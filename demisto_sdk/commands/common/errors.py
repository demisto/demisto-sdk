from typing import Any

from demisto_sdk.commands.common.constants import (BETA_INTEGRATION_DISCLAIMER,
                                                   CONF_PATH,
                                                   INTEGRATION_CATEGORIES,
                                                   PACK_METADATA_DESC,
                                                   PACK_METADATA_NAME)

FOUND_FILES_AND_ERRORS: list = []
FOUND_FILES_AND_IGNORED_ERRORS: list = []

ALLOWED_IGNORE_ERRORS = ['BA101', 'BA106', 'RP102', 'RP104', 'SC100', 'IF106', 'PA113', 'PA116', 'IN126', 'PB105',
                         'PB106', 'IN109', 'IN110', 'IN122', 'MP106', 'IN128', 'IN134']

PRESET_ERROR_TO_IGNORE = {
    'community': ['BC', 'CJ', 'DS', 'IN125', 'IN126'],
    'partner': ['CJ']
}

PRESET_ERROR_TO_CHECK = {
    "deprecated": ['ST', 'BC', 'BA', 'IN127', 'IN128', 'PB104', 'SC101'],
}

ERROR_CODE = {
    "wrong_version": "BA100",
    "id_should_equal_name": "BA101",
    "file_type_not_supported": "BA102",
    "file_name_include_spaces_error": "BA103",
    "changes_may_fail_validation": "BA104",
    "invalid_id_set": "BA105",
    "no_minimal_fromversion_in_file": "BA106",
    "wrong_display_name": "IN100",
    "wrong_default_parameter_not_empty": "IN101",
    "wrong_required_value": "IN102",
    "wrong_required_type": "IN103",
    "wrong_category": "IN104",
    "wrong_default_argument": "IN105",
    "no_default_arg": "IN106",
    "missing_reputation": "IN107",
    "wrong_subtype": "IN108",
    "beta_in_id": "IN109",
    "beta_in_name": "IN110",
    "beta_field_not_found": "IN111",
    "no_beta_in_display": "IN112",
    "duplicate_arg_in_file": "IN113",
    "duplicate_param": "IN114",
    "invalid_context_output": "IN115",
    "added_required_fields": "IN116",
    "not_used_display_name": "IN117",
    "empty_display_configuration": "IN118",
    "feed_wrong_from_version": "IN119",
    "pwsh_wrong_version": "IN120",
    "parameter_missing_from_yml": "IN121",
    "parameter_missing_for_feed": "IN122",
    "invalid_v2_integration_name": "IN123",
    "found_hidden_param": "IN124",
    "no_default_value_in_parameter": "IN125",
    "parameter_missing_from_yml_not_community_contributor": "IN126",
    "invalid_deprecated_integration_display_name": "IN127",
    "invalid_deprecated_integration_description": "IN128",
    "removed_integration_parameters": "IN129",
    "integration_not_runnable": "IN130",
    "missing_get_mapping_fields_command": "IN131",
    "integration_non_existent_classifier": "IN132",
    "integration_non_existent_mapper": "IN133",
<<<<<<< HEAD
    "invalid_integration_parameters_display_name": "IN134",
=======
    "multiple_default_arg": "IN134",
>>>>>>> 393cd081
    "invalid_v2_script_name": "SC100",
    "invalid_deprecated_script": "SC101",
    "invalid_command_name_in_script": "SC102",
    "dbot_invalid_output": "DB100",
    "dbot_invalid_description": "DB101",
    "breaking_backwards_subtype": "BC100",
    "breaking_backwards_context": "BC101",
    "breaking_backwards_command": "BC102",
    "breaking_backwards_arg_changed": "BC103",
    "breaking_backwards_command_arg_changed": "BC104",
    "default_docker_error": "DO100",
    "latest_docker_error": "DO101",
    "not_demisto_docker": "DO102",
    "docker_tag_not_fetched": "DO103",
    "no_docker_tag": "DO104",
    "docker_not_formatted_correctly": "DO105",
    "docker_not_on_the_latest_tag": "DO106",
    "non_existing_docker": "DO107",
    "id_set_conflicts": "ID100",
    "duplicated_id": "ID102",
    "remove_field_from_dashboard": "DA100",
    "include_field_in_dashboard": "DA101",
    "remove_field_from_widget": "WD100",
    "include_field_in_widget": "WD101",
    "no_image_given": "IM100",
    "image_too_large": "IM101",
    "image_in_package_and_yml": "IM102",
    "not_an_image_file": "IM103",
    "no_image_field_in_yml": "IM104",
    "image_field_not_in_base64": "IM105",
    "default_image_error": "IM106",
    "description_missing_from_conf_json": "CJ100",
    "test_not_in_conf_json": "CJ101",
    "integration_not_registered": "CJ102",
    "no_test_playbook": "CJ103",
    "test_playbook_not_configured": "CJ104",
    "missing_release_notes": "RN100",
    "no_new_release_notes": "RN101",
    "release_notes_not_formatted_correctly": "RN102",
    "release_notes_not_finished": "RN103",
    "release_notes_file_empty": "RN104",
    "multiple_release_notes_files": "RN105",
    "missing_release_notes_for_pack": "RN106",
    "missing_release_notes_entry": "RN107",
    "added_release_notes_for_new_pack": "RN108",
    "modified_existing_release_notes": "RN109",
    "playbook_cant_have_rolename": "PB100",
    "playbook_unreachable_condition": "PB101",
    "playbook_unhandled_condition": "PB102",
    "playbook_unconnected_tasks": "PB103",
    "invalid_deprecated_playbook": "PB104",
    "playbook_cant_have_deletecontext_all": "PB105",
    "using_instance_in_playbook": "PB106",
    "invalid_script_id": "PB107",
    "invalid_uuid": "PB108",
    "taskid_different_from_id": "PB109",
    "description_missing_in_beta_integration": "DS100",
    "no_beta_disclaimer_in_description": "DS101",
    "no_beta_disclaimer_in_yml": "DS102",
    "description_in_package_and_yml": "DS103",
    "no_description_file_warning": "DS104",
    "invalid_incident_field_name": "IF100",
    "invalid_incident_field_content_key_value": "IF101",
    "invalid_incident_field_system_key_value": "IF102",
    "invalid_incident_field_type": "IF103",
    "invalid_incident_field_group_value": "IF104",
    "invalid_incident_field_cli_name_regex": "IF105",
    "invalid_incident_field_cli_name_value": "IF106",
    "incident_field_or_type_from_version_5": "IF107",
    "invalid_incident_field_or_type_from_version": "IF108",
    "new_incident_field_required": "IF109",
    "from_version_modified_after_rename": "IF110",
    "incident_field_type_change": "IF111",
    "indicator_field_type_grid_minimal_version": "IF112",
    "incident_type_integer_field": "IT100",
    "incident_type_invalid_playbook_id_field": "IT101",
    "incident_type_auto_extract_fields_invalid": "IT102",
    "incident_type_invalid_auto_extract_mode": "IT103",
    "incident_type_non_existent_playbook_id": "IT104",
    "pack_file_does_not_exist": "PA100",
    "cant_open_pack_file": "PA101",
    "cant_read_pack_file": "PA102",
    "cant_parse_pack_file_to_list": "PA103",
    "pack_file_bad_format": "PA104",
    "pack_metadata_empty": "PA105",
    "pack_metadata_should_be_dict": "PA106",
    "missing_field_iin_pack_metadata": "PA107",
    "pack_metadata_name_not_valid": "PA108",
    "pack_metadata_field_invalid": "PA109",
    "dependencies_field_should_be_dict": "PA110",
    "empty_field_in_pack_metadata": "PA111",
    "pack_metadata_isnt_json": "PA112",
    "pack_metadata_missing_url_and_email": "PA113",
    "pack_metadata_version_should_be_raised": "PA114",
    "pack_timestamp_field_not_in_iso_format": 'PA115',
    "invalid_package_dependencies": "PA116",
    "pack_metadata_invalid_support_type": "PA117",
    "pack_metadata_certification_is_invalid": "PA118",
    "pack_metadata_non_approved_usecases": "PA119",
    "pack_metadata_non_approved_tags": "PA120",
    "pack_metadata_price_change": "PA121",
    "readme_error": "RM100",
    "image_path_error": "RM101",
    "wrong_version_reputations": "RP100",
    "reputation_expiration_should_be_numeric": "RP101",
    "reputation_id_and_details_not_equal": "RP102",
    "reputation_invalid_indicator_type_id": "RP103",
    "reputation_empty_required_fields": "RP104",
    "structure_doesnt_match_scheme": "ST100",
    "file_id_contains_slashes": "ST101",
    "file_id_changed": "ST102",
    "from_version_modified": "ST103",
    "wrong_file_extension": "ST104",
    "invalid_file_path": "ST105",
    "invalid_package_structure": "ST106",
    "pykwalify_missing_parameter": "ST107",
    "pykwalify_field_undefined": "ST108",
    "pykwalify_missing_in_root": "ST109",
    "pykwalify_general_error": "ST110",
    "invalid_to_version_in_new_classifiers": "CL100",
    "invalid_to_version_in_old_classifiers": "CL101",
    "invalid_from_version_in_new_classifiers": "CL102",
    "invalid_from_version_in_old_classifiers": "CL103",
    "missing_from_version_in_new_classifiers": "CL104",
    "missing_to_version_in_old_classifiers": "CL105",
    "from_version_higher_to_version": "CL106",
    "invalid_type_in_new_classifiers": "CL107",
    "classifier_non_existent_incident_types": "CL108",
    "invalid_from_version_in_mapper": "MP100",
    "invalid_to_version_in_mapper": "MP101",
    "invalid_mapper_file_name": "MP102",
    "missing_from_version_in_mapper": "MP103",
    "invalid_type_in_mapper": "MP104",
    "mapper_non_existent_incident_types": "MP105",
    "invalid_incident_field_in_mapper": "MP106",
    "invalid_version_in_layout": "LO100",
    "invalid_version_in_layoutscontainer": "LO101",
    "invalid_file_path_layout": "LO102",
    "invalid_file_path_layoutscontainer": "LO103",
    "invalid_incident_field_in_layout": "LO104"
}


def error_code_decorator(f):
    def wrapper(*args, **kwargs):
        return f(*args, **kwargs), ERROR_CODE[f.__name__]

    return wrapper


class Errors:
    BACKWARDS = "Possible backwards compatibility break"

    @staticmethod
    def suggest_fix(file_path: str, *args: Any, cmd: str = 'format') -> str:
        return f'To fix the problem, try running `demisto-sdk {cmd} -i {file_path} {" ".join(args)}`'

    @staticmethod
    @error_code_decorator
    def wrong_version(expected="-1"):
        return "The version for our files should always " \
               "be {}, please update the file.".format(expected)

    @staticmethod
    @error_code_decorator
    def id_should_equal_name(name, file_id):
        return "The File's name, which is: '{}', should be equal to its ID, which is: '{}'." \
               " please update the file.".format(name, file_id)

    @staticmethod
    @error_code_decorator
    def file_type_not_supported():
        return "The file type is not supported in validate command\n " \
               "validate' command supports: Integrations, Scripts, Playbooks, " \
               "Incident fields, Indicator fields, Images, Release notes, Layouts and Descriptions"

    @staticmethod
    @error_code_decorator
    def file_name_include_spaces_error(file_name):
        return "Please remove spaces from the file's name: '{}'.".format(file_name)

    @staticmethod
    @error_code_decorator
    def changes_may_fail_validation():
        return "Warning: The changes may fail validation once submitted via a " \
               "PR. To validate your changes, please make sure you have a git remote setup" \
               " and pointing to github.com/demisto/content.\nYou can do this by running " \
               "the following commands:\n\ngit remote add upstream https://github.com/" \
               "demisto/content.git\ngit fetch upstream\n\nMore info about configuring " \
               "a remote for a fork is available here: https://help.github.com/en/" \
               "github/collaborating-with-issues-and-pull-requests/configuring-a-remote-for-a-fork"

    @staticmethod
    @error_code_decorator
    def invalid_id_set():
        return "id_set.json file is invalid - delete it and re-run `validate`.\n" \
               "From content repository root run the following: `rm -rf Tests/id_set.json`\n" \
               "Then re-run the `validate` command."

    @staticmethod
    @error_code_decorator
    def no_minimal_fromversion_in_file(fromversion, oldest_supported_version):
        if fromversion == 'fromversion':
            return f"{fromversion} field is invalid.\nAdd `{fromversion}: " \
                   f"{oldest_supported_version}` to the file."
        else:
            return f'{fromversion} field is invalid.\nAdd `"{fromversion}": "{oldest_supported_version}"` ' \
                   f'to the file.'

    @staticmethod
    @error_code_decorator
    def indicator_field_type_grid_minimal_version(fromversion):
        return f"The indicator field has a fromVersion of: {fromversion} but the minimal fromVersion is 5.5.0."

    @staticmethod
    @error_code_decorator
    def wrong_display_name(param_name, param_display):
        return 'The display name of the {} parameter should be \'{}\''.format(param_name, param_display)

    @staticmethod
    @error_code_decorator
    def wrong_default_parameter_not_empty(param_name, default_value):
        return 'The default value of the {} parameter should be {}'.format(param_name, default_value)

    @staticmethod
    @error_code_decorator
    def no_default_value_in_parameter(param_name):
        return 'The {} parameter should have a default value'.format(param_name)

    @staticmethod
    @error_code_decorator
    def wrong_required_value(param_name):
        return 'The required field of the {} parameter should be False'.format(param_name)

    @staticmethod
    @error_code_decorator
    def wrong_required_type(param_name):
        return 'The type field of the {} parameter should be 8'.format(param_name)

    @staticmethod
    @error_code_decorator
    def wrong_category(category):
        return "The category '{}' is not in the integration schemas, the valid options are:\n{}" \
            .format(category, '\n'.join(INTEGRATION_CATEGORIES))

    @staticmethod
    @error_code_decorator
    def wrong_default_argument(arg_name, command_name):
        return "The argument '{}' of the command '{}' is not configured as default" \
            .format(arg_name, command_name)

    @staticmethod
    @error_code_decorator
    def no_default_arg(command_name):
        return "Could not find default argument " \
               "{} in command {}".format(command_name, command_name)

    @staticmethod
    @error_code_decorator
    def missing_reputation(command_name, reputation_output, context_standard):
        return "The outputs of the reputation command {} aren't valid. The {} outputs is missing. " \
               "Fix according to context standard {} " \
            .format(command_name, reputation_output, context_standard)

    @staticmethod
    @error_code_decorator
    def wrong_subtype():
        return "The subtype for our yml files should be either python2 or python3, " \
               "please update the file."

    @classmethod
    @error_code_decorator
    def beta_in_id(cls):
        return cls.beta_in_str('id')

    @classmethod
    @error_code_decorator
    def beta_in_name(cls):
        return cls.beta_in_str('name')

    @staticmethod
    @error_code_decorator
    def beta_field_not_found():
        return "Beta integration yml file should have " \
               "the field \"beta: true\", but was not found in the file."

    @staticmethod
    @error_code_decorator
    def no_beta_in_display():
        return "Field 'display' in Beta integration yml file should include the string \"beta\", " \
               "but was not found in the file."

    @staticmethod
    @error_code_decorator
    def duplicate_arg_in_file(arg, command_name=None):
        err_msg = "The argument '{}' is duplicated".format(arg)
        if command_name:
            err_msg += " in '{}'.".format(command_name)
        err_msg += ", please remove one of its appearances."
        return err_msg

    @staticmethod
    @error_code_decorator
    def duplicate_param(param_name):
        return "The parameter '{}' of the " \
               "file is duplicated, please remove one of its appearances.".format(param_name)

    @staticmethod
    @error_code_decorator
    def invalid_context_output(command_name, output):
        return f'Invalid context output for command {command_name}. Output is {output}'

    @staticmethod
    @error_code_decorator
    def added_required_fields(field):
        return "You've added required, the field is '{}'".format(field)

    @staticmethod
    @error_code_decorator
    def removed_integration_parameters(field):
        return "You've removed integration parameters, the removed parameters are '{}'".format(field)

    @staticmethod
    @error_code_decorator
    def not_used_display_name(field_name):
        return "The display details for {} will not be used " \
               "due to the type of the parameter".format(field_name)

    @staticmethod
    @error_code_decorator
    def empty_display_configuration(field_name):
        return "No display details were entered for the field {}".format(field_name)

    @staticmethod
    @error_code_decorator
    def feed_wrong_from_version(given_fromversion, needed_from_version="5.5.0"):
        return "This is a feed and has wrong fromversion. got `{}` expected `{}`" \
            .format(given_fromversion, needed_from_version)

    @staticmethod
    @error_code_decorator
    def pwsh_wrong_version(given_fromversion, needed_from_version='5.5.0'):
        return f'Detected type: powershell and fromversion less than {needed_from_version}.' \
               f' Found version: {given_fromversion}'

    @staticmethod
    @error_code_decorator
    def parameter_missing_from_yml(name, correct_format):
        return f'A required parameter "{name}" is missing or malformed ' \
               f'in the YAML file.\nThe correct format of the parameter should ' \
               f'be as follows:\n{correct_format}'

    @staticmethod
    @error_code_decorator
    def parameter_missing_from_yml_not_community_contributor(name, correct_format):
        """
            This error is ignored if the contributor is community
        """
        return f'A required parameter "{name}" is missing or malformed ' \
               f'in the YAML file.\nThe correct format of the parameter should ' \
               f'be as follows:\n{correct_format}'

    @staticmethod
    @error_code_decorator
    def parameter_missing_for_feed(name, correct_format):
        return f'Feed Integration was detected A required ' \
               f'parameter "{name}" is missing or malformed in the YAML file.\n' \
               f'The correct format of the parameter should be as follows:\n{correct_format}'

    @staticmethod
    @error_code_decorator
    def missing_get_mapping_fields_command():
        return 'The command "get-mapping-fields" is missing from the YML file and is required as the ismappable ' \
               'field is set to true.'

    @staticmethod
    @error_code_decorator
    def integration_non_existent_classifier(integration_classifier):
        return f"The integration has a classifier {integration_classifier} which does not exist."

    @staticmethod
    @error_code_decorator
    def integration_non_existent_mapper(integration_mapper):
        return f"The integration has a mapper {integration_mapper} which does not exist."

    @staticmethod
    @error_code_decorator
<<<<<<< HEAD
    def invalid_integration_parameters_display_name(invalid_display_names):
        return f"The integration display names: {invalid_display_names} are invalid, " \
               "Integration parameters display name should be capitalized and spaced using whitespaces " \
               "and not underscores ( _ )."
=======
    def multiple_default_arg(command_name, default_args):
        return f"The integration command: {command_name} has multiple default arguments: {default_args}."
>>>>>>> 393cd081

    @staticmethod
    @error_code_decorator
    def invalid_v2_integration_name():
        return "The display name of this v2 integration is incorrect , should be **name** v2.\n" \
               "e.g: Kenna v2, Jira v2"

    @staticmethod
    @error_code_decorator
    def found_hidden_param(parameter_name):
        return f"Parameter: \"{parameter_name}\" can't be hidden. Please remove this field."

    @staticmethod
    @error_code_decorator
    def invalid_deprecated_integration_display_name():
        return 'The display_name (display) of all deprecated integrations should end with (Deprecated)".'

    @staticmethod
    @error_code_decorator
    def invalid_deprecated_integration_description():
        return 'The description of all deprecated integrations should follow one of the formats:' \
               '1. "Deprecated. Use <INTEGRATION_DISPLAY_NAME> instead."' \
               '2. "Deprecated. <REASON> No available replacement."'

    @staticmethod
    @error_code_decorator
    def invalid_v2_script_name():
        return "The name of this v2 script is incorrect , should be **name**V2." \
               " e.g: DBotTrainTextClassifierV2"

    @staticmethod
    @error_code_decorator
    def invalid_deprecated_script():
        return "Every deprecated script's comment has to start with 'Deprecated.'"

    @staticmethod
    @error_code_decorator
    def dbot_invalid_output(command_name, missing_outputs, context_standard):
        return "The DBotScore outputs of the reputation command {} aren't valid. Missing: {}. " \
               "Fix according to context standard {} ".format(command_name, missing_outputs,
                                                              context_standard)

    @staticmethod
    @error_code_decorator
    def dbot_invalid_description(command_name, missing_descriptions, context_standard):
        return "The DBotScore description of the reputation command {} aren't valid. Missing: {}. " \
               "Fix according to context standard {} " \
            .format(command_name, missing_descriptions, context_standard)

    @classmethod
    @error_code_decorator
    def breaking_backwards_subtype(cls):
        return "{}, You've changed the subtype, please undo.".format(cls.BACKWARDS)

    @classmethod
    @error_code_decorator
    def breaking_backwards_context(cls):
        return "{}, You've changed the context in the file," \
               " please undo.".format(cls.BACKWARDS)

    @classmethod
    @error_code_decorator
    def breaking_backwards_command(cls, old_command):
        return "{}, You've changed the context in the file,please " \
               "undo. the command is:\n{}".format(cls.BACKWARDS, old_command)

    @classmethod
    @error_code_decorator
    def breaking_backwards_arg_changed(cls):
        return "{}, You've changed the name of an arg in " \
               "the file, please undo.".format(cls.BACKWARDS)

    @classmethod
    @error_code_decorator
    def breaking_backwards_command_arg_changed(cls, command):
        return "{}, You've changed the name of a command or its arg in" \
               " the file, please undo, the command was:\n{}".format(cls.BACKWARDS, command)

    @staticmethod
    @error_code_decorator
    def default_docker_error():
        return 'The current docker image in the yml file is the default one: demisto/python:1.3-alpine,\n' \
               'Please create or use another docker image'

    @staticmethod
    @error_code_decorator
    def latest_docker_error(docker_image_tag, docker_image_name):
        return f'"latest" tag is not allowed,\n' \
               f'Please create or update to an updated versioned image\n' \
               f'You can check for the most updated version of {docker_image_tag} ' \
               f'here: https://hub.docker.com/r/{docker_image_name}/tags'

    @staticmethod
    @error_code_decorator
    def not_demisto_docker():
        return 'docker image must be a demisto docker image. When the docker image is ready, ' \
               'please rename it to: demisto/<image>:<tag>'

    @staticmethod
    @error_code_decorator
    def docker_tag_not_fetched(docker_image_name):
        return f'Failed getting tag for: {docker_image_name}. Please check it exists and of demisto format.'

    @staticmethod
    @error_code_decorator
    def no_docker_tag(docker_image):
        return f'{docker_image} - The docker image in your integration/script does not have a tag.' \
               f' Please create or update to an updated versioned image\n'

    @staticmethod
    @error_code_decorator
    def non_existing_docker(docker_image):
        return f'{docker_image} - Could not find the docker image. Check if it exists in ' \
               f'DockerHub: https://hub.docker.com/u/demisto/.'

    @staticmethod
    @error_code_decorator
    def docker_not_formatted_correctly(docker_image):
        return f'The docker image: {docker_image} is not of format - demisto/image_name:X.X'

    @staticmethod
    @error_code_decorator
    def docker_not_on_the_latest_tag(docker_image_tag, docker_image_latest_tag, docker_image_name, file_path):
        return f'The docker image tag is not the latest numeric tag, please update it.\n' \
               f'The docker image tag in the yml file is: {docker_image_tag}\n' \
               f'The latest docker image tag in docker hub is: {docker_image_latest_tag}\n' \
               f'You can check for the most updated version of {docker_image_name} ' \
               f'here: https://hub.docker.com/r/{docker_image_name}/tags\n' \
               f'To update the docker image run: demisto-sdk format -ud -i {file_path}\n'

    @staticmethod
    @error_code_decorator
    def id_set_conflicts():
        return "You probably merged from master and your id_set.json has " \
               "conflicts. Run `demisto-sdk create-id-set`, it should reindex your id_set.json"

    @staticmethod
    @error_code_decorator
    def duplicated_id(obj_id):
        return f"The ID {obj_id} already exists, please update the file or update the " \
               f"id_set.json toversion field of this id to match the old occurrence of this id"

    @staticmethod
    @error_code_decorator
    def remove_field_from_dashboard(field):
        return f'the field {field} needs to be removed.'

    @staticmethod
    @error_code_decorator
    def include_field_in_dashboard(field):
        return f'The field {field} needs to be included. Please add it.'

    @staticmethod
    @error_code_decorator
    def remove_field_from_widget(field, widget):
        return f'The field {field} needs to be removed from the widget: {widget}.'

    @staticmethod
    @error_code_decorator
    def include_field_in_widget(field, widget_name):
        return f'The field {field} needs to be included in the widget: {widget_name}. Please add it.'

    @staticmethod
    @error_code_decorator
    def no_image_given():
        return "You've created/modified a yml or package but failed to provide an image as " \
               "a .png file for it, please add an image in order to proceed."

    @staticmethod
    @error_code_decorator
    def image_too_large():
        return "Too large logo, please update the logo to be under 10kB"

    @staticmethod
    @error_code_decorator
    def image_in_package_and_yml():
        return "Image in both yml and package, remove the 'image' " \
               "key from the yml file"

    @staticmethod
    @error_code_decorator
    def not_an_image_file():
        return "This isn't an image file or unified integration file."

    @staticmethod
    @error_code_decorator
    def no_image_field_in_yml():
        return "This is a yml file but has no image field."

    @staticmethod
    @error_code_decorator
    def image_field_not_in_base64():
        return "The image field isn't in base64 encoding."

    @staticmethod
    @error_code_decorator
    def default_image_error():
        return "This is the default image, please change to the integration image."

    @staticmethod
    @error_code_decorator
    def description_missing_from_conf_json(problematic_instances):
        return "Those instances don't have description:\n{}".format('\n'.join(problematic_instances))

    @staticmethod
    @error_code_decorator
    def test_not_in_conf_json(file_id):
        return "You've failed to add the {file_id} to conf.json\n" \
               "see here: https://xsoar.pan.dev/docs/integrations/test-playbooks#adding-tests-to-confjson"

    @staticmethod
    @error_code_decorator
    def integration_not_registered(file_path, missing_test_playbook_configurations, no_tests_key):
        return f'The following integration is not registered in {CONF_PATH} file.\n' \
               f'Please add:\n{missing_test_playbook_configurations}\nto {CONF_PATH} ' \
               f'path under \'tests\' key.\n' \
               f'If you don\'t want to add a test playbook for this integration, please add: \n{no_tests_key}to the ' \
               f'file {file_path} or run \'demisto-sdk format -i {file_path}\''

    @staticmethod
    @error_code_decorator
    def no_test_playbook(file_path, file_type):
        return f'You don\'t have a TestPlaybook for {file_type} {file_path}. ' \
               f'If you have a TestPlaybook for this {file_type}, ' \
               f'please edit the yml file and add the TestPlaybook under the \'tests\' key. ' \
               f'If you don\'t want to create a TestPlaybook for this {file_type}, ' \
               f'edit the yml file and add  \ntests:\n -  No tests\n lines to it or ' \
               f'run \'demisto-sdk format -i {file_path}\''

    @staticmethod
    @error_code_decorator
    def test_playbook_not_configured(content_item_id, missing_test_playbook_configurations,
                                     missing_integration_configurations):
        return f'The TestPlaybook {content_item_id} is not registered in {CONF_PATH} file.\n ' \
               f'Please add\n{missing_test_playbook_configurations}\n ' \
               f'or if this test playbook is for an integration\n{missing_integration_configurations}\n ' \
               f'to {CONF_PATH} path under \'tests\' key.'

    @staticmethod
    @error_code_decorator
    def missing_release_notes(rn_path):
        return 'Missing release notes, Please add it under {}'.format(rn_path)

    @staticmethod
    @error_code_decorator
    def no_new_release_notes(release_notes_path):
        return F'No new comment has been added in the release notes file: {release_notes_path}'

    @staticmethod
    @error_code_decorator
    def release_notes_not_formatted_correctly(link_to_rn_standard):
        return F'Not formatted according to ' \
               F'release notes standards.\nFix according to {link_to_rn_standard}'

    @staticmethod
    @error_code_decorator
    def release_notes_not_finished():
        return "Please finish filling out the release notes. For common troubleshooting steps, please " \
               "review the documentation found here: " \
               "https://xsoar.pan.dev/docs/integrations/changelog#common-troubleshooting-tips"

    @staticmethod
    @error_code_decorator
    def release_notes_file_empty():
        return "Your release notes file is empty, please complete it\nHaving empty release notes " \
               "looks bad in the product UI.\nIf the change you made was minor, please use " \
               "\"Maintenance and stability enhancements.\" for general changes, or use " \
               "\"Documentation and metadata improvements.\" for changes to documentation."

    @staticmethod
    @error_code_decorator
    def multiple_release_notes_files():
        return "More than one release notes file has been found." \
               "Only one release note file is permitted per release. Please delete the extra release notes."

    @staticmethod
    @error_code_decorator
    def missing_release_notes_for_pack(pack):
        return f"Release notes were not found. Please run `demisto-sdk " \
               f"update-release-notes -i Packs/{pack} -u (major|minor|revision)` to " \
               f"generate release notes according to the new standard. You can refer to the documentation " \
               f"found here: https://xsoar.pan.dev/docs/integrations/changelog for more information."

    @staticmethod
    @error_code_decorator
    def missing_release_notes_entry(file_type, pack_name, entity_name):
        return f"No release note entry was found for the {file_type.lower()} \"{entity_name}\" in the " \
               f"{pack_name} pack. Please rerun the update-release-notes command without -u to " \
               f"generate an updated template. If you are trying to exclude an item from the release " \
               f"notes, please refer to the documentation found here - " \
               f"https://xsoar.pan.dev/docs/integrations/changelog#excluding-items"

    @staticmethod
    @error_code_decorator
    def added_release_notes_for_new_pack(pack_name):
        return f"ReleaseNotes were added for the newly created pack \"{pack_name}\" - remove them"

    @staticmethod
    @error_code_decorator
    def modified_existing_release_notes(pack_name):
        return f"Modified existing release notes for \"{pack_name}\" - revert the change and add new release notes " \
               f"if needed by running:\n`demisto-sdk update-release-notes -i Packs/{pack_name} -u " \
               f"(major|minor|revision)`\n" \
               f"You can refer to the documentation found here: " \
               f"https://xsoar.pan.dev/docs/integrations/changelog for more information."

    @staticmethod
    @error_code_decorator
    def playbook_cant_have_rolename():
        return "Playbook can not have a rolename."

    @staticmethod
    @error_code_decorator
    def using_instance_in_playbook():
        return "Playbook should not use specific instance."

    @staticmethod
    @error_code_decorator
    def playbook_unreachable_condition(task_id, next_task_branch):
        return f'Playbook conditional task with id:{task_id} has task with unreachable ' \
               f'next task condition "{next_task_branch}". Please remove this task or add ' \
               f'this condition to condition task with id:{task_id}.'

    @staticmethod
    @error_code_decorator
    def playbook_unhandled_condition(task_id, task_condition_labels):
        return f'Playbook conditional task with id:{task_id} has an unhandled ' \
               f'condition: {",".join(map(lambda x: f"{str(x)}", task_condition_labels))}'

    @staticmethod
    @error_code_decorator
    def playbook_unconnected_tasks(orphan_tasks):
        return f'The following tasks ids have no previous tasks: {orphan_tasks}'

    @staticmethod
    @error_code_decorator
    def playbook_cant_have_deletecontext_all():
        return 'Playbook can not have DeleteContext script with arg all set to yes.'

    @staticmethod
    @error_code_decorator
    def invalid_deprecated_playbook():
        return 'The playbook description has to start with "Deprecated."'

    @staticmethod
    @error_code_decorator
    def invalid_script_id(script_entry_to_check, pb_task):
        return f"in task {pb_task} the script {script_entry_to_check} was not found in the id_set.json file. " \
               f"Please make sure:\n" \
               f"1 - The right script id is set and the spelling is correct.\n" \
               f"2 - The id_set.json file is up to date. Delete the file by running: rm -rf Tests/id_set.json and" \
               f" rerun the command."

    @staticmethod
    @error_code_decorator
    def invalid_command_name_in_script(script_name, command):
        return f"in script {script_name} the command {command} has an invalid name. " \
               f"Please make sure:\n" \
               f"1 - The right command name is set and the spelling is correct." \
               f" Do not use 'dev' in it or suffix it with 'copy'\n" \
               f"2 - The id_set.json file is up to date. Delete the file by running: rm -rf Tests/id_set.json and" \
               f" rerun the command."

    @staticmethod
    @error_code_decorator
    def description_missing_in_beta_integration():
        return f"No detailed description file was found in the package. Please add one, " \
               f"and make sure it includes the beta disclaimer note." \
               f"Add the following to the detailed description:\n{BETA_INTEGRATION_DISCLAIMER}"

    @staticmethod
    @error_code_decorator
    def no_beta_disclaimer_in_description():
        return f"The detailed description in beta integration package " \
               f"does not contain the beta disclaimer note. Add the following to the description:\n" \
               f"{BETA_INTEGRATION_DISCLAIMER}"

    @staticmethod
    @error_code_decorator
    def no_beta_disclaimer_in_yml():
        return f"The detailed description field in beta integration " \
               f"does not contain the beta disclaimer note. Add the following to the detailed description:\n" \
               f"{BETA_INTEGRATION_DISCLAIMER}"

    @staticmethod
    @error_code_decorator
    def description_in_package_and_yml():
        return "A description was found both in the " \
               "package and in the yml, please update the package."

    @staticmethod
    @error_code_decorator
    def no_description_file_warning():
        return "No detailed description file was found. Consider adding one."

    @staticmethod
    @error_code_decorator
    def invalid_incident_field_name(word):
        return f"The word {word} cannot be used as a name, please update the file."

    @staticmethod
    @error_code_decorator
    def invalid_incident_field_content_key_value(content_value):
        return f"The content key must be set to {content_value}."

    @staticmethod
    @error_code_decorator
    def invalid_incident_field_system_key_value(system_value):
        return f"The system key must be set to {system_value}"

    @staticmethod
    @error_code_decorator
    def invalid_incident_field_type(file_type, TypeFields):
        return f"Type: `{file_type}` is not one of available types.\n" \
               f"available types: {[value.value for value in TypeFields]}"

    @staticmethod
    @error_code_decorator
    def invalid_incident_field_group_value(group):
        return f"Group {group} is not a group field."

    @staticmethod
    @error_code_decorator
    def invalid_incident_field_cli_name_regex(cli_regex):
        return f"Field `cliName` contains non-alphanumeric letters. " \
               f"must match regex: {cli_regex}"

    @staticmethod
    @error_code_decorator
    def invalid_incident_field_cli_name_value(cli_name):
        return f"cliName field can not be {cli_name} as it's a builtin key."

    @staticmethod
    @error_code_decorator
    def invalid_incident_field_or_type_from_version():
        return '"fromVersion" has an invalid value.'

    @staticmethod
    @error_code_decorator
    def new_incident_field_required():
        return 'New incident fields can not be required. change to:\nrequired: false.'

    @staticmethod
    @error_code_decorator
    def from_version_modified_after_rename():
        return "fromversion might have been modified, please make sure it hasn't changed."

    @staticmethod
    @error_code_decorator
    def incident_field_type_change():
        return 'Changing incident field type is not allowed.'

    @staticmethod
    @error_code_decorator
    def incident_type_integer_field(field):
        return f'The field {field} needs to be a positive integer. Please add it.\n'

    @staticmethod
    @error_code_decorator
    def incident_type_invalid_playbook_id_field():
        return 'The "playbookId" field is not valid - please enter a non-UUID playbook ID.'

    @staticmethod
    @error_code_decorator
    def incident_type_auto_extract_fields_invalid(incident_fields):
        return f"The following incident fields are not formatted correctly under " \
               f"`fieldCliNameToExtractSettings`: {incident_fields}\n" \
               f"Please format them in one of the following ways:\n" \
               f"1. To extract all indicators from the field: \n" \
               f"isExtractingAllIndicatorTypes: true, extractAsIsIndicatorTypeId: \"\", " \
               f"extractIndicatorTypesIDs: []\n" \
               f"2. To extract the incident field to a specific indicator without using regex: \n" \
               f"isExtractingAllIndicatorTypes: false, extractAsIsIndicatorTypeId: \"<INDICATOR_TYPE>\", " \
               f"extractIndicatorTypesIDs: []\n" \
               f"3. To extract indicators from the field using regex: \n" \
               f"isExtractingAllIndicatorTypes: false, extractAsIsIndicatorTypeId: \"\", " \
               f"extractIndicatorTypesIDs: [\"<INDICATOR_TYPE1>\", \"<INDICATOR_TYPE2>\"]"

    @staticmethod
    @error_code_decorator
    def incident_type_invalid_auto_extract_mode():
        return 'The `mode` field under `extractSettings` should be one of the following:\n' \
               ' - \"All\" - To extract all indicator types regardless of auto-extraction settings.\n' \
               ' - \"Specific\" - To extract only the specific indicator types set in the auto-extraction settings.'

    @staticmethod
    @error_code_decorator
    def incident_type_non_existent_playbook_id(incident_type, playbook):
        return f"in incident type {incident_type} the playbook {playbook} was not found in the id_set.json file. " \
               f"Please make sure:\n" \
               f"1 - The right playbook name is set and the spelling is correct.\n" \
               f"2 - The id_set.json file is up to date. Delete the file by running: rm -rf Tests/id_set.json and" \
               f" rerun the command."

    @staticmethod
    @error_code_decorator
    def pack_file_does_not_exist(file_name):
        return f'"{file_name}" file does not exist, create one in the root of the pack'

    @staticmethod
    @error_code_decorator
    def cant_open_pack_file(file_name):
        return f'Could not open "{file_name}" file'

    @staticmethod
    @error_code_decorator
    def cant_read_pack_file(file_name):
        return f'Could not read the contents of "{file_name}" file'

    @staticmethod
    @error_code_decorator
    def cant_parse_pack_file_to_list(file_name):
        return f'Could not parse the contents of "{file_name}" file into a list'

    @staticmethod
    @error_code_decorator
    def pack_file_bad_format(file_name):
        return f'Detected invalid {file_name} file'

    @staticmethod
    @error_code_decorator
    def pack_metadata_empty():
        return 'Pack metadata is empty.'

    @staticmethod
    @error_code_decorator
    def pack_metadata_should_be_dict(pack_meta_file):
        return f'Pack metadata {pack_meta_file} should be a dictionary.'

    @staticmethod
    @error_code_decorator
    def pack_metadata_certification_is_invalid(pack_meta_file):
        return f'Pack metadata {pack_meta_file} - certification field should be \'certified\' or \'verified\'.'

    @staticmethod
    @error_code_decorator
    def missing_field_iin_pack_metadata(pack_meta_file, missing_fields):
        return f'{pack_meta_file} - Missing fields in the pack metadata: {missing_fields}'

    @staticmethod
    @error_code_decorator
    def pack_metadata_name_not_valid():
        return f'Pack metadata {PACK_METADATA_NAME} field is not valid. Please fill valid pack name.'

    @staticmethod
    @error_code_decorator
    def pack_metadata_field_invalid():
        return f'Pack metadata {PACK_METADATA_DESC} field is not valid. Please fill valid pack description.'

    @staticmethod
    @error_code_decorator
    def dependencies_field_should_be_dict(pack_meta_file):
        return f'{pack_meta_file} - The dependencies field in the pack must be a dictionary.'

    @staticmethod
    @error_code_decorator
    def empty_field_in_pack_metadata(pack_meta_file, list_field):
        return f'{pack_meta_file} - Empty value in the {list_field} field.'

    @staticmethod
    @error_code_decorator
    def pack_metadata_isnt_json(pack_meta_file):
        return f'Could not parse {pack_meta_file} file contents to json format'

    @staticmethod
    @error_code_decorator
    def pack_metadata_missing_url_and_email():
        return 'Contributed packs must include email or url.'

    @staticmethod
    @error_code_decorator
    def pack_metadata_invalid_support_type(pack_meta_file):
        return 'Support field should be one of the following: xsoar, partner, developer or community.'

    @staticmethod
    @error_code_decorator
    def pack_metadata_version_should_be_raised(pack, old_version):
        return f"The pack version (currently: {old_version}) needs to be raised - " \
               f"make sure you are merged from master and " \
               f"update the \"currentVersion\" field in the " \
               f"pack_metadata.json or in case release notes are required run:\n" \
               f"`demisto-sdk update-release-notes -i Packs/{pack} -u (major|minor|revision)` to " \
               f"generate them according to the new standard."

    @staticmethod
    @error_code_decorator
    def pack_metadata_non_approved_usecases(non_approved_usecases: set) -> str:
        return f'The pack metadata contains non approved usecases: {", ".join(non_approved_usecases)}'

    @staticmethod
    @error_code_decorator
    def pack_metadata_non_approved_tags(non_approved_tags: set) -> str:
        return f'The pack metadata contains non approved tags: {", ".join(non_approved_tags)}'

    @staticmethod
    @error_code_decorator
    def pack_metadata_price_change(old_price, new_price) -> str:
        return f"The pack price was changed from {old_price} to {new_price} - revert the change"

    @staticmethod
    @error_code_decorator
    def pack_timestamp_field_not_in_iso_format(field_name, value, changed_value):
        return f"The field \"{field_name}\" should be in the following format: YYYY-MM-DDThh:mm:ssZ, found {value}.\n" \
               f"Suggested change: {changed_value}"

    @staticmethod
    @error_code_decorator
    def readme_error(stderr):
        return f'Failed verifying README.md Error Message is: {stderr}'

    @staticmethod
    @error_code_decorator
    def image_path_error(path, alternative_path):
        return f'Detected following image url:\n{path}\n' \
               f'Which is not the raw link. You probably want to use the following raw image url:\n{alternative_path}'

    @staticmethod
    @error_code_decorator
    def wrong_version_reputations(object_id, version):
        return "Reputation object with id {} must have version {}".format(object_id, version)

    @staticmethod
    @error_code_decorator
    def reputation_expiration_should_be_numeric():
        return 'Expiration field should have a positive numeric value.'

    @staticmethod
    @error_code_decorator
    def reputation_id_and_details_not_equal():
        return 'id and details fields are not equal.'

    @staticmethod
    @error_code_decorator
    def reputation_invalid_indicator_type_id():
        return 'Indicator type "id" field can not include spaces or special characters.'

    @staticmethod
    @error_code_decorator
    def reputation_empty_required_fields():
        return 'id and details fields can not be empty.'

    @staticmethod
    @error_code_decorator
    def structure_doesnt_match_scheme(pretty_formatted_string_of_regexes):
        return f"The file does not match any scheme we have, please refer to the following list " \
               f"for the various file name options we have in our repo {pretty_formatted_string_of_regexes}"

    @staticmethod
    @error_code_decorator
    def file_id_contains_slashes():
        return "File's ID contains slashes - please remove."

    @staticmethod
    @error_code_decorator
    def file_id_changed(old_version_id, new_file_id):
        return f"The file id has changed from {old_version_id} to {new_file_id}"

    @staticmethod
    @error_code_decorator
    def from_version_modified():
        return "You've added fromversion to an existing " \
               "file in the system, this is not allowed, please undo."

    @staticmethod
    @error_code_decorator
    def wrong_file_extension(file_extension, accepted_extensions):
        return "File extension {} is not valid. accepted {}".format(file_extension, accepted_extensions)

    @staticmethod
    @error_code_decorator
    def invalid_file_path():
        return "Found incompatible file path."

    @staticmethod
    @error_code_decorator
    def invalid_package_structure(invalid_files):
        return 'You should update the following file to the package format, for further details please visit ' \
               'https://xsoar.pan.dev/docs/integrations/package-dir.'

    @staticmethod
    @error_code_decorator
    def invalid_package_dependencies(pack_name):
        return f'{pack_name} depends on NonSupported / DeprecatedContent packs.'

    @staticmethod
    @error_code_decorator
    def pykwalify_missing_parameter(key_from_error, current_string, path):
        return f'Missing {key_from_error} in \n{current_string}\nPath: {path}'

    @staticmethod
    @error_code_decorator
    def pykwalify_field_undefined(key_from_error):
        return f'The field {key_from_error} was not defined in the scheme'

    @staticmethod
    @error_code_decorator
    def pykwalify_missing_in_root(key_from_error):
        return f'Missing {key_from_error} in root'

    @staticmethod
    @error_code_decorator
    def pykwalify_general_error(error):
        return f'in {error}'

    @staticmethod
    @error_code_decorator
    def invalid_version_in_layout(version_field):
        return f'{version_field} field in layout needs to be lower than 6.0.0'

    @staticmethod
    @error_code_decorator
    def invalid_version_in_layoutscontainer(version_field):
        return f'{version_field} field in layoutscontainer needs to be higher or equal to 6.0.0'

    @staticmethod
    @error_code_decorator
    def invalid_file_path_layout(file_name):
        return f'Invalid file name - {file_name}. layout file name should start with "layout-" prefix.'

    @staticmethod
    @error_code_decorator
    def invalid_file_path_layoutscontainer(file_name):
        return f'Invalid file name - {file_name}. layoutscontainer file name should start with ' \
               '"layoutscontainer-" prefix.'

    @staticmethod
    @error_code_decorator
    def invalid_incident_field_in_layout(invalid_inc_fields_list):
        return f"The layout contains incident fields that do not exist in the content: {invalid_inc_fields_list}.\n" \
            "Please make sure:\n" \
            "1 - The right incident field is set and the spelling is correct.\n" \
            "2 - The id_set.json file is up to date. Delete the file by running: rm -rf Tests/id_set.json and" \
            " rerun the command."

    @staticmethod
    @error_code_decorator
    def invalid_to_version_in_new_classifiers():
        return 'toVersion field in new classifiers needs to be higher than 6.0.0'

    @staticmethod
    @error_code_decorator
    def invalid_to_version_in_old_classifiers():
        return 'toVersion field in old classifiers needs to be lower than 6.0.0'

    @staticmethod
    @error_code_decorator
    def invalid_from_version_in_new_classifiers():
        return 'fromVersion field in new classifiers needs to be higher or equal to 6.0.0'

    @staticmethod
    @error_code_decorator
    def invalid_from_version_in_old_classifiers():
        return 'fromVersion field in old classifiers needs to be lower than 6.0.0'

    @staticmethod
    @error_code_decorator
    def missing_from_version_in_new_classifiers():
        return 'Must have fromVersion field in new classifiers'

    @staticmethod
    @error_code_decorator
    def missing_to_version_in_old_classifiers():
        return 'Must have toVersion field in old classifiers'

    @staticmethod
    @error_code_decorator
    def from_version_higher_to_version():
        return 'fromVersion field can not be higher than toVersion field'

    @staticmethod
    @error_code_decorator
    def invalid_type_in_new_classifiers():
        return 'Classifiers type must be classification'

    @staticmethod
    @error_code_decorator
    def classifier_non_existent_incident_types(incident_types):
        return f"The Classifiers related incident types: {incident_types} where not found."

    @staticmethod
    @error_code_decorator
    def invalid_from_version_in_mapper():
        return 'fromVersion field in mapper needs to be higher or equal to 6.0.0'

    @staticmethod
    @error_code_decorator
    def invalid_to_version_in_mapper():
        return 'toVersion field in mapper needs to be higher than 6.0.0'

    @staticmethod
    @error_code_decorator
    def invalid_mapper_file_name():
        return 'Invalid file name for mapper. Need to change to classifier-mapper-NAME.json'

    @staticmethod
    @error_code_decorator
    def missing_from_version_in_mapper():
        return 'Must have fromVersion field in mapper'

    @staticmethod
    @error_code_decorator
    def invalid_type_in_mapper():
        return 'Mappers type must be mapping-incoming or mapping-outgoing'

    @staticmethod
    @error_code_decorator
    def mapper_non_existent_incident_types(incident_types):
        return f"The Mapper related incident types: {incident_types} where not found."

    @staticmethod
    @error_code_decorator
    def invalid_incident_field_in_mapper(invalid_inc_fields_list):
        return f"Your mapper contains incident fields that do not exist in the content: {invalid_inc_fields_list}.\n" \
            "Please make sure:\n" \
            "1 - The right incident field is set and the spelling is correct.\n" \
            "2 - The id_set.json file is up to date. Delete the file by running: rm -rf Tests/id_set.json and" \
            " rerun the command."

    @staticmethod
    @error_code_decorator
    def integration_not_runnable():
        return "Could not find any runnable command in the integration." \
               "Must have at least one command, `isFetch: true`, `feed: true`, `longRunning: true`"

    @staticmethod
    @error_code_decorator
    def invalid_uuid(task_key, id, taskid):
        return f"On task: {task_key},  the field 'taskid': {taskid} and the 'id' under the 'task' field: {id}, " \
               f"must be from uuid format."

    @staticmethod
    @error_code_decorator
    def taskid_different_from_id(task_key, id, taskid):
        return f"On task: {task_key},  the field 'taskid': {taskid} and the 'id' under the 'task' field: {id}, " \
               f"must be with equal value. "

    @staticmethod
    def wrong_filename(file_type):
        return 'This is not a valid {} filename.'.format(file_type)

    @staticmethod
    def wrong_path():
        return "This is not a valid filepath."

    @staticmethod
    def beta_in_str(field):
        return "Field '{}' should NOT contain the substring \"beta\" in a new beta integration. " \
               "please change the id in the file.".format(field)

    @classmethod
    def breaking_backwards_no_old_script(cls, e):
        return "{}\n{}, Could not find the old file.".format(cls.BACKWARDS, str(e))

    @staticmethod
    def id_might_changed():
        return "ID may have changed, please make sure to check you have the correct one."

    @staticmethod
    def id_changed():
        return "You've changed the ID of the file, please undo this change."

    @staticmethod
    def might_need_release_notes():
        return "You may need RN in this file, please verify if they are required."

    @staticmethod
    def unknown_file():
        return "File type is unknown, check it out."

    @staticmethod
    def no_common_server_python(path):
        return "Could not get CommonServerPythonScript.py file. Please download it manually from {} and " \
               "add it to the root of the repository.".format(path)

    @staticmethod
    def no_yml_file(file_path):
        return "No yml files were found in {} directory.".format(file_path)<|MERGE_RESOLUTION|>--- conflicted
+++ resolved
@@ -63,11 +63,8 @@
     "missing_get_mapping_fields_command": "IN131",
     "integration_non_existent_classifier": "IN132",
     "integration_non_existent_mapper": "IN133",
-<<<<<<< HEAD
-    "invalid_integration_parameters_display_name": "IN134",
-=======
     "multiple_default_arg": "IN134",
->>>>>>> 393cd081
+    "invalid_integration_parameters_display_name": "IN135",
     "invalid_v2_script_name": "SC100",
     "invalid_deprecated_script": "SC101",
     "invalid_command_name_in_script": "SC102",
@@ -455,15 +452,15 @@
 
     @staticmethod
     @error_code_decorator
-<<<<<<< HEAD
+    def multiple_default_arg(command_name, default_args):
+        return f"The integration command: {command_name} has multiple default arguments: {default_args}."
+
+    @staticmethod
+    @error_code_decorator
     def invalid_integration_parameters_display_name(invalid_display_names):
         return f"The integration display names: {invalid_display_names} are invalid, " \
                "Integration parameters display name should be capitalized and spaced using whitespaces " \
                "and not underscores ( _ )."
-=======
-    def multiple_default_arg(command_name, default_args):
-        return f"The integration command: {command_name} has multiple default arguments: {default_args}."
->>>>>>> 393cd081
 
     @staticmethod
     @error_code_decorator
