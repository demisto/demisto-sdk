from typing import Any

from demisto_sdk.commands.common.constants import (BETA_INTEGRATION_DISCLAIMER,
                                                   CONF_PATH,
                                                   INTEGRATION_CATEGORIES,
                                                   PACK_METADATA_DESC,
                                                   PACK_METADATA_NAME)

FOUND_FILES_AND_ERRORS: list = []
FOUND_FILES_AND_IGNORED_ERRORS: list = []

ALLOWED_IGNORE_ERRORS = ['BA101', 'BA106', 'RP102', 'RP104', 'SC100', 'IF106', 'PA113', 'PA116', 'IN126', 'PB105',
                         'PB106', 'IN109', 'IN110', 'IN122', 'MP106', 'IN128']

PRESET_ERROR_TO_IGNORE = {
    'community': ['BC', 'CJ', 'DS', 'IN125', 'IN126'],
    'partner': ['CJ']
}

PRESET_ERROR_TO_CHECK = {
    "deprecated": ['ST', 'BC', 'BA', 'IN127', 'IN128', 'PB104', 'SC101'],
}

ERROR_CODE = {
    "wrong_version": "BA100",
    "id_should_equal_name": "BA101",
    "file_type_not_supported": "BA102",
    "file_name_include_spaces_error": "BA103",
    "changes_may_fail_validation": "BA104",
    "invalid_id_set": "BA105",
    "no_minimal_fromversion_in_file": "BA106",
    "wrong_display_name": "IN100",
    "wrong_default_parameter_not_empty": "IN101",
    "wrong_required_value": "IN102",
    "wrong_required_type": "IN103",
    "wrong_category": "IN104",
    "wrong_default_argument": "IN105",
    "no_default_arg": "IN106",
    "missing_reputation": "IN107",
    "wrong_subtype": "IN108",
    "beta_in_id": "IN109",
    "beta_in_name": "IN110",
    "beta_field_not_found": "IN111",
    "no_beta_in_display": "IN112",
    "duplicate_arg_in_file": "IN113",
    "duplicate_param": "IN114",
    "invalid_context_output": "IN115",
    "added_required_fields": "IN116",
    "not_used_display_name": "IN117",
    "empty_display_configuration": "IN118",
    "feed_wrong_from_version": "IN119",
    "pwsh_wrong_version": "IN120",
    "parameter_missing_from_yml": "IN121",
    "parameter_missing_for_feed": "IN122",
    "invalid_v2_integration_name": "IN123",
    "found_hidden_param": "IN124",
    "no_default_value_in_parameter": "IN125",
    "parameter_missing_from_yml_not_community_contributor": "IN126",
    "invalid_deprecated_integration_display_name": "IN127",
    "invalid_deprecated_integration_description": "IN128",
    "removed_integration_parameters": "IN129",
    "integration_not_runnable": "IN130",
    "missing_get_mapping_fields_command": "IN131",
    "integration_non_existent_classifier": "IN132",
    "integration_non_existent_mapper": "IN133",
<<<<<<< HEAD
    "missing_output_context": "IN134",
=======
    "multiple_default_arg": "IN134",
>>>>>>> 32a0f586
    "invalid_v2_script_name": "SC100",
    "invalid_deprecated_script": "SC101",
    "invalid_command_name_in_script": "SC102",
    "dbot_invalid_output": "DB100",
    "dbot_invalid_description": "DB101",
    "breaking_backwards_subtype": "BC100",
    "breaking_backwards_context": "BC101",
    "breaking_backwards_command": "BC102",
    "breaking_backwards_arg_changed": "BC103",
    "breaking_backwards_command_arg_changed": "BC104",
    "default_docker_error": "DO100",
    "latest_docker_error": "DO101",
    "not_demisto_docker": "DO102",
    "docker_tag_not_fetched": "DO103",
    "no_docker_tag": "DO104",
    "docker_not_formatted_correctly": "DO105",
    "docker_not_on_the_latest_tag": "DO106",
    "non_existing_docker": "DO107",
    "id_set_conflicts": "ID100",
    "duplicated_id": "ID102",
    "remove_field_from_dashboard": "DA100",
    "include_field_in_dashboard": "DA101",
    "remove_field_from_widget": "WD100",
    "include_field_in_widget": "WD101",
    "no_image_given": "IM100",
    "image_too_large": "IM101",
    "image_in_package_and_yml": "IM102",
    "not_an_image_file": "IM103",
    "no_image_field_in_yml": "IM104",
    "image_field_not_in_base64": "IM105",
    "default_image_error": "IM106",
    "description_missing_from_conf_json": "CJ100",
    "test_not_in_conf_json": "CJ101",
    "integration_not_registered": "CJ102",
    "no_test_playbook": "CJ103",
    "test_playbook_not_configured": "CJ104",
    "missing_release_notes": "RN100",
    "no_new_release_notes": "RN101",
    "release_notes_not_formatted_correctly": "RN102",
    "release_notes_not_finished": "RN103",
    "release_notes_file_empty": "RN104",
    "multiple_release_notes_files": "RN105",
    "missing_release_notes_for_pack": "RN106",
    "missing_release_notes_entry": "RN107",
    "added_release_notes_for_new_pack": "RN108",
    "modified_existing_release_notes": "RN109",
    "playbook_cant_have_rolename": "PB100",
    "playbook_unreachable_condition": "PB101",
    "playbook_unhandled_condition": "PB102",
    "playbook_unconnected_tasks": "PB103",
    "invalid_deprecated_playbook": "PB104",
    "playbook_cant_have_deletecontext_all": "PB105",
    "using_instance_in_playbook": "PB106",
    "invalid_script_id": "PB107",
    "invalid_uuid": "PB108",
    "taskid_different_from_id": "PB109",
    "description_missing_in_beta_integration": "DS100",
    "no_beta_disclaimer_in_description": "DS101",
    "no_beta_disclaimer_in_yml": "DS102",
    "description_in_package_and_yml": "DS103",
    "no_description_file_warning": "DS104",
    "invalid_incident_field_name": "IF100",
    "invalid_incident_field_content_key_value": "IF101",
    "invalid_incident_field_system_key_value": "IF102",
    "invalid_incident_field_type": "IF103",
    "invalid_incident_field_group_value": "IF104",
    "invalid_incident_field_cli_name_regex": "IF105",
    "invalid_incident_field_cli_name_value": "IF106",
    "incident_field_or_type_from_version_5": "IF107",
    "invalid_incident_field_or_type_from_version": "IF108",
    "new_incident_field_required": "IF109",
    "from_version_modified_after_rename": "IF110",
    "incident_field_type_change": "IF111",
    "indicator_field_type_grid_minimal_version": "IF112",
    "incident_type_integer_field": "IT100",
    "incident_type_invalid_playbook_id_field": "IT101",
    "incident_type_auto_extract_fields_invalid": "IT102",
    "incident_type_invalid_auto_extract_mode": "IT103",
    "incident_type_non_existent_playbook_id": "IT104",
    "pack_file_does_not_exist": "PA100",
    "cant_open_pack_file": "PA101",
    "cant_read_pack_file": "PA102",
    "cant_parse_pack_file_to_list": "PA103",
    "pack_file_bad_format": "PA104",
    "pack_metadata_empty": "PA105",
    "pack_metadata_should_be_dict": "PA106",
    "missing_field_iin_pack_metadata": "PA107",
    "pack_metadata_name_not_valid": "PA108",
    "pack_metadata_field_invalid": "PA109",
    "dependencies_field_should_be_dict": "PA110",
    "empty_field_in_pack_metadata": "PA111",
    "pack_metadata_isnt_json": "PA112",
    "pack_metadata_missing_url_and_email": "PA113",
    "pack_metadata_version_should_be_raised": "PA114",
    "pack_timestamp_field_not_in_iso_format": 'PA115',
    "invalid_package_dependencies": "PA116",
    "pack_metadata_invalid_support_type": "PA117",
    "pack_metadata_certification_is_invalid": "PA118",
    "pack_metadata_non_approved_usecases": "PA119",
    "pack_metadata_non_approved_tags": "PA120",
    "pack_metadata_price_change": "PA121",
    "readme_error": "RM100",
    "image_path_error": "RM101",
    "readme_missing_output_context": "RM102",
    "wrong_version_reputations": "RP100",
    "reputation_expiration_should_be_numeric": "RP101",
    "reputation_id_and_details_not_equal": "RP102",
    "reputation_invalid_indicator_type_id": "RP103",
    "reputation_empty_required_fields": "RP104",
    "structure_doesnt_match_scheme": "ST100",
    "file_id_contains_slashes": "ST101",
    "file_id_changed": "ST102",
    "from_version_modified": "ST103",
    "wrong_file_extension": "ST104",
    "invalid_file_path": "ST105",
    "invalid_package_structure": "ST106",
    "pykwalify_missing_parameter": "ST107",
    "pykwalify_field_undefined": "ST108",
    "pykwalify_missing_in_root": "ST109",
    "pykwalify_general_error": "ST110",
    "invalid_to_version_in_new_classifiers": "CL100",
    "invalid_to_version_in_old_classifiers": "CL101",
    "invalid_from_version_in_new_classifiers": "CL102",
    "invalid_from_version_in_old_classifiers": "CL103",
    "missing_from_version_in_new_classifiers": "CL104",
    "missing_to_version_in_old_classifiers": "CL105",
    "from_version_higher_to_version": "CL106",
    "invalid_type_in_new_classifiers": "CL107",
    "classifier_non_existent_incident_types": "CL108",
    "invalid_from_version_in_mapper": "MP100",
    "invalid_to_version_in_mapper": "MP101",
    "invalid_mapper_file_name": "MP102",
    "missing_from_version_in_mapper": "MP103",
    "invalid_type_in_mapper": "MP104",
    "mapper_non_existent_incident_types": "MP105",
    "invalid_incident_field_in_mapper": "MP106",
    "invalid_version_in_layout": "LO100",
    "invalid_version_in_layoutscontainer": "LO101",
    "invalid_file_path_layout": "LO102",
    "invalid_file_path_layoutscontainer": "LO103",
    "invalid_incident_field_in_layout": "LO104"
}


def error_code_decorator(f):
    def wrapper(*args, **kwargs):
        return f(*args, **kwargs), ERROR_CODE[f.__name__]

    return wrapper


class Errors:
    BACKWARDS = "Possible backwards compatibility break"

    @staticmethod
    def suggest_fix(file_path: str, *args: Any, cmd: str = 'format') -> str:
        return f'To fix the problem, try running `demisto-sdk {cmd} -i {file_path} {" ".join(args)}`'

    @staticmethod
    @error_code_decorator
    def wrong_version(expected="-1"):
        return "The version for our files should always " \
               "be {}, please update the file.".format(expected)

    @staticmethod
    @error_code_decorator
    def id_should_equal_name(name, file_id):
        return "The File's name, which is: '{}', should be equal to its ID, which is: '{}'." \
               " please update the file.".format(name, file_id)

    @staticmethod
    @error_code_decorator
    def file_type_not_supported():
        return "The file type is not supported in validate command\n " \
               "validate' command supports: Integrations, Scripts, Playbooks, " \
               "Incident fields, Indicator fields, Images, Release notes, Layouts and Descriptions"

    @staticmethod
    @error_code_decorator
    def file_name_include_spaces_error(file_name):
        return "Please remove spaces from the file's name: '{}'.".format(file_name)

    @staticmethod
    @error_code_decorator
    def changes_may_fail_validation():
        return "Warning: The changes may fail validation once submitted via a " \
               "PR. To validate your changes, please make sure you have a git remote setup" \
               " and pointing to github.com/demisto/content.\nYou can do this by running " \
               "the following commands:\n\ngit remote add upstream https://github.com/" \
               "demisto/content.git\ngit fetch upstream\n\nMore info about configuring " \
               "a remote for a fork is available here: https://help.github.com/en/" \
               "github/collaborating-with-issues-and-pull-requests/configuring-a-remote-for-a-fork"

    @staticmethod
    @error_code_decorator
    def invalid_id_set():
        return "id_set.json file is invalid - delete it and re-run `validate`.\n" \
               "From content repository root run the following: `rm -rf Tests/id_set.json`\n" \
               "Then re-run the `validate` command."

    @staticmethod
    @error_code_decorator
    def no_minimal_fromversion_in_file(fromversion, oldest_supported_version):
        if fromversion == 'fromversion':
            return f"{fromversion} field is invalid.\nAdd `{fromversion}: " \
                   f"{oldest_supported_version}` to the file."
        else:
            return f'{fromversion} field is invalid.\nAdd `"{fromversion}": "{oldest_supported_version}"` ' \
                   f'to the file.'

    @staticmethod
    @error_code_decorator
    def indicator_field_type_grid_minimal_version(fromversion):
        return f"The indicator field has a fromVersion of: {fromversion} but the minimal fromVersion is 5.5.0."

    @staticmethod
    @error_code_decorator
    def wrong_display_name(param_name, param_display):
        return 'The display name of the {} parameter should be \'{}\''.format(param_name, param_display)

    @staticmethod
    @error_code_decorator
    def wrong_default_parameter_not_empty(param_name, default_value):
        return 'The default value of the {} parameter should be {}'.format(param_name, default_value)

    @staticmethod
    @error_code_decorator
    def no_default_value_in_parameter(param_name):
        return 'The {} parameter should have a default value'.format(param_name)

    @staticmethod
    @error_code_decorator
    def wrong_required_value(param_name):
        return 'The required field of the {} parameter should be False'.format(param_name)

    @staticmethod
    @error_code_decorator
    def wrong_required_type(param_name):
        return 'The type field of the {} parameter should be 8'.format(param_name)

    @staticmethod
    @error_code_decorator
    def wrong_category(category):
        return "The category '{}' is not in the integration schemas, the valid options are:\n{}" \
            .format(category, '\n'.join(INTEGRATION_CATEGORIES))

    @staticmethod
    @error_code_decorator
    def wrong_default_argument(arg_name, command_name):
        return "The argument '{}' of the command '{}' is not configured as default" \
            .format(arg_name, command_name)

    @staticmethod
    @error_code_decorator
    def no_default_arg(command_name):
        return "Could not find default argument " \
               "{} in command {}".format(command_name, command_name)

    @staticmethod
    @error_code_decorator
    def missing_reputation(command_name, reputation_output, context_standard):
        return "The outputs of the reputation command {} aren't valid. The {} outputs is missing. " \
               "Fix according to context standard {} " \
            .format(command_name, reputation_output, context_standard)

    @staticmethod
    @error_code_decorator
    def wrong_subtype():
        return "The subtype for our yml files should be either python2 or python3, " \
               "please update the file."

    @classmethod
    @error_code_decorator
    def beta_in_id(cls):
        return cls.beta_in_str('id')

    @classmethod
    @error_code_decorator
    def beta_in_name(cls):
        return cls.beta_in_str('name')

    @staticmethod
    @error_code_decorator
    def beta_field_not_found():
        return "Beta integration yml file should have " \
               "the field \"beta: true\", but was not found in the file."

    @staticmethod
    @error_code_decorator
    def no_beta_in_display():
        return "Field 'display' in Beta integration yml file should include the string \"beta\", " \
               "but was not found in the file."

    @staticmethod
    @error_code_decorator
    def duplicate_arg_in_file(arg, command_name=None):
        err_msg = "The argument '{}' is duplicated".format(arg)
        if command_name:
            err_msg += " in '{}'.".format(command_name)
        err_msg += ", please remove one of its appearances."
        return err_msg

    @staticmethod
    @error_code_decorator
    def duplicate_param(param_name):
        return "The parameter '{}' of the " \
               "file is duplicated, please remove one of its appearances.".format(param_name)

    @staticmethod
    @error_code_decorator
    def invalid_context_output(command_name, output):
        return f'Invalid context output for command {command_name}. Output is {output}'

    @staticmethod
    @error_code_decorator
    def added_required_fields(field):
        return "You've added required, the field is '{}'".format(field)

    @staticmethod
    @error_code_decorator
    def removed_integration_parameters(field):
        return "You've removed integration parameters, the removed parameters are '{}'".format(field)

    @staticmethod
    @error_code_decorator
    def not_used_display_name(field_name):
        return "The display details for {} will not be used " \
               "due to the type of the parameter".format(field_name)

    @staticmethod
    @error_code_decorator
    def empty_display_configuration(field_name):
        return "No display details were entered for the field {}".format(field_name)

    @staticmethod
    @error_code_decorator
    def feed_wrong_from_version(given_fromversion, needed_from_version="5.5.0"):
        return "This is a feed and has wrong fromversion. got `{}` expected `{}`" \
            .format(given_fromversion, needed_from_version)

    @staticmethod
    @error_code_decorator
    def pwsh_wrong_version(given_fromversion, needed_from_version='5.5.0'):
        return f'Detected type: powershell and fromversion less than {needed_from_version}.' \
               f' Found version: {given_fromversion}'

    @staticmethod
    @error_code_decorator
    def parameter_missing_from_yml(name, correct_format):
        return f'A required parameter "{name}" is missing or malformed ' \
               f'in the YAML file.\nThe correct format of the parameter should ' \
               f'be as follows:\n{correct_format}'

    @staticmethod
    @error_code_decorator
    def parameter_missing_from_yml_not_community_contributor(name, correct_format):
        """
            This error is ignored if the contributor is community
        """
        return f'A required parameter "{name}" is missing or malformed ' \
               f'in the YAML file.\nThe correct format of the parameter should ' \
               f'be as follows:\n{correct_format}'

    @staticmethod
    @error_code_decorator
    def parameter_missing_for_feed(name, correct_format):
        return f'Feed Integration was detected A required ' \
               f'parameter "{name}" is missing or malformed in the YAML file.\n' \
               f'The correct format of the parameter should be as follows:\n{correct_format}'

    @staticmethod
    @error_code_decorator
    def missing_get_mapping_fields_command():
        return 'The command "get-mapping-fields" is missing from the YML file and is required as the ismappable ' \
               'field is set to true.'

    @staticmethod
    @error_code_decorator
    def readme_missing_output_context(command, context_paths):
        return f'The Following context paths for command {command} are found in YML file ' \
               f'but are missing from the README file: {context_paths}'

    @staticmethod
    @error_code_decorator
    def missing_output_context(command, context_paths):
        return f'The Following context paths for command {command} are found in the README file ' \
               f'but are missing from the YML file: {context_paths}'

    @staticmethod
    @error_code_decorator
    def integration_non_existent_classifier(integration_classifier):
        return f"The integration has a classifier {integration_classifier} which does not exist."

    @staticmethod
    @error_code_decorator
    def integration_non_existent_mapper(integration_mapper):
        return f"The integration has a mapper {integration_mapper} which does not exist."

    @staticmethod
    @error_code_decorator
    def multiple_default_arg(command_name, default_args):
        return f"The integration command: {command_name} has multiple default arguments: {default_args}."

    @staticmethod
    @error_code_decorator
    def invalid_v2_integration_name():
        return "The display name of this v2 integration is incorrect , should be **name** v2.\n" \
               "e.g: Kenna v2, Jira v2"

    @staticmethod
    @error_code_decorator
    def found_hidden_param(parameter_name):
        return f"Parameter: \"{parameter_name}\" can't be hidden. Please remove this field."

    @staticmethod
    @error_code_decorator
    def invalid_deprecated_integration_display_name():
        return 'The display_name (display) of all deprecated integrations should end with (Deprecated)".'

    @staticmethod
    @error_code_decorator
    def invalid_deprecated_integration_description():
        return 'The description of all deprecated integrations should follow one of the formats:' \
               '1. "Deprecated. Use <INTEGRATION_DISPLAY_NAME> instead."' \
               '2. "Deprecated. <REASON> No available replacement."'

    @staticmethod
    @error_code_decorator
    def invalid_v2_script_name():
        return "The name of this v2 script is incorrect , should be **name**V2." \
               " e.g: DBotTrainTextClassifierV2"

    @staticmethod
    @error_code_decorator
    def invalid_deprecated_script():
        return "Every deprecated script's comment has to start with 'Deprecated.'"

    @staticmethod
    @error_code_decorator
    def dbot_invalid_output(command_name, missing_outputs, context_standard):
        return "The DBotScore outputs of the reputation command {} aren't valid. Missing: {}. " \
               "Fix according to context standard {} ".format(command_name, missing_outputs,
                                                              context_standard)

    @staticmethod
    @error_code_decorator
    def dbot_invalid_description(command_name, missing_descriptions, context_standard):
        return "The DBotScore description of the reputation command {} aren't valid. Missing: {}. " \
               "Fix according to context standard {} " \
            .format(command_name, missing_descriptions, context_standard)

    @classmethod
    @error_code_decorator
    def breaking_backwards_subtype(cls):
        return "{}, You've changed the subtype, please undo.".format(cls.BACKWARDS)

    @classmethod
    @error_code_decorator
    def breaking_backwards_context(cls):
        return "{}, You've changed the context in the file," \
               " please undo.".format(cls.BACKWARDS)

    @classmethod
    @error_code_decorator
    def breaking_backwards_command(cls, old_command):
        return "{}, You've changed the context in the file,please " \
               "undo. the command is:\n{}".format(cls.BACKWARDS, old_command)

    @classmethod
    @error_code_decorator
    def breaking_backwards_arg_changed(cls):
        return "{}, You've changed the name of an arg in " \
               "the file, please undo.".format(cls.BACKWARDS)

    @classmethod
    @error_code_decorator
    def breaking_backwards_command_arg_changed(cls, command):
        return "{}, You've changed the name of a command or its arg in" \
               " the file, please undo, the command was:\n{}".format(cls.BACKWARDS, command)

    @staticmethod
    @error_code_decorator
    def default_docker_error():
        return 'The current docker image in the yml file is the default one: demisto/python:1.3-alpine,\n' \
               'Please create or use another docker image'

    @staticmethod
    @error_code_decorator
    def latest_docker_error(docker_image_tag, docker_image_name):
        return f'"latest" tag is not allowed,\n' \
               f'Please create or update to an updated versioned image\n' \
               f'You can check for the most updated version of {docker_image_tag} ' \
               f'here: https://hub.docker.com/r/{docker_image_name}/tags'

    @staticmethod
    @error_code_decorator
    def not_demisto_docker():
        return 'docker image must be a demisto docker image. When the docker image is ready, ' \
               'please rename it to: demisto/<image>:<tag>'

    @staticmethod
    @error_code_decorator
    def docker_tag_not_fetched(docker_image_name):
        return f'Failed getting tag for: {docker_image_name}. Please check it exists and of demisto format.'

    @staticmethod
    @error_code_decorator
    def no_docker_tag(docker_image):
        return f'{docker_image} - The docker image in your integration/script does not have a tag.' \
               f' Please create or update to an updated versioned image\n'

    @staticmethod
    @error_code_decorator
    def non_existing_docker(docker_image):
        return f'{docker_image} - Could not find the docker image. Check if it exists in ' \
               f'DockerHub: https://hub.docker.com/u/demisto/.'

    @staticmethod
    @error_code_decorator
    def docker_not_formatted_correctly(docker_image):
        return f'The docker image: {docker_image} is not of format - demisto/image_name:X.X'

    @staticmethod
    @error_code_decorator
    def docker_not_on_the_latest_tag(docker_image_tag, docker_image_latest_tag, docker_image_name, file_path):
        return f'The docker image tag is not the latest numeric tag, please update it.\n' \
               f'The docker image tag in the yml file is: {docker_image_tag}\n' \
               f'The latest docker image tag in docker hub is: {docker_image_latest_tag}\n' \
               f'You can check for the most updated version of {docker_image_name} ' \
               f'here: https://hub.docker.com/r/{docker_image_name}/tags\n' \
               f'To update the docker image run: demisto-sdk format -ud -i {file_path}\n'

    @staticmethod
    @error_code_decorator
    def id_set_conflicts():
        return "You probably merged from master and your id_set.json has " \
               "conflicts. Run `demisto-sdk create-id-set`, it should reindex your id_set.json"

    @staticmethod
    @error_code_decorator
    def duplicated_id(obj_id):
        return f"The ID {obj_id} already exists, please update the file or update the " \
               f"id_set.json toversion field of this id to match the old occurrence of this id"

    @staticmethod
    @error_code_decorator
    def remove_field_from_dashboard(field):
        return f'the field {field} needs to be removed.'

    @staticmethod
    @error_code_decorator
    def include_field_in_dashboard(field):
        return f'The field {field} needs to be included. Please add it.'

    @staticmethod
    @error_code_decorator
    def remove_field_from_widget(field, widget):
        return f'The field {field} needs to be removed from the widget: {widget}.'

    @staticmethod
    @error_code_decorator
    def include_field_in_widget(field, widget_name):
        return f'The field {field} needs to be included in the widget: {widget_name}. Please add it.'

    @staticmethod
    @error_code_decorator
    def no_image_given():
        return "You've created/modified a yml or package but failed to provide an image as " \
               "a .png file for it, please add an image in order to proceed."

    @staticmethod
    @error_code_decorator
    def image_too_large():
        return "Too large logo, please update the logo to be under 10kB"

    @staticmethod
    @error_code_decorator
    def image_in_package_and_yml():
        return "Image in both yml and package, remove the 'image' " \
               "key from the yml file"

    @staticmethod
    @error_code_decorator
    def not_an_image_file():
        return "This isn't an image file or unified integration file."

    @staticmethod
    @error_code_decorator
    def no_image_field_in_yml():
        return "This is a yml file but has no image field."

    @staticmethod
    @error_code_decorator
    def image_field_not_in_base64():
        return "The image field isn't in base64 encoding."

    @staticmethod
    @error_code_decorator
    def default_image_error():
        return "This is the default image, please change to the integration image."

    @staticmethod
    @error_code_decorator
    def description_missing_from_conf_json(problematic_instances):
        return "Those instances don't have description:\n{}".format('\n'.join(problematic_instances))

    @staticmethod
    @error_code_decorator
    def test_not_in_conf_json(file_id):
        return "You've failed to add the {file_id} to conf.json\n" \
               "see here: https://xsoar.pan.dev/docs/integrations/test-playbooks#adding-tests-to-confjson"

    @staticmethod
    @error_code_decorator
    def integration_not_registered(file_path, missing_test_playbook_configurations, no_tests_key):
        return f'The following integration is not registered in {CONF_PATH} file.\n' \
               f'Please add:\n{missing_test_playbook_configurations}\nto {CONF_PATH} ' \
               f'path under \'tests\' key.\n' \
               f'If you don\'t want to add a test playbook for this integration, please add: \n{no_tests_key}to the ' \
               f'file {file_path} or run \'demisto-sdk format -i {file_path}\''

    @staticmethod
    @error_code_decorator
    def no_test_playbook(file_path, file_type):
        return f'You don\'t have a TestPlaybook for {file_type} {file_path}. ' \
               f'If you have a TestPlaybook for this {file_type}, ' \
               f'please edit the yml file and add the TestPlaybook under the \'tests\' key. ' \
               f'If you don\'t want to create a TestPlaybook for this {file_type}, ' \
               f'edit the yml file and add  \ntests:\n -  No tests\n lines to it or ' \
               f'run \'demisto-sdk format -i {file_path}\''

    @staticmethod
    @error_code_decorator
    def test_playbook_not_configured(content_item_id, missing_test_playbook_configurations,
                                     missing_integration_configurations):
        return f'The TestPlaybook {content_item_id} is not registered in {CONF_PATH} file.\n ' \
               f'Please add\n{missing_test_playbook_configurations}\n ' \
               f'or if this test playbook is for an integration\n{missing_integration_configurations}\n ' \
               f'to {CONF_PATH} path under \'tests\' key.'

    @staticmethod
    @error_code_decorator
    def missing_release_notes(rn_path):
        return 'Missing release notes, Please add it under {}'.format(rn_path)

    @staticmethod
    @error_code_decorator
    def no_new_release_notes(release_notes_path):
        return F'No new comment has been added in the release notes file: {release_notes_path}'

    @staticmethod
    @error_code_decorator
    def release_notes_not_formatted_correctly(link_to_rn_standard):
        return F'Not formatted according to ' \
               F'release notes standards.\nFix according to {link_to_rn_standard}'

    @staticmethod
    @error_code_decorator
    def release_notes_not_finished():
        return "Please finish filling out the release notes. For common troubleshooting steps, please " \
               "review the documentation found here: " \
               "https://xsoar.pan.dev/docs/integrations/changelog#common-troubleshooting-tips"

    @staticmethod
    @error_code_decorator
    def release_notes_file_empty():
        return "Your release notes file is empty, please complete it\nHaving empty release notes " \
               "looks bad in the product UI.\nIf the change you made was minor, please use " \
               "\"Maintenance and stability enhancements.\" for general changes, or use " \
               "\"Documentation and metadata improvements.\" for changes to documentation."

    @staticmethod
    @error_code_decorator
    def multiple_release_notes_files():
        return "More than one release notes file has been found." \
               "Only one release note file is permitted per release. Please delete the extra release notes."

    @staticmethod
    @error_code_decorator
    def missing_release_notes_for_pack(pack):
        return f"Release notes were not found. Please run `demisto-sdk " \
               f"update-release-notes -i Packs/{pack} -u (major|minor|revision)` to " \
               f"generate release notes according to the new standard. You can refer to the documentation " \
               f"found here: https://xsoar.pan.dev/docs/integrations/changelog for more information."

    @staticmethod
    @error_code_decorator
    def missing_release_notes_entry(file_type, pack_name, entity_name):
        return f"No release note entry was found for the {file_type.lower()} \"{entity_name}\" in the " \
               f"{pack_name} pack. Please rerun the update-release-notes command without -u to " \
               f"generate an updated template. If you are trying to exclude an item from the release " \
               f"notes, please refer to the documentation found here - " \
               f"https://xsoar.pan.dev/docs/integrations/changelog#excluding-items"

    @staticmethod
    @error_code_decorator
    def added_release_notes_for_new_pack(pack_name):
        return f"ReleaseNotes were added for the newly created pack \"{pack_name}\" - remove them"

    @staticmethod
    @error_code_decorator
    def modified_existing_release_notes(pack_name):
        return f"Modified existing release notes for \"{pack_name}\" - revert the change and add new release notes " \
               f"if needed by running:\n`demisto-sdk update-release-notes -i Packs/{pack_name} -u " \
               f"(major|minor|revision)`\n" \
               f"You can refer to the documentation found here: " \
               f"https://xsoar.pan.dev/docs/integrations/changelog for more information."

    @staticmethod
    @error_code_decorator
    def playbook_cant_have_rolename():
        return "Playbook can not have a rolename."

    @staticmethod
    @error_code_decorator
    def using_instance_in_playbook():
        return "Playbook should not use specific instance."

    @staticmethod
    @error_code_decorator
    def playbook_unreachable_condition(task_id, next_task_branch):
        return f'Playbook conditional task with id:{task_id} has task with unreachable ' \
               f'next task condition "{next_task_branch}". Please remove this task or add ' \
               f'this condition to condition task with id:{task_id}.'

    @staticmethod
    @error_code_decorator
    def playbook_unhandled_condition(task_id, task_condition_labels):
        return f'Playbook conditional task with id:{task_id} has an unhandled ' \
               f'condition: {",".join(map(lambda x: f"{str(x)}", task_condition_labels))}'

    @staticmethod
    @error_code_decorator
    def playbook_unconnected_tasks(orphan_tasks):
        return f'The following tasks ids have no previous tasks: {orphan_tasks}'

    @staticmethod
    @error_code_decorator
    def playbook_cant_have_deletecontext_all():
        return 'Playbook can not have DeleteContext script with arg all set to yes.'

    @staticmethod
    @error_code_decorator
    def invalid_deprecated_playbook():
        return 'The playbook description has to start with "Deprecated."'

    @staticmethod
    @error_code_decorator
    def invalid_script_id(script_entry_to_check, pb_task):
        return f"in task {pb_task} the script {script_entry_to_check} was not found in the id_set.json file. " \
               f"Please make sure:\n" \
               f"1 - The right script id is set and the spelling is correct.\n" \
               f"2 - The id_set.json file is up to date. Delete the file by running: rm -rf Tests/id_set.json and" \
               f" rerun the command."

    @staticmethod
    @error_code_decorator
    def invalid_command_name_in_script(script_name, command):
        return f"in script {script_name} the command {command} has an invalid name. " \
               f"Please make sure:\n" \
               f"1 - The right command name is set and the spelling is correct." \
               f" Do not use 'dev' in it or suffix it with 'copy'\n" \
               f"2 - The id_set.json file is up to date. Delete the file by running: rm -rf Tests/id_set.json and" \
               f" rerun the command."

    @staticmethod
    @error_code_decorator
    def description_missing_in_beta_integration():
        return f"No detailed description file was found in the package. Please add one, " \
               f"and make sure it includes the beta disclaimer note." \
               f"Add the following to the detailed description:\n{BETA_INTEGRATION_DISCLAIMER}"

    @staticmethod
    @error_code_decorator
    def no_beta_disclaimer_in_description():
        return f"The detailed description in beta integration package " \
               f"does not contain the beta disclaimer note. Add the following to the description:\n" \
               f"{BETA_INTEGRATION_DISCLAIMER}"

    @staticmethod
    @error_code_decorator
    def no_beta_disclaimer_in_yml():
        return f"The detailed description field in beta integration " \
               f"does not contain the beta disclaimer note. Add the following to the detailed description:\n" \
               f"{BETA_INTEGRATION_DISCLAIMER}"

    @staticmethod
    @error_code_decorator
    def description_in_package_and_yml():
        return "A description was found both in the " \
               "package and in the yml, please update the package."

    @staticmethod
    @error_code_decorator
    def no_description_file_warning():
        return "No detailed description file was found. Consider adding one."

    @staticmethod
    @error_code_decorator
    def invalid_incident_field_name(word):
        return f"The word {word} cannot be used as a name, please update the file."

    @staticmethod
    @error_code_decorator
    def invalid_incident_field_content_key_value(content_value):
        return f"The content key must be set to {content_value}."

    @staticmethod
    @error_code_decorator
    def invalid_incident_field_system_key_value(system_value):
        return f"The system key must be set to {system_value}"

    @staticmethod
    @error_code_decorator
    def invalid_incident_field_type(file_type, TypeFields):
        return f"Type: `{file_type}` is not one of available types.\n" \
               f"available types: {[value.value for value in TypeFields]}"

    @staticmethod
    @error_code_decorator
    def invalid_incident_field_group_value(group):
        return f"Group {group} is not a group field."

    @staticmethod
    @error_code_decorator
    def invalid_incident_field_cli_name_regex(cli_regex):
        return f"Field `cliName` contains non-alphanumeric letters. " \
               f"must match regex: {cli_regex}"

    @staticmethod
    @error_code_decorator
    def invalid_incident_field_cli_name_value(cli_name):
        return f"cliName field can not be {cli_name} as it's a builtin key."

    @staticmethod
    @error_code_decorator
    def invalid_incident_field_or_type_from_version():
        return '"fromVersion" has an invalid value.'

    @staticmethod
    @error_code_decorator
    def new_incident_field_required():
        return 'New incident fields can not be required. change to:\nrequired: false.'

    @staticmethod
    @error_code_decorator
    def from_version_modified_after_rename():
        return "fromversion might have been modified, please make sure it hasn't changed."

    @staticmethod
    @error_code_decorator
    def incident_field_type_change():
        return 'Changing incident field type is not allowed.'

    @staticmethod
    @error_code_decorator
    def incident_type_integer_field(field):
        return f'The field {field} needs to be a positive integer. Please add it.\n'

    @staticmethod
    @error_code_decorator
    def incident_type_invalid_playbook_id_field():
        return 'The "playbookId" field is not valid - please enter a non-UUID playbook ID.'

    @staticmethod
    @error_code_decorator
    def incident_type_auto_extract_fields_invalid(incident_fields):
        return f"The following incident fields are not formatted correctly under " \
               f"`fieldCliNameToExtractSettings`: {incident_fields}\n" \
               f"Please format them in one of the following ways:\n" \
               f"1. To extract all indicators from the field: \n" \
               f"isExtractingAllIndicatorTypes: true, extractAsIsIndicatorTypeId: \"\", " \
               f"extractIndicatorTypesIDs: []\n" \
               f"2. To extract the incident field to a specific indicator without using regex: \n" \
               f"isExtractingAllIndicatorTypes: false, extractAsIsIndicatorTypeId: \"<INDICATOR_TYPE>\", " \
               f"extractIndicatorTypesIDs: []\n" \
               f"3. To extract indicators from the field using regex: \n" \
               f"isExtractingAllIndicatorTypes: false, extractAsIsIndicatorTypeId: \"\", " \
               f"extractIndicatorTypesIDs: [\"<INDICATOR_TYPE1>\", \"<INDICATOR_TYPE2>\"]"

    @staticmethod
    @error_code_decorator
    def incident_type_invalid_auto_extract_mode():
        return 'The `mode` field under `extractSettings` should be one of the following:\n' \
               ' - \"All\" - To extract all indicator types regardless of auto-extraction settings.\n' \
               ' - \"Specific\" - To extract only the specific indicator types set in the auto-extraction settings.'

    @staticmethod
    @error_code_decorator
    def incident_type_non_existent_playbook_id(incident_type, playbook):
        return f"in incident type {incident_type} the playbook {playbook} was not found in the id_set.json file. " \
               f"Please make sure:\n" \
               f"1 - The right playbook name is set and the spelling is correct.\n" \
               f"2 - The id_set.json file is up to date. Delete the file by running: rm -rf Tests/id_set.json and" \
               f" rerun the command."

    @staticmethod
    @error_code_decorator
    def pack_file_does_not_exist(file_name):
        return f'"{file_name}" file does not exist, create one in the root of the pack'

    @staticmethod
    @error_code_decorator
    def cant_open_pack_file(file_name):
        return f'Could not open "{file_name}" file'

    @staticmethod
    @error_code_decorator
    def cant_read_pack_file(file_name):
        return f'Could not read the contents of "{file_name}" file'

    @staticmethod
    @error_code_decorator
    def cant_parse_pack_file_to_list(file_name):
        return f'Could not parse the contents of "{file_name}" file into a list'

    @staticmethod
    @error_code_decorator
    def pack_file_bad_format(file_name):
        return f'Detected invalid {file_name} file'

    @staticmethod
    @error_code_decorator
    def pack_metadata_empty():
        return 'Pack metadata is empty.'

    @staticmethod
    @error_code_decorator
    def pack_metadata_should_be_dict(pack_meta_file):
        return f'Pack metadata {pack_meta_file} should be a dictionary.'

    @staticmethod
    @error_code_decorator
    def pack_metadata_certification_is_invalid(pack_meta_file):
        return f'Pack metadata {pack_meta_file} - certification field should be \'certified\' or \'verified\'.'

    @staticmethod
    @error_code_decorator
    def missing_field_iin_pack_metadata(pack_meta_file, missing_fields):
        return f'{pack_meta_file} - Missing fields in the pack metadata: {missing_fields}'

    @staticmethod
    @error_code_decorator
    def pack_metadata_name_not_valid():
        return f'Pack metadata {PACK_METADATA_NAME} field is not valid. Please fill valid pack name.'

    @staticmethod
    @error_code_decorator
    def pack_metadata_field_invalid():
        return f'Pack metadata {PACK_METADATA_DESC} field is not valid. Please fill valid pack description.'

    @staticmethod
    @error_code_decorator
    def dependencies_field_should_be_dict(pack_meta_file):
        return f'{pack_meta_file} - The dependencies field in the pack must be a dictionary.'

    @staticmethod
    @error_code_decorator
    def empty_field_in_pack_metadata(pack_meta_file, list_field):
        return f'{pack_meta_file} - Empty value in the {list_field} field.'

    @staticmethod
    @error_code_decorator
    def pack_metadata_isnt_json(pack_meta_file):
        return f'Could not parse {pack_meta_file} file contents to json format'

    @staticmethod
    @error_code_decorator
    def pack_metadata_missing_url_and_email():
        return 'Contributed packs must include email or url.'

    @staticmethod
    @error_code_decorator
    def pack_metadata_invalid_support_type(pack_meta_file):
        return 'Support field should be one of the following: xsoar, partner, developer or community.'

    @staticmethod
    @error_code_decorator
    def pack_metadata_version_should_be_raised(pack, old_version):
        return f"The pack version (currently: {old_version}) needs to be raised - " \
               f"make sure you are merged from master and " \
               f"update the \"currentVersion\" field in the " \
               f"pack_metadata.json or in case release notes are required run:\n" \
               f"`demisto-sdk update-release-notes -i Packs/{pack} -u (major|minor|revision)` to " \
               f"generate them according to the new standard."

    @staticmethod
    @error_code_decorator
    def pack_metadata_non_approved_usecases(non_approved_usecases: set) -> str:
        return f'The pack metadata contains non approved usecases: {", ".join(non_approved_usecases)}'

    @staticmethod
    @error_code_decorator
    def pack_metadata_non_approved_tags(non_approved_tags: set) -> str:
        return f'The pack metadata contains non approved tags: {", ".join(non_approved_tags)}'

    @staticmethod
    @error_code_decorator
    def pack_metadata_price_change(old_price, new_price) -> str:
        return f"The pack price was changed from {old_price} to {new_price} - revert the change"

    @staticmethod
    @error_code_decorator
    def pack_timestamp_field_not_in_iso_format(field_name, value, changed_value):
        return f"The field \"{field_name}\" should be in the following format: YYYY-MM-DDThh:mm:ssZ, found {value}.\n" \
               f"Suggested change: {changed_value}"

    @staticmethod
    @error_code_decorator
    def readme_error(stderr):
        return f'Failed verifying README.md Error Message is: {stderr}'

    @staticmethod
    @error_code_decorator
    def image_path_error(path, alternative_path):
        return f'Detected following image url:\n{path}\n' \
               f'Which is not the raw link. You probably want to use the following raw image url:\n{alternative_path}'

    @staticmethod
    @error_code_decorator
    def wrong_version_reputations(object_id, version):
        return "Reputation object with id {} must have version {}".format(object_id, version)

    @staticmethod
    @error_code_decorator
    def reputation_expiration_should_be_numeric():
        return 'Expiration field should have a positive numeric value.'

    @staticmethod
    @error_code_decorator
    def reputation_id_and_details_not_equal():
        return 'id and details fields are not equal.'

    @staticmethod
    @error_code_decorator
    def reputation_invalid_indicator_type_id():
        return 'Indicator type "id" field can not include spaces or special characters.'

    @staticmethod
    @error_code_decorator
    def reputation_empty_required_fields():
        return 'id and details fields can not be empty.'

    @staticmethod
    @error_code_decorator
    def structure_doesnt_match_scheme(pretty_formatted_string_of_regexes):
        return f"The file does not match any scheme we have, please refer to the following list " \
               f"for the various file name options we have in our repo {pretty_formatted_string_of_regexes}"

    @staticmethod
    @error_code_decorator
    def file_id_contains_slashes():
        return "File's ID contains slashes - please remove."

    @staticmethod
    @error_code_decorator
    def file_id_changed(old_version_id, new_file_id):
        return f"The file id has changed from {old_version_id} to {new_file_id}"

    @staticmethod
    @error_code_decorator
    def from_version_modified():
        return "You've added fromversion to an existing " \
               "file in the system, this is not allowed, please undo."

    @staticmethod
    @error_code_decorator
    def wrong_file_extension(file_extension, accepted_extensions):
        return "File extension {} is not valid. accepted {}".format(file_extension, accepted_extensions)

    @staticmethod
    @error_code_decorator
    def invalid_file_path():
        return "Found incompatible file path."

    @staticmethod
    @error_code_decorator
    def invalid_package_structure(invalid_files):
        return 'You should update the following file to the package format, for further details please visit ' \
               'https://xsoar.pan.dev/docs/integrations/package-dir.'

    @staticmethod
    @error_code_decorator
    def invalid_package_dependencies(pack_name):
        return f'{pack_name} depends on NonSupported / DeprecatedContent packs.'

    @staticmethod
    @error_code_decorator
    def pykwalify_missing_parameter(key_from_error, current_string, path):
        return f'Missing {key_from_error} in \n{current_string}\nPath: {path}'

    @staticmethod
    @error_code_decorator
    def pykwalify_field_undefined(key_from_error):
        return f'The field {key_from_error} was not defined in the scheme'

    @staticmethod
    @error_code_decorator
    def pykwalify_missing_in_root(key_from_error):
        return f'Missing {key_from_error} in root'

    @staticmethod
    @error_code_decorator
    def pykwalify_general_error(error):
        return f'in {error}'

    @staticmethod
    @error_code_decorator
    def invalid_version_in_layout(version_field):
        return f'{version_field} field in layout needs to be lower than 6.0.0'

    @staticmethod
    @error_code_decorator
    def invalid_version_in_layoutscontainer(version_field):
        return f'{version_field} field in layoutscontainer needs to be higher or equal to 6.0.0'

    @staticmethod
    @error_code_decorator
    def invalid_file_path_layout(file_name):
        return f'Invalid file name - {file_name}. layout file name should start with "layout-" prefix.'

    @staticmethod
    @error_code_decorator
    def invalid_file_path_layoutscontainer(file_name):
        return f'Invalid file name - {file_name}. layoutscontainer file name should start with ' \
               '"layoutscontainer-" prefix.'

    @staticmethod
    @error_code_decorator
    def invalid_incident_field_in_layout(invalid_inc_fields_list):
        return f"The layout contains incident fields that do not exist in the content: {invalid_inc_fields_list}.\n" \
            "Please make sure:\n" \
            "1 - The right incident field is set and the spelling is correct.\n" \
            "2 - The id_set.json file is up to date. Delete the file by running: rm -rf Tests/id_set.json and" \
            " rerun the command."

    @staticmethod
    @error_code_decorator
    def invalid_to_version_in_new_classifiers():
        return 'toVersion field in new classifiers needs to be higher than 6.0.0'

    @staticmethod
    @error_code_decorator
    def invalid_to_version_in_old_classifiers():
        return 'toVersion field in old classifiers needs to be lower than 6.0.0'

    @staticmethod
    @error_code_decorator
    def invalid_from_version_in_new_classifiers():
        return 'fromVersion field in new classifiers needs to be higher or equal to 6.0.0'

    @staticmethod
    @error_code_decorator
    def invalid_from_version_in_old_classifiers():
        return 'fromVersion field in old classifiers needs to be lower than 6.0.0'

    @staticmethod
    @error_code_decorator
    def missing_from_version_in_new_classifiers():
        return 'Must have fromVersion field in new classifiers'

    @staticmethod
    @error_code_decorator
    def missing_to_version_in_old_classifiers():
        return 'Must have toVersion field in old classifiers'

    @staticmethod
    @error_code_decorator
    def from_version_higher_to_version():
        return 'fromVersion field can not be higher than toVersion field'

    @staticmethod
    @error_code_decorator
    def invalid_type_in_new_classifiers():
        return 'Classifiers type must be classification'

    @staticmethod
    @error_code_decorator
    def classifier_non_existent_incident_types(incident_types):
        return f"The Classifiers related incident types: {incident_types} where not found."

    @staticmethod
    @error_code_decorator
    def invalid_from_version_in_mapper():
        return 'fromVersion field in mapper needs to be higher or equal to 6.0.0'

    @staticmethod
    @error_code_decorator
    def invalid_to_version_in_mapper():
        return 'toVersion field in mapper needs to be higher than 6.0.0'

    @staticmethod
    @error_code_decorator
    def invalid_mapper_file_name():
        return 'Invalid file name for mapper. Need to change to classifier-mapper-NAME.json'

    @staticmethod
    @error_code_decorator
    def missing_from_version_in_mapper():
        return 'Must have fromVersion field in mapper'

    @staticmethod
    @error_code_decorator
    def invalid_type_in_mapper():
        return 'Mappers type must be mapping-incoming or mapping-outgoing'

    @staticmethod
    @error_code_decorator
    def mapper_non_existent_incident_types(incident_types):
        return f"The Mapper related incident types: {incident_types} where not found."

    @staticmethod
    @error_code_decorator
    def invalid_incident_field_in_mapper(invalid_inc_fields_list):
        return f"Your mapper contains incident fields that do not exist in the content: {invalid_inc_fields_list}.\n" \
            "Please make sure:\n" \
            "1 - The right incident field is set and the spelling is correct.\n" \
            "2 - The id_set.json file is up to date. Delete the file by running: rm -rf Tests/id_set.json and" \
            " rerun the command."

    @staticmethod
    @error_code_decorator
    def integration_not_runnable():
        return "Could not find any runnable command in the integration." \
               "Must have at least one command, `isFetch: true`, `feed: true`, `longRunning: true`"

    @staticmethod
    @error_code_decorator
    def invalid_uuid(task_key, id, taskid):
        return f"On task: {task_key},  the field 'taskid': {taskid} and the 'id' under the 'task' field: {id}, " \
               f"must be from uuid format."

    @staticmethod
    @error_code_decorator
    def taskid_different_from_id(task_key, id, taskid):
        return f"On task: {task_key},  the field 'taskid': {taskid} and the 'id' under the 'task' field: {id}, " \
               f"must be with equal value. "

    @staticmethod
    def wrong_filename(file_type):
        return 'This is not a valid {} filename.'.format(file_type)

    @staticmethod
    def wrong_path():
        return "This is not a valid filepath."

    @staticmethod
    def beta_in_str(field):
        return "Field '{}' should NOT contain the substring \"beta\" in a new beta integration. " \
               "please change the id in the file.".format(field)

    @classmethod
    def breaking_backwards_no_old_script(cls, e):
        return "{}\n{}, Could not find the old file.".format(cls.BACKWARDS, str(e))

    @staticmethod
    def id_might_changed():
        return "ID may have changed, please make sure to check you have the correct one."

    @staticmethod
    def id_changed():
        return "You've changed the ID of the file, please undo this change."

    @staticmethod
    def might_need_release_notes():
        return "You may need RN in this file, please verify if they are required."

    @staticmethod
    def unknown_file():
        return "File type is unknown, check it out."

    @staticmethod
    def no_common_server_python(path):
        return "Could not get CommonServerPythonScript.py file. Please download it manually from {} and " \
               "add it to the root of the repository.".format(path)

    @staticmethod
    def no_yml_file(file_path):
        return "No yml files were found in {} directory.".format(file_path)<|MERGE_RESOLUTION|>--- conflicted
+++ resolved
@@ -63,11 +63,8 @@
     "missing_get_mapping_fields_command": "IN131",
     "integration_non_existent_classifier": "IN132",
     "integration_non_existent_mapper": "IN133",
-<<<<<<< HEAD
-    "missing_output_context": "IN134",
-=======
     "multiple_default_arg": "IN134",
->>>>>>> 32a0f586
+    "missing_output_context": "IN135",
     "invalid_v2_script_name": "SC100",
     "invalid_deprecated_script": "SC101",
     "invalid_command_name_in_script": "SC102",
