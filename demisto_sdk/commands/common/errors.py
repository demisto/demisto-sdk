--- conflicted
+++ resolved
@@ -151,13 +151,9 @@
     "no_beta_disclaimer_in_yml": {'code': "DS102", 'ui_applicable': False, 'related_field': ''},
     "description_in_package_and_yml": {'code': "DS103", 'ui_applicable': False, 'related_field': ''},
     "no_description_file_warning": {'code': "DS104", 'ui_applicable': False, 'related_field': ''},
-<<<<<<< HEAD
-    "description_contains_contrib_details": {'code': "DS105", 'ui_applicable': False, 'related_field': 'detaileddescription'},
-=======
     "description_contains_contrib_details": {'code': "DS105", 'ui_applicable': True,
                                              'related_field': 'detaileddescription'},
     "invalid_description_name": {'code': "DS106", 'ui_applicable': False, 'related_field': ''},
->>>>>>> 8a3ee9fc
     "invalid_incident_field_name": {'code': "IF100", 'ui_applicable': True, 'related_field': 'name'},
     "invalid_incident_field_content_key_value": {'code': "IF101", 'ui_applicable': False, 'related_field': 'content'},
     "invalid_incident_field_system_key_value": {'code': "IF102", 'ui_applicable': False, 'related_field': 'system'},
