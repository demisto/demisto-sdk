from typing import Any

from demisto_sdk.commands.common.constants import (BETA_INTEGRATION_DISCLAIMER,
                                                   CONF_PATH,
                                                   INTEGRATION_CATEGORIES,
                                                   PACK_METADATA_DESC,
                                                   PACK_METADATA_NAME)

FOUND_FILES_AND_ERRORS = []  # type: list
FOUND_FILES_AND_IGNORED_ERRORS = []  # type: list

ALLOWED_IGNORE_ERRORS = ['BA101', 'IF107', 'RP102', 'RP104', 'SC100', 'IF106', 'PA113', 'PA116', 'IN126']

PRESET_ERROR_TO_IGNORE = {
    'community': ['BC', 'CJ', 'DS', 'PA117', 'IN125', 'IN126'],
    'non-certified-partner': ['CJ']
}

PRESET_ERROR_TO_CHECK = {
    "deprecated": ['ST', 'BC', 'BA', 'IN125', 'IN126', 'PB104', 'SC101'],
}

ERROR_CODE = {
    "wrong_version": "BA100",
    "id_should_equal_name": "BA101",
    "file_type_not_supported": "BA102",
    "file_name_include_spaces_error": "BA103",
    "changes_may_fail_validation": "BA104",
    "invalid_id_set": "BA105",
    "wrong_display_name": "IN100",
    "wrong_default_parameter_not_empty": "IN101",
    "wrong_required_value": "IN102",
    "wrong_required_type": "IN103",
    "wrong_category": "IN104",
    "wrong_default_argument": "IN105",
    "no_default_arg": "IN106",
    "missing_reputation": "IN107",
    "wrong_subtype": "IN108",
    "beta_in_id": "IN109",
    "beta_in_name": "IN110",
    "beta_field_not_found": "IN111",
    "no_beta_in_display": "IN112",
    "duplicate_arg_in_file": "IN113",
    "duplicate_param": "IN114",
    "invalid_context_output": "IN115",
    "added_required_fields": "IN116",
    "not_used_display_name": "IN117",
    "empty_display_configuration": "IN118",
    "feed_wrong_from_version": "IN119",
    "pwsh_wrong_version": "IN120",
    "parameter_missing_from_yml": "IN121",
    "parameter_missing_for_feed": "IN122",
    "invalid_v2_integration_name": "IN123",
    "found_hidden_param": "IN124",
<<<<<<< HEAD
    "invalid_deprecated_integration_display_name": "IN125",
    "invalid_deprecated_integration_description": "IN126",
=======
    "no_default_value_in_parameter": "IN125",
    "parameter_missing_from_yml_not_community_contributor": "IN126",
>>>>>>> 176e73b1
    "invalid_v2_script_name": "SC100",
    "invalid_deprecated_script": "SC101",
    "dbot_invalid_output": "DB100",
    "dbot_invalid_description": "DB101",
    "breaking_backwards_subtype": "BC100",
    "breaking_backwards_context": "BC101",
    "breaking_backwards_command": "BC102",
    "breaking_backwards_arg_changed": "BC103",
    "breaking_backwards_command_arg_changed": "BC104",
    "default_docker_error": "DO100",
    "latest_docker_error": "DO101",
    "not_demisto_docker": "DO102",
    "docker_tag_not_fetched": "DO103",
    "no_docker_tag": "DO104",
    "docker_not_formatted_correctly": "DO105",
    "docker_not_on_the_latest_tag": "DO106",
    "id_set_conflicts": "ID100",
    "id_set_not_updated": "ID101",
    "duplicated_id": "ID102",
    "remove_field_from_dashboard": "DA100",
    "include_field_in_dashboard": "DA101",
    "remove_field_from_widget": "WD100",
    "include_field_in_widget": "WD101",
    "no_image_given": "IM100",
    "image_too_large": "IM101",
    "image_in_package_and_yml": "IM102",
    "not_an_image_file": "IM103",
    "no_image_field_in_yml": "IM104",
    "image_field_not_in_base64": "IM105",
    "default_image_error": "IM106",
    "description_missing_from_conf_json": "CJ100",
    "test_not_in_conf_json": "CJ101",
    "integration_not_registered": "CJ102",
    "no_test_playbook": "CJ103",
    "test_playbook_not_configured": "CJ104",
    "missing_release_notes": "RN100",
    "no_new_release_notes": "RN101",
    "release_notes_not_formatted_correctly": "RN102",
    "release_notes_not_finished": "RN103",
    "release_notes_file_empty": "RN104",
    "multiple_release_notes_files": "RN105",
    "missing_release_notes_for_pack": "RN106",
    "missing_release_notes_entry": "RN107",
    "added_release_notes_for_new_pack": "RN108",
    "modified_existing_release_notes": "RN109",
    "playbook_cant_have_rolename": "PB100",
    "playbook_unreachable_condition": "PB101",
    "playbook_unhandled_condition": "PB102",
    "playbook_unconnected_tasks": "PB103",
    "invalid_deprecated_playbook": "PB104",
    "description_missing_in_beta_integration": "DS100",
    "no_beta_disclaimer_in_description": "DS101",
    "no_beta_disclaimer_in_yml": "DS102",
    "description_in_package_and_yml": "DS103",
    "no_description_file_warning": "DS104",
    "invalid_incident_field_name": "IF100",
    "invalid_incident_field_content_key_value": "IF101",
    "invalid_incident_field_system_key_value": "IF102",
    "invalid_incident_field_type": "IF103",
    "invalid_incident_field_group_value": "IF104",
    "invalid_incident_field_cli_name_regex": "IF105",
    "invalid_incident_field_cli_name_value": "IF106",
    "incident_field_or_type_from_version_5": "IF107",
    "invalid_incident_field_or_type_from_version": "IF108",
    "new_incident_field_required": "IF109",
    "from_version_modified_after_rename": "IF110",
    "incident_field_type_change": "IF111",
    "incident_type_integer_field": "IT100",
    "incident_type_invalid_playbook_id_field": "IT101",
    "pack_file_does_not_exist": "PA100",
    "cant_open_pack_file": "PA101",
    "cant_read_pack_file": "PA102",
    "cant_parse_pack_file_to_list": "PA103",
    "pack_file_bad_format": "PA104",
    "pack_metadata_empty": "PA105",
    "pack_metadata_should_be_dict": "PA106",
    "missing_field_iin_pack_metadata": "PA107",
    "pack_metadata_name_not_valid": "PA108",
    "pack_metadata_field_invalid": "PA109",
    "dependencies_field_should_be_dict": "PA110",
    "empty_field_in_pack_metadata": "PA111",
    "pack_metadata_isnt_json": "PA112",
    "pack_metadata_missing_url_and_email": "PA113",
    "pack_metadata_version_should_be_raised": "PA114",
    "pack_timestamp_field_not_in_iso_format": 'PA115',
    "invalid_package_dependencies": "PA116",
    "pack_readme_file_missing": "PA117",
    "readme_error": "RM100",
    "image_path_error": "RM101",
    "wrong_version_reputations": "RP100",
    "reputation_expiration_should_be_numeric": "RP101",
    "reputation_id_and_details_not_equal": "RP102",
    "reputation_invalid_indicator_type_id": "RP103",
    "reputation_empty_required_fields": "RP104",
    "structure_doesnt_match_scheme": "ST100",
    "file_id_contains_slashes": "ST101",
    "file_id_changed": "ST102",
    "from_version_modified": "ST103",
    "wrong_file_extension": "ST104",
    "invalid_file_path": "ST105",
    "invalid_package_structure": "ST106",
    "pykwalify_missing_parameter": "ST107",
    "pykwalify_field_undefined": "ST108",
    "pykwalify_missing_in_root": "ST109",
    "pykwalify_general_error": "ST110",
    "invalid_to_version_in_new_classifiers": "CL100",
    "invalid_to_version_in_old_classifiers": "CL101",
    "invalid_from_version_in_new_classifiers": "CL102",
    "invalid_from_version_in_old_classifiers": "CL103",
    "missing_from_version_in_new_classifiers": "CL104",
    "missing_to_version_in_old_classifiers": "CL105",
    "from_version_higher_to_version": "CL106",
    "invalid_type_in_new_classifiers": "CL107",
    "invalid_from_version_in_mapper": "MP100",
    "invalid_to_version_in_mapper": "MP101",
    "invalid_mapper_file_name": "MP102",
    "missing_from_version_in_mapper": "MP103",
    "invalid_type_in_mapper": "MP104",
    "invalid_version_in_layout": "LO100",
    "invalid_version_in_layoutscontainer": "LO101",
    "invalid_file_path_layout": "LO102",
    "invalid_file_path_layoutscontainer": "LO103",
}


def error_code_decorator(f):
    def wrapper(*args, **kwargs):
        return f(*args, **kwargs), ERROR_CODE[f.__name__]

    return wrapper


class Errors:
    BACKWARDS = "Possible backwards compatibility break"

    @staticmethod
    def suggest_fix(file_path: str, *args: Any, cmd: str = 'format') -> str:
        return f'To fix the problem, try running `demisto-sdk {cmd} -i {file_path} {" ".join(args)}`'

    @staticmethod
    @error_code_decorator
    def wrong_version(expected="-1"):
        return "The version for our files should always " \
               "be {}, please update the file.".format(expected)

    @staticmethod
    @error_code_decorator
    def id_should_equal_name(name, file_id):
        return "The File's name, which is: '{}', should be equal to its ID, which is: '{}'." \
               " please update the file.".format(name, file_id)

    @staticmethod
    @error_code_decorator
    def file_type_not_supported():
        return "The file type is not supported in validate command\n " \
               "validate' command supports: Integrations, Scripts, Playbooks, " \
               "Incident fields, Indicator fields, Images, Release notes, Layouts and Descriptions"

    @staticmethod
    @error_code_decorator
    def file_name_include_spaces_error(file_name):
        return "Please remove spaces from the file's name: '{}'.".format(file_name)

    @staticmethod
    @error_code_decorator
    def changes_may_fail_validation():
        return "Warning: The changes may fail validation once submitted via a " \
               "PR. To validate your changes, please make sure you have a git remote setup" \
               " and pointing to github.com/demisto/content.\nYou can do this by running " \
               "the following commands:\n\ngit remote add upstream https://github.com/" \
               "demisto/content.git\ngit fetch upstream\n\nMore info about configuring " \
               "a remote for a fork is available here: https://help.github.com/en/" \
               "github/collaborating-with-issues-and-pull-requests/configuring-a-remote-for-a-fork"

    @staticmethod
    @error_code_decorator
    def invalid_id_set():
        return "id_set.json file is invalid - delete it and re-run `validate`.\n" \
               "From content repository root run the following: `rm -rf Tests/id_set.json`\n" \
               "Then re-run the `validate` command."

    @staticmethod
    @error_code_decorator
    def wrong_display_name(param_name, param_display):
        return 'The display name of the {} parameter should be \'{}\''.format(param_name, param_display)

    @staticmethod
    @error_code_decorator
    def wrong_default_parameter_not_empty(param_name, default_value):
        return 'The default value of the {} parameter should be {}'.format(param_name, default_value)

    @staticmethod
    @error_code_decorator
    def no_default_value_in_parameter(param_name):
        return 'The {} parameter should have a default value'.format(param_name)

    @staticmethod
    @error_code_decorator
    def wrong_required_value(param_name):
        return 'The required field of the {} parameter should be False'.format(param_name)

    @staticmethod
    @error_code_decorator
    def wrong_required_type(param_name):
        return 'The type field of the {} parameter should be 8'.format(param_name)

    @staticmethod
    @error_code_decorator
    def wrong_category(category):
        return "The category '{}' is not in the integration schemas, the valid options are:\n{}" \
            .format(category, '\n'.join(INTEGRATION_CATEGORIES))

    @staticmethod
    @error_code_decorator
    def wrong_default_argument(arg_name, command_name):
        return "The argument '{}' of the command '{}' is not configured as default" \
            .format(arg_name, command_name)

    @staticmethod
    @error_code_decorator
    def no_default_arg(command_name):
        return "Could not find default argument " \
               "{} in command {}".format(command_name, command_name)

    @staticmethod
    @error_code_decorator
    def missing_reputation(command_name, reputation_output, context_standard):
        return "The outputs of the reputation command {} aren't valid. The {} outputs is missing. " \
               "Fix according to context standard {} " \
            .format(command_name, reputation_output, context_standard)

    @staticmethod
    @error_code_decorator
    def wrong_subtype():
        return "The subtype for our yml files should be either python2 or python3, " \
               "please update the file."

    @classmethod
    @error_code_decorator
    def beta_in_id(cls):
        return cls.beta_in_str('id')

    @classmethod
    @error_code_decorator
    def beta_in_name(cls):
        return cls.beta_in_str('name')

    @staticmethod
    @error_code_decorator
    def beta_field_not_found():
        return "Beta integration yml file should have " \
               "the field \"beta: true\", but was not found in the file."

    @staticmethod
    @error_code_decorator
    def no_beta_in_display():
        return "Field 'display' in Beta integration yml file should include the string \"beta\", " \
               "but was not found in the file."

    @staticmethod
    @error_code_decorator
    def duplicate_arg_in_file(arg, command_name=None):
        err_msg = "The argument '{}' is duplicated".format(arg)
        if command_name:
            err_msg += " in '{}'.".format(command_name)
        err_msg += ", please remove one of its appearances."
        return err_msg

    @staticmethod
    @error_code_decorator
    def duplicate_param(param_name):
        return "The parameter '{}' of the " \
               "file is duplicated, please remove one of its appearances.".format(param_name)

    @staticmethod
    @error_code_decorator
    def invalid_context_output(command_name, output):
        return f'Invalid context output for command {command_name}. Output is {output}'

    @staticmethod
    @error_code_decorator
    def added_required_fields(field):
        return "You've added required, the field is '{}'".format(field)

    @staticmethod
    @error_code_decorator
    def not_used_display_name(field_name):
        return "The display details for {} will not be used " \
               "due to the type of the parameter".format(field_name)

    @staticmethod
    @error_code_decorator
    def empty_display_configuration(field_name):
        return "No display details were entered for the field {}".format(field_name)

    @staticmethod
    @error_code_decorator
    def feed_wrong_from_version(given_fromversion, needed_from_version="5.5.0"):
        return "This is a feed and has wrong fromversion. got `{}` expected `{}`" \
            .format(given_fromversion, needed_from_version)

    @staticmethod
    @error_code_decorator
    def pwsh_wrong_version(given_fromversion, needed_from_version='5.5.0'):
        return f'Detected type: powershell and fromversion less than {needed_from_version}.' \
               f' Found version: {given_fromversion}'

    @staticmethod
    @error_code_decorator
    def parameter_missing_from_yml(name, correct_format):
        return f'A required parameter "{name}" is missing or malformed ' \
               f'in the YAML file.\nThe correct format of the parameter should ' \
               f'be as follows:\n{correct_format}'

    @staticmethod
    @error_code_decorator
    def parameter_missing_from_yml_not_community_contributor(name, correct_format):
        """
            This error is ignored if the contributor is community
        """
        return f'A required parameter "{name}" is missing or malformed ' \
               f'in the YAML file.\nThe correct format of the parameter should ' \
               f'be as follows:\n{correct_format}'

    @staticmethod
    @error_code_decorator
    def parameter_missing_for_feed(name, correct_format):
        return f'Feed Integration was detected A required ' \
               f'parameter "{name}" is missing or malformed in the YAML file.\n' \
               f'The correct format of the parameter should be as follows:\n{correct_format}'

    @staticmethod
    @error_code_decorator
    def invalid_v2_integration_name():
        return "The display name of this v2 integration is incorrect , should be **name** v2.\n" \
               "e.g: Kenna v2, Jira v2"

    @staticmethod
    @error_code_decorator
    def found_hidden_param(parameter_name):
        return f"Parameter: \"{parameter_name}\" can't be hidden. Please remove this field."

    @staticmethod
    @error_code_decorator
    def invalid_deprecated_integration_display_name():
        return 'The display_name (display) of all deprecated integrations should end with (Deprecated)".'

    @staticmethod
    @error_code_decorator
    def invalid_deprecated_integration_description():
        return 'The description of all deprecated integrations should start with "Deprecated.".'

    @staticmethod
    @error_code_decorator
    def invalid_v2_script_name():
        return "The name of this v2 script is incorrect , should be **name**V2." \
               " e.g: DBotTrainTextClassifierV2"

    @staticmethod
    @error_code_decorator
    def invalid_deprecated_script():
        return "Every deprecated script's comment has to start with 'Deprecated.'"

    @staticmethod
    @error_code_decorator
    def dbot_invalid_output(command_name, missing_outputs, context_standard):
        return "The DBotScore outputs of the reputation command {} aren't valid. Missing: {}. " \
               "Fix according to context standard {} ".format(command_name, missing_outputs,
                                                              context_standard)

    @staticmethod
    @error_code_decorator
    def dbot_invalid_description(command_name, missing_descriptions, context_standard):
        return "The DBotScore description of the reputation command {} aren't valid. Missing: {}. " \
               "Fix according to context standard {} " \
            .format(command_name, missing_descriptions, context_standard)

    @classmethod
    @error_code_decorator
    def breaking_backwards_subtype(cls):
        return "{}, You've changed the subtype, please undo.".format(cls.BACKWARDS)

    @classmethod
    @error_code_decorator
    def breaking_backwards_context(cls):
        return "{}, You've changed the context in the file," \
               " please undo.".format(cls.BACKWARDS)

    @classmethod
    @error_code_decorator
    def breaking_backwards_command(cls, old_command):
        return "{}, You've changed the context in the file,please " \
               "undo. the command is:\n{}".format(cls.BACKWARDS, old_command)

    @classmethod
    @error_code_decorator
    def breaking_backwards_arg_changed(cls):
        return "{}, You've changed the name of an arg in " \
               "the file, please undo.".format(cls.BACKWARDS)

    @classmethod
    @error_code_decorator
    def breaking_backwards_command_arg_changed(cls, command):
        return "{}, You've changed the name of a command or its arg in" \
               " the file, please undo, the command was:\n{}".format(cls.BACKWARDS, command)

    @staticmethod
    @error_code_decorator
    def default_docker_error():
        return 'The current docker image in the yml file is the default one: demisto/python:1.3-alpine,\n' \
               'Please create or use another docker image'

    @staticmethod
    @error_code_decorator
    def latest_docker_error(docker_image_tag, docker_image_name):
        return f'"latest" tag is not allowed,\n' \
               f'Please create or update to an updated versioned image\n' \
               f'You can check for the most updated version of {docker_image_tag} ' \
               f'here: https://hub.docker.com/r/{docker_image_name}/tags'

    @staticmethod
    @error_code_decorator
    def not_demisto_docker():
        return 'docker image must be a demisto docker image. When the docker image is ready, ' \
               'please rename it to: demisto/<image>:<tag>'

    @staticmethod
    @error_code_decorator
    def docker_tag_not_fetched(docker_image_name):
        return f'Failed getting tag for: {docker_image_name}. Please check it exists and of demisto format.'

    @staticmethod
    @error_code_decorator
    def no_docker_tag(docker_image):
        return f'{docker_image} - The docker image in your integration/script does not have a tag.' \
               f' Please create or update to an updated versioned image\n'

    @staticmethod
    @error_code_decorator
    def docker_not_formatted_correctly(docker_image):
        return f'The docker image: {docker_image} is not of format - demisto/image_name:X.X'

    @staticmethod
    @error_code_decorator
    def docker_not_on_the_latest_tag(docker_image_tag, docker_image_latest_tag, docker_image_name, file_path):
        return f'The docker image tag is not the latest numeric tag, please update it.\n' \
               f'The docker image tag in the yml file is: {docker_image_tag}\n' \
               f'The latest docker image tag in docker hub is: {docker_image_latest_tag}\n' \
               f'You can check for the most updated version of {docker_image_name} ' \
               f'here: https://hub.docker.com/r/{docker_image_name}/tags\n' \
               f'To update the docker image run: demisto-sdk format -ud -i {file_path}\n'

    @staticmethod
    @error_code_decorator
    def id_set_conflicts():
        return "You probably merged from master and your id_set.json has " \
               "conflicts. Run `demisto-sdk create-id-set`, it should reindex your id_set.json"

    @staticmethod
    @error_code_decorator
    def id_set_not_updated(file_path):
        return f"You have failed to update id_set.json with the data of {file_path} " \
               f"please run `demisto-sdk create-id-set`"

    @staticmethod
    @error_code_decorator
    def duplicated_id(obj_id):
        return f"The ID {obj_id} already exists, please update the file or update the " \
               f"id_set.json toversion field of this id to match the old occurrence of this id"

    @staticmethod
    @error_code_decorator
    def remove_field_from_dashboard(field):
        return f'the field {field} needs to be removed.'

    @staticmethod
    @error_code_decorator
    def include_field_in_dashboard(field):
        return f'The field {field} needs to be included. Please add it.'

    @staticmethod
    @error_code_decorator
    def remove_field_from_widget(field, widget):
        return f'The field {field} needs to be removed from the widget: {widget}.'

    @staticmethod
    @error_code_decorator
    def include_field_in_widget(field, widget_name):
        return f'The field {field} needs to be included in the widget: {widget_name}. Please add it.'

    @staticmethod
    @error_code_decorator
    def no_image_given():
        return "You've created/modified a yml or package but failed to provide an image as " \
               "a .png file for it, please add an image in order to proceed."

    @staticmethod
    @error_code_decorator
    def image_too_large():
        return "Too large logo, please update the logo to be under 10kB"

    @staticmethod
    @error_code_decorator
    def image_in_package_and_yml():
        return "Image in both yml and package, remove the 'image' " \
               "key from the yml file"

    @staticmethod
    @error_code_decorator
    def not_an_image_file():
        return "This isn't an image file or unified integration file."

    @staticmethod
    @error_code_decorator
    def no_image_field_in_yml():
        return "This is a yml file but has no image field."

    @staticmethod
    @error_code_decorator
    def image_field_not_in_base64():
        return "The image field isn't in base64 encoding."

    @staticmethod
    @error_code_decorator
    def default_image_error():
        return "This is the default image, please change to the integration image."

    @staticmethod
    @error_code_decorator
    def description_missing_from_conf_json(problematic_instances):
        return "Those instances don't have description:\n{}".format('\n'.join(problematic_instances))

    @staticmethod
    @error_code_decorator
    def test_not_in_conf_json(file_id):
        return "You've failed to add the {file_id} to conf.json\n" \
               "see here: https://xsoar.pan.dev/docs/integrations/test-playbooks#adding-tests-to-confjson"

    @staticmethod
    @error_code_decorator
    def integration_not_registered(file_path, missing_test_playbook_configurations, no_tests_key):
        return f'The following integration is not registered in {CONF_PATH} file.\n' \
               f'Please add:\n{missing_test_playbook_configurations}\nto {CONF_PATH} ' \
               f'path under \'tests\' key.\n' \
               f'If you don\'t want to add a test playbook for this integration, please add: \n{no_tests_key}to the ' \
               f'file {file_path} or run \'demisto-sdk format -i {file_path}\''

    @staticmethod
    @error_code_decorator
    def no_test_playbook(file_path, file_type):
        return f'You don\'t have a TestPlaybook for {file_type} {file_path}. ' \
               f'If you have a TestPlaybook for this {file_type}, ' \
               f'please edit the yml file and add the TestPlaybook under the \'tests\' key. ' \
               f'If you don\'t want to create a TestPlaybook for this {file_type}, ' \
               f'edit the yml file and add  \ntests:\n -  No tests\n lines to it or ' \
               f'run \'demisto-sdk format -i {file_path}\''

    @staticmethod
    @error_code_decorator
    def test_playbook_not_configured(content_item_id, missing_test_playbook_configurations,
                                     missing_integration_configurations):
        return f'The TestPlaybook {content_item_id} is not registered in {CONF_PATH} file.\n ' \
               f'Please add\n{missing_test_playbook_configurations}\n ' \
               f'or if this test playbook is for an integration\n{missing_integration_configurations}\n ' \
               f'to {CONF_PATH} path under \'tests\' key.'

    @staticmethod
    @error_code_decorator
    def missing_release_notes(rn_path):
        return 'Missing release notes, Please add it under {}'.format(rn_path)

    @staticmethod
    @error_code_decorator
    def no_new_release_notes(release_notes_path):
        return F'No new comment has been added in the release notes file: {release_notes_path}'

    @staticmethod
    @error_code_decorator
    def release_notes_not_formatted_correctly(link_to_rn_standard):
        return F'Not formatted according to ' \
               F'release notes standards.\nFix according to {link_to_rn_standard}'

    @staticmethod
    @error_code_decorator
    def release_notes_not_finished():
        return "Please finish filling out the release notes. For common troubleshooting steps, please " \
               "review the documentation found here: " \
               "https://xsoar.pan.dev/docs/integrations/changelog#common-troubleshooting-tips"

    @staticmethod
    @error_code_decorator
    def release_notes_file_empty():
        return "Your release notes file is empty, please complete it\nHaving empty release notes " \
               "looks bad in the product UI.\nIf the change you made was minor, please use " \
               "\"Maintenance and stability enhancements.\" for general changes, or use " \
               "\"Documentation and metadata improvements.\" for changes to documentation."

    @staticmethod
    @error_code_decorator
    def multiple_release_notes_files():
        return "More than one release notes file has been found." \
               "Only one release note file is permitted per release. Please delete the extra release notes."

    @staticmethod
    @error_code_decorator
    def missing_release_notes_for_pack(pack):
        return f"Release notes were not found. Please run `demisto-sdk " \
               f"update-release-notes -i Packs/{pack} -u (major|minor|revision)` to " \
               f"generate release notes according to the new standard. You can refer to the documentation " \
               f"found here: https://xsoar.pan.dev/docs/integrations/changelog for more information."

    @staticmethod
    @error_code_decorator
    def missing_release_notes_entry(file_type, pack_name, entity_name):
        return f"No release note entry was found for the {file_type.lower()} \"{entity_name}\" in the " \
               f"{pack_name} pack. Please rerun the update-release-notes command without -u to " \
               f"generate an updated template. If you are trying to exclude an item from the release " \
               f"notes, please refer to the documentation found here - " \
               f"https://xsoar.pan.dev/docs/integrations/changelog#excluding-items"

    @staticmethod
    @error_code_decorator
    def added_release_notes_for_new_pack(pack_name):
        return f"ReleaseNotes were added for the newly created pack \"{pack_name}\" - remove them"

    @staticmethod
    @error_code_decorator
    def modified_existing_release_notes(pack_name):
        return f"Modified existing release notes for \"{pack_name}\" - revert the change and add new release notes " \
               f"if needed by running:\n`demisto-sdk update-release-notes -i Packs/{pack_name} -u " \
               f"(major|minor|revision)`\n" \
               f"You can refer to the documentation found here: " \
               f"https://xsoar.pan.dev/docs/integrations/changelog for more information."

    @staticmethod
    @error_code_decorator
    def playbook_cant_have_rolename():
        return "Playbook can not have a rolename."

    @staticmethod
    @error_code_decorator
    def playbook_unreachable_condition(task_id, next_task_branch):
        return f'Playbook conditional task with id:{task_id} has task with unreachable ' \
               f'next task condition "{next_task_branch}". Please remove this task or add ' \
               f'this condition to condition task with id:{task_id}.'

    @staticmethod
    @error_code_decorator
    def playbook_unhandled_condition(task_id, task_condition_labels):
        return f'Playbook conditional task with id:{task_id} has an unhandled ' \
               f'condition: {",".join(map(lambda x: f"{str(x)}", task_condition_labels))}'

    @staticmethod
    @error_code_decorator
    def playbook_unconnected_tasks(orphan_tasks):
        return f'The following tasks ids have no previous tasks: {orphan_tasks}'

    @staticmethod
    @error_code_decorator
    def invalid_deprecated_playbook():
        return 'The playbook description has to start with "Deprecated."'

    @staticmethod
    @error_code_decorator
    def description_missing_in_beta_integration():
        return f"No detailed description file was found in the package. Please add one, " \
               f"and make sure it includes the beta disclaimer note." \
               f"Add the following to the detailed description:\n{BETA_INTEGRATION_DISCLAIMER}"

    @staticmethod
    @error_code_decorator
    def no_beta_disclaimer_in_description():
        return f"The detailed description in beta integration package " \
               f"does not contain the beta disclaimer note. Add the following to the description:\n" \
               f"{BETA_INTEGRATION_DISCLAIMER}"

    @staticmethod
    @error_code_decorator
    def no_beta_disclaimer_in_yml():
        return f"The detailed description field in beta integration " \
               f"does not contain the beta disclaimer note. Add the following to the detailed description:\n" \
               f"{BETA_INTEGRATION_DISCLAIMER}"

    @staticmethod
    @error_code_decorator
    def description_in_package_and_yml():
        return "A description was found both in the " \
               "package and in the yml, please update the package."

    @staticmethod
    @error_code_decorator
    def no_description_file_warning():
        return "No detailed description file was found. Consider adding one."

    @staticmethod
    @error_code_decorator
    def invalid_incident_field_name(word):
        return f"The word {word} cannot be used as a name, please update the file."

    @staticmethod
    @error_code_decorator
    def invalid_incident_field_content_key_value(content_value):
        return f"The content key must be set to {content_value}."

    @staticmethod
    @error_code_decorator
    def invalid_incident_field_system_key_value(system_value):
        return f"The system key must be set to {system_value}"

    @staticmethod
    @error_code_decorator
    def invalid_incident_field_type(file_type, TypeFields):
        return f"Type: `{file_type}` is not one of available types.\n" \
               f"available types: {[value.value for value in TypeFields]}"

    @staticmethod
    @error_code_decorator
    def invalid_incident_field_group_value(group):
        return f"Group {group} is not a group field."

    @staticmethod
    @error_code_decorator
    def invalid_incident_field_cli_name_regex(cli_regex):
        return f"Field `cliName` contains non-alphanumeric letters. " \
               f"must match regex: {cli_regex}"

    @staticmethod
    @error_code_decorator
    def invalid_incident_field_cli_name_value(cli_name):
        return f"cliName field can not be {cli_name} as it's a builtin key."

    @staticmethod
    @error_code_decorator
    def incident_field_or_type_from_version_5():
        return 'fromVersion must be at least 5.0.0'

    @staticmethod
    @error_code_decorator
    def invalid_incident_field_or_type_from_version():
        return '"fromVersion" has an invalid value.'

    @staticmethod
    @error_code_decorator
    def new_incident_field_required():
        return 'New incident fields can not be required. change to:\nrequired: false.'

    @staticmethod
    @error_code_decorator
    def from_version_modified_after_rename():
        return "fromversion might have been modified, please make sure it hasn't changed."

    @staticmethod
    @error_code_decorator
    def incident_field_type_change():
        return 'Changing incident field type is not allowed.'

    @staticmethod
    @error_code_decorator
    def incident_type_integer_field(field):
        return f'The field {field} needs to be a positive integer. Please add it.\n'

    @staticmethod
    @error_code_decorator
    def incident_type_invalid_playbook_id_field():
        return 'The "playbookId" field is not valid - please enter a non-UUID playbook ID.'

    @staticmethod
    @error_code_decorator
    def pack_file_does_not_exist(file_name):
        return f'"{file_name}" file does not exist, create one in the root of the pack'

    @staticmethod
    @error_code_decorator
    def cant_open_pack_file(file_name):
        return f'Could not open "{file_name}" file'

    @staticmethod
    @error_code_decorator
    def cant_read_pack_file(file_name):
        return f'Could not read the contents of "{file_name}" file'

    @staticmethod
    @error_code_decorator
    def cant_parse_pack_file_to_list(file_name):
        return f'Could not parse the contents of "{file_name}" file into a list'

    @staticmethod
    @error_code_decorator
    def pack_file_bad_format(file_name):
        return f'Detected invalid {file_name} file'

    @staticmethod
    @error_code_decorator
    def pack_metadata_empty():
        return 'Pack metadata is empty.'

    @staticmethod
    @error_code_decorator
    def pack_metadata_should_be_dict(pack_meta_file):
        return f'Pack metadata {pack_meta_file} should be a dictionary.'

    @staticmethod
    @error_code_decorator
    def missing_field_iin_pack_metadata(pack_meta_file, missing_fields):
        return f'{pack_meta_file} - Missing fields in the pack metadata: {missing_fields}'

    @staticmethod
    @error_code_decorator
    def pack_metadata_name_not_valid():
        return f'Pack metadata {PACK_METADATA_NAME} field is not valid. Please fill valid pack name.'

    @staticmethod
    @error_code_decorator
    def pack_metadata_field_invalid():
        return f'Pack metadata {PACK_METADATA_DESC} field is not valid. Please fill valid pack description.'

    @staticmethod
    @error_code_decorator
    def dependencies_field_should_be_dict(pack_meta_file):
        return f'{pack_meta_file} - The dependencies field in the pack must be a dictionary.'

    @staticmethod
    @error_code_decorator
    def empty_field_in_pack_metadata(pack_meta_file, list_field):
        return f'{pack_meta_file} - Empty value in the {list_field} field.'

    @staticmethod
    @error_code_decorator
    def pack_metadata_isnt_json(pack_meta_file):
        return f'Could not parse {pack_meta_file} file contents to json format'

    @staticmethod
    @error_code_decorator
    def pack_metadata_missing_url_and_email():
        return 'Contributed packs must include email or url.'

    @staticmethod
    @error_code_decorator
    def pack_metadata_version_should_be_raised(pack, old_version):
        return f"The pack version (currently: {old_version}) needs to be raised - " \
               f"make sure you are merged from master and " \
               f"update the \"currentVersion\" field in the " \
               f"pack_metadata.json or in case release notes are required run:\n" \
               f"`demisto-sdk update-release-notes -i Packs/{pack} -u (major|minor|revision)` to " \
               f"generate them according to the new standard."

    @staticmethod
    @error_code_decorator
    def pack_timestamp_field_not_in_iso_format(field_name, value, changed_value):
        return f"The field \"{field_name}\" should be in the following format: YYYY-MM-DDThh:mm:ssZ, found {value}.\n" \
               f"Suggested change: {changed_value}"

    @staticmethod
    @error_code_decorator
    def readme_error(stderr):
        return f'Failed verifying README.md Error Message is: {stderr}'

    @staticmethod
    @error_code_decorator
    def image_path_error(path, alternative_path):
        return f'Detected following image url:\n{path}\n' \
               f'Which is not the raw link. You probably want to use the following raw image url:\n{alternative_path}'

    @staticmethod
    @error_code_decorator
    def wrong_version_reputations(object_id, version):
        return "Reputation object with id {} must have version {}".format(object_id, version)

    @staticmethod
    @error_code_decorator
    def reputation_expiration_should_be_numeric():
        return 'Expiration field should have a positive numeric value.'

    @staticmethod
    @error_code_decorator
    def reputation_id_and_details_not_equal():
        return 'id and details fields are not equal.'

    @staticmethod
    @error_code_decorator
    def reputation_invalid_indicator_type_id():
        return 'Indicator type "id" field can not include spaces or special characters.'

    @staticmethod
    @error_code_decorator
    def reputation_empty_required_fields():
        return 'id and details fields can not be empty.'

    @staticmethod
    @error_code_decorator
    def structure_doesnt_match_scheme(pretty_formatted_string_of_regexes):
        return f"The file does not match any scheme we have, please refer to the following list " \
               f"for the various file name options we have in our repo {pretty_formatted_string_of_regexes}"

    @staticmethod
    @error_code_decorator
    def file_id_contains_slashes():
        return "File's ID contains slashes - please remove."

    @staticmethod
    @error_code_decorator
    def file_id_changed(old_version_id, new_file_id):
        return f"The file id has changed from {old_version_id} to {new_file_id}"

    @staticmethod
    @error_code_decorator
    def from_version_modified():
        return "You've added fromversion to an existing " \
               "file in the system, this is not allowed, please undo."

    @staticmethod
    @error_code_decorator
    def wrong_file_extension(file_extension, accepted_extensions):
        return "File extension {} is not valid. accepted {}".format(file_extension, accepted_extensions)

    @staticmethod
    @error_code_decorator
    def invalid_file_path():
        return "Found incompatible file path."

    @staticmethod
    @error_code_decorator
    def invalid_package_structure(invalid_files):
        return 'You should update the following files to the package format, for further details please visit ' \
               'https://xsoar.pan.dev/docs/integrations/package-dir. ' \
               'The files are:\n{}'.format('\n'.join(list(invalid_files)))

    @staticmethod
    @error_code_decorator
    def invalid_package_dependencies(pack_name):
        return f'{pack_name} depends on NonSupported / DeprecatedContent packs.'

    @staticmethod
    @error_code_decorator
    def pack_readme_file_missing(file_name):
        return f'{file_name} file does not exist, create one in the root of the pack'

    @staticmethod
    @error_code_decorator
    def pykwalify_missing_parameter(key_from_error, current_string, path):
        return f'Missing {key_from_error} in \n{current_string}\nPath: {path}'

    @staticmethod
    @error_code_decorator
    def pykwalify_field_undefined(key_from_error):
        return f'The field {key_from_error} was not defined in the scheme'

    @staticmethod
    @error_code_decorator
    def pykwalify_missing_in_root(key_from_error):
        return f'Missing {key_from_error} in root'

    @staticmethod
    @error_code_decorator
    def pykwalify_general_error(error):
        return f'in {error}'

    @staticmethod
    @error_code_decorator
    def invalid_version_in_layout(version_field):
        return f'{version_field} field in layout needs to be lower than 6.0.0'

    @staticmethod
    @error_code_decorator
    def invalid_version_in_layoutscontainer(version_field):
        return f'{version_field} field in layoutscontainer needs to be higher or equal to 6.0.0'

    @staticmethod
    @error_code_decorator
    def invalid_file_path_layout(file_name):
        return f'Invalid file name - {file_name}. layout file name should start with "layout-" prefix.'

    @staticmethod
    @error_code_decorator
    def invalid_file_path_layoutscontainer(file_name):
        return f'Invalid file name - {file_name}. layoutscontainer file name should start with ' \
               '"layoutscontainer-" prefix.'

    @staticmethod
    @error_code_decorator
    def invalid_to_version_in_new_classifiers():
        return 'toVersion field in new classifiers needs to be higher than 6.0.0'

    @staticmethod
    @error_code_decorator
    def invalid_to_version_in_old_classifiers():
        return 'toVersion field in old classifiers needs to be lower than 6.0.0'

    @staticmethod
    @error_code_decorator
    def invalid_from_version_in_new_classifiers():
        return 'fromVersion field in new classifiers needs to be higher or equal to 6.0.0'

    @staticmethod
    @error_code_decorator
    def invalid_from_version_in_old_classifiers():
        return 'fromVersion field in old classifiers needs to be lower than 6.0.0'

    @staticmethod
    @error_code_decorator
    def missing_from_version_in_new_classifiers():
        return 'Must have fromVersion field in new classifiers'

    @staticmethod
    @error_code_decorator
    def missing_to_version_in_old_classifiers():
        return 'Must have toVersion field in old classifiers'

    @staticmethod
    @error_code_decorator
    def from_version_higher_to_version():
        return 'fromVersion field can not be higher than toVersion field'

    @staticmethod
    @error_code_decorator
    def invalid_type_in_new_classifiers():
        return 'Classifiers type must be classification'

    @staticmethod
    @error_code_decorator
    def invalid_from_version_in_mapper():
        return 'fromVersion field in mapper needs to be higher or equal to 6.0.0'

    @staticmethod
    @error_code_decorator
    def invalid_to_version_in_mapper():
        return 'toVersion field in mapper needs to be higher than 6.0.0'

    @staticmethod
    @error_code_decorator
    def invalid_mapper_file_name():
        return 'Invalid file name for mapper. Need to change to classifier-mapper-NAME.json'

    @staticmethod
    @error_code_decorator
    def missing_from_version_in_mapper():
        return 'Must have fromVersion field in mapper'

    @staticmethod
    @error_code_decorator
    def invalid_type_in_mapper():
        return 'Mappers type must be mapping-incoming or mapping-outgoing'

    @staticmethod
    def wrong_filename(file_type):
        return 'This is not a valid {} filename.'.format(file_type)

    @staticmethod
    def wrong_path():
        return "This is not a valid filepath."

    @staticmethod
    def beta_in_str(field):
        return "Field '{}' should NOT contain the substring \"beta\" in a new beta integration. " \
               "please change the id in the file.".format(field)

    @classmethod
    def breaking_backwards_no_old_script(cls, e):
        return "{}\n{}, Could not find the old file.".format(cls.BACKWARDS, str(e))

    @staticmethod
    def id_might_changed():
        return "ID may have changed, please make sure to check you have the correct one."

    @staticmethod
    def id_changed():
        return "You've changed the ID of the file, please undo this change."

    @staticmethod
    def might_need_release_notes():
        return "You may need RN in this file, please verify if they are required."

    @staticmethod
    def unknown_file():
        return "File type is unknown, check it out."

    @staticmethod
    def no_common_server_python(path):
        return "Could not get CommonServerPythonScript.py file. Please download it manually from {} and " \
               "add it to the root of the repository.".format(path)

    @staticmethod
    def no_yml_file(file_path):
        return "No yml files were found in {} directory.".format(file_path)<|MERGE_RESOLUTION|>--- conflicted
+++ resolved
@@ -52,13 +52,10 @@
     "parameter_missing_for_feed": "IN122",
     "invalid_v2_integration_name": "IN123",
     "found_hidden_param": "IN124",
-<<<<<<< HEAD
+    "no_default_value_in_parameter": "IN125",
+    "parameter_missing_from_yml_not_community_contributor": "IN126",
     "invalid_deprecated_integration_display_name": "IN125",
     "invalid_deprecated_integration_description": "IN126",
-=======
-    "no_default_value_in_parameter": "IN125",
-    "parameter_missing_from_yml_not_community_contributor": "IN126",
->>>>>>> 176e73b1
     "invalid_v2_script_name": "SC100",
     "invalid_deprecated_script": "SC101",
     "dbot_invalid_output": "DB100",
