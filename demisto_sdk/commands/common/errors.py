from typing import Any

from demisto_sdk.commands.common.constants import (BETA_INTEGRATION_DISCLAIMER,
                                                   CONF_PATH,
                                                   INTEGRATION_CATEGORIES,
                                                   PACK_METADATA_DESC,
                                                   PACK_METADATA_NAME)

FOUND_FILES_AND_ERRORS: list = []
FOUND_FILES_AND_IGNORED_ERRORS: list = []

ALLOWED_IGNORE_ERRORS = ['BA101', 'BA106', 'RP102', 'RP104', 'SC100', 'IF106', 'PA113', 'PA116', 'IN126', 'PB105',
                         'PB106', 'IN109', 'IN110', 'IN122', 'MP106', 'IN128']

PRESET_ERROR_TO_IGNORE = {
    'community': ['BC', 'CJ', 'DS', 'IN125', 'IN126'],
    'partner': ['CJ']
}

PRESET_ERROR_TO_CHECK = {
    "deprecated": ['ST', 'BC', 'BA', 'IN127', 'IN128', 'PB104', 'SC101'],
}

ERROR_CODE = {
    "wrong_version": "BA100",
    "id_should_equal_name": "BA101",
    "file_type_not_supported": "BA102",
    "file_name_include_spaces_error": "BA103",
    "changes_may_fail_validation": "BA104",
    "invalid_id_set": "BA105",
    "no_minimal_fromversion_in_file": "BA106",
    "wrong_display_name": "IN100",
    "wrong_default_parameter_not_empty": "IN101",
    "wrong_required_value": "IN102",
    "wrong_required_type": "IN103",
    "wrong_category": "IN104",
    "wrong_default_argument": "IN105",
    "no_default_arg": "IN106",
    "missing_reputation": "IN107",
    "wrong_subtype": "IN108",
    "beta_in_id": "IN109",
    "beta_in_name": "IN110",
    "beta_field_not_found": "IN111",
    "no_beta_in_display": "IN112",
    "duplicate_arg_in_file": "IN113",
    "duplicate_param": "IN114",
    "invalid_context_output": "IN115",
    "added_required_fields": "IN116",
    "not_used_display_name": "IN117",
    "empty_display_configuration": "IN118",
    "feed_wrong_from_version": "IN119",
    "pwsh_wrong_version": "IN120",
    "parameter_missing_from_yml": "IN121",
    "parameter_missing_for_feed": "IN122",
    "invalid_v2_integration_name": "IN123",
    "found_hidden_param": "IN124",
    "no_default_value_in_parameter": "IN125",
    "parameter_missing_from_yml_not_community_contributor": "IN126",
    "invalid_deprecated_integration_display_name": "IN127",
    "invalid_deprecated_integration_description": "IN128",
    "removed_integration_parameters": "IN129",
    "integration_not_runnable": "IN130",
    "missing_get_mapping_fields_command": "IN131",
    "integration_non_existent_classifier": "IN132",
    "integration_non_existent_mapper": "IN133",
    "invalid_v2_script_name": "SC100",
    "invalid_deprecated_script": "SC101",
    "invalid_command_name_in_script": "SC102",
    "dbot_invalid_output": "DB100",
    "dbot_invalid_description": "DB101",
    "breaking_backwards_subtype": "BC100",
    "breaking_backwards_context": "BC101",
    "breaking_backwards_command": "BC102",
    "breaking_backwards_arg_changed": "BC103",
    "breaking_backwards_command_arg_changed": "BC104",
    "default_docker_error": "DO100",
    "latest_docker_error": "DO101",
    "not_demisto_docker": "DO102",
    "docker_tag_not_fetched": "DO103",
    "no_docker_tag": "DO104",
    "docker_not_formatted_correctly": "DO105",
    "docker_not_on_the_latest_tag": "DO106",
    "non_existing_docker": "DO107",
    "id_set_conflicts": "ID100",
    "duplicated_id": "ID102",
    "remove_field_from_dashboard": "DA100",
    "include_field_in_dashboard": "DA101",
    "remove_field_from_widget": "WD100",
    "include_field_in_widget": "WD101",
    "no_image_given": "IM100",
    "image_too_large": "IM101",
    "image_in_package_and_yml": "IM102",
    "not_an_image_file": "IM103",
    "no_image_field_in_yml": "IM104",
    "image_field_not_in_base64": "IM105",
    "default_image_error": "IM106",
    "description_missing_from_conf_json": "CJ100",
    "test_not_in_conf_json": "CJ101",
    "integration_not_registered": "CJ102",
    "no_test_playbook": "CJ103",
    "test_playbook_not_configured": "CJ104",
    "missing_release_notes": "RN100",
    "no_new_release_notes": "RN101",
    "release_notes_not_formatted_correctly": "RN102",
    "release_notes_not_finished": "RN103",
    "release_notes_file_empty": "RN104",
    "multiple_release_notes_files": "RN105",
    "missing_release_notes_for_pack": "RN106",
    "missing_release_notes_entry": "RN107",
    "added_release_notes_for_new_pack": "RN108",
    "modified_existing_release_notes": "RN109",
    "playbook_cant_have_rolename": "PB100",
    "playbook_unreachable_condition": "PB101",
    "playbook_unhandled_condition": "PB102",
    "playbook_unconnected_tasks": "PB103",
    "invalid_deprecated_playbook": "PB104",
    "playbook_cant_have_deletecontext_all": "PB105",
    "using_instance_in_playbook": "PB106",
    "invalid_script_id": "PB107",
<<<<<<< HEAD
    "content_entity_version_not_match_playbook_version": "PB108",
    "integration_version_not_match_playbook_version": "PB109",
=======
    "invalid_uuid": "PB108",
    "taskid_different_from_id": "PB109",
>>>>>>> eae33408
    "description_missing_in_beta_integration": "DS100",
    "no_beta_disclaimer_in_description": "DS101",
    "no_beta_disclaimer_in_yml": "DS102",
    "description_in_package_and_yml": "DS103",
    "no_description_file_warning": "DS104",
    "invalid_incident_field_name": "IF100",
    "invalid_incident_field_content_key_value": "IF101",
    "invalid_incident_field_system_key_value": "IF102",
    "invalid_incident_field_type": "IF103",
    "invalid_incident_field_group_value": "IF104",
    "invalid_incident_field_cli_name_regex": "IF105",
    "invalid_incident_field_cli_name_value": "IF106",
    "incident_field_or_type_from_version_5": "IF107",
    "invalid_incident_field_or_type_from_version": "IF108",
    "new_incident_field_required": "IF109",
    "from_version_modified_after_rename": "IF110",
    "incident_field_type_change": "IF111",
    "indicator_field_type_grid_minimal_version": "IF112",
    "incident_type_integer_field": "IT100",
    "incident_type_invalid_playbook_id_field": "IT101",
    "incident_type_auto_extract_fields_invalid": "IT102",
    "incident_type_invalid_auto_extract_mode": "IT103",
    "incident_type_non_existent_playbook_id": "IT104",
    "pack_file_does_not_exist": "PA100",
    "cant_open_pack_file": "PA101",
    "cant_read_pack_file": "PA102",
    "cant_parse_pack_file_to_list": "PA103",
    "pack_file_bad_format": "PA104",
    "pack_metadata_empty": "PA105",
    "pack_metadata_should_be_dict": "PA106",
    "missing_field_iin_pack_metadata": "PA107",
    "pack_metadata_name_not_valid": "PA108",
    "pack_metadata_field_invalid": "PA109",
    "dependencies_field_should_be_dict": "PA110",
    "empty_field_in_pack_metadata": "PA111",
    "pack_metadata_isnt_json": "PA112",
    "pack_metadata_missing_url_and_email": "PA113",
    "pack_metadata_version_should_be_raised": "PA114",
    "pack_timestamp_field_not_in_iso_format": 'PA115',
    "invalid_package_dependencies": "PA116",
    "pack_metadata_invalid_support_type": "PA117",
    "pack_metadata_certification_is_invalid": "PA118",
    "pack_metadata_non_approved_usecases": "PA119",
    "pack_metadata_non_approved_tags": "PA120",
    "pack_metadata_price_change": "PA121",
    "readme_error": "RM100",
    "image_path_error": "RM101",
    "wrong_version_reputations": "RP100",
    "reputation_expiration_should_be_numeric": "RP101",
    "reputation_id_and_details_not_equal": "RP102",
    "reputation_invalid_indicator_type_id": "RP103",
    "reputation_empty_required_fields": "RP104",
    "structure_doesnt_match_scheme": "ST100",
    "file_id_contains_slashes": "ST101",
    "file_id_changed": "ST102",
    "from_version_modified": "ST103",
    "wrong_file_extension": "ST104",
    "invalid_file_path": "ST105",
    "invalid_package_structure": "ST106",
    "pykwalify_missing_parameter": "ST107",
    "pykwalify_field_undefined": "ST108",
    "pykwalify_missing_in_root": "ST109",
    "pykwalify_general_error": "ST110",
    "invalid_to_version_in_new_classifiers": "CL100",
    "invalid_to_version_in_old_classifiers": "CL101",
    "invalid_from_version_in_new_classifiers": "CL102",
    "invalid_from_version_in_old_classifiers": "CL103",
    "missing_from_version_in_new_classifiers": "CL104",
    "missing_to_version_in_old_classifiers": "CL105",
    "from_version_higher_to_version": "CL106",
    "invalid_type_in_new_classifiers": "CL107",
    "classifier_non_existent_incident_types": "CL108",
    "invalid_from_version_in_mapper": "MP100",
    "invalid_to_version_in_mapper": "MP101",
    "invalid_mapper_file_name": "MP102",
    "missing_from_version_in_mapper": "MP103",
    "invalid_type_in_mapper": "MP104",
    "mapper_non_existent_incident_types": "MP105",
    "invalid_incident_field_in_mapper": "MP106",
    "invalid_version_in_layout": "LO100",
    "invalid_version_in_layoutscontainer": "LO101",
    "invalid_file_path_layout": "LO102",
    "invalid_file_path_layoutscontainer": "LO103",
    "invalid_incident_field_in_layout": "LO104"
}


def error_code_decorator(f):
    def wrapper(*args, **kwargs):
        return f(*args, **kwargs), ERROR_CODE[f.__name__]

    return wrapper


class Errors:
    BACKWARDS = "Possible backwards compatibility break"

    @staticmethod
    def suggest_fix(file_path: str, *args: Any, cmd: str = 'format') -> str:
        return f'To fix the problem, try running `demisto-sdk {cmd} -i {file_path} {" ".join(args)}`'

    @staticmethod
    @error_code_decorator
    def wrong_version(expected="-1"):
        return "The version for our files should always " \
               "be {}, please update the file.".format(expected)

    @staticmethod
    @error_code_decorator
    def id_should_equal_name(name, file_id):
        return "The File's name, which is: '{}', should be equal to its ID, which is: '{}'." \
               " please update the file.".format(name, file_id)

    @staticmethod
    @error_code_decorator
    def file_type_not_supported():
        return "The file type is not supported in validate command\n " \
               "validate' command supports: Integrations, Scripts, Playbooks, " \
               "Incident fields, Indicator fields, Images, Release notes, Layouts and Descriptions"

    @staticmethod
    @error_code_decorator
    def file_name_include_spaces_error(file_name):
        return "Please remove spaces from the file's name: '{}'.".format(file_name)

    @staticmethod
    @error_code_decorator
    def changes_may_fail_validation():
        return "Warning: The changes may fail validation once submitted via a " \
               "PR. To validate your changes, please make sure you have a git remote setup" \
               " and pointing to github.com/demisto/content.\nYou can do this by running " \
               "the following commands:\n\ngit remote add upstream https://github.com/" \
               "demisto/content.git\ngit fetch upstream\n\nMore info about configuring " \
               "a remote for a fork is available here: https://help.github.com/en/" \
               "github/collaborating-with-issues-and-pull-requests/configuring-a-remote-for-a-fork"

    @staticmethod
    @error_code_decorator
    def invalid_id_set():
        return "id_set.json file is invalid - delete it and re-run `validate`.\n" \
               "From content repository root run the following: `rm -rf Tests/id_set.json`\n" \
               "Then re-run the `validate` command."

    @staticmethod
    @error_code_decorator
    def no_minimal_fromversion_in_file(fromversion, oldest_supported_version):
        if fromversion == 'fromversion':
            return f"{fromversion} field is invalid.\nAdd `{fromversion}: " \
                   f"{oldest_supported_version}` to the file."
        else:
            return f'{fromversion} field is invalid.\nAdd `"{fromversion}": "{oldest_supported_version}"` ' \
                   f'to the file.'

    @staticmethod
    @error_code_decorator
    def indicator_field_type_grid_minimal_version(fromversion):
        return f"The indicator field has a fromVersion of: {fromversion} but the minimal fromVersion is 5.5.0."

    @staticmethod
    @error_code_decorator
    def wrong_display_name(param_name, param_display):
        return 'The display name of the {} parameter should be \'{}\''.format(param_name, param_display)

    @staticmethod
    @error_code_decorator
    def wrong_default_parameter_not_empty(param_name, default_value):
        return 'The default value of the {} parameter should be {}'.format(param_name, default_value)

    @staticmethod
    @error_code_decorator
    def no_default_value_in_parameter(param_name):
        return 'The {} parameter should have a default value'.format(param_name)

    @staticmethod
    @error_code_decorator
    def wrong_required_value(param_name):
        return 'The required field of the {} parameter should be False'.format(param_name)

    @staticmethod
    @error_code_decorator
    def wrong_required_type(param_name):
        return 'The type field of the {} parameter should be 8'.format(param_name)

    @staticmethod
    @error_code_decorator
    def wrong_category(category):
        return "The category '{}' is not in the integration schemas, the valid options are:\n{}" \
            .format(category, '\n'.join(INTEGRATION_CATEGORIES))

    @staticmethod
    @error_code_decorator
    def wrong_default_argument(arg_name, command_name):
        return "The argument '{}' of the command '{}' is not configured as default" \
            .format(arg_name, command_name)

    @staticmethod
    @error_code_decorator
    def no_default_arg(command_name):
        return "Could not find default argument " \
               "{} in command {}".format(command_name, command_name)

    @staticmethod
    @error_code_decorator
    def missing_reputation(command_name, reputation_output, context_standard):
        return "The outputs of the reputation command {} aren't valid. The {} outputs is missing. " \
               "Fix according to context standard {} " \
            .format(command_name, reputation_output, context_standard)

    @staticmethod
    @error_code_decorator
    def wrong_subtype():
        return "The subtype for our yml files should be either python2 or python3, " \
               "please update the file."

    @classmethod
    @error_code_decorator
    def beta_in_id(cls):
        return cls.beta_in_str('id')

    @classmethod
    @error_code_decorator
    def beta_in_name(cls):
        return cls.beta_in_str('name')

    @staticmethod
    @error_code_decorator
    def beta_field_not_found():
        return "Beta integration yml file should have " \
               "the field \"beta: true\", but was not found in the file."

    @staticmethod
    @error_code_decorator
    def no_beta_in_display():
        return "Field 'display' in Beta integration yml file should include the string \"beta\", " \
               "but was not found in the file."

    @staticmethod
    @error_code_decorator
    def duplicate_arg_in_file(arg, command_name=None):
        err_msg = "The argument '{}' is duplicated".format(arg)
        if command_name:
            err_msg += " in '{}'.".format(command_name)
        err_msg += ", please remove one of its appearances."
        return err_msg

    @staticmethod
    @error_code_decorator
    def duplicate_param(param_name):
        return "The parameter '{}' of the " \
               "file is duplicated, please remove one of its appearances.".format(param_name)

    @staticmethod
    @error_code_decorator
    def invalid_context_output(command_name, output):
        return f'Invalid context output for command {command_name}. Output is {output}'

    @staticmethod
    @error_code_decorator
    def added_required_fields(field):
        return "You've added required, the field is '{}'".format(field)

    @staticmethod
    @error_code_decorator
    def removed_integration_parameters(field):
        return "You've removed integration parameters, the removed parameters are '{}'".format(field)

    @staticmethod
    @error_code_decorator
    def not_used_display_name(field_name):
        return "The display details for {} will not be used " \
               "due to the type of the parameter".format(field_name)

    @staticmethod
    @error_code_decorator
    def empty_display_configuration(field_name):
        return "No display details were entered for the field {}".format(field_name)

    @staticmethod
    @error_code_decorator
    def feed_wrong_from_version(given_fromversion, needed_from_version="5.5.0"):
        return "This is a feed and has wrong fromversion. got `{}` expected `{}`" \
            .format(given_fromversion, needed_from_version)

    @staticmethod
    @error_code_decorator
    def pwsh_wrong_version(given_fromversion, needed_from_version='5.5.0'):
        return f'Detected type: powershell and fromversion less than {needed_from_version}.' \
               f' Found version: {given_fromversion}'

    @staticmethod
    @error_code_decorator
    def parameter_missing_from_yml(name, correct_format):
        return f'A required parameter "{name}" is missing or malformed ' \
               f'in the YAML file.\nThe correct format of the parameter should ' \
               f'be as follows:\n{correct_format}'

    @staticmethod
    @error_code_decorator
    def parameter_missing_from_yml_not_community_contributor(name, correct_format):
        """
            This error is ignored if the contributor is community
        """
        return f'A required parameter "{name}" is missing or malformed ' \
               f'in the YAML file.\nThe correct format of the parameter should ' \
               f'be as follows:\n{correct_format}'

    @staticmethod
    @error_code_decorator
    def parameter_missing_for_feed(name, correct_format):
        return f'Feed Integration was detected A required ' \
               f'parameter "{name}" is missing or malformed in the YAML file.\n' \
               f'The correct format of the parameter should be as follows:\n{correct_format}'

    @staticmethod
    @error_code_decorator
    def missing_get_mapping_fields_command():
        return 'The command "get-mapping-fields" is missing from the YML file and is required as the ismappable ' \
               'field is set to true.'

    @staticmethod
    @error_code_decorator
    def integration_non_existent_classifier(integration_classifier):
        return f"The integration has a classifier {integration_classifier} which does not exist."

    @staticmethod
    @error_code_decorator
    def integration_non_existent_mapper(integration_mapper):
        return f"The integration has a mapper {integration_mapper} which does not exist."

    @staticmethod
    @error_code_decorator
    def invalid_v2_integration_name():
        return "The display name of this v2 integration is incorrect , should be **name** v2.\n" \
               "e.g: Kenna v2, Jira v2"

    @staticmethod
    @error_code_decorator
    def found_hidden_param(parameter_name):
        return f"Parameter: \"{parameter_name}\" can't be hidden. Please remove this field."

    @staticmethod
    @error_code_decorator
    def invalid_deprecated_integration_display_name():
        return 'The display_name (display) of all deprecated integrations should end with (Deprecated)".'

    @staticmethod
    @error_code_decorator
    def invalid_deprecated_integration_description():
        return 'The description of all deprecated integrations should follow one of the formats:' \
               '1. "Deprecated. Use <INTEGRATION_DISPLAY_NAME> instead."' \
               '2. "Deprecated. <REASON> No available replacement."'

    @staticmethod
    @error_code_decorator
    def invalid_v2_script_name():
        return "The name of this v2 script is incorrect , should be **name**V2." \
               " e.g: DBotTrainTextClassifierV2"

    @staticmethod
    @error_code_decorator
    def invalid_deprecated_script():
        return "Every deprecated script's comment has to start with 'Deprecated.'"

    @staticmethod
    @error_code_decorator
    def dbot_invalid_output(command_name, missing_outputs, context_standard):
        return "The DBotScore outputs of the reputation command {} aren't valid. Missing: {}. " \
               "Fix according to context standard {} ".format(command_name, missing_outputs,
                                                              context_standard)

    @staticmethod
    @error_code_decorator
    def dbot_invalid_description(command_name, missing_descriptions, context_standard):
        return "The DBotScore description of the reputation command {} aren't valid. Missing: {}. " \
               "Fix according to context standard {} " \
            .format(command_name, missing_descriptions, context_standard)

    @classmethod
    @error_code_decorator
    def breaking_backwards_subtype(cls):
        return "{}, You've changed the subtype, please undo.".format(cls.BACKWARDS)

    @classmethod
    @error_code_decorator
    def breaking_backwards_context(cls):
        return "{}, You've changed the context in the file," \
               " please undo.".format(cls.BACKWARDS)

    @classmethod
    @error_code_decorator
    def breaking_backwards_command(cls, old_command):
        return "{}, You've changed the context in the file,please " \
               "undo. the command is:\n{}".format(cls.BACKWARDS, old_command)

    @classmethod
    @error_code_decorator
    def breaking_backwards_arg_changed(cls):
        return "{}, You've changed the name of an arg in " \
               "the file, please undo.".format(cls.BACKWARDS)

    @classmethod
    @error_code_decorator
    def breaking_backwards_command_arg_changed(cls, command):
        return "{}, You've changed the name of a command or its arg in" \
               " the file, please undo, the command was:\n{}".format(cls.BACKWARDS, command)

    @staticmethod
    @error_code_decorator
    def default_docker_error():
        return 'The current docker image in the yml file is the default one: demisto/python:1.3-alpine,\n' \
               'Please create or use another docker image'

    @staticmethod
    @error_code_decorator
    def latest_docker_error(docker_image_tag, docker_image_name):
        return f'"latest" tag is not allowed,\n' \
               f'Please create or update to an updated versioned image\n' \
               f'You can check for the most updated version of {docker_image_tag} ' \
               f'here: https://hub.docker.com/r/{docker_image_name}/tags'

    @staticmethod
    @error_code_decorator
    def not_demisto_docker():
        return 'docker image must be a demisto docker image. When the docker image is ready, ' \
               'please rename it to: demisto/<image>:<tag>'

    @staticmethod
    @error_code_decorator
    def docker_tag_not_fetched(docker_image_name):
        return f'Failed getting tag for: {docker_image_name}. Please check it exists and of demisto format.'

    @staticmethod
    @error_code_decorator
    def no_docker_tag(docker_image):
        return f'{docker_image} - The docker image in your integration/script does not have a tag.' \
               f' Please create or update to an updated versioned image\n'

    @staticmethod
    @error_code_decorator
    def non_existing_docker(docker_image):
        return f'{docker_image} - Could not find the docker image. Check if it exists in ' \
               f'DockerHub: https://hub.docker.com/u/demisto/.'

    @staticmethod
    @error_code_decorator
    def docker_not_formatted_correctly(docker_image):
        return f'The docker image: {docker_image} is not of format - demisto/image_name:X.X'

    @staticmethod
    @error_code_decorator
    def docker_not_on_the_latest_tag(docker_image_tag, docker_image_latest_tag, docker_image_name, file_path):
        return f'The docker image tag is not the latest numeric tag, please update it.\n' \
               f'The docker image tag in the yml file is: {docker_image_tag}\n' \
               f'The latest docker image tag in docker hub is: {docker_image_latest_tag}\n' \
               f'You can check for the most updated version of {docker_image_name} ' \
               f'here: https://hub.docker.com/r/{docker_image_name}/tags\n' \
               f'To update the docker image run: demisto-sdk format -ud -i {file_path}\n'

    @staticmethod
    @error_code_decorator
    def id_set_conflicts():
        return "You probably merged from master and your id_set.json has " \
               "conflicts. Run `demisto-sdk create-id-set`, it should reindex your id_set.json"

    @staticmethod
    @error_code_decorator
    def duplicated_id(obj_id):
        return f"The ID {obj_id} already exists, please update the file or update the " \
               f"id_set.json toversion field of this id to match the old occurrence of this id"

    @staticmethod
    @error_code_decorator
    def remove_field_from_dashboard(field):
        return f'the field {field} needs to be removed.'

    @staticmethod
    @error_code_decorator
    def include_field_in_dashboard(field):
        return f'The field {field} needs to be included. Please add it.'

    @staticmethod
    @error_code_decorator
    def remove_field_from_widget(field, widget):
        return f'The field {field} needs to be removed from the widget: {widget}.'

    @staticmethod
    @error_code_decorator
    def include_field_in_widget(field, widget_name):
        return f'The field {field} needs to be included in the widget: {widget_name}. Please add it.'

    @staticmethod
    @error_code_decorator
    def no_image_given():
        return "You've created/modified a yml or package but failed to provide an image as " \
               "a .png file for it, please add an image in order to proceed."

    @staticmethod
    @error_code_decorator
    def image_too_large():
        return "Too large logo, please update the logo to be under 10kB"

    @staticmethod
    @error_code_decorator
    def image_in_package_and_yml():
        return "Image in both yml and package, remove the 'image' " \
               "key from the yml file"

    @staticmethod
    @error_code_decorator
    def not_an_image_file():
        return "This isn't an image file or unified integration file."

    @staticmethod
    @error_code_decorator
    def no_image_field_in_yml():
        return "This is a yml file but has no image field."

    @staticmethod
    @error_code_decorator
    def image_field_not_in_base64():
        return "The image field isn't in base64 encoding."

    @staticmethod
    @error_code_decorator
    def default_image_error():
        return "This is the default image, please change to the integration image."

    @staticmethod
    @error_code_decorator
    def description_missing_from_conf_json(problematic_instances):
        return "Those instances don't have description:\n{}".format('\n'.join(problematic_instances))

    @staticmethod
    @error_code_decorator
    def test_not_in_conf_json(file_id):
        return "You've failed to add the {file_id} to conf.json\n" \
               "see here: https://xsoar.pan.dev/docs/integrations/test-playbooks#adding-tests-to-confjson"

    @staticmethod
    @error_code_decorator
    def integration_not_registered(file_path, missing_test_playbook_configurations, no_tests_key):
        return f'The following integration is not registered in {CONF_PATH} file.\n' \
               f'Please add:\n{missing_test_playbook_configurations}\nto {CONF_PATH} ' \
               f'path under \'tests\' key.\n' \
               f'If you don\'t want to add a test playbook for this integration, please add: \n{no_tests_key}to the ' \
               f'file {file_path} or run \'demisto-sdk format -i {file_path}\''

    @staticmethod
    @error_code_decorator
    def no_test_playbook(file_path, file_type):
        return f'You don\'t have a TestPlaybook for {file_type} {file_path}. ' \
               f'If you have a TestPlaybook for this {file_type}, ' \
               f'please edit the yml file and add the TestPlaybook under the \'tests\' key. ' \
               f'If you don\'t want to create a TestPlaybook for this {file_type}, ' \
               f'edit the yml file and add  \ntests:\n -  No tests\n lines to it or ' \
               f'run \'demisto-sdk format -i {file_path}\''

    @staticmethod
    @error_code_decorator
    def test_playbook_not_configured(content_item_id, missing_test_playbook_configurations,
                                     missing_integration_configurations):
        return f'The TestPlaybook {content_item_id} is not registered in {CONF_PATH} file.\n ' \
               f'Please add\n{missing_test_playbook_configurations}\n ' \
               f'or if this test playbook is for an integration\n{missing_integration_configurations}\n ' \
               f'to {CONF_PATH} path under \'tests\' key.'

    @staticmethod
    @error_code_decorator
    def missing_release_notes(rn_path):
        return 'Missing release notes, Please add it under {}'.format(rn_path)

    @staticmethod
    @error_code_decorator
    def no_new_release_notes(release_notes_path):
        return F'No new comment has been added in the release notes file: {release_notes_path}'

    @staticmethod
    @error_code_decorator
    def release_notes_not_formatted_correctly(link_to_rn_standard):
        return F'Not formatted according to ' \
               F'release notes standards.\nFix according to {link_to_rn_standard}'

    @staticmethod
    @error_code_decorator
    def release_notes_not_finished():
        return "Please finish filling out the release notes. For common troubleshooting steps, please " \
               "review the documentation found here: " \
               "https://xsoar.pan.dev/docs/integrations/changelog#common-troubleshooting-tips"

    @staticmethod
    @error_code_decorator
    def release_notes_file_empty():
        return "Your release notes file is empty, please complete it\nHaving empty release notes " \
               "looks bad in the product UI.\nIf the change you made was minor, please use " \
               "\"Maintenance and stability enhancements.\" for general changes, or use " \
               "\"Documentation and metadata improvements.\" for changes to documentation."

    @staticmethod
    @error_code_decorator
    def multiple_release_notes_files():
        return "More than one release notes file has been found." \
               "Only one release note file is permitted per release. Please delete the extra release notes."

    @staticmethod
    @error_code_decorator
    def missing_release_notes_for_pack(pack):
        return f"Release notes were not found. Please run `demisto-sdk " \
               f"update-release-notes -i Packs/{pack} -u (major|minor|revision)` to " \
               f"generate release notes according to the new standard. You can refer to the documentation " \
               f"found here: https://xsoar.pan.dev/docs/integrations/changelog for more information."

    @staticmethod
    @error_code_decorator
    def missing_release_notes_entry(file_type, pack_name, entity_name):
        return f"No release note entry was found for the {file_type.lower()} \"{entity_name}\" in the " \
               f"{pack_name} pack. Please rerun the update-release-notes command without -u to " \
               f"generate an updated template. If you are trying to exclude an item from the release " \
               f"notes, please refer to the documentation found here - " \
               f"https://xsoar.pan.dev/docs/integrations/changelog#excluding-items"

    @staticmethod
    @error_code_decorator
    def added_release_notes_for_new_pack(pack_name):
        return f"ReleaseNotes were added for the newly created pack \"{pack_name}\" - remove them"

    @staticmethod
    @error_code_decorator
    def modified_existing_release_notes(pack_name):
        return f"Modified existing release notes for \"{pack_name}\" - revert the change and add new release notes " \
               f"if needed by running:\n`demisto-sdk update-release-notes -i Packs/{pack_name} -u " \
               f"(major|minor|revision)`\n" \
               f"You can refer to the documentation found here: " \
               f"https://xsoar.pan.dev/docs/integrations/changelog for more information."

    @staticmethod
    @error_code_decorator
    def playbook_cant_have_rolename():
        return "Playbook can not have a rolename."

    @staticmethod
    @error_code_decorator
    def using_instance_in_playbook():
        return "Playbook should not use specific instance."

    @staticmethod
    @error_code_decorator
    def playbook_unreachable_condition(task_id, next_task_branch):
        return f'Playbook conditional task with id:{task_id} has task with unreachable ' \
               f'next task condition "{next_task_branch}". Please remove this task or add ' \
               f'this condition to condition task with id:{task_id}.'

    @staticmethod
    @error_code_decorator
    def playbook_unhandled_condition(task_id, task_condition_labels):
        return f'Playbook conditional task with id:{task_id} has an unhandled ' \
               f'condition: {",".join(map(lambda x: f"{str(x)}", task_condition_labels))}'

    @staticmethod
    @error_code_decorator
    def playbook_unconnected_tasks(orphan_tasks):
        return f'The following tasks ids have no previous tasks: {orphan_tasks}'

    @staticmethod
    @error_code_decorator
    def playbook_cant_have_deletecontext_all():
        return 'Playbook can not have DeleteContext script with arg all set to yes.'

    @staticmethod
    @error_code_decorator
    def invalid_deprecated_playbook():
        return 'The playbook description has to start with "Deprecated."'

    @staticmethod
    @error_code_decorator
    def invalid_script_id(script_entry_to_check, pb_task):
        return f"in task {pb_task} the script {script_entry_to_check} was not found in the id_set.json file. " \
               f"Please make sure:\n" \
               f"1 - The right script id is set and the spelling is correct.\n" \
               f"2 - The id_set.json file is up to date. Delete the file by running: rm -rf Tests/id_set.json and" \
               f" rerun the command."

    @staticmethod
    @error_code_decorator
    def content_entity_version_not_match_playbook_version(main_playbook, entity_name, main_playbook_version,
                                                          entity_version):
        return f"Playbook {main_playbook} with version {main_playbook_version} uses {entity_name} " \
               f"with a version of {entity_version} that does not match the main playbook version. The version of" \
               f" {entity_name} version should be at most {main_playbook_version}."

    @staticmethod
    @error_code_decorator
    def integration_version_not_match_playbook_version(main_playbook, command, main_playbook_version):
        return f"Playbook {main_playbook} with version {main_playbook_version} uses the command {command} " \
               f"that not implemented in integration that match the main playbook version. This command should be " \
               f"implemented in an integration from version {main_playbook_version} at most."

    @staticmethod
    @error_code_decorator
    def invalid_command_name_in_script(script_name, command):
        return f"in script {script_name} the command {command} has an invalid name. " \
               f"Please make sure:\n" \
               f"1 - The right command name is set and the spelling is correct." \
               f" Do not use 'dev' in it or suffix it with 'copy'\n" \
               f"2 - The id_set.json file is up to date. Delete the file by running: rm -rf Tests/id_set.json and" \
               f" rerun the command."

    @staticmethod
    @error_code_decorator
    def description_missing_in_beta_integration():
        return f"No detailed description file was found in the package. Please add one, " \
               f"and make sure it includes the beta disclaimer note." \
               f"Add the following to the detailed description:\n{BETA_INTEGRATION_DISCLAIMER}"

    @staticmethod
    @error_code_decorator
    def no_beta_disclaimer_in_description():
        return f"The detailed description in beta integration package " \
               f"does not contain the beta disclaimer note. Add the following to the description:\n" \
               f"{BETA_INTEGRATION_DISCLAIMER}"

    @staticmethod
    @error_code_decorator
    def no_beta_disclaimer_in_yml():
        return f"The detailed description field in beta integration " \
               f"does not contain the beta disclaimer note. Add the following to the detailed description:\n" \
               f"{BETA_INTEGRATION_DISCLAIMER}"

    @staticmethod
    @error_code_decorator
    def description_in_package_and_yml():
        return "A description was found both in the " \
               "package and in the yml, please update the package."

    @staticmethod
    @error_code_decorator
    def no_description_file_warning():
        return "No detailed description file was found. Consider adding one."

    @staticmethod
    @error_code_decorator
    def invalid_incident_field_name(word):
        return f"The word {word} cannot be used as a name, please update the file."

    @staticmethod
    @error_code_decorator
    def invalid_incident_field_content_key_value(content_value):
        return f"The content key must be set to {content_value}."

    @staticmethod
    @error_code_decorator
    def invalid_incident_field_system_key_value(system_value):
        return f"The system key must be set to {system_value}"

    @staticmethod
    @error_code_decorator
    def invalid_incident_field_type(file_type, TypeFields):
        return f"Type: `{file_type}` is not one of available types.\n" \
               f"available types: {[value.value for value in TypeFields]}"

    @staticmethod
    @error_code_decorator
    def invalid_incident_field_group_value(group):
        return f"Group {group} is not a group field."

    @staticmethod
    @error_code_decorator
    def invalid_incident_field_cli_name_regex(cli_regex):
        return f"Field `cliName` contains non-alphanumeric letters. " \
               f"must match regex: {cli_regex}"

    @staticmethod
    @error_code_decorator
    def invalid_incident_field_cli_name_value(cli_name):
        return f"cliName field can not be {cli_name} as it's a builtin key."

    @staticmethod
    @error_code_decorator
    def invalid_incident_field_or_type_from_version():
        return '"fromVersion" has an invalid value.'

    @staticmethod
    @error_code_decorator
    def new_incident_field_required():
        return 'New incident fields can not be required. change to:\nrequired: false.'

    @staticmethod
    @error_code_decorator
    def from_version_modified_after_rename():
        return "fromversion might have been modified, please make sure it hasn't changed."

    @staticmethod
    @error_code_decorator
    def incident_field_type_change():
        return 'Changing incident field type is not allowed.'

    @staticmethod
    @error_code_decorator
    def incident_type_integer_field(field):
        return f'The field {field} needs to be a positive integer. Please add it.\n'

    @staticmethod
    @error_code_decorator
    def incident_type_invalid_playbook_id_field():
        return 'The "playbookId" field is not valid - please enter a non-UUID playbook ID.'

    @staticmethod
    @error_code_decorator
    def incident_type_auto_extract_fields_invalid(incident_fields):
        return f"The following incident fields are not formatted correctly under " \
               f"`fieldCliNameToExtractSettings`: {incident_fields}\n" \
               f"Please format them in one of the following ways:\n" \
               f"1. To extract all indicators from the field: \n" \
               f"isExtractingAllIndicatorTypes: true, extractAsIsIndicatorTypeId: \"\", " \
               f"extractIndicatorTypesIDs: []\n" \
               f"2. To extract the incident field to a specific indicator without using regex: \n" \
               f"isExtractingAllIndicatorTypes: false, extractAsIsIndicatorTypeId: \"<INDICATOR_TYPE>\", " \
               f"extractIndicatorTypesIDs: []\n" \
               f"3. To extract indicators from the field using regex: \n" \
               f"isExtractingAllIndicatorTypes: false, extractAsIsIndicatorTypeId: \"\", " \
               f"extractIndicatorTypesIDs: [\"<INDICATOR_TYPE1>\", \"<INDICATOR_TYPE2>\"]"

    @staticmethod
    @error_code_decorator
    def incident_type_invalid_auto_extract_mode():
        return 'The `mode` field under `extractSettings` should be one of the following:\n' \
               ' - \"All\" - To extract all indicator types regardless of auto-extraction settings.\n' \
               ' - \"Specific\" - To extract only the specific indicator types set in the auto-extraction settings.'

    @staticmethod
    @error_code_decorator
    def incident_type_non_existent_playbook_id(incident_type, playbook):
        return f"in incident type {incident_type} the playbook {playbook} was not found in the id_set.json file. " \
               f"Please make sure:\n" \
               f"1 - The right playbook name is set and the spelling is correct.\n" \
               f"2 - The id_set.json file is up to date. Delete the file by running: rm -rf Tests/id_set.json and" \
               f" rerun the command."

    @staticmethod
    @error_code_decorator
    def pack_file_does_not_exist(file_name):
        return f'"{file_name}" file does not exist, create one in the root of the pack'

    @staticmethod
    @error_code_decorator
    def cant_open_pack_file(file_name):
        return f'Could not open "{file_name}" file'

    @staticmethod
    @error_code_decorator
    def cant_read_pack_file(file_name):
        return f'Could not read the contents of "{file_name}" file'

    @staticmethod
    @error_code_decorator
    def cant_parse_pack_file_to_list(file_name):
        return f'Could not parse the contents of "{file_name}" file into a list'

    @staticmethod
    @error_code_decorator
    def pack_file_bad_format(file_name):
        return f'Detected invalid {file_name} file'

    @staticmethod
    @error_code_decorator
    def pack_metadata_empty():
        return 'Pack metadata is empty.'

    @staticmethod
    @error_code_decorator
    def pack_metadata_should_be_dict(pack_meta_file):
        return f'Pack metadata {pack_meta_file} should be a dictionary.'

    @staticmethod
    @error_code_decorator
    def pack_metadata_certification_is_invalid(pack_meta_file):
        return f'Pack metadata {pack_meta_file} - certification field should be \'certified\' or \'verified\'.'

    @staticmethod
    @error_code_decorator
    def missing_field_iin_pack_metadata(pack_meta_file, missing_fields):
        return f'{pack_meta_file} - Missing fields in the pack metadata: {missing_fields}'

    @staticmethod
    @error_code_decorator
    def pack_metadata_name_not_valid():
        return f'Pack metadata {PACK_METADATA_NAME} field is not valid. Please fill valid pack name.'

    @staticmethod
    @error_code_decorator
    def pack_metadata_field_invalid():
        return f'Pack metadata {PACK_METADATA_DESC} field is not valid. Please fill valid pack description.'

    @staticmethod
    @error_code_decorator
    def dependencies_field_should_be_dict(pack_meta_file):
        return f'{pack_meta_file} - The dependencies field in the pack must be a dictionary.'

    @staticmethod
    @error_code_decorator
    def empty_field_in_pack_metadata(pack_meta_file, list_field):
        return f'{pack_meta_file} - Empty value in the {list_field} field.'

    @staticmethod
    @error_code_decorator
    def pack_metadata_isnt_json(pack_meta_file):
        return f'Could not parse {pack_meta_file} file contents to json format'

    @staticmethod
    @error_code_decorator
    def pack_metadata_missing_url_and_email():
        return 'Contributed packs must include email or url.'

    @staticmethod
    @error_code_decorator
    def pack_metadata_invalid_support_type(pack_meta_file):
        return 'Support field should be one of the following: xsoar, partner, developer or community.'

    @staticmethod
    @error_code_decorator
    def pack_metadata_version_should_be_raised(pack, old_version):
        return f"The pack version (currently: {old_version}) needs to be raised - " \
               f"make sure you are merged from master and " \
               f"update the \"currentVersion\" field in the " \
               f"pack_metadata.json or in case release notes are required run:\n" \
               f"`demisto-sdk update-release-notes -i Packs/{pack} -u (major|minor|revision)` to " \
               f"generate them according to the new standard."

    @staticmethod
    @error_code_decorator
    def pack_metadata_non_approved_usecases(non_approved_usecases: set) -> str:
        return f'The pack metadata contains non approved usecases: {", ".join(non_approved_usecases)}'

    @staticmethod
    @error_code_decorator
    def pack_metadata_non_approved_tags(non_approved_tags: set) -> str:
        return f'The pack metadata contains non approved tags: {", ".join(non_approved_tags)}'

    @staticmethod
    @error_code_decorator
    def pack_metadata_price_change(old_price, new_price) -> str:
        return f"The pack price was changed from {old_price} to {new_price} - revert the change"

    @staticmethod
    @error_code_decorator
    def pack_timestamp_field_not_in_iso_format(field_name, value, changed_value):
        return f"The field \"{field_name}\" should be in the following format: YYYY-MM-DDThh:mm:ssZ, found {value}.\n" \
               f"Suggested change: {changed_value}"

    @staticmethod
    @error_code_decorator
    def readme_error(stderr):
        return f'Failed verifying README.md Error Message is: {stderr}'

    @staticmethod
    @error_code_decorator
    def image_path_error(path, alternative_path):
        return f'Detected following image url:\n{path}\n' \
               f'Which is not the raw link. You probably want to use the following raw image url:\n{alternative_path}'

    @staticmethod
    @error_code_decorator
    def wrong_version_reputations(object_id, version):
        return "Reputation object with id {} must have version {}".format(object_id, version)

    @staticmethod
    @error_code_decorator
    def reputation_expiration_should_be_numeric():
        return 'Expiration field should have a positive numeric value.'

    @staticmethod
    @error_code_decorator
    def reputation_id_and_details_not_equal():
        return 'id and details fields are not equal.'

    @staticmethod
    @error_code_decorator
    def reputation_invalid_indicator_type_id():
        return 'Indicator type "id" field can not include spaces or special characters.'

    @staticmethod
    @error_code_decorator
    def reputation_empty_required_fields():
        return 'id and details fields can not be empty.'

    @staticmethod
    @error_code_decorator
    def structure_doesnt_match_scheme(pretty_formatted_string_of_regexes):
        return f"The file does not match any scheme we have, please refer to the following list " \
               f"for the various file name options we have in our repo {pretty_formatted_string_of_regexes}"

    @staticmethod
    @error_code_decorator
    def file_id_contains_slashes():
        return "File's ID contains slashes - please remove."

    @staticmethod
    @error_code_decorator
    def file_id_changed(old_version_id, new_file_id):
        return f"The file id has changed from {old_version_id} to {new_file_id}"

    @staticmethod
    @error_code_decorator
    def from_version_modified():
        return "You've added fromversion to an existing " \
               "file in the system, this is not allowed, please undo."

    @staticmethod
    @error_code_decorator
    def wrong_file_extension(file_extension, accepted_extensions):
        return "File extension {} is not valid. accepted {}".format(file_extension, accepted_extensions)

    @staticmethod
    @error_code_decorator
    def invalid_file_path():
        return "Found incompatible file path."

    @staticmethod
    @error_code_decorator
    def invalid_package_structure(invalid_files):
        return 'You should update the following file to the package format, for further details please visit ' \
               'https://xsoar.pan.dev/docs/integrations/package-dir.'

    @staticmethod
    @error_code_decorator
    def invalid_package_dependencies(pack_name):
        return f'{pack_name} depends on NonSupported / DeprecatedContent packs.'

    @staticmethod
    @error_code_decorator
    def pykwalify_missing_parameter(key_from_error, current_string, path):
        return f'Missing {key_from_error} in \n{current_string}\nPath: {path}'

    @staticmethod
    @error_code_decorator
    def pykwalify_field_undefined(key_from_error):
        return f'The field {key_from_error} was not defined in the scheme'

    @staticmethod
    @error_code_decorator
    def pykwalify_missing_in_root(key_from_error):
        return f'Missing {key_from_error} in root'

    @staticmethod
    @error_code_decorator
    def pykwalify_general_error(error):
        return f'in {error}'

    @staticmethod
    @error_code_decorator
    def invalid_version_in_layout(version_field):
        return f'{version_field} field in layout needs to be lower than 6.0.0'

    @staticmethod
    @error_code_decorator
    def invalid_version_in_layoutscontainer(version_field):
        return f'{version_field} field in layoutscontainer needs to be higher or equal to 6.0.0'

    @staticmethod
    @error_code_decorator
    def invalid_file_path_layout(file_name):
        return f'Invalid file name - {file_name}. layout file name should start with "layout-" prefix.'

    @staticmethod
    @error_code_decorator
    def invalid_file_path_layoutscontainer(file_name):
        return f'Invalid file name - {file_name}. layoutscontainer file name should start with ' \
               '"layoutscontainer-" prefix.'

    @staticmethod
    @error_code_decorator
    def invalid_incident_field_in_layout(invalid_inc_fields_list):
        return f"The layout contains incident fields that do not exist in the content: {invalid_inc_fields_list}.\n" \
            "Please make sure:\n" \
            "1 - The right incident field is set and the spelling is correct.\n" \
            "2 - The id_set.json file is up to date. Delete the file by running: rm -rf Tests/id_set.json and" \
            " rerun the command."

    @staticmethod
    @error_code_decorator
    def invalid_to_version_in_new_classifiers():
        return 'toVersion field in new classifiers needs to be higher than 6.0.0'

    @staticmethod
    @error_code_decorator
    def invalid_to_version_in_old_classifiers():
        return 'toVersion field in old classifiers needs to be lower than 6.0.0'

    @staticmethod
    @error_code_decorator
    def invalid_from_version_in_new_classifiers():
        return 'fromVersion field in new classifiers needs to be higher or equal to 6.0.0'

    @staticmethod
    @error_code_decorator
    def invalid_from_version_in_old_classifiers():
        return 'fromVersion field in old classifiers needs to be lower than 6.0.0'

    @staticmethod
    @error_code_decorator
    def missing_from_version_in_new_classifiers():
        return 'Must have fromVersion field in new classifiers'

    @staticmethod
    @error_code_decorator
    def missing_to_version_in_old_classifiers():
        return 'Must have toVersion field in old classifiers'

    @staticmethod
    @error_code_decorator
    def from_version_higher_to_version():
        return 'fromVersion field can not be higher than toVersion field'

    @staticmethod
    @error_code_decorator
    def invalid_type_in_new_classifiers():
        return 'Classifiers type must be classification'

    @staticmethod
    @error_code_decorator
    def classifier_non_existent_incident_types(incident_types):
        return f"The Classifiers related incident types: {incident_types} where not found."

    @staticmethod
    @error_code_decorator
    def invalid_from_version_in_mapper():
        return 'fromVersion field in mapper needs to be higher or equal to 6.0.0'

    @staticmethod
    @error_code_decorator
    def invalid_to_version_in_mapper():
        return 'toVersion field in mapper needs to be higher than 6.0.0'

    @staticmethod
    @error_code_decorator
    def invalid_mapper_file_name():
        return 'Invalid file name for mapper. Need to change to classifier-mapper-NAME.json'

    @staticmethod
    @error_code_decorator
    def missing_from_version_in_mapper():
        return 'Must have fromVersion field in mapper'

    @staticmethod
    @error_code_decorator
    def invalid_type_in_mapper():
        return 'Mappers type must be mapping-incoming or mapping-outgoing'

    @staticmethod
    @error_code_decorator
    def mapper_non_existent_incident_types(incident_types):
        return f"The Mapper related incident types: {incident_types} where not found."

    @staticmethod
    @error_code_decorator
    def invalid_incident_field_in_mapper(invalid_inc_fields_list):
        return f"Your mapper contains incident fields that do not exist in the content: {invalid_inc_fields_list}.\n" \
            "Please make sure:\n" \
            "1 - The right incident field is set and the spelling is correct.\n" \
            "2 - The id_set.json file is up to date. Delete the file by running: rm -rf Tests/id_set.json and" \
            " rerun the command."

    @staticmethod
    @error_code_decorator
    def integration_not_runnable():
        return "Could not find any runnable command in the integration." \
               "Must have at least one command, `isFetch: true`, `feed: true`, `longRunning: true`"

    @staticmethod
    @error_code_decorator
    def invalid_uuid(task_key, id, taskid):
        return f"On task: {task_key},  the field 'taskid': {taskid} and the 'id' under the 'task' field: {id}, " \
               f"must be from uuid format."

    @staticmethod
    @error_code_decorator
    def taskid_different_from_id(task_key, id, taskid):
        return f"On task: {task_key},  the field 'taskid': {taskid} and the 'id' under the 'task' field: {id}, " \
               f"must be with equal value. "

    @staticmethod
    def wrong_filename(file_type):
        return 'This is not a valid {} filename.'.format(file_type)

    @staticmethod
    def wrong_path():
        return "This is not a valid filepath."

    @staticmethod
    def beta_in_str(field):
        return "Field '{}' should NOT contain the substring \"beta\" in a new beta integration. " \
               "please change the id in the file.".format(field)

    @classmethod
    def breaking_backwards_no_old_script(cls, e):
        return "{}\n{}, Could not find the old file.".format(cls.BACKWARDS, str(e))

    @staticmethod
    def id_might_changed():
        return "ID may have changed, please make sure to check you have the correct one."

    @staticmethod
    def id_changed():
        return "You've changed the ID of the file, please undo this change."

    @staticmethod
    def might_need_release_notes():
        return "You may need RN in this file, please verify if they are required."

    @staticmethod
    def unknown_file():
        return "File type is unknown, check it out."

    @staticmethod
    def no_common_server_python(path):
        return "Could not get CommonServerPythonScript.py file. Please download it manually from {} and " \
               "add it to the root of the repository.".format(path)

    @staticmethod
    def no_yml_file(file_path):
        return "No yml files were found in {} directory.".format(file_path)<|MERGE_RESOLUTION|>--- conflicted
+++ resolved
@@ -117,13 +117,10 @@
     "playbook_cant_have_deletecontext_all": "PB105",
     "using_instance_in_playbook": "PB106",
     "invalid_script_id": "PB107",
-<<<<<<< HEAD
-    "content_entity_version_not_match_playbook_version": "PB108",
-    "integration_version_not_match_playbook_version": "PB109",
-=======
     "invalid_uuid": "PB108",
     "taskid_different_from_id": "PB109",
->>>>>>> eae33408
+    "content_entity_version_not_match_playbook_version": "PB110",
+    "integration_version_not_match_playbook_version": "PB111",
     "description_missing_in_beta_integration": "DS100",
     "no_beta_disclaimer_in_description": "DS101",
     "no_beta_disclaimer_in_yml": "DS102",
