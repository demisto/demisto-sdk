--- conflicted
+++ resolved
@@ -9,7 +9,7 @@
 FOUND_FILES_AND_ERRORS: list = []
 FOUND_FILES_AND_IGNORED_ERRORS: list = []
 ALLOWED_IGNORE_ERRORS = [
-    'BA101', 'BA106', 'BA108', 'BA109',
+    'BA101', 'BA106', 'BA108', 'BA109', 'BA110',
     'DS107',
     'IF100', 'IF106',
     'IN109', 'IN110', 'IN122', 'IN126', 'IN128', 'IN135', 'IN136', 'IN139',
@@ -20,13 +20,6 @@
     'RP102', 'RP104',
     'SC100', 'SC105',
 ]
-
-<<<<<<< HEAD
-ALLOWED_IGNORE_ERRORS = ['BA101', 'BA106', 'RP102', 'RP104', 'SC100', 'IF106', 'PA113', 'PA116', 'PB105', 'PB106',
-                         'BA108', 'BA109', 'BA110', 'IN109', 'IN110', 'IN122', 'IN126', 'IN128', 'IN135', 'IN136',
-                         'MP106', 'RM102', 'PB110', 'PB111', 'SC105', 'IN139', 'PA124', 'PA125', 'RM100', 'RM104']
-=======
->>>>>>> 3b47f86e
 
 PRESET_ERROR_TO_IGNORE = {
     'community': ['BC', 'CJ', 'DS100', 'DS101', 'DS102', 'DS103', 'DS104', 'IN125', 'IN126'],
@@ -48,7 +41,6 @@
     "running_on_master_with_git": {'code': "BA107", 'ui_applicable': False, 'related_field': ''},
     "folder_name_has_separators": {'code': "BA108", 'ui_applicable': False, 'related_field': ''},
     "file_name_has_separators": {'code': "BA109", 'ui_applicable': False, 'related_field': ''},
-    "field_contain_forbidden_word": {'code': "BA110", 'ui_applicable': False, 'related_field': ''},
     "wrong_display_name": {'code': "IN100", 'ui_applicable': True, 'related_field': '<parameter-name>.display'},
     "wrong_default_parameter_not_empty": {'code': "IN101", 'ui_applicable': True,
                                           'related_field': '<parameter-name>.default'},
@@ -170,7 +162,6 @@
     "description_contains_contrib_details": {'code': "DS105", 'ui_applicable': False,
                                              'related_field': 'detaileddescription'},
     "invalid_description_name": {'code': "DS106", 'ui_applicable': False, 'related_field': ''},
-    "description_contains_demisto_word": {'code': "DS107", 'ui_applicable': True, 'related_field': 'detaileddescription'},
     "invalid_incident_field_name": {'code': "IF100", 'ui_applicable': True, 'related_field': 'name'},
     "invalid_incident_field_content_key_value": {'code': "IF101", 'ui_applicable': False, 'related_field': 'content'},
     "invalid_incident_field_system_key_value": {'code': "IF102", 'ui_applicable': False, 'related_field': 'system'},
@@ -224,7 +215,7 @@
     "error_starting_mdx_server": {'code': "RM103", 'ui_applicable': False, 'related_field': ''},
     "empty_readme_error": {'code': "RM104", 'ui_applicable': False, 'related_field': ''},
     "readme_equal_description_error": {'code': "RM105", 'ui_applicable': False, 'related_field': ''},
-    "readme_contains_demisto_word": {'code': "RM106", 'ui_applicable': False, 'related_field': ''},
+
     "wrong_version_reputations": {'code': "RP100", 'ui_applicable': False, 'related_field': 'version'},
     "reputation_expiration_should_be_numeric": {'code': "RP101", 'ui_applicable': True, 'related_field': 'expiration'},
     "reputation_id_and_details_not_equal": {'code': "RP102", 'ui_applicable': False, 'related_field': 'id'},
@@ -373,11 +364,6 @@
 
     @staticmethod
     @error_code_decorator
-    def field_contain_forbidden_word(field_names: list, word: str):
-        return f"The following fields: {', '.join(field_names)} shouldn't contain the word '{word}'."
-
-    @staticmethod
-    @error_code_decorator
     def indicator_field_type_grid_minimal_version(fromversion):
         return f"The indicator field has a fromVersion of: {fromversion} but the minimal fromVersion is 5.5.0."
 
@@ -497,18 +483,14 @@
                f"the removed fields are: {removed} "
 
     @staticmethod
-    def suggest_server_allowlist_fix(words=None):
-        words = words if words else ['incident']
-        return f"To fix the problem, remove the words {words}, " \
+    @error_code_decorator
+    def incident_in_command_name_or_args(commands, args):
+        return f"This is a core pack with an integration that contains the word incident in the following commands'" \
+               f" name or argument:\ncommand's name: {commands} \ncommand's argument: {args}\n" \
+               f"To fix the problem, remove the word incident, " \
                f"or add them to the whitelist named argsExceptionsList in:\n" \
                f"https://github.com/demisto/server/blob/57fbe417ae420c41ee12a9beb850ff4672209af8/services/" \
                f"servicemodule_test.go#L8273"
-
-    @staticmethod
-    @error_code_decorator
-    def incident_in_command_name_or_args(commands, args):
-        return f"This is a core pack with an integration that contains the word incident in the following commands'" \
-               f" name or argument:\ncommand's name: {commands} \ncommand's argument: {args}"
 
     @staticmethod
     @error_code_decorator
@@ -721,7 +703,7 @@
     @error_code_decorator
     def no_docker_tag(docker_image):
         return f'{docker_image} - The docker image in your integration/script does not have a tag.' \
-               f' Please create or update to an updated versioned image.'
+               f' Please create or update to an updated versioned image\n'
 
     @staticmethod
     @error_code_decorator
@@ -742,7 +724,7 @@
 
     @staticmethod
     @error_code_decorator
-    def docker_not_on_the_latest_tag(docker_image_tag, docker_image_latest_tag) -> str:
+    def docker_not_on_the_latest_tag(docker_image_tag, docker_image_latest_tag, docker_image_name, file_path) -> str:
         return f'The docker image tag is not the latest numeric tag, please update it.\n' \
                f'The docker image tag in the yml file is: {docker_image_tag}\n' \
                f'The latest docker image tag in docker hub is: {docker_image_latest_tag}\n'
@@ -835,7 +817,7 @@
     @staticmethod
     @error_code_decorator
     def test_not_in_conf_json(file_id):
-        return f"You've failed to add the {file_id} to conf.json\n" \
+        return "You've failed to add the {file_id} to conf.json\n" \
                "see here: https://xsoar.pan.dev/docs/integrations/test-playbooks#adding-tests-to-confjson"
 
     @staticmethod
@@ -1021,7 +1003,11 @@
     @error_code_decorator
     def incident_in_script_arg(arguments):
         return f"The script is part of a core pack. Therefore, the use of the word `incident` in argument names is" \
-               f" forbidden. problematic argument names:\n {arguments}."
+               f" forbidden. problematic argument" \
+               f" names:\n {arguments}. \n, To fix the problem, remove the word incident, " \
+               f"or add the argument name to the allowlist named argsExceptionsList in:\n" \
+               f"https://github.com/demisto/server/blob/57fbe417ae420c41ee12a9beb850ff4672209af8/services/" \
+               f"servicemodule_test.go#L8273"
 
     @staticmethod
     @error_code_decorator
@@ -1044,11 +1030,6 @@
 
     @staticmethod
     @error_code_decorator
-    def description_contains_demisto_word(line_nums):
-        return f'Found the word \'Demisto\' in the description content in lines: {line_nums}.'
-
-    @staticmethod
-    @error_code_decorator
     def no_beta_disclaimer_in_description():
         return f"The detailed description in beta integration package " \
                f"does not contain the beta disclaimer note. Add the following to the description:\n" \
@@ -1074,8 +1055,8 @@
 
     @staticmethod
     @error_code_decorator
-    def invalid_incident_field_name(words):
-        return f"The words: {words} cannot be used as a name."
+    def invalid_incident_field_name(word):
+        return f"The word {word} cannot be used as a name, please update the file."
 
     @staticmethod
     @error_code_decorator
@@ -1089,9 +1070,9 @@
 
     @staticmethod
     @error_code_decorator
-    def invalid_incident_field_type(file_type, type_fields):
+    def invalid_incident_field_type(file_type, TypeFields):
         return f"Type: `{file_type}` is not one of available types.\n" \
-               f"available types: {[value.value for value in type_fields]}"
+               f"available types: {[value.value for value in TypeFields]}"
 
     @staticmethod
     @error_code_decorator
@@ -1248,7 +1229,7 @@
 
     @staticmethod
     @error_code_decorator
-    def pack_metadata_invalid_support_type():
+    def pack_metadata_invalid_support_type(pack_meta_file):
         return 'Support field should be one of the following: xsoar, partner, developer or community.'
 
     @staticmethod
@@ -1291,14 +1272,14 @@
     @error_code_decorator
     def pack_name_is_not_in_xsoar_standards(reason):
         if reason == "short":
-            return f'Pack metadata {PACK_METADATA_NAME} field is not valid. The pack name must be at least 3' \
-                   f' characters long.'
+            return f'Pack metadata {PACK_METADATA_NAME} field is not valid. The pack name must be at least 3 ' \
+                   f'characters long.'
         if reason == "capital":
-            return f'Pack metadata {PACK_METADATA_NAME} field is not valid. The pack name must start with a capital' \
-                   f' letter.'
+            return f'Pack metadata {PACK_METADATA_NAME} field is not valid. The pack name must start with a capital ' \
+                   f'letter.'
         if reason == "wrong_word":
-            return f'Pack metadata {PACK_METADATA_NAME} field is not valid. The pack name must not contain the words:' \
-                   f' ["Pack", "Playbook", "Integration", "Script"]'
+            return f'Pack metadata {PACK_METADATA_NAME} field is not valid. The pack name must not contain the words: ' \
+                   f'["Pack", "Playbook", "Integration", "Script"]'
 
     @staticmethod
     @error_code_decorator
@@ -1324,11 +1305,6 @@
 
     @staticmethod
     @error_code_decorator
-    def readme_contains_demisto_word(line_nums):
-        return f'Found the word \'Demisto\' in the readme content in lines: {line_nums}.'
-
-    @staticmethod
-    @error_code_decorator
     def image_path_error(path, alternative_path):
         return f'Detected following image url:\n{path}\n' \
                f'Which is not the raw link. You probably want to use the following raw image url:\n{alternative_path}'
@@ -1392,7 +1368,7 @@
 
     @staticmethod
     @error_code_decorator
-    def invalid_package_structure():
+    def invalid_package_structure(invalid_files):
         return 'You should update the following file to the package format, for further details please visit ' \
                'https://xsoar.pan.dev/docs/integrations/package-dir.'
 
@@ -1569,14 +1545,14 @@
 
     @staticmethod
     @error_code_decorator
-    def invalid_uuid(task_key, id_, taskid):
-        return f"On task: {task_key},  the field 'taskid': {taskid} and the 'id' under the 'task' field: {id_}, " \
+    def invalid_uuid(task_key, id, taskid):
+        return f"On task: {task_key},  the field 'taskid': {taskid} and the 'id' under the 'task' field: {id}, " \
                f"must be from uuid format."
 
     @staticmethod
     @error_code_decorator
-    def taskid_different_from_id(task_key, id_, taskid):
-        return f"On task: {task_key},  the field 'taskid': {taskid} and the 'id' under the 'task' field: {id_}, " \
+    def taskid_different_from_id(task_key, id, taskid):
+        return f"On task: {task_key},  the field 'taskid': {taskid} and the 'id' under the 'task' field: {id}, " \
                f"must be with equal value. "
 
     @staticmethod
