--- conflicted
+++ resolved
@@ -43,11 +43,7 @@
     "folder_name_has_separators": {'code': "BA108", 'ui_applicable': False, 'related_field': ''},
     "file_name_has_separators": {'code': "BA109", 'ui_applicable': False, 'related_field': ''},
     "field_contain_forbidden_word": {'code': "BA110", 'ui_applicable': False, 'related_field': ''},
-<<<<<<< HEAD
-    'entity_name_contains_contribution_type_name': {'code': 'BA111', 'ui_applicable': False, 'related_field': ''},
-=======
     'entity_name_contains_excluded_word': {'code': 'BA111', 'ui_applicable': False, 'related_field': ''},
->>>>>>> 6e1e0bf7
     "wrong_display_name": {'code': "IN100", 'ui_applicable': True, 'related_field': '<parameter-name>.display'},
     "wrong_default_parameter_not_empty": {'code': "IN101", 'ui_applicable': True,
                                           'related_field': '<parameter-name>.default'},
@@ -230,7 +226,6 @@
     "invalid_core_pack_dependencies": {'code': "PA124", 'ui_applicable': True, 'related_field': ''},
     "pack_name_is_not_in_xsoar_standards": {'code': "PA125", 'ui_applicable': False, 'related_field': ''},
     "pack_metadata_long_description": {'code': "PA126", 'ui_applicable': False, 'related_field': ''},
-    'pack_name_contains_contribution_type_name': {'code': 'PA127', 'ui_applicable': False, 'related_field': ''},
     "readme_error": {'code': "RM100", 'ui_applicable': False, 'related_field': ''},
     "image_path_error": {'code': "RM101", 'ui_applicable': False, 'related_field': ''},
     "readme_missing_output_context": {'code': "RM102", 'ui_applicable': False, 'related_field': ''},
@@ -1780,15 +1775,5 @@
 
     @staticmethod
     @error_code_decorator
-<<<<<<< HEAD
-    def pack_name_contains_contribution_type_name(pack_name: str, support_names: List[str]):
-        return f'Pack {pack_name} should not contain one of {support_names} in its name. Please remove.'
-
-    @staticmethod
-    @error_code_decorator
-    def entity_name_contains_contribution_type_name(entity_name: str, support_names: List[str]):
-        return f'Entity {entity_name} should not contain one of {support_names} in its name. Please remove.'
-=======
     def entity_name_contains_excluded_word(entity_name: str, excluded_words: List[str]):
-        return f'Entity {entity_name} should not contain one of {excluded_words} in its name. Please remove.'
->>>>>>> 6e1e0bf7
+        return f'Entity {entity_name} should not contain one of {excluded_words} in its name. Please remove.'