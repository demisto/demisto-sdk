--- conflicted
+++ resolved
@@ -232,13 +232,10 @@
     "empty_readme_error": {'code': "RM104", 'ui_applicable': False, 'related_field': ''},
     "readme_equal_description_error": {'code': "RM105", 'ui_applicable': False, 'related_field': ''},
     "readme_contains_demisto_word": {'code': "RM106", 'ui_applicable': False, 'related_field': ''},
-<<<<<<< HEAD
     "author_image_fie_is_empty": {'code': "AI100", 'ui_applicable': False, 'related_field': 'Author_image'},
     "author_image_fie_invalid_dimensions": {'code': "AI101", 'ui_applicable': False, 'related_field': 'Author_image'},
     "author_image_fie_invalid_size": {'code': "AI102", 'ui_applicable': False, 'related_field': 'Author_image'},
-=======
     "template_sentence_in_readme": {'code': "RM107", 'ui_applicable': False, 'related_field': ''},
->>>>>>> affa476f
     "wrong_version_reputations": {'code': "RP100", 'ui_applicable': False, 'related_field': 'version'},
     "reputation_expiration_should_be_numeric": {'code': "RP101", 'ui_applicable': True, 'related_field': 'expiration'},
     "reputation_id_and_details_not_equal": {'code': "RP102", 'ui_applicable': False, 'related_field': 'id'},
@@ -1725,7 +1722,6 @@
 
     @staticmethod
     @error_code_decorator
-<<<<<<< HEAD
     def author_image_fie_invalid_size():
         return 'Size of `Author_image.png` should be up to {} bytes.'.format(str(AUTHOR_IMAGE_SIZE))
 
@@ -1740,7 +1736,7 @@
         return "`Author_image.png` has not been uploaded, you should consider upload one." \
                " For more information please visit {}".\
             format("https://xsoar.pan.dev/docs/packs/packs-format#author_imagepng")
-=======
+
     def xsoar_config_file_is_not_json(file_path):
         return f"Could not load {file_path} as a JSON XSOAR configuration file."
 
@@ -1777,5 +1773,4 @@
                f"You can use the pack name or one of the prefixes found in the itemPrefix field in the pack_metadata. " \
                f"Example: {pack_prefix} {field_name}.\n" \
                f"Also make sure to update the field id and cliName accordingly. " \
-               f"Example: cliName: {pack_prefix.replace(' ', '')}{field_name.replace(' ', '')}, "
->>>>>>> affa476f
+               f"Example: cliName: {pack_prefix.replace(' ', '')}{field_name.replace(' ', '')}, "