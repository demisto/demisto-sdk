from typing import Any, Dict, List

from demisto_sdk.commands.common.constants import (BETA_INTEGRATION_DISCLAIMER,
                                                   CONF_PATH,
                                                   INTEGRATION_CATEGORIES,
                                                   PACK_METADATA_DESC,
                                                   PACK_METADATA_NAME)

FOUND_FILES_AND_ERRORS: list = []
FOUND_FILES_AND_IGNORED_ERRORS: list = []
ALLOWED_IGNORE_ERRORS = [
    'BA101', 'BA106', 'BA108', 'BA109',
    'DS107',
    'IF100', 'IF106',
    'IN109', 'IN110', 'IN122', 'IN126', 'IN128', 'IN135', 'IN136', 'IN139',
    'MP106',
    'PA113', 'PA116', 'PA124', 'PA125',
    'PB104', 'PB105', 'PB106', 'PB110', 'PB111', 'PB112'
    'RM100', 'RM102', 'RM104', 'RM106',
    'RP102', 'RP104',
    'SC100', 'SC101', 'SC105',
]


PRESET_ERROR_TO_IGNORE = {
    'community': ['BC', 'CJ', 'DS100', 'DS101', 'DS102', 'DS103', 'DS104', 'IN125', 'IN126'],
    'partner': ['CJ']
}

PRESET_ERROR_TO_CHECK = {
    "deprecated": ['ST', 'BC', 'BA', 'IN127', 'IN128', 'PB104', 'SC101'],
}

ERROR_CODE = {
    "wrong_version": {'code': "BA100", 'ui_applicable': False, 'related_field': 'version'},
    "id_should_equal_name": {'code': "BA101", 'ui_applicable': False, 'related_field': 'id'},
    "file_type_not_supported": {'code': "BA102", 'ui_applicable': False, 'related_field': ''},
    "file_name_include_spaces_error": {'code': "BA103", 'ui_applicable': False, 'related_field': ''},
    "changes_may_fail_validation": {'code': "BA104", 'ui_applicable': False, 'related_field': ''},
    "invalid_id_set": {'code': "BA105", 'ui_applicable': False, 'related_field': ''},
    "no_minimal_fromversion_in_file": {'code': "BA106", 'ui_applicable': False, 'related_field': 'fromversion'},
    "running_on_master_with_git": {'code': "BA107", 'ui_applicable': False, 'related_field': ''},
    "folder_name_has_separators": {'code': "BA108", 'ui_applicable': False, 'related_field': ''},
    "file_name_has_separators": {'code': "BA109", 'ui_applicable': False, 'related_field': ''},
    "wrong_display_name": {'code': "IN100", 'ui_applicable': True, 'related_field': '<parameter-name>.display'},
    "wrong_default_parameter_not_empty": {'code': "IN101", 'ui_applicable': True,
                                          'related_field': '<parameter-name>.default'},
    "wrong_required_value": {'code': "IN102", 'ui_applicable': True, 'related_field': '<parameter-name>.required'},
    "wrong_required_type": {'code': "IN103", 'ui_applicable': True, 'related_field': '<parameter-name>.type'},
    "wrong_category": {'code': "IN104", 'ui_applicable': True, 'related_field': 'category'},
    "wrong_default_argument": {'code': "IN105", 'ui_applicable': True, 'related_field': '<argument-name>.default'},
    "no_default_arg": {'code': "IN106", 'ui_applicable': True, 'related_field': '<argument-name>.default'},
    "missing_reputation": {'code': "IN107", 'ui_applicable': True, 'related_field': 'outputs'},
    "wrong_subtype": {'code': "IN108", 'ui_applicable': False, 'related_field': 'subtype'},
    "beta_in_id": {'code': "IN109", 'ui_applicable': False, 'related_field': 'id'},
    "beta_in_name": {'code': "IN110", 'ui_applicable': False, 'related_field': 'name'},
    "beta_field_not_found": {'code': "IN111", 'ui_applicable': False, 'related_field': 'beta'},
    "no_beta_in_display": {'code': "IN112", 'ui_applicable': False, 'related_field': 'display'},
    "duplicate_arg_in_file": {'code': "IN113", 'ui_applicable': True, 'related_field': 'arguments'},
    "duplicate_param": {'code': "IN114", 'ui_applicable': True, 'related_field': 'configuration'},
    "invalid_context_output": {'code': "IN115", 'ui_applicable': True, 'related_field': 'outputs'},
    "added_required_fields": {'code': "IN116", 'ui_applicable': False, 'related_field': '<parameter-name>.required'},
    "not_used_display_name": {'code': "IN117", 'ui_applicable': True, 'related_field': '<parameter-name>.display'},
    "empty_display_configuration": {'code': "IN118", 'ui_applicable': True,
                                    'related_field': '<parameter-name>.display'},
    "feed_wrong_from_version": {'code': "IN119", 'ui_applicable': False, 'related_field': 'fromversion'},
    "pwsh_wrong_version": {'code': "IN120", 'ui_applicable': False, 'related_field': 'fromversion'},
    "parameter_missing_from_yml": {'code': "IN121", 'ui_applicable': True, 'related_field': 'configuration'},
    "parameter_missing_for_feed": {'code': "IN122", 'ui_applicable': True, 'related_field': 'configuration'},
    "invalid_v2_integration_name": {'code': "IN123", 'ui_applicable': True, 'related_field': 'display'},
    "found_hidden_param": {'code': "IN124", 'ui_applicable': False, 'related_field': '<parameter-name>.hidden'},
    "no_default_value_in_parameter": {'code': "IN125", 'ui_applicable': False,
                                      'related_field': '<parameter-name>.default'},
    "parameter_missing_from_yml_not_community_contributor": {'code': "IN126", 'ui_applicable': False,
                                                             'related_field': 'configuration'},
    "invalid_deprecated_integration_display_name": {'code': "IN127", 'ui_applicable': False,
                                                    'related_field': 'display'},
    "invalid_deprecated_integration_description": {'code': "IN128", 'ui_applicable': False, 'related_field': ''},
    "removed_integration_parameters": {'code': "IN129", 'ui_applicable': False, 'related_field': 'configuration'},
    "integration_not_runnable": {'code': "IN130", 'ui_applicable': False, 'related_field': 'configuration'},
    "missing_get_mapping_fields_command": {'code': "IN131", 'ui_applicable': False, 'related_field': 'ismappable'},
    "integration_non_existent_classifier": {'code': "IN132", 'ui_applicable': False, 'related_field': 'classifiers'},
    "integration_non_existent_mapper": {'code': "IN133", 'ui_applicable': False, 'related_field': 'mappers'},
    "multiple_default_arg": {'code': "IN134", "ui_applicable": True, 'related_field': "arguments"},
    "invalid_integration_parameters_display_name": {'code': "IN135", 'ui_applicable': True, 'related_field': 'display'},
    "missing_output_context": {'code': "IN136", 'ui_applicable': True, 'related_field': 'contextOutput'},
    "is_valid_integration_file_path_in_folder": {'code': "IN137", 'ui_applicable': False, 'related_field': ''},
    "is_valid_integration_file_path_in_integrations_folder": {'code': "IN138", 'ui_applicable': False,
                                                              'related_field': ''},
    "changed_integration_yml_fields": {'code': "IN138", "ui_applicable": False, 'related_field': 'script'},
    "incident_in_command_name_or_args": {'code': "IN139", "ui_applicable": False,
                                         'related_field': 'script.commands.name'},
    "invalid_v2_script_name": {'code': "SC100", 'ui_applicable': True, 'related_field': 'name'},
    "invalid_deprecated_script": {'code': "SC101", 'ui_applicable': False, 'related_field': 'comment'},
    "invalid_command_name_in_script": {'code': "SC102", 'ui_applicable': False, 'related_field': ''},
    "is_valid_script_file_path_in_folder": {'code': "SC103", 'ui_applicable': False, 'related_field': ''},
    "is_valid_script_file_path_in_scripts_folder": {'code': "SC104", 'ui_applicable': False, 'related_field': ''},
    "incident_in_script_arg": {'code': "SC105", 'ui_applicable': True, 'related_field': 'args.name'},
    "dbot_invalid_output": {'code': "DB100", 'ui_applicable': True, 'related_field': 'contextPath'},
    "dbot_invalid_description": {'code': "DB101", 'ui_applicable': True, 'related_field': 'description'},
    "breaking_backwards_subtype": {'code': "BC100", 'ui_applicable': False, 'related_field': 'subtype'},
    "breaking_backwards_context": {'code': "BC101", 'ui_applicable': False, 'related_field': 'contextPath'},
    "breaking_backwards_command": {'code': "BC102", 'ui_applicable': False, 'related_field': 'contextPath'},
    "breaking_backwards_arg_changed": {'code': "BC103", 'ui_applicable': False, 'related_field': 'name'},
    "breaking_backwards_command_arg_changed": {'code': "BC104", 'ui_applicable': False, 'related_field': 'args'},
    "default_docker_error": {'code': "DO100", 'ui_applicable': True, 'related_field': 'dockerimage'},
    "latest_docker_error": {'code': "DO101", 'ui_applicable': True, 'related_field': 'dockerimage'},
    "not_demisto_docker": {'code': "DO102", 'ui_applicable': True, 'related_field': 'dockerimage'},
    "docker_tag_not_fetched": {'code': "DO103", 'ui_applicable': True, 'related_field': 'dockerimage'},
    "no_docker_tag": {'code': "DO104", 'ui_applicable': True, 'related_field': 'dockerimage'},
    "docker_not_formatted_correctly": {'code': "DO105", 'ui_applicable': True, 'related_field': 'dockerimage'},
    "docker_not_on_the_latest_tag": {'code': "DO106", 'ui_applicable': True, 'related_field': 'dockerimage'},
    "non_existing_docker": {'code': "DO107", 'ui_applicable': True, 'related_field': 'dockerimage'},
    "id_set_conflicts": {'code': "ID100", 'ui_applicable': False, 'related_field': ''},
    "duplicated_id": {'code': "ID102", 'ui_applicable': False, 'related_field': ''},
    "no_id_set_file": {'code': "ID103", 'ui_applicable': False, 'related_field': ''},
    "remove_field_from_dashboard": {'code': "DA100", 'ui_applicable': False, 'related_field': ''},
    "include_field_in_dashboard": {'code': "DA101", 'ui_applicable': False, 'related_field': ''},
    "remove_field_from_widget": {'code': "WD100", 'ui_applicable': False, 'related_field': ''},
    "include_field_in_widget": {'code': "WD101", 'ui_applicable': False, 'related_field': ''},
    "no_image_given": {'code': "IM100", 'ui_applicable': True, 'related_field': 'image'},
    "image_too_large": {'code': "IM101", 'ui_applicable': True, 'related_field': 'image'},
    "image_in_package_and_yml": {'code': "IM102", 'ui_applicable': False, 'related_field': 'image'},
    "not_an_image_file": {'code': "IM103", 'ui_applicable': False, 'related_field': 'image'},
    "no_image_field_in_yml": {'code': "IM104", 'ui_applicable': True, 'related_field': 'image'},
    "image_field_not_in_base64": {'code': "IM105", 'ui_applicable': True, 'related_field': 'image'},
    "default_image_error": {'code': "IM106", 'ui_applicable': True, 'related_field': 'image'},
    "invalid_image_name": {'code': "IM107", 'ui_applicable': False, 'related_field': 'image'},
    "description_missing_from_conf_json": {'code': "CJ100", 'ui_applicable': False, 'related_field': ''},
    "test_not_in_conf_json": {'code': "CJ101", 'ui_applicable': False, 'related_field': ''},
    "integration_not_registered": {'code': "CJ102", 'ui_applicable': False, 'related_field': ''},
    "no_test_playbook": {'code': "CJ103", 'ui_applicable': False, 'related_field': ''},
    "test_playbook_not_configured": {'code': "CJ104", 'ui_applicable': False, 'related_field': ''},
    "missing_release_notes": {'code': "RN100", 'ui_applicable': False, 'related_field': ''},
    "no_new_release_notes": {'code': "RN101", 'ui_applicable': False, 'related_field': ''},
    "release_notes_not_formatted_correctly": {'code': "RN102", 'ui_applicable': False, 'related_field': ''},
    "release_notes_not_finished": {'code': "RN103", 'ui_applicable': False, 'related_field': ''},
    "release_notes_file_empty": {'code': "RN104", 'ui_applicable': False, 'related_field': ''},
    "multiple_release_notes_files": {'code': "RN105", 'ui_applicable': False, 'related_field': ''},
    "missing_release_notes_for_pack": {'code': "RN106", 'ui_applicable': False, 'related_field': ''},
    "missing_release_notes_entry": {'code': "RN107", 'ui_applicable': False, 'related_field': ''},
    "added_release_notes_for_new_pack": {'code': "RN108", 'ui_applicable': False, 'related_field': ''},
    "modified_existing_release_notes": {'code': "RN109", 'ui_applicable': False, 'related_field': ''},
    "playbook_cant_have_rolename": {'code': "PB100", 'ui_applicable': True, 'related_field': 'rolename'},
    "playbook_unreachable_condition": {'code': "PB101", 'ui_applicable': True, 'related_field': 'tasks'},
    "playbook_unhandled_condition": {'code': "PB102", 'ui_applicable': True, 'related_field': 'conditions'},
    "playbook_unconnected_tasks": {'code': "PB103", 'ui_applicable': True, 'related_field': 'tasks'},
    "invalid_deprecated_playbook": {'code': "PB104", 'ui_applicable': False, 'related_field': 'description'},
    "playbook_cant_have_deletecontext_all": {'code': "PB105", 'ui_applicable': True, 'related_field': 'tasks'},
    "using_instance_in_playbook": {'code': "PB106", 'ui_applicable': True, 'related_field': 'tasks'},
    "invalid_script_id": {'code': "PB107", 'ui_applicable': False, 'related_field': 'tasks'},
    "invalid_uuid": {'code': "PB108", 'ui_applicable': False, 'related_field': 'taskid'},
    "taskid_different_from_id": {'code': "PB109", 'ui_applicable': False, 'related_field': 'taskid'},
    "content_entity_version_not_match_playbook_version": {'code': "PB110", 'ui_applicable': False,
                                                          'related_field': 'toVersion'},
    "integration_version_not_match_playbook_version": {'code': "PB111", 'ui_applicable': False,
                                                       'related_field': 'toVersion'},
    "playbook_condition_has_no_else_path": {'code': "PB112", 'ui_applicable': False, 'related_field': 'nexttasks'},
    "description_missing_in_beta_integration": {'code': "DS100", 'ui_applicable': False, 'related_field': ''},
    "no_beta_disclaimer_in_description": {'code': "DS101", 'ui_applicable': False, 'related_field': ''},
    "no_beta_disclaimer_in_yml": {'code': "DS102", 'ui_applicable': False, 'related_field': ''},
    "description_in_package_and_yml": {'code': "DS103", 'ui_applicable': False, 'related_field': ''},
    "no_description_file_warning": {'code': "DS104", 'ui_applicable': False, 'related_field': ''},
    "description_contains_contrib_details": {'code': "DS105", 'ui_applicable': False,
                                             'related_field': 'detaileddescription'},
    "invalid_description_name": {'code': "DS106", 'ui_applicable': False, 'related_field': ''},
    "description_contains_demisto_word": {'code': "DS107", 'ui_applicable': True,
                                          'related_field': 'detaileddescription'},
    "invalid_incident_field_name": {'code': "IF100", 'ui_applicable': True, 'related_field': 'name'},
    "invalid_incident_field_content_key_value": {'code': "IF101", 'ui_applicable': False, 'related_field': 'content'},
    "invalid_incident_field_system_key_value": {'code': "IF102", 'ui_applicable': False, 'related_field': 'system'},
    "invalid_incident_field_type": {'code': "IF103", 'ui_applicable': True, 'related_field': 'type'},
    "invalid_incident_field_group_value": {'code': "IF104", 'ui_applicable': False, 'related_field': 'group'},
    "invalid_incident_field_cli_name_regex": {'code': "IF105", 'ui_applicable': False, 'related_field': 'cliName'},
    "invalid_incident_field_cli_name_value": {'code': "IF106", 'ui_applicable': True, 'related_field': 'cliName'},
    "incident_field_or_type_from_version_5": {'code': "IF107", 'ui_applicable': True, 'related_field': 'fromVersion'},
    "invalid_incident_field_or_type_from_version": {'code': "IF108", 'ui_applicable': False,
                                                    'related_field': 'fromVersion'},
    "new_incident_field_required": {'code': "IF109", 'ui_applicable': True, 'related_field': 'required'},
    "from_version_modified_after_rename": {'code': "IF110", 'ui_applicable': False, 'related_field': 'fromVersion'},
    "incident_field_type_change": {'code': "IF111", 'ui_applicable': False, 'related_field': 'type'},
    "indicator_field_type_grid_minimal_version": {'code': "IF112", 'ui_applicable': False,
                                                  'related_field': 'fromVersion'},
    "incident_type_integer_field": {'code': "IT100", 'ui_applicable': True, 'related_field': ''},
    "incident_type_invalid_playbook_id_field": {'code': "IT101", 'ui_applicable': False, 'related_field': 'playbookId'},
    "incident_type_auto_extract_fields_invalid": {'code': "IT102", 'ui_applicable': False,
                                                  'related_field': 'extractSettings'},
    "incident_type_invalid_auto_extract_mode": {'code': "IT103", 'ui_applicable': True, 'related_field': 'mode'},
    "incident_type_non_existent_playbook_id": {'code': "IT104", 'ui_applicable': False, 'related_field': ''},
    "pack_file_does_not_exist": {'code': "PA100", 'ui_applicable': False, 'related_field': ''},
    "cant_open_pack_file": {'code': "PA101", 'ui_applicable': False, 'related_field': ''},
    "cant_read_pack_file": {'code': "PA102", 'ui_applicable': False, 'related_field': ''},
    "cant_parse_pack_file_to_list": {'code': "PA103", 'ui_applicable': False, 'related_field': ''},
    "pack_file_bad_format": {'code': "PA104", 'ui_applicable': False, 'related_field': ''},
    "pack_metadata_empty": {'code': "PA105", 'ui_applicable': False, 'related_field': ''},
    "pack_metadata_should_be_dict": {'code': "PA106", 'ui_applicable': False, 'related_field': ''},
    "missing_field_iin_pack_metadata": {'code': "PA107", 'ui_applicable': False, 'related_field': ''},
    "pack_metadata_name_not_valid": {'code': "PA108", 'ui_applicable': False, 'related_field': ''},
    "pack_metadata_field_invalid": {'code': "PA109", 'ui_applicable': False, 'related_field': ''},
    "dependencies_field_should_be_dict": {'code': "PA110", 'ui_applicable': False, 'related_field': ''},
    "empty_field_in_pack_metadata": {'code': "PA111", 'ui_applicable': False, 'related_field': ''},
    "pack_metadata_isnt_json": {'code': "PA112", 'ui_applicable': False, 'related_field': ''},
    "pack_metadata_missing_url_and_email": {'code': "PA113", 'ui_applicable': False, 'related_field': ''},
    "pack_metadata_version_should_be_raised": {'code': "PA114", 'ui_applicable': False, 'related_field': ''},
    "pack_timestamp_field_not_in_iso_format": {'code': "PA115", 'ui_applicable': False, 'related_field': ''},
    "invalid_package_dependencies": {'code': "PA116", 'ui_applicable': False, 'related_field': ''},
    "pack_metadata_invalid_support_type": {'code': "PA117", 'ui_applicable': False, 'related_field': ''},
    "pack_metadata_certification_is_invalid": {'code': "PA118", 'ui_applicable': False, 'related_field': ''},
    "pack_metadata_non_approved_usecases": {'code': "PA119", 'ui_applicable': False, 'related_field': ''},
    "pack_metadata_non_approved_tags": {'code': "PA120", 'ui_applicable': False, 'related_field': ''},
    "pack_metadata_price_change": {'code': "PA121", 'ui_applicable': False, 'related_field': ''},
    "pack_name_already_exists": {'code': "PA122", 'ui_applicable': False, 'related_field': ''},
    "is_wrong_usage_of_usecase_tag": {'code': "PA123", 'ui_applicable': False, 'related_field': ''},
    "invalid_core_pack_dependencies": {'code': "PA124", 'ui_applicable': True, 'related_field': ''},
    "pack_name_is_not_in_xsoar_standards": {'code': "PA125", 'ui_applicable': False, 'related_field': ''},
    "readme_error": {'code': "RM100", 'ui_applicable': False, 'related_field': ''},
    "image_path_error": {'code': "RM101", 'ui_applicable': False, 'related_field': ''},
    "readme_missing_output_context": {'code': "RM102", 'ui_applicable': False, 'related_field': ''},
    "error_starting_mdx_server": {'code': "RM103", 'ui_applicable': False, 'related_field': ''},
    "empty_readme_error": {'code': "RM104", 'ui_applicable': False, 'related_field': ''},
    "readme_equal_description_error": {'code': "RM105", 'ui_applicable': False, 'related_field': ''},
    "readme_contains_demisto_word": {'code': "RM106", 'ui_applicable': False, 'related_field': ''},
    "wrong_version_reputations": {'code': "RP100", 'ui_applicable': False, 'related_field': 'version'},
    "reputation_expiration_should_be_numeric": {'code': "RP101", 'ui_applicable': True, 'related_field': 'expiration'},
    "reputation_id_and_details_not_equal": {'code': "RP102", 'ui_applicable': False, 'related_field': 'id'},
    "reputation_invalid_indicator_type_id": {'code': "RP103", 'ui_applicable': False, 'related_field': 'id'},
    "reputation_empty_required_fields": {'code': "RP104", 'ui_applicable': False, 'related_field': 'id'},
    "structure_doesnt_match_scheme": {'code': "ST100", 'ui_applicable': False, 'related_field': ''},
    "file_id_contains_slashes": {'code': "ST101", 'ui_applicable': False, 'related_field': 'id'},
    "file_id_changed": {'code': "ST102", 'ui_applicable': False, 'related_field': 'id'},
    "from_version_modified": {'code': "ST103", 'ui_applicable': False, 'related_field': 'fromversion'},
    "wrong_file_extension": {'code': "ST104", 'ui_applicable': False, 'related_field': ''},
    "invalid_file_path": {'code': "ST105", 'ui_applicable': False, 'related_field': ''},
    "invalid_package_structure": {'code': "ST106", 'ui_applicable': False, 'related_field': ''},
    "pykwalify_missing_parameter": {'code': "ST107", 'ui_applicable': False, 'related_field': ''},
    "pykwalify_field_undefined": {'code': "ST108", 'ui_applicable': False, 'related_field': ''},
    "pykwalify_missing_in_root": {'code': "ST109", 'ui_applicable': False, 'related_field': ''},
    "pykwalify_general_error": {'code': "ST110", 'ui_applicable': False, 'related_field': ''},
    "pykwalify_field_undefined_with_path": {'code': "ST111", 'ui_applicable': False, 'related_field': ''},
    "pykwalify_incorrect_enum": {'code': "ST112", 'ui_applicable': False, 'related_field': ''},
    "invalid_to_version_in_new_classifiers": {'code': "CL100", 'ui_applicable': False, 'related_field': 'toVersion'},
    "invalid_to_version_in_old_classifiers": {'code': "CL101", 'ui_applicable': False, 'related_field': 'toVersion'},
    "invalid_from_version_in_new_classifiers": {'code': "CL102", 'ui_applicable': False,
                                                'related_field': 'fromVersion'},
    "invalid_from_version_in_old_classifiers": {'code': "CL103", 'ui_applicable': False,
                                                'related_field': 'fromVersion'},
    "missing_from_version_in_new_classifiers": {'code': "CL104", 'ui_applicable': False,
                                                'related_field': 'fromVersion'},
    "missing_to_version_in_old_classifiers": {'code': "CL105", 'ui_applicable': False, 'related_field': 'toVersion'},
    "from_version_higher_to_version": {'code': "CL106", 'ui_applicable': False, 'related_field': 'fromVersion'},
    "invalid_type_in_new_classifiers": {'code': "CL107", 'ui_applicable': False, 'related_field': 'type'},
    "classifier_non_existent_incident_types": {'code': "CL108", 'ui_applicable': False,
                                               'related_field': 'incident_types'},
    "invalid_from_version_in_mapper": {'code': "MP100", 'ui_applicable': False, 'related_field': 'fromVersion'},
    "invalid_to_version_in_mapper": {'code': "MP101", 'ui_applicable': False, 'related_field': 'toVersion'},
    "invalid_mapper_file_name": {'code': "MP102", 'ui_applicable': False, 'related_field': ''},
    "missing_from_version_in_mapper": {'code': "MP103", 'ui_applicable': False, 'related_field': 'fromVersion'},
    "invalid_type_in_mapper": {'code': "MP104", 'ui_applicable': False, 'related_field': 'type'},
    "mapper_non_existent_incident_types": {'code': "MP105", 'ui_applicable': False, 'related_field': 'incident_types'},
    "invalid_incident_field_in_mapper": {'code': "MP106", 'ui_applicable': False, 'related_field': 'mapping'},
    "changed_incident_field_in_mapper": {'code': "MP107", 'ui_applicable': True, 'related_field': 'mapping'},
    "removed_incident_types": {'code': "MP108", 'ui_applicable': True, 'related_field': 'mapping'},
    "invalid_version_in_layout": {'code': "LO100", 'ui_applicable': False, 'related_field': 'version'},
    "invalid_version_in_layoutscontainer": {'code': "LO101", 'ui_applicable': False, 'related_field': 'version'},
    "invalid_file_path_layout": {'code': "LO102", 'ui_applicable': False, 'related_field': ''},
    "invalid_file_path_layoutscontainer": {'code': "LO103", 'ui_applicable': False, 'related_field': ''},
    "invalid_incident_field_in_layout": {'code': "LO104", 'ui_applicable': False, 'related_field': ''},
    "xsoar_config_file_is_not_json": {'code': "XC100", 'ui_applicable': False, 'related_field': ''},
    "xsoar_config_file_malformed": {'code': "XC101", 'ui_applicable': False, 'related_field': ''},
}


def get_all_error_codes() -> List:
    error_codes = []
    for error in ERROR_CODE:
        error_codes.append(ERROR_CODE[error].get('code'))

    return error_codes


def get_error_object(error_code: str) -> Dict:
    for error in ERROR_CODE:
        if error_code == ERROR_CODE[error].get('code'):
            return ERROR_CODE[error]
    return {}


def error_code_decorator(f):
    def wrapper(*args, **kwargs):
        return f(*args, **kwargs), ERROR_CODE[f.__name__].get('code')

    return wrapper


class Errors:
    BACKWARDS = "Possible backwards compatibility break"

    @staticmethod
    def suggest_fix(file_path: str, *args: Any, cmd: str = 'format') -> str:
        return f'To fix the problem, try running `demisto-sdk {cmd} -i {file_path} {" ".join(args)}`'

    @staticmethod
    @error_code_decorator
    def wrong_version(expected="-1"):
        return "The version for our files should always " \
               "be {}, please update the file.".format(expected)

    @staticmethod
    @error_code_decorator
    def id_should_equal_name(name, file_id):
        return "The File's name, which is: '{}', should be equal to its ID, which is: '{}'." \
               " please update the file.".format(name, file_id)

    @staticmethod
    @error_code_decorator
    def file_type_not_supported():
        return "The file type is not supported in validate command\n " \
               "validate' command supports: Integrations, Scripts, Playbooks, " \
               "Incident fields, Indicator fields, Images, Release notes, Layouts and Descriptions"

    @staticmethod
    @error_code_decorator
    def file_name_include_spaces_error(file_name):
        return "Please remove spaces from the file's name: '{}'.".format(file_name)

    @staticmethod
    @error_code_decorator
    def changes_may_fail_validation():
        return "Warning: The changes may fail validation once submitted via a " \
               "PR. To validate your changes, please make sure you have a git remote setup" \
               " and pointing to github.com/demisto/content.\nYou can do this by running " \
               "the following commands:\n\ngit remote add upstream https://github.com/" \
               "demisto/content.git\ngit fetch upstream\n\nMore info about configuring " \
               "a remote for a fork is available here: https://help.github.com/en/" \
               "github/collaborating-with-issues-and-pull-requests/configuring-a-remote-for-a-fork"

    @staticmethod
    @error_code_decorator
    def invalid_id_set():
        return "id_set.json file is invalid - delete it and re-run `validate`.\n" \
               "From content repository root run the following: `rm -rf Tests/id_set.json`\n" \
               "Then re-run the `validate` command."

    @staticmethod
    @error_code_decorator
    def no_minimal_fromversion_in_file(fromversion, oldest_supported_version):
        if fromversion == 'fromversion':
            return f"{fromversion} field is invalid.\nAdd `{fromversion}: " \
                   f"{oldest_supported_version}` to the file."
        else:
            return f'{fromversion} field is invalid.\nAdd `"{fromversion}": "{oldest_supported_version}"` ' \
                   f'to the file.'

    @staticmethod
    @error_code_decorator
    def running_on_master_with_git():
        return "Running on master branch while using git is ill advised." \
               "\nrun: 'git checkout -b NEW_BRANCH_NAME' and rerun the command."

    @staticmethod
    @error_code_decorator
    def folder_name_has_separators(entity_type, invalid_name, valid_name):
        return f"The {entity_type} folder name '{invalid_name}' should be named '{valid_name}' without any separator."

    @staticmethod
    @error_code_decorator
    def file_name_has_separators(entity_type, invalid_files, valid_files):
        return f"The {entity_type} files {invalid_files} should be named {valid_files} " \
               f"without any separator in the base name."

    @staticmethod
    @error_code_decorator
    def indicator_field_type_grid_minimal_version(fromversion):
        return f"The indicator field has a fromVersion of: {fromversion} but the minimal fromVersion is 5.5.0."

    @staticmethod
    @error_code_decorator
    def wrong_display_name(param_name, param_display):
        return 'The display name of the {} parameter should be \'{}\''.format(param_name, param_display)

    @staticmethod
    @error_code_decorator
    def wrong_default_parameter_not_empty(param_name, default_value):
        return 'The default value of the {} parameter should be {}'.format(param_name, default_value)

    @staticmethod
    @error_code_decorator
    def no_default_value_in_parameter(param_name):
        return 'The {} parameter should have a default value'.format(param_name)

    @staticmethod
    @error_code_decorator
    def wrong_required_value(param_name):
        return 'The required field of the {} parameter should be False'.format(param_name)

    @staticmethod
    @error_code_decorator
    def wrong_required_type(param_name):
        return 'The type field of the {} parameter should be 8'.format(param_name)

    @staticmethod
    @error_code_decorator
    def wrong_category(category):
        return "The category '{}' is not in the integration schemas, the valid options are:\n{}" \
            .format(category, '\n'.join(INTEGRATION_CATEGORIES))

    @staticmethod
    @error_code_decorator
    def wrong_default_argument(arg_name, command_name):
        return "The argument '{}' of the command '{}' is not configured as default" \
            .format(arg_name, command_name)

    @staticmethod
    @error_code_decorator
    def no_default_arg(command_name):
        return "Could not find default argument " \
               "{} in command {}".format(command_name, command_name)

    @staticmethod
    @error_code_decorator
    def missing_reputation(command_name, reputation_output, context_standard):
        return "The outputs of the reputation command {} aren't valid. The {} outputs is missing. " \
               "Fix according to context standard {} " \
            .format(command_name, reputation_output, context_standard)

    @staticmethod
    @error_code_decorator
    def wrong_subtype():
        return "The subtype for our yml files should be either python2 or python3, " \
               "please update the file."

    @classmethod
    @error_code_decorator
    def beta_in_id(cls):
        return cls.beta_in_str('id')

    @classmethod
    @error_code_decorator
    def beta_in_name(cls):
        return cls.beta_in_str('name')

    @staticmethod
    @error_code_decorator
    def beta_field_not_found():
        return "Beta integration yml file should have " \
               "the field \"beta: true\", but was not found in the file."

    @staticmethod
    @error_code_decorator
    def no_beta_in_display():
        return "Field 'display' in Beta integration yml file should include the string \"beta\", " \
               "but was not found in the file."

    @staticmethod
    @error_code_decorator
    def duplicate_arg_in_file(arg, command_name=None):
        err_msg = "The argument '{}' is duplicated".format(arg)
        if command_name:
            err_msg += " in '{}'.".format(command_name)
        err_msg += ", please remove one of its appearances."
        return err_msg

    @staticmethod
    @error_code_decorator
    def duplicate_param(param_name):
        return "The parameter '{}' of the " \
               "file is duplicated, please remove one of its appearances.".format(param_name)

    @staticmethod
    @error_code_decorator
    def invalid_context_output(command_name, output):
        return f'Invalid context output for command {command_name}. Output is {output}'

    @staticmethod
    @error_code_decorator
    def added_required_fields(field):
        return "You've added required, the field is '{}'".format(field)

    @staticmethod
    @error_code_decorator
    def removed_integration_parameters(field):
        return "You've removed integration parameters, the removed parameters are '{}'".format(field)

    @staticmethod
    @error_code_decorator
    def changed_integration_yml_fields(removed, changed):
        return f"You've made some changes to some fields in the yml file, \n" \
               f" the changed fields are: {changed} \n" \
               f"the removed fields are: {removed} "

    @staticmethod
    def suggest_server_allowlist_fix(words=None):
        words = words if words else ['incident']
        return f"To fix the problem, remove the words {words}, " \
               f"or add them to the whitelist named argsExceptionsList in:\n" \
               f"https://github.com/demisto/server/blob/57fbe417ae420c41ee12a9beb850ff4672209af8/services/" \
               f"servicemodule_test.go#L8273"

    @staticmethod
    @error_code_decorator
    def incident_in_command_name_or_args(commands, args):
        return f"This is a core pack with an integration that contains the word incident in the following commands'" \
               f" name or argument:\ncommand's name: {commands} \ncommand's argument: {args}"

    @staticmethod
    @error_code_decorator
    def not_used_display_name(field_name):
        return "The display details for {} will not be used " \
               "due to the type of the parameter".format(field_name)

    @staticmethod
    @error_code_decorator
    def empty_display_configuration(field_name):
        return "No display details were entered for the field {}".format(field_name)

    @staticmethod
    @error_code_decorator
    def feed_wrong_from_version(given_fromversion, needed_from_version="5.5.0"):
        return "This is a feed and has wrong fromversion. got `{}` expected `{}`" \
            .format(given_fromversion, needed_from_version)

    @staticmethod
    @error_code_decorator
    def pwsh_wrong_version(given_fromversion, needed_from_version='5.5.0'):
        return f'Detected type: powershell and fromversion less than {needed_from_version}.' \
               f' Found version: {given_fromversion}'

    @staticmethod
    @error_code_decorator
    def parameter_missing_from_yml(name, correct_format):
        return f'A required parameter "{name}" is missing or malformed ' \
               f'in the YAML file.\nThe correct format of the parameter should ' \
               f'be as follows:\n{correct_format}'

    @staticmethod
    @error_code_decorator
    def parameter_missing_from_yml_not_community_contributor(name, correct_format):
        """
            This error is ignored if the contributor is community
        """
        return f'A required parameter "{name}" is missing or malformed ' \
               f'in the YAML file.\nThe correct format of the parameter should ' \
               f'be as follows:\n{correct_format}'

    @staticmethod
    @error_code_decorator
    def parameter_missing_for_feed(name, correct_format):
        return f'Feed Integration was detected A required ' \
               f'parameter "{name}" is missing or malformed in the YAML file.\n' \
               f'The correct format of the parameter should be as follows:\n{correct_format}'

    @staticmethod
    @error_code_decorator
    def missing_get_mapping_fields_command():
        return 'The command "get-mapping-fields" is missing from the YML file and is required as the ismappable ' \
               'field is set to true.'

    @staticmethod
    @error_code_decorator
    def readme_missing_output_context(command, context_paths):
        return f'The Following context paths for command {command} are found in YML file ' \
               f'but are missing from the README file: {context_paths}'

    @staticmethod
    @error_code_decorator
    def error_starting_mdx_server(line):
        return f'Failed starting mdx server. stdout: {line}.\n' \
               f'Try running the following command: `npm install`'

    @staticmethod
    @error_code_decorator
    def missing_output_context(command, context_paths):
        return f'The Following context paths for command {command} are found in the README file ' \
               f'but are missing from the YML file: {context_paths}'

    @staticmethod
    @error_code_decorator
    def integration_non_existent_classifier(integration_classifier):
        return f"The integration has a classifier {integration_classifier} which does not exist."

    @staticmethod
    @error_code_decorator
    def integration_non_existent_mapper(integration_mapper):
        return f"The integration has a mapper {integration_mapper} which does not exist."

    @staticmethod
    @error_code_decorator
    def multiple_default_arg(command_name, default_args):
        return f"The integration command: {command_name} has multiple default arguments: {default_args}."

    @staticmethod
    @error_code_decorator
    def invalid_integration_parameters_display_name(invalid_display_names):
        return f"The integration display names: {invalid_display_names} are invalid, " \
               "Integration parameters display name should be capitalized and spaced using whitespaces " \
               "and not underscores ( _ )."

    @staticmethod
    @error_code_decorator
    def is_valid_integration_file_path_in_folder(integration_file):
        return f"The integration file name: {integration_file} is invalid, " \
               f"The integration file name should be the same as the name of the folder that contains it."

    @staticmethod
    @error_code_decorator
    def is_valid_integration_file_path_in_integrations_folder(integration_file):
        return f"The integration file name: {integration_file} is invalid, " \
               f"The integration file name should start with 'integration-'."

    @staticmethod
    @error_code_decorator
    def invalid_v2_integration_name():
        return "The display name of this v2 integration is incorrect , should be **name** v2.\n" \
               "e.g: Kenna v2, Jira v2"

    @staticmethod
    @error_code_decorator
    def found_hidden_param(parameter_name):
        return f"Parameter: \"{parameter_name}\" can't be hidden. Please remove this field."

    @staticmethod
    @error_code_decorator
    def invalid_deprecated_integration_display_name():
        return 'The display_name (display) of all deprecated integrations should end with (Deprecated)".'

    @staticmethod
    @error_code_decorator
    def invalid_deprecated_integration_description():
        return 'The description of all deprecated integrations should follow one of the formats:' \
               '1. "Deprecated. Use <INTEGRATION_DISPLAY_NAME> instead."' \
               '2. "Deprecated. <REASON> No available replacement."'

    @staticmethod
    @error_code_decorator
    def invalid_v2_script_name():
        return "The name of this v2 script is incorrect , should be **name**V2." \
               " e.g: DBotTrainTextClassifierV2"

    @staticmethod
    @error_code_decorator
    def invalid_deprecated_script():
        return 'The comment of all deprecated scripts should follow one of the formats:' \
               '1. "Deprecated. Use <SCRIPT_NAME> instead."' \
               '2. "Deprecated. <REASON> No available replacement."'

    @staticmethod
    @error_code_decorator
    def dbot_invalid_output(command_name, missing_outputs, context_standard):
        return "The DBotScore outputs of the reputation command {} aren't valid. Missing: {}. " \
               "Fix according to context standard {} ".format(command_name, missing_outputs,
                                                              context_standard)

    @staticmethod
    @error_code_decorator
    def dbot_invalid_description(command_name, missing_descriptions, context_standard):
        return "The DBotScore description of the reputation command {} aren't valid. Missing: {}. " \
               "Fix according to context standard {} " \
            .format(command_name, missing_descriptions, context_standard)

    @classmethod
    @error_code_decorator
    def breaking_backwards_subtype(cls):
        return "{}, You've changed the subtype, please undo.".format(cls.BACKWARDS)

    @classmethod
    @error_code_decorator
    def breaking_backwards_context(cls):
        return "{}, You've changed the context in the file," \
               " please undo.".format(cls.BACKWARDS)

    @classmethod
    @error_code_decorator
    def breaking_backwards_command(cls, old_command):
        return "{}, You've changed the context in the file,please " \
               "undo. the command is:\n{}".format(cls.BACKWARDS, old_command)

    @classmethod
    @error_code_decorator
    def breaking_backwards_arg_changed(cls):
        return "{}, You've changed the name of an arg in " \
               "the file, please undo.".format(cls.BACKWARDS)

    @classmethod
    @error_code_decorator
    def breaking_backwards_command_arg_changed(cls, command):
        return "{}, You've changed the name of a command or its arg in" \
               " the file, please undo, the command was:\n{}".format(cls.BACKWARDS, command)

    @staticmethod
    @error_code_decorator
    def default_docker_error():
        return 'The current docker image in the yml file is the default one: demisto/python:1.3-alpine,\n' \
               'Please create or use another docker image'

    @staticmethod
    @error_code_decorator
    def latest_docker_error(docker_image_tag, docker_image_name):
        return f'"latest" tag is not allowed,\n' \
               f'Please create or update to an updated versioned image\n' \
               f'You can check for the most updated version of {docker_image_tag} ' \
               f'here: https://hub.docker.com/r/{docker_image_name}/tags'

    @staticmethod
    @error_code_decorator
    def not_demisto_docker():
        return 'docker image must be a demisto docker image. When the docker image is ready, ' \
               'please rename it to: demisto/<image>:<tag>'

    @staticmethod
    @error_code_decorator
    def docker_tag_not_fetched(docker_image_name):
        return f'Failed getting tag for: {docker_image_name}. Please check it exists and of demisto format.'

    @staticmethod
    @error_code_decorator
    def no_docker_tag(docker_image):
        return f'{docker_image} - The docker image in your integration/script does not have a tag.' \
               f' Please create or update to an updated versioned image.'

    @staticmethod
    @error_code_decorator
    def non_existing_docker(docker_image):
        return f'{docker_image} - Could not find the docker image. Check if it exists in ' \
               f'DockerHub: https://hub.docker.com/u/demisto/.'

    @staticmethod
    @error_code_decorator
    def docker_not_formatted_correctly(docker_image):
        return f'The docker image: {docker_image} is not of format - demisto/image_name:X.X'

    @staticmethod
    def suggest_docker_fix(docker_image_name: str, file_path: str) -> str:
        return f'You can check for the most updated version of {docker_image_name} ' \
               f'here: https://hub.docker.com/r/{docker_image_name}/tags\n' \
               f'To update the docker image run: demisto-sdk format -ud -i {file_path}\n'

    @staticmethod
    @error_code_decorator
    def docker_not_on_the_latest_tag(docker_image_tag, docker_image_latest_tag) -> str:
        return f'The docker image tag is not the latest numeric tag, please update it.\n' \
               f'The docker image tag in the yml file is: {docker_image_tag}\n' \
               f'The latest docker image tag in docker hub is: {docker_image_latest_tag}\n'

    @staticmethod
    @error_code_decorator
    def id_set_conflicts():
        return "You probably merged from master and your id_set.json has " \
               "conflicts. Run `demisto-sdk create-id-set`, it should reindex your id_set.json"

    @staticmethod
    @error_code_decorator
    def duplicated_id(obj_id):
        return f"The ID {obj_id} already exists, please update the file or update the " \
               f"id_set.json toversion field of this id to match the old occurrence of this id"

    @staticmethod
    @error_code_decorator
    def no_id_set_file():
        return "Unable to find id_set.json file in path - rerun the command with --create-id-set flag"

    @staticmethod
    @error_code_decorator
    def remove_field_from_dashboard(field):
        return f'the field {field} needs to be removed.'

    @staticmethod
    @error_code_decorator
    def include_field_in_dashboard(field):
        return f'The field {field} needs to be included. Please add it.'

    @staticmethod
    @error_code_decorator
    def remove_field_from_widget(field, widget):
        return f'The field {field} needs to be removed from the widget: {widget}.'

    @staticmethod
    @error_code_decorator
    def include_field_in_widget(field, widget_name):
        return f'The field {field} needs to be included in the widget: {widget_name}. Please add it.'

    @staticmethod
    @error_code_decorator
    def no_image_given():
        return "You've created/modified a yml or package but failed to provide an image as " \
               "a .png file for it, please add an image in order to proceed."

    @staticmethod
    @error_code_decorator
    def image_too_large():
        return "Too large logo, please update the logo to be under 10kB"

    @staticmethod
    @error_code_decorator
    def image_in_package_and_yml():
        return "Image in both yml and package, remove the 'image' " \
               "key from the yml file"

    @staticmethod
    @error_code_decorator
    def not_an_image_file():
        return "This isn't an image file or unified integration file."

    @staticmethod
    @error_code_decorator
    def no_image_field_in_yml():
        return "This is a yml file but has no image field."

    @staticmethod
    @error_code_decorator
    def image_field_not_in_base64():
        return "The image field isn't in base64 encoding."

    @staticmethod
    @error_code_decorator
    def default_image_error():
        return "This is the default image, please change to the integration image."

    @staticmethod
    @error_code_decorator
    def invalid_image_name():
        return "The image's file name is invalid - " \
               "make sure the name looks like the following: <integration_name>_image.png"

    @staticmethod
    @error_code_decorator
    def description_missing_from_conf_json(problematic_instances):
        return "Those instances don't have description:\n{}".format('\n'.join(problematic_instances))

    @staticmethod
    @error_code_decorator
    def test_not_in_conf_json(file_id):
        return f"You've failed to add the {file_id} to conf.json\n" \
               "see here: https://xsoar.pan.dev/docs/integrations/test-playbooks#adding-tests-to-confjson"

    @staticmethod
    @error_code_decorator
    def integration_not_registered(file_path, missing_test_playbook_configurations, no_tests_key):
        return f'The following integration is not registered in {CONF_PATH} file.\n' \
               f'Please add:\n{missing_test_playbook_configurations}\nto {CONF_PATH} ' \
               f'path under \'tests\' key.\n' \
               f'If you don\'t want to add a test playbook for this integration, please add: \n{no_tests_key}to the ' \
               f'file {file_path} or run \'demisto-sdk format -i {file_path}\''

    @staticmethod
    @error_code_decorator
    def no_test_playbook(file_path, file_type):
        return f'You don\'t have a TestPlaybook for {file_type} {file_path}. ' \
               f'If you have a TestPlaybook for this {file_type}, ' \
               f'please edit the yml file and add the TestPlaybook under the \'tests\' key. ' \
               f'If you don\'t want to create a TestPlaybook for this {file_type}, ' \
               f'edit the yml file and add  \ntests:\n -  No tests\n lines to it or ' \
               f'run \'demisto-sdk format -i {file_path}\''

    @staticmethod
    @error_code_decorator
    def test_playbook_not_configured(content_item_id, missing_test_playbook_configurations,
                                     missing_integration_configurations):
        return f'The TestPlaybook {content_item_id} is not registered in {CONF_PATH} file.\n ' \
               f'Please add\n{missing_test_playbook_configurations}\n ' \
               f'or if this test playbook is for an integration\n{missing_integration_configurations}\n ' \
               f'to {CONF_PATH} path under \'tests\' key.'

    @staticmethod
    @error_code_decorator
    def missing_release_notes(rn_path):
        return 'Missing release notes, Please add it under {}'.format(rn_path)

    @staticmethod
    @error_code_decorator
    def no_new_release_notes(release_notes_path):
        return F'No new comment has been added in the release notes file: {release_notes_path}'

    @staticmethod
    @error_code_decorator
    def release_notes_not_formatted_correctly(link_to_rn_standard):
        return F'Not formatted according to ' \
               F'release notes standards.\nFix according to {link_to_rn_standard}'

    @staticmethod
    @error_code_decorator
    def release_notes_not_finished():
        return "Please finish filling out the release notes. For common troubleshooting steps, please " \
               "review the documentation found here: " \
               "https://xsoar.pan.dev/docs/integrations/changelog#common-troubleshooting-tips"

    @staticmethod
    @error_code_decorator
    def release_notes_file_empty():
        return "Your release notes file is empty, please complete it\nHaving empty release notes " \
               "looks bad in the product UI.\nIf the change you made was minor, please use " \
               "\"Maintenance and stability enhancements.\" for general changes, or use " \
               "\"Documentation and metadata improvements.\" for changes to documentation."

    @staticmethod
    @error_code_decorator
    def multiple_release_notes_files():
        return "More than one release notes file has been found." \
               "Only one release note file is permitted per release. Please delete the extra release notes."

    @staticmethod
    @error_code_decorator
    def missing_release_notes_for_pack(pack):
        return f"Release notes were not found. Please run `demisto-sdk " \
               f"update-release-notes -i Packs/{pack} -u (major|minor|revision)` to " \
               f"generate release notes according to the new standard. You can refer to the documentation " \
               f"found here: https://xsoar.pan.dev/docs/integrations/changelog for more information."

    @staticmethod
    @error_code_decorator
    def missing_release_notes_entry(file_type, pack_name, entity_name):
        return f"No release note entry was found for the {file_type.value.lower()} \"{entity_name}\" in the " \
               f"{pack_name} pack. Please rerun the update-release-notes command without -u to " \
               f"generate an updated template. If you are trying to exclude an item from the release " \
               f"notes, please refer to the documentation found here - " \
               f"https://xsoar.pan.dev/docs/integrations/changelog#excluding-items"

    @staticmethod
    @error_code_decorator
    def added_release_notes_for_new_pack(pack_name):
        return f"ReleaseNotes were added for the newly created pack \"{pack_name}\" - remove them"

    @staticmethod
    @error_code_decorator
    def modified_existing_release_notes(pack_name):
        return f"Modified existing release notes for \"{pack_name}\" - revert the change and add new release notes " \
               f"if needed by running:\n`demisto-sdk update-release-notes -i Packs/{pack_name} -u " \
               f"(major|minor|revision)`\n" \
               f"You can refer to the documentation found here: " \
               f"https://xsoar.pan.dev/docs/integrations/changelog for more information."

    @staticmethod
    @error_code_decorator
    def playbook_cant_have_rolename():
        return "Playbook can not have a rolename."

    @staticmethod
    @error_code_decorator
    def using_instance_in_playbook():
        return "Playbook should not use specific instance."

    @staticmethod
    @error_code_decorator
    def playbook_unreachable_condition(task_id, next_task_branch):
        return f'Playbook conditional task with id:{task_id} has task with unreachable ' \
               f'next task condition "{next_task_branch}". Please remove this task or add ' \
               f'this condition to condition task with id:{task_id}.'

    @staticmethod
    @error_code_decorator
    def playbook_unhandled_condition(task_id, task_condition_labels):
        return f'Playbook conditional task with id:{task_id} has an unhandled ' \
               f'condition: {",".join(map(lambda x: f"{str(x)}", task_condition_labels))}'

    @staticmethod
    @error_code_decorator
    def playbook_unconnected_tasks(orphan_tasks):
        return f'The following tasks ids have no previous tasks: {orphan_tasks}'

    @staticmethod
    @error_code_decorator
    def playbook_cant_have_deletecontext_all():
        return 'Playbook can not have DeleteContext script with arg all set to yes.'

    @staticmethod
    @error_code_decorator
    def invalid_deprecated_playbook():
        return 'The description of all deprecated playbooks should follow one of the formats:' \
               '1. "Deprecated. Use <PLAYBOOK_NAME> instead."' \
               '2. "Deprecated. <REASON> No available replacement."'

    @staticmethod
    @error_code_decorator
    def invalid_script_id(script_entry_to_check, pb_task):
        return f"in task {pb_task} the script {script_entry_to_check} was not found in the id_set.json file. " \
               f"Please make sure:\n" \
               f"1 - The right script id is set and the spelling is correct.\n" \
               f"2 - The id_set.json file is up to date. Delete the file by running: rm -rf Tests/id_set.json and" \
               f" rerun the command."

    @staticmethod
    @error_code_decorator
    def content_entity_version_not_match_playbook_version(main_playbook, entities_names, main_playbook_version):
        return f"Playbook {main_playbook} with version {main_playbook_version} uses {entities_names} " \
               f"with a version that does not match the main playbook version. The from version of" \
               f" {entities_names} should be at least {main_playbook_version}."

    @staticmethod
    @error_code_decorator
    def integration_version_not_match_playbook_version(main_playbook, command, main_playbook_version):
        return f"Playbook {main_playbook} with version {main_playbook_version} uses the command {command} " \
               f"that not implemented in integration that match the main playbook version. This command should be " \
               f"implemented in an integration with a from version of at least {main_playbook_version}."

    @staticmethod
    @error_code_decorator
    def invalid_command_name_in_script(script_name, command):
        return f"in script {script_name} the command {command} has an invalid name. " \
               f"Please make sure:\n" \
               f"1 - The right command name is set and the spelling is correct." \
               f" Do not use 'dev' in it or suffix it with 'copy'\n" \
               f"2 - The id_set.json file is up to date. Delete the file by running: rm -rf Tests/id_set.json and" \
               f" rerun the command."

    @staticmethod
    @error_code_decorator
    def is_valid_script_file_path_in_folder(script_file):
        return f"The script file name: {script_file} is invalid, " \
               f"The script file name should be the same as the name of the folder that contains it."

    @staticmethod
    @error_code_decorator
    def is_valid_script_file_path_in_scripts_folder(script_file):
        return f"The script file name: {script_file} is invalid, " \
               f"The script file name should start with 'script-'."

    @staticmethod
    @error_code_decorator
    def incident_in_script_arg(arguments):
        return f"The script is part of a core pack. Therefore, the use of the word `incident` in argument names is" \
               f" forbidden. problematic argument names:\n {arguments}."

    @staticmethod
    @error_code_decorator
    def description_missing_in_beta_integration():
        return f"No detailed description file was found in the package. Please add one, " \
               f"and make sure it includes the beta disclaimer note." \
               f"Add the following to the detailed description:\n{BETA_INTEGRATION_DISCLAIMER}"

    @staticmethod
    @error_code_decorator
    def description_contains_contrib_details():
        return "Description file contains contribution/partner details that will be generated automatically " \
               "when the upload command is performed.\nDelete any details related to contribution/partner "

    @staticmethod
    @error_code_decorator
    def invalid_description_name():
        return "The description's file name is invalid - " \
               "make sure the name looks like the following: <integration_name>_description.md"

    @staticmethod
    @error_code_decorator
    def description_contains_demisto_word(line_nums):
        return f'Found the word \'Demisto\' in the description content in lines: {line_nums}.'

    @staticmethod
    @error_code_decorator
    def no_beta_disclaimer_in_description():
        return f"The detailed description in beta integration package " \
               f"does not contain the beta disclaimer note. Add the following to the description:\n" \
               f"{BETA_INTEGRATION_DISCLAIMER}"

    @staticmethod
    @error_code_decorator
    def no_beta_disclaimer_in_yml():
        return f"The detailed description field in beta integration " \
               f"does not contain the beta disclaimer note. Add the following to the detailed description:\n" \
               f"{BETA_INTEGRATION_DISCLAIMER}"

    @staticmethod
    @error_code_decorator
    def description_in_package_and_yml():
        return "A description was found both in the " \
               "package and in the yml, please update the package."

    @staticmethod
    @error_code_decorator
    def no_description_file_warning():
        return "No detailed description file was found. Consider adding one."

    @staticmethod
    @error_code_decorator
    def invalid_incident_field_name(words):
        return f"The words: {words} cannot be used as a name."

    @staticmethod
    @error_code_decorator
    def invalid_incident_field_content_key_value(content_value):
        return f"The content key must be set to {content_value}."

    @staticmethod
    @error_code_decorator
    def invalid_incident_field_system_key_value(system_value):
        return f"The system key must be set to {system_value}"

    @staticmethod
    @error_code_decorator
    def invalid_incident_field_type(file_type, type_fields):
        return f"Type: `{file_type}` is not one of available types.\n" \
               f"available types: {[value.value for value in type_fields]}"

    @staticmethod
    @error_code_decorator
    def invalid_incident_field_group_value(group):
        return f"Group {group} is not a group field."

    @staticmethod
    @error_code_decorator
    def invalid_incident_field_cli_name_regex(cli_regex):
        return f"Field `cliName` contains non-alphanumeric letters. " \
               f"must match regex: {cli_regex}"

    @staticmethod
    @error_code_decorator
    def invalid_incident_field_cli_name_value(cli_name):
        return f"cliName field can not be {cli_name} as it's a builtin key."

    @staticmethod
    @error_code_decorator
    def invalid_incident_field_or_type_from_version():
        return '"fromVersion" has an invalid value.'

    @staticmethod
    @error_code_decorator
    def new_incident_field_required():
        return 'New incident fields can not be required. change to:\nrequired: false.'

    @staticmethod
    @error_code_decorator
    def from_version_modified_after_rename():
        return "fromversion might have been modified, please make sure it hasn't changed."

    @staticmethod
    @error_code_decorator
    def incident_field_type_change():
        return 'Changing incident field type is not allowed.'

    @staticmethod
    @error_code_decorator
    def incident_type_integer_field(field):
        return f'The field {field} needs to be a positive integer. Please add it.\n'

    @staticmethod
    @error_code_decorator
    def incident_type_invalid_playbook_id_field():
        return 'The "playbookId" field is not valid - please enter a non-UUID playbook ID.'

    @staticmethod
    @error_code_decorator
    def incident_type_auto_extract_fields_invalid(incident_fields):
        return f"The following incident fields are not formatted correctly under " \
               f"`fieldCliNameToExtractSettings`: {incident_fields}\n" \
               f"Please format them in one of the following ways:\n" \
               f"1. To extract all indicators from the field: \n" \
               f"isExtractingAllIndicatorTypes: true, extractAsIsIndicatorTypeId: \"\", " \
               f"extractIndicatorTypesIDs: []\n" \
               f"2. To extract the incident field to a specific indicator without using regex: \n" \
               f"isExtractingAllIndicatorTypes: false, extractAsIsIndicatorTypeId: \"<INDICATOR_TYPE>\", " \
               f"extractIndicatorTypesIDs: []\n" \
               f"3. To extract indicators from the field using regex: \n" \
               f"isExtractingAllIndicatorTypes: false, extractAsIsIndicatorTypeId: \"\", " \
               f"extractIndicatorTypesIDs: [\"<INDICATOR_TYPE1>\", \"<INDICATOR_TYPE2>\"]"

    @staticmethod
    @error_code_decorator
    def incident_type_invalid_auto_extract_mode():
        return 'The `mode` field under `extractSettings` should be one of the following:\n' \
               ' - \"All\" - To extract all indicator types regardless of auto-extraction settings.\n' \
               ' - \"Specific\" - To extract only the specific indicator types set in the auto-extraction settings.'

    @staticmethod
    @error_code_decorator
    def incident_type_non_existent_playbook_id(incident_type, playbook):
        return f"in incident type {incident_type} the playbook {playbook} was not found in the id_set.json file. " \
               f"Please make sure:\n" \
               f"1 - The right playbook name is set and the spelling is correct.\n" \
               f"2 - The id_set.json file is up to date. Delete the file by running: rm -rf Tests/id_set.json and" \
               f" rerun the command."

    @staticmethod
    @error_code_decorator
    def pack_file_does_not_exist(file_name):
        return f'"{file_name}" file does not exist, create one in the root of the pack'

    @staticmethod
    @error_code_decorator
    def cant_open_pack_file(file_name):
        return f'Could not open "{file_name}" file'

    @staticmethod
    @error_code_decorator
    def cant_read_pack_file(file_name):
        return f'Could not read the contents of "{file_name}" file'

    @staticmethod
    @error_code_decorator
    def cant_parse_pack_file_to_list(file_name):
        return f'Could not parse the contents of "{file_name}" file into a list'

    @staticmethod
    @error_code_decorator
    def pack_file_bad_format(file_name):
        return f'Detected invalid {file_name} file'

    @staticmethod
    @error_code_decorator
    def pack_metadata_empty():
        return 'Pack metadata is empty.'

    @staticmethod
    @error_code_decorator
    def pack_metadata_should_be_dict(pack_meta_file):
        return f'Pack metadata {pack_meta_file} should be a dictionary.'

    @staticmethod
    @error_code_decorator
    def pack_metadata_certification_is_invalid(pack_meta_file):
        return f'Pack metadata {pack_meta_file} - certification field should be \'certified\' or \'verified\'.'

    @staticmethod
    @error_code_decorator
    def missing_field_iin_pack_metadata(pack_meta_file, missing_fields):
        return f'{pack_meta_file} - Missing fields in the pack metadata: {missing_fields}'

    @staticmethod
    @error_code_decorator
    def pack_metadata_name_not_valid():
        return f'Pack metadata {PACK_METADATA_NAME} field is not valid. Please fill valid pack name.'

    @staticmethod
    @error_code_decorator
    def pack_metadata_field_invalid():
        return f'Pack metadata {PACK_METADATA_DESC} field is not valid. Please fill valid pack description.'

    @staticmethod
    @error_code_decorator
    def dependencies_field_should_be_dict(pack_meta_file):
        return f'{pack_meta_file} - The dependencies field in the pack must be a dictionary.'

    @staticmethod
    @error_code_decorator
    def empty_field_in_pack_metadata(pack_meta_file, list_field):
        return f'{pack_meta_file} - Empty value in the {list_field} field.'

    @staticmethod
    @error_code_decorator
    def pack_metadata_isnt_json(pack_meta_file):
        return f'Could not parse {pack_meta_file} file contents to json format'

    @staticmethod
    @error_code_decorator
    def pack_metadata_missing_url_and_email():
        return 'Contributed packs must include email or url.'

    @staticmethod
    @error_code_decorator
    def pack_metadata_invalid_support_type():
        return 'Support field should be one of the following: xsoar, partner, developer or community.'

    @staticmethod
    @error_code_decorator
    def pack_metadata_version_should_be_raised(pack, old_version):
        return f"The pack version (currently: {old_version}) needs to be raised - " \
               f"make sure you are merged from master and " \
               f"update the \"currentVersion\" field in the " \
               f"pack_metadata.json or in case release notes are required run:\n" \
               f"`demisto-sdk update-release-notes -i Packs/{pack} -u (major|minor|revision)` to " \
               f"generate them according to the new standard."

    @staticmethod
    @error_code_decorator
    def pack_metadata_non_approved_usecases(non_approved_usecases: set) -> str:
        return f'The pack metadata contains non approved usecases: {", ".join(non_approved_usecases)}'

    @staticmethod
    @error_code_decorator
    def pack_metadata_non_approved_tags(non_approved_tags: set) -> str:
        return f'The pack metadata contains non approved tags: {", ".join(non_approved_tags)}'

    @staticmethod
    @error_code_decorator
    def pack_metadata_price_change(old_price, new_price) -> str:
        return f"The pack price was changed from {old_price} to {new_price} - revert the change"

    @staticmethod
    @error_code_decorator
    def pack_name_already_exists(new_pack_name) -> str:
        return f"A pack named: {new_pack_name} already exists in content repository, " \
               f"change the pack's name in the metadata file."

    @staticmethod
    @error_code_decorator
    def is_wrong_usage_of_usecase_tag():
        return "pack_metadata.json file contains the Use Case tag, without having any PB, incidents Types or Layouts"

    @staticmethod
    @error_code_decorator
    def pack_name_is_not_in_xsoar_standards(reason):
        if reason == "short":
            return f'Pack metadata {PACK_METADATA_NAME} field is not valid. The pack name must be at least 3' \
                   f' characters long.'
        if reason == "capital":
            return f'Pack metadata {PACK_METADATA_NAME} field is not valid. The pack name must start with a capital' \
                   f' letter.'
        if reason == "wrong_word":
            return f'Pack metadata {PACK_METADATA_NAME} field is not valid. The pack name must not contain the words:' \
                   f' ["Pack", "Playbook", "Integration", "Script"]'

    @staticmethod
    @error_code_decorator
    def pack_timestamp_field_not_in_iso_format(field_name, value, changed_value):
        return f"The field \"{field_name}\" should be in the following format: YYYY-MM-DDThh:mm:ssZ, found {value}.\n" \
               f"Suggested change: {changed_value}"

    @staticmethod
    @error_code_decorator
    def readme_error(stderr):
        return f'Failed verifying README.md Error Message is: {stderr}'

    @staticmethod
    @error_code_decorator
    def empty_readme_error():
        return 'README.md is empty'

    @staticmethod
    @error_code_decorator
    def readme_equal_description_error():
        return 'README.md content is equal to pack description. ' \
               'Please remove the duplicate description from README.md file.'

    @staticmethod
    @error_code_decorator
    def readme_contains_demisto_word(line_nums):
        return f'Found the word \'Demisto\' in the readme content in lines: {line_nums}.'

    @staticmethod
    @error_code_decorator
    def image_path_error(path, alternative_path):
        return f'Detected following image url:\n{path}\n' \
               f'Which is not the raw link. You probably want to use the following raw image url:\n{alternative_path}'

    @staticmethod
    @error_code_decorator
    def wrong_version_reputations(object_id, version):
        return "Reputation object with id {} must have version {}".format(object_id, version)

    @staticmethod
    @error_code_decorator
    def reputation_expiration_should_be_numeric():
        return 'Expiration field should have a positive numeric value.'

    @staticmethod
    @error_code_decorator
    def reputation_id_and_details_not_equal():
        return 'id and details fields are not equal.'

    @staticmethod
    @error_code_decorator
    def reputation_invalid_indicator_type_id():
        return 'Indicator type "id" field can not include spaces or special characters.'

    @staticmethod
    @error_code_decorator
    def reputation_empty_required_fields():
        return 'id and details fields can not be empty.'

    @staticmethod
    @error_code_decorator
    def structure_doesnt_match_scheme(pretty_formatted_string_of_regexes):
        return f"The file does not match any scheme we have, please refer to the following list " \
               f"for the various file name options we have in our repo {pretty_formatted_string_of_regexes}"

    @staticmethod
    @error_code_decorator
    def file_id_contains_slashes():
        return "File's ID contains slashes - please remove."

    @staticmethod
    @error_code_decorator
    def file_id_changed(old_version_id, new_file_id):
        return f"The file id has changed from {old_version_id} to {new_file_id}"

    @staticmethod
    @error_code_decorator
    def from_version_modified():
        return "You've added fromversion to an existing " \
               "file in the system, this is not allowed, please undo."

    @staticmethod
    @error_code_decorator
    def wrong_file_extension(file_extension, accepted_extensions):
        return "File extension {} is not valid. accepted {}".format(file_extension, accepted_extensions)

    @staticmethod
    @error_code_decorator
    def invalid_file_path():
        return "Found incompatible file path."

    @staticmethod
    @error_code_decorator
    def invalid_package_structure():
        return 'You should update the following file to the package format, for further details please visit ' \
               'https://xsoar.pan.dev/docs/integrations/package-dir.'

    @staticmethod
    @error_code_decorator
    def invalid_package_dependencies(pack_name):
        return f'{pack_name} depends on NonSupported / DeprecatedContent packs.'

    @staticmethod
    @error_code_decorator
    def invalid_core_pack_dependencies(core_pack, dependencies_packs):
        return f'The core pack {core_pack} cannot depend on non-core packs: {dependencies_packs} - ' \
               f'revert this change.'

    @staticmethod
    @error_code_decorator
    def pykwalify_missing_parameter(key_from_error, path):
        return f'Missing the field "{key_from_error}" in Path: {path}'

    @staticmethod
    @error_code_decorator
    def pykwalify_field_undefined(key_from_error):
        return f'The field "{key_from_error}" was not defined in the scheme'

    @staticmethod
    @error_code_decorator
    def pykwalify_field_undefined_with_path(key_from_error, path):
        return f'The field "{key_from_error}" in path {path} was not defined in the scheme'

    @staticmethod
    @error_code_decorator
    def pykwalify_missing_in_root(key_from_error):
        return f'Missing the field "{key_from_error}" in root'

    @staticmethod
    @error_code_decorator
    def pykwalify_general_error(error):
        return f'in {error}'

    @staticmethod
    @error_code_decorator
    def pykwalify_incorrect_enum(path_to_wrong_enum, wrong_enum, enum_values):
        return f'The value "{wrong_enum}" in {path_to_wrong_enum} is invalid - legal values include: {enum_values}'

    @staticmethod
    @error_code_decorator
    def invalid_version_in_layout(version_field):
        return f'{version_field} field in layout needs to be lower than 6.0.0'

    @staticmethod
    @error_code_decorator
    def invalid_version_in_layoutscontainer(version_field):
        return f'{version_field} field in layoutscontainer needs to be higher or equal to 6.0.0'

    @staticmethod
    @error_code_decorator
    def invalid_file_path_layout(file_name):
        return f'Invalid file name - {file_name}. layout file name should start with "layout-" prefix.'

    @staticmethod
    @error_code_decorator
    def invalid_file_path_layoutscontainer(file_name):
        return f'Invalid file name - {file_name}. layoutscontainer file name should start with ' \
               '"layoutscontainer-" prefix.'

    @staticmethod
    @error_code_decorator
    def invalid_incident_field_in_layout(invalid_inc_fields_list):
        return f"The layout contains incident fields that do not exist in the content: {invalid_inc_fields_list}.\n" \
               "Please make sure:\n" \
               "1 - The right incident field is set and the spelling is correct.\n" \
               "2 - The id_set.json file is up to date. Delete the file by running: rm -rf Tests/id_set.json and" \
               " rerun the command."

    @staticmethod
    @error_code_decorator
    def invalid_to_version_in_new_classifiers():
        return 'toVersion field in new classifiers needs to be higher than 6.0.0'

    @staticmethod
    @error_code_decorator
    def invalid_to_version_in_old_classifiers():
        return 'toVersion field in old classifiers needs to be lower than 6.0.0'

    @staticmethod
    @error_code_decorator
    def invalid_from_version_in_new_classifiers():
        return 'fromVersion field in new classifiers needs to be higher or equal to 6.0.0'

    @staticmethod
    @error_code_decorator
    def invalid_from_version_in_old_classifiers():
        return 'fromVersion field in old classifiers needs to be lower than 6.0.0'

    @staticmethod
    @error_code_decorator
    def missing_from_version_in_new_classifiers():
        return 'Must have fromVersion field in new classifiers'

    @staticmethod
    @error_code_decorator
    def missing_to_version_in_old_classifiers():
        return 'Must have toVersion field in old classifiers'

    @staticmethod
    @error_code_decorator
    def from_version_higher_to_version():
        return 'fromVersion field can not be higher than toVersion field'

    @staticmethod
    @error_code_decorator
    def invalid_type_in_new_classifiers():
        return 'Classifiers type must be classification'

    @staticmethod
    @error_code_decorator
    def classifier_non_existent_incident_types(incident_types):
        return f"The Classifiers related incident types: {incident_types} where not found."

    @staticmethod
    @error_code_decorator
    def invalid_from_version_in_mapper():
        return 'fromVersion field in mapper needs to be higher or equal to 6.0.0'

    @staticmethod
    @error_code_decorator
    def invalid_to_version_in_mapper():
        return 'toVersion field in mapper needs to be higher than 6.0.0'

    @staticmethod
    @error_code_decorator
    def invalid_mapper_file_name():
        return 'Invalid file name for mapper. Need to change to classifier-mapper-NAME.json'

    @staticmethod
    @error_code_decorator
    def missing_from_version_in_mapper():
        return 'Must have fromVersion field in mapper'

    @staticmethod
    @error_code_decorator
    def invalid_type_in_mapper():
        return 'Mappers type must be mapping-incoming or mapping-outgoing'

    @staticmethod
    @error_code_decorator
    def mapper_non_existent_incident_types(incident_types):
        return f"The Mapper related incident types: {incident_types} where not found."

    @staticmethod
    @error_code_decorator
    def invalid_incident_field_in_mapper(invalid_inc_fields_list):
        return f"Your mapper contains incident fields that do not exist in the content: {invalid_inc_fields_list}.\n" \
               "Please make sure:\n" \
               "1 - The right incident field is set and the spelling is correct.\n" \
               "2 - The id_set.json file is up to date. Delete the file by running: rm -rf Tests/id_set.json and" \
               " rerun the command."

    @staticmethod
    @error_code_decorator
    def changed_incident_field_in_mapper(changed_inc_fields):
        return f"Some incident fields were removed from the mapper, The removed fields: {changed_inc_fields}."

    @staticmethod
    @error_code_decorator
    def removed_incident_types(removed_inc_types):
        return f"Some Incidents types were removed from the mapper, the removed types are: {removed_inc_types}."

    @staticmethod
    @error_code_decorator
    def integration_not_runnable():
        return "Could not find any runnable command in the integration." \
               "Must have at least one command, `isFetch: true`, `feed: true`, `longRunning: true`"

    @staticmethod
    @error_code_decorator
    def invalid_uuid(task_key, id_, taskid):
        return f"On task: {task_key},  the field 'taskid': {taskid} and the 'id' under the 'task' field: {id_}, " \
               f"must be from uuid format."

    @staticmethod
    @error_code_decorator
    def taskid_different_from_id(task_key, id_, taskid):
        return f"On task: {task_key},  the field 'taskid': {taskid} and the 'id' under the 'task' field: {id_}, " \
               f"must be with equal value. "

    @staticmethod
    def wrong_filename(file_type):
        return 'This is not a valid {} filename.'.format(file_type)

    @staticmethod
    def wrong_path():
        return "This is not a valid filepath."

    @staticmethod
    def beta_in_str(field):
        return "Field '{}' should NOT contain the substring \"beta\" in a new beta integration. " \
               "please change the id in the file.".format(field)

    @classmethod
    def breaking_backwards_no_old_script(cls, e):
        return "{}\n{}, Could not find the old file.".format(cls.BACKWARDS, str(e))

    @staticmethod
    def id_might_changed():
        return "ID may have changed, please make sure to check you have the correct one."

    @staticmethod
    def id_changed():
        return "You've changed the ID of the file, please undo this change."

    @staticmethod
    def might_need_release_notes():
        return "You may need RN in this file, please verify if they are required."

    @staticmethod
    def unknown_file():
        return "File type is unknown, check it out."

    @staticmethod
    def no_common_server_python(path):
        return "Could not get CommonServerPythonScript.py file. Please download it manually from {} and " \
               "add it to the root of the repository.".format(path)

    @staticmethod
    def no_yml_file(file_path):
        return "No yml files were found in {} directory.".format(file_path)

    @staticmethod
    @error_code_decorator
<<<<<<< HEAD
    def xsoar_config_file_is_not_json(file_path):
        return f"Could not load {file_path} as a JSON XSOAR configuration file."

    @staticmethod
    @error_code_decorator
    def xsoar_config_file_malformed(configuration_file_path, schema_file_path, errors_table):
        return f'Errors were found in the configuration file: "{configuration_file_path}" ' \
               f'with schema "{schema_file_path}":\n {errors_table}'
=======
    def playbook_condition_has_no_else_path(tasks_ids):
        return f'Playbook conditional tasks with ids: {" ".join([str(id) for id in tasks_ids])} have no else path'
>>>>>>> 37b7fbca
<|MERGE_RESOLUTION|>--- conflicted
+++ resolved
@@ -1619,7 +1619,11 @@
 
     @staticmethod
     @error_code_decorator
-<<<<<<< HEAD
+    def playbook_condition_has_no_else_path(tasks_ids):
+        return f'Playbook conditional tasks with ids: {" ".join([str(id) for id in tasks_ids])} have no else path'
+
+    @staticmethod
+    @error_code_decorator
     def xsoar_config_file_is_not_json(file_path):
         return f"Could not load {file_path} as a JSON XSOAR configuration file."
 
@@ -1627,8 +1631,4 @@
     @error_code_decorator
     def xsoar_config_file_malformed(configuration_file_path, schema_file_path, errors_table):
         return f'Errors were found in the configuration file: "{configuration_file_path}" ' \
-               f'with schema "{schema_file_path}":\n {errors_table}'
-=======
-    def playbook_condition_has_no_else_path(tasks_ids):
-        return f'Playbook conditional tasks with ids: {" ".join([str(id) for id in tasks_ids])} have no else path'
->>>>>>> 37b7fbca
+               f'with schema "{schema_file_path}":\n {errors_table}'