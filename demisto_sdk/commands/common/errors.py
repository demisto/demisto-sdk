from distutils.version import LooseVersion
from pathlib import Path
from typing import Any, Dict, List, Optional, Union

import decorator
from requests import Response

from demisto_sdk.commands.common.constants import (BETA_INTEGRATION_DISCLAIMER, FILETYPE_TO_DEFAULT_FROMVERSION,
                                                   INTEGRATION_CATEGORIES, PACK_METADATA_DESC, PACK_METADATA_NAME,
                                                   FileType, MarketplaceVersions)
from demisto_sdk.commands.common.content_constant_paths import CONF_PATH

FOUND_FILES_AND_ERRORS: list = []
FOUND_FILES_AND_IGNORED_ERRORS: list = []
# allowed errors to be ignored in any supported pack (XSOAR/Partner/Community) only if they appear in the .pack-ignore
ALLOWED_IGNORE_ERRORS = [
    'BA101', 'BA106', 'BA108', 'BA109', 'BA110', 'BA111', 'BA112', 'BA113', 'BA116', 'BA119',
    'DS107',
    'GF102',
    'IF100', 'IF106', 'IF113', 'IF115', 'IF116',
    'IN109', 'IN110', 'IN122', 'IN124', 'IN126', 'IN128', 'IN135', 'IN136', 'IN139', 'IN144', 'IN145', 'IN153', 'IN154',
    'MP106',
    'PA113', 'PA116', 'PA124', 'PA125', 'PA127', 'PA129',
    'PB104', 'PB105', 'PB106', 'PB110', 'PB111', 'PB114', 'PB115', 'PB116', 'PB107', 'PB118', 'PB119', 'PB121',
    'RM100', 'RM102', 'RM104', 'RM106', 'RM108', 'RM110', 'RM112', 'RM113',
    'RP102', 'RP104',
    'SC100', 'SC101', 'SC105', 'SC106',
    'IM111',
<<<<<<< HEAD
    'RN112', 'RN113', 'RN114'
=======
    'RN112',
    'MR104', 'MR105',
>>>>>>> 15fe2629
]

# predefined errors to be ignored in partner/community supported packs even if they do not appear in .pack-ignore
PRESET_ERROR_TO_IGNORE = {
    'community': ['BC', 'CJ', 'DS100', 'DS101', 'DS102', 'DS103', 'DS104', 'IN125', 'IN126', 'IN140'],
    'partner': ['CJ', 'IN140']
}

# predefined errors to be ignored in deprecated content entities even if they do not appear in .pack-ignore
PRESET_ERROR_TO_CHECK = {
    "deprecated": ['ST', 'BC', 'BA', 'IN127', 'IN128', 'PB104', 'SC101'],
}

ERROR_CODE = {
    # BA - Basic
    "wrong_version": {'code': "BA100", 'ui_applicable': False, 'related_field': 'version'},
    "id_should_equal_name": {'code': "BA101", 'ui_applicable': False, 'related_field': 'id'},
    "file_type_not_supported": {'code': "BA102", 'ui_applicable': False, 'related_field': ''},
    "file_name_include_spaces_error": {'code': "BA103", 'ui_applicable': False, 'related_field': ''},
    "changes_may_fail_validation": {'code': "BA104", 'ui_applicable': False, 'related_field': ''},
    "invalid_id_set": {'code': "BA105", 'ui_applicable': False, 'related_field': ''},
    "no_minimal_fromversion_in_file": {'code': "BA106", 'ui_applicable': False, 'related_field': 'fromversion'},
    "running_on_master_with_git": {'code': "BA107", 'ui_applicable': False, 'related_field': ''},
    "folder_name_has_separators": {'code': "BA108", 'ui_applicable': False, 'related_field': ''},
    "file_name_has_separators": {'code': "BA109", 'ui_applicable': False, 'related_field': ''},
    "field_contain_forbidden_word": {'code': "BA110", 'ui_applicable': False, 'related_field': ''},
    'entity_name_contains_excluded_word': {'code': 'BA111', 'ui_applicable': False, 'related_field': ''},
    "spaces_in_the_end_of_id": {'code': "BA112", 'ui_applicable': False, 'related_field': 'id'},
    "spaces_in_the_end_of_name": {'code': "BA113", 'ui_applicable': False, 'related_field': 'name'},
    "changed_pack_name": {'code': "BA114", 'ui_applicable': False, 'related_field': 'name'},
    "file_cannot_be_deleted": {'code': "BA115", 'ui_applicable': False, 'related_field': ''},
    "cli_name_and_id_do_not_match": {'code': "BA116", 'ui_applicable': False, 'related_field': 'cliName'},
    "incorrect_from_to_version_format": {'code': "BA117", 'ui_applicable': False, 'related_field': ''},
    "mismatching_from_to_versions": {'code': "BA118", 'ui_applicable': False, 'related_field': ''},
    "copyright_section_in_python_error": {'code': "BA119", 'ui_applicable': False, 'related_field': ''},

    # BC - Backward Compatible
    "breaking_backwards_subtype": {'code': "BC100", 'ui_applicable': False, 'related_field': 'subtype'},
    "breaking_backwards_context": {'code': "BC101", 'ui_applicable': False, 'related_field': 'contextPath'},
    "breaking_backwards_command": {'code': "BC102", 'ui_applicable': False, 'related_field': 'contextPath'},
    "breaking_backwards_arg_changed": {'code': "BC103", 'ui_applicable': False, 'related_field': 'name'},
    "breaking_backwards_command_arg_changed": {'code': "BC104", 'ui_applicable': False, 'related_field': 'args'},
    "file_id_changed": {'code': "BC105", 'ui_applicable': False, 'related_field': 'id'},
    "from_version_modified": {'code': "BC106", 'ui_applicable': False, 'related_field': 'fromversion'},

    # CJ - conf.json
    "description_missing_from_conf_json": {'code': "CJ100", 'ui_applicable': False, 'related_field': ''},
    "test_not_in_conf_json": {'code': "CJ101", 'ui_applicable': False, 'related_field': ''},
    "integration_not_registered": {'code': "CJ102", 'ui_applicable': False, 'related_field': ''},
    "no_test_playbook": {'code': "CJ103", 'ui_applicable': False, 'related_field': ''},
    "test_playbook_not_configured": {'code': "CJ104", 'ui_applicable': False, 'related_field': ''},
    "all_entity_test_playbooks_are_skipped": {'code': "CJ105", 'ui_applicable': False, 'related_field': ''},

    # CL - Classifiers
    "invalid_to_version_in_new_classifiers": {'code': "CL100", 'ui_applicable': False, 'related_field': 'toVersion'},
    "invalid_to_version_in_old_classifiers": {'code': "CL101", 'ui_applicable': False, 'related_field': 'toVersion'},
    "invalid_from_version_in_new_classifiers": {'code': "CL102", 'ui_applicable': False,
                                                'related_field': 'fromVersion'},
    "invalid_from_version_in_old_classifiers": {'code': "CL103", 'ui_applicable': False,
                                                'related_field': 'fromVersion'},
    "missing_from_version_in_new_classifiers": {'code': "CL104", 'ui_applicable': False,
                                                'related_field': 'fromVersion'},
    "missing_to_version_in_old_classifiers": {'code': "CL105", 'ui_applicable': False, 'related_field': 'toVersion'},
    "from_version_higher_to_version": {'code': "CL106", 'ui_applicable': False, 'related_field': 'fromVersion'},
    "invalid_type_in_new_classifiers": {'code': "CL107", 'ui_applicable': False, 'related_field': 'type'},
    "classifier_non_existent_incident_types": {'code': "CL108", 'ui_applicable': False,
                                               'related_field': 'incident_types'},

    # DA - Dashboards
    "remove_field_from_dashboard": {'code': "DA100", 'ui_applicable': False, 'related_field': ''},
    "include_field_in_dashboard": {'code': "DA101", 'ui_applicable': False, 'related_field': ''},

    # DB - DBot
    "dbot_invalid_output": {'code': "DB100", 'ui_applicable': True, 'related_field': 'contextPath'},
    "dbot_invalid_description": {'code': "DB101", 'ui_applicable': True, 'related_field': 'description'},

    # DO - Docker Images
    "default_docker_error": {'code': "DO100", 'ui_applicable': True, 'related_field': 'dockerimage'},
    "latest_docker_error": {'code': "DO101", 'ui_applicable': True, 'related_field': 'dockerimage'},
    "not_demisto_docker": {'code': "DO102", 'ui_applicable': True, 'related_field': 'dockerimage'},
    "docker_tag_not_fetched": {'code': "DO103", 'ui_applicable': True, 'related_field': 'dockerimage'},
    "no_docker_tag": {'code': "DO104", 'ui_applicable': True, 'related_field': 'dockerimage'},
    "docker_not_formatted_correctly": {'code': "DO105", 'ui_applicable': True, 'related_field': 'dockerimage'},
    "docker_not_on_the_latest_tag": {'code': "DO106", 'ui_applicable': True, 'related_field': 'dockerimage'},
    "non_existing_docker": {'code': "DO107", 'ui_applicable': True, 'related_field': 'dockerimage'},
    "dockerimage_not_in_yml_file": {'code': "DO108", 'ui_applicable': True, 'related_field': 'dockerimage'},
    "deprecated_docker_error": {'code': "DO109", 'ui_applicable': True, 'related_field': 'dockerimage'},

    # DS - Descriptions
    "description_missing_in_beta_integration": {'code': "DS100", 'ui_applicable': False, 'related_field': ''},
    "no_beta_disclaimer_in_description": {'code': "DS101", 'ui_applicable': False, 'related_field': ''},
    "no_beta_disclaimer_in_yml": {'code': "DS102", 'ui_applicable': False, 'related_field': ''},
    "description_in_package_and_yml": {'code': "DS103", 'ui_applicable': False, 'related_field': ''},
    "no_description_file_warning": {'code': "DS104", 'ui_applicable': False, 'related_field': ''},
    "description_contains_contrib_details": {'code': "DS105", 'ui_applicable': False,
                                             'related_field': 'detaileddescription'},
    "invalid_description_name": {'code': "DS106", 'ui_applicable': False, 'related_field': ''},
    "description_contains_demisto_word": {'code': "DS107", 'ui_applicable': True,
                                          'related_field': 'detaileddescription'},

    # GF - Generic Fields
    "invalid_generic_field_group_value": {'code': "GF100", 'ui_applicable': False, 'related_field': 'group'},
    "invalid_generic_field_id": {'code': "GF101", 'ui_applicable': False, 'related_field': 'id'},
    "unsearchable_key_should_be_true_generic_field": {'code': "GF102", 'ui_applicable': False,
                                                      'related_field': 'unsearchable'},

    # ID - ID Set
    "id_set_conflicts": {'code': "ID100", 'ui_applicable': False, 'related_field': ''},
    # missing 101
    "duplicated_id": {'code': "ID102", 'ui_applicable': False, 'related_field': ''},
    "no_id_set_file": {'code': "ID103", 'ui_applicable': False, 'related_field': ''},

    # IF - Incident Fields
    "invalid_incident_field_name": {'code': "IF100", 'ui_applicable': True, 'related_field': 'name'},
    "invalid_field_content_key_value": {'code': "IF101", 'ui_applicable': False, 'related_field': 'content'},
    "invalid_incident_field_system_key_value": {'code': "IF102", 'ui_applicable': False, 'related_field': 'system'},
    "invalid_field_type": {'code': "IF103", 'ui_applicable': True, 'related_field': 'type'},
    "invalid_field_group_value": {'code': "IF104", 'ui_applicable': False, 'related_field': 'group'},
    "invalid_incident_field_cli_name_regex": {'code': "IF105", 'ui_applicable': False, 'related_field': 'cliName'},
    "invalid_incident_field_cli_name_value": {'code': "IF106", 'ui_applicable': True, 'related_field': 'cliName'},
    # missing 107
    "invalid_incident_field_or_type_from_version": {'code': "IF108", 'ui_applicable': False,
                                                    'related_field': 'fromVersion'},
    "new_field_required": {'code': "IF109", 'ui_applicable': True, 'related_field': 'required'},
    "from_version_modified_after_rename": {'code': "IF110", 'ui_applicable': False, 'related_field': 'fromVersion'},
    "incident_field_type_change": {'code': "IF111", 'ui_applicable': False, 'related_field': 'type'},
    "field_version_is_not_correct": {'code': "IF112", 'ui_applicable': False, 'related_field': 'fromVersion'},
    "invalid_incident_field_prefix": {'code': "IF113", 'ui_applicable': False, 'related_field': 'name'},
    "incident_field_non_existent_script_id": {'code': "IF114", 'ui_applicable': False, 'related_field': ''},
    "unsearchable_key_should_be_true_incident_field": {'code': "IF115", 'ui_applicable': False,
                                                       'related_field': 'unsearchable'},
    'select_values_cannot_contain_empty_values': {'code': "IF116", 'ui_applicable': False,
                                                  'related_field': 'selectValues'},
    "invalid_marketplaces_in_alias": {'code': "IF117", 'ui_applicable': False, 'related_field': 'Aliases'},
    "aliases_with_inner_alias": {'code': "IF118", 'ui_applicable': False, 'related_field': 'Aliases'},

    # IM - Images
    "no_image_given": {'code': "IM100", 'ui_applicable': True, 'related_field': 'image'},
    "image_too_large": {'code': "IM101", 'ui_applicable': True, 'related_field': 'image'},
    "image_in_package_and_yml": {'code': "IM102", 'ui_applicable': False, 'related_field': 'image'},
    "not_an_image_file": {'code': "IM103", 'ui_applicable': False, 'related_field': 'image'},
    "no_image_field_in_yml": {'code': "IM104", 'ui_applicable': True, 'related_field': 'image'},
    "image_field_not_in_base64": {'code': "IM105", 'ui_applicable': True, 'related_field': 'image'},
    "default_image_error": {'code': "IM106", 'ui_applicable': True, 'related_field': 'image'},
    "invalid_image_name": {'code': "IM107", 'ui_applicable': False, 'related_field': 'image'},
    "image_is_empty": {'code': "IM108", 'ui_applicable': True, 'related_field': 'image'},
    "author_image_is_missing": {'code': "IM109", 'ui_applicable': True, 'related_field': 'image'},
    "invalid_image_name_or_location": {'code': "IM110", 'ui_applicable': True, 'related_field': 'image'},
    "invalid_image_dimensions": {'code': "IM111", 'ui_applicable': True, 'related_field': 'image'},

    # IN - Integrations
    "wrong_display_name": {'code': "IN100", 'ui_applicable': True, 'related_field': '<parameter-name>.display'},
    "wrong_default_parameter_not_empty": {'code': "IN101", 'ui_applicable': True,
                                          'related_field': '<parameter-name>.default'},
    "wrong_required_value": {'code': "IN102", 'ui_applicable': True, 'related_field': '<parameter-name>.required'},
    "wrong_required_type": {'code': "IN103", 'ui_applicable': True, 'related_field': '<parameter-name>.type'},
    "wrong_category": {'code': "IN104", 'ui_applicable': True, 'related_field': 'category'},
    "wrong_default_argument": {'code': "IN105", 'ui_applicable': True, 'related_field': '<argument-name>.default'},
    "no_default_arg": {'code': "IN106", 'ui_applicable': True, 'related_field': '<argument-name>.default'},
    "missing_reputation": {'code': "IN107", 'ui_applicable': True, 'related_field': 'outputs'},
    "wrong_subtype": {'code': "IN108", 'ui_applicable': False, 'related_field': 'subtype'},
    "beta_in_id": {'code': "IN109", 'ui_applicable': False, 'related_field': 'id'},
    "beta_in_name": {'code': "IN110", 'ui_applicable': False, 'related_field': 'name'},
    "beta_field_not_found": {'code': "IN111", 'ui_applicable': False, 'related_field': 'beta'},
    "no_beta_in_display": {'code': "IN112", 'ui_applicable': False, 'related_field': 'display'},
    "duplicate_arg_in_file": {'code': "IN113", 'ui_applicable': True, 'related_field': 'arguments'},
    "duplicate_param": {'code': "IN114", 'ui_applicable': True, 'related_field': 'configuration'},
    "invalid_context_output": {'code': "IN115", 'ui_applicable': True, 'related_field': 'outputs'},
    "added_required_fields": {'code': "IN116", 'ui_applicable': False, 'related_field': '<parameter-name>.required'},
    "not_used_display_name": {'code': "IN117", 'ui_applicable': True, 'related_field': '<parameter-name>.display'},
    "empty_display_configuration": {'code': "IN118", 'ui_applicable': True,
                                    'related_field': '<parameter-name>.display'},
    "feed_wrong_from_version": {'code': "IN119", 'ui_applicable': False, 'related_field': 'fromversion'},
    "pwsh_wrong_version": {'code': "IN120", 'ui_applicable': False, 'related_field': 'fromversion'},
    "parameter_missing_from_yml": {'code': "IN121", 'ui_applicable': True, 'related_field': 'configuration'},
    "parameter_missing_for_feed": {'code': "IN122", 'ui_applicable': True, 'related_field': 'configuration'},
    "invalid_version_integration_name": {'code': "IN123", 'ui_applicable': True, 'related_field': 'display'},
    "param_not_allowed_to_hide": {'code': "IN124", 'ui_applicable': False, 'related_field': '<parameter-name>.hidden'},
    "no_default_value_in_parameter": {'code': "IN125", 'ui_applicable': False,
                                      'related_field': '<parameter-name>.default'},
    "parameter_missing_from_yml_not_community_contributor": {'code': "IN126", 'ui_applicable': False,
                                                             'related_field': 'configuration'},
    "invalid_deprecated_integration_display_name": {'code': "IN127", 'ui_applicable': False,
                                                    'related_field': 'display'},
    "invalid_deprecated_integration_description": {'code': "IN128", 'ui_applicable': False, 'related_field': ''},
    "removed_integration_parameters": {'code': "IN129", 'ui_applicable': False, 'related_field': 'configuration'},
    "integration_not_runnable": {'code': "IN130", 'ui_applicable': False, 'related_field': 'configuration'},
    "missing_get_mapping_fields_command": {'code': "IN131", 'ui_applicable': False, 'related_field': 'ismappable'},
    "integration_non_existent_classifier": {'code': "IN132", 'ui_applicable': False, 'related_field': 'classifiers'},
    "integration_non_existent_mapper": {'code': "IN133", 'ui_applicable': False, 'related_field': 'mappers'},
    "multiple_default_arg": {'code': "IN134", "ui_applicable": True, 'related_field': "arguments"},
    "invalid_integration_parameters_display_name": {'code': "IN135", 'ui_applicable': True, 'related_field': 'display'},
    "missing_output_context": {'code': "IN136", 'ui_applicable': True, 'related_field': 'contextOutput'},
    "is_valid_integration_file_path_in_folder": {'code': "IN137", 'ui_applicable': False, 'related_field': ''},
    "is_valid_integration_file_path_in_integrations_folder": {'code': "IN138", 'ui_applicable': False,
                                                              'related_field': ''},
    "incident_in_command_name_or_args": {'code': "IN139", "ui_applicable": False,
                                         'related_field': 'script.commands.name'},
    "integration_is_skipped": {'code': "IN140", 'ui_applicable': False, 'related_field': ''},
    "reputation_missing_argument": {'code': "IN141", 'ui_applicable': True, 'related_field': '<argument-name>.default'},
    "non_default_additional_info": {'code': "IN142", 'ui_applicable': True, 'related_field': 'additionalinfo'},
    "missing_default_additional_info": {'code': "IN143", 'ui_applicable': True, 'related_field': 'additionalinfo'},
    "wrong_is_array_argument": {'code': "IN144", 'ui_applicable': True, 'related_field': '<argument-name>.default'},
    "api_token_is_not_in_credential_type": {'code': "IN145", 'ui_applicable': True,
                                            'related_field': '<argument-name>.type'},
    "fromlicense_in_parameters": {'code': "IN146", 'ui_applicable': True,
                                  'related_field': '<parameter-name>.fromlicense'},
    "changed_integration_yml_fields": {'code': "IN147", "ui_applicable": False, 'related_field': 'script'},
    "parameter_is_malformed": {'code': "IN148", 'ui_applicable': False, 'related_field': 'configuration'},
    'empty_outputs_common_paths': {'code': 'IN149', 'ui_applicable': False, 'related_field': 'contextOutput'},
    'invalid_siem_integration_name': {'code': 'IN150', 'ui_applicable': True, 'related_field': 'display'},
    "empty_command_arguments": {'code': 'IN151', 'ui_applicable': False, 'related_field': 'arguments'},
    'invalid_defaultvalue_for_checkbox_field': {'code': 'IN152', 'ui_applicable': True,
                                                'related_field': 'defaultvalue'},
    'not_supported_integration_parameter_url_defaultvalue': {'code': 'IN153', 'ui_applicable': False,
                                                             'related_field': 'defaultvalue'},
    'missing_reliability_parameter': {'code': 'IN154', 'ui_applicable': False, 'related_field': 'configuration'},
    'integration_is_deprecated_and_used': {'code': 'IN155', 'ui_applicable': True, 'related_field': 'deprecated'},
    'invalid_hidden_attribute_for_param': {'code': 'IN156', 'ui_applicable': False, 'related_field': 'hidden'},

    # IT - Incident Types
    "incident_type_integer_field": {'code': "IT100", 'ui_applicable': True, 'related_field': ''},
    "incident_type_invalid_playbook_id_field": {'code': "IT101", 'ui_applicable': False, 'related_field': 'playbookId'},
    "incident_type_auto_extract_fields_invalid": {'code': "IT102", 'ui_applicable': False,
                                                  'related_field': 'extractSettings'},
    "incident_type_invalid_auto_extract_mode": {'code': "IT103", 'ui_applicable': True, 'related_field': 'mode'},
    "incident_type_non_existent_playbook_id": {'code': "IT104", 'ui_applicable': False, 'related_field': ''},

    # LI - Lists
    "invalid_from_version_in_lists": {'code': "LI100", 'ui_applicable': False, 'related_field': 'fromVersion'},
    "missing_from_version_in_list": {'code': "LI101", 'ui_applicable': False, 'related_field': 'fromVersion'},

    # LO - Layouts
    "invalid_version_in_layout": {'code': "LO100", 'ui_applicable': False, 'related_field': 'version'},
    "invalid_version_in_layoutscontainer": {'code': "LO101", 'ui_applicable': False, 'related_field': 'version'},
    "invalid_file_path_layout": {'code': "LO102", 'ui_applicable': False, 'related_field': ''},
    "invalid_file_path_layoutscontainer": {'code': "LO103", 'ui_applicable': False, 'related_field': ''},
    "invalid_incident_field_in_layout": {'code': "LO104", 'ui_applicable': False, 'related_field': ''},
    "layouts_container_non_existent_script_id": {'code': "LO105", 'ui_applicable': False, 'related_field': ''},
    "layout_non_existent_script_id": {'code': "LO106", 'ui_applicable': False, 'related_field': ''},

    # MP - Mappers
    "invalid_from_version_in_mapper": {'code': "MP100", 'ui_applicable': False, 'related_field': 'fromVersion'},
    "invalid_to_version_in_mapper": {'code': "MP101", 'ui_applicable': False, 'related_field': 'toVersion'},
    "invalid_mapper_file_name": {'code': "MP102", 'ui_applicable': False, 'related_field': ''},
    "missing_from_version_in_mapper": {'code': "MP103", 'ui_applicable': False, 'related_field': 'fromVersion'},
    "invalid_type_in_mapper": {'code': "MP104", 'ui_applicable': False, 'related_field': 'type'},
    "mapper_non_existent_incident_types": {'code': "MP105", 'ui_applicable': False, 'related_field': 'incident_types'},
    "invalid_incident_field_in_mapper": {'code': "MP106", 'ui_applicable': False, 'related_field': 'mapping'},
    "changed_incident_field_in_mapper": {'code': "MP107", 'ui_applicable': True, 'related_field': 'mapping'},
    "removed_incident_types": {'code': "MP108", 'ui_applicable': True, 'related_field': 'mapping'},

    # PA - Packs (unique files)
    "pack_file_does_not_exist": {'code': "PA100", 'ui_applicable': False, 'related_field': ''},
    "cant_open_pack_file": {'code': "PA101", 'ui_applicable': False, 'related_field': ''},
    "cant_read_pack_file": {'code': "PA102", 'ui_applicable': False, 'related_field': ''},
    "cant_parse_pack_file_to_list": {'code': "PA103", 'ui_applicable': False, 'related_field': ''},
    "pack_file_bad_format": {'code': "PA104", 'ui_applicable': False, 'related_field': ''},
    "pack_metadata_empty": {'code': "PA105", 'ui_applicable': False, 'related_field': ''},
    "pack_metadata_should_be_dict": {'code': "PA106", 'ui_applicable': False, 'related_field': ''},
    "missing_field_iin_pack_metadata": {'code': "PA107", 'ui_applicable': False, 'related_field': ''},
    "pack_metadata_name_not_valid": {'code': "PA108", 'ui_applicable': False, 'related_field': ''},
    "pack_metadata_field_invalid": {'code': "PA109", 'ui_applicable': False, 'related_field': ''},
    "dependencies_field_should_be_dict": {'code': "PA110", 'ui_applicable': False, 'related_field': ''},
    "empty_field_in_pack_metadata": {'code': "PA111", 'ui_applicable': False, 'related_field': ''},
    "pack_metadata_isnt_json": {'code': "PA112", 'ui_applicable': False, 'related_field': ''},
    "pack_metadata_missing_url_and_email": {'code': "PA113", 'ui_applicable': False, 'related_field': ''},
    "pack_metadata_version_should_be_raised": {'code': "PA114", 'ui_applicable': False, 'related_field': ''},
    "pack_timestamp_field_not_in_iso_format": {'code': "PA115", 'ui_applicable': False, 'related_field': ''},
    "invalid_package_dependencies": {'code': "PA116", 'ui_applicable': False, 'related_field': ''},
    "pack_metadata_invalid_support_type": {'code': "PA117", 'ui_applicable': False, 'related_field': ''},
    "pack_metadata_certification_is_invalid": {'code': "PA118", 'ui_applicable': False, 'related_field': ''},
    "pack_metadata_non_approved_usecases": {'code': "PA119", 'ui_applicable': False, 'related_field': ''},
    "pack_metadata_non_approved_tags": {'code': "PA120", 'ui_applicable': False, 'related_field': ''},
    "pack_metadata_price_change": {'code': "PA121", 'ui_applicable': False, 'related_field': ''},
    "pack_name_already_exists": {'code': "PA122", 'ui_applicable': False, 'related_field': ''},
    "is_wrong_usage_of_usecase_tag": {'code': "PA123", 'ui_applicable': False, 'related_field': ''},
    "invalid_core_pack_dependencies": {'code': "PA124", 'ui_applicable': True, 'related_field': ''},
    "pack_name_is_not_in_xsoar_standards": {'code': "PA125", 'ui_applicable': False, 'related_field': ''},
    "pack_metadata_long_description": {'code': "PA126", 'ui_applicable': False, 'related_field': ''},
    "metadata_url_invalid": {'code': "PA127", 'ui_applicable': False, 'related_field': ''},
    "required_pack_file_does_not_exist": {'code': "PA128", 'ui_applicable': False, 'related_field': ''},
    "pack_metadata_missing_categories": {'code': "PA129", 'ui_applicable': False, 'related_field': ''},
    "wrong_version_format": {'code': "PA130", 'ui_applicable': False, 'related_field': ''},
    "pack_metadata_version_diff_from_rn": {'code': "PA131", 'ui_applicable': False, 'related_field': ''},
    "pack_should_be_deprecated": {'code': "PA132", 'ui_applicable': False, 'related_field': ''},
    "pack_metadata_non_approved_tag_prefix": {'code': "PA133", 'ui_applicable': False, 'related_field': ''},
    "categories_field_does_not_match_standard": {'code': "PA134", 'ui_applicable': False, 'related_field': ''},

    # PB - Playbooks
    "playbook_cant_have_rolename": {'code': "PB100", 'ui_applicable': True, 'related_field': 'rolename'},
    "playbook_unreachable_condition": {'code': "PB101", 'ui_applicable': True, 'related_field': 'tasks'},
    "playbook_unconnected_tasks": {'code': "PB103", 'ui_applicable': True, 'related_field': 'tasks'},
    "invalid_deprecated_playbook": {'code': "PB104", 'ui_applicable': False, 'related_field': 'description'},
    "playbook_cant_have_deletecontext_all": {'code': "PB105", 'ui_applicable': True, 'related_field': 'tasks'},
    "using_instance_in_playbook": {'code': "PB106", 'ui_applicable': True, 'related_field': 'tasks'},
    "invalid_script_id": {'code': "PB107", 'ui_applicable': False, 'related_field': 'tasks'},
    "invalid_uuid": {'code': "PB108", 'ui_applicable': False, 'related_field': 'taskid'},
    "taskid_different_from_id": {'code': "PB109", 'ui_applicable': False, 'related_field': 'taskid'},
    "content_entity_version_not_match_playbook_version": {'code': "PB110", 'ui_applicable': False,
                                                          'related_field': 'toVersion'},
    "integration_version_not_match_playbook_version": {'code': "PB111", 'ui_applicable': False,
                                                       'related_field': 'toVersion'},
    "invalid_subplaybook_name": {'code': "PB113", 'ui_applicable': False, 'related_field': 'tasks'},
    "playbook_not_quiet_mode": {'code': "PB114", 'ui_applicable': False, 'related_field': ''},
    "playbook_tasks_not_quiet_mode": {'code': "PB115", 'ui_applicable': False, 'related_field': 'tasks'},
    "playbook_tasks_continue_on_error": {'code': "PB116", 'ui_applicable': False, 'related_field': 'tasks'},
    "content_entity_is_not_in_id_set": {'code': "PB117", 'ui_applicable': False, 'related_field': ''},
    "input_key_not_in_tasks": {'code': "PB118", 'ui_applicable': False, 'related_field': ''},
    "input_used_not_in_input_section": {'code': "PB119", 'ui_applicable': False, 'related_field': ''},
    "playbook_is_deprecated_and_used": {'code': 'PB120', 'ui_applicable': False, 'related_field': 'deprecated'},
    "incorrect_value_references": {'code': "PB121", 'ui_applicable': False, 'related_field': 'taskid'},
    "playbook_unhandled_task_branches": {'code': "PB122", 'ui_applicable': True, 'related_field': 'conditions'},
    "playbook_unhandled_reply_options": {'code': "PB123", 'ui_applicable': True, 'related_field': 'conditions'},
    "playbook_unhandled_script_condition_branches": {'code': "PB124", 'ui_applicable': True, 'related_field': 'conditions'},
    "playbook_only_default_next": {'code': "PB125", 'ui_applicable': True, 'related_field': 'conditions'},
    "playbook_only_default_reply_option": {'code': "PB126", 'ui_applicable': True, 'related_field': 'message'},

    # PP - Pre-Process Rules
    "invalid_from_version_in_pre_process_rules": {'code': "PP100", 'ui_applicable': False,
                                                  'related_field': 'fromVersion'},
    "invalid_incident_field_in_pre_process_rules": {'code': "PP101", 'ui_applicable': False, 'related_field': ''},
    "unknown_fields_in_pre_process_rules": {'code': "PP102", 'ui_applicable': False, 'related_field': ''},

    # RM - READMEs
    "readme_error": {'code': "RM100", 'ui_applicable': False, 'related_field': ''},
    "image_path_error": {'code': "RM101", 'ui_applicable': False, 'related_field': ''},
    "readme_missing_output_context": {'code': "RM102", 'ui_applicable': False, 'related_field': ''},
    "error_starting_mdx_server": {'code': "RM103", 'ui_applicable': False, 'related_field': ''},
    "empty_readme_error": {'code': "RM104", 'ui_applicable': False, 'related_field': ''},
    "readme_equal_description_error": {'code': "RM105", 'ui_applicable': False, 'related_field': ''},
    "readme_contains_demisto_word": {'code': "RM106", 'ui_applicable': False, 'related_field': ''},
    "template_sentence_in_readme": {'code': "RM107", 'ui_applicable': False, 'related_field': ''},
    "invalid_readme_image_error": {'code': "RM108", 'ui_applicable': False, 'related_field': ''},
    "missing_readme_file": {'code': "RM109", 'ui_applicable': False, 'related_field': ''},
    "missing_commands_from_readme": {'code': "RM110", 'ui_applicable': False, 'related_field': ''},
    "error_uninstall_node": {'code': "RM111", 'ui_applicable': False, 'related_field': ''},
    "invalid_readme_relative_url_error": {'code': "RM112", 'ui_applicable': False, 'related_field': ''},
    "copyright_section_in_readme_error": {'code': "RM113", 'ui_applicable': False, 'related_field': ''},

    # RN - Release Notes
    "missing_release_notes": {'code': "RN100", 'ui_applicable': False, 'related_field': ''},
    "no_new_release_notes": {'code': "RN101", 'ui_applicable': False, 'related_field': ''},
    "release_notes_not_formatted_correctly": {'code': "RN102", 'ui_applicable': False, 'related_field': ''},
    "release_notes_not_finished": {'code': "RN103", 'ui_applicable': False, 'related_field': ''},
    "release_notes_file_empty": {'code': "RN104", 'ui_applicable': False, 'related_field': ''},
    "multiple_release_notes_files": {'code': "RN105", 'ui_applicable': False, 'related_field': ''},
    "missing_release_notes_for_pack": {'code': "RN106", 'ui_applicable': False, 'related_field': ''},
    "missing_release_notes_entry": {'code': "RN107", 'ui_applicable': False, 'related_field': ''},
    "added_release_notes_for_new_pack": {'code': "RN108", 'ui_applicable': False, 'related_field': ''},
    "modified_existing_release_notes": {'code': "RN109", 'ui_applicable': False, 'related_field': ''},
    "release_notes_config_file_missing_release_notes": {'code': "RN110", 'ui_applicable': False, 'related_field': ''},
    "release_notes_docker_image_not_match_yaml": {'code': "RN111", 'ui_applicable': False, 'related_field': ''},
    "release_notes_bc_json_file_missing": {'code': "RN112", 'ui_applicable': False, 'related_field': ''},
    "release_notes_invalid_content_type_header": {'code': "RN113", 'ui_applicable': False, 'related_field': ''},
    "release_notes_invalid_content_name_header": {'code': "RN114", 'ui_applicable': False, 'related_field': ''},

    # RP - Reputations (Indicator Types)
    "wrong_version_reputations": {'code': "RP100", 'ui_applicable': False, 'related_field': 'version'},
    "reputation_expiration_should_be_numeric": {'code': "RP101", 'ui_applicable': True, 'related_field': 'expiration'},
    "reputation_id_and_details_not_equal": {'code': "RP102", 'ui_applicable': False, 'related_field': 'id'},
    "reputation_invalid_indicator_type_id": {'code': "RP103", 'ui_applicable': False, 'related_field': 'id'},
    "reputation_empty_required_fields": {'code': "RP104", 'ui_applicable': False, 'related_field': 'id'},

    # SC - Scripts
    "invalid_version_script_name": {'code': "SC100", 'ui_applicable': True, 'related_field': 'name'},
    "invalid_deprecated_script": {'code': "SC101", 'ui_applicable': False, 'related_field': 'comment'},
    "invalid_command_name_in_script": {'code': "SC102", 'ui_applicable': False, 'related_field': ''},
    "is_valid_script_file_path_in_folder": {'code': "SC103", 'ui_applicable': False, 'related_field': ''},
    "incident_in_script_arg": {'code': "SC105", 'ui_applicable': True, 'related_field': 'args.name'},
    "runas_is_dbotrole": {'code': "SC106", 'ui_applicable': False, 'related_field': 'runas'},
    'script_is_deprecated_and_used': {'code': 'SC107', 'ui_applicable': True, 'related_field': 'deprecated'},

    # ST - Structures
    "structure_doesnt_match_scheme": {'code': "ST100", 'ui_applicable': False, 'related_field': ''},
    "file_id_contains_slashes": {'code': "ST101", 'ui_applicable': False, 'related_field': 'id'},
    "wrong_file_extension": {'code': "ST104", 'ui_applicable': False, 'related_field': ''},
    "invalid_file_path": {'code': "ST105", 'ui_applicable': False, 'related_field': ''},
    "invalid_package_structure": {'code': "ST106", 'ui_applicable': False, 'related_field': ''},
    "pykwalify_missing_parameter": {'code': "ST107", 'ui_applicable': False, 'related_field': ''},
    "pykwalify_field_undefined": {'code': "ST108", 'ui_applicable': False, 'related_field': ''},
    "pykwalify_missing_in_root": {'code': "ST109", 'ui_applicable': False, 'related_field': ''},
    "pykwalify_general_error": {'code': "ST110", 'ui_applicable': False, 'related_field': ''},
    "pykwalify_field_undefined_with_path": {'code': "ST111", 'ui_applicable': False, 'related_field': ''},
    "pykwalify_incorrect_enum": {'code': "ST112", 'ui_applicable': False, 'related_field': ''},
    "invalid_yml_file": {'code': "ST113", 'ui_applicable': False, 'related_field': ''},

    # WD - Widgets
    "remove_field_from_widget": {'code': "WD100", 'ui_applicable': False, 'related_field': ''},
    "include_field_in_widget": {'code': "WD101", 'ui_applicable': False, 'related_field': ''},
    "invalid_fromversion_for_type_metrics": {'code': "WD102", 'ui_applicable': False, 'related_field': ''},

    # XC - XSOAR Config
    "xsoar_config_file_is_not_json": {'code': "XC100", 'ui_applicable': False, 'related_field': ''},
    "xsoar_config_file_malformed": {'code': "XC101", 'ui_applicable': False, 'related_field': ''},

    # JB - Jobs
    "invalid_fromversion_in_job": {
        'code': "JB100", 'ui_applicable': False,
        'related_field': 'fromVersion'
    },
    "invalid_both_selected_and_all_feeds_in_job": {
        'code': "JB101", 'ui_applicable': False,
        'related_field': 'isAllFields'
    },
    "unexpected_field_values_in_non_feed_job": {
        'code': "JB102",
        'ui_applicable': False,
        'related_field': 'isFeed'
    },
    "missing_field_values_in_feed_job": {
        'code': "JB103",
        'ui_applicable': False,
        'related_field': 'isFeed'
    },
    "empty_or_missing_job_name": {
        'code': "JB104",
        'ui_applicable': False,
        'related_field': 'name'
    },

    # WZ - Wizards
    "invalid_dependency_pack_in_wizard": {
        'code': "WZ100",
        'ui_applicable': False,
        'related_field': 'dependency_packs'
    },
    "missing_dependency_pack_in_wizard": {
        'code': "WZ101",
        'ui_applicable': False,
        'related_field': 'dependency_packs'
    },
    "invalid_integration_in_wizard": {
        'code': "WZ102",
        'ui_applicable': False,
        'related_field': 'wizard'
    },
    "invalid_playbook_in_wizard": {
        'code': "WZ103",
        'ui_applicable': False,
        'related_field': 'wizard'
    },
    "wrong_link_in_wizard": {
        'code': "WZ104",
        'ui_applicable': False,
        'related_field': 'wizard'
    },
    "wizard_integrations_without_playbooks": {
        'code': "WZ105",
        'ui_applicable': False,
        'related_field': 'wizard'
    },

    # MR - Modeling Rules
    "modeling_rule_missing_schema_file": {'code': "MR100", 'ui_applicable': False, 'related_field': ''},
    "modeling_rule_keys_not_empty": {'code': "MR101", 'ui_applicable': False, 'related_field': ''},
    "modeling_rule_keys_are_missing": {'code': "MR102", 'ui_applicable': False, 'related_field': ''},
    "invalid_rule_name": {'code': "MR103", 'ui_applicable': False, 'related_field': ''},
    "modeling_rule_missing_testdata_file": {'code': "MR104", 'ui_applicable': False, 'related_field': ''},
    "modeling_rule_testdata_not_formatted_correctly": {'code': "MR105", 'ui_applicable': False, 'related_field': ''},
}


def get_all_error_codes() -> List:
    error_codes = []
    for error in ERROR_CODE:
        error_codes.append(ERROR_CODE[error].get('code'))

    return error_codes


def get_error_object(error_code: str) -> Dict:
    for error in ERROR_CODE:
        if error_code == ERROR_CODE[error].get('code'):
            return ERROR_CODE[error]
    return {}


@decorator.decorator
def error_code_decorator(func, *args, **kwargs):
    return func(*args, **kwargs), ERROR_CODE[func.__name__].get('code')


class Errors:
    BACKWARDS = "Possible backwards compatibility break"

    @staticmethod
    @error_code_decorator
    def file_cannot_be_deleted(file_path: str):
        return f"The file {file_path} cannot be deleted. Please restore the file."

    @staticmethod
    def suggest_fix(file_path: str, *args: Any, cmd: str = 'format') -> str:
        return f'To fix the problem, try running `demisto-sdk {cmd} -i {file_path} {" ".join(args)}`'

    @staticmethod
    @error_code_decorator
    def empty_command_arguments(command_name):
        return f"The arguments of the integration command `{command_name}` can not be None. If the command has no arguments, " \
               f"use `arguments: []` or remove the `arguments` field."

    @staticmethod
    @error_code_decorator
    def wrong_version(expected="-1"):
        return "The version for our files should always " \
               "be {}, please update the file.".format(expected)

    @staticmethod
    @error_code_decorator
    def id_should_equal_name(name: str, id_: str, file_path: str):
        file_name = Path(file_path).name
        return f"The name attribute of {file_name} (currently {name}) should be identical to its `id` attribute ({id_})"

    @staticmethod
    @error_code_decorator
    def file_type_not_supported(file_type: Optional[FileType], file_path: Union[str, Path]):
        joined_path = '/'.join(Path(file_path).parts[-3:])
        file_type_str = f'File type {file_type}' if file_type else f'File {joined_path}'
        return f"{file_type_str} is not supported in the validate command.\n" \
               "The validate command supports: Integrations, Scripts, Playbooks, " \
               "Incident fields, Incident types, Indicator fields, Indicator types, Objects fields, Object types," \
               " Object modules, Images, Release notes, Layouts, Jobs, Wizards, Descriptions And Modeling Rules."

    @staticmethod
    @error_code_decorator
    def file_name_include_spaces_error(file_name):
        return "Please remove spaces from the file's name: '{}'.".format(file_name)

    @staticmethod
    @error_code_decorator
    def changes_may_fail_validation():
        return "Warning: The changes may fail validation once submitted via a " \
               "PR. To validate your changes, please make sure you have a git remote setup" \
               " and pointing to github.com/demisto/content.\nYou can do this by running " \
               "the following commands:\n\ngit remote add upstream https://github.com/" \
               "demisto/content.git\ngit fetch upstream\n\nMore info about configuring " \
               "a remote for a fork is available here: https://help.github.com/en/" \
               "github/collaborating-with-issues-and-pull-requests/configuring-a-remote-for-a-fork"

    @staticmethod
    @error_code_decorator
    def invalid_id_set():
        return "id_set.json file is invalid - delete it and re-run `validate`.\n" \
               "From content repository root run the following: `rm -rf Tests/id_set.json`\n" \
               "Then re-run the `validate` command."

    @staticmethod
    @error_code_decorator
    def no_minimal_fromversion_in_file(fromversion, oldest_supported_version):
        if fromversion == 'fromversion':
            return f"{fromversion} field is invalid.\nAdd `{fromversion}: " \
                   f"{oldest_supported_version}` to the file."
        else:
            return f'{fromversion} field is invalid.\nAdd `"{fromversion}": "{oldest_supported_version}"` ' \
                   f'to the file.'

    @staticmethod
    @error_code_decorator
    def running_on_master_with_git():
        return "Running on master branch while using git is ill advised." \
               "\nrun: 'git checkout -b NEW_BRANCH_NAME' and rerun the command."

    @staticmethod
    @error_code_decorator
    def folder_name_has_separators(entity_type, invalid_name, valid_name):
        return f"The {entity_type} folder name '{invalid_name}' should be named '{valid_name}' without any separator."

    @staticmethod
    @error_code_decorator
    def file_name_has_separators(entity_type, invalid_files, valid_files):
        return f"The {entity_type} files {invalid_files} should be named {valid_files} " \
               f"without any separator in the base name."

    @staticmethod
    @error_code_decorator
    def field_contain_forbidden_word(field_names: list, word: str):
        return f"The following fields: {', '.join(field_names)} shouldn't contain the word '{word}'."

    @staticmethod
    @error_code_decorator
    def field_version_is_not_correct(from_version_set: LooseVersion, expected_from_version: LooseVersion,
                                     reason_for_version: str):
        return f"The field has a fromVersion of: {from_version_set} but the minimal fromVersion " \
               f"is {expected_from_version}.\nReason for minimum version is: {reason_for_version}"

    @staticmethod
    @error_code_decorator
    def select_values_cannot_contain_empty_values():
        return 'the field selectValues cannot contain empty values. Please remove.'

    @staticmethod
    @error_code_decorator
    def unsearchable_key_should_be_true_incident_field():
        return 'The unsearchable key in indicator and incident fields should be set to true.'

    @staticmethod
    @error_code_decorator
    def unsearchable_key_should_be_true_generic_field():
        return 'The unsearchable key in a generic field should be set to true.'

    @staticmethod
    @error_code_decorator
    def wrong_display_name(param_name, param_display):
        return 'The display name of the {} parameter should be \'{}\''.format(param_name, param_display)

    @staticmethod
    @error_code_decorator
    def wrong_default_parameter_not_empty(param_name, default_value):
        return 'The default value of the {} parameter should be {}'.format(param_name, default_value)

    @staticmethod
    @error_code_decorator
    def no_default_value_in_parameter(param_name):
        return 'The {} parameter should have a default value'.format(param_name)

    @staticmethod
    @error_code_decorator
    def wrong_required_value(param_name):
        return 'The required field of the {} parameter should be False'.format(param_name)

    @staticmethod
    @error_code_decorator
    def wrong_required_type(param_name):
        return 'The type field of the {} parameter should be 8'.format(param_name)

    @staticmethod
    @error_code_decorator
    def api_token_is_not_in_credential_type(param_name):
        return f"In order to allow fetching the {param_name} from an external vault, the type of the {param_name} " \
               f"parameter should be changed from 'Encrypted' (type 4), to 'Credentials' (type 9)'. For more details" \
               f"check the convention for credentials - " \
               f"https://xsoar.pan.dev/docs/integrations/code-conventions#credentials"

    @staticmethod
    @error_code_decorator
    def fromlicense_in_parameters(param_name):
        return 'The "fromlicense" field of the {} parameter is not allowed for contributors'.format(param_name)

    @staticmethod
    @error_code_decorator
    def wrong_category(category, approved_list):
        return f"The category '{category}' is not in the integration schemas, the valid options are:\n{approved_list}"

    @staticmethod
    @error_code_decorator
    def reputation_missing_argument(arg_name, command_name, all=False):
        missing_msg = "These" if all else 'At least one of these'
        return "{} arguments '{}' are required in the command '{}' and are not configured in yml." \
            .format(missing_msg, arg_name, command_name)

    @staticmethod
    @error_code_decorator
    def wrong_default_argument(arg_name, command_name):
        return "The argument '{}' of the command '{}' is not configured as default" \
            .format(arg_name, command_name)

    @staticmethod
    @error_code_decorator
    def wrong_is_array_argument(arg_name, command_name):
        return "The argument '{}' of the command '{}' is not configured as array input." \
            .format(arg_name, command_name)

    @staticmethod
    @error_code_decorator
    def no_default_arg(command_name):
        return "Could not find default argument " \
               "{} in command {}".format(command_name, command_name)

    @staticmethod
    @error_code_decorator
    def missing_reputation(command_name, reputation_output, context_standard):
        return "The outputs of the reputation command {} aren't valid. The {} outputs is missing. " \
               "Fix according to context standard {} " \
            .format(command_name, reputation_output, context_standard)

    @staticmethod
    @error_code_decorator
    def wrong_subtype():
        return "The subtype for our yml files should be either python2 or python3, " \
               "please update the file."

    @classmethod
    @error_code_decorator
    def beta_in_id(cls):
        return cls.beta_in_str('id')

    @classmethod
    @error_code_decorator
    def beta_in_name(cls):
        return cls.beta_in_str('name')

    @staticmethod
    @error_code_decorator
    def beta_field_not_found():
        return "Beta integration yml file should have " \
               "the field \"beta: true\", but was not found in the file."

    @staticmethod
    @error_code_decorator
    def no_beta_in_display():
        return "Field 'display' in Beta integration yml file should include the string \"beta\", " \
               "but was not found in the file."

    @staticmethod
    @error_code_decorator
    def duplicate_arg_in_file(arg, command_name=None):
        err_msg = "The argument '{}' is duplicated".format(arg)
        if command_name:
            err_msg += " in '{}'.".format(command_name)
        err_msg += ", please remove one of its appearances."
        return err_msg

    @staticmethod
    @error_code_decorator
    def duplicate_param(param_name):
        return "The parameter '{}' of the " \
               "file is duplicated, please remove one of its appearances.".format(param_name)

    @staticmethod
    @error_code_decorator
    def invalid_context_output(command_name, output):
        return f'Invalid context output for command {command_name}. Output is {output}'

    @staticmethod
    @error_code_decorator
    def added_required_fields(field):
        return "You've added required, the field is '{}'".format(field)

    @staticmethod
    @error_code_decorator
    def removed_integration_parameters(field):
        return "You've removed integration parameters, the removed parameters are '{}'".format(field)

    @staticmethod
    @error_code_decorator
    def changed_integration_yml_fields(removed, changed):
        return f"You've made some changes to some fields in the yml file, \n" \
               f" the changed fields are: {changed} \n" \
               f"the removed fields are: {removed} "

    @staticmethod
    def suggest_server_allowlist_fix(words=None):
        words = words if words else ['incident']
        return f"To fix the problem, remove the words {words}, " \
               f"or add them to the whitelist named argsExceptionsList in:\n" \
               f"https://github.com/demisto/server/blob/57fbe417ae420c41ee12a9beb850ff4672209af8/services/" \
               f"servicemodule_test.go#L8273"

    @staticmethod
    @error_code_decorator
    def incident_in_command_name_or_args(commands, args):
        return f"This is a core pack with an integration that contains the word incident in the following commands'" \
               f" name or argument:\ncommand's name: {commands} \ncommand's argument: {args}"

    @staticmethod
    @error_code_decorator
    def not_used_display_name(field_name):
        return "The display details for {} will not be used " \
               "due to the type of the parameter".format(field_name)

    @staticmethod
    @error_code_decorator
    def empty_display_configuration(field_name):
        return "No display details were entered for the field {}".format(field_name)

    @staticmethod
    @error_code_decorator
    def feed_wrong_from_version(given_fromversion, needed_from_version="5.5.0"):
        return "This is a feed and has wrong fromversion. got `{}` expected `{}`" \
            .format(given_fromversion, needed_from_version)

    @staticmethod
    @error_code_decorator
    def pwsh_wrong_version(given_fromversion, needed_from_version='5.5.0'):
        return f'Detected type: powershell and fromversion less than {needed_from_version}.' \
               f' Found version: {given_fromversion}'

    @staticmethod
    @error_code_decorator
    def parameter_missing_from_yml(name):
        return f'A required parameter "{name}" is missing from the YAML file.'

    @staticmethod
    @error_code_decorator
    def parameter_is_malformed(name, correct_format):
        return f'A required parameter "{name}" is malformed ' \
               f'in the YAML file.\nThe correct format of the parameter should ' \
               f'be as follows:\n{correct_format}'

    @staticmethod
    @error_code_decorator
    def parameter_missing_from_yml_not_community_contributor(name, correct_format):
        """
            This error is ignored if the contributor is community
        """
        return f'A required parameter "{name}" is missing or malformed ' \
               f'in the YAML file.\nThe correct format of the parameter should ' \
               f'be as follows:\n{correct_format}'

    @staticmethod
    @error_code_decorator
    def parameter_missing_for_feed(name, correct_format):
        return f'Feed Integration was detected A required ' \
               f'parameter "{name}" is missing or malformed in the YAML file.\n' \
               f'The correct format of the parameter should be as follows:\n{correct_format}'

    @staticmethod
    @error_code_decorator
    def missing_get_mapping_fields_command():
        return 'The command "get-mapping-fields" is missing from the YML file and is required as the ismappable ' \
               'field is set to true.'

    @staticmethod
    @error_code_decorator
    def readme_missing_output_context(command, context_paths):
        return f'The Following context paths for command {command} are found in YML file ' \
               f'but are missing from the README file: {context_paths}'

    @staticmethod
    @error_code_decorator
    def error_starting_mdx_server(line):
        return f'Failed starting local mdx server. stdout: {line}.\n' \
               f'Try running the following command: `npm install`'

    @staticmethod
    @error_code_decorator
    def error_starting_docker_mdx_server(line):
        return f'Failed starting docker mdx server. stdout: {line}.\n' \
               f'Check to see if the docker daemon is up and running'

    @staticmethod
    @error_code_decorator
    def error_uninstall_node():
        return 'The `node` runtime is not installed on the machine,\n' \
               'while it is required for the validation process.\n' \
               'Please download and install `node` to proceed\n' \
               'See https://nodejs.org for installation instructions.'

    @staticmethod
    @error_code_decorator
    def missing_output_context(command, context_paths):
        return f'The Following context paths for command {command} are found in the README file ' \
               f'but are missing from the YML file: {context_paths}'

    @staticmethod
    @error_code_decorator
    def integration_non_existent_classifier(integration_classifier):
        return f"The integration has a classifier {integration_classifier} which does not exist."

    @staticmethod
    @error_code_decorator
    def integration_non_existent_mapper(integration_mapper):
        return f"The integration has a mapper {integration_mapper} which does not exist."

    @staticmethod
    @error_code_decorator
    def multiple_default_arg(command_name, default_args):
        return f"The integration command: {command_name} has multiple default arguments: {default_args}."

    @staticmethod
    @error_code_decorator
    def invalid_integration_parameters_display_name(invalid_display_names):
        return f"The integration display names: {invalid_display_names} are invalid, " \
               "Integration parameters display name should be capitalized and spaced using whitespaces " \
               "and not underscores ( _ )."

    @staticmethod
    @error_code_decorator
    def not_supported_integration_parameter_url_defaultvalue(param, invalid_defaultvalue):
        return f"The integration parameter {param} has defaultvalue set to {invalid_defaultvalue}. If possible, replace the http prefix with https."

    @staticmethod
    @error_code_decorator
    def is_valid_integration_file_path_in_folder(integration_file):
        return f"The integration file name: {integration_file} is invalid, " \
               f"The integration file name and all the other files in the folder, should be the same as " \
               f"the name of the folder that contains it."

    @staticmethod
    @error_code_decorator
    def is_valid_integration_file_path_in_integrations_folder(integration_file):
        return f"The integration file name: {integration_file} is invalid, " \
               f"The integration file name should start with 'integration-'."

    @staticmethod
    @error_code_decorator
    def invalid_version_integration_name(version_number: str):
        return f"The display name of this v{version_number} integration is incorrect , " \
               f"should be **name** v{version_number}.\n" \
               f"e.g: Kenna v{version_number}, Jira v{version_number}"

    @staticmethod
    @error_code_decorator
    def invalid_siem_integration_name(display_name: str):
        return f"The display name of this siem integration is incorrect , " \
               f"should end with \"Event Collector\".\n" \
               f"e.g: {display_name} Event Collector"

    @staticmethod
    @error_code_decorator
    def invalid_defaultvalue_for_checkbox_field(name: str):
        return f"The defaultvalue checkbox of the {name} field is invalid. " \
               f"Use a boolean represented as a lowercase string, e.g defaultvalue: 'true'"

    @staticmethod
    @error_code_decorator
    def missing_reliability_parameter(command: str):
        return f'Missing "Reliability" parameter in the {command} reputation command.' \
               f'Please add it to the YAML file.' \
               f'For more information, refer to https://xsoar.pan.dev/docs/integrations/dbot#reliability-level'

    @staticmethod
    @error_code_decorator
    def integration_is_deprecated_and_used(integration_name: str, commands_dict: dict):
        erorr_str = f"{integration_name} integration contains deprecated commands that are being used by other entities:\n"
        for command_name, command_usage_list in commands_dict.items():
            current_command_usage = '\n'.join(command_usage_list)
            erorr_str += f"{command_name} is being used in the following locations:\n{current_command_usage}\n"
        return erorr_str

    @staticmethod
    @error_code_decorator
    def param_not_allowed_to_hide(parameter_name: str):
        """
        Note: This error is used when the parameter has `hidden:true` or mentions all marketplaces (equivalent to true)
        See invalid_hidden_attribute_for_param for invalid value types.

        """
        return f"Parameter: \"{parameter_name}\" can't be hidden in all marketplaces. " \
               f"Please either remove the `hidden` attribute, " \
               f"or replace its value with a list of marketplace names, where you wish it to be hidden."

    @staticmethod
    @error_code_decorator
    def invalid_hidden_attribute_for_param(param_name: str, invalid_value: str):
        marketplace_values = ', '.join(MarketplaceVersions)
        return f'The `hidden` attribute value ({invalid_value}) for the {param_name} parameter ' \
               f'must be either a boolean, or a list of marketplace values ' \
               f'(Possible marketplace values: {marketplace_values}). ' \
               f'Note that this param is not required, and may be omitted.'

    @staticmethod
    @error_code_decorator
    def invalid_deprecated_integration_display_name():
        return 'The display_name (display) of all deprecated integrations should end with (Deprecated)".'

    @staticmethod
    @error_code_decorator
    def invalid_deprecated_integration_description():
        return 'The description of all deprecated integrations should follow one of the formats:' \
               '1. "Deprecated. Use <INTEGRATION_DISPLAY_NAME> instead."' \
               '2. "Deprecated. <REASON> No available replacement."'

    @staticmethod
    @error_code_decorator
    def invalid_version_script_name(version_number: str):
        return f"The name of this v{version_number} script is incorrect , should be **name**V{version_number}." \
               f" e.g: DBotTrainTextClassifierV{version_number}"

    @staticmethod
    @error_code_decorator
    def invalid_deprecated_script():
        return 'The comment of all deprecated scripts should follow one of the formats:' \
               '1. "Deprecated. Use <SCRIPT_NAME> instead."' \
               '2. "Deprecated. <REASON> No available replacement."'

    @staticmethod
    @error_code_decorator
    def dbot_invalid_output(command_name, missing_outputs, context_standard):
        return "The DBotScore outputs of the reputation command {} aren't valid. Missing: {}. " \
               "Fix according to context standard {} ".format(command_name, missing_outputs,
                                                              context_standard)

    @staticmethod
    @error_code_decorator
    def dbot_invalid_description(command_name, missing_descriptions, context_standard):
        return "The DBotScore description of the reputation command {} aren't valid. Missing: {}. " \
               "Fix according to context standard {} " \
            .format(command_name, missing_descriptions, context_standard)

    @classmethod
    @error_code_decorator
    def breaking_backwards_subtype(cls):
        return "{}, You've changed the subtype, please undo.".format(cls.BACKWARDS)

    @classmethod
    @error_code_decorator
    def breaking_backwards_context(cls):
        return "{}, You've changed the context in the file," \
               " please undo.".format(cls.BACKWARDS)

    @classmethod
    @error_code_decorator
    def breaking_backwards_command(cls, old_command):
        return "{}, You've changed the context in the file,please " \
               "undo. the command is:\n{}".format(cls.BACKWARDS, old_command)

    @classmethod
    @error_code_decorator
    def breaking_backwards_arg_changed(cls):
        return "{}, You've changed the name of an arg in " \
               "the file, please undo.".format(cls.BACKWARDS)

    @classmethod
    @error_code_decorator
    def breaking_backwards_command_arg_changed(cls, commands_ls):
        error_msg = "{}, Your updates to this file contains changes to a name or an argument of an existing " \
                    "command(s).\nPlease undo you changes to the following command(s):\n".format(cls.BACKWARDS)
        error_msg += '\n'.join(commands_ls)
        return error_msg

    @staticmethod
    @error_code_decorator
    def default_docker_error():
        return 'The current docker image in the yml file is the default one: demisto/python:1.3-alpine,\n' \
               'Please create or use another docker image'

    @staticmethod
    @error_code_decorator
    def latest_docker_error(docker_image_tag, docker_image_name):
        return f'"latest" tag is not allowed,\n' \
               f'Please create or update to an updated versioned image\n' \
               f'You can check for the most updated version of {docker_image_tag} ' \
               f'here: https://hub.docker.com/r/{docker_image_name}/tags'

    @staticmethod
    @error_code_decorator
    def deprecated_docker_error(docker_image_name, deprecated_reason):
        return f'The docker image {docker_image_name} is deprecated - {deprecated_reason}'

    @staticmethod
    @error_code_decorator
    def not_demisto_docker():
        return 'docker image must be a demisto docker image. When the docker image is ready, ' \
               'please rename it to: demisto/<image>:<tag>'

    @staticmethod
    @error_code_decorator
    def docker_tag_not_fetched(docker_image_name, exception_msg=None):
        msg = f'Failed getting tag for: {docker_image_name}. Please check it exists and of demisto format.'
        if exception_msg:
            msg = msg + '\n' + exception_msg
        return msg

    @staticmethod
    @error_code_decorator
    def no_docker_tag(docker_image):
        return f'{docker_image} - The docker image in your integration/script does not have a tag.' \
               f' Please create or update to an updated versioned image.'

    @staticmethod
    @error_code_decorator
    def dockerimage_not_in_yml_file(file_path):
        return f'There is no docker image provided in file {file_path}.\nYou can choose one from ' \
               'DockerHub: https://hub.docker.com/u/demisto/, or create your own in the repo: ' \
               ' https://github.com/demisto/dockerfiles'

    @staticmethod
    @error_code_decorator
    def non_existing_docker(docker_image):
        return f'{docker_image} - Could not find the docker image. Check if it exists in ' \
               f'DockerHub: https://hub.docker.com/u/demisto/.'

    @staticmethod
    @error_code_decorator
    def docker_not_formatted_correctly(docker_image):
        return f'The docker image: {docker_image} is not of format - demisto/image_name:X.X'

    @staticmethod
    def suggest_docker_fix(docker_image_name: str, file_path: str, is_iron_bank=False) -> str:
        docker_hub_link = f'https://hub.docker.com/r/{docker_image_name}/tags'
        iron_bank_link = f'https://repo1.dso.mil/dsop/opensource/palo-alto-networks/{docker_image_name}/'
        return f'You can check for the most updated version of {docker_image_name} ' \
               f'here: {iron_bank_link if is_iron_bank else docker_hub_link} \n' \
               f'To update the docker image run:\ndemisto-sdk format -ud -i {file_path}\n'

    @staticmethod
    @error_code_decorator
    def docker_not_on_the_latest_tag(docker_image_tag, docker_image_latest_tag, is_iron_bank=False) -> str:
        return f'The docker image tag is not the latest numeric tag, please update it.\n' \
               f'The docker image tag in the yml file is: {docker_image_tag}\n' \
               f'The latest docker image tag in {"Iron Bank" if is_iron_bank else "docker hub"} ' \
               f'is: {docker_image_latest_tag}\n'

    @staticmethod
    @error_code_decorator
    def id_set_conflicts():
        return "You probably merged from master and your id_set.json has " \
               "conflicts. Run `demisto-sdk create-id-set`, it should reindex your id_set.json"

    @staticmethod
    @error_code_decorator
    def duplicated_id(obj_id):
        return f"The ID {obj_id} already exists, please update the file or update the " \
               f"id_set.json toversion field of this id to match the old occurrence of this id"

    @staticmethod
    @error_code_decorator
    def no_id_set_file():
        return "Unable to find id_set.json file in path - rerun the command with --create-id-set flag"

    @staticmethod
    @error_code_decorator
    def remove_field_from_dashboard(field):
        return f'the field {field} needs to be removed.'

    @staticmethod
    @error_code_decorator
    def include_field_in_dashboard(field):
        return f'The field {field} needs to be included. Please add it.'

    @staticmethod
    @error_code_decorator
    def remove_field_from_widget(field, widget):
        return f'The field {field} needs to be removed from the widget: {widget}.'

    @staticmethod
    @error_code_decorator
    def include_field_in_widget(field, widget_name):
        return f'The field {field} needs to be included in the widget: {widget_name}. Please add it.'

    @staticmethod
    @error_code_decorator
    def invalid_fromversion_for_type_metrics():
        return 'The minimal fromVersion for widget with data type \'metrics\' is \'6.2.0\'.\n'

    @staticmethod
    @error_code_decorator
    def no_image_given():
        return "You've created/modified a yml or package but failed to provide an image as " \
               "a .png file for it, please add an image in order to proceed."

    @staticmethod
    @error_code_decorator
    def image_too_large():
        return "Too large logo, please update the logo to be under 10kB"

    @staticmethod
    @error_code_decorator
    def image_in_package_and_yml():
        return "Image in both yml and package, remove the 'image' " \
               "key from the yml file"

    @staticmethod
    @error_code_decorator
    def not_an_image_file():
        return "This isn't an image file or unified integration file."

    @staticmethod
    @error_code_decorator
    def no_image_field_in_yml():
        return "This is a yml file but has no image field."

    @staticmethod
    @error_code_decorator
    def image_field_not_in_base64():
        return "The image field isn't in base64 encoding."

    @staticmethod
    @error_code_decorator
    def default_image_error():
        return "This is the default image, please change to the integration image."

    @staticmethod
    @error_code_decorator
    def invalid_image_name():
        return "The image's file name is invalid - make sure the name looks like the " \
               "following: <integration_name>_image.png and that the integration_name is the same as the folder " \
               "containing it."

    @staticmethod
    @error_code_decorator
    def image_is_empty(image_path: str):
        return f'The author image in path {image_path} should not be empty. ' \
               'Please provide a relevant image.'

    @staticmethod
    @error_code_decorator
    def author_image_is_missing(image_path: str):
        return f'Partners must provide a non-empty author image under the path {image_path}.'

    @staticmethod
    @error_code_decorator
    def invalid_image_name_or_location():
        return "The image file name or location is invalid\n" \
               "If you're trying to add an integration image, make sure the image name looks like the following:<integration_name>_image.png and located in" \
               "your integration folder: Packs/<MyPack>/Integrations/<MyIntegration>. For more info: " \
               "https://xsoar.pan.dev/docs/integrations/package-dir#the-directory-structure-is-as-follows.\n" \
               "If you're trying to add author image, make sure the image name looks like the following: Author_image.png and located in the pack root path." \
               "For more info: https://xsoar.pan.dev/docs/packs/packs-format#author_imagepng\n" \
               "Otherwise, any other image should be located under the 'Doc_files' dir."

    @staticmethod
    @error_code_decorator
    def invalid_image_dimensions(width: int, height: int):
        return f'The image dimensions are {width}x{height}. The requirements are 120x50.'

    @staticmethod
    @error_code_decorator
    def description_missing_from_conf_json(problematic_instances):
        return "Those instances don't have description:\n{}".format('\n'.join(problematic_instances))

    @staticmethod
    @error_code_decorator
    def test_not_in_conf_json(file_id):
        return f"You've failed to add the {file_id} to conf.json\n" \
               "see here: https://xsoar.pan.dev/docs/integrations/test-playbooks#adding-tests-to-confjson"

    @staticmethod
    @error_code_decorator
    def integration_not_registered(file_path, missing_test_playbook_configurations, no_tests_key):
        return f'The following integration is not registered in {CONF_PATH} file.\n' \
               f'Please add:\n{missing_test_playbook_configurations}\nto {CONF_PATH} ' \
               f'path under \'tests\' key.\n' \
               f'If you don\'t want to add a test playbook for this integration, please add: \n{no_tests_key}to the ' \
               f'file {file_path} or run \'demisto-sdk format -i {file_path}\''

    @staticmethod
    @error_code_decorator
    def no_test_playbook(file_path, file_type):
        return f'You don\'t have a TestPlaybook for {file_type} {file_path}. ' \
               f'If you have a TestPlaybook for this {file_type}, ' \
               f'please edit the yml file and add the TestPlaybook under the \'tests\' key. ' \
               f'If you don\'t want to create a TestPlaybook for this {file_type}, ' \
               f'edit the yml file and add  \ntests:\n -  No tests\n lines to it or ' \
               f'run \'demisto-sdk format -i {file_path}\''

    @staticmethod
    @error_code_decorator
    def test_playbook_not_configured(content_item_id, missing_test_playbook_configurations,
                                     missing_integration_configurations):
        return f'The TestPlaybook {content_item_id} is not registered in {CONF_PATH} file.\n ' \
               f'Please add\n{missing_test_playbook_configurations}\n ' \
               f'or if this test playbook is for an integration\n{missing_integration_configurations}\n ' \
               f'to {CONF_PATH} path under \'tests\' key.'

    @staticmethod
    @error_code_decorator
    def missing_release_notes(rn_path):
        return 'Missing release notes, Please add it under {}'.format(rn_path)

    @staticmethod
    @error_code_decorator
    def no_new_release_notes(release_notes_path):
        return F'No new comment has been added in the release notes file: {release_notes_path}'

    @staticmethod
    @error_code_decorator
    def release_notes_not_formatted_correctly(link_to_rn_standard):
        return F'Not formatted according to ' \
               F'release notes standards.\nFix according to {link_to_rn_standard}'

    @staticmethod
    @error_code_decorator
    def release_notes_not_finished():
        return "Please finish filling out the release notes. For common troubleshooting steps, please " \
               "review the documentation found here: " \
               "https://xsoar.pan.dev/docs/integrations/changelog#common-troubleshooting-tips"

    @staticmethod
    @error_code_decorator
    def release_notes_file_empty():
        return "Your release notes file is empty, please complete it\nHaving empty release notes " \
               "looks bad in the product UI.\nMake sure the release notes explicitly describe what changes were made, even if they are minor.\n" \
               "For changes to documentation you can use " \
               "\"Documentation and metadata improvements.\" "

    @staticmethod
    @error_code_decorator
    def multiple_release_notes_files():
        return "More than one release notes file has been found." \
               "Only one release note file is permitted per release. Please delete the extra release notes."

    @staticmethod
    @error_code_decorator
    def missing_release_notes_for_pack(pack):
        return f"Release notes were not found. Please run `demisto-sdk " \
               f"update-release-notes -i Packs/{pack} -u (major|minor|revision|documentation)` to " \
               f"generate release notes according to the new standard. You can refer to the documentation " \
               f"found here: https://xsoar.pan.dev/docs/integrations/changelog for more information."

    @staticmethod
    @error_code_decorator
    def missing_release_notes_entry(file_type, pack_name, entity_name):
        return f"No release note entry was found for the {file_type.value.lower()} \"{entity_name}\" in the " \
               f"{pack_name} pack. Please rerun the update-release-notes command without -u to " \
               f"generate an updated template. If you are trying to exclude an item from the release " \
               f"notes, please refer to the documentation found here - " \
               f"https://xsoar.pan.dev/docs/integrations/changelog#excluding-items"

    @staticmethod
    @error_code_decorator
    def added_release_notes_for_new_pack(pack_name):
        return f"ReleaseNotes were added for the newly created pack \"{pack_name}\" - remove them"

    @staticmethod
    @error_code_decorator
    def modified_existing_release_notes(pack_name):
        return f"Modified existing release notes for \"{pack_name}\" - revert the change and add new release notes " \
               f"if needed by running:\n`demisto-sdk update-release-notes -i Packs/{pack_name} -u " \
               f"(major|minor|revision|documentation)`\n" \
               f"You can refer to the documentation found here: " \
               f"https://xsoar.pan.dev/docs/integrations/changelog for more information."

    @staticmethod
    @error_code_decorator
    def release_notes_config_file_missing_release_notes(config_rn_path: str):
        return f'Release notes config file {config_rn_path} is missing corresponding release notes file.\n' \
               f'''Please add release notes file: {config_rn_path.replace('json', 'md')}'''

    @staticmethod
    @error_code_decorator
    def release_notes_bc_json_file_missing(json_path: str):
        return f'A new release notes file contains the phrase \"breaking changes\" ' \
               'without a matching JSON file (with the same name as the release note file, e.g. 1_2_3.json). ' \
               f'Please run \"demisto-sdk update-release-notes -i {json_path[:-4]}md -bc\". ' \
               'For more information, refer to the following documentation: https://xsoar.pan.dev/docs/documentation/release-notes'

    @staticmethod
    @error_code_decorator
    def release_notes_invalid_content_type_header(content_type: str, pack_name: str):
        return f'The content type "{content_type}" is either an invalid content type or does not exist in the "{pack_name}" pack or has an invalid format.\n' \
               f'Please use "demisto-sdk update-release-notes -i Packs/{pack_name}"\n' \
               'For more information, refer to the following documentation: https://xsoar.pan.dev/docs/documentation/release-notes'

    @staticmethod
    @error_code_decorator
    def release_notes_invalid_content_name_header(content_name_header: str, pack_name: str):
        return f'The content item "{content_name_header}" either does not exist in the "{pack_name}" pack ' \
               'or the header format is invalid.\n' \
               f'Please use "demisto-sdk update-release-notes -i Packs/{pack_name}"\n' \
               'For more information, refer to the following documentation: https://xsoar.pan.dev/docs/documentation/release-notes'

    @staticmethod
    @error_code_decorator
    def release_notes_docker_image_not_match_yaml(rn_file_name, un_matching_files_list: list, pack_path):
        message_to_return = f'The {rn_file_name} release notes file contains incompatible Docker images:\n'
        for un_matching_file in un_matching_files_list:
            message_to_return += f"- {un_matching_file.get('name')}: Release notes file has dockerimage: " \
                                 f"{un_matching_file.get('rn_version')} but the YML file has dockerimage: " \
                                 f"{un_matching_file.get('yml_version')}\n"
        message_to_return += f"To fix this please run: 'demisto-sdk update-release-notes -i {pack_path}'"
        return message_to_return

    @staticmethod
    @error_code_decorator
    def playbook_cant_have_rolename():
        return "Playbook can not have a rolename."

    @staticmethod
    @error_code_decorator
    def using_instance_in_playbook():
        return "Playbook should not use specific instance."

    @staticmethod
    @error_code_decorator
    def playbook_unreachable_condition(task_id, next_task_branch):
        return f'Playbook conditional task with id:{task_id} has task with unreachable ' \
               f'next task condition "{next_task_branch}". Please remove this task or add ' \
               f'this condition to condition task with id:{task_id}.'

    @staticmethod
    @error_code_decorator
    def playbook_only_default_next(task_id):
        return f'Playbook conditional task with id:{task_id} only has a default condition. ' \
               f'Please remove this task or add ' \
               f'another non-default condition to condition task with id:{task_id}.'

    @staticmethod
    @error_code_decorator
    def playbook_only_default_reply_option(task_id):
        return f'Playbook task with id:{task_id} only has a default option. ' \
               f'Please remove this task or add ' \
               f'another non-default option to the task with id:{task_id}.'

    @staticmethod
    @error_code_decorator
    def playbook_unhandled_task_branches(task_id, task_condition_labels):
        return f'Playbook conditional task with id:{task_id} has an unhandled ' \
               f'condition: {",".join(map(lambda x: f"{str(x)}", task_condition_labels))}'

    @staticmethod
    @error_code_decorator
    def playbook_unhandled_reply_options(task_id, task_condition_labels):
        return f'Playbook conditional task with id:{task_id} has an unhandled ' \
               f'condition: {",".join(map(lambda x: f"{str(x)}", task_condition_labels))}'

    @staticmethod
    @error_code_decorator
    def playbook_unhandled_script_condition_branches(task_id, task_condition_labels):
        return f'Playbook conditional task with id:{task_id} has an unhandled ' \
               f'condition: {",".join(map(lambda x: f"{str(x)}", task_condition_labels))}'

    @staticmethod
    @error_code_decorator
    def playbook_unconnected_tasks(orphan_tasks):
        return f'The following tasks ids have no previous tasks: {orphan_tasks}'

    @staticmethod
    @error_code_decorator
    def playbook_cant_have_deletecontext_all():
        return 'Playbook can not have DeleteContext script with arg all set to yes.'

    @staticmethod
    @error_code_decorator
    def invalid_deprecated_playbook():
        return 'The description of all deprecated playbooks should follow one of the formats:\n' \
               '1. "Deprecated. Use <PLAYBOOK_NAME> instead."\n' \
               '2. "Deprecated. <REASON> No available replacement."'

    @staticmethod
    @error_code_decorator
    def invalid_script_id(script_entry_to_check, pb_task):
        return f"in task {pb_task} the script {script_entry_to_check} was not found in the id_set.json file. " \
               f"Please make sure:\n" \
               f"1 - The right script id is set and the spelling is correct.\n" \
               f"2 - The id_set.json file is up to date. Delete the file by running: rm -rf Tests/id_set.json and" \
               f" rerun the command."

    @staticmethod
    @error_code_decorator
    def invalid_subplaybook_name(playbook_entry_to_check, file_path):
        return f"Sub-playbooks {playbook_entry_to_check} in {file_path} not found in the id_set.json file. " \
               f"Please make sure:\n" \
               f"1 - The right playbook name is set and the spelling is correct.\n" \
               f"2 - The id_set.json file is up to date. Delete the file by running: rm -rf Tests/id_set.json and" \
               f" rerun the command."

    @staticmethod
    @error_code_decorator
    def content_entity_version_not_match_playbook_version(
        main_playbook: str, entities_names_and_version: str, main_playbook_version: str, content_sub_type: str
    ):
        return f"Playbook {main_playbook} with 'fromversion' {main_playbook_version} uses the following" \
               f" {content_sub_type} with an invalid 'fromversion': [{entities_names_and_version}]. " \
               f"The 'fromversion' of the {content_sub_type} should be {main_playbook_version} or lower."

    @staticmethod
    @error_code_decorator
    def integration_version_not_match_playbook_version(main_playbook, command, main_playbook_version):
        return f"Playbook {main_playbook} with version {main_playbook_version} uses the command {command} " \
               f"that not implemented in integration that match the main playbook version. This command should be " \
               f"implemented in an integration with a from version of {main_playbook_version} or lower."

    @staticmethod
    @error_code_decorator
    def invalid_command_name_in_script(script_name, command):
        return f"in script {script_name} the command {command} has an invalid name. " \
               f"Please make sure:\n" \
               f"1 - The right command name is set and the spelling is correct." \
               f" Do not use 'dev' in it or suffix it with 'copy'\n" \
               f"2 - The id_set.json file is up to date. Delete the file by running: rm -rf Tests/id_set.json and" \
               f" rerun the command."

    @staticmethod
    @error_code_decorator
    def is_valid_script_file_path_in_folder(script_file):
        return f"The script file name: {script_file} is invalid, " \
               f"The script file name should be the same as the name of the folder that contains it, e.g. `Packs/MyPack/Scripts/MyScript/MyScript.yml`."

    @staticmethod
    @error_code_decorator
    def incident_in_script_arg(arguments):
        return f"The script is part of a core pack. Therefore, the use of the word `incident` in argument names is" \
               f" forbidden. problematic argument names:\n {arguments}."

    @staticmethod
    @error_code_decorator
    def description_missing_in_beta_integration():
        return f"No detailed description file (<integration_name>_description.md) was found in the package." \
               f" Please add one, and make sure it includes the beta disclaimer note." \
               f" Add the following to the detailed description:\n{BETA_INTEGRATION_DISCLAIMER}"

    @staticmethod
    @error_code_decorator
    def description_contains_contrib_details():
        return "Description file contains contribution/partner details that will be generated automatically " \
               "when the upload command is performed.\nDelete any details related to contribution/partner "

    @staticmethod
    @error_code_decorator
    def invalid_description_name():
        return "The description's file name is invalid - " \
               "make sure the name looks like the following: <integration_name>_description.md " \
               "and that the integration_name is the same as the folder containing it."

    @staticmethod
    @error_code_decorator
    def description_contains_demisto_word(line_nums, yml_or_file):
        return f'Found the word \'Demisto\' in the description content {yml_or_file} in lines: {line_nums}.'

    @staticmethod
    @error_code_decorator
    def no_beta_disclaimer_in_description():
        return f"The detailed description in beta integration package " \
               f"does not contain the beta disclaimer note. Add the following to the description:\n" \
               f"{BETA_INTEGRATION_DISCLAIMER}"

    @staticmethod
    @error_code_decorator
    def no_beta_disclaimer_in_yml():
        return f"The detailed description field in beta integration " \
               f"does not contain the beta disclaimer note. Add the following to the detailed description:\n" \
               f"{BETA_INTEGRATION_DISCLAIMER}"

    @staticmethod
    @error_code_decorator
    def description_in_package_and_yml():
        return "A description was found both in the " \
               "package and in the yml, please update the package."

    @staticmethod
    @error_code_decorator
    def no_description_file_warning():
        return "No detailed description file was found. Consider adding one."

    @staticmethod
    @error_code_decorator
    def invalid_incident_field_name(words):
        return f"The words: {words} cannot be used as a name."

    @staticmethod
    @error_code_decorator
    def invalid_field_content_key_value():
        return "The content key must be set to True."

    @staticmethod
    @error_code_decorator
    def invalid_incident_field_system_key_value():
        return "The system key must be set to False"

    @staticmethod
    @error_code_decorator
    def invalid_field_type(file_type, type_fields):
        return f"Type: `{file_type}` is not one of available types.\n" \
               f"available types: {type_fields}"

    @staticmethod
    @error_code_decorator
    def invalid_field_group_value(group):
        return f"Group {group} is not a group field."

    @staticmethod
    @error_code_decorator
    def invalid_incident_field_cli_name_regex(cli_regex):
        return f"Field `cliName` contains non-alphanumeric letters. " \
               f"must match regex: {cli_regex}"

    @staticmethod
    @error_code_decorator
    def invalid_incident_field_cli_name_value(cli_name):
        return f"cliName field can not be {cli_name} as it's a builtin key."

    @staticmethod
    @error_code_decorator
    def invalid_incident_field_or_type_from_version():
        return '"fromVersion" has an invalid value.'

    @staticmethod
    @error_code_decorator
    def new_field_required():
        return 'New fields can not be required. change to:\nrequired: false.'

    @staticmethod
    @error_code_decorator
    def from_version_modified_after_rename():
        return "fromversion might have been modified, please make sure it hasn't changed."

    @staticmethod
    @error_code_decorator
    def incident_field_type_change():
        return 'Changing incident field type is not allowed.'

    @staticmethod
    @error_code_decorator
    def incident_type_integer_field(field):
        return f'The field {field} needs to be a positive integer. Please add it.\n'

    @staticmethod
    @error_code_decorator
    def incident_type_invalid_playbook_id_field():
        return 'The "playbookId" field is not valid - please enter a non-UUID playbook ID.'

    @staticmethod
    @error_code_decorator
    def incident_type_auto_extract_fields_invalid(incident_fields):
        return f"The following incident fields are not formatted correctly under " \
               f"`fieldCliNameToExtractSettings`: {incident_fields}\n" \
               f"Please format them in one of the following ways:\n" \
               f"1. To extract all indicators from the field: \n" \
               f"isExtractingAllIndicatorTypes: true, extractAsIsIndicatorTypeId: \"\", " \
               f"extractIndicatorTypesIDs: []\n" \
               f"2. To extract the incident field to a specific indicator without using regex: \n" \
               f"isExtractingAllIndicatorTypes: false, extractAsIsIndicatorTypeId: \"<INDICATOR_TYPE>\", " \
               f"extractIndicatorTypesIDs: []\n" \
               f"3. To extract indicators from the field using regex: \n" \
               f"isExtractingAllIndicatorTypes: false, extractAsIsIndicatorTypeId: \"\", " \
               f"extractIndicatorTypesIDs: [\"<INDICATOR_TYPE1>\", \"<INDICATOR_TYPE2>\"]"

    @staticmethod
    @error_code_decorator
    def incident_type_invalid_auto_extract_mode():
        return 'The `mode` field under `extractSettings` should be one of the following:\n' \
               ' - \"All\" - To extract all indicator types regardless of auto-extraction settings.\n' \
               ' - \"Specific\" - To extract only the specific indicator types set in the auto-extraction settings.'

    @staticmethod
    @error_code_decorator
    def incident_type_non_existent_playbook_id(incident_type, playbook):
        return f"in incident type {incident_type} the playbook {playbook} was not found in the id_set.json file. " \
               f"Please make sure:\n" \
               f"1 - The right playbook name is set and the spelling is correct.\n" \
               f"2 - The id_set.json file is up to date. Delete the file by running: rm -rf Tests/id_set.json and" \
               f" rerun the command."

    @staticmethod
    @error_code_decorator
    def incident_field_non_existent_script_id(incident_field, scripts):
        return f"In incident field {incident_field} the following scripts were not found in the id_set.json file:" \
               f" {scripts}"

    @staticmethod
    @error_code_decorator
    def layouts_container_non_existent_script_id(layouts_container, scripts):
        return f"In layouts container {layouts_container} the following scripts were not found in the id_set.json " \
               f"file: {scripts}"

    @staticmethod
    @error_code_decorator
    def layout_non_existent_script_id(layout, scripts):
        return f"In layout {layout} the following scripts were not found in the id_set.json file: {scripts}"

    @staticmethod
    def suggest_fix_non_existent_script_id() -> str:
        return "Please make sure:\n" \
               "1 - The right script name is set and the spelling is correct.\n" \
               "2 - The id_set.json file is up to date. Delete the file by running: rm -rf Tests/id_set.json and" \
               " rerun the command with the --create-id-set option."

    @staticmethod
    @error_code_decorator
    def invalid_generic_field_group_value(group, generic_field_group):
        return f"Group {group} is not a valid generic field group. Please set group = {generic_field_group} instead."

    @staticmethod
    @error_code_decorator
    def invalid_generic_field_id(generic_id, generic_id_prefix):
        return f"ID {generic_id} is not a valid generic field ID - it should start with the prefix {generic_id_prefix}."

    @staticmethod
    @error_code_decorator
    def pack_file_does_not_exist(file_name):
        return f'"{file_name}" file does not exist, create one in the root of the pack'

    @staticmethod
    @error_code_decorator
    def required_pack_file_does_not_exist(file_name):
        return f'The required "{file_name}" file does not exist in the pack root.\n ' \
               f'Its absence may prevent other tests from being run! Create it and run validate again.'

    @staticmethod
    @error_code_decorator
    def cant_open_pack_file(file_name):
        return f'Could not open "{file_name}" file'

    @staticmethod
    @error_code_decorator
    def cant_read_pack_file(file_name):
        return f'Could not read the contents of "{file_name}" file'

    @staticmethod
    @error_code_decorator
    def cant_parse_pack_file_to_list(file_name):
        return f'Could not parse the contents of "{file_name}" file into a list'

    @staticmethod
    @error_code_decorator
    def pack_file_bad_format(file_name):
        return f'Detected invalid {file_name} file'

    @staticmethod
    @error_code_decorator
    def pack_metadata_empty():
        return 'Pack metadata is empty.'

    @staticmethod
    @error_code_decorator
    def pack_metadata_should_be_dict(pack_meta_file):
        return f'Pack metadata {pack_meta_file} should be a dictionary.'

    @staticmethod
    @error_code_decorator
    def pack_metadata_certification_is_invalid(pack_meta_file):
        return f'Pack metadata {pack_meta_file} - certification field should be \'certified\' or \'verified\'.'

    @staticmethod
    @error_code_decorator
    def missing_field_iin_pack_metadata(pack_meta_file, missing_fields):
        return f'{pack_meta_file} - Missing fields in the pack metadata: {missing_fields}'

    @staticmethod
    @error_code_decorator
    def pack_metadata_name_not_valid():
        return f'Pack metadata {PACK_METADATA_NAME} field is not valid. Please fill valid pack name.'

    @staticmethod
    @error_code_decorator
    def pack_metadata_field_invalid():
        return f'Pack metadata {PACK_METADATA_DESC} field is not valid. Please fill valid pack description.'

    @staticmethod
    @error_code_decorator
    def dependencies_field_should_be_dict(pack_meta_file):
        return f'{pack_meta_file} - The dependencies field in the pack must be a dictionary.'

    @staticmethod
    @error_code_decorator
    def empty_field_in_pack_metadata(pack_meta_file, list_field):
        return f'{pack_meta_file} - Empty value in the {list_field} field.'

    @staticmethod
    @error_code_decorator
    def pack_metadata_isnt_json(pack_meta_file):
        return f'Could not parse {pack_meta_file} file contents to json format'

    @staticmethod
    @error_code_decorator
    def pack_metadata_missing_url_and_email():
        return 'Contributed packs must include email or url.'

    @staticmethod
    @error_code_decorator
    def pack_metadata_invalid_support_type():
        return 'Support field should be one of the following: xsoar, partner, developer or community.'

    @staticmethod
    @error_code_decorator
    def pack_metadata_version_should_be_raised(pack, old_version):
        return f"The pack version (currently: {old_version}) needs to be raised - " \
               f"make sure you are merged from master and " \
               f"update the \"currentVersion\" field in the " \
               f"pack_metadata.json or in case release notes are required run:\n" \
               f"`demisto-sdk update-release-notes -i Packs/{pack} -u " \
               f"(major|minor|revision|documentation)` to " \
               f"generate them according to the new standard."

    @staticmethod
    @error_code_decorator
    def pack_metadata_non_approved_usecases(non_approved_usecases: set) -> str:
        return f'The pack metadata contains non approved usecases: {", ".join(non_approved_usecases)} ' \
               f'The list of approved use cases can be found in https://xsoar.pan.dev/docs/documentation/pack-docs#pack-keywords-tags-use-cases--categories'

    @staticmethod
    @error_code_decorator
    def pack_metadata_non_approved_tags(non_approved_tags: set) -> str:
        return f'The pack metadata contains non approved tags: {", ".join(non_approved_tags)}. ' \
               'The list of approved tags for each marketplace can be found on ' \
               'https://xsoar.pan.dev/docs/documentation/pack-docs#pack-keywords-tags-use-cases--categories'

    @staticmethod
    @error_code_decorator
    def pack_metadata_non_approved_tag_prefix(tag, approved_prefixes: set) -> str:
        return f'The pack metadata contains a tag with an invalid prefix: {tag}.' \
               f' The approved prefixes are: {", ".join(approved_prefixes)}.'

    @staticmethod
    @error_code_decorator
    def pack_metadata_price_change(old_price, new_price) -> str:
        return f"The pack price was changed from {old_price} to {new_price} - revert the change"

    @staticmethod
    @error_code_decorator
    def pack_metadata_missing_categories(pack_meta_file) -> str:
        return f'{pack_meta_file} - Missing categories.\nPlease supply at least one category, ' \
               f'for example: {INTEGRATION_CATEGORIES}'

    @staticmethod
    @error_code_decorator
    def pack_name_already_exists(new_pack_name) -> str:
        return f"A pack named: {new_pack_name} already exists in content repository, " \
               f"change the pack's name in the metadata file."

    @staticmethod
    @error_code_decorator
    def is_wrong_usage_of_usecase_tag():
        return "pack_metadata.json file contains the Use Case tag, without having any PB, incidents Types or Layouts"

    @staticmethod
    @error_code_decorator
    def pack_name_is_not_in_xsoar_standards(reason, excluded_words: Optional[List[str]] = None):
        if reason == "short":
            return f'Pack metadata {PACK_METADATA_NAME} field is not valid. The pack name must be at least 3' \
                   f' characters long.'
        if reason == "capital":
            return f'Pack metadata {PACK_METADATA_NAME} field is not valid. The pack name must start with a capital' \
                   f' letter.'
        if reason == "wrong_word":
            return f'Pack metadata {PACK_METADATA_NAME} field is not valid. The pack name must not contain the words:' \
                   f' ["Pack", "Playbook", "Integration", "Script"]'
        if reason == 'excluded_word':
            return f'Pack metadata {PACK_METADATA_NAME} field is not valid. The pack name must not contain the words:' \
                   f' {excluded_words}'

    @staticmethod
    @error_code_decorator
    def pack_metadata_long_description():
        return "The description field of the pack_metadata.json file is longer than 130 characters." \
               " Consider modifying it."

    @staticmethod
    @error_code_decorator
    def pack_timestamp_field_not_in_iso_format(field_name, value, changed_value):
        return f"The field \"{field_name}\" should be in the following format: YYYY-MM-DDThh:mm:ssZ, found {value}.\n" \
               f"Suggested change: {changed_value}"

    @staticmethod
    @error_code_decorator
    def readme_error(stderr):
        return f'Failed verifying README.md Error Message is: {stderr}'

    @staticmethod
    @error_code_decorator
    def empty_readme_error():
        return "Pack writen by a partner or pack containing playbooks must have a full README.md file" \
               "with pack information. Please refer to https://xsoar.pan.dev/docs/documentation/pack-docs#pack-readme " \
               "for more information"

    @staticmethod
    @error_code_decorator
    def readme_equal_description_error():
        return 'README.md content is equal to pack description. ' \
               'Please remove the duplicate description from README.md file.'

    @staticmethod
    @error_code_decorator
    def metadata_url_invalid():
        return 'The metadata URL leads to a GitHub repo instead of a support page. ' \
               'Please provide a URL for a support page as detailed in:\n ' \
               'https://xsoar.pan.dev/docs/packs/packs-format#pack_metadatajson\n ' \
               'Note that GitHub URLs that lead to a /issues page are also acceptable. ' \
               '(e.g. https://github.com/some_monitored_repo/issues)'

    @staticmethod
    @error_code_decorator
    def readme_contains_demisto_word(line_nums):
        return f'Found the word \'Demisto\' in the readme content in lines: {line_nums}.'

    @staticmethod
    @error_code_decorator
    def template_sentence_in_readme(line_nums):
        return f"Please update the integration version differences section in lines: {line_nums}."

    @staticmethod
    @error_code_decorator
    def image_path_error(path, alternative_path):
        return f'Detected following image url:\n{path}\n' \
               f'Which is not the raw link. You probably want to use the following raw image url:\n{alternative_path}'

    @staticmethod
    @error_code_decorator
    def copyright_section_in_readme_error(line_nums):
        return f"Invalid keywords related to Copyrights (BSD, MIT, Copyright, proprietary) were found " \
               f"in lines: {line_nums}. Copyright section cannot be part of pack readme."

    @staticmethod
    @error_code_decorator
    def copyright_section_in_python_error(line_nums):
        return f"Invalid keywords related to Copyrights (BSD, MIT, Copyright, proprietary) were found " \
               f"in lines: {line_nums}. Copyright section cannot be part of script."

    @staticmethod
    def pack_readme_image_relative_path_error(path):
        return f'Detected the following image relative path: {path}.\nRelative paths are not supported in pack README files. See ' \
               f'https://xsoar.pan.dev/docs/integrations/integration-docs#images for further info on how to ' \
               f'add images to pack README files.'

    @staticmethod
    def invalid_readme_image_relative_path_error(path):
        return f'The following image relative path is not valid, please recheck it:\n{path}.'

    @staticmethod
    def invalid_readme_image_absolute_path_error(path):
        return f'The following image link seems to be broken, please repair it:\n{path}'

    @staticmethod
    def branch_name_in_readme_image_absolute_path_error(path):
        return f'Branch name was found in the URL, please change it to the commit hash:\n{path}'

    @staticmethod
    def invalid_readme_insert_image_link_error(path):
        return f'Image link was not found, either insert it or remove it:\n{path}'

    @staticmethod
    @error_code_decorator
    def invalid_readme_relative_url_error(path):
        return f'Relative urls are not supported within README. If this is not a relative url, please add ' \
               f'an https:// prefix:\n{path}. '

    @staticmethod
    @error_code_decorator
    def invalid_readme_image_error(path: str, error_type: str, response: Optional[Response] = None):
        error = 'Error in readme image: '
        if response is not None:
            error += f'got HTTP response code {response.status_code}'
            error += f', reason = {response.reason}' if response.reason else " "

        error_body = {'pack_readme_relative_error': Errors.pack_readme_image_relative_path_error,
                      'general_readme_relative_error': Errors.invalid_readme_image_relative_path_error,
                      'general_readme_absolute_error': Errors.invalid_readme_image_absolute_path_error,
                      'branch_name_readme_absolute_error': Errors.branch_name_in_readme_image_absolute_path_error,
                      'insert_image_link_error': Errors.invalid_readme_insert_image_link_error} \
            .get(error_type, lambda x: f'Unexpected error when testing {x}')(path)

        return error + f"\n{error_body}"

    @staticmethod
    @error_code_decorator
    def wrong_version_reputations(object_id, version):
        return "Reputation object with id {} must have version {}".format(object_id, version)

    @staticmethod
    @error_code_decorator
    def reputation_expiration_should_be_numeric():
        return 'Expiration field should have a positive numeric value.'

    @staticmethod
    @error_code_decorator
    def reputation_id_and_details_not_equal():
        return 'id and details fields are not equal.'

    @staticmethod
    @error_code_decorator
    def reputation_invalid_indicator_type_id():
        return 'Indicator type "id" field can not include spaces or special characters.'

    @staticmethod
    @error_code_decorator
    def reputation_empty_required_fields():
        return 'id and details fields can not be empty.'

    @staticmethod
    @error_code_decorator
    def structure_doesnt_match_scheme(pretty_formatted_string_of_regexes):
        return f"The file does not match any scheme we have, please refer to the following list " \
               f"for the various file name options we have in our repo {pretty_formatted_string_of_regexes}"

    @staticmethod
    @error_code_decorator
    def file_id_contains_slashes():
        return "File's ID contains slashes - please remove."

    @staticmethod
    @error_code_decorator
    def file_id_changed(old_version_id, new_file_id):
        return f"The file id has changed from {old_version_id} to {new_file_id}"

    @staticmethod
    @error_code_decorator
    def from_version_modified():
        return "You've added fromversion to an existing " \
               "file in the system, this is not allowed, please undo."

    @staticmethod
    @error_code_decorator
    def wrong_file_extension(file_extension, accepted_extensions):
        return "File extension {} is not valid. accepted {}".format(file_extension, accepted_extensions)

    @staticmethod
    @error_code_decorator
    def invalid_file_path():
        return "Found incompatible file path."

    @staticmethod
    @error_code_decorator
    def invalid_package_structure():
        return 'You should update the following file to the package format, for further details please visit ' \
               'https://xsoar.pan.dev/docs/integrations/package-dir.'

    @staticmethod
    @error_code_decorator
    def invalid_package_dependencies(pack_name):
        return f'{pack_name} depends on NonSupported / DeprecatedContent packs.'

    @staticmethod
    @error_code_decorator
    def invalid_core_pack_dependencies(core_pack, dependencies_packs):
        return f'The core pack {core_pack} cannot depend on non-core packs: {dependencies_packs} - ' \
               f'revert this change.'

    @staticmethod
    @error_code_decorator
    def pykwalify_missing_parameter(key_from_error, path):
        return f'Missing the field "{key_from_error}" in Path: {path}'

    @staticmethod
    @error_code_decorator
    def pykwalify_field_undefined(key_from_error):
        return f'The field "{key_from_error}" was not defined in the scheme'

    @staticmethod
    @error_code_decorator
    def pykwalify_field_undefined_with_path(key_from_error, path):
        return f'The field "{key_from_error}" in path {path} was not defined in the scheme'

    @staticmethod
    @error_code_decorator
    def pykwalify_missing_in_root(key_from_error):
        return f'Missing the field "{key_from_error}" in root'

    @staticmethod
    @error_code_decorator
    def pykwalify_general_error(error):
        return f'in {error}'

    @staticmethod
    @error_code_decorator
    def pykwalify_incorrect_enum(path_to_wrong_enum, wrong_enum, enum_values):
        return f'The value "{wrong_enum}" in {path_to_wrong_enum} is invalid - legal values include: {enum_values}'

    @staticmethod
    @error_code_decorator
    def invalid_version_in_layout(version_field):
        return f'{version_field} field in layout needs to be lower than 6.0.0'

    @staticmethod
    @error_code_decorator
    def invalid_version_in_layoutscontainer(version_field):
        return f'{version_field} field in layoutscontainer needs to be higher or equal to 6.0.0'

    @staticmethod
    @error_code_decorator
    def invalid_file_path_layout(file_name):
        return f'Invalid file name - {file_name}. layout file name should start with "layout-" prefix.'

    @staticmethod
    @error_code_decorator
    def invalid_file_path_layoutscontainer(file_name):
        return f'Invalid file name - {file_name}. layoutscontainer file name should start with ' \
               '"layoutscontainer-" prefix.'

    @staticmethod
    @error_code_decorator
    def invalid_fromversion_in_job(version):
        return f'fromVersion field in Job needs to be at least {FILETYPE_TO_DEFAULT_FROMVERSION.get(FileType.JOB)} (found {version})'

    @staticmethod
    @error_code_decorator
    def invalid_both_selected_and_all_feeds_in_job():
        return 'Job cannot have non-empty selectedFeeds values when isAllFields is set to true.'

    @staticmethod
    @error_code_decorator
    def unexpected_field_values_in_non_feed_job(found_selected_fields: bool, found_is_all_fields: bool):
        found: List[str] = []
        for key, value in {found_selected_fields: 'selectedFeeds',
                           found_is_all_fields: 'isAllFields'}.items():
            if key:
                found.append(value)
        return f'Job objects cannot have non-empty {" or ".join(found)} when isFeed is set to false.'

    @staticmethod
    @error_code_decorator
    def empty_or_missing_job_name():
        return 'Job objects must have a non-empty name.'

    @staticmethod
    @error_code_decorator
    def missing_field_values_in_feed_job():
        return 'Job must either have non-empty selectedFeeds OR have isAllFields set to true ' \
               'when isFeed is set to true.'

    @staticmethod
    @error_code_decorator
    def invalid_from_version_in_pre_process_rules():
        return 'fromVersion field in Pre Process Rule needs to be at least 6.5.0'

    @staticmethod
    @error_code_decorator
    def unknown_fields_in_pre_process_rules(fields_names: str):
        return f'Unknown field(s) in Pre Process Rule: {fields_names}'

    @staticmethod
    @error_code_decorator
    def invalid_from_version_in_lists():
        return 'fromVersion field in a list item needs to be at least 6.5.0'

    @staticmethod
    @error_code_decorator
    def missing_from_version_in_list():
        return 'Must have fromVersion field in list'

    @staticmethod
    @error_code_decorator
    def invalid_incident_field_in_pre_process_rules(invalid_inc_fields_list):
        return f"The Pre Process Rules contains incident fields that do not exist in the content: {invalid_inc_fields_list}.\n" \
               "Please make sure:\n" \
               "1 - The right incident field is set and the spelling is correct.\n" \
               "2 - The id_set.json file is up to date. Delete the file by running: rm -rf Tests/id_set.json and" \
               " rerun the command."

    @staticmethod
    @error_code_decorator
    def invalid_incident_field_in_layout(invalid_inc_fields_list):
        return f"The layout contains incident fields that do not exist in the content: {invalid_inc_fields_list}.\n" \
               "Please make sure:\n" \
               "1 - The right incident field is set and the spelling is correct.\n" \
               "2 - The id_set.json file is up to date. Delete the file by running: rm -rf Tests/id_set.json and" \
               " rerun the command."

    @staticmethod
    @error_code_decorator
    def invalid_to_version_in_new_classifiers():
        return 'toVersion field in new classifiers needs to be higher than 6.0.0'

    @staticmethod
    @error_code_decorator
    def invalid_to_version_in_old_classifiers():
        return 'toVersion field in old classifiers needs to be lower than 6.0.0'

    @staticmethod
    @error_code_decorator
    def invalid_from_version_in_new_classifiers():
        return 'fromVersion field in new classifiers needs to be higher or equal to 6.0.0'

    @staticmethod
    @error_code_decorator
    def invalid_from_version_in_old_classifiers():
        return 'fromVersion field in old classifiers needs to be lower than 6.0.0'

    @staticmethod
    @error_code_decorator
    def missing_from_version_in_new_classifiers():
        return 'Must have fromVersion field in new classifiers'

    @staticmethod
    @error_code_decorator
    def missing_to_version_in_old_classifiers():
        return 'Must have toVersion field in old classifiers'

    @staticmethod
    @error_code_decorator
    def from_version_higher_to_version():
        return 'The `fromVersion` field cannot be higher or equal to the `toVersion` field.'

    @staticmethod
    @error_code_decorator
    def invalid_type_in_new_classifiers():
        return 'Classifiers type must be classification'

    @staticmethod
    @error_code_decorator
    def classifier_non_existent_incident_types(incident_types):
        return f"The Classifiers related incident types: {incident_types} where not found."

    @staticmethod
    @error_code_decorator
    def invalid_from_version_in_mapper():
        return 'fromVersion field in mapper needs to be higher or equal to 6.0.0'

    @staticmethod
    @error_code_decorator
    def invalid_to_version_in_mapper():
        return 'toVersion field in mapper needs to be higher than 6.0.0'

    @staticmethod
    @error_code_decorator
    def invalid_mapper_file_name():
        return 'Invalid file name for mapper. Need to change to classifier-mapper-NAME.json'

    @staticmethod
    @error_code_decorator
    def missing_from_version_in_mapper():
        return 'Must have fromVersion field in mapper'

    @staticmethod
    @error_code_decorator
    def invalid_type_in_mapper():
        return 'Mappers type must be mapping-incoming or mapping-outgoing'

    @staticmethod
    @error_code_decorator
    def mapper_non_existent_incident_types(incident_types):
        return f"The Mapper related incident types: {incident_types} where not found."

    @staticmethod
    @error_code_decorator
    def invalid_incident_field_in_mapper(invalid_inc_fields_list):
        return f"Your mapper contains incident fields that do not exist in the content: {invalid_inc_fields_list}.\n" \
               "Please make sure:\n" \
               "1 - The right incident field is set and the spelling is correct.\n" \
               "2 - The id_set.json file is up to date. Delete the file by running: rm -rf Tests/id_set.json and" \
               " rerun the command."

    @staticmethod
    @error_code_decorator
    def changed_incident_field_in_mapper(changed_inc_fields):
        return f"Some incident fields were removed from the mapper, The removed fields: {changed_inc_fields}."

    @staticmethod
    @error_code_decorator
    def removed_incident_types(removed_inc_types):
        return f"Some Incidents types were removed from the mapper, the removed types are: {removed_inc_types}."

    @staticmethod
    @error_code_decorator
    def integration_not_runnable():
        return "Could not find any runnable command in the integration." \
               "Must have at least one command, `isFetch: true`, `feed: true`, `longRunning: true`"

    @staticmethod
    @error_code_decorator
    def invalid_uuid(task_key, id_, taskid):
        return f"On task: {task_key},  the field 'taskid': {taskid} and the 'id' under the 'task' field: {id_}, " \
               f"must be from uuid format."

    @staticmethod
    @error_code_decorator
    def taskid_different_from_id(task_key, id_, taskid):
        return f"On task: {task_key},  the field 'taskid': {taskid} and the 'id' under the 'task' field: {id_}, " \
               f"must be with equal value. "

    @staticmethod
    @error_code_decorator
    def incorrect_value_references(task_key, value, task_name, section_name):
        return f"On task: '{task_name}' with ID: '{task_key}', an input with the value: '{value}' was passed as string, rather than as " \
            f"a reference in the '{section_name}' section. Change the reference to 'From previous tasks' from 'As value'" \
            " , or change the value to ${" + value + "}."

    @staticmethod
    @error_code_decorator
    def incorrect_from_to_version_format(incorrect_key: str):
        return f"The format of the {incorrect_key} is incorrect\n" \
               f"Please fix this so that it is in xx.xx.xx format and each member is a number only."

    @staticmethod
    @error_code_decorator
    def mismatching_from_to_versions():
        return 'The `fromversion` and `toversion` are not synchronizied\n' \
               'It is must be fromversion <= toversion.'

    @staticmethod
    @error_code_decorator
    def integration_is_skipped(integration_id, skip_comment: Optional[str] = None):
        message = f"The integration {integration_id} is currently in skipped. Please add working tests and unskip."
        if skip_comment:
            message += f" Skip comment: {skip_comment}"
        return message

    @staticmethod
    @error_code_decorator
    def all_entity_test_playbooks_are_skipped(entity_id):
        return f"Either {entity_id} does not have any test playbooks or that all test playbooks in this " \
               f"pack are currently skipped, and there is no unittests file to be found.\n" \
               f"Please create a test playbook or un-skip at least one of the relevant test playbooks.\n " \
               f"You can un-skip a playbook by deleting the line relevant to one of the test playbooks from " \
               f"the 'skipped_tests' section inside the conf.json file and deal " \
               f"with the matching issue,\n  or create a new active test playbook " \
               f"and add the id to the 'tests' field in the yml."

    @staticmethod
    def wrong_filename(file_type):
        return 'This is not a valid {} filename.'.format(file_type)

    @staticmethod
    def wrong_path():
        return "This is not a valid filepath."

    @staticmethod
    def beta_in_str(field):
        return "Field '{}' should NOT contain the substring \"beta\" in a new beta integration. " \
               "please change the id in the file.".format(field)

    @classmethod
    def breaking_backwards_no_old_script(cls, e):
        return "{}\n{}, Could not find the old file.".format(cls.BACKWARDS, str(e))

    @staticmethod
    def id_might_changed():
        return "ID may have changed, please make sure to check you have the correct one."

    @staticmethod
    def id_changed():
        return "You've changed the ID of the file, please undo this change."

    @staticmethod
    def might_need_release_notes():
        return "You may need RN in this file, please verify if they are required."

    @staticmethod
    def unknown_file():
        return "File type is unknown, check it out."

    @staticmethod
    def no_common_server_python(path):
        return "Could not get CommonServerPythonScript.py file. Please download it manually from {} and " \
               "add it to the root of the repository.".format(path)

    @staticmethod
    def no_yml_file(file_path):
        return "No yml files were found in {} directory.".format(file_path)

    @staticmethod
    @error_code_decorator
    def playbook_condition_has_no_else_path(tasks_ids):
        return f'Playbook conditional tasks with ids: {" ".join([str(id) for id in tasks_ids])} have no else path'

    @staticmethod
    @error_code_decorator
    def xsoar_config_file_is_not_json(file_path):
        return f"Could not load {file_path} as a JSON XSOAR configuration file."

    @staticmethod
    @error_code_decorator
    def xsoar_config_file_malformed(configuration_file_path, schema_file_path, errors_table):
        return f'Errors were found in the configuration file: "{configuration_file_path}" ' \
               f'with schema "{schema_file_path}":\n {errors_table}'

    @staticmethod
    @error_code_decorator
    def playbook_not_quiet_mode():
        return "The playbook's quiet mode is off, it should be on, if it's done on purpose, then add this error to " \
               "the pack's 'pack ignore' file"

    @staticmethod
    @error_code_decorator
    def playbook_tasks_not_quiet_mode(tasks):
        return f"The following tasks of the playbook have the quiet mode turned off:\n{tasks}\n"

    @staticmethod
    @error_code_decorator
    def playbook_tasks_continue_on_error(tasks):
        return f"The following tasks of the playbook do not stop on error:\n{tasks}"

    @staticmethod
    @error_code_decorator
    def invalid_incident_field_prefix(field_name):
        return f"Field name: {field_name} is invalid. Field name must start with the relevant pack name."

    @staticmethod
    def suggest_fix_field_name(field_name, pack_prefix):
        return f"To fix the problem, add pack name prefix to the field name. " \
               f"You can use the pack name or one of the prefixes found in the itemPrefix field in the pack_metadata. " \
               f"Example: {pack_prefix} {field_name}.\n" \
               f"Also, make sure to update the field id and cliName accordingly. " \
               f"Example: cliName: {pack_prefix.replace(' ', '').lower()}{field_name.replace(' ', '').lower()}."

    @staticmethod
    @error_code_decorator
    def entity_name_contains_excluded_word(entity_name: str, excluded_words: List[str]):
        return f'Entity {entity_name} should not contain one of {excluded_words} in its name. Please remove.'

    @staticmethod
    @error_code_decorator
    def content_entity_is_not_in_id_set(main_playbook, entities_names):
        return f"Playbook {main_playbook} uses {entities_names}, which do not exist in the id_set.\n" \
               f"Possible reason for such an error, would be that the name of the entity in the yml file of " \
               f"{main_playbook} is not identical to its name in its own yml file. Or the id_set is not up to date"

    @staticmethod
    @error_code_decorator
    def input_key_not_in_tasks(playbook_name: str, inputs: List[str]):
        return f"Playbook {playbook_name} contains inputs that are not used in any of its tasks: {', '.join(inputs)}"

    @staticmethod
    @error_code_decorator
    def input_used_not_in_input_section(playbook_name: str, inputs: List[str]):
        return f"Playbook {playbook_name} uses inputs that do not appear in the inputs section: {', '.join(inputs)}"

    @staticmethod
    @error_code_decorator
    def playbook_is_deprecated_and_used(playbook_name: str, files_list: list):
        files_list_str = '\n'.join(files_list)
        return f"{playbook_name} playbook is deprecated and being used by the following entities:\n{files_list_str}"

    @staticmethod
    @error_code_decorator
    def spaces_in_the_end_of_id(item_id: str):
        return f'Content item id "{item_id}" should not have trailing spaces. Please remove.'

    @staticmethod
    @error_code_decorator
    def spaces_in_the_end_of_name(name: str):
        return f'Content item name "{name}" should not have trailing spaces. Please remove.'

    @staticmethod
    @error_code_decorator
    def cli_name_and_id_do_not_match(cli_name_correct):
        return f'cliName and id do not match.\n' \
               f'Please change cliName to {cli_name_correct} (the flat-case version of id, excluding item-type prefixes)'

    @staticmethod
    @error_code_decorator
    def non_default_additional_info(params: List[str]):
        return f'The additionalinfo of params {params} is not the default value, please consider changing it.'

    @staticmethod
    @error_code_decorator
    def missing_default_additional_info(params: List[str]):
        return f'The additionalinfo of params {params} is empty.'

    @staticmethod
    @error_code_decorator
    def runas_is_dbotrole():
        return 'The runas value is DBotRole, it may cause access and exposure of sensitive data. ' \
               'Please consider changing it.'

    @staticmethod
    @error_code_decorator
    def script_is_deprecated_and_used(script_name: str, files_list: list):
        files_list_str = '\n'.join(files_list)
        return f"{script_name} script is deprecated and being used by the following entities:\n{files_list_str}"

    @staticmethod
    @error_code_decorator
    def changed_pack_name(original_name):
        return f'Pack folder names cannot be changed, please rename it back to {original_name}.' \
               f' If you wish to rename the pack, you can edit the name field in pack_metadata.json,' \
               f' and the pack will be shown in the Marketplace accordingly.\n' \
               f"If the file wasn't renamed, try pulling changes from master and re-run validations"

    @staticmethod
    @error_code_decorator
    def wrong_version_format():
        return 'Pack metadata version format is not valid. Please fill in a valid format (example: 0.0.0)'

    @staticmethod
    @error_code_decorator
    def pack_metadata_version_diff_from_rn(pack_path, rn_version, pack_metadata_version):
        return f'There is a difference between the version in the pack metadata' \
               f'file and the version of the latest release note.\nexpected latest release note to be {pack_metadata_version} ' \
               f'instead found {rn_version}.\nTo fix the problem, try running `demisto-sdk update-release-notes -i {pack_path}`'

    @staticmethod
    @error_code_decorator
    def invalid_marketplaces_in_alias(invalid_aliases: List[str]):
        return 'The following fields exist as aliases and have invalid "marketplaces" key value:' \
               f'\n{invalid_aliases}\n' \
               'the value of the "marketplaces" key in these fields should be ["xsoar"].'

    @staticmethod
    @error_code_decorator
    def aliases_with_inner_alias(invalid_aliases: List[str]):
        return "The following fields exist as aliases and therefore cannot contain an 'Aliases' key." \
               f"\n{invalid_aliases}\n" \
               "Please remove the key from the fields or removed the fields from the other field's Aliases list."

    @staticmethod
    @error_code_decorator
    def missing_readme_file(location: FileType):
        return f'{location.name} is missing a README file'

    @staticmethod
    @error_code_decorator
    def missing_commands_from_readme(yml_name, missing_commands_from_readme):
        error_msg = f'The following commands appear in {yml_name} but not in the README file:\n'
        for command in missing_commands_from_readme:
            error_msg += f'{command}\n'
        return error_msg

    @staticmethod
    @error_code_decorator
    def empty_outputs_common_paths(paths: Dict[str, List[str]], yaml_path: str):
        commands_str = '\n'.join(f'{command}:\t' + ", ".join(outputs) for command, outputs in paths.items())

        return f"The following command outputs are missing: \n{commands_str}\n" \
               f"please type them or run demisto-sdk format -i {yaml_path}"

    @staticmethod
    @error_code_decorator
    def invalid_content_item_id_wizard(invalid_content_item_id):
        return f'Failed to find {invalid_content_item_id} in content repo. Please check it\'s written correctly.'

    @staticmethod
    @error_code_decorator
    def invalid_dependency_pack_in_wizard(dep_pack):
        return f'Dependency Pack "{dep_pack}" was not found. Please check it\'s written correctly.'

    @staticmethod
    @error_code_decorator
    def invalid_integration_in_wizard(integration: str):
        return f'Integration "{integration}" does not exist. Please check it\'s written correctly.'

    @staticmethod
    @error_code_decorator
    def invalid_playbook_in_wizard(playbook: str):
        return f'Playbook "{playbook}" does not exist. Please check it\'s written correctly.'

    @staticmethod
    @error_code_decorator
    def missing_dependency_pack_in_wizard(pack: str, content_item: str):
        return f'Pack "{pack}" is missing from the "dependency_packs". This pack is required for {content_item}.'

    @staticmethod
    @error_code_decorator
    def wrong_link_in_wizard(link):
        return f'Provided integration link "{link}" was not provided in fetching_integrations. Make sure it\'s written correctly.'

    @staticmethod
    @error_code_decorator
    def wizard_integrations_without_playbooks(integrations: set):
        return f'The following integrations are missing a set_playbook: {integrations}'

    @staticmethod
    @error_code_decorator
    def pack_should_be_deprecated(pack_name: str):
        return f'Pack {pack_name} should be deprecated, as all its integrations, playbooks and scripts are' \
               f' deprecated.\nThe name of the pack in the pack_metadata.json should end with (Deprecated)\n' \
               f'The description of the pack in the pack_metadata.json should be one of the following formats:\n' \
               f'1. "Deprecated. Use <PACK_NAME> instead."\n' \
               f'2. "Deprecated. <REASON> No available replacement."'

    @staticmethod
    @error_code_decorator
    def categories_field_does_not_match_standard(approved_list):
        return f"The pack metadata categories field doesn't match the standard,\n" \
               f"please make sure the field contain only one category from the following options:\n{approved_list}"

    @staticmethod
    @error_code_decorator
    def modeling_rule_missing_schema_file(file_path: str):
        return f'The modeling rule {file_path} is missing a schema file.'

    @staticmethod
    @error_code_decorator
    def modeling_rule_keys_not_empty():
        return "Either the 'rules' key or the 'schema' key are not empty, make sure to set the value of these" \
               " keys to an empty string."

    @staticmethod
    @error_code_decorator
    def modeling_rule_keys_are_missing():
        return "The 'rules' key or the 'schema' key is missing from the modeling rule yml file. " \
               'Make sure to add them to your yml file with an empty string as value.'

    @staticmethod
    @error_code_decorator
    def invalid_rule_name(invalid_files):
        return f"The following rule file name is invalid {invalid_files} - make sure that the rule name is " \
               f"the same as the folder containing it."

    @staticmethod
    @error_code_decorator
    def modeling_rule_missing_testdata_file(modeling_rule_dir: Path, minimum_from_version: str, from_version: str):
        test_data_file = modeling_rule_dir / f'{modeling_rule_dir.name}_testdata.json'
        return f'The modeling rule {modeling_rule_dir} is missing a testdata file at {test_data_file}. The modeling ' \
               f'rule has a fromversion of {from_version} and modeling rules supporting fromversion ' \
               f'{minimum_from_version} and upwards are required to provide test data for modeling rule testing. ' \
               'Please add a testdata file for this rule. See the "demisto-sdk modeling-rules init-test-data" ' \
               'command for more information on creating a test data file for modeling rules.'

    @staticmethod
    @error_code_decorator
    def modeling_rule_testdata_not_formatted_correctly(error_message: str, test_data_file: Path):
        return f'The modeling rule testdata file at {test_data_file} is not formatted correctly. {error_message}'<|MERGE_RESOLUTION|>--- conflicted
+++ resolved
@@ -17,21 +17,16 @@
     'BA101', 'BA106', 'BA108', 'BA109', 'BA110', 'BA111', 'BA112', 'BA113', 'BA116', 'BA119',
     'DS107',
     'GF102',
-    'IF100', 'IF106', 'IF113', 'IF115', 'IF116',
+    'IF100', 'IF106', 'IF115', 'IF116',
     'IN109', 'IN110', 'IN122', 'IN124', 'IN126', 'IN128', 'IN135', 'IN136', 'IN139', 'IN144', 'IN145', 'IN153', 'IN154',
     'MP106',
     'PA113', 'PA116', 'PA124', 'PA125', 'PA127', 'PA129',
-    'PB104', 'PB105', 'PB106', 'PB110', 'PB111', 'PB114', 'PB115', 'PB116', 'PB107', 'PB118', 'PB119', 'PB121',
+    'PB104', 'PB105', 'PB106', 'PB110', 'PB111', 'PB112', 'PB114', 'PB115', 'PB116', 'PB107', 'PB118', 'PB119',
     'RM100', 'RM102', 'RM104', 'RM106', 'RM108', 'RM110', 'RM112', 'RM113',
     'RP102', 'RP104',
     'SC100', 'SC101', 'SC105', 'SC106',
     'IM111',
-<<<<<<< HEAD
     'RN112', 'RN113', 'RN114'
-=======
-    'RN112',
-    'MR104', 'MR105',
->>>>>>> 15fe2629
 ]
 
 # predefined errors to be ignored in partner/community supported packs even if they do not appear in .pack-ignore
@@ -318,12 +313,11 @@
     "wrong_version_format": {'code': "PA130", 'ui_applicable': False, 'related_field': ''},
     "pack_metadata_version_diff_from_rn": {'code': "PA131", 'ui_applicable': False, 'related_field': ''},
     "pack_should_be_deprecated": {'code': "PA132", 'ui_applicable': False, 'related_field': ''},
-    "pack_metadata_non_approved_tag_prefix": {'code': "PA133", 'ui_applicable': False, 'related_field': ''},
-    "categories_field_does_not_match_standard": {'code': "PA134", 'ui_applicable': False, 'related_field': ''},
 
     # PB - Playbooks
     "playbook_cant_have_rolename": {'code': "PB100", 'ui_applicable': True, 'related_field': 'rolename'},
     "playbook_unreachable_condition": {'code': "PB101", 'ui_applicable': True, 'related_field': 'tasks'},
+    "playbook_unhandled_condition": {'code': "PB102", 'ui_applicable': True, 'related_field': 'conditions'},
     "playbook_unconnected_tasks": {'code': "PB103", 'ui_applicable': True, 'related_field': 'tasks'},
     "invalid_deprecated_playbook": {'code': "PB104", 'ui_applicable': False, 'related_field': 'description'},
     "playbook_cant_have_deletecontext_all": {'code': "PB105", 'ui_applicable': True, 'related_field': 'tasks'},
@@ -335,6 +329,7 @@
                                                           'related_field': 'toVersion'},
     "integration_version_not_match_playbook_version": {'code': "PB111", 'ui_applicable': False,
                                                        'related_field': 'toVersion'},
+    "playbook_condition_has_no_else_path": {'code': "PB112", 'ui_applicable': False, 'related_field': 'nexttasks'},
     "invalid_subplaybook_name": {'code': "PB113", 'ui_applicable': False, 'related_field': 'tasks'},
     "playbook_not_quiet_mode": {'code': "PB114", 'ui_applicable': False, 'related_field': ''},
     "playbook_tasks_not_quiet_mode": {'code': "PB115", 'ui_applicable': False, 'related_field': 'tasks'},
@@ -343,12 +338,6 @@
     "input_key_not_in_tasks": {'code': "PB118", 'ui_applicable': False, 'related_field': ''},
     "input_used_not_in_input_section": {'code': "PB119", 'ui_applicable': False, 'related_field': ''},
     "playbook_is_deprecated_and_used": {'code': 'PB120', 'ui_applicable': False, 'related_field': 'deprecated'},
-    "incorrect_value_references": {'code': "PB121", 'ui_applicable': False, 'related_field': 'taskid'},
-    "playbook_unhandled_task_branches": {'code': "PB122", 'ui_applicable': True, 'related_field': 'conditions'},
-    "playbook_unhandled_reply_options": {'code': "PB123", 'ui_applicable': True, 'related_field': 'conditions'},
-    "playbook_unhandled_script_condition_branches": {'code': "PB124", 'ui_applicable': True, 'related_field': 'conditions'},
-    "playbook_only_default_next": {'code': "PB125", 'ui_applicable': True, 'related_field': 'conditions'},
-    "playbook_only_default_reply_option": {'code': "PB126", 'ui_applicable': True, 'related_field': 'message'},
 
     # PP - Pre-Process Rules
     "invalid_from_version_in_pre_process_rules": {'code': "PP100", 'ui_applicable': False,
@@ -490,8 +479,6 @@
     "modeling_rule_keys_not_empty": {'code': "MR101", 'ui_applicable': False, 'related_field': ''},
     "modeling_rule_keys_are_missing": {'code': "MR102", 'ui_applicable': False, 'related_field': ''},
     "invalid_rule_name": {'code': "MR103", 'ui_applicable': False, 'related_field': ''},
-    "modeling_rule_missing_testdata_file": {'code': "MR104", 'ui_applicable': False, 'related_field': ''},
-    "modeling_rule_testdata_not_formatted_correctly": {'code': "MR105", 'ui_applicable': False, 'related_field': ''},
 }
 
 
@@ -672,8 +659,9 @@
 
     @staticmethod
     @error_code_decorator
-    def wrong_category(category, approved_list):
-        return f"The category '{category}' is not in the integration schemas, the valid options are:\n{approved_list}"
+    def wrong_category(category):
+        return "The category '{}' is not in the integration schemas, the valid options are:\n{}" \
+            .format(category, '\n'.join(INTEGRATION_CATEGORIES))
 
     @staticmethod
     @error_code_decorator
@@ -853,14 +841,8 @@
     @staticmethod
     @error_code_decorator
     def error_starting_mdx_server(line):
-        return f'Failed starting local mdx server. stdout: {line}.\n' \
+        return f'Failed starting mdx server. stdout: {line}.\n' \
                f'Try running the following command: `npm install`'
-
-    @staticmethod
-    @error_code_decorator
-    def error_starting_docker_mdx_server(line):
-        return f'Failed starting docker mdx server. stdout: {line}.\n' \
-               f'Check to see if the docker daemon is up and running'
 
     @staticmethod
     @error_code_decorator
@@ -1373,7 +1355,7 @@
             message_to_return += f"- {un_matching_file.get('name')}: Release notes file has dockerimage: " \
                                  f"{un_matching_file.get('rn_version')} but the YML file has dockerimage: " \
                                  f"{un_matching_file.get('yml_version')}\n"
-        message_to_return += f"To fix this please run: 'demisto-sdk update-release-notes -i {pack_path}'"
+        message_to_return += "To fix this please run: 'demisto-sdk update-release-notes -i {pack_path}'"
         return message_to_return
 
     @staticmethod
@@ -1395,33 +1377,7 @@
 
     @staticmethod
     @error_code_decorator
-    def playbook_only_default_next(task_id):
-        return f'Playbook conditional task with id:{task_id} only has a default condition. ' \
-               f'Please remove this task or add ' \
-               f'another non-default condition to condition task with id:{task_id}.'
-
-    @staticmethod
-    @error_code_decorator
-    def playbook_only_default_reply_option(task_id):
-        return f'Playbook task with id:{task_id} only has a default option. ' \
-               f'Please remove this task or add ' \
-               f'another non-default option to the task with id:{task_id}.'
-
-    @staticmethod
-    @error_code_decorator
-    def playbook_unhandled_task_branches(task_id, task_condition_labels):
-        return f'Playbook conditional task with id:{task_id} has an unhandled ' \
-               f'condition: {",".join(map(lambda x: f"{str(x)}", task_condition_labels))}'
-
-    @staticmethod
-    @error_code_decorator
-    def playbook_unhandled_reply_options(task_id, task_condition_labels):
-        return f'Playbook conditional task with id:{task_id} has an unhandled ' \
-               f'condition: {",".join(map(lambda x: f"{str(x)}", task_condition_labels))}'
-
-    @staticmethod
-    @error_code_decorator
-    def playbook_unhandled_script_condition_branches(task_id, task_condition_labels):
+    def playbook_unhandled_condition(task_id, task_condition_labels):
         return f'Playbook conditional task with id:{task_id} has an unhandled ' \
                f'condition: {",".join(map(lambda x: f"{str(x)}", task_condition_labels))}'
 
@@ -1787,15 +1743,8 @@
     @staticmethod
     @error_code_decorator
     def pack_metadata_non_approved_tags(non_approved_tags: set) -> str:
-        return f'The pack metadata contains non approved tags: {", ".join(non_approved_tags)}. ' \
-               'The list of approved tags for each marketplace can be found on ' \
-               'https://xsoar.pan.dev/docs/documentation/pack-docs#pack-keywords-tags-use-cases--categories'
-
-    @staticmethod
-    @error_code_decorator
-    def pack_metadata_non_approved_tag_prefix(tag, approved_prefixes: set) -> str:
-        return f'The pack metadata contains a tag with an invalid prefix: {tag}.' \
-               f' The approved prefixes are: {", ".join(approved_prefixes)}.'
+        return f'The pack metadata contains non approved tags: {", ".join(non_approved_tags)}' \
+               f'The list of approved tags can be found in https://xsoar.pan.dev/docs/documentation/pack-docs#pack-keywords-tags-use-cases--categories'
 
     @staticmethod
     @error_code_decorator
@@ -2255,13 +2204,6 @@
 
     @staticmethod
     @error_code_decorator
-    def incorrect_value_references(task_key, value, task_name, section_name):
-        return f"On task: '{task_name}' with ID: '{task_key}', an input with the value: '{value}' was passed as string, rather than as " \
-            f"a reference in the '{section_name}' section. Change the reference to 'From previous tasks' from 'As value'" \
-            " , or change the value to ${" + value + "}."
-
-    @staticmethod
-    @error_code_decorator
     def incorrect_from_to_version_format(incorrect_key: str):
         return f"The format of the {incorrect_key} is incorrect\n" \
                f"Please fix this so that it is in xx.xx.xx format and each member is a number only."
@@ -2545,12 +2487,6 @@
 
     @staticmethod
     @error_code_decorator
-    def categories_field_does_not_match_standard(approved_list):
-        return f"The pack metadata categories field doesn't match the standard,\n" \
-               f"please make sure the field contain only one category from the following options:\n{approved_list}"
-
-    @staticmethod
-    @error_code_decorator
     def modeling_rule_missing_schema_file(file_path: str):
         return f'The modeling rule {file_path} is missing a schema file.'
 
@@ -2570,19 +2506,4 @@
     @error_code_decorator
     def invalid_rule_name(invalid_files):
         return f"The following rule file name is invalid {invalid_files} - make sure that the rule name is " \
-               f"the same as the folder containing it."
-
-    @staticmethod
-    @error_code_decorator
-    def modeling_rule_missing_testdata_file(modeling_rule_dir: Path, minimum_from_version: str, from_version: str):
-        test_data_file = modeling_rule_dir / f'{modeling_rule_dir.name}_testdata.json'
-        return f'The modeling rule {modeling_rule_dir} is missing a testdata file at {test_data_file}. The modeling ' \
-               f'rule has a fromversion of {from_version} and modeling rules supporting fromversion ' \
-               f'{minimum_from_version} and upwards are required to provide test data for modeling rule testing. ' \
-               'Please add a testdata file for this rule. See the "demisto-sdk modeling-rules init-test-data" ' \
-               'command for more information on creating a test data file for modeling rules.'
-
-    @staticmethod
-    @error_code_decorator
-    def modeling_rule_testdata_not_formatted_correctly(error_message: str, test_data_file: Path):
-        return f'The modeling rule testdata file at {test_data_file} is not formatted correctly. {error_message}'+               f"the same as the folder containing it."