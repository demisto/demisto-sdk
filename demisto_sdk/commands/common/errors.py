--- conflicted
+++ resolved
@@ -1818,15 +1818,6 @@
 
     @staticmethod
     @error_code_decorator
-<<<<<<< HEAD
-    def non_default_additional_info(params: List[str]):
-        return f'The additionalinfo of params {params} is not the default value, please consider changing it.'
-
-    @staticmethod
-    @error_code_decorator
-    def missing_default_additional_info(params: List[str]):
-        return f'The additionalinfo of params {params} is empty.'
-=======
     def content_entity_is_not_in_id_set(main_playbook, entities_names):
         return f"Playbook {main_playbook} uses {entities_names}, which do not exist in the id_set.\n" \
                f"Possible reason for such an error, would be that the name of the entity in the yml file of " \
@@ -1841,4 +1832,13 @@
     @error_code_decorator
     def spaces_in_the_end_of_name(name: str):
         return f'Content item name "{name}" should not have trailing spaces. Please remove.'
->>>>>>> 0f81cfb2
+
+    @staticmethod
+    @error_code_decorator
+    def non_default_additional_info(params: List[str]):
+        return f'The additionalinfo of params {params} is not the default value, please consider changing it.'
+
+    @staticmethod
+    @error_code_decorator
+    def missing_default_additional_info(params: List[str]):
+        return f'The additionalinfo of params {params} is empty.'