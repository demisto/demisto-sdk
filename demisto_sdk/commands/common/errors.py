--- conflicted
+++ resolved
@@ -4402,7 +4402,11 @@
 
     @staticmethod
     @error_code_decorator
-<<<<<<< HEAD
+    def correlation_rules_missing_search_window():
+        return "The 'search_window' key must exist and cannot be empty when the 'execution_mode' is set to 'SCHEDULED'."
+
+    @staticmethod
+    @error_code_decorator
     def command_reputation_output_is_invalid(
         command_name: str,
         invalid_outputs: list[str],
@@ -4427,8 +4431,4 @@
             f"The {command_name} command is using a reputation command context objects: {objects_missing_outputs},"
             f" which is missing the following mandatory outputs: {reputation_output}. "
             f"For further info: {context_standard}"
-        )
-=======
-    def correlation_rules_missing_search_window():
-        return "The 'search_window' key must exist and cannot be empty when the 'execution_mode' is set to 'SCHEDULED'."
->>>>>>> 2594a9e1
+        )