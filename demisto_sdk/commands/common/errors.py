from distutils.version import LooseVersion
from pathlib import Path
from typing import Any, Dict, List, Optional, Union

import decorator
from requests import Response

from demisto_sdk.commands.common.constants import (BETA_INTEGRATION_DISCLAIMER, FILETYPE_TO_DEFAULT_FROMVERSION,
                                                   INTEGRATION_CATEGORIES, PACK_METADATA_DESC, PACK_METADATA_NAME,
                                                   FileType, MarketplaceVersions)
from demisto_sdk.commands.common.content_constant_paths import CONF_PATH

FOUND_FILES_AND_ERRORS: list = []
FOUND_FILES_AND_IGNORED_ERRORS: list = []
# allowed errors to be ignored in any supported pack (XSOAR/Partner/Community) only if they appear in the .pack-ignore
ALLOWED_IGNORE_ERRORS = [
    'BA101', 'BA106', 'BA108', 'BA109', 'BA110', 'BA111', 'BA112', 'BA113', 'BA116', 'BA119',
    'DS107',
    'GF102',
    'IF100', 'IF106', 'IF113', 'IF115', 'IF116',
    'IN109', 'IN110', 'IN122', 'IN124', 'IN126', 'IN128', 'IN135', 'IN136', 'IN139', 'IN144', 'IN145', 'IN153', 'IN154',
    'MP106',
    'PA113', 'PA116', 'PA124', 'PA125', 'PA127', 'PA129',
    'PB104', 'PB105', 'PB106', 'PB110', 'PB111', 'PB114', 'PB115', 'PB116', 'PB107', 'PB118', 'PB119', 'PB121',
    'RM100', 'RM102', 'RM104', 'RM106', 'RM108', 'RM110', 'RM112', 'RM113',
    'RP102', 'RP104',
    'SC100', 'SC101', 'SC105', 'SC106',
    'IM111',
    'RN112',
    'MR104', 'MR105',
]

# predefined errors to be ignored in partner/community supported packs even if they do not appear in .pack-ignore
PRESET_ERROR_TO_IGNORE = {
    'community': ['BC', 'CJ', 'DS100', 'DS101', 'DS102', 'DS103', 'DS104', 'IN125', 'IN126', 'IN140'],
    'partner': ['CJ', 'IN140']
}

# predefined errors to be ignored in deprecated content entities even if they do not appear in .pack-ignore
PRESET_ERROR_TO_CHECK = {
    "deprecated": ['ST', 'BC', 'BA', 'IN127', 'IN128', 'PB104', 'SC101'],
}

ERROR_CODE = {
    # BA - Basic
    "wrong_version": {'code': "BA100", 'ui_applicable': False, 'related_field': 'version'},
    "id_should_equal_name": {'code': "BA101", 'ui_applicable': False, 'related_field': 'id'},
    "file_type_not_supported": {'code': "BA102", 'ui_applicable': False, 'related_field': ''},
    "file_name_include_spaces_error": {'code': "BA103", 'ui_applicable': False, 'related_field': ''},
    "changes_may_fail_validation": {'code': "BA104", 'ui_applicable': False, 'related_field': ''},
    "invalid_id_set": {'code': "BA105", 'ui_applicable': False, 'related_field': ''},
    "no_minimal_fromversion_in_file": {'code': "BA106", 'ui_applicable': False, 'related_field': 'fromversion'},
    "running_on_master_with_git": {'code': "BA107", 'ui_applicable': False, 'related_field': ''},
    "folder_name_has_separators": {'code': "BA108", 'ui_applicable': False, 'related_field': ''},
    "file_name_has_separators": {'code': "BA109", 'ui_applicable': False, 'related_field': ''},
    "field_contain_forbidden_word": {'code': "BA110", 'ui_applicable': False, 'related_field': ''},
    'entity_name_contains_excluded_word': {'code': 'BA111', 'ui_applicable': False, 'related_field': ''},
    "spaces_in_the_end_of_id": {'code': "BA112", 'ui_applicable': False, 'related_field': 'id'},
    "spaces_in_the_end_of_name": {'code': "BA113", 'ui_applicable': False, 'related_field': 'name'},
    "changed_pack_name": {'code': "BA114", 'ui_applicable': False, 'related_field': 'name'},
    "file_cannot_be_deleted": {'code': "BA115", 'ui_applicable': False, 'related_field': ''},
    "cli_name_and_id_do_not_match": {'code': "BA116", 'ui_applicable': False, 'related_field': 'cliName'},
    "incorrect_from_to_version_format": {'code': "BA117", 'ui_applicable': False, 'related_field': ''},
    "mismatching_from_to_versions": {'code': "BA118", 'ui_applicable': False, 'related_field': ''},
    "copyright_section_in_python_error": {'code': "BA119", 'ui_applicable': False, 'related_field': ''},

    # BC - Backward Compatible
    "breaking_backwards_subtype": {'code': "BC100", 'ui_applicable': False, 'related_field': 'subtype'},
    "breaking_backwards_context": {'code': "BC101", 'ui_applicable': False, 'related_field': 'contextPath'},
    "breaking_backwards_command": {'code': "BC102", 'ui_applicable': False, 'related_field': 'contextPath'},
    "breaking_backwards_arg_changed": {'code': "BC103", 'ui_applicable': False, 'related_field': 'name'},
    "breaking_backwards_command_arg_changed": {'code': "BC104", 'ui_applicable': False, 'related_field': 'args'},
    "file_id_changed": {'code': "BC105", 'ui_applicable': False, 'related_field': 'id'},
    "from_version_modified": {'code': "BC106", 'ui_applicable': False, 'related_field': 'fromversion'},

    # CJ - conf.json
    "description_missing_from_conf_json": {'code': "CJ100", 'ui_applicable': False, 'related_field': ''},
    "test_not_in_conf_json": {'code': "CJ101", 'ui_applicable': False, 'related_field': ''},
    "integration_not_registered": {'code': "CJ102", 'ui_applicable': False, 'related_field': ''},
    "no_test_playbook": {'code': "CJ103", 'ui_applicable': False, 'related_field': ''},
    "test_playbook_not_configured": {'code': "CJ104", 'ui_applicable': False, 'related_field': ''},
    "all_entity_test_playbooks_are_skipped": {'code': "CJ105", 'ui_applicable': False, 'related_field': ''},

    # CL - Classifiers
    "invalid_to_version_in_new_classifiers": {'code': "CL100", 'ui_applicable': False, 'related_field': 'toVersion'},
    "invalid_to_version_in_old_classifiers": {'code': "CL101", 'ui_applicable': False, 'related_field': 'toVersion'},
    "invalid_from_version_in_new_classifiers": {'code': "CL102", 'ui_applicable': False,
                                                'related_field': 'fromVersion'},
    "invalid_from_version_in_old_classifiers": {'code': "CL103", 'ui_applicable': False,
                                                'related_field': 'fromVersion'},
    "missing_from_version_in_new_classifiers": {'code': "CL104", 'ui_applicable': False,
                                                'related_field': 'fromVersion'},
    "missing_to_version_in_old_classifiers": {'code': "CL105", 'ui_applicable': False, 'related_field': 'toVersion'},
    "from_version_higher_to_version": {'code': "CL106", 'ui_applicable': False, 'related_field': 'fromVersion'},
    "invalid_type_in_new_classifiers": {'code': "CL107", 'ui_applicable': False, 'related_field': 'type'},
    "classifier_non_existent_incident_types": {'code': "CL108", 'ui_applicable': False,
                                               'related_field': 'incident_types'},

    # DA - Dashboards
    "remove_field_from_dashboard": {'code': "DA100", 'ui_applicable': False, 'related_field': ''},
    "include_field_in_dashboard": {'code': "DA101", 'ui_applicable': False, 'related_field': ''},

    # DB - DBot
    "dbot_invalid_output": {'code': "DB100", 'ui_applicable': True, 'related_field': 'contextPath'},
    "dbot_invalid_description": {'code': "DB101", 'ui_applicable': True, 'related_field': 'description'},

    # DO - Docker Images
    "default_docker_error": {'code': "DO100", 'ui_applicable': True, 'related_field': 'dockerimage'},
    "latest_docker_error": {'code': "DO101", 'ui_applicable': True, 'related_field': 'dockerimage'},
    "not_demisto_docker": {'code': "DO102", 'ui_applicable': True, 'related_field': 'dockerimage'},
    "docker_tag_not_fetched": {'code': "DO103", 'ui_applicable': True, 'related_field': 'dockerimage'},
    "no_docker_tag": {'code': "DO104", 'ui_applicable': True, 'related_field': 'dockerimage'},
    "docker_not_formatted_correctly": {'code': "DO105", 'ui_applicable': True, 'related_field': 'dockerimage'},
    "docker_not_on_the_latest_tag": {'code': "DO106", 'ui_applicable': True, 'related_field': 'dockerimage'},
    "non_existing_docker": {'code': "DO107", 'ui_applicable': True, 'related_field': 'dockerimage'},
    "dockerimage_not_in_yml_file": {'code': "DO108", 'ui_applicable': True, 'related_field': 'dockerimage'},
    "deprecated_docker_error": {'code': "DO109", 'ui_applicable': True, 'related_field': 'dockerimage'},

    # DS - Descriptions
    "description_missing_in_beta_integration": {'code': "DS100", 'ui_applicable': False, 'related_field': ''},
    "no_beta_disclaimer_in_description": {'code': "DS101", 'ui_applicable': False, 'related_field': ''},
    "no_beta_disclaimer_in_yml": {'code': "DS102", 'ui_applicable': False, 'related_field': ''},
    "description_in_package_and_yml": {'code': "DS103", 'ui_applicable': False, 'related_field': ''},
    "no_description_file_warning": {'code': "DS104", 'ui_applicable': False, 'related_field': ''},
    "description_contains_contrib_details": {'code': "DS105", 'ui_applicable': False,
                                             'related_field': 'detaileddescription'},
    "invalid_description_name": {'code': "DS106", 'ui_applicable': False, 'related_field': ''},
    "description_contains_demisto_word": {'code': "DS107", 'ui_applicable': True,
                                          'related_field': 'detaileddescription'},

    # GF - Generic Fields
    "invalid_generic_field_group_value": {'code': "GF100", 'ui_applicable': False, 'related_field': 'group'},
    "invalid_generic_field_id": {'code': "GF101", 'ui_applicable': False, 'related_field': 'id'},
    "unsearchable_key_should_be_true_generic_field": {'code': "GF102", 'ui_applicable': False,
                                                      'related_field': 'unsearchable'},

    # ID - ID Set
    "id_set_conflicts": {'code': "ID100", 'ui_applicable': False, 'related_field': ''},
    # missing 101
    "duplicated_id": {'code': "ID102", 'ui_applicable': False, 'related_field': ''},
    "no_id_set_file": {'code': "ID103", 'ui_applicable': False, 'related_field': ''},

    # IF - Incident Fields
    "invalid_incident_field_name": {'code': "IF100", 'ui_applicable': True, 'related_field': 'name'},
    "invalid_field_content_key_value": {'code': "IF101", 'ui_applicable': False, 'related_field': 'content'},
    "invalid_incident_field_system_key_value": {'code': "IF102", 'ui_applicable': False, 'related_field': 'system'},
    "invalid_field_type": {'code': "IF103", 'ui_applicable': True, 'related_field': 'type'},
    "invalid_field_group_value": {'code': "IF104", 'ui_applicable': False, 'related_field': 'group'},
    "invalid_incident_field_cli_name_regex": {'code': "IF105", 'ui_applicable': False, 'related_field': 'cliName'},
    "invalid_incident_field_cli_name_value": {'code': "IF106", 'ui_applicable': True, 'related_field': 'cliName'},
    # missing 107
    "invalid_incident_field_or_type_from_version": {'code': "IF108", 'ui_applicable': False,
                                                    'related_field': 'fromVersion'},
    "new_field_required": {'code': "IF109", 'ui_applicable': True, 'related_field': 'required'},
    "from_version_modified_after_rename": {'code': "IF110", 'ui_applicable': False, 'related_field': 'fromVersion'},
    "incident_field_type_change": {'code': "IF111", 'ui_applicable': False, 'related_field': 'type'},
    "field_version_is_not_correct": {'code': "IF112", 'ui_applicable': False, 'related_field': 'fromVersion'},
    "invalid_incident_field_prefix": {'code': "IF113", 'ui_applicable': False, 'related_field': 'name'},
    "incident_field_non_existent_script_id": {'code': "IF114", 'ui_applicable': False, 'related_field': ''},
    "unsearchable_key_should_be_true_incident_field": {'code': "IF115", 'ui_applicable': False,
                                                       'related_field': 'unsearchable'},
    'select_values_cannot_contain_empty_values': {'code': "IF116", 'ui_applicable': False,
                                                  'related_field': 'selectValues'},
    "invalid_marketplaces_in_alias": {'code': "IF117", 'ui_applicable': False, 'related_field': 'Aliases'},
    "aliases_with_inner_alias": {'code': "IF118", 'ui_applicable': False, 'related_field': 'Aliases'},

    # IM - Images
    "no_image_given": {'code': "IM100", 'ui_applicable': True, 'related_field': 'image'},
    "image_too_large": {'code': "IM101", 'ui_applicable': True, 'related_field': 'image'},
    "image_in_package_and_yml": {'code': "IM102", 'ui_applicable': False, 'related_field': 'image'},
    "not_an_image_file": {'code': "IM103", 'ui_applicable': False, 'related_field': 'image'},
    "no_image_field_in_yml": {'code': "IM104", 'ui_applicable': True, 'related_field': 'image'},
    "image_field_not_in_base64": {'code': "IM105", 'ui_applicable': True, 'related_field': 'image'},
    "default_image_error": {'code': "IM106", 'ui_applicable': True, 'related_field': 'image'},
    "invalid_image_name": {'code': "IM107", 'ui_applicable': False, 'related_field': 'image'},
    "image_is_empty": {'code': "IM108", 'ui_applicable': True, 'related_field': 'image'},
    "author_image_is_missing": {'code': "IM109", 'ui_applicable': True, 'related_field': 'image'},
    "invalid_image_name_or_location": {'code': "IM110", 'ui_applicable': True, 'related_field': 'image'},
    "invalid_image_dimensions": {'code': "IM111", 'ui_applicable': True, 'related_field': 'image'},

    # IN - Integrations
    "wrong_display_name": {'code': "IN100", 'ui_applicable': True, 'related_field': '<parameter-name>.display'},
    "wrong_default_parameter_not_empty": {'code': "IN101", 'ui_applicable': True,
                                          'related_field': '<parameter-name>.default'},
    "wrong_required_value": {'code': "IN102", 'ui_applicable': True, 'related_field': '<parameter-name>.required'},
    "wrong_required_type": {'code': "IN103", 'ui_applicable': True, 'related_field': '<parameter-name>.type'},
    "wrong_category": {'code': "IN104", 'ui_applicable': True, 'related_field': 'category'},
    "wrong_default_argument": {'code': "IN105", 'ui_applicable': True, 'related_field': '<argument-name>.default'},
    "no_default_arg": {'code': "IN106", 'ui_applicable': True, 'related_field': '<argument-name>.default'},
    "missing_reputation": {'code': "IN107", 'ui_applicable': True, 'related_field': 'outputs'},
    "wrong_subtype": {'code': "IN108", 'ui_applicable': False, 'related_field': 'subtype'},
    "beta_in_id": {'code': "IN109", 'ui_applicable': False, 'related_field': 'id'},
    "beta_in_name": {'code': "IN110", 'ui_applicable': False, 'related_field': 'name'},
    "beta_field_not_found": {'code': "IN111", 'ui_applicable': False, 'related_field': 'beta'},
    "no_beta_in_display": {'code': "IN112", 'ui_applicable': False, 'related_field': 'display'},
    "duplicate_arg_in_file": {'code': "IN113", 'ui_applicable': True, 'related_field': 'arguments'},
    "duplicate_param": {'code': "IN114", 'ui_applicable': True, 'related_field': 'configuration'},
    "invalid_context_output": {'code': "IN115", 'ui_applicable': True, 'related_field': 'outputs'},
    "added_required_fields": {'code': "IN116", 'ui_applicable': False, 'related_field': '<parameter-name>.required'},
    "not_used_display_name": {'code': "IN117", 'ui_applicable': True, 'related_field': '<parameter-name>.display'},
    "empty_display_configuration": {'code': "IN118", 'ui_applicable': True,
                                    'related_field': '<parameter-name>.display'},
    "feed_wrong_from_version": {'code': "IN119", 'ui_applicable': False, 'related_field': 'fromversion'},
    "pwsh_wrong_version": {'code': "IN120", 'ui_applicable': False, 'related_field': 'fromversion'},
    "parameter_missing_from_yml": {'code': "IN121", 'ui_applicable': True, 'related_field': 'configuration'},
    "parameter_missing_for_feed": {'code': "IN122", 'ui_applicable': True, 'related_field': 'configuration'},
    "invalid_version_integration_name": {'code': "IN123", 'ui_applicable': True, 'related_field': 'display'},
    "param_not_allowed_to_hide": {'code': "IN124", 'ui_applicable': False, 'related_field': '<parameter-name>.hidden'},
    "no_default_value_in_parameter": {'code': "IN125", 'ui_applicable': False,
                                      'related_field': '<parameter-name>.default'},
    "parameter_missing_from_yml_not_community_contributor": {'code': "IN126", 'ui_applicable': False,
                                                             'related_field': 'configuration'},
    "invalid_deprecated_integration_display_name": {'code': "IN127", 'ui_applicable': False,
                                                    'related_field': 'display'},
    "invalid_deprecated_integration_description": {'code': "IN128", 'ui_applicable': False, 'related_field': ''},
    "removed_integration_parameters": {'code': "IN129", 'ui_applicable': False, 'related_field': 'configuration'},
    "integration_not_runnable": {'code': "IN130", 'ui_applicable': False, 'related_field': 'configuration'},
    "missing_get_mapping_fields_command": {'code': "IN131", 'ui_applicable': False, 'related_field': 'ismappable'},
    "integration_non_existent_classifier": {'code': "IN132", 'ui_applicable': False, 'related_field': 'classifiers'},
    "integration_non_existent_mapper": {'code': "IN133", 'ui_applicable': False, 'related_field': 'mappers'},
    "multiple_default_arg": {'code': "IN134", "ui_applicable": True, 'related_field': "arguments"},
    "invalid_integration_parameters_display_name": {'code': "IN135", 'ui_applicable': True, 'related_field': 'display'},
    "missing_output_context": {'code': "IN136", 'ui_applicable': True, 'related_field': 'contextOutput'},
    "is_valid_integration_file_path_in_folder": {'code': "IN137", 'ui_applicable': False, 'related_field': ''},
    "is_valid_integration_file_path_in_integrations_folder": {'code': "IN138", 'ui_applicable': False,
                                                              'related_field': ''},
    "incident_in_command_name_or_args": {'code': "IN139", "ui_applicable": False,
                                         'related_field': 'script.commands.name'},
    "integration_is_skipped": {'code': "IN140", 'ui_applicable': False, 'related_field': ''},
    "reputation_missing_argument": {'code': "IN141", 'ui_applicable': True, 'related_field': '<argument-name>.default'},
    "non_default_additional_info": {'code': "IN142", 'ui_applicable': True, 'related_field': 'additionalinfo'},
    "missing_default_additional_info": {'code': "IN143", 'ui_applicable': True, 'related_field': 'additionalinfo'},
    "wrong_is_array_argument": {'code': "IN144", 'ui_applicable': True, 'related_field': '<argument-name>.default'},
    "api_token_is_not_in_credential_type": {'code': "IN145", 'ui_applicable': True,
                                            'related_field': '<argument-name>.type'},
    "fromlicense_in_parameters": {'code': "IN146", 'ui_applicable': True,
                                  'related_field': '<parameter-name>.fromlicense'},
    "changed_integration_yml_fields": {'code': "IN147", "ui_applicable": False, 'related_field': 'script'},
    "parameter_is_malformed": {'code': "IN148", 'ui_applicable': False, 'related_field': 'configuration'},
    'empty_outputs_common_paths': {'code': 'IN149', 'ui_applicable': False, 'related_field': 'contextOutput'},
    'invalid_siem_integration_name': {'code': 'IN150', 'ui_applicable': True, 'related_field': 'display'},
    "empty_command_arguments": {'code': 'IN151', 'ui_applicable': False, 'related_field': 'arguments'},
    'invalid_defaultvalue_for_checkbox_field': {'code': 'IN152', 'ui_applicable': True,
                                                'related_field': 'defaultvalue'},
    'not_supported_integration_parameter_url_defaultvalue': {'code': 'IN153', 'ui_applicable': False,
                                                             'related_field': 'defaultvalue'},
    'missing_reliability_parameter': {'code': 'IN154', 'ui_applicable': False, 'related_field': 'configuration'},
    'integration_is_deprecated_and_used': {'code': 'IN155', 'ui_applicable': True, 'related_field': 'deprecated'},
    'invalid_hidden_attribute_for_param': {'code': 'IN156', 'ui_applicable': False, 'related_field': 'hidden'},

    # IT - Incident Types
    "incident_type_integer_field": {'code': "IT100", 'ui_applicable': True, 'related_field': ''},
    "incident_type_invalid_playbook_id_field": {'code': "IT101", 'ui_applicable': False, 'related_field': 'playbookId'},
    "incident_type_auto_extract_fields_invalid": {'code': "IT102", 'ui_applicable': False,
                                                  'related_field': 'extractSettings'},
    "incident_type_invalid_auto_extract_mode": {'code': "IT103", 'ui_applicable': True, 'related_field': 'mode'},
    "incident_type_non_existent_playbook_id": {'code': "IT104", 'ui_applicable': False, 'related_field': ''},

    # LI - Lists
    "invalid_from_version_in_lists": {'code': "LI100", 'ui_applicable': False, 'related_field': 'fromVersion'},
    "missing_from_version_in_list": {'code': "LI101", 'ui_applicable': False, 'related_field': 'fromVersion'},

    # LO - Layouts
    "invalid_version_in_layout": {'code': "LO100", 'ui_applicable': False, 'related_field': 'version'},
    "invalid_version_in_layoutscontainer": {'code': "LO101", 'ui_applicable': False, 'related_field': 'version'},
    "invalid_file_path_layout": {'code': "LO102", 'ui_applicable': False, 'related_field': ''},
    "invalid_file_path_layoutscontainer": {'code': "LO103", 'ui_applicable': False, 'related_field': ''},
    "invalid_incident_field_in_layout": {'code': "LO104", 'ui_applicable': False, 'related_field': ''},
    "layouts_container_non_existent_script_id": {'code': "LO105", 'ui_applicable': False, 'related_field': ''},
    "layout_non_existent_script_id": {'code': "LO106", 'ui_applicable': False, 'related_field': ''},

    # MP - Mappers
    "invalid_from_version_in_mapper": {'code': "MP100", 'ui_applicable': False, 'related_field': 'fromVersion'},
    "invalid_to_version_in_mapper": {'code': "MP101", 'ui_applicable': False, 'related_field': 'toVersion'},
    "invalid_mapper_file_name": {'code': "MP102", 'ui_applicable': False, 'related_field': ''},
    "missing_from_version_in_mapper": {'code': "MP103", 'ui_applicable': False, 'related_field': 'fromVersion'},
    "invalid_type_in_mapper": {'code': "MP104", 'ui_applicable': False, 'related_field': 'type'},
    "mapper_non_existent_incident_types": {'code': "MP105", 'ui_applicable': False, 'related_field': 'incident_types'},
    "invalid_incident_field_in_mapper": {'code': "MP106", 'ui_applicable': False, 'related_field': 'mapping'},
    "changed_incident_field_in_mapper": {'code': "MP107", 'ui_applicable': True, 'related_field': 'mapping'},
    "removed_incident_types": {'code': "MP108", 'ui_applicable': True, 'related_field': 'mapping'},

    # PA - Packs (unique files)
    "pack_file_does_not_exist": {'code': "PA100", 'ui_applicable': False, 'related_field': ''},
    "cant_open_pack_file": {'code': "PA101", 'ui_applicable': False, 'related_field': ''},
    "cant_read_pack_file": {'code': "PA102", 'ui_applicable': False, 'related_field': ''},
    "cant_parse_pack_file_to_list": {'code': "PA103", 'ui_applicable': False, 'related_field': ''},
    "pack_file_bad_format": {'code': "PA104", 'ui_applicable': False, 'related_field': ''},
    "pack_metadata_empty": {'code': "PA105", 'ui_applicable': False, 'related_field': ''},
    "pack_metadata_should_be_dict": {'code': "PA106", 'ui_applicable': False, 'related_field': ''},
    "missing_field_iin_pack_metadata": {'code': "PA107", 'ui_applicable': False, 'related_field': ''},
    "pack_metadata_name_not_valid": {'code': "PA108", 'ui_applicable': False, 'related_field': ''},
    "pack_metadata_field_invalid": {'code': "PA109", 'ui_applicable': False, 'related_field': ''},
    "dependencies_field_should_be_dict": {'code': "PA110", 'ui_applicable': False, 'related_field': ''},
    "empty_field_in_pack_metadata": {'code': "PA111", 'ui_applicable': False, 'related_field': ''},
    "pack_metadata_isnt_json": {'code': "PA112", 'ui_applicable': False, 'related_field': ''},
    "pack_metadata_missing_url_and_email": {'code': "PA113", 'ui_applicable': False, 'related_field': ''},
    "pack_metadata_version_should_be_raised": {'code': "PA114", 'ui_applicable': False, 'related_field': ''},
    "pack_timestamp_field_not_in_iso_format": {'code': "PA115", 'ui_applicable': False, 'related_field': ''},
    "invalid_package_dependencies": {'code': "PA116", 'ui_applicable': False, 'related_field': ''},
    "pack_metadata_invalid_support_type": {'code': "PA117", 'ui_applicable': False, 'related_field': ''},
    "pack_metadata_certification_is_invalid": {'code': "PA118", 'ui_applicable': False, 'related_field': ''},
    "pack_metadata_non_approved_usecases": {'code': "PA119", 'ui_applicable': False, 'related_field': ''},
    "pack_metadata_non_approved_tags": {'code': "PA120", 'ui_applicable': False, 'related_field': ''},
    "pack_metadata_price_change": {'code': "PA121", 'ui_applicable': False, 'related_field': ''},
    "pack_name_already_exists": {'code': "PA122", 'ui_applicable': False, 'related_field': ''},
    "is_wrong_usage_of_usecase_tag": {'code': "PA123", 'ui_applicable': False, 'related_field': ''},
    "invalid_core_pack_dependencies": {'code': "PA124", 'ui_applicable': True, 'related_field': ''},
    "pack_name_is_not_in_xsoar_standards": {'code': "PA125", 'ui_applicable': False, 'related_field': ''},
    "pack_metadata_long_description": {'code': "PA126", 'ui_applicable': False, 'related_field': ''},
    "metadata_url_invalid": {'code': "PA127", 'ui_applicable': False, 'related_field': ''},
    "required_pack_file_does_not_exist": {'code': "PA128", 'ui_applicable': False, 'related_field': ''},
    "pack_metadata_missing_categories": {'code': "PA129", 'ui_applicable': False, 'related_field': ''},
    "wrong_version_format": {'code': "PA130", 'ui_applicable': False, 'related_field': ''},
    "pack_metadata_version_diff_from_rn": {'code': "PA131", 'ui_applicable': False, 'related_field': ''},
    "pack_should_be_deprecated": {'code': "PA132", 'ui_applicable': False, 'related_field': ''},
    "pack_metadata_non_approved_tag_prefix": {'code': "PA133", 'ui_applicable': False, 'related_field': ''},
    "categories_field_does_not_match_standard": {'code': "PA134", 'ui_applicable': False, 'related_field': ''},

    # PB - Playbooks
    "playbook_cant_have_rolename": {'code': "PB100", 'ui_applicable': True, 'related_field': 'rolename'},
    "playbook_unreachable_condition": {'code': "PB101", 'ui_applicable': True, 'related_field': 'tasks'},
    "playbook_unconnected_tasks": {'code': "PB103", 'ui_applicable': True, 'related_field': 'tasks'},
    "invalid_deprecated_playbook": {'code': "PB104", 'ui_applicable': False, 'related_field': 'description'},
    "playbook_cant_have_deletecontext_all": {'code': "PB105", 'ui_applicable': True, 'related_field': 'tasks'},
    "using_instance_in_playbook": {'code': "PB106", 'ui_applicable': True, 'related_field': 'tasks'},
    "invalid_script_id": {'code': "PB107", 'ui_applicable': False, 'related_field': 'tasks'},
    "invalid_uuid": {'code': "PB108", 'ui_applicable': False, 'related_field': 'taskid'},
    "taskid_different_from_id": {'code': "PB109", 'ui_applicable': False, 'related_field': 'taskid'},
    "content_entity_version_not_match_playbook_version": {'code': "PB110", 'ui_applicable': False,
                                                          'related_field': 'toVersion'},
    "integration_version_not_match_playbook_version": {'code': "PB111", 'ui_applicable': False,
                                                       'related_field': 'toVersion'},
    "invalid_subplaybook_name": {'code': "PB113", 'ui_applicable': False, 'related_field': 'tasks'},
    "playbook_not_quiet_mode": {'code': "PB114", 'ui_applicable': False, 'related_field': ''},
    "playbook_tasks_not_quiet_mode": {'code': "PB115", 'ui_applicable': False, 'related_field': 'tasks'},
    "playbook_tasks_continue_on_error": {'code': "PB116", 'ui_applicable': False, 'related_field': 'tasks'},
    "content_entity_is_not_in_id_set": {'code': "PB117", 'ui_applicable': False, 'related_field': ''},
    "input_key_not_in_tasks": {'code': "PB118", 'ui_applicable': False, 'related_field': ''},
    "input_used_not_in_input_section": {'code': "PB119", 'ui_applicable': False, 'related_field': ''},
    "playbook_is_deprecated_and_used": {'code': 'PB120', 'ui_applicable': False, 'related_field': 'deprecated'},
    "incorrect_value_references": {'code': "PB121", 'ui_applicable': False, 'related_field': 'taskid'},
    "playbook_unhandled_task_branches": {'code': "PB122", 'ui_applicable': True, 'related_field': 'conditions'},
    "playbook_unhandled_reply_options": {'code': "PB123", 'ui_applicable': True, 'related_field': 'conditions'},
    "playbook_unhandled_script_condition_branches": {'code': "PB124", 'ui_applicable': True, 'related_field': 'conditions'},
    "playbook_only_default_next": {'code': "PB125", 'ui_applicable': True, 'related_field': 'conditions'},
    "playbook_only_default_reply_option": {'code': "PB126", 'ui_applicable': True, 'related_field': 'message'},

    # PP - Pre-Process Rules
    "invalid_from_version_in_pre_process_rules": {'code': "PP100", 'ui_applicable': False,
                                                  'related_field': 'fromVersion'},
    "invalid_incident_field_in_pre_process_rules": {'code': "PP101", 'ui_applicable': False, 'related_field': ''},
    "unknown_fields_in_pre_process_rules": {'code': "PP102", 'ui_applicable': False, 'related_field': ''},

    # RM - READMEs
    "readme_error": {'code': "RM100", 'ui_applicable': False, 'related_field': ''},
    "image_path_error": {'code': "RM101", 'ui_applicable': False, 'related_field': ''},
    "readme_missing_output_context": {'code': "RM102", 'ui_applicable': False, 'related_field': ''},
    "error_starting_mdx_server": {'code': "RM103", 'ui_applicable': False, 'related_field': ''},
    "empty_readme_error": {'code': "RM104", 'ui_applicable': False, 'related_field': ''},
    "readme_equal_description_error": {'code': "RM105", 'ui_applicable': False, 'related_field': ''},
    "readme_contains_demisto_word": {'code': "RM106", 'ui_applicable': False, 'related_field': ''},
    "template_sentence_in_readme": {'code': "RM107", 'ui_applicable': False, 'related_field': ''},
    "invalid_readme_image_error": {'code': "RM108", 'ui_applicable': False, 'related_field': ''},
    "missing_readme_file": {'code': "RM109", 'ui_applicable': False, 'related_field': ''},
    "missing_commands_from_readme": {'code': "RM110", 'ui_applicable': False, 'related_field': ''},
    "error_uninstall_node": {'code': "RM111", 'ui_applicable': False, 'related_field': ''},
    "invalid_readme_relative_url_error": {'code': "RM112", 'ui_applicable': False, 'related_field': ''},
    "copyright_section_in_readme_error": {'code': "RM113", 'ui_applicable': False, 'related_field': ''},

    # RN - Release Notes
    "missing_release_notes": {'code': "RN100", 'ui_applicable': False, 'related_field': ''},
    "no_new_release_notes": {'code': "RN101", 'ui_applicable': False, 'related_field': ''},
    "release_notes_not_formatted_correctly": {'code': "RN102", 'ui_applicable': False, 'related_field': ''},
    "release_notes_not_finished": {'code': "RN103", 'ui_applicable': False, 'related_field': ''},
    "release_notes_file_empty": {'code': "RN104", 'ui_applicable': False, 'related_field': ''},
    "multiple_release_notes_files": {'code': "RN105", 'ui_applicable': False, 'related_field': ''},
    "missing_release_notes_for_pack": {'code': "RN106", 'ui_applicable': False, 'related_field': ''},
    "missing_release_notes_entry": {'code': "RN107", 'ui_applicable': False, 'related_field': ''},
    "added_release_notes_for_new_pack": {'code': "RN108", 'ui_applicable': False, 'related_field': ''},
    "modified_existing_release_notes": {'code': "RN109", 'ui_applicable': False, 'related_field': ''},
    "release_notes_config_file_missing_release_notes": {'code': "RN110", 'ui_applicable': False, 'related_field': ''},
    "release_notes_docker_image_not_match_yaml": {'code': "RN111", 'ui_applicable': False, 'related_field': ''},
    "release_notes_bc_json_file_missing": {'code': "RN112", 'ui_applicable': False, 'related_field': ''},

    # RP - Reputations (Indicator Types)
    "wrong_version_reputations": {'code': "RP100", 'ui_applicable': False, 'related_field': 'version'},
    "reputation_expiration_should_be_numeric": {'code': "RP101", 'ui_applicable': True, 'related_field': 'expiration'},
    "reputation_id_and_details_not_equal": {'code': "RP102", 'ui_applicable': False, 'related_field': 'id'},
    "reputation_invalid_indicator_type_id": {'code': "RP103", 'ui_applicable': False, 'related_field': 'id'},
    "reputation_empty_required_fields": {'code': "RP104", 'ui_applicable': False, 'related_field': 'id'},

    # SC - Scripts
    "invalid_version_script_name": {'code': "SC100", 'ui_applicable': True, 'related_field': 'name'},
    "invalid_deprecated_script": {'code': "SC101", 'ui_applicable': False, 'related_field': 'comment'},
    "invalid_command_name_in_script": {'code': "SC102", 'ui_applicable': False, 'related_field': ''},
    "is_valid_script_file_path_in_folder": {'code': "SC103", 'ui_applicable': False, 'related_field': ''},
    "incident_in_script_arg": {'code': "SC105", 'ui_applicable': True, 'related_field': 'args.name'},
    "runas_is_dbotrole": {'code': "SC106", 'ui_applicable': False, 'related_field': 'runas'},
    'script_is_deprecated_and_used': {'code': 'SC107', 'ui_applicable': True, 'related_field': 'deprecated'},

    # ST - Structures
    "structure_doesnt_match_scheme": {'code': "ST100", 'ui_applicable': False, 'related_field': ''},
    "file_id_contains_slashes": {'code': "ST101", 'ui_applicable': False, 'related_field': 'id'},
    "wrong_file_extension": {'code': "ST104", 'ui_applicable': False, 'related_field': ''},
    "invalid_file_path": {'code': "ST105", 'ui_applicable': False, 'related_field': ''},
    "invalid_package_structure": {'code': "ST106", 'ui_applicable': False, 'related_field': ''},
    "pykwalify_missing_parameter": {'code': "ST107", 'ui_applicable': False, 'related_field': ''},
    "pykwalify_field_undefined": {'code': "ST108", 'ui_applicable': False, 'related_field': ''},
    "pykwalify_missing_in_root": {'code': "ST109", 'ui_applicable': False, 'related_field': ''},
    "pykwalify_general_error": {'code': "ST110", 'ui_applicable': False, 'related_field': ''},
    "pykwalify_field_undefined_with_path": {'code': "ST111", 'ui_applicable': False, 'related_field': ''},
    "pykwalify_incorrect_enum": {'code': "ST112", 'ui_applicable': False, 'related_field': ''},
    "invalid_yml_file": {'code': "ST113", 'ui_applicable': False, 'related_field': ''},

    # WD - Widgets
    "remove_field_from_widget": {'code': "WD100", 'ui_applicable': False, 'related_field': ''},
    "include_field_in_widget": {'code': "WD101", 'ui_applicable': False, 'related_field': ''},
    "invalid_fromversion_for_type_metrics": {'code': "WD102", 'ui_applicable': False, 'related_field': ''},

    # XC - XSOAR Config
    "xsoar_config_file_is_not_json": {'code': "XC100", 'ui_applicable': False, 'related_field': ''},
    "xsoar_config_file_malformed": {'code': "XC101", 'ui_applicable': False, 'related_field': ''},

    # JB - Jobs
    "invalid_fromversion_in_job": {
        'code': "JB100", 'ui_applicable': False,
        'related_field': 'fromVersion'
    },
    "invalid_both_selected_and_all_feeds_in_job": {
        'code': "JB101", 'ui_applicable': False,
        'related_field': 'isAllFields'
    },
    "unexpected_field_values_in_non_feed_job": {
        'code': "JB102",
        'ui_applicable': False,
        'related_field': 'isFeed'
    },
    "missing_field_values_in_feed_job": {
        'code': "JB103",
        'ui_applicable': False,
        'related_field': 'isFeed'
    },
    "empty_or_missing_job_name": {
        'code': "JB104",
        'ui_applicable': False,
        'related_field': 'name'
    },

    # WZ - Wizards
    "invalid_dependency_pack_in_wizard": {
        'code': "WZ100",
        'ui_applicable': False,
        'related_field': 'dependency_packs'
    },
    "missing_dependency_pack_in_wizard": {
        'code': "WZ101",
        'ui_applicable': False,
        'related_field': 'dependency_packs'
    },
    "invalid_integration_in_wizard": {
        'code': "WZ102",
        'ui_applicable': False,
        'related_field': 'wizard'
    },
    "invalid_playbook_in_wizard": {
        'code': "WZ103",
        'ui_applicable': False,
        'related_field': 'wizard'
    },
    "wrong_link_in_wizard": {
        'code': "WZ104",
        'ui_applicable': False,
        'related_field': 'wizard'
    },
    "wizard_integrations_without_playbooks": {
        'code': "WZ105",
        'ui_applicable': False,
        'related_field': 'wizard'
    },

    # MR - Modeling Rules
    "modeling_rule_missing_schema_file": {'code': "MR100", 'ui_applicable': False, 'related_field': ''},
    "modeling_rule_keys_not_empty": {'code': "MR101", 'ui_applicable': False, 'related_field': ''},
    "modeling_rule_keys_are_missing": {'code': "MR102", 'ui_applicable': False, 'related_field': ''},
    "invalid_rule_name": {'code': "MR103", 'ui_applicable': False, 'related_field': ''},
    "modeling_rule_missing_testdata_file": {'code': "MR104", 'ui_applicable': False, 'related_field': ''},
    "modeling_rule_testdata_not_formatted_correctly": {'code': "MR105", 'ui_applicable': False, 'related_field': ''},
    "modeling_rule_schema_types_invalid": {'code': "MR106", 'ui_applicable': False, 'related_field': ''},
    "modeling_rule_schema_xif_dataset_mismatch": {'code': "MR107", 'ui_applicable': False, 'related_field': ''},

    # CR - Correlation Rules
    "correlation_rule_starts_with_hyphen": {'code': 'CR100', 'ui_applicable': False, 'related_field': ''},
    "correlation_rules_files_naming_error": {'code': 'CR101', 'ui_applicable': False, 'related_field': ''},

    # XR - XSIAM Reports
    "xsiam_report_files_naming_error": {'code': 'XR100', 'ui_applicable': False, 'related_field': ''},

    # PR - Parsing Rules
    "parsing_rules_files_naming_error": {'code': 'PR100', 'ui_applicable': False, 'related_field': ''},

    # XT - XDRC Templates
    "xdrc_templates_files_naming_error": {'code': 'XT100', 'ui_applicable': False, 'related_field': ''},

    # XD - XSIAM Dashboards
    "xsiam_dashboards_files_naming_error": {'code': 'XD100', 'ui_applicable': False, 'related_field': ''}
}


def get_all_error_codes() -> List:
    error_codes = []
    for error in ERROR_CODE:
        error_codes.append(ERROR_CODE[error].get('code'))

    return error_codes


def get_error_object(error_code: str) -> Dict:
    for error in ERROR_CODE:
        if error_code == ERROR_CODE[error].get('code'):
            return ERROR_CODE[error]
    return {}


@decorator.decorator
def error_code_decorator(func, *args, **kwargs):
    return func(*args, **kwargs), ERROR_CODE[func.__name__].get('code')


class Errors:
    BACKWARDS = "Possible backwards compatibility break"

    @staticmethod
    @error_code_decorator
    def file_cannot_be_deleted(file_path: str):
        return f"The file {file_path} cannot be deleted. Please restore the file."

    @staticmethod
    def suggest_fix(file_path: str, *args: Any, cmd: str = 'format') -> str:
        return f'To fix the problem, try running `demisto-sdk {cmd} -i {file_path} {" ".join(args)}`'

    @staticmethod
    @error_code_decorator
    def empty_command_arguments(command_name):
        return f"The arguments of the integration command `{command_name}` can not be None. If the command has no arguments, " \
               f"use `arguments: []` or remove the `arguments` field."

    @staticmethod
    @error_code_decorator
    def wrong_version(expected="-1"):
        return "The version for our files should always " \
               "be {}, please update the file.".format(expected)

    @staticmethod
    @error_code_decorator
    def id_should_equal_name(name: str, id_: str, file_path: str):
        file_name = Path(file_path).name
        return f"The name attribute of {file_name} (currently {name}) should be identical to its `id` attribute ({id_})"

    @staticmethod
    @error_code_decorator
    def file_type_not_supported(file_type: Optional[FileType], file_path: Union[str, Path]):
        joined_path = '/'.join(Path(file_path).parts[-3:])
        file_type_str = f'File type {file_type}' if file_type else f'File {joined_path}'
        return f"{file_type_str} is not supported in the validate command.\n" \
               "The validate command supports: Integrations, Scripts, Playbooks, " \
               "Incident fields, Incident types, Indicator fields, Indicator types, Objects fields, Object types," \
               " Object modules, Images, Release notes, Layouts, Jobs, Wizards, Descriptions And Modeling Rules."

    @staticmethod
    @error_code_decorator
    def file_name_include_spaces_error(file_name):
        return "Please remove spaces from the file's name: '{}'.".format(file_name)

    @staticmethod
    @error_code_decorator
    def changes_may_fail_validation():
        return "Warning: The changes may fail validation once submitted via a " \
               "PR. To validate your changes, please make sure you have a git remote setup" \
               " and pointing to github.com/demisto/content.\nYou can do this by running " \
               "the following commands:\n\ngit remote add upstream https://github.com/" \
               "demisto/content.git\ngit fetch upstream\n\nMore info about configuring " \
               "a remote for a fork is available here: https://help.github.com/en/" \
               "github/collaborating-with-issues-and-pull-requests/configuring-a-remote-for-a-fork"

    @staticmethod
    @error_code_decorator
    def invalid_id_set():
        return "id_set.json file is invalid - delete it and re-run `validate`.\n" \
               "From content repository root run the following: `rm -rf Tests/id_set.json`\n" \
               "Then re-run the `validate` command."

    @staticmethod
    @error_code_decorator
    def no_minimal_fromversion_in_file(fromversion, oldest_supported_version):
        if fromversion == 'fromversion':
            return f"{fromversion} field is invalid.\nAdd `{fromversion}: " \
                   f"{oldest_supported_version}` to the file."
        else:
            return f'{fromversion} field is invalid.\nAdd `"{fromversion}": "{oldest_supported_version}"` ' \
                   f'to the file.'

    @staticmethod
    @error_code_decorator
    def running_on_master_with_git():
        return "Running on master branch while using git is ill advised." \
               "\nrun: 'git checkout -b NEW_BRANCH_NAME' and rerun the command."

    @staticmethod
    @error_code_decorator
    def folder_name_has_separators(entity_type, invalid_name, valid_name):
        return f"The {entity_type} folder name '{invalid_name}' should be named '{valid_name}' without any separator."

    @staticmethod
    @error_code_decorator
    def file_name_has_separators(entity_type, invalid_files, valid_files):
        return f"The {entity_type} files {invalid_files} should be named {valid_files} " \
               f"without any separator in the base name."

    @staticmethod
    @error_code_decorator
    def field_contain_forbidden_word(field_names: list, word: str):
        return f"The following fields: {', '.join(field_names)} shouldn't contain the word '{word}'."

    @staticmethod
    @error_code_decorator
    def field_version_is_not_correct(from_version_set: LooseVersion, expected_from_version: LooseVersion,
                                     reason_for_version: str):
        return f"The field has a fromVersion of: {from_version_set} but the minimal fromVersion " \
               f"is {expected_from_version}.\nReason for minimum version is: {reason_for_version}"

    @staticmethod
    @error_code_decorator
    def select_values_cannot_contain_empty_values():
        return 'the field selectValues cannot contain empty values. Please remove.'

    @staticmethod
    @error_code_decorator
    def unsearchable_key_should_be_true_incident_field():
        return 'The unsearchable key in indicator and incident fields should be set to true.'

    @staticmethod
    @error_code_decorator
    def unsearchable_key_should_be_true_generic_field():
        return 'The unsearchable key in a generic field should be set to true.'

    @staticmethod
    @error_code_decorator
    def wrong_display_name(param_name, param_display):
        return 'The display name of the {} parameter should be \'{}\''.format(param_name, param_display)

    @staticmethod
    @error_code_decorator
    def wrong_default_parameter_not_empty(param_name, default_value):
        return 'The default value of the {} parameter should be {}'.format(param_name, default_value)

    @staticmethod
    @error_code_decorator
    def no_default_value_in_parameter(param_name):
        return 'The {} parameter should have a default value'.format(param_name)

    @staticmethod
    @error_code_decorator
    def wrong_required_value(param_name):
        return 'The required field of the {} parameter should be False'.format(param_name)

    @staticmethod
    @error_code_decorator
    def wrong_required_type(param_name):
        return 'The type field of the {} parameter should be 8'.format(param_name)

    @staticmethod
    @error_code_decorator
    def api_token_is_not_in_credential_type(param_name):
        return f"In order to allow fetching the {param_name} from an external vault, the type of the {param_name} " \
               f"parameter should be changed from 'Encrypted' (type 4), to 'Credentials' (type 9)'. For more details" \
               f"check the convention for credentials - " \
               f"https://xsoar.pan.dev/docs/integrations/code-conventions#credentials"

    @staticmethod
    @error_code_decorator
    def fromlicense_in_parameters(param_name):
        return 'The "fromlicense" field of the {} parameter is not allowed for contributors'.format(param_name)

    @staticmethod
    @error_code_decorator
    def wrong_category(category, approved_list):
        return f"The category '{category}' is not in the integration schemas, the valid options are:\n{approved_list}"

    @staticmethod
    @error_code_decorator
    def reputation_missing_argument(arg_name, command_name, all=False):
        missing_msg = "These" if all else 'At least one of these'
        return "{} arguments '{}' are required in the command '{}' and are not configured in yml." \
            .format(missing_msg, arg_name, command_name)

    @staticmethod
    @error_code_decorator
    def wrong_default_argument(arg_name, command_name):
        return "The argument '{}' of the command '{}' is not configured as default" \
            .format(arg_name, command_name)

    @staticmethod
    @error_code_decorator
    def wrong_is_array_argument(arg_name, command_name):
        return "The argument '{}' of the command '{}' is not configured as array input." \
            .format(arg_name, command_name)

    @staticmethod
    @error_code_decorator
    def no_default_arg(command_name):
        return "Could not find default argument " \
               "{} in command {}".format(command_name, command_name)

    @staticmethod
    @error_code_decorator
    def missing_reputation(command_name, reputation_output, context_standard):
        return "The outputs of the reputation command {} aren't valid. The {} outputs is missing. " \
               "Fix according to context standard {} " \
            .format(command_name, reputation_output, context_standard)

    @staticmethod
    @error_code_decorator
    def wrong_subtype():
        return "The subtype for our yml files should be either python2 or python3, " \
               "please update the file."

    @classmethod
    @error_code_decorator
    def beta_in_id(cls):
        return cls.beta_in_str('id')

    @classmethod
    @error_code_decorator
    def beta_in_name(cls):
        return cls.beta_in_str('name')

    @staticmethod
    @error_code_decorator
    def beta_field_not_found():
        return "Beta integration yml file should have " \
               "the field \"beta: true\", but was not found in the file."

    @staticmethod
    @error_code_decorator
    def no_beta_in_display():
        return "Field 'display' in Beta integration yml file should include the string \"beta\", " \
               "but was not found in the file."

    @staticmethod
    @error_code_decorator
    def duplicate_arg_in_file(arg, command_name=None):
        err_msg = "The argument '{}' is duplicated".format(arg)
        if command_name:
            err_msg += " in '{}'.".format(command_name)
        err_msg += ", please remove one of its appearances."
        return err_msg

    @staticmethod
    @error_code_decorator
    def duplicate_param(param_name):
        return "The parameter '{}' of the " \
               "file is duplicated, please remove one of its appearances.".format(param_name)

    @staticmethod
    @error_code_decorator
    def invalid_context_output(command_name, output):
        return f'Invalid context output for command {command_name}. Output is {output}'

    @staticmethod
    @error_code_decorator
    def added_required_fields(field):
        return "You've added required, the field is '{}'".format(field)

    @staticmethod
    @error_code_decorator
    def removed_integration_parameters(field):
        return "You've removed integration parameters, the removed parameters are '{}'".format(field)

    @staticmethod
    @error_code_decorator
    def changed_integration_yml_fields(removed, changed):
        return f"You've made some changes to some fields in the yml file, \n" \
               f" the changed fields are: {changed} \n" \
               f"the removed fields are: {removed} "

    @staticmethod
    def suggest_server_allowlist_fix(words=None):
        words = words if words else ['incident']
        return f"To fix the problem, remove the words {words}, " \
               f"or add them to the whitelist named argsExceptionsList in:\n" \
               f"https://github.com/demisto/server/blob/57fbe417ae420c41ee12a9beb850ff4672209af8/services/" \
               f"servicemodule_test.go#L8273"

    @staticmethod
    @error_code_decorator
    def incident_in_command_name_or_args(commands, args):
        return f"This is a core pack with an integration that contains the word incident in the following commands'" \
               f" name or argument:\ncommand's name: {commands} \ncommand's argument: {args}"

    @staticmethod
    @error_code_decorator
    def not_used_display_name(field_name):
        return "The display details for {} will not be used " \
               "due to the type of the parameter".format(field_name)

    @staticmethod
    @error_code_decorator
    def empty_display_configuration(field_name):
        return "No display details were entered for the field {}".format(field_name)

    @staticmethod
    @error_code_decorator
    def feed_wrong_from_version(given_fromversion, needed_from_version="5.5.0"):
        return "This is a feed and has wrong fromversion. got `{}` expected `{}`" \
            .format(given_fromversion, needed_from_version)

    @staticmethod
    @error_code_decorator
    def pwsh_wrong_version(given_fromversion, needed_from_version='5.5.0'):
        return f'Detected type: powershell and fromversion less than {needed_from_version}.' \
               f' Found version: {given_fromversion}'

    @staticmethod
    @error_code_decorator
    def parameter_missing_from_yml(name):
        return f'A required parameter "{name}" is missing from the YAML file.'

    @staticmethod
    @error_code_decorator
    def parameter_is_malformed(name, correct_format):
        return f'A required parameter "{name}" is malformed ' \
               f'in the YAML file.\nThe correct format of the parameter should ' \
               f'be as follows:\n{correct_format}'

    @staticmethod
    @error_code_decorator
    def parameter_missing_from_yml_not_community_contributor(name, correct_format):
        """
            This error is ignored if the contributor is community
        """
        return f'A required parameter "{name}" is missing or malformed ' \
               f'in the YAML file.\nThe correct format of the parameter should ' \
               f'be as follows:\n{correct_format}'

    @staticmethod
    @error_code_decorator
    def parameter_missing_for_feed(name, correct_format):
        return f'Feed Integration was detected A required ' \
               f'parameter "{name}" is missing or malformed in the YAML file.\n' \
               f'The correct format of the parameter should be as follows:\n{correct_format}'

    @staticmethod
    @error_code_decorator
    def missing_get_mapping_fields_command():
        return 'The command "get-mapping-fields" is missing from the YML file and is required as the ismappable ' \
               'field is set to true.'

    @staticmethod
    @error_code_decorator
    def readme_missing_output_context(command, context_paths):
        return f'The Following context paths for command {command} are found in YML file ' \
               f'but are missing from the README file: {context_paths}'

    @staticmethod
    @error_code_decorator
    def error_starting_mdx_server(line):
        return f'Failed starting local mdx server. stdout: {line}.\n' \
               f'Try running the following command: `npm install`'

    @staticmethod
    @error_code_decorator
    def error_starting_docker_mdx_server(line):
        return f'Failed starting docker mdx server. stdout: {line}.\n' \
               f'Check to see if the docker daemon is up and running'

    @staticmethod
    @error_code_decorator
    def error_uninstall_node():
        return 'The `node` runtime is not installed on the machine,\n' \
               'while it is required for the validation process.\n' \
               'Please download and install `node` to proceed\n' \
               'See https://nodejs.org for installation instructions.'

    @staticmethod
    @error_code_decorator
    def missing_output_context(command, context_paths):
        return f'The Following context paths for command {command} are found in the README file ' \
               f'but are missing from the YML file: {context_paths}'

    @staticmethod
    @error_code_decorator
    def integration_non_existent_classifier(integration_classifier):
        return f"The integration has a classifier {integration_classifier} which does not exist."

    @staticmethod
    @error_code_decorator
    def integration_non_existent_mapper(integration_mapper):
        return f"The integration has a mapper {integration_mapper} which does not exist."

    @staticmethod
    @error_code_decorator
    def multiple_default_arg(command_name, default_args):
        return f"The integration command: {command_name} has multiple default arguments: {default_args}."

    @staticmethod
    @error_code_decorator
    def invalid_integration_parameters_display_name(invalid_display_names):
        return f"The integration display names: {invalid_display_names} are invalid, " \
               "Integration parameters display name should be capitalized and spaced using whitespaces " \
               "and not underscores ( _ )."

    @staticmethod
    @error_code_decorator
    def not_supported_integration_parameter_url_defaultvalue(param, invalid_defaultvalue):
        return f"The integration parameter {param} has defaultvalue set to {invalid_defaultvalue}. If possible, replace the http prefix with https."

    @staticmethod
    @error_code_decorator
    def is_valid_integration_file_path_in_folder(integration_file):
        return f"The integration file name: {integration_file} is invalid, " \
               f"The integration file name and all the other files in the folder, should be the same as " \
               f"the name of the folder that contains it."

    @staticmethod
    @error_code_decorator
    def is_valid_integration_file_path_in_integrations_folder(integration_file):
        return f"The integration file name: {integration_file} is invalid, " \
               f"The integration file name should start with 'integration-'."

    @staticmethod
    @error_code_decorator
    def invalid_version_integration_name(version_number: str):
        return f"The display name of this v{version_number} integration is incorrect , " \
               f"should be **name** v{version_number}.\n" \
               f"e.g: Kenna v{version_number}, Jira v{version_number}"

    @staticmethod
    @error_code_decorator
    def invalid_siem_integration_name(display_name: str):
        return f"The display name of this siem integration is incorrect , " \
               f"should end with \"Event Collector\".\n" \
               f"e.g: {display_name} Event Collector"

    @staticmethod
    @error_code_decorator
    def invalid_defaultvalue_for_checkbox_field(name: str):
        return f"The defaultvalue checkbox of the {name} field is invalid. " \
               f"Use a boolean represented as a lowercase string, e.g defaultvalue: 'true'"

    @staticmethod
    @error_code_decorator
    def missing_reliability_parameter(command: str):
        return f'Missing "Reliability" parameter in the {command} reputation command.' \
               f'Please add it to the YAML file.' \
               f'For more information, refer to https://xsoar.pan.dev/docs/integrations/dbot#reliability-level'

    @staticmethod
    @error_code_decorator
    def integration_is_deprecated_and_used(integration_name: str, commands_dict: dict):
        erorr_str = f"{integration_name} integration contains deprecated commands that are being used by other entities:\n"
        for command_name, command_usage_list in commands_dict.items():
            current_command_usage = '\n'.join(command_usage_list)
            erorr_str += f"{command_name} is being used in the following locations:\n{current_command_usage}\n"
        return erorr_str

    @staticmethod
    @error_code_decorator
    def param_not_allowed_to_hide(parameter_name: str):
        """
        Note: This error is used when the parameter has `hidden:true` or mentions all marketplaces (equivalent to true)
        See invalid_hidden_attribute_for_param for invalid value types.

        """
        return f"Parameter: \"{parameter_name}\" can't be hidden in all marketplaces. " \
               f"Please either remove the `hidden` attribute, " \
               f"or replace its value with a list of marketplace names, where you wish it to be hidden."

    @staticmethod
    @error_code_decorator
    def invalid_hidden_attribute_for_param(param_name: str, invalid_value: str):
        marketplace_values = ', '.join(MarketplaceVersions)
        return f'The `hidden` attribute value ({invalid_value}) for the {param_name} parameter ' \
               f'must be either a boolean, or a list of marketplace values ' \
               f'(Possible marketplace values: {marketplace_values}). ' \
               f'Note that this param is not required, and may be omitted.'

    @staticmethod
    @error_code_decorator
    def invalid_deprecated_integration_display_name():
        return 'The display_name (display) of all deprecated integrations should end with (Deprecated)".'

    @staticmethod
    @error_code_decorator
    def invalid_deprecated_integration_description():
        return 'The description of all deprecated integrations should follow one of the formats:' \
               '1. "Deprecated. Use <INTEGRATION_DISPLAY_NAME> instead."' \
               '2. "Deprecated. <REASON> No available replacement."'

    @staticmethod
    @error_code_decorator
    def invalid_version_script_name(version_number: str):
        return f"The name of this v{version_number} script is incorrect , should be **name**V{version_number}." \
               f" e.g: DBotTrainTextClassifierV{version_number}"

    @staticmethod
    @error_code_decorator
    def invalid_deprecated_script():
        return 'The comment of all deprecated scripts should follow one of the formats:' \
               '1. "Deprecated. Use <SCRIPT_NAME> instead."' \
               '2. "Deprecated. <REASON> No available replacement."'

    @staticmethod
    @error_code_decorator
    def dbot_invalid_output(command_name, missing_outputs, context_standard):
        return "The DBotScore outputs of the reputation command {} aren't valid. Missing: {}. " \
               "Fix according to context standard {} ".format(command_name, missing_outputs,
                                                              context_standard)

    @staticmethod
    @error_code_decorator
    def dbot_invalid_description(command_name, missing_descriptions, context_standard):
        return "The DBotScore description of the reputation command {} aren't valid. Missing: {}. " \
               "Fix according to context standard {} " \
            .format(command_name, missing_descriptions, context_standard)

    @classmethod
    @error_code_decorator
    def breaking_backwards_subtype(cls):
        return "{}, You've changed the subtype, please undo.".format(cls.BACKWARDS)

    @classmethod
    @error_code_decorator
    def breaking_backwards_context(cls):
        return "{}, You've changed the context in the file," \
               " please undo.".format(cls.BACKWARDS)

    @classmethod
    @error_code_decorator
    def breaking_backwards_command(cls, old_command):
        return "{}, You've changed the context in the file,please " \
               "undo. the command is:\n{}".format(cls.BACKWARDS, old_command)

    @classmethod
    @error_code_decorator
    def breaking_backwards_arg_changed(cls):
        return "{}, You've changed the name of an arg in " \
               "the file, please undo.".format(cls.BACKWARDS)

    @classmethod
    @error_code_decorator
    def breaking_backwards_command_arg_changed(cls, commands_ls):
        error_msg = "{}, Your updates to this file contains changes to a name or an argument of an existing " \
                    "command(s).\nPlease undo you changes to the following command(s):\n".format(cls.BACKWARDS)
        error_msg += '\n'.join(commands_ls)
        return error_msg

    @staticmethod
    @error_code_decorator
    def default_docker_error():
        return 'The current docker image in the yml file is the default one: demisto/python:1.3-alpine,\n' \
               'Please create or use another docker image'

    @staticmethod
    @error_code_decorator
    def latest_docker_error(docker_image_tag, docker_image_name):
        return f'"latest" tag is not allowed,\n' \
               f'Please create or update to an updated versioned image\n' \
               f'You can check for the most updated version of {docker_image_tag} ' \
               f'here: https://hub.docker.com/r/{docker_image_name}/tags'

    @staticmethod
    @error_code_decorator
    def deprecated_docker_error(docker_image_name, deprecated_reason):
        return f'The docker image {docker_image_name} is deprecated - {deprecated_reason}'

    @staticmethod
    @error_code_decorator
    def not_demisto_docker():
        return 'docker image must be a demisto docker image. When the docker image is ready, ' \
               'please rename it to: demisto/<image>:<tag>'

    @staticmethod
    @error_code_decorator
    def docker_tag_not_fetched(docker_image_name, exception_msg=None):
        msg = f'Failed getting tag for: {docker_image_name}. Please check it exists and of demisto format.'
        if exception_msg:
            msg = msg + '\n' + exception_msg
        return msg

    @staticmethod
    @error_code_decorator
    def no_docker_tag(docker_image):
        return f'{docker_image} - The docker image in your integration/script does not have a tag.' \
               f' Please create or update to an updated versioned image.'

    @staticmethod
    @error_code_decorator
    def dockerimage_not_in_yml_file(file_path):
        return f'There is no docker image provided in file {file_path}.\nYou can choose one from ' \
               'DockerHub: https://hub.docker.com/u/demisto/, or create your own in the repo: ' \
               ' https://github.com/demisto/dockerfiles'

    @staticmethod
    @error_code_decorator
    def non_existing_docker(docker_image):
        return f'{docker_image} - Could not find the docker image. Check if it exists in ' \
               f'DockerHub: https://hub.docker.com/u/demisto/.'

    @staticmethod
    @error_code_decorator
    def docker_not_formatted_correctly(docker_image):
        return f'The docker image: {docker_image} is not of format - demisto/image_name:X.X'

    @staticmethod
    def suggest_docker_fix(docker_image_name: str, file_path: str, is_iron_bank=False) -> str:
        docker_hub_link = f'https://hub.docker.com/r/{docker_image_name}/tags'
        iron_bank_link = f'https://repo1.dso.mil/dsop/opensource/palo-alto-networks/{docker_image_name}/'
        return f'You can check for the most updated version of {docker_image_name} ' \
               f'here: {iron_bank_link if is_iron_bank else docker_hub_link} \n' \
               f'To update the docker image run:\ndemisto-sdk format -ud -i {file_path}\n'

    @staticmethod
    @error_code_decorator
    def docker_not_on_the_latest_tag(docker_image_tag, docker_image_latest_tag, is_iron_bank=False) -> str:
        return f'The docker image tag is not the latest numeric tag, please update it.\n' \
               f'The docker image tag in the yml file is: {docker_image_tag}\n' \
               f'The latest docker image tag in {"Iron Bank" if is_iron_bank else "docker hub"} ' \
               f'is: {docker_image_latest_tag}\n'

    @staticmethod
    @error_code_decorator
    def id_set_conflicts():
        return "You probably merged from master and your id_set.json has " \
               "conflicts. Run `demisto-sdk create-id-set`, it should reindex your id_set.json"

    @staticmethod
    @error_code_decorator
    def duplicated_id(obj_id):
        return f"The ID {obj_id} already exists, please update the file or update the " \
               f"id_set.json toversion field of this id to match the old occurrence of this id"

    @staticmethod
    @error_code_decorator
    def no_id_set_file():
        return "Unable to find id_set.json file in path - rerun the command with --create-id-set flag"

    @staticmethod
    @error_code_decorator
    def remove_field_from_dashboard(field):
        return f'the field {field} needs to be removed.'

    @staticmethod
    @error_code_decorator
    def include_field_in_dashboard(field):
        return f'The field {field} needs to be included. Please add it.'

    @staticmethod
    @error_code_decorator
    def remove_field_from_widget(field, widget):
        return f'The field {field} needs to be removed from the widget: {widget}.'

    @staticmethod
    @error_code_decorator
    def include_field_in_widget(field, widget_name):
        return f'The field {field} needs to be included in the widget: {widget_name}. Please add it.'

    @staticmethod
    @error_code_decorator
    def invalid_fromversion_for_type_metrics():
        return 'The minimal fromVersion for widget with data type \'metrics\' is \'6.2.0\'.\n'

    @staticmethod
    @error_code_decorator
    def no_image_given():
        return "You've created/modified a yml or package but failed to provide an image as " \
               "a .png file for it, please add an image in order to proceed."

    @staticmethod
    @error_code_decorator
    def image_too_large():
        return "Too large logo, please update the logo to be under 10kB"

    @staticmethod
    @error_code_decorator
    def image_in_package_and_yml():
        return "Image in both yml and package, remove the 'image' " \
               "key from the yml file"

    @staticmethod
    @error_code_decorator
    def not_an_image_file():
        return "This isn't an image file or unified integration file."

    @staticmethod
    @error_code_decorator
    def no_image_field_in_yml():
        return "This is a yml file but has no image field."

    @staticmethod
    @error_code_decorator
    def image_field_not_in_base64():
        return "The image field isn't in base64 encoding."

    @staticmethod
    @error_code_decorator
    def default_image_error():
        return "This is the default image, please change to the integration image."

    @staticmethod
    @error_code_decorator
    def invalid_image_name():
        return "The image's file name is invalid - make sure the name looks like the " \
               "following: <integration_name>_image.png and that the integration_name is the same as the folder " \
               "containing it."

    @staticmethod
    @error_code_decorator
    def image_is_empty(image_path: str):
        return f'The author image in path {image_path} should not be empty. ' \
               'Please provide a relevant image.'

    @staticmethod
    @error_code_decorator
    def author_image_is_missing(image_path: str):
        return f'Partners must provide a non-empty author image under the path {image_path}.'

    @staticmethod
    @error_code_decorator
    def invalid_image_name_or_location():
        return "The image file name or location is invalid\n" \
               "If you're trying to add an integration image, make sure the image name looks like the following:<integration_name>_image.png and located in" \
               "your integration folder: Packs/<MyPack>/Integrations/<MyIntegration>. For more info: " \
               "https://xsoar.pan.dev/docs/integrations/package-dir#the-directory-structure-is-as-follows.\n" \
               "If you're trying to add author image, make sure the image name looks like the following: Author_image.png and located in the pack root path." \
               "For more info: https://xsoar.pan.dev/docs/packs/packs-format#author_imagepng\n" \
               "Otherwise, any other image should be located under the 'Doc_files' dir."

    @staticmethod
    @error_code_decorator
    def invalid_image_dimensions(width: int, height: int):
        return f'The image dimensions are {width}x{height}. The requirements are 120x50.'

    @staticmethod
    @error_code_decorator
    def description_missing_from_conf_json(problematic_instances):
        return "Those instances don't have description:\n{}".format('\n'.join(problematic_instances))

    @staticmethod
    @error_code_decorator
    def test_not_in_conf_json(file_id):
        return f"You've failed to add the {file_id} to conf.json\n" \
               "see here: https://xsoar.pan.dev/docs/integrations/test-playbooks#adding-tests-to-confjson"

    @staticmethod
    @error_code_decorator
    def integration_not_registered(file_path, missing_test_playbook_configurations, no_tests_key):
        return f'The following integration is not registered in {CONF_PATH} file.\n' \
               f'Please add:\n{missing_test_playbook_configurations}\nto {CONF_PATH} ' \
               f'path under \'tests\' key.\n' \
               f'If you don\'t want to add a test playbook for this integration, please add: \n{no_tests_key}to the ' \
               f'file {file_path} or run \'demisto-sdk format -i {file_path}\''

    @staticmethod
    @error_code_decorator
    def no_test_playbook(file_path, file_type):
        return f'You don\'t have a TestPlaybook for {file_type} {file_path}. ' \
               f'If you have a TestPlaybook for this {file_type}, ' \
               f'please edit the yml file and add the TestPlaybook under the \'tests\' key. ' \
               f'If you don\'t want to create a TestPlaybook for this {file_type}, ' \
               f'edit the yml file and add  \ntests:\n -  No tests\n lines to it or ' \
               f'run \'demisto-sdk format -i {file_path}\''

    @staticmethod
    @error_code_decorator
    def test_playbook_not_configured(content_item_id, missing_test_playbook_configurations,
                                     missing_integration_configurations):
        return f'The TestPlaybook {content_item_id} is not registered in {CONF_PATH} file.\n ' \
               f'Please add\n{missing_test_playbook_configurations}\n ' \
               f'or if this test playbook is for an integration\n{missing_integration_configurations}\n ' \
               f'to {CONF_PATH} path under \'tests\' key.'

    @staticmethod
    @error_code_decorator
    def missing_release_notes(rn_path):
        return 'Missing release notes, Please add it under {}'.format(rn_path)

    @staticmethod
    @error_code_decorator
    def no_new_release_notes(release_notes_path):
        return F'No new comment has been added in the release notes file: {release_notes_path}'

    @staticmethod
    @error_code_decorator
    def release_notes_not_formatted_correctly(link_to_rn_standard):
        return F'Not formatted according to ' \
               F'release notes standards.\nFix according to {link_to_rn_standard}'

    @staticmethod
    @error_code_decorator
    def release_notes_not_finished():
        return "Please finish filling out the release notes. For common troubleshooting steps, please " \
               "review the documentation found here: " \
               "https://xsoar.pan.dev/docs/integrations/changelog#common-troubleshooting-tips"

    @staticmethod
    @error_code_decorator
    def release_notes_file_empty():
        return "Your release notes file is empty, please complete it\nHaving empty release notes " \
               "looks bad in the product UI.\nMake sure the release notes explicitly describe what changes were made, even if they are minor.\n" \
               "For changes to documentation you can use " \
               "\"Documentation and metadata improvements.\" "

    @staticmethod
    @error_code_decorator
    def multiple_release_notes_files():
        return "More than one release notes file has been found." \
               "Only one release note file is permitted per release. Please delete the extra release notes."

    @staticmethod
    @error_code_decorator
    def missing_release_notes_for_pack(pack):
        return f"Release notes were not found. Please run `demisto-sdk " \
               f"update-release-notes -i Packs/{pack} -u (major|minor|revision|documentation)` to " \
               f"generate release notes according to the new standard. You can refer to the documentation " \
               f"found here: https://xsoar.pan.dev/docs/integrations/changelog for more information."

    @staticmethod
    @error_code_decorator
    def missing_release_notes_entry(file_type, pack_name, entity_name):
        return f"No release note entry was found for the {file_type.value.lower()} \"{entity_name}\" in the " \
               f"{pack_name} pack. Please rerun the update-release-notes command without -u to " \
               f"generate an updated template. If you are trying to exclude an item from the release " \
               f"notes, please refer to the documentation found here - " \
               f"https://xsoar.pan.dev/docs/integrations/changelog#excluding-items"

    @staticmethod
    @error_code_decorator
    def added_release_notes_for_new_pack(pack_name):
        return f"ReleaseNotes were added for the newly created pack \"{pack_name}\" - remove them"

    @staticmethod
    @error_code_decorator
    def modified_existing_release_notes(pack_name):
        return f"Modified existing release notes for \"{pack_name}\" - revert the change and add new release notes " \
               f"if needed by running:\n`demisto-sdk update-release-notes -i Packs/{pack_name} -u " \
               f"(major|minor|revision|documentation)`\n" \
               f"You can refer to the documentation found here: " \
               f"https://xsoar.pan.dev/docs/integrations/changelog for more information."

    @staticmethod
    @error_code_decorator
    def release_notes_config_file_missing_release_notes(config_rn_path: str):
        return f'Release notes config file {config_rn_path} is missing corresponding release notes file.\n' \
               f'''Please add release notes file: {config_rn_path.replace('json', 'md')}'''

    @staticmethod
    @error_code_decorator
    def release_notes_bc_json_file_missing(json_path: str):
        return f'A new release notes file contains the phrase \"breaking changes\" ' \
               'without a matching JSON file (with the same name as the release note file, e.g. 1_2_3.json). ' \
               f'Please run \"demisto-sdk update-release-notes -i {json_path[:-4]}md -bc\". ' \
               'For more information, refer to the following documentation: https://xsoar.pan.dev/docs/documentation/release-notes'

    @staticmethod
    @error_code_decorator
    def release_notes_docker_image_not_match_yaml(rn_file_name, un_matching_files_list: list, pack_path):
        message_to_return = f'The {rn_file_name} release notes file contains incompatible Docker images:\n'
        for un_matching_file in un_matching_files_list:
            message_to_return += f"- {un_matching_file.get('name')}: Release notes file has dockerimage: " \
                                 f"{un_matching_file.get('rn_version')} but the YML file has dockerimage: " \
                                 f"{un_matching_file.get('yml_version')}\n"
        message_to_return += f"To fix this please run: 'demisto-sdk update-release-notes -i {pack_path}'"
        return message_to_return

    @staticmethod
    @error_code_decorator
    def playbook_cant_have_rolename():
        return "Playbook can not have a rolename."

    @staticmethod
    @error_code_decorator
    def using_instance_in_playbook():
        return "Playbook should not use specific instance."

    @staticmethod
    @error_code_decorator
    def playbook_unreachable_condition(task_id, next_task_branch):
        return f'Playbook conditional task with id:{task_id} has task with unreachable ' \
               f'next task condition "{next_task_branch}". Please remove this task or add ' \
               f'this condition to condition task with id:{task_id}.'

    @staticmethod
    @error_code_decorator
    def playbook_only_default_next(task_id):
        return f'Playbook conditional task with id:{task_id} only has a default condition. ' \
               f'Please remove this task or add ' \
               f'another non-default condition to condition task with id:{task_id}.'

    @staticmethod
    @error_code_decorator
    def playbook_only_default_reply_option(task_id):
        return f'Playbook task with id:{task_id} only has a default option. ' \
               f'Please remove this task or add ' \
               f'another non-default option to the task with id:{task_id}.'

    @staticmethod
    @error_code_decorator
    def playbook_unhandled_task_branches(task_id, task_condition_labels):
        return f'Playbook conditional task with id:{task_id} has an unhandled ' \
               f'condition: {",".join(map(lambda x: f"{str(x)}", task_condition_labels))}'

    @staticmethod
    @error_code_decorator
    def playbook_unhandled_reply_options(task_id, task_condition_labels):
        return f'Playbook conditional task with id:{task_id} has an unhandled ' \
               f'condition: {",".join(map(lambda x: f"{str(x)}", task_condition_labels))}'

    @staticmethod
    @error_code_decorator
    def playbook_unhandled_script_condition_branches(task_id, task_condition_labels):
        return f'Playbook conditional task with id:{task_id} has an unhandled ' \
               f'condition: {",".join(map(lambda x: f"{str(x)}", task_condition_labels))}'

    @staticmethod
    @error_code_decorator
    def playbook_unconnected_tasks(orphan_tasks):
        return f'The following tasks ids have no previous tasks: {orphan_tasks}'

    @staticmethod
    @error_code_decorator
    def playbook_cant_have_deletecontext_all():
        return 'Playbook can not have DeleteContext script with arg all set to yes.'

    @staticmethod
    @error_code_decorator
    def invalid_deprecated_playbook():
        return 'The description of all deprecated playbooks should follow one of the formats:\n' \
               '1. "Deprecated. Use <PLAYBOOK_NAME> instead."\n' \
               '2. "Deprecated. <REASON> No available replacement."'

    @staticmethod
    @error_code_decorator
    def invalid_script_id(script_entry_to_check, pb_task):
        return f"in task {pb_task} the script {script_entry_to_check} was not found in the id_set.json file. " \
               f"Please make sure:\n" \
               f"1 - The right script id is set and the spelling is correct.\n" \
               f"2 - The id_set.json file is up to date. Delete the file by running: rm -rf Tests/id_set.json and" \
               f" rerun the command."

    @staticmethod
    @error_code_decorator
    def invalid_subplaybook_name(playbook_entry_to_check, file_path):
        return f"Sub-playbooks {playbook_entry_to_check} in {file_path} not found in the id_set.json file. " \
               f"Please make sure:\n" \
               f"1 - The right playbook name is set and the spelling is correct.\n" \
               f"2 - The id_set.json file is up to date. Delete the file by running: rm -rf Tests/id_set.json and" \
               f" rerun the command."

    @staticmethod
    @error_code_decorator
    def content_entity_version_not_match_playbook_version(
        main_playbook: str, entities_names_and_version: str, main_playbook_version: str, content_sub_type: str
    ):
        return f"Playbook {main_playbook} with 'fromversion' {main_playbook_version} uses the following" \
               f" {content_sub_type} with an invalid 'fromversion': [{entities_names_and_version}]. " \
               f"The 'fromversion' of the {content_sub_type} should be {main_playbook_version} or lower."

    @staticmethod
    @error_code_decorator
    def integration_version_not_match_playbook_version(main_playbook, command, main_playbook_version):
        return f"Playbook {main_playbook} with version {main_playbook_version} uses the command {command} " \
               f"that not implemented in integration that match the main playbook version. This command should be " \
               f"implemented in an integration with a from version of {main_playbook_version} or lower."

    @staticmethod
    @error_code_decorator
    def invalid_command_name_in_script(script_name, command):
        return f"in script {script_name} the command {command} has an invalid name. " \
               f"Please make sure:\n" \
               f"1 - The right command name is set and the spelling is correct." \
               f" Do not use 'dev' in it or suffix it with 'copy'\n" \
               f"2 - The id_set.json file is up to date. Delete the file by running: rm -rf Tests/id_set.json and" \
               f" rerun the command."

    @staticmethod
    @error_code_decorator
    def is_valid_script_file_path_in_folder(script_file):
        return f"The script file name: {script_file} is invalid, " \
               f"The script file name should be the same as the name of the folder that contains it, e.g. `Packs/MyPack/Scripts/MyScript/MyScript.yml`."

    @staticmethod
    @error_code_decorator
    def incident_in_script_arg(arguments):
        return f"The script is part of a core pack. Therefore, the use of the word `incident` in argument names is" \
               f" forbidden. problematic argument names:\n {arguments}."

    @staticmethod
    @error_code_decorator
    def description_missing_in_beta_integration():
        return f"No detailed description file (<integration_name>_description.md) was found in the package." \
               f" Please add one, and make sure it includes the beta disclaimer note." \
               f" Add the following to the detailed description:\n{BETA_INTEGRATION_DISCLAIMER}"

    @staticmethod
    @error_code_decorator
    def description_contains_contrib_details():
        return "Description file contains contribution/partner details that will be generated automatically " \
               "when the upload command is performed.\nDelete any details related to contribution/partner "

    @staticmethod
    @error_code_decorator
    def invalid_description_name():
        return "The description's file name is invalid - " \
               "make sure the name looks like the following: <integration_name>_description.md " \
               "and that the integration_name is the same as the folder containing it."

    @staticmethod
    @error_code_decorator
    def description_contains_demisto_word(line_nums, yml_or_file):
        return f'Found the word \'Demisto\' in the description content {yml_or_file} in lines: {line_nums}.'

    @staticmethod
    @error_code_decorator
    def no_beta_disclaimer_in_description():
        return f"The detailed description in beta integration package " \
               f"does not contain the beta disclaimer note. Add the following to the description:\n" \
               f"{BETA_INTEGRATION_DISCLAIMER}"

    @staticmethod
    @error_code_decorator
    def no_beta_disclaimer_in_yml():
        return f"The detailed description field in beta integration " \
               f"does not contain the beta disclaimer note. Add the following to the detailed description:\n" \
               f"{BETA_INTEGRATION_DISCLAIMER}"

    @staticmethod
    @error_code_decorator
    def description_in_package_and_yml():
        return "A description was found both in the " \
               "package and in the yml, please update the package."

    @staticmethod
    @error_code_decorator
    def no_description_file_warning():
        return "No detailed description file was found. Consider adding one."

    @staticmethod
    @error_code_decorator
    def invalid_incident_field_name(words):
        return f"The words: {words} cannot be used as a name."

    @staticmethod
    @error_code_decorator
    def invalid_field_content_key_value():
        return "The content key must be set to True."

    @staticmethod
    @error_code_decorator
    def invalid_incident_field_system_key_value():
        return "The system key must be set to False"

    @staticmethod
    @error_code_decorator
    def invalid_field_type(file_type, type_fields):
        return f"Type: `{file_type}` is not one of available types.\n" \
               f"available types: {type_fields}"

    @staticmethod
    @error_code_decorator
    def invalid_field_group_value(group):
        return f"Group {group} is not a group field."

    @staticmethod
    @error_code_decorator
    def invalid_incident_field_cli_name_regex(cli_regex):
        return f"Field `cliName` contains non-alphanumeric letters. " \
               f"must match regex: {cli_regex}"

    @staticmethod
    @error_code_decorator
    def invalid_incident_field_cli_name_value(cli_name):
        return f"cliName field can not be {cli_name} as it's a builtin key."

    @staticmethod
    @error_code_decorator
    def invalid_incident_field_or_type_from_version():
        return '"fromVersion" has an invalid value.'

    @staticmethod
    @error_code_decorator
    def new_field_required():
        return 'New fields can not be required. change to:\nrequired: false.'

    @staticmethod
    @error_code_decorator
    def from_version_modified_after_rename():
        return "fromversion might have been modified, please make sure it hasn't changed."

    @staticmethod
    @error_code_decorator
    def incident_field_type_change():
        return 'Changing incident field type is not allowed.'

    @staticmethod
    @error_code_decorator
    def incident_type_integer_field(field):
        return f'The field {field} needs to be a positive integer. Please add it.\n'

    @staticmethod
    @error_code_decorator
    def incident_type_invalid_playbook_id_field():
        return 'The "playbookId" field is not valid - please enter a non-UUID playbook ID.'

    @staticmethod
    @error_code_decorator
    def incident_type_auto_extract_fields_invalid(incident_fields):
        return f"The following incident fields are not formatted correctly under " \
               f"`fieldCliNameToExtractSettings`: {incident_fields}\n" \
               f"Please format them in one of the following ways:\n" \
               f"1. To extract all indicators from the field: \n" \
               f"isExtractingAllIndicatorTypes: true, extractAsIsIndicatorTypeId: \"\", " \
               f"extractIndicatorTypesIDs: []\n" \
               f"2. To extract the incident field to a specific indicator without using regex: \n" \
               f"isExtractingAllIndicatorTypes: false, extractAsIsIndicatorTypeId: \"<INDICATOR_TYPE>\", " \
               f"extractIndicatorTypesIDs: []\n" \
               f"3. To extract indicators from the field using regex: \n" \
               f"isExtractingAllIndicatorTypes: false, extractAsIsIndicatorTypeId: \"\", " \
               f"extractIndicatorTypesIDs: [\"<INDICATOR_TYPE1>\", \"<INDICATOR_TYPE2>\"]"

    @staticmethod
    @error_code_decorator
    def incident_type_invalid_auto_extract_mode():
        return 'The `mode` field under `extractSettings` should be one of the following:\n' \
               ' - \"All\" - To extract all indicator types regardless of auto-extraction settings.\n' \
               ' - \"Specific\" - To extract only the specific indicator types set in the auto-extraction settings.'

    @staticmethod
    @error_code_decorator
    def incident_type_non_existent_playbook_id(incident_type, playbook):
        return f"in incident type {incident_type} the playbook {playbook} was not found in the id_set.json file. " \
               f"Please make sure:\n" \
               f"1 - The right playbook name is set and the spelling is correct.\n" \
               f"2 - The id_set.json file is up to date. Delete the file by running: rm -rf Tests/id_set.json and" \
               f" rerun the command."

    @staticmethod
    @error_code_decorator
    def incident_field_non_existent_script_id(incident_field, scripts):
        return f"In incident field {incident_field} the following scripts were not found in the id_set.json file:" \
               f" {scripts}"

    @staticmethod
    @error_code_decorator
    def layouts_container_non_existent_script_id(layouts_container, scripts):
        return f"In layouts container {layouts_container} the following scripts were not found in the id_set.json " \
               f"file: {scripts}"

    @staticmethod
    @error_code_decorator
    def layout_non_existent_script_id(layout, scripts):
        return f"In layout {layout} the following scripts were not found in the id_set.json file: {scripts}"

    @staticmethod
    def suggest_fix_non_existent_script_id() -> str:
        return "Please make sure:\n" \
               "1 - The right script name is set and the spelling is correct.\n" \
               "2 - The id_set.json file is up to date. Delete the file by running: rm -rf Tests/id_set.json and" \
               " rerun the command with the --create-id-set option."

    @staticmethod
    @error_code_decorator
    def invalid_generic_field_group_value(group, generic_field_group):
        return f"Group {group} is not a valid generic field group. Please set group = {generic_field_group} instead."

    @staticmethod
    @error_code_decorator
    def invalid_generic_field_id(generic_id, generic_id_prefix):
        return f"ID {generic_id} is not a valid generic field ID - it should start with the prefix {generic_id_prefix}."

    @staticmethod
    @error_code_decorator
    def pack_file_does_not_exist(file_name):
        return f'"{file_name}" file does not exist, create one in the root of the pack'

    @staticmethod
    @error_code_decorator
    def required_pack_file_does_not_exist(file_name):
        return f'The required "{file_name}" file does not exist in the pack root.\n ' \
               f'Its absence may prevent other tests from being run! Create it and run validate again.'

    @staticmethod
    @error_code_decorator
    def cant_open_pack_file(file_name):
        return f'Could not open "{file_name}" file'

    @staticmethod
    @error_code_decorator
    def cant_read_pack_file(file_name):
        return f'Could not read the contents of "{file_name}" file'

    @staticmethod
    @error_code_decorator
    def cant_parse_pack_file_to_list(file_name):
        return f'Could not parse the contents of "{file_name}" file into a list'

    @staticmethod
    @error_code_decorator
    def pack_file_bad_format(file_name):
        return f'Detected invalid {file_name} file'

    @staticmethod
    @error_code_decorator
    def pack_metadata_empty():
        return 'Pack metadata is empty.'

    @staticmethod
    @error_code_decorator
    def pack_metadata_should_be_dict(pack_meta_file):
        return f'Pack metadata {pack_meta_file} should be a dictionary.'

    @staticmethod
    @error_code_decorator
    def pack_metadata_certification_is_invalid(pack_meta_file):
        return f'Pack metadata {pack_meta_file} - certification field should be \'certified\' or \'verified\'.'

    @staticmethod
    @error_code_decorator
    def missing_field_iin_pack_metadata(pack_meta_file, missing_fields):
        return f'{pack_meta_file} - Missing fields in the pack metadata: {missing_fields}'

    @staticmethod
    @error_code_decorator
    def pack_metadata_name_not_valid():
        return f'Pack metadata {PACK_METADATA_NAME} field is not valid. Please fill valid pack name.'

    @staticmethod
    @error_code_decorator
    def pack_metadata_field_invalid():
        return f'Pack metadata {PACK_METADATA_DESC} field is not valid. Please fill valid pack description.'

    @staticmethod
    @error_code_decorator
    def dependencies_field_should_be_dict(pack_meta_file):
        return f'{pack_meta_file} - The dependencies field in the pack must be a dictionary.'

    @staticmethod
    @error_code_decorator
    def empty_field_in_pack_metadata(pack_meta_file, list_field):
        return f'{pack_meta_file} - Empty value in the {list_field} field.'

    @staticmethod
    @error_code_decorator
    def pack_metadata_isnt_json(pack_meta_file):
        return f'Could not parse {pack_meta_file} file contents to json format'

    @staticmethod
    @error_code_decorator
    def pack_metadata_missing_url_and_email():
        return 'Contributed packs must include email or url.'

    @staticmethod
    @error_code_decorator
    def pack_metadata_invalid_support_type():
        return 'Support field should be one of the following: xsoar, partner, developer or community.'

    @staticmethod
    @error_code_decorator
    def pack_metadata_version_should_be_raised(pack, old_version):
        return f"The pack version (currently: {old_version}) needs to be raised - " \
               f"make sure you are merged from master and " \
               f"update the \"currentVersion\" field in the " \
               f"pack_metadata.json or in case release notes are required run:\n" \
               f"`demisto-sdk update-release-notes -i Packs/{pack} -u " \
               f"(major|minor|revision|documentation)` to " \
               f"generate them according to the new standard."

    @staticmethod
    @error_code_decorator
    def pack_metadata_non_approved_usecases(non_approved_usecases: set) -> str:
        return f'The pack metadata contains non approved usecases: {", ".join(non_approved_usecases)} ' \
               f'The list of approved use cases can be found in https://xsoar.pan.dev/docs/documentation/pack-docs#pack-keywords-tags-use-cases--categories'

    @staticmethod
    @error_code_decorator
    def pack_metadata_non_approved_tags(non_approved_tags: set) -> str:
        return f'The pack metadata contains non approved tags: {", ".join(non_approved_tags)}. ' \
               'The list of approved tags for each marketplace can be found on ' \
               'https://xsoar.pan.dev/docs/documentation/pack-docs#pack-keywords-tags-use-cases--categories'

    @staticmethod
    @error_code_decorator
    def pack_metadata_non_approved_tag_prefix(tag, approved_prefixes: set) -> str:
        return f'The pack metadata contains a tag with an invalid prefix: {tag}.' \
               f' The approved prefixes are: {", ".join(approved_prefixes)}.'

    @staticmethod
    @error_code_decorator
    def pack_metadata_price_change(old_price, new_price) -> str:
        return f"The pack price was changed from {old_price} to {new_price} - revert the change"

    @staticmethod
    @error_code_decorator
    def pack_metadata_missing_categories(pack_meta_file) -> str:
        return f'{pack_meta_file} - Missing categories.\nPlease supply at least one category, ' \
               f'for example: {INTEGRATION_CATEGORIES}'

    @staticmethod
    @error_code_decorator
    def pack_name_already_exists(new_pack_name) -> str:
        return f"A pack named: {new_pack_name} already exists in content repository, " \
               f"change the pack's name in the metadata file."

    @staticmethod
    @error_code_decorator
    def is_wrong_usage_of_usecase_tag():
        return "pack_metadata.json file contains the Use Case tag, without having any PB, incidents Types or Layouts"

    @staticmethod
    @error_code_decorator
    def pack_name_is_not_in_xsoar_standards(reason, excluded_words: Optional[List[str]] = None):
        if reason == "short":
            return f'Pack metadata {PACK_METADATA_NAME} field is not valid. The pack name must be at least 3' \
                   f' characters long.'
        if reason == "capital":
            return f'Pack metadata {PACK_METADATA_NAME} field is not valid. The pack name must start with a capital' \
                   f' letter.'
        if reason == "wrong_word":
            return f'Pack metadata {PACK_METADATA_NAME} field is not valid. The pack name must not contain the words:' \
                   f' ["Pack", "Playbook", "Integration", "Script"]'
        if reason == 'excluded_word':
            return f'Pack metadata {PACK_METADATA_NAME} field is not valid. The pack name must not contain the words:' \
                   f' {excluded_words}'

    @staticmethod
    @error_code_decorator
    def pack_metadata_long_description():
        return "The description field of the pack_metadata.json file is longer than 130 characters." \
               " Consider modifying it."

    @staticmethod
    @error_code_decorator
    def pack_timestamp_field_not_in_iso_format(field_name, value, changed_value):
        return f"The field \"{field_name}\" should be in the following format: YYYY-MM-DDThh:mm:ssZ, found {value}.\n" \
               f"Suggested change: {changed_value}"

    @staticmethod
    @error_code_decorator
    def readme_error(stderr):
        return f'Failed verifying README.md Error Message is: {stderr}'

    @staticmethod
    @error_code_decorator
    def empty_readme_error():
        return "Pack writen by a partner or pack containing playbooks must have a full README.md file" \
               "with pack information. Please refer to https://xsoar.pan.dev/docs/documentation/pack-docs#pack-readme " \
               "for more information"

    @staticmethod
    @error_code_decorator
    def readme_equal_description_error():
        return 'README.md content is equal to pack description. ' \
               'Please remove the duplicate description from README.md file.'

    @staticmethod
    @error_code_decorator
    def metadata_url_invalid():
        return 'The metadata URL leads to a GitHub repo instead of a support page. ' \
               'Please provide a URL for a support page as detailed in:\n ' \
               'https://xsoar.pan.dev/docs/packs/packs-format#pack_metadatajson\n ' \
               'Note that GitHub URLs that lead to a /issues page are also acceptable. ' \
               '(e.g. https://github.com/some_monitored_repo/issues)'

    @staticmethod
    @error_code_decorator
    def readme_contains_demisto_word(line_nums):
        return f'Found the word \'Demisto\' in the readme content in lines: {line_nums}.'

    @staticmethod
    @error_code_decorator
    def template_sentence_in_readme(line_nums):
        return f"Please update the integration version differences section in lines: {line_nums}."

    @staticmethod
    @error_code_decorator
    def image_path_error(path, alternative_path):
        return f'Detected following image url:\n{path}\n' \
               f'Which is not the raw link. You probably want to use the following raw image url:\n{alternative_path}'

    @staticmethod
    @error_code_decorator
    def copyright_section_in_readme_error(line_nums):
        return f"Invalid keywords related to Copyrights (BSD, MIT, Copyright, proprietary) were found " \
               f"in lines: {line_nums}. Copyright section cannot be part of pack readme."

    @staticmethod
    @error_code_decorator
    def copyright_section_in_python_error(line_nums):
        return f"Invalid keywords related to Copyrights (BSD, MIT, Copyright, proprietary) were found " \
               f"in lines: {line_nums}. Copyright section cannot be part of script."

    @staticmethod
    def pack_readme_image_relative_path_error(path):
        return f'Detected the following image relative path: {path}.\nRelative paths are not supported in pack README files. See ' \
               f'https://xsoar.pan.dev/docs/integrations/integration-docs#images for further info on how to ' \
               f'add images to pack README files.'

    @staticmethod
    def invalid_readme_image_relative_path_error(path):
        return f'The following image relative path is not valid, please recheck it:\n{path}.'

    @staticmethod
    def invalid_readme_image_absolute_path_error(path):
        return f'The following image link seems to be broken, please repair it:\n{path}'

    @staticmethod
    def branch_name_in_readme_image_absolute_path_error(path):
        return f'Branch name was found in the URL, please change it to the commit hash:\n{path}'

    @staticmethod
    def invalid_readme_insert_image_link_error(path):
        return f'Image link was not found, either insert it or remove it:\n{path}'

    @staticmethod
    @error_code_decorator
    def invalid_readme_relative_url_error(path):
        return f'Relative urls are not supported within README. If this is not a relative url, please add ' \
               f'an https:// prefix:\n{path}. '

    @staticmethod
    @error_code_decorator
    def invalid_readme_image_error(path: str, error_type: str, response: Optional[Response] = None):
        error = 'Error in readme image: '
        if response is not None:
            error += f'got HTTP response code {response.status_code}'
            error += f', reason = {response.reason}' if response.reason else " "

        error_body = {'pack_readme_relative_error': Errors.pack_readme_image_relative_path_error,
                      'general_readme_relative_error': Errors.invalid_readme_image_relative_path_error,
                      'general_readme_absolute_error': Errors.invalid_readme_image_absolute_path_error,
                      'branch_name_readme_absolute_error': Errors.branch_name_in_readme_image_absolute_path_error,
                      'insert_image_link_error': Errors.invalid_readme_insert_image_link_error} \
            .get(error_type, lambda x: f'Unexpected error when testing {x}')(path)

        return error + f"\n{error_body}"

    @staticmethod
    @error_code_decorator
    def wrong_version_reputations(object_id, version):
        return "Reputation object with id {} must have version {}".format(object_id, version)

    @staticmethod
    @error_code_decorator
    def reputation_expiration_should_be_numeric():
        return 'Expiration field should have a positive numeric value.'

    @staticmethod
    @error_code_decorator
    def reputation_id_and_details_not_equal():
        return 'id and details fields are not equal.'

    @staticmethod
    @error_code_decorator
    def reputation_invalid_indicator_type_id():
        return 'Indicator type "id" field can not include spaces or special characters.'

    @staticmethod
    @error_code_decorator
    def reputation_empty_required_fields():
        return 'id and details fields can not be empty.'

    @staticmethod
    @error_code_decorator
    def structure_doesnt_match_scheme(pretty_formatted_string_of_regexes):
        return f"The file does not match any scheme we have, please refer to the following list " \
               f"for the various file name options we have in our repo {pretty_formatted_string_of_regexes}"

    @staticmethod
    @error_code_decorator
    def file_id_contains_slashes():
        return "File's ID contains slashes - please remove."

    @staticmethod
    @error_code_decorator
    def file_id_changed(old_version_id, new_file_id):
        return f"The file id has changed from {old_version_id} to {new_file_id}"

    @staticmethod
    @error_code_decorator
    def from_version_modified():
        return "You've added fromversion to an existing " \
               "file in the system, this is not allowed, please undo."

    @staticmethod
    @error_code_decorator
    def wrong_file_extension(file_extension, accepted_extensions):
        return "File extension {} is not valid. accepted {}".format(file_extension, accepted_extensions)

    @staticmethod
    @error_code_decorator
    def invalid_file_path():
        return "Found incompatible file path."

    @staticmethod
    @error_code_decorator
    def invalid_package_structure():
        return 'You should update the following file to the package format, for further details please visit ' \
               'https://xsoar.pan.dev/docs/integrations/package-dir.'

    @staticmethod
    @error_code_decorator
    def invalid_package_dependencies(pack_name):
        return f'{pack_name} depends on NonSupported / DeprecatedContent packs.'

    @staticmethod
    @error_code_decorator
    def invalid_core_pack_dependencies(core_pack, dependencies_packs):
        return f'The core pack {core_pack} cannot depend on non-core packs: {dependencies_packs} - ' \
               f'revert this change.'

    @staticmethod
    @error_code_decorator
    def pykwalify_missing_parameter(key_from_error, path):
        return f'Missing the field "{key_from_error}" in Path: {path}'

    @staticmethod
    @error_code_decorator
    def pykwalify_field_undefined(key_from_error):
        return f'The field "{key_from_error}" was not defined in the scheme'

    @staticmethod
    @error_code_decorator
    def pykwalify_field_undefined_with_path(key_from_error, path):
        return f'The field "{key_from_error}" in path {path} was not defined in the scheme'

    @staticmethod
    @error_code_decorator
    def pykwalify_missing_in_root(key_from_error):
        return f'Missing the field "{key_from_error}" in root'

    @staticmethod
    @error_code_decorator
    def pykwalify_general_error(error):
        return f'in {error}'

    @staticmethod
    @error_code_decorator
    def pykwalify_incorrect_enum(path_to_wrong_enum, wrong_enum, enum_values):
        return f'The value "{wrong_enum}" in {path_to_wrong_enum} is invalid - legal values include: {enum_values}'

    @staticmethod
    @error_code_decorator
    def invalid_version_in_layout(version_field):
        return f'{version_field} field in layout needs to be lower than 6.0.0'

    @staticmethod
    @error_code_decorator
    def invalid_version_in_layoutscontainer(version_field):
        return f'{version_field} field in layoutscontainer needs to be higher or equal to 6.0.0'

    @staticmethod
    @error_code_decorator
    def invalid_file_path_layout(file_name):
        return f'Invalid file name - {file_name}. layout file name should start with "layout-" prefix.'

    @staticmethod
    @error_code_decorator
    def invalid_file_path_layoutscontainer(file_name):
        return f'Invalid file name - {file_name}. layoutscontainer file name should start with ' \
               '"layoutscontainer-" prefix.'

    @staticmethod
    @error_code_decorator
    def invalid_fromversion_in_job(version):
        return f'fromVersion field in Job needs to be at least {FILETYPE_TO_DEFAULT_FROMVERSION.get(FileType.JOB)} (found {version})'

    @staticmethod
    @error_code_decorator
    def invalid_both_selected_and_all_feeds_in_job():
        return 'Job cannot have non-empty selectedFeeds values when isAllFields is set to true.'

    @staticmethod
    @error_code_decorator
    def unexpected_field_values_in_non_feed_job(found_selected_fields: bool, found_is_all_fields: bool):
        found: List[str] = []
        for key, value in {found_selected_fields: 'selectedFeeds',
                           found_is_all_fields: 'isAllFields'}.items():
            if key:
                found.append(value)
        return f'Job objects cannot have non-empty {" or ".join(found)} when isFeed is set to false.'

    @staticmethod
    @error_code_decorator
    def empty_or_missing_job_name():
        return 'Job objects must have a non-empty name.'

    @staticmethod
    @error_code_decorator
    def missing_field_values_in_feed_job():
        return 'Job must either have non-empty selectedFeeds OR have isAllFields set to true ' \
               'when isFeed is set to true.'

    @staticmethod
    @error_code_decorator
    def invalid_from_version_in_pre_process_rules():
        return 'fromVersion field in Pre Process Rule needs to be at least 6.5.0'

    @staticmethod
    @error_code_decorator
    def unknown_fields_in_pre_process_rules(fields_names: str):
        return f'Unknown field(s) in Pre Process Rule: {fields_names}'

    @staticmethod
    @error_code_decorator
    def invalid_from_version_in_lists():
        return 'fromVersion field in a list item needs to be at least 6.5.0'

    @staticmethod
    @error_code_decorator
    def missing_from_version_in_list():
        return 'Must have fromVersion field in list'

    @staticmethod
    @error_code_decorator
    def invalid_incident_field_in_pre_process_rules(invalid_inc_fields_list):
        return f"The Pre Process Rules contains incident fields that do not exist in the content: {invalid_inc_fields_list}.\n" \
               "Please make sure:\n" \
               "1 - The right incident field is set and the spelling is correct.\n" \
               "2 - The id_set.json file is up to date. Delete the file by running: rm -rf Tests/id_set.json and" \
               " rerun the command."

    @staticmethod
    @error_code_decorator
    def invalid_incident_field_in_layout(invalid_inc_fields_list):
        return f"The layout contains incident fields that do not exist in the content: {invalid_inc_fields_list}.\n" \
               "Please make sure:\n" \
               "1 - The right incident field is set and the spelling is correct.\n" \
               "2 - The id_set.json file is up to date. Delete the file by running: rm -rf Tests/id_set.json and" \
               " rerun the command."

    @staticmethod
    @error_code_decorator
    def invalid_to_version_in_new_classifiers():
        return 'toVersion field in new classifiers needs to be higher than 6.0.0'

    @staticmethod
    @error_code_decorator
    def invalid_to_version_in_old_classifiers():
        return 'toVersion field in old classifiers needs to be lower than 6.0.0'

    @staticmethod
    @error_code_decorator
    def invalid_from_version_in_new_classifiers():
        return 'fromVersion field in new classifiers needs to be higher or equal to 6.0.0'

    @staticmethod
    @error_code_decorator
    def invalid_from_version_in_old_classifiers():
        return 'fromVersion field in old classifiers needs to be lower than 6.0.0'

    @staticmethod
    @error_code_decorator
    def missing_from_version_in_new_classifiers():
        return 'Must have fromVersion field in new classifiers'

    @staticmethod
    @error_code_decorator
    def missing_to_version_in_old_classifiers():
        return 'Must have toVersion field in old classifiers'

    @staticmethod
    @error_code_decorator
    def from_version_higher_to_version():
        return 'The `fromVersion` field cannot be higher or equal to the `toVersion` field.'

    @staticmethod
    @error_code_decorator
    def invalid_type_in_new_classifiers():
        return 'Classifiers type must be classification'

    @staticmethod
    @error_code_decorator
    def classifier_non_existent_incident_types(incident_types):
        return f"The Classifiers related incident types: {incident_types} where not found."

    @staticmethod
    @error_code_decorator
    def invalid_from_version_in_mapper():
        return 'fromVersion field in mapper needs to be higher or equal to 6.0.0'

    @staticmethod
    @error_code_decorator
    def invalid_to_version_in_mapper():
        return 'toVersion field in mapper needs to be higher than 6.0.0'

    @staticmethod
    @error_code_decorator
    def invalid_mapper_file_name():
        return 'Invalid file name for mapper. Need to change to classifier-mapper-NAME.json'

    @staticmethod
    @error_code_decorator
    def missing_from_version_in_mapper():
        return 'Must have fromVersion field in mapper'

    @staticmethod
    @error_code_decorator
    def invalid_type_in_mapper():
        return 'Mappers type must be mapping-incoming or mapping-outgoing'

    @staticmethod
    @error_code_decorator
    def mapper_non_existent_incident_types(incident_types):
        return f"The Mapper related incident types: {incident_types} where not found."

    @staticmethod
    @error_code_decorator
    def invalid_incident_field_in_mapper(invalid_inc_fields_list):
        return f"Your mapper contains incident fields that do not exist in the content: {invalid_inc_fields_list}.\n" \
               "Please make sure:\n" \
               "1 - The right incident field is set and the spelling is correct.\n" \
               "2 - The id_set.json file is up to date. Delete the file by running: rm -rf Tests/id_set.json and" \
               " rerun the command."

    @staticmethod
    @error_code_decorator
    def changed_incident_field_in_mapper(changed_inc_fields):
        return f"Some incident fields were removed from the mapper, The removed fields: {changed_inc_fields}."

    @staticmethod
    @error_code_decorator
    def removed_incident_types(removed_inc_types):
        return f"Some Incidents types were removed from the mapper, the removed types are: {removed_inc_types}."

    @staticmethod
    @error_code_decorator
    def integration_not_runnable():
        return "Could not find any runnable command in the integration." \
               "Must have at least one command, `isFetch: true`, `feed: true`, `longRunning: true`"

    @staticmethod
    @error_code_decorator
    def invalid_uuid(task_key, id_, taskid):
        return f"On task: {task_key},  the field 'taskid': {taskid} and the 'id' under the 'task' field: {id_}, " \
               f"must be from uuid format."

    @staticmethod
    @error_code_decorator
    def taskid_different_from_id(task_key, id_, taskid):
        return f"On task: {task_key},  the field 'taskid': {taskid} and the 'id' under the 'task' field: {id_}, " \
               f"must be with equal value. "

    @staticmethod
    @error_code_decorator
    def incorrect_value_references(task_key, value, task_name, section_name):
        return f"On task: '{task_name}' with ID: '{task_key}', an input with the value: '{value}' was passed as string, rather than as " \
            f"a reference in the '{section_name}' section. Change the reference to 'From previous tasks' from 'As value'" \
            " , or change the value to ${" + value + "}."

    @staticmethod
    @error_code_decorator
    def incorrect_from_to_version_format(incorrect_key: str):
        return f"The format of the {incorrect_key} is incorrect\n" \
               f"Please fix this so that it is in xx.xx.xx format and each member is a number only."

    @staticmethod
    @error_code_decorator
    def mismatching_from_to_versions():
        return 'The `fromversion` and `toversion` are not synchronizied\n' \
               'It is must be fromversion <= toversion.'

    @staticmethod
    @error_code_decorator
    def integration_is_skipped(integration_id, skip_comment: Optional[str] = None):
        message = f"The integration {integration_id} is currently in skipped. Please add working tests and unskip."
        if skip_comment:
            message += f" Skip comment: {skip_comment}"
        return message

    @staticmethod
    @error_code_decorator
    def all_entity_test_playbooks_are_skipped(entity_id):
        return f"Either {entity_id} does not have any test playbooks or that all test playbooks in this " \
               f"pack are currently skipped, and there is no unittests file to be found.\n" \
               f"Please create a test playbook or un-skip at least one of the relevant test playbooks.\n " \
               f"You can un-skip a playbook by deleting the line relevant to one of the test playbooks from " \
               f"the 'skipped_tests' section inside the conf.json file and deal " \
               f"with the matching issue,\n  or create a new active test playbook " \
               f"and add the id to the 'tests' field in the yml."

    @staticmethod
    def wrong_filename(file_type):
        return 'This is not a valid {} filename.'.format(file_type)

    @staticmethod
    def wrong_path():
        return "This is not a valid filepath."

    @staticmethod
    def beta_in_str(field):
        return "Field '{}' should NOT contain the substring \"beta\" in a new beta integration. " \
               "please change the id in the file.".format(field)

    @classmethod
    def breaking_backwards_no_old_script(cls, e):
        return "{}\n{}, Could not find the old file.".format(cls.BACKWARDS, str(e))

    @staticmethod
    def id_might_changed():
        return "ID may have changed, please make sure to check you have the correct one."

    @staticmethod
    def id_changed():
        return "You've changed the ID of the file, please undo this change."

    @staticmethod
    def might_need_release_notes():
        return "You may need RN in this file, please verify if they are required."

    @staticmethod
    def unknown_file():
        return "File type is unknown, check it out."

    @staticmethod
    def no_common_server_python(path):
        return "Could not get CommonServerPythonScript.py file. Please download it manually from {} and " \
               "add it to the root of the repository.".format(path)

    @staticmethod
    def no_yml_file(file_path):
        return "No yml files were found in {} directory.".format(file_path)

    @staticmethod
    @error_code_decorator
    def playbook_condition_has_no_else_path(tasks_ids):
        return f'Playbook conditional tasks with ids: {" ".join([str(id) for id in tasks_ids])} have no else path'

    @staticmethod
    @error_code_decorator
    def xsoar_config_file_is_not_json(file_path):
        return f"Could not load {file_path} as a JSON XSOAR configuration file."

    @staticmethod
    @error_code_decorator
    def xsoar_config_file_malformed(configuration_file_path, schema_file_path, errors_table):
        return f'Errors were found in the configuration file: "{configuration_file_path}" ' \
               f'with schema "{schema_file_path}":\n {errors_table}'

    @staticmethod
    @error_code_decorator
    def playbook_not_quiet_mode():
        return "The playbook's quiet mode is off, it should be on, if it's done on purpose, then add this error to " \
               "the pack's 'pack ignore' file"

    @staticmethod
    @error_code_decorator
    def playbook_tasks_not_quiet_mode(tasks):
        return f"The following tasks of the playbook have the quiet mode turned off:\n{tasks}\n"

    @staticmethod
    @error_code_decorator
    def playbook_tasks_continue_on_error(tasks):
        return f"The following tasks of the playbook do not stop on error:\n{tasks}"

    @staticmethod
    @error_code_decorator
    def invalid_incident_field_prefix(field_name):
        return f"Field name: {field_name} is invalid. Field name must start with the relevant pack name."

    @staticmethod
    def suggest_fix_field_name(field_name, pack_prefix):
        return f"To fix the problem, add pack name prefix to the field name. " \
               f"You can use the pack name or one of the prefixes found in the itemPrefix field in the pack_metadata. " \
               f"Example: {pack_prefix} {field_name}.\n" \
               f"Also, make sure to update the field id and cliName accordingly. " \
               f"Example: cliName: {pack_prefix.replace(' ', '').lower()}{field_name.replace(' ', '').lower()}."

    @staticmethod
    @error_code_decorator
    def entity_name_contains_excluded_word(entity_name: str, excluded_words: List[str]):
        return f'Entity {entity_name} should not contain one of {excluded_words} in its name. Please remove.'

    @staticmethod
    @error_code_decorator
    def content_entity_is_not_in_id_set(main_playbook, entities_names):
        return f"Playbook {main_playbook} uses {entities_names}, which do not exist in the id_set.\n" \
               f"Possible reason for such an error, would be that the name of the entity in the yml file of " \
               f"{main_playbook} is not identical to its name in its own yml file. Or the id_set is not up to date"

    @staticmethod
    @error_code_decorator
    def input_key_not_in_tasks(playbook_name: str, inputs: List[str]):
        return f"Playbook {playbook_name} contains inputs that are not used in any of its tasks: {', '.join(inputs)}"

    @staticmethod
    @error_code_decorator
    def input_used_not_in_input_section(playbook_name: str, inputs: List[str]):
        return f"Playbook {playbook_name} uses inputs that do not appear in the inputs section: {', '.join(inputs)}"

    @staticmethod
    @error_code_decorator
    def playbook_is_deprecated_and_used(playbook_name: str, files_list: list):
        files_list_str = '\n'.join(files_list)
        return f"{playbook_name} playbook is deprecated and being used by the following entities:\n{files_list_str}"

    @staticmethod
    @error_code_decorator
    def spaces_in_the_end_of_id(item_id: str):
        return f'Content item id "{item_id}" should not have trailing spaces. Please remove.'

    @staticmethod
    @error_code_decorator
    def spaces_in_the_end_of_name(name: str):
        return f'Content item name "{name}" should not have trailing spaces. Please remove.'

    @staticmethod
    @error_code_decorator
    def cli_name_and_id_do_not_match(cli_name_correct):
        return f'cliName and id do not match.\n' \
               f'Please change cliName to {cli_name_correct} (the flat-case version of id, excluding item-type prefixes)'

    @staticmethod
    @error_code_decorator
    def non_default_additional_info(params: List[str]):
        return f'The additionalinfo of params {params} is not the default value, please consider changing it.'

    @staticmethod
    @error_code_decorator
    def missing_default_additional_info(params: List[str]):
        return f'The additionalinfo of params {params} is empty.'

    @staticmethod
    @error_code_decorator
    def runas_is_dbotrole():
        return 'The runas value is DBotRole, it may cause access and exposure of sensitive data. ' \
               'Please consider changing it.'

    @staticmethod
    @error_code_decorator
    def script_is_deprecated_and_used(script_name: str, files_list: list):
        files_list_str = '\n'.join(files_list)
        return f"{script_name} script is deprecated and being used by the following entities:\n{files_list_str}"

    @staticmethod
    @error_code_decorator
    def changed_pack_name(original_name):
        return f'Pack folder names cannot be changed, please rename it back to {original_name}.' \
               f' If you wish to rename the pack, you can edit the name field in pack_metadata.json,' \
               f' and the pack will be shown in the Marketplace accordingly.\n' \
               f"If the file wasn't renamed, try pulling changes from master and re-run validations"

    @staticmethod
    @error_code_decorator
    def wrong_version_format():
        return 'Pack metadata version format is not valid. Please fill in a valid format (example: 0.0.0)'

    @staticmethod
    @error_code_decorator
    def pack_metadata_version_diff_from_rn(pack_path, rn_version, pack_metadata_version):
        return f'There is a difference between the version in the pack metadata' \
               f'file and the version of the latest release note.\nexpected latest release note to be {pack_metadata_version} ' \
               f'instead found {rn_version}.\nTo fix the problem, try running `demisto-sdk update-release-notes -i {pack_path}`'

    @staticmethod
    @error_code_decorator
    def invalid_marketplaces_in_alias(invalid_aliases: List[str]):
        return 'The following fields exist as aliases and have invalid "marketplaces" key value:' \
               f'\n{invalid_aliases}\n' \
               'the value of the "marketplaces" key in these fields should be ["xsoar"].'

    @staticmethod
    @error_code_decorator
    def aliases_with_inner_alias(invalid_aliases: List[str]):
        return "The following fields exist as aliases and therefore cannot contain an 'Aliases' key." \
               f"\n{invalid_aliases}\n" \
               "Please remove the key from the fields or removed the fields from the other field's Aliases list."

    @staticmethod
    @error_code_decorator
    def missing_readme_file(location: FileType):
        return f'{location.name} is missing a README file'

    @staticmethod
    @error_code_decorator
    def missing_commands_from_readme(yml_name, missing_commands_from_readme):
        error_msg = f'The following commands appear in {yml_name} but not in the README file:\n'
        for command in missing_commands_from_readme:
            error_msg += f'{command}\n'
        return error_msg

    @staticmethod
    @error_code_decorator
    def empty_outputs_common_paths(paths: Dict[str, List[str]], yaml_path: str):
        commands_str = '\n'.join(f'{command}:\t' + ", ".join(outputs) for command, outputs in paths.items())

        return f"The following command outputs are missing: \n{commands_str}\n" \
               f"please type them or run demisto-sdk format -i {yaml_path}"

    @staticmethod
    @error_code_decorator
    def invalid_content_item_id_wizard(invalid_content_item_id):
        return f'Failed to find {invalid_content_item_id} in content repo. Please check it\'s written correctly.'

    @staticmethod
    @error_code_decorator
    def invalid_dependency_pack_in_wizard(dep_pack):
        return f'Dependency Pack "{dep_pack}" was not found. Please check it\'s written correctly.'

    @staticmethod
    @error_code_decorator
    def invalid_integration_in_wizard(integration: str):
        return f'Integration "{integration}" does not exist. Please check it\'s written correctly.'

    @staticmethod
    @error_code_decorator
    def invalid_playbook_in_wizard(playbook: str):
        return f'Playbook "{playbook}" does not exist. Please check it\'s written correctly.'

    @staticmethod
    @error_code_decorator
    def missing_dependency_pack_in_wizard(pack: str, content_item: str):
        return f'Pack "{pack}" is missing from the "dependency_packs". This pack is required for {content_item}.'

    @staticmethod
    @error_code_decorator
    def wrong_link_in_wizard(link):
        return f'Provided integration link "{link}" was not provided in fetching_integrations. Make sure it\'s written correctly.'

    @staticmethod
    @error_code_decorator
    def wizard_integrations_without_playbooks(integrations: set):
        return f'The following integrations are missing a set_playbook: {integrations}'

    @staticmethod
    @error_code_decorator
    def pack_should_be_deprecated(pack_name: str):
        return f'Pack {pack_name} should be deprecated, as all its integrations, playbooks and scripts are' \
               f' deprecated.\nThe name of the pack in the pack_metadata.json should end with (Deprecated)\n' \
               f'The description of the pack in the pack_metadata.json should be one of the following formats:\n' \
               f'1. "Deprecated. Use <PACK_NAME> instead."\n' \
               f'2. "Deprecated. <REASON> No available replacement."'

    @staticmethod
    @error_code_decorator
    def categories_field_does_not_match_standard(approved_list):
        return f"The pack metadata categories field doesn't match the standard,\n" \
               f"please make sure the field contain only one category from the following options:\n{approved_list}"

    @staticmethod
    @error_code_decorator
    def modeling_rule_missing_schema_file(file_path: str):
        return f'The modeling rule {file_path} is missing a schema file.'

    @staticmethod
    @error_code_decorator
    def modeling_rule_keys_not_empty():
        return "Either the 'rules' key or the 'schema' key are not empty, make sure to set the value of these" \
               " keys to an empty string."

    @staticmethod
    @error_code_decorator
    def modeling_rule_keys_are_missing():
        return "The 'rules' key or the 'schema' key is missing from the modeling rule yml file. " \
               'Make sure to add them to your yml file with an empty string as value.'

    @staticmethod
    @error_code_decorator
    def modeling_rule_schema_types_invalid(invalid_types: list):
        return f"The following types in the schema file are invalid {','.join(invalid_types)}. " \
               f"Valid types are: string, int , float, datetime, boolean."

    @staticmethod
    @error_code_decorator
    def correlation_rules_files_naming_error(invalid_files: list):
        return f"The following correlation rules files do not match the naming conventions: {','.join(invalid_files)}.\n" \
               f"Files in the modeling rules directory must use the pack's name as a prefix, e.g. `myPack-report1.yml`"

    @staticmethod
    @error_code_decorator
    def xsiam_report_files_naming_error(invalid_files: list):
<<<<<<< HEAD
        return f"The following xsiam report files do not match the naming conventions: {','.join(invalid_files)}." \
               f"XSIAM reports file name must use the pack's name as a prefix, e.g. `myPack-report1.yml`"
=======
        return f"The following xsiam report files do not match the naming conventions: {','.join(invalid_files)}.\n" \
               f"XSIAM reports title must use the pack's name as a prefix, e.g. `myPack-report1.yml`"
>>>>>>> 61aa551b

    @staticmethod
    @error_code_decorator
    def parsing_rules_files_naming_error(invalid_files: list):
        return f"The following parsing rules files do not match the naming conventions: {','.join(invalid_files)}.\n" \
               f" Files in the parsing rules directory must be titled exactly as the pack, e.g. `myPack.yml`."

    @staticmethod
    @error_code_decorator
    def xdrc_templates_files_naming_error(invalid_files: list):
        return f"The following xdrc templates do not match the naming conventions:: {','.join(invalid_files)}.\n" \
               f"Files in the xdrc templates directory must be titled exactly as the pack, e.g. `myPack.yml`."

    @staticmethod
    @error_code_decorator
    def xsiam_dashboards_files_naming_error(invalid_files: list):
<<<<<<< HEAD
        return f"The following XSIAM dashboards do not match the naming conventions:: {','.join(invalid_files)}." \
               f" File names in the XSIAM dashboards directory must use the pack's name as a prefix, " \
=======
        return f"The following XSIAM dashboards do not match the naming conventions:: {','.join(invalid_files)}.\n" \
               f"Files titles in the XSIAM dashboards directory must use the pack's name as a prefix, " \
>>>>>>> 61aa551b
               f"e.g. `myPack-report1.yml` "

    @staticmethod
    @error_code_decorator
    def modeling_rule_schema_xif_dataset_mismatch():
        return "There is a mismatch between datasets in schema file and in the xif file. " \
               "Either there are more datasets declared in one of the files, or the datasets titles are not the same."

    @staticmethod
    @error_code_decorator
    def invalid_rule_name(invalid_files):
        return f"The following rule file name is invalid {invalid_files} - make sure that the rule name is " \
               f"the same as the folder containing it."

    @staticmethod
    @error_code_decorator
    def modeling_rule_missing_testdata_file(modeling_rule_dir: Path, minimum_from_version: str, from_version: str):
        test_data_file = modeling_rule_dir / f'{modeling_rule_dir.name}_testdata.json'
        return f'The modeling rule {modeling_rule_dir} is missing a testdata file at {test_data_file}. The modeling ' \
               f'rule has a fromversion of {from_version} and modeling rules supporting fromversion ' \
               f'{minimum_from_version} and upwards are required to provide test data for modeling rule testing. ' \
               'Please add a testdata file for this rule. See the "demisto-sdk modeling-rules init-test-data" ' \
               'command for more information on creating a test data file for modeling rules.'

    @staticmethod
    @error_code_decorator
    def modeling_rule_testdata_not_formatted_correctly(error_message: str, test_data_file: Path):
        return f'The modeling rule testdata file at {test_data_file} is not formatted correctly. {error_message}'

    @staticmethod
    @error_code_decorator
    def correlation_rule_starts_with_hyphen():
        return "Correlation rule files cannot start with a hyphen, please remove it."<|MERGE_RESOLUTION|>--- conflicted
+++ resolved
@@ -2578,13 +2578,8 @@
     @staticmethod
     @error_code_decorator
     def xsiam_report_files_naming_error(invalid_files: list):
-<<<<<<< HEAD
-        return f"The following xsiam report files do not match the naming conventions: {','.join(invalid_files)}." \
+        return f"The following xsiam report files do not match the naming conventions: {','.join(invalid_files)}.\n" \
                f"XSIAM reports file name must use the pack's name as a prefix, e.g. `myPack-report1.yml`"
-=======
-        return f"The following xsiam report files do not match the naming conventions: {','.join(invalid_files)}.\n" \
-               f"XSIAM reports title must use the pack's name as a prefix, e.g. `myPack-report1.yml`"
->>>>>>> 61aa551b
 
     @staticmethod
     @error_code_decorator
@@ -2601,13 +2596,8 @@
     @staticmethod
     @error_code_decorator
     def xsiam_dashboards_files_naming_error(invalid_files: list):
-<<<<<<< HEAD
-        return f"The following XSIAM dashboards do not match the naming conventions:: {','.join(invalid_files)}." \
-               f" File names in the XSIAM dashboards directory must use the pack's name as a prefix, " \
-=======
         return f"The following XSIAM dashboards do not match the naming conventions:: {','.join(invalid_files)}.\n" \
-               f"Files titles in the XSIAM dashboards directory must use the pack's name as a prefix, " \
->>>>>>> 61aa551b
+               f"Files name in the XSIAM dashboards directory must use the pack's name as a prefix, " \
                f"e.g. `myPack-report1.yml` "
 
     @staticmethod
