--- conflicted
+++ resolved
@@ -60,12 +60,9 @@
     "invalid_deprecated_integration_description": "IN128",
     "removed_integration_parameters": "IN129",
     "integration_not_runnable": "IN130",
-<<<<<<< HEAD
+    "missing_get_mapping_fields_command": "IN131",
     "invalid_entity_description_no_escape_sequences": "IN131",
     "invalid_command_description_no_escape_sequences": "IN132",
-=======
-    "missing_get_mapping_fields_command": "IN131",
->>>>>>> c3fbac94
     "invalid_v2_script_name": "SC100",
     "invalid_deprecated_script": "SC101",
     "invalid_script_comment": "SC102",
