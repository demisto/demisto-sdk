from distutils.version import LooseVersion
from typing import Any, Dict, List, Optional

import decorator
from requests import Response

from demisto_sdk.commands.common.constants import (
    BETA_INTEGRATION_DISCLAIMER, CONF_PATH, FILETYPE_TO_DEFAULT_FROMVERSION,
    INTEGRATION_CATEGORIES, PACK_METADATA_DESC, PACK_METADATA_NAME, FileType)

FOUND_FILES_AND_ERRORS: list = []
FOUND_FILES_AND_IGNORED_ERRORS: list = []
ALLOWED_IGNORE_ERRORS = [
    'BA101', 'BA106', 'BA108', 'BA109', 'BA110', 'BA111', 'BA112', 'BA113',
    'DS107',
    'GF102',
    'IF100', 'IF106', 'IF115', 'IF116',
    'IN109', 'IN110', 'IN122', 'IN124', 'IN126', 'IN128', 'IN135', 'IN136', 'IN139', 'IN144', 'IN145',
    'MP106',
    'PA113', 'PA116', 'PA124', 'PA125', 'PA127', 'PA129',
    'PB104', 'PB105', 'PB106', 'PB110', 'PB111', 'PB112', 'PB114', 'PB115', 'PB116', 'PB107',
    'RM100', 'RM102', 'RM104', 'RM106', 'RM108', 'RM 110',
    'RP102', 'RP104',
    'SC100', 'SC101', 'SC105', 'SC106',
    'IM111'
]

PRESET_ERROR_TO_IGNORE = {
    'community': ['BC', 'CJ', 'DS100', 'DS101', 'DS102', 'DS103', 'DS104', 'IN125', 'IN126', 'IN140'],
    'partner': ['CJ', 'IN140']
}

PRESET_ERROR_TO_CHECK = {
    "deprecated": ['ST', 'BC', 'BA', 'IN127', 'IN128', 'PB104', 'SC101'],
}

ERROR_CODE = {
    # BA - Basic
    "wrong_version": {'code': "BA100", 'ui_applicable': False, 'related_field': 'version'},
    "id_should_equal_name": {'code': "BA101", 'ui_applicable': False, 'related_field': 'id'},
    "file_type_not_supported": {'code': "BA102", 'ui_applicable': False, 'related_field': ''},
    "file_name_include_spaces_error": {'code': "BA103", 'ui_applicable': False, 'related_field': ''},
    "changes_may_fail_validation": {'code': "BA104", 'ui_applicable': False, 'related_field': ''},
    "invalid_id_set": {'code': "BA105", 'ui_applicable': False, 'related_field': ''},
    "no_minimal_fromversion_in_file": {'code': "BA106", 'ui_applicable': False, 'related_field': 'fromversion'},
    "running_on_master_with_git": {'code': "BA107", 'ui_applicable': False, 'related_field': ''},
    "folder_name_has_separators": {'code': "BA108", 'ui_applicable': False, 'related_field': ''},
    "file_name_has_separators": {'code': "BA109", 'ui_applicable': False, 'related_field': ''},
    "field_contain_forbidden_word": {'code': "BA110", 'ui_applicable': False, 'related_field': ''},
    'entity_name_contains_excluded_word': {'code': 'BA111', 'ui_applicable': False, 'related_field': ''},
    "spaces_in_the_end_of_id": {'code': "BA112", 'ui_applicable': False, 'related_field': 'id'},
    "spaces_in_the_end_of_name": {'code': "BA113", 'ui_applicable': False, 'related_field': 'name'},
    "changed_pack_name": {'code': "BA114", 'ui_applicable': False, 'related_field': 'name'},
    "file_cannot_be_deleted": {'code': "BA115", 'ui_applicable': False, 'related_field': ''},

    # BC - Backward Compatible
    "breaking_backwards_subtype": {'code': "BC100", 'ui_applicable': False, 'related_field': 'subtype'},
    "breaking_backwards_context": {'code': "BC101", 'ui_applicable': False, 'related_field': 'contextPath'},
    "breaking_backwards_command": {'code': "BC102", 'ui_applicable': False, 'related_field': 'contextPath'},
    "breaking_backwards_arg_changed": {'code': "BC103", 'ui_applicable': False, 'related_field': 'name'},
    "breaking_backwards_command_arg_changed": {'code': "BC104", 'ui_applicable': False, 'related_field': 'args'},

    # CJ - conf.json
    "description_missing_from_conf_json": {'code': "CJ100", 'ui_applicable': False, 'related_field': ''},
    "test_not_in_conf_json": {'code': "CJ101", 'ui_applicable': False, 'related_field': ''},
    "integration_not_registered": {'code': "CJ102", 'ui_applicable': False, 'related_field': ''},
    "no_test_playbook": {'code': "CJ103", 'ui_applicable': False, 'related_field': ''},
    "test_playbook_not_configured": {'code': "CJ104", 'ui_applicable': False, 'related_field': ''},
    "all_entity_test_playbooks_are_skipped": {'code': "CJ105", 'ui_applicable': False, 'related_field': ''},

    # CL - Classifiers
    "invalid_to_version_in_new_classifiers": {'code': "CL100", 'ui_applicable': False, 'related_field': 'toVersion'},
    "invalid_to_version_in_old_classifiers": {'code': "CL101", 'ui_applicable': False, 'related_field': 'toVersion'},
    "invalid_from_version_in_new_classifiers": {'code': "CL102", 'ui_applicable': False,
                                                'related_field': 'fromVersion'},
    "invalid_from_version_in_old_classifiers": {'code': "CL103", 'ui_applicable': False,
                                                'related_field': 'fromVersion'},
    "missing_from_version_in_new_classifiers": {'code': "CL104", 'ui_applicable': False,
                                                'related_field': 'fromVersion'},
    "missing_to_version_in_old_classifiers": {'code': "CL105", 'ui_applicable': False, 'related_field': 'toVersion'},
    "from_version_higher_to_version": {'code': "CL106", 'ui_applicable': False, 'related_field': 'fromVersion'},
    "invalid_type_in_new_classifiers": {'code': "CL107", 'ui_applicable': False, 'related_field': 'type'},
    "classifier_non_existent_incident_types": {'code': "CL108", 'ui_applicable': False,
                                               'related_field': 'incident_types'},

    # DA - Dashboards
    "remove_field_from_dashboard": {'code': "DA100", 'ui_applicable': False, 'related_field': ''},
    "include_field_in_dashboard": {'code': "DA101", 'ui_applicable': False, 'related_field': ''},

    # DB - DBot
    "dbot_invalid_output": {'code': "DB100", 'ui_applicable': True, 'related_field': 'contextPath'},
    "dbot_invalid_description": {'code': "DB101", 'ui_applicable': True, 'related_field': 'description'},

    # DO - Docker Images
    "default_docker_error": {'code': "DO100", 'ui_applicable': True, 'related_field': 'dockerimage'},
    "latest_docker_error": {'code': "DO101", 'ui_applicable': True, 'related_field': 'dockerimage'},
    "not_demisto_docker": {'code': "DO102", 'ui_applicable': True, 'related_field': 'dockerimage'},
    "docker_tag_not_fetched": {'code': "DO103", 'ui_applicable': True, 'related_field': 'dockerimage'},
    "no_docker_tag": {'code': "DO104", 'ui_applicable': True, 'related_field': 'dockerimage'},
    "docker_not_formatted_correctly": {'code': "DO105", 'ui_applicable': True, 'related_field': 'dockerimage'},
    "docker_not_on_the_latest_tag": {'code': "DO106", 'ui_applicable': True, 'related_field': 'dockerimage'},
    "non_existing_docker": {'code': "DO107", 'ui_applicable': True, 'related_field': 'dockerimage'},
    "dockerimage_not_in_yml_file": {'code': "DO108", 'ui_applicable': True, 'related_field': 'dockerimage'},

    # DS - Descriptions
    "description_missing_in_beta_integration": {'code': "DS100", 'ui_applicable': False, 'related_field': ''},
    "no_beta_disclaimer_in_description": {'code': "DS101", 'ui_applicable': False, 'related_field': ''},
    "no_beta_disclaimer_in_yml": {'code': "DS102", 'ui_applicable': False, 'related_field': ''},
    "description_in_package_and_yml": {'code': "DS103", 'ui_applicable': False, 'related_field': ''},
    "no_description_file_warning": {'code': "DS104", 'ui_applicable': False, 'related_field': ''},
    "description_contains_contrib_details": {'code': "DS105", 'ui_applicable': False,
                                             'related_field': 'detaileddescription'},
    "invalid_description_name": {'code': "DS106", 'ui_applicable': False, 'related_field': ''},
    "description_contains_demisto_word": {'code': "DS107", 'ui_applicable': True,
                                          'related_field': 'detaileddescription'},

    # GF - Generic Fields
    "invalid_generic_field_group_value": {'code': "GF100", 'ui_applicable': False, 'related_field': 'group'},
    "invalid_generic_field_id": {'code': "GF101", 'ui_applicable': False, 'related_field': 'id'},
    "unsearchable_key_should_be_true_generic_field": {'code': "GF102", 'ui_applicable': False,
                                                      'related_field': 'unsearchable'},

    # ID - ID Set
    "id_set_conflicts": {'code': "ID100", 'ui_applicable': False, 'related_field': ''},
    # missing 101
    "duplicated_id": {'code': "ID102", 'ui_applicable': False, 'related_field': ''},
    "no_id_set_file": {'code': "ID103", 'ui_applicable': False, 'related_field': ''},

    # IF - Incident Fields
    "invalid_incident_field_name": {'code': "IF100", 'ui_applicable': True, 'related_field': 'name'},
    "invalid_field_content_key_value": {'code': "IF101", 'ui_applicable': False, 'related_field': 'content'},
    "invalid_incident_field_system_key_value": {'code': "IF102", 'ui_applicable': False, 'related_field': 'system'},
    "invalid_field_type": {'code': "IF103", 'ui_applicable': True, 'related_field': 'type'},
    "invalid_field_group_value": {'code': "IF104", 'ui_applicable': False, 'related_field': 'group'},
    "invalid_incident_field_cli_name_regex": {'code': "IF105", 'ui_applicable': False, 'related_field': 'cliName'},
    "invalid_incident_field_cli_name_value": {'code': "IF106", 'ui_applicable': True, 'related_field': 'cliName'},
    # missing 107
    "invalid_incident_field_or_type_from_version": {'code': "IF108", 'ui_applicable': False,
                                                    'related_field': 'fromVersion'},
    "new_field_required": {'code': "IF109", 'ui_applicable': True, 'related_field': 'required'},
    "from_version_modified_after_rename": {'code': "IF110", 'ui_applicable': False, 'related_field': 'fromVersion'},
    "incident_field_type_change": {'code': "IF111", 'ui_applicable': False, 'related_field': 'type'},
    "field_version_is_not_correct": {'code': "IF112", 'ui_applicable': False, 'related_field': 'fromVersion'},
    "invalid_incident_field_prefix": {'code': "IF113", 'ui_applicable': False, 'related_field': 'name'},
    "incident_field_non_existent_script_id": {'code': "IF114", 'ui_applicable': False, 'related_field': ''},
    "unsearchable_key_should_be_true_incident_field": {'code': "IF115", 'ui_applicable': False,
                                                       'related_field': 'unsearchable'},
    'select_values_cannot_contain_empty_values': {'code': "IF116", 'ui_applicable': False,
                                                  'related_field': 'selectValues'},
    "invalid_marketplaces_in_alias": {'code': "IF117", 'ui_applicable': False, 'related_field': 'Aliases'},
    "aliases_with_inner_alias": {'code': "IF118", 'ui_applicable': False, 'related_field': 'Aliases'},

    # IM - Images
    "no_image_given": {'code': "IM100", 'ui_applicable': True, 'related_field': 'image'},
    "image_too_large": {'code': "IM101", 'ui_applicable': True, 'related_field': 'image'},
    "image_in_package_and_yml": {'code': "IM102", 'ui_applicable': False, 'related_field': 'image'},
    "not_an_image_file": {'code': "IM103", 'ui_applicable': False, 'related_field': 'image'},
    "no_image_field_in_yml": {'code': "IM104", 'ui_applicable': True, 'related_field': 'image'},
    "image_field_not_in_base64": {'code': "IM105", 'ui_applicable': True, 'related_field': 'image'},
    "default_image_error": {'code': "IM106", 'ui_applicable': True, 'related_field': 'image'},
    "invalid_image_name": {'code': "IM107", 'ui_applicable': False, 'related_field': 'image'},
    "image_is_empty": {'code': "IM108", 'ui_applicable': True, 'related_field': 'image'},
    "author_image_is_missing": {'code': "IM109", 'ui_applicable': True, 'related_field': 'image'},
    "invalid_image_name_or_location": {'code': "IM110", 'ui_applicable': True, 'related_field': 'image'},
    "invalid_image_dimensions": {'code': "IM111", 'ui_applicable': True, 'related_field': 'image'},

    # IN - Integrations
    "wrong_display_name": {'code': "IN100", 'ui_applicable': True, 'related_field': '<parameter-name>.display'},
    "wrong_default_parameter_not_empty": {'code': "IN101", 'ui_applicable': True,
                                          'related_field': '<parameter-name>.default'},
    "wrong_required_value": {'code': "IN102", 'ui_applicable': True, 'related_field': '<parameter-name>.required'},
    "wrong_required_type": {'code': "IN103", 'ui_applicable': True, 'related_field': '<parameter-name>.type'},
    "wrong_category": {'code': "IN104", 'ui_applicable': True, 'related_field': 'category'},
    "wrong_default_argument": {'code': "IN105", 'ui_applicable': True, 'related_field': '<argument-name>.default'},
    "no_default_arg": {'code': "IN106", 'ui_applicable': True, 'related_field': '<argument-name>.default'},
    "missing_reputation": {'code': "IN107", 'ui_applicable': True, 'related_field': 'outputs'},
    "wrong_subtype": {'code': "IN108", 'ui_applicable': False, 'related_field': 'subtype'},
    "beta_in_id": {'code': "IN109", 'ui_applicable': False, 'related_field': 'id'},
    "beta_in_name": {'code': "IN110", 'ui_applicable': False, 'related_field': 'name'},
    "beta_field_not_found": {'code': "IN111", 'ui_applicable': False, 'related_field': 'beta'},
    "no_beta_in_display": {'code': "IN112", 'ui_applicable': False, 'related_field': 'display'},
    "duplicate_arg_in_file": {'code': "IN113", 'ui_applicable': True, 'related_field': 'arguments'},
    "duplicate_param": {'code': "IN114", 'ui_applicable': True, 'related_field': 'configuration'},
    "invalid_context_output": {'code': "IN115", 'ui_applicable': True, 'related_field': 'outputs'},
    "added_required_fields": {'code': "IN116", 'ui_applicable': False, 'related_field': '<parameter-name>.required'},
    "not_used_display_name": {'code': "IN117", 'ui_applicable': True, 'related_field': '<parameter-name>.display'},
    "empty_display_configuration": {'code': "IN118", 'ui_applicable': True,
                                    'related_field': '<parameter-name>.display'},
    "feed_wrong_from_version": {'code': "IN119", 'ui_applicable': False, 'related_field': 'fromversion'},
    "pwsh_wrong_version": {'code': "IN120", 'ui_applicable': False, 'related_field': 'fromversion'},
    "parameter_missing_from_yml": {'code': "IN121", 'ui_applicable': True, 'related_field': 'configuration'},
    "parameter_missing_for_feed": {'code': "IN122", 'ui_applicable': True, 'related_field': 'configuration'},
    "invalid_version_integration_name": {'code': "IN123", 'ui_applicable': True, 'related_field': 'display'},
    "found_hidden_param": {'code': "IN124", 'ui_applicable': False, 'related_field': '<parameter-name>.hidden'},
    "no_default_value_in_parameter": {'code': "IN125", 'ui_applicable': False,
                                      'related_field': '<parameter-name>.default'},
    "parameter_missing_from_yml_not_community_contributor": {'code': "IN126", 'ui_applicable': False,
                                                             'related_field': 'configuration'},
    "invalid_deprecated_integration_display_name": {'code': "IN127", 'ui_applicable': False,
                                                    'related_field': 'display'},
    "invalid_deprecated_integration_description": {'code': "IN128", 'ui_applicable': False, 'related_field': ''},
    "removed_integration_parameters": {'code': "IN129", 'ui_applicable': False, 'related_field': 'configuration'},
    "integration_not_runnable": {'code': "IN130", 'ui_applicable': False, 'related_field': 'configuration'},
    "missing_get_mapping_fields_command": {'code': "IN131", 'ui_applicable': False, 'related_field': 'ismappable'},
    "integration_non_existent_classifier": {'code': "IN132", 'ui_applicable': False, 'related_field': 'classifiers'},
    "integration_non_existent_mapper": {'code': "IN133", 'ui_applicable': False, 'related_field': 'mappers'},
    "multiple_default_arg": {'code': "IN134", "ui_applicable": True, 'related_field': "arguments"},
    "invalid_integration_parameters_display_name": {'code': "IN135", 'ui_applicable': True, 'related_field': 'display'},
    "missing_output_context": {'code': "IN136", 'ui_applicable': True, 'related_field': 'contextOutput'},
    "is_valid_integration_file_path_in_folder": {'code': "IN137", 'ui_applicable': False, 'related_field': ''},
    "is_valid_integration_file_path_in_integrations_folder": {'code': "IN138", 'ui_applicable': False,
                                                              'related_field': ''},
    "incident_in_command_name_or_args": {'code': "IN139", "ui_applicable": False,
                                         'related_field': 'script.commands.name'},
    "integration_is_skipped": {'code': "IN140", 'ui_applicable': False, 'related_field': ''},
    "reputation_missing_argument": {'code': "IN141", 'ui_applicable': True, 'related_field': '<argument-name>.default'},
    "non_default_additional_info": {'code': "IN142", 'ui_applicable': True, 'related_field': 'additionalinfo'},
    "missing_default_additional_info": {'code': "IN143", 'ui_applicable': True, 'related_field': 'additionalinfo'},
    "wrong_is_array_argument": {'code': "IN144", 'ui_applicable': True, 'related_field': '<argument-name>.default'},
    "api_token_is_not_in_credential_type": {'code': "IN145", 'ui_applicable': True,
                                            'related_field': '<argument-name>.type'},
    "fromlicense_in_parameters": {'code': "IN146", 'ui_applicable': True,
                                  'related_field': '<parameter-name>.fromlicense'},
    "changed_integration_yml_fields": {'code': "IN147", "ui_applicable": False, 'related_field': 'script'},
    "parameter_is_malformed": {'code': "IN148", 'ui_applicable': False, 'related_field': 'configuration'},
    'empty_outputs_common_paths': {'code': 'IN149', 'ui_applicable': False, 'related_field': 'contextOutput'},
<<<<<<< HEAD
    "empty_command_arguments": {'code': 'IN150', 'ui_applicable': False, 'related_field': 'arguments'},
=======
    'invalid_siem_integration_name': {'code': 'IN150', 'ui_applicable': True, 'related_field': 'display'},
>>>>>>> 943e445b

    # IT - Incident Types
    "incident_type_integer_field": {'code': "IT100", 'ui_applicable': True, 'related_field': ''},
    "incident_type_invalid_playbook_id_field": {'code': "IT101", 'ui_applicable': False, 'related_field': 'playbookId'},
    "incident_type_auto_extract_fields_invalid": {'code': "IT102", 'ui_applicable': False,
                                                  'related_field': 'extractSettings'},
    "incident_type_invalid_auto_extract_mode": {'code': "IT103", 'ui_applicable': True, 'related_field': 'mode'},
    "incident_type_non_existent_playbook_id": {'code': "IT104", 'ui_applicable': False, 'related_field': ''},

    # LI - Lists
    "invalid_from_server_version_in_lists": {'code': "LI100", 'ui_applicable': False, 'related_field': 'fromVersion'},
    "missing_from_version_in_list": {'code': "LI101", 'ui_applicable': False, 'related_field': 'fromVersion'},

    # LO - Layouts
    "invalid_version_in_layout": {'code': "LO100", 'ui_applicable': False, 'related_field': 'version'},
    "invalid_version_in_layoutscontainer": {'code': "LO101", 'ui_applicable': False, 'related_field': 'version'},
    "invalid_file_path_layout": {'code': "LO102", 'ui_applicable': False, 'related_field': ''},
    "invalid_file_path_layoutscontainer": {'code': "LO103", 'ui_applicable': False, 'related_field': ''},
    "invalid_incident_field_in_layout": {'code': "LO104", 'ui_applicable': False, 'related_field': ''},
    "layouts_container_non_existent_script_id": {'code': "LO105", 'ui_applicable': False, 'related_field': ''},
    "layout_non_existent_script_id": {'code': "LO106", 'ui_applicable': False, 'related_field': ''},

    # MP - Mappers
    "invalid_from_version_in_mapper": {'code': "MP100", 'ui_applicable': False, 'related_field': 'fromVersion'},
    "invalid_to_version_in_mapper": {'code': "MP101", 'ui_applicable': False, 'related_field': 'toVersion'},
    "invalid_mapper_file_name": {'code': "MP102", 'ui_applicable': False, 'related_field': ''},
    "missing_from_version_in_mapper": {'code': "MP103", 'ui_applicable': False, 'related_field': 'fromVersion'},
    "invalid_type_in_mapper": {'code': "MP104", 'ui_applicable': False, 'related_field': 'type'},
    "mapper_non_existent_incident_types": {'code': "MP105", 'ui_applicable': False, 'related_field': 'incident_types'},
    "invalid_incident_field_in_mapper": {'code': "MP106", 'ui_applicable': False, 'related_field': 'mapping'},
    "changed_incident_field_in_mapper": {'code': "MP107", 'ui_applicable': True, 'related_field': 'mapping'},
    "removed_incident_types": {'code': "MP108", 'ui_applicable': True, 'related_field': 'mapping'},

    # PA - Packs (unique files)
    "pack_file_does_not_exist": {'code': "PA100", 'ui_applicable': False, 'related_field': ''},
    "cant_open_pack_file": {'code': "PA101", 'ui_applicable': False, 'related_field': ''},
    "cant_read_pack_file": {'code': "PA102", 'ui_applicable': False, 'related_field': ''},
    "cant_parse_pack_file_to_list": {'code': "PA103", 'ui_applicable': False, 'related_field': ''},
    "pack_file_bad_format": {'code': "PA104", 'ui_applicable': False, 'related_field': ''},
    "pack_metadata_empty": {'code': "PA105", 'ui_applicable': False, 'related_field': ''},
    "pack_metadata_should_be_dict": {'code': "PA106", 'ui_applicable': False, 'related_field': ''},
    "missing_field_iin_pack_metadata": {'code': "PA107", 'ui_applicable': False, 'related_field': ''},
    "pack_metadata_name_not_valid": {'code': "PA108", 'ui_applicable': False, 'related_field': ''},
    "pack_metadata_field_invalid": {'code': "PA109", 'ui_applicable': False, 'related_field': ''},
    "dependencies_field_should_be_dict": {'code': "PA110", 'ui_applicable': False, 'related_field': ''},
    "empty_field_in_pack_metadata": {'code': "PA111", 'ui_applicable': False, 'related_field': ''},
    "pack_metadata_isnt_json": {'code': "PA112", 'ui_applicable': False, 'related_field': ''},
    "pack_metadata_missing_url_and_email": {'code': "PA113", 'ui_applicable': False, 'related_field': ''},
    "pack_metadata_version_should_be_raised": {'code': "PA114", 'ui_applicable': False, 'related_field': ''},
    "pack_timestamp_field_not_in_iso_format": {'code': "PA115", 'ui_applicable': False, 'related_field': ''},
    "invalid_package_dependencies": {'code': "PA116", 'ui_applicable': False, 'related_field': ''},
    "pack_metadata_invalid_support_type": {'code': "PA117", 'ui_applicable': False, 'related_field': ''},
    "pack_metadata_certification_is_invalid": {'code': "PA118", 'ui_applicable': False, 'related_field': ''},
    "pack_metadata_non_approved_usecases": {'code': "PA119", 'ui_applicable': False, 'related_field': ''},
    "pack_metadata_non_approved_tags": {'code': "PA120", 'ui_applicable': False, 'related_field': ''},
    "pack_metadata_price_change": {'code': "PA121", 'ui_applicable': False, 'related_field': ''},
    "pack_name_already_exists": {'code': "PA122", 'ui_applicable': False, 'related_field': ''},
    "is_wrong_usage_of_usecase_tag": {'code': "PA123", 'ui_applicable': False, 'related_field': ''},
    "invalid_core_pack_dependencies": {'code': "PA124", 'ui_applicable': True, 'related_field': ''},
    "pack_name_is_not_in_xsoar_standards": {'code': "PA125", 'ui_applicable': False, 'related_field': ''},
    "pack_metadata_long_description": {'code': "PA126", 'ui_applicable': False, 'related_field': ''},
    "metadata_url_invalid": {'code': "PA127", 'ui_applicable': False, 'related_field': ''},
    "required_pack_file_does_not_exist": {'code': "PA128", 'ui_applicable': False, 'related_field': ''},
    "pack_metadata_missing_categories": {'code': "PA129", 'ui_applicable': False, 'related_field': ''},
    "wrong_version_format": {'code': "PA130", 'ui_applicable': False, 'related_field': ''},
    "pack_metadata_version_diff_from_rn": {'code': "PA131", 'ui_applicable': False, 'related_field': ''},

    # PB - Playbooks
    "playbook_cant_have_rolename": {'code': "PB100", 'ui_applicable': True, 'related_field': 'rolename'},
    "playbook_unreachable_condition": {'code': "PB101", 'ui_applicable': True, 'related_field': 'tasks'},
    "playbook_unhandled_condition": {'code': "PB102", 'ui_applicable': True, 'related_field': 'conditions'},
    "playbook_unconnected_tasks": {'code': "PB103", 'ui_applicable': True, 'related_field': 'tasks'},
    "invalid_deprecated_playbook": {'code': "PB104", 'ui_applicable': False, 'related_field': 'description'},
    "playbook_cant_have_deletecontext_all": {'code': "PB105", 'ui_applicable': True, 'related_field': 'tasks'},
    "using_instance_in_playbook": {'code': "PB106", 'ui_applicable': True, 'related_field': 'tasks'},
    "invalid_script_id": {'code': "PB107", 'ui_applicable': False, 'related_field': 'tasks'},
    "invalid_uuid": {'code': "PB108", 'ui_applicable': False, 'related_field': 'taskid'},
    "taskid_different_from_id": {'code': "PB109", 'ui_applicable': False, 'related_field': 'taskid'},
    "content_entity_version_not_match_playbook_version": {'code': "PB110", 'ui_applicable': False,
                                                          'related_field': 'toVersion'},
    "integration_version_not_match_playbook_version": {'code': "PB111", 'ui_applicable': False,
                                                       'related_field': 'toVersion'},
    "playbook_condition_has_no_else_path": {'code': "PB112", 'ui_applicable': False, 'related_field': 'nexttasks'},
    "invalid_subplaybook_name": {'code': "PB113", 'ui_applicable': False, 'related_field': 'tasks'},
    "playbook_not_quiet_mode": {'code': "PB114", 'ui_applicable': False, 'related_field': ''},
    "playbook_tasks_not_quiet_mode": {'code': "PB115", 'ui_applicable': False, 'related_field': 'tasks'},
    "playbook_tasks_continue_on_error": {'code': "PB116", 'ui_applicable': False, 'related_field': 'tasks'},
    "content_entity_is_not_in_id_set": {'code': "PB117", 'ui_applicable': False, 'related_field': ''},

    # PP - Pre-Process Rules
    "invalid_from_server_version_in_pre_process_rules": {'code': "PP100", 'ui_applicable': False,
                                                         'related_field': 'fromServerVersion'},
    "invalid_incident_field_in_pre_process_rules": {'code': "PP101", 'ui_applicable': False, 'related_field': ''},

    # RM - READMEs
    "readme_error": {'code': "RM100", 'ui_applicable': False, 'related_field': ''},
    "image_path_error": {'code': "RM101", 'ui_applicable': False, 'related_field': ''},
    "readme_missing_output_context": {'code': "RM102", 'ui_applicable': False, 'related_field': ''},
    "error_starting_mdx_server": {'code': "RM103", 'ui_applicable': False, 'related_field': ''},
    "empty_readme_error": {'code': "RM104", 'ui_applicable': False, 'related_field': ''},
    "readme_equal_description_error": {'code': "RM105", 'ui_applicable': False, 'related_field': ''},
    "readme_contains_demisto_word": {'code': "RM106", 'ui_applicable': False, 'related_field': ''},
    "template_sentence_in_readme": {'code': "RM107", 'ui_applicable': False, 'related_field': ''},
    "invalid_readme_image_error": {'code': "RM108", 'ui_applicable': False, 'related_field': ''},
    "missing_readme_file": {'code': "RM109", 'ui_applicable': False, 'related_field': ''},
    "missing_commands_from_readme": {'code': "RM110", 'ui_applicable': False, 'related_field': ''},

    # RN - Release Notes
    "missing_release_notes": {'code': "RN100", 'ui_applicable': False, 'related_field': ''},
    "no_new_release_notes": {'code': "RN101", 'ui_applicable': False, 'related_field': ''},
    "release_notes_not_formatted_correctly": {'code': "RN102", 'ui_applicable': False, 'related_field': ''},
    "release_notes_not_finished": {'code': "RN103", 'ui_applicable': False, 'related_field': ''},
    "release_notes_file_empty": {'code': "RN104", 'ui_applicable': False, 'related_field': ''},
    "multiple_release_notes_files": {'code': "RN105", 'ui_applicable': False, 'related_field': ''},
    "missing_release_notes_for_pack": {'code': "RN106", 'ui_applicable': False, 'related_field': ''},
    "missing_release_notes_entry": {'code': "RN107", 'ui_applicable': False, 'related_field': ''},
    "added_release_notes_for_new_pack": {'code': "RN108", 'ui_applicable': False, 'related_field': ''},
    "modified_existing_release_notes": {'code': "RN109", 'ui_applicable': False, 'related_field': ''},
    "release_notes_config_file_missing_release_notes": {'code': "RN110", 'ui_applicable': False, 'related_field': ''},
    "release_notes_docker_image_not_match_yaml": {'code': "RN111", 'ui_applicable': False, 'related_field': ''},

    # RP - Reputations (Indicator Types)
    "wrong_version_reputations": {'code': "RP100", 'ui_applicable': False, 'related_field': 'version'},
    "reputation_expiration_should_be_numeric": {'code': "RP101", 'ui_applicable': True, 'related_field': 'expiration'},
    "reputation_id_and_details_not_equal": {'code': "RP102", 'ui_applicable': False, 'related_field': 'id'},
    "reputation_invalid_indicator_type_id": {'code': "RP103", 'ui_applicable': False, 'related_field': 'id'},
    "reputation_empty_required_fields": {'code': "RP104", 'ui_applicable': False, 'related_field': 'id'},

    # SC - Scripts
    "invalid_version_script_name": {'code': "SC100", 'ui_applicable': True, 'related_field': 'name'},
    "invalid_deprecated_script": {'code': "SC101", 'ui_applicable': False, 'related_field': 'comment'},
    "invalid_command_name_in_script": {'code': "SC102", 'ui_applicable': False, 'related_field': ''},
    "is_valid_script_file_path_in_folder": {'code': "SC103", 'ui_applicable': False, 'related_field': ''},
    "incident_in_script_arg": {'code': "SC105", 'ui_applicable': True, 'related_field': 'args.name'},
    "runas_is_dbotrole": {'code': "SC106", 'ui_applicable': False, 'related_field': 'runas'},

    # ST - Structures
    "structure_doesnt_match_scheme": {'code': "ST100", 'ui_applicable': False, 'related_field': ''},
    "file_id_contains_slashes": {'code': "ST101", 'ui_applicable': False, 'related_field': 'id'},
    "file_id_changed": {'code': "ST102", 'ui_applicable': False, 'related_field': 'id'},
    "from_version_modified": {'code': "ST103", 'ui_applicable': False, 'related_field': 'fromversion'},
    "wrong_file_extension": {'code': "ST104", 'ui_applicable': False, 'related_field': ''},
    "invalid_file_path": {'code': "ST105", 'ui_applicable': False, 'related_field': ''},
    "invalid_package_structure": {'code': "ST106", 'ui_applicable': False, 'related_field': ''},
    "pykwalify_missing_parameter": {'code': "ST107", 'ui_applicable': False, 'related_field': ''},
    "pykwalify_field_undefined": {'code': "ST108", 'ui_applicable': False, 'related_field': ''},
    "pykwalify_missing_in_root": {'code': "ST109", 'ui_applicable': False, 'related_field': ''},
    "pykwalify_general_error": {'code': "ST110", 'ui_applicable': False, 'related_field': ''},
    "pykwalify_field_undefined_with_path": {'code': "ST111", 'ui_applicable': False, 'related_field': ''},
    "pykwalify_incorrect_enum": {'code': "ST112", 'ui_applicable': False, 'related_field': ''},
    "invalid_yml_file": {'code': "ST113", 'ui_applicable': False, 'related_field': ''},

    # WD - Widgets
    "remove_field_from_widget": {'code': "WD100", 'ui_applicable': False, 'related_field': ''},
    "include_field_in_widget": {'code': "WD101", 'ui_applicable': False, 'related_field': ''},
    "invalid_fromversion_for_type_metrics": {'code': "WD102", 'ui_applicable': False, 'related_field': ''},

    # XC - XSOAR Config
    "xsoar_config_file_is_not_json": {'code': "XC100", 'ui_applicable': False, 'related_field': ''},
    "xsoar_config_file_malformed": {'code': "XC101", 'ui_applicable': False, 'related_field': ''},

    # JB - Jobs
    "invalid_fromversion_in_job": {
        'code': "JB100", 'ui_applicable': False,
        'related_field': 'fromVersion'
    },
    "invalid_both_selected_and_all_feeds_in_job": {
        'code': "JB101", 'ui_applicable': False,
        'related_field': 'isAllFields'
    },
    "unexpected_field_values_in_non_feed_job": {
        'code': "JB102",
        'ui_applicable': False,
        'related_field': 'isFeed'
    },
    "missing_field_values_in_feed_job": {
        'code': "JB103",
        'ui_applicable': False,
        'related_field': 'isFeed'
    },
    "empty_or_missing_job_name": {
        'code': "JB104",
        'ui_applicable': False,
        'related_field': 'name'
    },
}


def get_all_error_codes() -> List:
    error_codes = []
    for error in ERROR_CODE:
        error_codes.append(ERROR_CODE[error].get('code'))

    return error_codes


def get_error_object(error_code: str) -> Dict:
    for error in ERROR_CODE:
        if error_code == ERROR_CODE[error].get('code'):
            return ERROR_CODE[error]
    return {}


@decorator.decorator
def error_code_decorator(func, *args, **kwargs):
    return func(*args, **kwargs), ERROR_CODE[func.__name__].get('code')


class Errors:
    BACKWARDS = "Possible backwards compatibility break"

    @staticmethod
    @error_code_decorator
    def file_cannot_be_deleted(file_path: str):
        return f"The file {file_path} cannot be deleted. Please restore the file."

    @staticmethod
    def suggest_fix(file_path: str, *args: Any, cmd: str = 'format') -> str:
        return f'To fix the problem, try running `demisto-sdk {cmd} -i {file_path} {" ".join(args)}`'

    @staticmethod
    @error_code_decorator
    def empty_command_arguments(command_name):
        return f"The arguments of the integration command `{command_name}` can not be None. If the command has no arguments, " \
               f"use `arguments: []` or remove the `arguments` field."

    @staticmethod
    @error_code_decorator
    def wrong_version(expected="-1"):
        return "The version for our files should always " \
               "be {}, please update the file.".format(expected)

    @staticmethod
    @error_code_decorator
    def id_should_equal_name(name, file_id):
        return "The File's name, which is: '{}', should be equal to its ID, which is: '{}'." \
               " please update the file.".format(name, file_id)

    @staticmethod
    @error_code_decorator
    def file_type_not_supported():
        return "The file type is not supported in the validate command.\n" \
               "The validate command supports: Integrations, Scripts, Playbooks, " \
               "Incident fields, Incident types, Indicator fields, Indicator types, Objects fields, Object types," \
               " Object modules, Images, Release notes, Layouts, Jobs and Descriptions."

    @staticmethod
    @error_code_decorator
    def file_name_include_spaces_error(file_name):
        return "Please remove spaces from the file's name: '{}'.".format(file_name)

    @staticmethod
    @error_code_decorator
    def changes_may_fail_validation():
        return "Warning: The changes may fail validation once submitted via a " \
               "PR. To validate your changes, please make sure you have a git remote setup" \
               " and pointing to github.com/demisto/content.\nYou can do this by running " \
               "the following commands:\n\ngit remote add upstream https://github.com/" \
               "demisto/content.git\ngit fetch upstream\n\nMore info about configuring " \
               "a remote for a fork is available here: https://help.github.com/en/" \
               "github/collaborating-with-issues-and-pull-requests/configuring-a-remote-for-a-fork"

    @staticmethod
    @error_code_decorator
    def invalid_id_set():
        return "id_set.json file is invalid - delete it and re-run `validate`.\n" \
               "From content repository root run the following: `rm -rf Tests/id_set.json`\n" \
               "Then re-run the `validate` command."

    @staticmethod
    @error_code_decorator
    def no_minimal_fromversion_in_file(fromversion, oldest_supported_version):
        if fromversion == 'fromversion':
            return f"{fromversion} field is invalid.\nAdd `{fromversion}: " \
                   f"{oldest_supported_version}` to the file."
        else:
            return f'{fromversion} field is invalid.\nAdd `"{fromversion}": "{oldest_supported_version}"` ' \
                   f'to the file.'

    @staticmethod
    @error_code_decorator
    def running_on_master_with_git():
        return "Running on master branch while using git is ill advised." \
               "\nrun: 'git checkout -b NEW_BRANCH_NAME' and rerun the command."

    @staticmethod
    @error_code_decorator
    def folder_name_has_separators(entity_type, invalid_name, valid_name):
        return f"The {entity_type} folder name '{invalid_name}' should be named '{valid_name}' without any separator."

    @staticmethod
    @error_code_decorator
    def file_name_has_separators(entity_type, invalid_files, valid_files):
        return f"The {entity_type} files {invalid_files} should be named {valid_files} " \
               f"without any separator in the base name."

    @staticmethod
    @error_code_decorator
    def field_contain_forbidden_word(field_names: list, word: str):
        return f"The following fields: {', '.join(field_names)} shouldn't contain the word '{word}'."

    @staticmethod
    @error_code_decorator
    def field_version_is_not_correct(from_version_set: LooseVersion, expected_from_version: LooseVersion,
                                     reason_for_version: str):
        return f"The field has a fromVersion of: {from_version_set} but the minimal fromVersion " \
               f"is {expected_from_version}.\nReason for minimum version is: {reason_for_version}"

    @staticmethod
    @error_code_decorator
    def select_values_cannot_contain_empty_values():
        return 'the field selectValues cannot contain empty values. Please remove.'

    @staticmethod
    @error_code_decorator
    def unsearchable_key_should_be_true_incident_field():
        return 'The unsearchable key in indicator and incident fields should be set to true.'

    @staticmethod
    @error_code_decorator
    def unsearchable_key_should_be_true_generic_field():
        return 'The unsearchable key in a generic field should be set to true.'

    @staticmethod
    @error_code_decorator
    def wrong_display_name(param_name, param_display):
        return 'The display name of the {} parameter should be \'{}\''.format(param_name, param_display)

    @staticmethod
    @error_code_decorator
    def wrong_default_parameter_not_empty(param_name, default_value):
        return 'The default value of the {} parameter should be {}'.format(param_name, default_value)

    @staticmethod
    @error_code_decorator
    def no_default_value_in_parameter(param_name):
        return 'The {} parameter should have a default value'.format(param_name)

    @staticmethod
    @error_code_decorator
    def wrong_required_value(param_name):
        return 'The required field of the {} parameter should be False'.format(param_name)

    @staticmethod
    @error_code_decorator
    def wrong_required_type(param_name):
        return 'The type field of the {} parameter should be 8'.format(param_name)

    @staticmethod
    @error_code_decorator
    def api_token_is_not_in_credential_type(param_name):
        return f"In order to allow fetching the {param_name} from an external vault, the type of the {param_name} " \
               f"parameter should be changed from 'Encrypted' (type 4), to 'Credentials' (type 9)'. For more details" \
               f"check the convention for credentials - " \
               f"https://xsoar.pan.dev/docs/integrations/code-conventions#credentials"

    @staticmethod
    @error_code_decorator
    def fromlicense_in_parameters(param_name):
        return 'The "fromlicense" field of the {} parameter is not allowed for contributors'.format(param_name)

    @staticmethod
    @error_code_decorator
    def wrong_category(category):
        return "The category '{}' is not in the integration schemas, the valid options are:\n{}" \
            .format(category, '\n'.join(INTEGRATION_CATEGORIES))

    @staticmethod
    @error_code_decorator
    def reputation_missing_argument(arg_name, command_name, all=False):
        missing_msg = "These" if all else 'At least one of these'
        return "{} arguments '{}' are required in the command '{}' and are not configured in yml." \
            .format(missing_msg, arg_name, command_name)

    @staticmethod
    @error_code_decorator
    def wrong_default_argument(arg_name, command_name):
        return "The argument '{}' of the command '{}' is not configured as default" \
            .format(arg_name, command_name)

    @staticmethod
    @error_code_decorator
    def wrong_is_array_argument(arg_name, command_name):
        return "The argument '{}' of the command '{}' is not configured as array input." \
            .format(arg_name, command_name)

    @staticmethod
    @error_code_decorator
    def no_default_arg(command_name):
        return "Could not find default argument " \
               "{} in command {}".format(command_name, command_name)

    @staticmethod
    @error_code_decorator
    def missing_reputation(command_name, reputation_output, context_standard):
        return "The outputs of the reputation command {} aren't valid. The {} outputs is missing. " \
               "Fix according to context standard {} " \
            .format(command_name, reputation_output, context_standard)

    @staticmethod
    @error_code_decorator
    def wrong_subtype():
        return "The subtype for our yml files should be either python2 or python3, " \
               "please update the file."

    @classmethod
    @error_code_decorator
    def beta_in_id(cls):
        return cls.beta_in_str('id')

    @classmethod
    @error_code_decorator
    def beta_in_name(cls):
        return cls.beta_in_str('name')

    @staticmethod
    @error_code_decorator
    def beta_field_not_found():
        return "Beta integration yml file should have " \
               "the field \"beta: true\", but was not found in the file."

    @staticmethod
    @error_code_decorator
    def no_beta_in_display():
        return "Field 'display' in Beta integration yml file should include the string \"beta\", " \
               "but was not found in the file."

    @staticmethod
    @error_code_decorator
    def duplicate_arg_in_file(arg, command_name=None):
        err_msg = "The argument '{}' is duplicated".format(arg)
        if command_name:
            err_msg += " in '{}'.".format(command_name)
        err_msg += ", please remove one of its appearances."
        return err_msg

    @staticmethod
    @error_code_decorator
    def duplicate_param(param_name):
        return "The parameter '{}' of the " \
               "file is duplicated, please remove one of its appearances.".format(param_name)

    @staticmethod
    @error_code_decorator
    def invalid_context_output(command_name, output):
        return f'Invalid context output for command {command_name}. Output is {output}'

    @staticmethod
    @error_code_decorator
    def added_required_fields(field):
        return "You've added required, the field is '{}'".format(field)

    @staticmethod
    @error_code_decorator
    def removed_integration_parameters(field):
        return "You've removed integration parameters, the removed parameters are '{}'".format(field)

    @staticmethod
    @error_code_decorator
    def changed_integration_yml_fields(removed, changed):
        return f"You've made some changes to some fields in the yml file, \n" \
               f" the changed fields are: {changed} \n" \
               f"the removed fields are: {removed} "

    @staticmethod
    def suggest_server_allowlist_fix(words=None):
        words = words if words else ['incident']
        return f"To fix the problem, remove the words {words}, " \
               f"or add them to the whitelist named argsExceptionsList in:\n" \
               f"https://github.com/demisto/server/blob/57fbe417ae420c41ee12a9beb850ff4672209af8/services/" \
               f"servicemodule_test.go#L8273"

    @staticmethod
    @error_code_decorator
    def incident_in_command_name_or_args(commands, args):
        return f"This is a core pack with an integration that contains the word incident in the following commands'" \
               f" name or argument:\ncommand's name: {commands} \ncommand's argument: {args}"

    @staticmethod
    @error_code_decorator
    def not_used_display_name(field_name):
        return "The display details for {} will not be used " \
               "due to the type of the parameter".format(field_name)

    @staticmethod
    @error_code_decorator
    def empty_display_configuration(field_name):
        return "No display details were entered for the field {}".format(field_name)

    @staticmethod
    @error_code_decorator
    def feed_wrong_from_version(given_fromversion, needed_from_version="5.5.0"):
        return "This is a feed and has wrong fromversion. got `{}` expected `{}`" \
            .format(given_fromversion, needed_from_version)

    @staticmethod
    @error_code_decorator
    def pwsh_wrong_version(given_fromversion, needed_from_version='5.5.0'):
        return f'Detected type: powershell and fromversion less than {needed_from_version}.' \
               f' Found version: {given_fromversion}'

    @staticmethod
    @error_code_decorator
    def parameter_missing_from_yml(name):
        return f'A required parameter "{name}" is missing from the YAML file.'

    @staticmethod
    @error_code_decorator
    def parameter_is_malformed(name, correct_format):
        return f'A required parameter "{name}" is malformed ' \
               f'in the YAML file.\nThe correct format of the parameter should ' \
               f'be as follows:\n{correct_format}'

    @staticmethod
    @error_code_decorator
    def parameter_missing_from_yml_not_community_contributor(name, correct_format):
        """
            This error is ignored if the contributor is community
        """
        return f'A required parameter "{name}" is missing or malformed ' \
               f'in the YAML file.\nThe correct format of the parameter should ' \
               f'be as follows:\n{correct_format}'

    @staticmethod
    @error_code_decorator
    def parameter_missing_for_feed(name, correct_format):
        return f'Feed Integration was detected A required ' \
               f'parameter "{name}" is missing or malformed in the YAML file.\n' \
               f'The correct format of the parameter should be as follows:\n{correct_format}'

    @staticmethod
    @error_code_decorator
    def missing_get_mapping_fields_command():
        return 'The command "get-mapping-fields" is missing from the YML file and is required as the ismappable ' \
               'field is set to true.'

    @staticmethod
    @error_code_decorator
    def readme_missing_output_context(command, context_paths):
        return f'The Following context paths for command {command} are found in YML file ' \
               f'but are missing from the README file: {context_paths}'

    @staticmethod
    @error_code_decorator
    def error_starting_mdx_server(line):
        return f'Failed starting mdx server. stdout: {line}.\n' \
               f'Try running the following command: `npm install`'

    @staticmethod
    @error_code_decorator
    def missing_output_context(command, context_paths):
        return f'The Following context paths for command {command} are found in the README file ' \
               f'but are missing from the YML file: {context_paths}'

    @staticmethod
    @error_code_decorator
    def integration_non_existent_classifier(integration_classifier):
        return f"The integration has a classifier {integration_classifier} which does not exist."

    @staticmethod
    @error_code_decorator
    def integration_non_existent_mapper(integration_mapper):
        return f"The integration has a mapper {integration_mapper} which does not exist."

    @staticmethod
    @error_code_decorator
    def multiple_default_arg(command_name, default_args):
        return f"The integration command: {command_name} has multiple default arguments: {default_args}."

    @staticmethod
    @error_code_decorator
    def invalid_integration_parameters_display_name(invalid_display_names):
        return f"The integration display names: {invalid_display_names} are invalid, " \
               "Integration parameters display name should be capitalized and spaced using whitespaces " \
               "and not underscores ( _ )."

    @staticmethod
    @error_code_decorator
    def is_valid_integration_file_path_in_folder(integration_file):
        return f"The integration file name: {integration_file} is invalid, " \
               f"The integration file name should be the same as the name of the folder that contains it."

    @staticmethod
    @error_code_decorator
    def is_valid_integration_file_path_in_integrations_folder(integration_file):
        return f"The integration file name: {integration_file} is invalid, " \
               f"The integration file name should start with 'integration-'."

    @staticmethod
    @error_code_decorator
    def invalid_version_integration_name(version_number: str):
        return f"The display name of this v{version_number} integration is incorrect , " \
               f"should be **name** v{version_number}.\n" \
               f"e.g: Kenna v{version_number}, Jira v{version_number}"

    @staticmethod
    @error_code_decorator
    def invalid_siem_integration_name(display_name: str):
        return f"The display name of this siem integration is incorrect , " \
               f"should end with \"Event Collector\".\n" \
               f"e.g: {display_name} Event Collector"

    @staticmethod
    @error_code_decorator
    def found_hidden_param(parameter_name):
        return f"Parameter: \"{parameter_name}\" can't be hidden. Please remove this field."

    @staticmethod
    @error_code_decorator
    def invalid_deprecated_integration_display_name():
        return 'The display_name (display) of all deprecated integrations should end with (Deprecated)".'

    @staticmethod
    @error_code_decorator
    def invalid_deprecated_integration_description():
        return 'The description of all deprecated integrations should follow one of the formats:' \
               '1. "Deprecated. Use <INTEGRATION_DISPLAY_NAME> instead."' \
               '2. "Deprecated. <REASON> No available replacement."'

    @staticmethod
    @error_code_decorator
    def invalid_version_script_name(version_number: str):
        return f"The name of this v{version_number} script is incorrect , should be **name**V{version_number}." \
               f" e.g: DBotTrainTextClassifierV{version_number}"

    @staticmethod
    @error_code_decorator
    def invalid_deprecated_script():
        return 'The comment of all deprecated scripts should follow one of the formats:' \
               '1. "Deprecated. Use <SCRIPT_NAME> instead."' \
               '2. "Deprecated. <REASON> No available replacement."'

    @staticmethod
    @error_code_decorator
    def dbot_invalid_output(command_name, missing_outputs, context_standard):
        return "The DBotScore outputs of the reputation command {} aren't valid. Missing: {}. " \
               "Fix according to context standard {} ".format(command_name, missing_outputs,
                                                              context_standard)

    @staticmethod
    @error_code_decorator
    def dbot_invalid_description(command_name, missing_descriptions, context_standard):
        return "The DBotScore description of the reputation command {} aren't valid. Missing: {}. " \
               "Fix according to context standard {} " \
            .format(command_name, missing_descriptions, context_standard)

    @classmethod
    @error_code_decorator
    def breaking_backwards_subtype(cls):
        return "{}, You've changed the subtype, please undo.".format(cls.BACKWARDS)

    @classmethod
    @error_code_decorator
    def breaking_backwards_context(cls):
        return "{}, You've changed the context in the file," \
               " please undo.".format(cls.BACKWARDS)

    @classmethod
    @error_code_decorator
    def breaking_backwards_command(cls, old_command):
        return "{}, You've changed the context in the file,please " \
               "undo. the command is:\n{}".format(cls.BACKWARDS, old_command)

    @classmethod
    @error_code_decorator
    def breaking_backwards_arg_changed(cls):
        return "{}, You've changed the name of an arg in " \
               "the file, please undo.".format(cls.BACKWARDS)

    @classmethod
    @error_code_decorator
    def breaking_backwards_command_arg_changed(cls, command):
        return "{}, You've changed the name of a command or its arg in" \
               " the file, please undo, the command was:\n{}".format(cls.BACKWARDS, command)

    @staticmethod
    @error_code_decorator
    def default_docker_error():
        return 'The current docker image in the yml file is the default one: demisto/python:1.3-alpine,\n' \
               'Please create or use another docker image'

    @staticmethod
    @error_code_decorator
    def latest_docker_error(docker_image_tag, docker_image_name):
        return f'"latest" tag is not allowed,\n' \
               f'Please create or update to an updated versioned image\n' \
               f'You can check for the most updated version of {docker_image_tag} ' \
               f'here: https://hub.docker.com/r/{docker_image_name}/tags'

    @staticmethod
    @error_code_decorator
    def not_demisto_docker():
        return 'docker image must be a demisto docker image. When the docker image is ready, ' \
               'please rename it to: demisto/<image>:<tag>'

    @staticmethod
    @error_code_decorator
    def docker_tag_not_fetched(docker_image_name, exception_msg=None):
        msg = f'Failed getting tag for: {docker_image_name}. Please check it exists and of demisto format.'
        if exception_msg:
            msg = msg + '\n' + exception_msg
        return msg

    @staticmethod
    @error_code_decorator
    def no_docker_tag(docker_image):
        return f'{docker_image} - The docker image in your integration/script does not have a tag.' \
               f' Please create or update to an updated versioned image.'

    @staticmethod
    @error_code_decorator
    def dockerimage_not_in_yml_file(file_path):
        return f'There is no docker image provided in file {file_path}.\nYou can choose one from ' \
               'DockerHub: https://hub.docker.com/u/demisto/, or create your own in the repo: ' \
               ' https://github.com/demisto/dockerfiles'

    @staticmethod
    @error_code_decorator
    def non_existing_docker(docker_image):
        return f'{docker_image} - Could not find the docker image. Check if it exists in ' \
               f'DockerHub: https://hub.docker.com/u/demisto/.'

    @staticmethod
    @error_code_decorator
    def docker_not_formatted_correctly(docker_image):
        return f'The docker image: {docker_image} is not of format - demisto/image_name:X.X'

    @staticmethod
    def suggest_docker_fix(docker_image_name: str, file_path: str, is_iron_bank=False) -> str:
        docker_hub_link = f'https://hub.docker.com/r/{docker_image_name}/tags'
        iron_bank_link = f'https://repo1.dso.mil/dsop/opensource/palo-alto-networks/{docker_image_name}/'
        return f'You can check for the most updated version of {docker_image_name} ' \
               f'here: {iron_bank_link if is_iron_bank else docker_hub_link} \n' \
               f'To update the docker image run:\ndemisto-sdk format -ud -i {file_path}\n'

    @staticmethod
    @error_code_decorator
    def docker_not_on_the_latest_tag(docker_image_tag, docker_image_latest_tag, is_iron_bank=False) -> str:
        return f'The docker image tag is not the latest numeric tag, please update it.\n' \
               f'The docker image tag in the yml file is: {docker_image_tag}\n' \
               f'The latest docker image tag in {"Iron Bank" if is_iron_bank else "docker hub"} ' \
               f'is: {docker_image_latest_tag}\n'

    @staticmethod
    @error_code_decorator
    def id_set_conflicts():
        return "You probably merged from master and your id_set.json has " \
               "conflicts. Run `demisto-sdk create-id-set`, it should reindex your id_set.json"

    @staticmethod
    @error_code_decorator
    def duplicated_id(obj_id):
        return f"The ID {obj_id} already exists, please update the file or update the " \
               f"id_set.json toversion field of this id to match the old occurrence of this id"

    @staticmethod
    @error_code_decorator
    def no_id_set_file():
        return "Unable to find id_set.json file in path - rerun the command with --create-id-set flag"

    @staticmethod
    @error_code_decorator
    def remove_field_from_dashboard(field):
        return f'the field {field} needs to be removed.'

    @staticmethod
    @error_code_decorator
    def include_field_in_dashboard(field):
        return f'The field {field} needs to be included. Please add it.'

    @staticmethod
    @error_code_decorator
    def remove_field_from_widget(field, widget):
        return f'The field {field} needs to be removed from the widget: {widget}.'

    @staticmethod
    @error_code_decorator
    def include_field_in_widget(field, widget_name):
        return f'The field {field} needs to be included in the widget: {widget_name}. Please add it.'

    @staticmethod
    @error_code_decorator
    def invalid_fromversion_for_type_metrics():
        return 'The minimal fromVersion for widget with data type \'metrics\' is \'6.2.0\'.\n'

    @staticmethod
    @error_code_decorator
    def no_image_given():
        return "You've created/modified a yml or package but failed to provide an image as " \
               "a .png file for it, please add an image in order to proceed."

    @staticmethod
    @error_code_decorator
    def image_too_large():
        return "Too large logo, please update the logo to be under 10kB"

    @staticmethod
    @error_code_decorator
    def image_in_package_and_yml():
        return "Image in both yml and package, remove the 'image' " \
               "key from the yml file"

    @staticmethod
    @error_code_decorator
    def not_an_image_file():
        return "This isn't an image file or unified integration file."

    @staticmethod
    @error_code_decorator
    def no_image_field_in_yml():
        return "This is a yml file but has no image field."

    @staticmethod
    @error_code_decorator
    def image_field_not_in_base64():
        return "The image field isn't in base64 encoding."

    @staticmethod
    @error_code_decorator
    def default_image_error():
        return "This is the default image, please change to the integration image."

    @staticmethod
    @error_code_decorator
    def invalid_image_name():
        return "The image's file name is invalid - " \
               "make sure the name looks like the following: <integration_name>_image.png"

    @staticmethod
    @error_code_decorator
    def image_is_empty(image_path: str):
        return f'The author image in path {image_path} should not be empty. ' \
               'Please provide a relevant image.'

    @staticmethod
    @error_code_decorator
    def author_image_is_missing(image_path: str):
        return f'Partners must provide a non-empty author image under the path {image_path}.'

    @staticmethod
    @error_code_decorator
    def invalid_image_name_or_location():
        return "The image file name or location is invalid\n" \
               "If you're trying to add an integration image, make sure the image name looks like the following:<integration_name>_image.png and located in" \
               "your integration folder: Packs/<MyPack>/Integrations/<MyIntegration>. For more info: " \
               "https://xsoar.pan.dev/docs/integrations/package-dir#the-directory-structure-is-as-follows.\n" \
               "If you're trying to add author image, make sure the image name looks like the following: Author_image.png and located in the pack root path." \
               "For more info: https://xsoar.pan.dev/docs/packs/packs-format#author_imagepng\n" \
               "Otherwise, any other image should be located under the 'Doc_files' dir."

    @staticmethod
    @error_code_decorator
    def invalid_image_dimensions(width: int, height: int):
        return f'The image dimensions are {width}x{height}. The requirements are 120x50.'

    @staticmethod
    @error_code_decorator
    def description_missing_from_conf_json(problematic_instances):
        return "Those instances don't have description:\n{}".format('\n'.join(problematic_instances))

    @staticmethod
    @error_code_decorator
    def test_not_in_conf_json(file_id):
        return f"You've failed to add the {file_id} to conf.json\n" \
               "see here: https://xsoar.pan.dev/docs/integrations/test-playbooks#adding-tests-to-confjson"

    @staticmethod
    @error_code_decorator
    def integration_not_registered(file_path, missing_test_playbook_configurations, no_tests_key):
        return f'The following integration is not registered in {CONF_PATH} file.\n' \
               f'Please add:\n{missing_test_playbook_configurations}\nto {CONF_PATH} ' \
               f'path under \'tests\' key.\n' \
               f'If you don\'t want to add a test playbook for this integration, please add: \n{no_tests_key}to the ' \
               f'file {file_path} or run \'demisto-sdk format -i {file_path}\''

    @staticmethod
    @error_code_decorator
    def no_test_playbook(file_path, file_type):
        return f'You don\'t have a TestPlaybook for {file_type} {file_path}. ' \
               f'If you have a TestPlaybook for this {file_type}, ' \
               f'please edit the yml file and add the TestPlaybook under the \'tests\' key. ' \
               f'If you don\'t want to create a TestPlaybook for this {file_type}, ' \
               f'edit the yml file and add  \ntests:\n -  No tests\n lines to it or ' \
               f'run \'demisto-sdk format -i {file_path}\''

    @staticmethod
    @error_code_decorator
    def test_playbook_not_configured(content_item_id, missing_test_playbook_configurations,
                                     missing_integration_configurations):
        return f'The TestPlaybook {content_item_id} is not registered in {CONF_PATH} file.\n ' \
               f'Please add\n{missing_test_playbook_configurations}\n ' \
               f'or if this test playbook is for an integration\n{missing_integration_configurations}\n ' \
               f'to {CONF_PATH} path under \'tests\' key.'

    @staticmethod
    @error_code_decorator
    def missing_release_notes(rn_path):
        return 'Missing release notes, Please add it under {}'.format(rn_path)

    @staticmethod
    @error_code_decorator
    def no_new_release_notes(release_notes_path):
        return F'No new comment has been added in the release notes file: {release_notes_path}'

    @staticmethod
    @error_code_decorator
    def release_notes_not_formatted_correctly(link_to_rn_standard):
        return F'Not formatted according to ' \
               F'release notes standards.\nFix according to {link_to_rn_standard}'

    @staticmethod
    @error_code_decorator
    def release_notes_not_finished():
        return "Please finish filling out the release notes. For common troubleshooting steps, please " \
               "review the documentation found here: " \
               "https://xsoar.pan.dev/docs/integrations/changelog#common-troubleshooting-tips"

    @staticmethod
    @error_code_decorator
    def release_notes_file_empty():
        return "Your release notes file is empty, please complete it\nHaving empty release notes " \
               "looks bad in the product UI.\nMake sure the release notes explicitly describe what changes were made, even if they are minor.\n" \
               "For changes to documentation you can use " \
               "\"Documentation and metadata improvements.\" "

    @staticmethod
    @error_code_decorator
    def multiple_release_notes_files():
        return "More than one release notes file has been found." \
               "Only one release note file is permitted per release. Please delete the extra release notes."

    @staticmethod
    @error_code_decorator
    def missing_release_notes_for_pack(pack):
        return f"Release notes were not found. Please run `demisto-sdk " \
               f"update-release-notes -i Packs/{pack} -u (major|minor|revision|documentation)` to " \
               f"generate release notes according to the new standard. You can refer to the documentation " \
               f"found here: https://xsoar.pan.dev/docs/integrations/changelog for more information."

    @staticmethod
    @error_code_decorator
    def missing_release_notes_entry(file_type, pack_name, entity_name):
        return f"No release note entry was found for the {file_type.value.lower()} \"{entity_name}\" in the " \
               f"{pack_name} pack. Please rerun the update-release-notes command without -u to " \
               f"generate an updated template. If you are trying to exclude an item from the release " \
               f"notes, please refer to the documentation found here - " \
               f"https://xsoar.pan.dev/docs/integrations/changelog#excluding-items"

    @staticmethod
    @error_code_decorator
    def added_release_notes_for_new_pack(pack_name):
        return f"ReleaseNotes were added for the newly created pack \"{pack_name}\" - remove them"

    @staticmethod
    @error_code_decorator
    def modified_existing_release_notes(pack_name):
        return f"Modified existing release notes for \"{pack_name}\" - revert the change and add new release notes " \
               f"if needed by running:\n`demisto-sdk update-release-notes -i Packs/{pack_name} -u " \
               f"(major|minor|revision|documentation)`\n" \
               f"You can refer to the documentation found here: " \
               f"https://xsoar.pan.dev/docs/integrations/changelog for more information."

    @staticmethod
    @error_code_decorator
    def release_notes_config_file_missing_release_notes(config_rn_path: str):
        return f'Release notes config file {config_rn_path} is missing corresponding release notes file.\n' \
               f'''Please add release notes file: {config_rn_path.replace('json', 'md')}'''

    @staticmethod
    @error_code_decorator
    def release_notes_docker_image_not_match_yaml(rn_file_name, un_matching_files_list: list, pack_path):
        message_to_return = f'The {rn_file_name} release notes file contains incompatible Docker images:\n'
        for un_matching_file in un_matching_files_list:
            message_to_return += f"- {un_matching_file.get('name')}: Release notes file has dockerimage: " \
                                 f"{un_matching_file.get('rn_version')} but the YML file has dockerimage: " \
                                 f"{un_matching_file.get('yml_version')}\n"
        message_to_return += "To fix this please run: 'demisto-sdk update-release-notes -i {pack_path}'"
        return message_to_return

    @staticmethod
    @error_code_decorator
    def playbook_cant_have_rolename():
        return "Playbook can not have a rolename."

    @staticmethod
    @error_code_decorator
    def using_instance_in_playbook():
        return "Playbook should not use specific instance."

    @staticmethod
    @error_code_decorator
    def playbook_unreachable_condition(task_id, next_task_branch):
        return f'Playbook conditional task with id:{task_id} has task with unreachable ' \
               f'next task condition "{next_task_branch}". Please remove this task or add ' \
               f'this condition to condition task with id:{task_id}.'

    @staticmethod
    @error_code_decorator
    def playbook_unhandled_condition(task_id, task_condition_labels):
        return f'Playbook conditional task with id:{task_id} has an unhandled ' \
               f'condition: {",".join(map(lambda x: f"{str(x)}", task_condition_labels))}'

    @staticmethod
    @error_code_decorator
    def playbook_unconnected_tasks(orphan_tasks):
        return f'The following tasks ids have no previous tasks: {orphan_tasks}'

    @staticmethod
    @error_code_decorator
    def playbook_cant_have_deletecontext_all():
        return 'Playbook can not have DeleteContext script with arg all set to yes.'

    @staticmethod
    @error_code_decorator
    def invalid_deprecated_playbook():
        return 'The description of all deprecated playbooks should follow one of the formats:\n' \
               '1. "Deprecated. Use <PLAYBOOK_NAME> instead."\n' \
               '2. "Deprecated. <REASON> No available replacement."'

    @staticmethod
    @error_code_decorator
    def invalid_script_id(script_entry_to_check, pb_task):
        return f"in task {pb_task} the script {script_entry_to_check} was not found in the id_set.json file. " \
               f"Please make sure:\n" \
               f"1 - The right script id is set and the spelling is correct.\n" \
               f"2 - The id_set.json file is up to date. Delete the file by running: rm -rf Tests/id_set.json and" \
               f" rerun the command."

    @staticmethod
    @error_code_decorator
    def invalid_subplaybook_name(playbook_entry_to_check, file_path):
        return f"Sub-playbooks {playbook_entry_to_check} in {file_path} not found in the id_set.json file. " \
               f"Please make sure:\n" \
               f"1 - The right playbook name is set and the spelling is correct.\n" \
               f"2 - The id_set.json file is up to date. Delete the file by running: rm -rf Tests/id_set.json and" \
               f" rerun the command."

    @staticmethod
    @error_code_decorator
    def content_entity_version_not_match_playbook_version(main_playbook, entities_names, main_playbook_version):
        return f"Playbook {main_playbook} with version {main_playbook_version} uses {entities_names} " \
               f"with a version that does not match the main playbook version. The from version of" \
               f" {entities_names} should be {main_playbook_version} or lower."

    @staticmethod
    @error_code_decorator
    def integration_version_not_match_playbook_version(main_playbook, command, main_playbook_version):
        return f"Playbook {main_playbook} with version {main_playbook_version} uses the command {command} " \
               f"that not implemented in integration that match the main playbook version. This command should be " \
               f"implemented in an integration with a from version of {main_playbook_version} or lower."

    @staticmethod
    @error_code_decorator
    def invalid_command_name_in_script(script_name, command):
        return f"in script {script_name} the command {command} has an invalid name. " \
               f"Please make sure:\n" \
               f"1 - The right command name is set and the spelling is correct." \
               f" Do not use 'dev' in it or suffix it with 'copy'\n" \
               f"2 - The id_set.json file is up to date. Delete the file by running: rm -rf Tests/id_set.json and" \
               f" rerun the command."

    @staticmethod
    @error_code_decorator
    def is_valid_script_file_path_in_folder(script_file):
        return f"The script file name: {script_file} is invalid, " \
               f"The script file name should be the same as the name of the folder that contains it, e.g. `Packs/MyPack/Scripts/MyScript/MyScript.yml`."

    @staticmethod
    @error_code_decorator
    def incident_in_script_arg(arguments):
        return f"The script is part of a core pack. Therefore, the use of the word `incident` in argument names is" \
               f" forbidden. problematic argument names:\n {arguments}."

    @staticmethod
    @error_code_decorator
    def description_missing_in_beta_integration():
        return f"No detailed description file (<integration_name>_description.md) was found in the package." \
               f" Please add one, and make sure it includes the beta disclaimer note." \
               f" Add the following to the detailed description:\n{BETA_INTEGRATION_DISCLAIMER}"

    @staticmethod
    @error_code_decorator
    def description_contains_contrib_details():
        return "Description file contains contribution/partner details that will be generated automatically " \
               "when the upload command is performed.\nDelete any details related to contribution/partner "

    @staticmethod
    @error_code_decorator
    def invalid_description_name():
        return "The description's file name is invalid - " \
               "make sure the name looks like the following: <integration_name>_description.md"

    @staticmethod
    @error_code_decorator
    def description_contains_demisto_word(line_nums, yml_or_file):
        return f'Found the word \'Demisto\' in the description content {yml_or_file} in lines: {line_nums}.'

    @staticmethod
    @error_code_decorator
    def no_beta_disclaimer_in_description():
        return f"The detailed description in beta integration package " \
               f"does not contain the beta disclaimer note. Add the following to the description:\n" \
               f"{BETA_INTEGRATION_DISCLAIMER}"

    @staticmethod
    @error_code_decorator
    def no_beta_disclaimer_in_yml():
        return f"The detailed description field in beta integration " \
               f"does not contain the beta disclaimer note. Add the following to the detailed description:\n" \
               f"{BETA_INTEGRATION_DISCLAIMER}"

    @staticmethod
    @error_code_decorator
    def description_in_package_and_yml():
        return "A description was found both in the " \
               "package and in the yml, please update the package."

    @staticmethod
    @error_code_decorator
    def no_description_file_warning():
        return "No detailed description file was found. Consider adding one."

    @staticmethod
    @error_code_decorator
    def invalid_incident_field_name(words):
        return f"The words: {words} cannot be used as a name."

    @staticmethod
    @error_code_decorator
    def invalid_field_content_key_value():
        return "The content key must be set to True."

    @staticmethod
    @error_code_decorator
    def invalid_incident_field_system_key_value():
        return "The system key must be set to False"

    @staticmethod
    @error_code_decorator
    def invalid_field_type(file_type, type_fields):
        return f"Type: `{file_type}` is not one of available types.\n" \
               f"available types: {type_fields}"

    @staticmethod
    @error_code_decorator
    def invalid_field_group_value(group):
        return f"Group {group} is not a group field."

    @staticmethod
    @error_code_decorator
    def invalid_incident_field_cli_name_regex(cli_regex):
        return f"Field `cliName` contains non-alphanumeric letters. " \
               f"must match regex: {cli_regex}"

    @staticmethod
    @error_code_decorator
    def invalid_incident_field_cli_name_value(cli_name):
        return f"cliName field can not be {cli_name} as it's a builtin key."

    @staticmethod
    @error_code_decorator
    def invalid_incident_field_or_type_from_version():
        return '"fromVersion" has an invalid value.'

    @staticmethod
    @error_code_decorator
    def new_field_required():
        return 'New fields can not be required. change to:\nrequired: false.'

    @staticmethod
    @error_code_decorator
    def from_version_modified_after_rename():
        return "fromversion might have been modified, please make sure it hasn't changed."

    @staticmethod
    @error_code_decorator
    def incident_field_type_change():
        return 'Changing incident field type is not allowed.'

    @staticmethod
    @error_code_decorator
    def incident_type_integer_field(field):
        return f'The field {field} needs to be a positive integer. Please add it.\n'

    @staticmethod
    @error_code_decorator
    def incident_type_invalid_playbook_id_field():
        return 'The "playbookId" field is not valid - please enter a non-UUID playbook ID.'

    @staticmethod
    @error_code_decorator
    def incident_type_auto_extract_fields_invalid(incident_fields):
        return f"The following incident fields are not formatted correctly under " \
               f"`fieldCliNameToExtractSettings`: {incident_fields}\n" \
               f"Please format them in one of the following ways:\n" \
               f"1. To extract all indicators from the field: \n" \
               f"isExtractingAllIndicatorTypes: true, extractAsIsIndicatorTypeId: \"\", " \
               f"extractIndicatorTypesIDs: []\n" \
               f"2. To extract the incident field to a specific indicator without using regex: \n" \
               f"isExtractingAllIndicatorTypes: false, extractAsIsIndicatorTypeId: \"<INDICATOR_TYPE>\", " \
               f"extractIndicatorTypesIDs: []\n" \
               f"3. To extract indicators from the field using regex: \n" \
               f"isExtractingAllIndicatorTypes: false, extractAsIsIndicatorTypeId: \"\", " \
               f"extractIndicatorTypesIDs: [\"<INDICATOR_TYPE1>\", \"<INDICATOR_TYPE2>\"]"

    @staticmethod
    @error_code_decorator
    def incident_type_invalid_auto_extract_mode():
        return 'The `mode` field under `extractSettings` should be one of the following:\n' \
               ' - \"All\" - To extract all indicator types regardless of auto-extraction settings.\n' \
               ' - \"Specific\" - To extract only the specific indicator types set in the auto-extraction settings.'

    @staticmethod
    @error_code_decorator
    def incident_type_non_existent_playbook_id(incident_type, playbook):
        return f"in incident type {incident_type} the playbook {playbook} was not found in the id_set.json file. " \
               f"Please make sure:\n" \
               f"1 - The right playbook name is set and the spelling is correct.\n" \
               f"2 - The id_set.json file is up to date. Delete the file by running: rm -rf Tests/id_set.json and" \
               f" rerun the command."

    @staticmethod
    @error_code_decorator
    def incident_field_non_existent_script_id(incident_field, scripts):
        return f"In incident field {incident_field} the following scripts were not found in the id_set.json file:" \
               f" {scripts}"

    @staticmethod
    @error_code_decorator
    def layouts_container_non_existent_script_id(layouts_container, scripts):
        return f"In layouts container {layouts_container} the following scripts were not found in the id_set.json " \
               f"file: {scripts}"

    @staticmethod
    @error_code_decorator
    def layout_non_existent_script_id(layout, scripts):
        return f"In layout {layout} the following scripts were not found in the id_set.json file: {scripts}"

    @staticmethod
    def suggest_fix_non_existent_script_id() -> str:
        return "Please make sure:\n" \
               "1 - The right script name is set and the spelling is correct.\n" \
               "2 - The id_set.json file is up to date. Delete the file by running: rm -rf Tests/id_set.json and" \
               " rerun the command with the --create-id-set option."

    @staticmethod
    @error_code_decorator
    def invalid_generic_field_group_value(group, generic_field_group):
        return f"Group {group} is not a valid generic field group. Please set group = {generic_field_group} instead."

    @staticmethod
    @error_code_decorator
    def invalid_generic_field_id(generic_id, generic_id_prefix):
        return f"ID {generic_id} is not a valid generic field ID - it should start with the prefix {generic_id_prefix}."

    @staticmethod
    @error_code_decorator
    def pack_file_does_not_exist(file_name):
        return f'"{file_name}" file does not exist, create one in the root of the pack'

    @staticmethod
    @error_code_decorator
    def required_pack_file_does_not_exist(file_name):
        return f'The required "{file_name}" file does not exist in the pack root.\n ' \
               f'Its absence may prevent other tests from being run! Create it and run validate again.'

    @staticmethod
    @error_code_decorator
    def cant_open_pack_file(file_name):
        return f'Could not open "{file_name}" file'

    @staticmethod
    @error_code_decorator
    def cant_read_pack_file(file_name):
        return f'Could not read the contents of "{file_name}" file'

    @staticmethod
    @error_code_decorator
    def cant_parse_pack_file_to_list(file_name):
        return f'Could not parse the contents of "{file_name}" file into a list'

    @staticmethod
    @error_code_decorator
    def pack_file_bad_format(file_name):
        return f'Detected invalid {file_name} file'

    @staticmethod
    @error_code_decorator
    def pack_metadata_empty():
        return 'Pack metadata is empty.'

    @staticmethod
    @error_code_decorator
    def pack_metadata_should_be_dict(pack_meta_file):
        return f'Pack metadata {pack_meta_file} should be a dictionary.'

    @staticmethod
    @error_code_decorator
    def pack_metadata_certification_is_invalid(pack_meta_file):
        return f'Pack metadata {pack_meta_file} - certification field should be \'certified\' or \'verified\'.'

    @staticmethod
    @error_code_decorator
    def missing_field_iin_pack_metadata(pack_meta_file, missing_fields):
        return f'{pack_meta_file} - Missing fields in the pack metadata: {missing_fields}'

    @staticmethod
    @error_code_decorator
    def pack_metadata_name_not_valid():
        return f'Pack metadata {PACK_METADATA_NAME} field is not valid. Please fill valid pack name.'

    @staticmethod
    @error_code_decorator
    def pack_metadata_field_invalid():
        return f'Pack metadata {PACK_METADATA_DESC} field is not valid. Please fill valid pack description.'

    @staticmethod
    @error_code_decorator
    def dependencies_field_should_be_dict(pack_meta_file):
        return f'{pack_meta_file} - The dependencies field in the pack must be a dictionary.'

    @staticmethod
    @error_code_decorator
    def empty_field_in_pack_metadata(pack_meta_file, list_field):
        return f'{pack_meta_file} - Empty value in the {list_field} field.'

    @staticmethod
    @error_code_decorator
    def pack_metadata_isnt_json(pack_meta_file):
        return f'Could not parse {pack_meta_file} file contents to json format'

    @staticmethod
    @error_code_decorator
    def pack_metadata_missing_url_and_email():
        return 'Contributed packs must include email or url.'

    @staticmethod
    @error_code_decorator
    def pack_metadata_invalid_support_type():
        return 'Support field should be one of the following: xsoar, partner, developer or community.'

    @staticmethod
    @error_code_decorator
    def pack_metadata_version_should_be_raised(pack, old_version):
        return f"The pack version (currently: {old_version}) needs to be raised - " \
               f"make sure you are merged from master and " \
               f"update the \"currentVersion\" field in the " \
               f"pack_metadata.json or in case release notes are required run:\n" \
               f"`demisto-sdk update-release-notes -i Packs/{pack} -u " \
               f"(major|minor|revision|documentation)` to " \
               f"generate them according to the new standard."

    @staticmethod
    @error_code_decorator
    def pack_metadata_non_approved_usecases(non_approved_usecases: set) -> str:
        return f'The pack metadata contains non approved usecases: {", ".join(non_approved_usecases)}'

    @staticmethod
    @error_code_decorator
    def pack_metadata_non_approved_tags(non_approved_tags: set) -> str:
        return f'The pack metadata contains non approved tags: {", ".join(non_approved_tags)}'

    @staticmethod
    @error_code_decorator
    def pack_metadata_price_change(old_price, new_price) -> str:
        return f"The pack price was changed from {old_price} to {new_price} - revert the change"

    @staticmethod
    @error_code_decorator
    def pack_metadata_missing_categories(pack_meta_file) -> str:
        return f'{pack_meta_file} - Missing categories.\nPlease supply at least one category, ' \
               f'for example: {INTEGRATION_CATEGORIES}'

    @staticmethod
    @error_code_decorator
    def pack_name_already_exists(new_pack_name) -> str:
        return f"A pack named: {new_pack_name} already exists in content repository, " \
               f"change the pack's name in the metadata file."

    @staticmethod
    @error_code_decorator
    def is_wrong_usage_of_usecase_tag():
        return "pack_metadata.json file contains the Use Case tag, without having any PB, incidents Types or Layouts"

    @staticmethod
    @error_code_decorator
    def pack_name_is_not_in_xsoar_standards(reason, excluded_words: Optional[List[str]] = None):
        if reason == "short":
            return f'Pack metadata {PACK_METADATA_NAME} field is not valid. The pack name must be at least 3' \
                   f' characters long.'
        if reason == "capital":
            return f'Pack metadata {PACK_METADATA_NAME} field is not valid. The pack name must start with a capital' \
                   f' letter.'
        if reason == "wrong_word":
            return f'Pack metadata {PACK_METADATA_NAME} field is not valid. The pack name must not contain the words:' \
                   f' ["Pack", "Playbook", "Integration", "Script"]'
        if reason == 'excluded_word':
            return f'Pack metadata {PACK_METADATA_NAME} field is not valid. The pack name must not contain the words:' \
                   f' {excluded_words}'

    @staticmethod
    @error_code_decorator
    def pack_metadata_long_description():
        return "The description field of the pack_metadata.json file is longer than 130 characters." \
               " Consider modifying it."

    @staticmethod
    @error_code_decorator
    def pack_timestamp_field_not_in_iso_format(field_name, value, changed_value):
        return f"The field \"{field_name}\" should be in the following format: YYYY-MM-DDThh:mm:ssZ, found {value}.\n" \
               f"Suggested change: {changed_value}"

    @staticmethod
    @error_code_decorator
    def readme_error(stderr):
        return f'Failed verifying README.md Error Message is: {stderr}'

    @staticmethod
    @error_code_decorator
    def empty_readme_error():
        return "Pack writen by a partner or pack containing playbooks must have a full README.md file" \
               "with pack information. Please refer to https://xsoar.pan.dev/docs/documentation/pack-docs#pack-readme " \
               "for more information"

    @staticmethod
    @error_code_decorator
    def readme_equal_description_error():
        return 'README.md content is equal to pack description. ' \
               'Please remove the duplicate description from README.md file.'

    @staticmethod
    @error_code_decorator
    def metadata_url_invalid():
        return 'The metadata URL leads to a GitHub repo instead of a support page. ' \
               'Please provide a URL for a support page as detailed in:\n ' \
               'https://xsoar.pan.dev/docs/packs/packs-format#pack_metadatajson\n ' \
               'Note that GitHub URLs that lead to a /issues page are also acceptable. ' \
               '(e.g. https://github.com/some_monitored_repo/issues)'

    @staticmethod
    @error_code_decorator
    def readme_contains_demisto_word(line_nums):
        return f'Found the word \'Demisto\' in the readme content in lines: {line_nums}.'

    @staticmethod
    @error_code_decorator
    def template_sentence_in_readme(line_nums):
        return f"Please update the integration version differences section in lines: {line_nums}."

    @staticmethod
    @error_code_decorator
    def image_path_error(path, alternative_path):
        return f'Detected following image url:\n{path}\n' \
               f'Which is not the raw link. You probably want to use the following raw image url:\n{alternative_path}'

    @staticmethod
    def pack_readme_image_relative_path_error(path):
        return f'Detected the following image relative path: {path}.\nRelative paths are not supported in pack README files. See ' \
               f'https://xsoar.pan.dev/docs/integrations/integration-docs#images for further info on how to ' \
               f'add images to pack README files.'

    @staticmethod
    def invalid_readme_image_relative_path_error(path):
        return f'The following image relative path is not valid, please recheck it:\n{path}.'

    @staticmethod
    def invalid_readme_image_absolute_path_error(path):
        return f'The following image link seems to be broken, please repair it:\n{path}'

    @staticmethod
    def branch_name_in_readme_image_absolute_path_error(path):
        return f'Branch name was found in the URL, please change it to the commit hash:\n{path}'

    @staticmethod
    def invalid_readme_insert_image_link_error(path):
        return f'Image link was not found, either insert it or remove it:\n{path}'

    @staticmethod
    @error_code_decorator
    def invalid_readme_image_error(path: str, error_type: str, response: Optional[Response] = None):
        error = 'Error in readme image: '
        if response is not None:
            error += f'got HTTP response code {response.status_code}'
            error += f', reason = {response.reason}' if response.reason else " "

        error_body = {'pack_readme_relative_error': Errors.pack_readme_image_relative_path_error,
                      'general_readme_relative_error': Errors.invalid_readme_image_relative_path_error,
                      'general_readme_absolute_error': Errors.invalid_readme_image_absolute_path_error,
                      'branch_name_readme_absolute_error': Errors.branch_name_in_readme_image_absolute_path_error,
                      'insert_image_link_error': Errors.invalid_readme_insert_image_link_error} \
            .get(error_type, lambda x: f'Unexpected error when testing {x}')(path)

        return error + f"\n{error_body}"

    @staticmethod
    @error_code_decorator
    def wrong_version_reputations(object_id, version):
        return "Reputation object with id {} must have version {}".format(object_id, version)

    @staticmethod
    @error_code_decorator
    def reputation_expiration_should_be_numeric():
        return 'Expiration field should have a positive numeric value.'

    @staticmethod
    @error_code_decorator
    def reputation_id_and_details_not_equal():
        return 'id and details fields are not equal.'

    @staticmethod
    @error_code_decorator
    def reputation_invalid_indicator_type_id():
        return 'Indicator type "id" field can not include spaces or special characters.'

    @staticmethod
    @error_code_decorator
    def reputation_empty_required_fields():
        return 'id and details fields can not be empty.'

    @staticmethod
    @error_code_decorator
    def structure_doesnt_match_scheme(pretty_formatted_string_of_regexes):
        return f"The file does not match any scheme we have, please refer to the following list " \
               f"for the various file name options we have in our repo {pretty_formatted_string_of_regexes}"

    @staticmethod
    @error_code_decorator
    def file_id_contains_slashes():
        return "File's ID contains slashes - please remove."

    @staticmethod
    @error_code_decorator
    def file_id_changed(old_version_id, new_file_id):
        return f"The file id has changed from {old_version_id} to {new_file_id}"

    @staticmethod
    @error_code_decorator
    def from_version_modified():
        return "You've added fromversion to an existing " \
               "file in the system, this is not allowed, please undo."

    @staticmethod
    @error_code_decorator
    def wrong_file_extension(file_extension, accepted_extensions):
        return "File extension {} is not valid. accepted {}".format(file_extension, accepted_extensions)

    @staticmethod
    @error_code_decorator
    def invalid_file_path():
        return "Found incompatible file path."

    @staticmethod
    @error_code_decorator
    def invalid_package_structure():
        return 'You should update the following file to the package format, for further details please visit ' \
               'https://xsoar.pan.dev/docs/integrations/package-dir.'

    @staticmethod
    @error_code_decorator
    def invalid_package_dependencies(pack_name):
        return f'{pack_name} depends on NonSupported / DeprecatedContent packs.'

    @staticmethod
    @error_code_decorator
    def invalid_core_pack_dependencies(core_pack, dependencies_packs):
        return f'The core pack {core_pack} cannot depend on non-core packs: {dependencies_packs} - ' \
               f'revert this change.'

    @staticmethod
    @error_code_decorator
    def pykwalify_missing_parameter(key_from_error, path):
        return f'Missing the field "{key_from_error}" in Path: {path}'

    @staticmethod
    @error_code_decorator
    def pykwalify_field_undefined(key_from_error):
        return f'The field "{key_from_error}" was not defined in the scheme'

    @staticmethod
    @error_code_decorator
    def pykwalify_field_undefined_with_path(key_from_error, path):
        return f'The field "{key_from_error}" in path {path} was not defined in the scheme'

    @staticmethod
    @error_code_decorator
    def pykwalify_missing_in_root(key_from_error):
        return f'Missing the field "{key_from_error}" in root'

    @staticmethod
    @error_code_decorator
    def pykwalify_general_error(error):
        return f'in {error}'

    @staticmethod
    @error_code_decorator
    def pykwalify_incorrect_enum(path_to_wrong_enum, wrong_enum, enum_values):
        return f'The value "{wrong_enum}" in {path_to_wrong_enum} is invalid - legal values include: {enum_values}'

    @staticmethod
    @error_code_decorator
    def invalid_version_in_layout(version_field):
        return f'{version_field} field in layout needs to be lower than 6.0.0'

    @staticmethod
    @error_code_decorator
    def invalid_version_in_layoutscontainer(version_field):
        return f'{version_field} field in layoutscontainer needs to be higher or equal to 6.0.0'

    @staticmethod
    @error_code_decorator
    def invalid_file_path_layout(file_name):
        return f'Invalid file name - {file_name}. layout file name should start with "layout-" prefix.'

    @staticmethod
    @error_code_decorator
    def invalid_file_path_layoutscontainer(file_name):
        return f'Invalid file name - {file_name}. layoutscontainer file name should start with ' \
               '"layoutscontainer-" prefix.'

    @staticmethod
    @error_code_decorator
    def invalid_fromversion_in_job(version):
        return f'fromVersion field in Job needs to be at least {FILETYPE_TO_DEFAULT_FROMVERSION.get(FileType.JOB)} (found {version})'

    @staticmethod
    @error_code_decorator
    def invalid_both_selected_and_all_feeds_in_job():
        return 'Job cannot have non-empty selectedFeeds values when isAllFields is set to true.'

    @staticmethod
    @error_code_decorator
    def unexpected_field_values_in_non_feed_job(found_selected_fields: bool, found_is_all_fields: bool):
        found: List[str] = []
        for key, value in {found_selected_fields: 'selectedFeeds',
                           found_is_all_fields: 'isAllFields'}.items():
            if key:
                found.append(value)
        return f'Job objects cannot have non-empty {" or ".join(found)} when isFeed is set to false.'

    @staticmethod
    @error_code_decorator
    def empty_or_missing_job_name():
        return 'Job objects must have a non-empty name.'

    @staticmethod
    @error_code_decorator
    def missing_field_values_in_feed_job():
        return 'Job must either have non-empty selectedFeeds OR have isAllFields set to true ' \
               'when isFeed is set to true.'

    @staticmethod
    @error_code_decorator
    def invalid_from_server_version_in_pre_process_rules(version_field):
        return f'{version_field} field in Pre Process Rule needs to be at least 6.5.0'

    @staticmethod
    @error_code_decorator
    def unknown_fields_in_pre_process_rules(fields_names: str):
        return f'Unknown field(s) in Pre Process Rule: {fields_names}'

    @staticmethod
    @error_code_decorator
    def invalid_from_server_version_in_lists(version_field):
        return f'{version_field} field in a list item needs to be at least 6.5.0'

    @staticmethod
    @error_code_decorator
    def missing_from_version_in_list():
        return 'Must have fromVersion field in list'

    @staticmethod
    @error_code_decorator
    def invalid_incident_field_in_pre_process_rules(invalid_inc_fields_list):
        return f"The Pre Process Rules contains incident fields that do not exist in the content: {invalid_inc_fields_list}.\n" \
               "Please make sure:\n" \
               "1 - The right incident field is set and the spelling is correct.\n" \
               "2 - The id_set.json file is up to date. Delete the file by running: rm -rf Tests/id_set.json and" \
               " rerun the command."

    @staticmethod
    @error_code_decorator
    def invalid_incident_field_in_layout(invalid_inc_fields_list):
        return f"The layout contains incident fields that do not exist in the content: {invalid_inc_fields_list}.\n" \
               "Please make sure:\n" \
               "1 - The right incident field is set and the spelling is correct.\n" \
               "2 - The id_set.json file is up to date. Delete the file by running: rm -rf Tests/id_set.json and" \
               " rerun the command."

    @staticmethod
    @error_code_decorator
    def invalid_to_version_in_new_classifiers():
        return 'toVersion field in new classifiers needs to be higher than 6.0.0'

    @staticmethod
    @error_code_decorator
    def invalid_to_version_in_old_classifiers():
        return 'toVersion field in old classifiers needs to be lower than 6.0.0'

    @staticmethod
    @error_code_decorator
    def invalid_from_version_in_new_classifiers():
        return 'fromVersion field in new classifiers needs to be higher or equal to 6.0.0'

    @staticmethod
    @error_code_decorator
    def invalid_from_version_in_old_classifiers():
        return 'fromVersion field in old classifiers needs to be lower than 6.0.0'

    @staticmethod
    @error_code_decorator
    def missing_from_version_in_new_classifiers():
        return 'Must have fromVersion field in new classifiers'

    @staticmethod
    @error_code_decorator
    def missing_to_version_in_old_classifiers():
        return 'Must have toVersion field in old classifiers'

    @staticmethod
    @error_code_decorator
    def from_version_higher_to_version():
        return 'The `fromVersion` field cannot be higher or equal to the `toVersion` field.'

    @staticmethod
    @error_code_decorator
    def invalid_type_in_new_classifiers():
        return 'Classifiers type must be classification'

    @staticmethod
    @error_code_decorator
    def classifier_non_existent_incident_types(incident_types):
        return f"The Classifiers related incident types: {incident_types} where not found."

    @staticmethod
    @error_code_decorator
    def invalid_from_version_in_mapper():
        return 'fromVersion field in mapper needs to be higher or equal to 6.0.0'

    @staticmethod
    @error_code_decorator
    def invalid_to_version_in_mapper():
        return 'toVersion field in mapper needs to be higher than 6.0.0'

    @staticmethod
    @error_code_decorator
    def invalid_mapper_file_name():
        return 'Invalid file name for mapper. Need to change to classifier-mapper-NAME.json'

    @staticmethod
    @error_code_decorator
    def missing_from_version_in_mapper():
        return 'Must have fromVersion field in mapper'

    @staticmethod
    @error_code_decorator
    def invalid_type_in_mapper():
        return 'Mappers type must be mapping-incoming or mapping-outgoing'

    @staticmethod
    @error_code_decorator
    def mapper_non_existent_incident_types(incident_types):
        return f"The Mapper related incident types: {incident_types} where not found."

    @staticmethod
    @error_code_decorator
    def invalid_incident_field_in_mapper(invalid_inc_fields_list):
        return f"Your mapper contains incident fields that do not exist in the content: {invalid_inc_fields_list}.\n" \
               "Please make sure:\n" \
               "1 - The right incident field is set and the spelling is correct.\n" \
               "2 - The id_set.json file is up to date. Delete the file by running: rm -rf Tests/id_set.json and" \
               " rerun the command."

    @staticmethod
    @error_code_decorator
    def changed_incident_field_in_mapper(changed_inc_fields):
        return f"Some incident fields were removed from the mapper, The removed fields: {changed_inc_fields}."

    @staticmethod
    @error_code_decorator
    def removed_incident_types(removed_inc_types):
        return f"Some Incidents types were removed from the mapper, the removed types are: {removed_inc_types}."

    @staticmethod
    @error_code_decorator
    def integration_not_runnable():
        return "Could not find any runnable command in the integration." \
               "Must have at least one command, `isFetch: true`, `feed: true`, `longRunning: true`"

    @staticmethod
    @error_code_decorator
    def invalid_uuid(task_key, id_, taskid):
        return f"On task: {task_key},  the field 'taskid': {taskid} and the 'id' under the 'task' field: {id_}, " \
               f"must be from uuid format."

    @staticmethod
    @error_code_decorator
    def taskid_different_from_id(task_key, id_, taskid):
        return f"On task: {task_key},  the field 'taskid': {taskid} and the 'id' under the 'task' field: {id_}, " \
               f"must be with equal value. "

    @staticmethod
    @error_code_decorator
    def integration_is_skipped(integration_id, skip_comment: Optional[str] = None):
        message = f"The integration {integration_id} is currently in skipped. Please add working tests and unskip."
        if skip_comment:
            message += f" Skip comment: {skip_comment}"
        return message

    @staticmethod
    @error_code_decorator
    def all_entity_test_playbooks_are_skipped(entity_id):
        return f"Either {entity_id} does not have any test playbooks or that all test playbooks in this " \
               f"pack are currently skipped, and there is no unittests file to be found.\n" \
               f"Please create a test playbook or un-skip at least one of the relevant test playbooks.\n " \
               f"You can un-skip a playbook by deleting the line relevant to one of the test playbooks from " \
               f"the 'skipped_tests' section inside the conf.json file and deal " \
               f"with the matching issue,\n  or create a new active test playbook " \
               f"and add the id to the 'tests' field in the yml."

    @staticmethod
    def wrong_filename(file_type):
        return 'This is not a valid {} filename.'.format(file_type)

    @staticmethod
    def wrong_path():
        return "This is not a valid filepath."

    @staticmethod
    def beta_in_str(field):
        return "Field '{}' should NOT contain the substring \"beta\" in a new beta integration. " \
               "please change the id in the file.".format(field)

    @classmethod
    def breaking_backwards_no_old_script(cls, e):
        return "{}\n{}, Could not find the old file.".format(cls.BACKWARDS, str(e))

    @staticmethod
    def id_might_changed():
        return "ID may have changed, please make sure to check you have the correct one."

    @staticmethod
    def id_changed():
        return "You've changed the ID of the file, please undo this change."

    @staticmethod
    def might_need_release_notes():
        return "You may need RN in this file, please verify if they are required."

    @staticmethod
    def unknown_file():
        return "File type is unknown, check it out."

    @staticmethod
    def no_common_server_python(path):
        return "Could not get CommonServerPythonScript.py file. Please download it manually from {} and " \
               "add it to the root of the repository.".format(path)

    @staticmethod
    def no_yml_file(file_path):
        return "No yml files were found in {} directory.".format(file_path)

    @staticmethod
    @error_code_decorator
    def playbook_condition_has_no_else_path(tasks_ids):
        return f'Playbook conditional tasks with ids: {" ".join([str(id) for id in tasks_ids])} have no else path'

    @staticmethod
    @error_code_decorator
    def xsoar_config_file_is_not_json(file_path):
        return f"Could not load {file_path} as a JSON XSOAR configuration file."

    @staticmethod
    @error_code_decorator
    def xsoar_config_file_malformed(configuration_file_path, schema_file_path, errors_table):
        return f'Errors were found in the configuration file: "{configuration_file_path}" ' \
               f'with schema "{schema_file_path}":\n {errors_table}'

    @staticmethod
    @error_code_decorator
    def playbook_not_quiet_mode():
        return "The playbook's quiet mode is off, it should be on, if it's done on purpose, then add this error to " \
               "the pack's 'pack ignore' file"

    @staticmethod
    @error_code_decorator
    def playbook_tasks_not_quiet_mode(tasks):
        return f"The following tasks of the playbook have the quiet mode turned off:\n{tasks}\n"

    @staticmethod
    @error_code_decorator
    def playbook_tasks_continue_on_error(tasks):
        return f"The following tasks of the playbook do not stop on error:\n{tasks}"

    @staticmethod
    @error_code_decorator
    def invalid_incident_field_prefix(field_name):
        return f"Field name: {field_name} is invalid. Field name must start with the relevant pack name."

    @staticmethod
    def suggest_fix_field_name(field_name, pack_prefix):
        return f"To fix the problem, add pack name prefix to the field name. " \
               f"You can use the pack name or one of the prefixes found in the itemPrefix field in the pack_metadata. " \
               f"Example: {pack_prefix} {field_name}.\n" \
               f"Also make sure to update the field id and cliName accordingly. " \
               f"Example: cliName: {pack_prefix.replace(' ', '').lower()}{field_name.replace(' ', '')}, "

    @staticmethod
    @error_code_decorator
    def entity_name_contains_excluded_word(entity_name: str, excluded_words: List[str]):
        return f'Entity {entity_name} should not contain one of {excluded_words} in its name. Please remove.'

    @staticmethod
    @error_code_decorator
    def content_entity_is_not_in_id_set(main_playbook, entities_names):
        return f"Playbook {main_playbook} uses {entities_names}, which do not exist in the id_set.\n" \
               f"Possible reason for such an error, would be that the name of the entity in the yml file of " \
               f"{main_playbook} is not identical to its name in its own yml file. Or the id_set is not up to date"

    @staticmethod
    @error_code_decorator
    def spaces_in_the_end_of_id(item_id: str):
        return f'Content item id "{item_id}" should not have trailing spaces. Please remove.'

    @staticmethod
    @error_code_decorator
    def spaces_in_the_end_of_name(name: str):
        return f'Content item name "{name}" should not have trailing spaces. Please remove.'

    @staticmethod
    @error_code_decorator
    def non_default_additional_info(params: List[str]):
        return f'The additionalinfo of params {params} is not the default value, please consider changing it.'

    @staticmethod
    @error_code_decorator
    def missing_default_additional_info(params: List[str]):
        return f'The additionalinfo of params {params} is empty.'

    @staticmethod
    @error_code_decorator
    def runas_is_dbotrole():
        return 'The runas value is DBotRole, it may cause access and exposure of sensitive data. ' \
               'Please consider changing it.'

    @staticmethod
    @error_code_decorator
    def changed_pack_name(original_name):
        return f'Pack folder names cannot be changed, please rename it back to {original_name}.' \
               f' If you wish to rename the pack, you can edit the name field in pack_metadata.json,' \
               f' and the pack will be shown in the Marketplace accordingly.\n' \
               f"If the file wasn't renamed, try pulling changes from master and re-run validations"

    @staticmethod
    @error_code_decorator
    def wrong_version_format():
        return 'Pack metadata version format is not valid. Please fill in a valid format (example: 0.0.0)'

    @staticmethod
    @error_code_decorator
    def pack_metadata_version_diff_from_rn(pack_path, rn_version, pack_metadata_version):
        return f'There is a difference between the version in the pack metadata' \
               f'file and the version of the latest release note.\nexpected latest release note to be {pack_metadata_version} '\
               f'instead found {rn_version}.\nTo fix the problem, try running `demisto-sdk update-release-notes -i {pack_path}`'

    @staticmethod
    @error_code_decorator
    def invalid_marketplaces_in_alias(invalid_aliases: List[str]):
        return 'The following fields exist as aliases and have invalid "marketplaces" key value:' \
               f'\n{invalid_aliases}\n' \
               'the value of the "marketplaces" key in these fields should be ["xsoar"].'

    @staticmethod
    @error_code_decorator
    def aliases_with_inner_alias(invalid_aliases: List[str]):
        return "The following fields exist as aliases and therefore cannot contain an 'Aliases' key." \
               f"\n{invalid_aliases}\n" \
               "Please remove the key from the fields or removed the fields from the other field's Aliases list."

    @staticmethod
    @error_code_decorator
    def missing_readme_file(location):
        return f'{location} is missing a README file'

    @staticmethod
    @error_code_decorator
    def missing_commands_from_readme(yml_name, missing_commands_from_readme):
        error_msg = f'The following commands appear in {yml_name} but not in the README file:\n'
        for command in missing_commands_from_readme:
            error_msg += f'{command}\n'
        return error_msg

    @staticmethod
    @error_code_decorator
    def empty_outputs_common_paths(paths: Dict[str, List[str]], yaml_path: str):
        commands_str = '\n'.join(f'{command}:\t' + ", ".join(outputs) for command, outputs in paths.items())

        return f"The following command outputs are missing: \n{commands_str}\n" \
               f"please type them or run demisto-sdk format -i {yaml_path}"<|MERGE_RESOLUTION|>--- conflicted
+++ resolved
@@ -224,11 +224,8 @@
     "changed_integration_yml_fields": {'code': "IN147", "ui_applicable": False, 'related_field': 'script'},
     "parameter_is_malformed": {'code': "IN148", 'ui_applicable': False, 'related_field': 'configuration'},
     'empty_outputs_common_paths': {'code': 'IN149', 'ui_applicable': False, 'related_field': 'contextOutput'},
-<<<<<<< HEAD
-    "empty_command_arguments": {'code': 'IN150', 'ui_applicable': False, 'related_field': 'arguments'},
-=======
     'invalid_siem_integration_name': {'code': 'IN150', 'ui_applicable': True, 'related_field': 'display'},
->>>>>>> 943e445b
+    "empty_command_arguments": {'code': 'IN151', 'ui_applicable': False, 'related_field': 'arguments'},
 
     # IT - Incident Types
     "incident_type_integer_field": {'code': "IT100", 'ui_applicable': True, 'related_field': ''},
