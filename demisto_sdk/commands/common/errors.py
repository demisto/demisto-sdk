from typing import Any, Dict, List, Optional

import decorator

from demisto_sdk.commands.common.constants import (BETA_INTEGRATION_DISCLAIMER,
                                                   CONF_PATH,
                                                   INTEGRATION_CATEGORIES,
                                                   PACK_METADATA_DESC,
                                                   PACK_METADATA_NAME)

FOUND_FILES_AND_ERRORS: list = []
FOUND_FILES_AND_IGNORED_ERRORS: list = []
ALLOWED_IGNORE_ERRORS = [
    'BA101', 'BA106', 'BA108', 'BA109', 'BA110', 'BA111', 'BA112', 'BA113',
    'DS107',
    'IF100', 'IF106',
    'IN109', 'IN110', 'IN122', 'IN126', 'IN128', 'IN135', 'IN136', 'IN139',
    'MP106',
    'PA113', 'PA116', 'PA124', 'PA125', 'PA127',
    'PB104', 'PB105', 'PB106', 'PB110', 'PB111', 'PB112', 'PB114', 'PB115', 'PB116',
    'RM100', 'RM102', 'RM104', 'RM106',
    'RP102', 'RP104',
    'SC100', 'SC101', 'SC105',
]

PRESET_ERROR_TO_IGNORE = {
    'community': ['BC', 'CJ', 'DS100', 'DS101', 'DS102', 'DS103', 'DS104', 'IN125', 'IN126', 'IN140'],
    'partner': ['CJ', 'IN140']
}

PRESET_ERROR_TO_CHECK = {
    "deprecated": ['ST', 'BC', 'BA', 'IN127', 'IN128', 'PB104', 'SC101'],
}


ERROR_CODE = {
    "wrong_version": {'code': "BA100", 'ui_applicable': False, 'related_field': 'version'},
    "id_should_equal_name": {'code': "BA101", 'ui_applicable': False, 'related_field': 'id'},
    "file_type_not_supported": {'code': "BA102", 'ui_applicable': False, 'related_field': ''},
    "file_name_include_spaces_error": {'code': "BA103", 'ui_applicable': False, 'related_field': ''},
    "changes_may_fail_validation": {'code': "BA104", 'ui_applicable': False, 'related_field': ''},
    "invalid_id_set": {'code': "BA105", 'ui_applicable': False, 'related_field': ''},
    "no_minimal_fromversion_in_file": {'code': "BA106", 'ui_applicable': False, 'related_field': 'fromversion'},
    "running_on_master_with_git": {'code': "BA107", 'ui_applicable': False, 'related_field': ''},
    "folder_name_has_separators": {'code': "BA108", 'ui_applicable': False, 'related_field': ''},
    "file_name_has_separators": {'code': "BA109", 'ui_applicable': False, 'related_field': ''},
    "field_contain_forbidden_word": {'code': "BA110", 'ui_applicable': False, 'related_field': ''},
    'entity_name_contains_excluded_word': {'code': 'BA111', 'ui_applicable': False, 'related_field': ''},
    "spaces_in_the_end_of_id": {'code': "BA112", 'ui_applicable': False, 'related_field': 'id'},
    "spaces_in_the_end_of_name": {'code': "BA113", 'ui_applicable': False, 'related_field': 'name'},
    "wrong_display_name": {'code': "IN100", 'ui_applicable': True, 'related_field': '<parameter-name>.display'},
    "wrong_default_parameter_not_empty": {'code': "IN101", 'ui_applicable': True,
                                          'related_field': '<parameter-name>.default'},
    "wrong_required_value": {'code': "IN102", 'ui_applicable': True, 'related_field': '<parameter-name>.required'},
    "wrong_required_type": {'code': "IN103", 'ui_applicable': True, 'related_field': '<parameter-name>.type'},
    "wrong_category": {'code': "IN104", 'ui_applicable': True, 'related_field': 'category'},
    "wrong_default_argument": {'code': "IN105", 'ui_applicable': True, 'related_field': '<argument-name>.default'},
    "no_default_arg": {'code': "IN106", 'ui_applicable': True, 'related_field': '<argument-name>.default'},
    "missing_reputation": {'code': "IN107", 'ui_applicable': True, 'related_field': 'outputs'},
    "wrong_subtype": {'code': "IN108", 'ui_applicable': False, 'related_field': 'subtype'},
    "beta_in_id": {'code': "IN109", 'ui_applicable': False, 'related_field': 'id'},
    "beta_in_name": {'code': "IN110", 'ui_applicable': False, 'related_field': 'name'},
    "beta_field_not_found": {'code': "IN111", 'ui_applicable': False, 'related_field': 'beta'},
    "no_beta_in_display": {'code': "IN112", 'ui_applicable': False, 'related_field': 'display'},
    "duplicate_arg_in_file": {'code': "IN113", 'ui_applicable': True, 'related_field': 'arguments'},
    "duplicate_param": {'code': "IN114", 'ui_applicable': True, 'related_field': 'configuration'},
    "invalid_context_output": {'code': "IN115", 'ui_applicable': True, 'related_field': 'outputs'},
    "added_required_fields": {'code': "IN116", 'ui_applicable': False, 'related_field': '<parameter-name>.required'},
    "not_used_display_name": {'code': "IN117", 'ui_applicable': True, 'related_field': '<parameter-name>.display'},
    "empty_display_configuration": {'code': "IN118", 'ui_applicable': True,
                                    'related_field': '<parameter-name>.display'},
    "feed_wrong_from_version": {'code': "IN119", 'ui_applicable': False, 'related_field': 'fromversion'},
    "pwsh_wrong_version": {'code': "IN120", 'ui_applicable': False, 'related_field': 'fromversion'},
    "parameter_missing_from_yml": {'code': "IN121", 'ui_applicable': True, 'related_field': 'configuration'},
    "parameter_missing_for_feed": {'code': "IN122", 'ui_applicable': True, 'related_field': 'configuration'},
    "invalid_version_integration_name": {'code': "IN123", 'ui_applicable': True, 'related_field': 'display'},
    "found_hidden_param": {'code': "IN124", 'ui_applicable': False, 'related_field': '<parameter-name>.hidden'},
    "no_default_value_in_parameter": {'code': "IN125", 'ui_applicable': False,
                                      'related_field': '<parameter-name>.default'},
    "parameter_missing_from_yml_not_community_contributor": {'code': "IN126", 'ui_applicable': False,
                                                             'related_field': 'configuration'},
    "invalid_deprecated_integration_display_name": {'code': "IN127", 'ui_applicable': False,
                                                    'related_field': 'display'},
    "invalid_deprecated_integration_description": {'code': "IN128", 'ui_applicable': False, 'related_field': ''},
    "removed_integration_parameters": {'code': "IN129", 'ui_applicable': False, 'related_field': 'configuration'},
    "integration_not_runnable": {'code': "IN130", 'ui_applicable': False, 'related_field': 'configuration'},
    "missing_get_mapping_fields_command": {'code': "IN131", 'ui_applicable': False, 'related_field': 'ismappable'},
    "integration_non_existent_classifier": {'code': "IN132", 'ui_applicable': False, 'related_field': 'classifiers'},
    "integration_non_existent_mapper": {'code': "IN133", 'ui_applicable': False, 'related_field': 'mappers'},
    "multiple_default_arg": {'code': "IN134", "ui_applicable": True, 'related_field': "arguments"},
    "invalid_integration_parameters_display_name": {'code': "IN135", 'ui_applicable': True, 'related_field': 'display'},
    "missing_output_context": {'code': "IN136", 'ui_applicable': True, 'related_field': 'contextOutput'},
    "is_valid_integration_file_path_in_folder": {'code': "IN137", 'ui_applicable': False, 'related_field': ''},
    "is_valid_integration_file_path_in_integrations_folder": {'code': "IN138", 'ui_applicable': False,
                                                              'related_field': ''},
    "changed_integration_yml_fields": {'code': "IN138", "ui_applicable": False, 'related_field': 'script'},
    "incident_in_command_name_or_args": {'code': "IN139", "ui_applicable": False,
                                         'related_field': 'script.commands.name'},
    "integration_is_skipped": {'code': "IN140", 'ui_applicable': False, 'related_field': ''},
    "reputation_missing_argument": {'code': "IN141", 'ui_applicable': True, 'related_field': '<argument-name>.default'},
    "invalid_version_script_name": {'code': "SC100", 'ui_applicable': True, 'related_field': 'name'},
    "invalid_deprecated_script": {'code': "SC101", 'ui_applicable': False, 'related_field': 'comment'},
    "invalid_command_name_in_script": {'code': "SC102", 'ui_applicable': False, 'related_field': ''},
    "is_valid_script_file_path_in_folder": {'code': "SC103", 'ui_applicable': False, 'related_field': ''},
    "is_valid_script_file_path_in_scripts_folder": {'code': "SC104", 'ui_applicable': False, 'related_field': ''},
    "incident_in_script_arg": {'code': "SC105", 'ui_applicable': True, 'related_field': 'args.name'},
    "dbot_invalid_output": {'code': "DB100", 'ui_applicable': True, 'related_field': 'contextPath'},
    "dbot_invalid_description": {'code': "DB101", 'ui_applicable': True, 'related_field': 'description'},
    "breaking_backwards_subtype": {'code': "BC100", 'ui_applicable': False, 'related_field': 'subtype'},
    "breaking_backwards_context": {'code': "BC101", 'ui_applicable': False, 'related_field': 'contextPath'},
    "breaking_backwards_command": {'code': "BC102", 'ui_applicable': False, 'related_field': 'contextPath'},
    "breaking_backwards_arg_changed": {'code': "BC103", 'ui_applicable': False, 'related_field': 'name'},
    "breaking_backwards_command_arg_changed": {'code': "BC104", 'ui_applicable': False, 'related_field': 'args'},
    "default_docker_error": {'code': "DO100", 'ui_applicable': True, 'related_field': 'dockerimage'},
    "latest_docker_error": {'code': "DO101", 'ui_applicable': True, 'related_field': 'dockerimage'},
    "not_demisto_docker": {'code': "DO102", 'ui_applicable': True, 'related_field': 'dockerimage'},
    "docker_tag_not_fetched": {'code': "DO103", 'ui_applicable': True, 'related_field': 'dockerimage'},
    "no_docker_tag": {'code': "DO104", 'ui_applicable': True, 'related_field': 'dockerimage'},
    "docker_not_formatted_correctly": {'code': "DO105", 'ui_applicable': True, 'related_field': 'dockerimage'},
    "docker_not_on_the_latest_tag": {'code': "DO106", 'ui_applicable': True, 'related_field': 'dockerimage'},
    "non_existing_docker": {'code': "DO107", 'ui_applicable': True, 'related_field': 'dockerimage'},
    "dockerimage_not_in_yml_file": {'code': "DO108", 'ui_applicable': True, 'related_field': 'dockerimage'},
    "id_set_conflicts": {'code': "ID100", 'ui_applicable': False, 'related_field': ''},
    "duplicated_id": {'code': "ID102", 'ui_applicable': False, 'related_field': ''},
    "no_id_set_file": {'code': "ID103", 'ui_applicable': False, 'related_field': ''},
    "remove_field_from_dashboard": {'code': "DA100", 'ui_applicable': False, 'related_field': ''},
    "include_field_in_dashboard": {'code': "DA101", 'ui_applicable': False, 'related_field': ''},
    "remove_field_from_widget": {'code': "WD100", 'ui_applicable': False, 'related_field': ''},
    "include_field_in_widget": {'code': "WD101", 'ui_applicable': False, 'related_field': ''},
    "invalid_fromversion_for_type_metrics": {'code': "WD102", 'ui_applicable': False, 'related_field': ''},
    "no_image_given": {'code': "IM100", 'ui_applicable': True, 'related_field': 'image'},
    "image_too_large": {'code': "IM101", 'ui_applicable': True, 'related_field': 'image'},
    "image_in_package_and_yml": {'code': "IM102", 'ui_applicable': False, 'related_field': 'image'},
    "not_an_image_file": {'code': "IM103", 'ui_applicable': False, 'related_field': 'image'},
    "no_image_field_in_yml": {'code': "IM104", 'ui_applicable': True, 'related_field': 'image'},
    "image_field_not_in_base64": {'code': "IM105", 'ui_applicable': True, 'related_field': 'image'},
    "default_image_error": {'code': "IM106", 'ui_applicable': True, 'related_field': 'image'},
    "invalid_image_name": {'code': "IM107", 'ui_applicable': False, 'related_field': 'image'},
    "image_is_empty": {'code': "IM108", 'ui_applicable': True, 'related_field': 'image'},
    "author_image_is_missing": {'code': "IM109", 'ui_applicable': True, 'related_field': 'image'},
    "description_missing_from_conf_json": {'code': "CJ100", 'ui_applicable': False, 'related_field': ''},
    "test_not_in_conf_json": {'code': "CJ101", 'ui_applicable': False, 'related_field': ''},
    "integration_not_registered": {'code': "CJ102", 'ui_applicable': False, 'related_field': ''},
    "no_test_playbook": {'code': "CJ103", 'ui_applicable': False, 'related_field': ''},
    "test_playbook_not_configured": {'code': "CJ104", 'ui_applicable': False, 'related_field': ''},
    "all_entity_test_playbooks_are_skipped": {'code': "CJ105", 'ui_applicable': False, 'related_field': ''},
    "missing_release_notes": {'code': "RN100", 'ui_applicable': False, 'related_field': ''},
    "no_new_release_notes": {'code': "RN101", 'ui_applicable': False, 'related_field': ''},
    "release_notes_not_formatted_correctly": {'code': "RN102", 'ui_applicable': False, 'related_field': ''},
    "release_notes_not_finished": {'code': "RN103", 'ui_applicable': False, 'related_field': ''},
    "release_notes_file_empty": {'code': "RN104", 'ui_applicable': False, 'related_field': ''},
    "multiple_release_notes_files": {'code': "RN105", 'ui_applicable': False, 'related_field': ''},
    "missing_release_notes_for_pack": {'code': "RN106", 'ui_applicable': False, 'related_field': ''},
    "missing_release_notes_entry": {'code': "RN107", 'ui_applicable': False, 'related_field': ''},
    "added_release_notes_for_new_pack": {'code': "RN108", 'ui_applicable': False, 'related_field': ''},
    "modified_existing_release_notes": {'code': "RN109", 'ui_applicable': False, 'related_field': ''},
    "release_notes_config_file_missing_release_notes": {'code': "RN110", 'ui_applicable': False, 'related_field': ''},
    "playbook_cant_have_rolename": {'code': "PB100", 'ui_applicable': True, 'related_field': 'rolename'},
    "playbook_unreachable_condition": {'code': "PB101", 'ui_applicable': True, 'related_field': 'tasks'},
    "playbook_unhandled_condition": {'code': "PB102", 'ui_applicable': True, 'related_field': 'conditions'},
    "playbook_unconnected_tasks": {'code': "PB103", 'ui_applicable': True, 'related_field': 'tasks'},
    "invalid_deprecated_playbook": {'code': "PB104", 'ui_applicable': False, 'related_field': 'description'},
    "playbook_cant_have_deletecontext_all": {'code': "PB105", 'ui_applicable': True, 'related_field': 'tasks'},
    "using_instance_in_playbook": {'code': "PB106", 'ui_applicable': True, 'related_field': 'tasks'},
    "invalid_script_id": {'code': "PB107", 'ui_applicable': False, 'related_field': 'tasks'},
    "invalid_uuid": {'code': "PB108", 'ui_applicable': False, 'related_field': 'taskid'},
    "taskid_different_from_id": {'code': "PB109", 'ui_applicable': False, 'related_field': 'taskid'},
    "content_entity_version_not_match_playbook_version": {'code': "PB110", 'ui_applicable': False,
                                                          'related_field': 'toVersion'},
    "integration_version_not_match_playbook_version": {'code': "PB111", 'ui_applicable': False,
                                                       'related_field': 'toVersion'},
    "playbook_condition_has_no_else_path": {'code': "PB112", 'ui_applicable': False, 'related_field': 'nexttasks'},
    "invalid_subplaybook_name": {'code': "PB113", 'ui_applicable': False, 'related_field': 'tasks'},
    "playbook_not_quiet_mode": {'code': "PB114", 'ui_applicable': False, 'related_field': ''},
    "playbook_tasks_not_quiet_mode": {'code': "PB115", 'ui_applicable': False, 'related_field': 'tasks'},
    "playbook_tasks_continue_on_error": {'code': "PB116", 'ui_applicable': False, 'related_field': 'tasks'},
    "content_entity_is_not_in_id_set": {'code': "PB117", 'ui_applicable': False, 'related_field': ''},
    "description_missing_in_beta_integration": {'code': "DS100", 'ui_applicable': False, 'related_field': ''},
    "no_beta_disclaimer_in_description": {'code': "DS101", 'ui_applicable': False, 'related_field': ''},
    "no_beta_disclaimer_in_yml": {'code': "DS102", 'ui_applicable': False, 'related_field': ''},
    "description_in_package_and_yml": {'code': "DS103", 'ui_applicable': False, 'related_field': ''},
    "no_description_file_warning": {'code': "DS104", 'ui_applicable': False, 'related_field': ''},
    "description_contains_contrib_details": {'code': "DS105", 'ui_applicable': False,
                                             'related_field': 'detaileddescription'},
    "invalid_description_name": {'code': "DS106", 'ui_applicable': False, 'related_field': ''},
    "description_contains_demisto_word": {'code': "DS107", 'ui_applicable': True,
                                          'related_field': 'detaileddescription'},
    "invalid_incident_field_name": {'code': "IF100", 'ui_applicable': True, 'related_field': 'name'},
    "invalid_incident_field_content_key_value": {'code': "IF101", 'ui_applicable': False, 'related_field': 'content'},
    "invalid_incident_field_system_key_value": {'code': "IF102", 'ui_applicable': False, 'related_field': 'system'},
    "invalid_incident_field_type": {'code': "IF103", 'ui_applicable': True, 'related_field': 'type'},
    "invalid_incident_field_group_value": {'code': "IF104", 'ui_applicable': False, 'related_field': 'group'},
    "invalid_incident_field_cli_name_regex": {'code': "IF105", 'ui_applicable': False, 'related_field': 'cliName'},
    "invalid_incident_field_cli_name_value": {'code': "IF106", 'ui_applicable': True, 'related_field': 'cliName'},
    "invalid_incident_field_or_type_from_version": {'code': "IF108", 'ui_applicable': False,
                                                    'related_field': 'fromVersion'},
    "new_incident_field_required": {'code': "IF109", 'ui_applicable': True, 'related_field': 'required'},
    "from_version_modified_after_rename": {'code': "IF110", 'ui_applicable': False, 'related_field': 'fromVersion'},
    "incident_field_type_change": {'code': "IF111", 'ui_applicable': False, 'related_field': 'type'},
    "indicator_field_type_grid_minimal_version": {'code': "IF112", 'ui_applicable': False,
                                                  'related_field': 'fromVersion'},
    "invalid_incident_field_prefix": {'code': "IF113", 'ui_applicable': False, 'related_field': 'name'},
    "incident_field_non_existent_script_id": {'code': "IF114", 'ui_applicable': False, 'related_field': ''},
    "incident_type_integer_field": {'code': "IT100", 'ui_applicable': True, 'related_field': ''},
    "incident_type_invalid_playbook_id_field": {'code': "IT101", 'ui_applicable': False, 'related_field': 'playbookId'},
    "incident_type_auto_extract_fields_invalid": {'code': "IT102", 'ui_applicable': False,
                                                  'related_field': 'extractSettings'},
    "incident_type_invalid_auto_extract_mode": {'code': "IT103", 'ui_applicable': True, 'related_field': 'mode'},
    "incident_type_non_existent_playbook_id": {'code': "IT104", 'ui_applicable': False, 'related_field': ''},
    "pack_file_does_not_exist": {'code': "PA100", 'ui_applicable': False, 'related_field': ''},
    "cant_open_pack_file": {'code': "PA101", 'ui_applicable': False, 'related_field': ''},
    "cant_read_pack_file": {'code': "PA102", 'ui_applicable': False, 'related_field': ''},
    "cant_parse_pack_file_to_list": {'code': "PA103", 'ui_applicable': False, 'related_field': ''},
    "pack_file_bad_format": {'code': "PA104", 'ui_applicable': False, 'related_field': ''},
    "pack_metadata_empty": {'code': "PA105", 'ui_applicable': False, 'related_field': ''},
    "pack_metadata_should_be_dict": {'code': "PA106", 'ui_applicable': False, 'related_field': ''},
    "missing_field_iin_pack_metadata": {'code': "PA107", 'ui_applicable': False, 'related_field': ''},
    "pack_metadata_name_not_valid": {'code': "PA108", 'ui_applicable': False, 'related_field': ''},
    "pack_metadata_field_invalid": {'code': "PA109", 'ui_applicable': False, 'related_field': ''},
    "dependencies_field_should_be_dict": {'code': "PA110", 'ui_applicable': False, 'related_field': ''},
    "empty_field_in_pack_metadata": {'code': "PA111", 'ui_applicable': False, 'related_field': ''},
    "pack_metadata_isnt_json": {'code': "PA112", 'ui_applicable': False, 'related_field': ''},
    "pack_metadata_missing_url_and_email": {'code': "PA113", 'ui_applicable': False, 'related_field': ''},
    "pack_metadata_version_should_be_raised": {'code': "PA114", 'ui_applicable': False, 'related_field': ''},
    "pack_timestamp_field_not_in_iso_format": {'code': "PA115", 'ui_applicable': False, 'related_field': ''},
    "invalid_package_dependencies": {'code': "PA116", 'ui_applicable': False, 'related_field': ''},
    "pack_metadata_invalid_support_type": {'code': "PA117", 'ui_applicable': False, 'related_field': ''},
    "pack_metadata_certification_is_invalid": {'code': "PA118", 'ui_applicable': False, 'related_field': ''},
    "pack_metadata_non_approved_usecases": {'code': "PA119", 'ui_applicable': False, 'related_field': ''},
    "pack_metadata_non_approved_tags": {'code': "PA120", 'ui_applicable': False, 'related_field': ''},
    "pack_metadata_price_change": {'code': "PA121", 'ui_applicable': False, 'related_field': ''},
    "pack_name_already_exists": {'code': "PA122", 'ui_applicable': False, 'related_field': ''},
    "is_wrong_usage_of_usecase_tag": {'code': "PA123", 'ui_applicable': False, 'related_field': ''},
    "invalid_core_pack_dependencies": {'code': "PA124", 'ui_applicable': True, 'related_field': ''},
    "pack_name_is_not_in_xsoar_standards": {'code': "PA125", 'ui_applicable': False, 'related_field': ''},
    "pack_metadata_long_description": {'code': "PA126", 'ui_applicable': False, 'related_field': ''},
    "metadata_url_invalid": {'code': "PA127", 'ui_applicable': False, 'related_field': ''},
    "readme_error": {'code': "RM100", 'ui_applicable': False, 'related_field': ''},
    "image_path_error": {'code': "RM101", 'ui_applicable': False, 'related_field': ''},
    "readme_missing_output_context": {'code': "RM102", 'ui_applicable': False, 'related_field': ''},
    "error_starting_mdx_server": {'code': "RM103", 'ui_applicable': False, 'related_field': ''},
    "empty_readme_error": {'code': "RM104", 'ui_applicable': False, 'related_field': ''},
    "readme_equal_description_error": {'code': "RM105", 'ui_applicable': False, 'related_field': ''},
    "readme_contains_demisto_word": {'code': "RM106", 'ui_applicable': False, 'related_field': ''},
    "template_sentence_in_readme": {'code': "RM107", 'ui_applicable': False, 'related_field': ''},
    "wrong_version_reputations": {'code': "RP100", 'ui_applicable': False, 'related_field': 'version'},
    "reputation_expiration_should_be_numeric": {'code': "RP101", 'ui_applicable': True, 'related_field': 'expiration'},
    "reputation_id_and_details_not_equal": {'code': "RP102", 'ui_applicable': False, 'related_field': 'id'},
    "reputation_invalid_indicator_type_id": {'code': "RP103", 'ui_applicable': False, 'related_field': 'id'},
    "reputation_empty_required_fields": {'code': "RP104", 'ui_applicable': False, 'related_field': 'id'},
    "structure_doesnt_match_scheme": {'code': "ST100", 'ui_applicable': False, 'related_field': ''},
    "file_id_contains_slashes": {'code': "ST101", 'ui_applicable': False, 'related_field': 'id'},
    "file_id_changed": {'code': "ST102", 'ui_applicable': False, 'related_field': 'id'},
    "from_version_modified": {'code': "ST103", 'ui_applicable': False, 'related_field': 'fromversion'},
    "wrong_file_extension": {'code': "ST104", 'ui_applicable': False, 'related_field': ''},
    "invalid_file_path": {'code': "ST105", 'ui_applicable': False, 'related_field': ''},
    "invalid_package_structure": {'code': "ST106", 'ui_applicable': False, 'related_field': ''},
    "pykwalify_missing_parameter": {'code': "ST107", 'ui_applicable': False, 'related_field': ''},
    "pykwalify_field_undefined": {'code': "ST108", 'ui_applicable': False, 'related_field': ''},
    "pykwalify_missing_in_root": {'code': "ST109", 'ui_applicable': False, 'related_field': ''},
    "pykwalify_general_error": {'code': "ST110", 'ui_applicable': False, 'related_field': ''},
    "pykwalify_field_undefined_with_path": {'code': "ST111", 'ui_applicable': False, 'related_field': ''},
    "pykwalify_incorrect_enum": {'code': "ST112", 'ui_applicable': False, 'related_field': ''},
    "invalid_to_version_in_new_classifiers": {'code': "CL100", 'ui_applicable': False, 'related_field': 'toVersion'},
    "invalid_to_version_in_old_classifiers": {'code': "CL101", 'ui_applicable': False, 'related_field': 'toVersion'},
    "invalid_from_version_in_new_classifiers": {'code': "CL102", 'ui_applicable': False,
                                                'related_field': 'fromVersion'},
    "invalid_from_version_in_old_classifiers": {'code': "CL103", 'ui_applicable': False,
                                                'related_field': 'fromVersion'},
    "missing_from_version_in_new_classifiers": {'code': "CL104", 'ui_applicable': False,
                                                'related_field': 'fromVersion'},
    "missing_to_version_in_old_classifiers": {'code': "CL105", 'ui_applicable': False, 'related_field': 'toVersion'},
    "from_version_higher_to_version": {'code': "CL106", 'ui_applicable': False, 'related_field': 'fromVersion'},
    "invalid_type_in_new_classifiers": {'code': "CL107", 'ui_applicable': False, 'related_field': 'type'},
    "classifier_non_existent_incident_types": {'code': "CL108", 'ui_applicable': False,
                                               'related_field': 'incident_types'},
    "invalid_from_version_in_mapper": {'code': "MP100", 'ui_applicable': False, 'related_field': 'fromVersion'},
    "invalid_to_version_in_mapper": {'code': "MP101", 'ui_applicable': False, 'related_field': 'toVersion'},
    "invalid_mapper_file_name": {'code': "MP102", 'ui_applicable': False, 'related_field': ''},
    "missing_from_version_in_mapper": {'code': "MP103", 'ui_applicable': False, 'related_field': 'fromVersion'},
    "invalid_type_in_mapper": {'code': "MP104", 'ui_applicable': False, 'related_field': 'type'},
    "mapper_non_existent_incident_types": {'code': "MP105", 'ui_applicable': False, 'related_field': 'incident_types'},
    "invalid_incident_field_in_mapper": {'code': "MP106", 'ui_applicable': False, 'related_field': 'mapping'},
    "changed_incident_field_in_mapper": {'code': "MP107", 'ui_applicable': True, 'related_field': 'mapping'},
    "removed_incident_types": {'code': "MP108", 'ui_applicable': True, 'related_field': 'mapping'},
    "invalid_version_in_layout": {'code': "LO100", 'ui_applicable': False, 'related_field': 'version'},
    "invalid_version_in_layoutscontainer": {'code': "LO101", 'ui_applicable': False, 'related_field': 'version'},
    "invalid_file_path_layout": {'code': "LO102", 'ui_applicable': False, 'related_field': ''},
    "invalid_file_path_layoutscontainer": {'code': "LO103", 'ui_applicable': False, 'related_field': ''},
    "invalid_incident_field_in_layout": {'code': "LO104", 'ui_applicable': False, 'related_field': ''},
<<<<<<< HEAD
    "invalid_from_server_version_in_pre_process_rules": {'code': "PP100", 'ui_applicable': False,
                                                         'related_field': 'fromServerVersion'},
=======
    "layouts_container_non_existent_script_id": {'code': "LO105", 'ui_applicable': False, 'related_field': ''},
    "layout_non_existent_script_id": {'code': "LO106", 'ui_applicable': False, 'related_field': ''},
    "invalid_from_server_version_in_pre_process_rules": {'code': "PP100", 'ui_applicable': False, 'related_field': 'fromServerVersion'},
>>>>>>> 7e4ce38b
    "invalid_incident_field_in_pre_process_rules": {'code': "PP101", 'ui_applicable': False, 'related_field': ''},
    "invalid_from_server_version_in_job": {'code': "JB100", 'ui_applicable': False,
                                           'related_field': 'fromServerVersion'},
    "xsoar_config_file_is_not_json": {'code': "XC100", 'ui_applicable': False, 'related_field': ''},
    "xsoar_config_file_malformed": {'code': "XC101", 'ui_applicable': False, 'related_field': ''},
    "invalid_readme_image_error": {'code': "RM108", 'ui_applicable': False, 'related_field': ''},
    "invalid_generic_field_group_value": {'code': "GF100", 'ui_applicable': False, 'related_field': 'group'},
    "invalid_generic_field_id": {'code': "GF101", 'ui_applicable': False, 'related_field': 'id'}
}

def get_all_error_codes() -> List:
    error_codes = []
    for error in ERROR_CODE:
        error_codes.append(ERROR_CODE[error].get('code'))

    return error_codes


def get_error_object(error_code: str) -> Dict:
    for error in ERROR_CODE:
        if error_code == ERROR_CODE[error].get('code'):
            return ERROR_CODE[error]
    return {}


@decorator.decorator
def error_code_decorator(func, *args, **kwargs):
    return func(*args, **kwargs), ERROR_CODE[func.__name__].get('code')


class Errors:
    BACKWARDS = "Possible backwards compatibility break"

    @staticmethod
    def suggest_fix(file_path: str, *args: Any, cmd: str = 'format') -> str:
        return f'To fix the problem, try running `demisto-sdk {cmd} -i {file_path} {" ".join(args)}`'

    @staticmethod
    @error_code_decorator
    def wrong_version(expected="-1"):
        return "The version for our files should always " \
               "be {}, please update the file.".format(expected)

    @staticmethod
    @error_code_decorator
    def id_should_equal_name(name, file_id):
        return "The File's name, which is: '{}', should be equal to its ID, which is: '{}'." \
               " please update the file.".format(name, file_id)

    @staticmethod
    @error_code_decorator
    def file_type_not_supported():
        return "The file type is not supported in the validate command.\n" \
               "The validate command supports: Integrations, Scripts, Playbooks, " \
               "Incident fields, Incident types, Indicator fields, Indicator types, Objects fields, Object types," \
               " Object modules, Images, Release notes, Layouts and Descriptions."

    @staticmethod
    @error_code_decorator
    def file_name_include_spaces_error(file_name):
        return "Please remove spaces from the file's name: '{}'.".format(file_name)

    @staticmethod
    @error_code_decorator
    def changes_may_fail_validation():
        return "Warning: The changes may fail validation once submitted via a " \
               "PR. To validate your changes, please make sure you have a git remote setup" \
               " and pointing to github.com/demisto/content.\nYou can do this by running " \
               "the following commands:\n\ngit remote add upstream https://github.com/" \
               "demisto/content.git\ngit fetch upstream\n\nMore info about configuring " \
               "a remote for a fork is available here: https://help.github.com/en/" \
               "github/collaborating-with-issues-and-pull-requests/configuring-a-remote-for-a-fork"

    @staticmethod
    @error_code_decorator
    def invalid_id_set():
        return "id_set.json file is invalid - delete it and re-run `validate`.\n" \
               "From content repository root run the following: `rm -rf Tests/id_set.json`\n" \
               "Then re-run the `validate` command."

    @staticmethod
    @error_code_decorator
    def no_minimal_fromversion_in_file(fromversion, oldest_supported_version):
        if fromversion == 'fromversion':
            return f"{fromversion} field is invalid.\nAdd `{fromversion}: " \
                   f"{oldest_supported_version}` to the file."
        else:
            return f'{fromversion} field is invalid.\nAdd `"{fromversion}": "{oldest_supported_version}"` ' \
                   f'to the file.'

    @staticmethod
    @error_code_decorator
    def running_on_master_with_git():
        return "Running on master branch while using git is ill advised." \
               "\nrun: 'git checkout -b NEW_BRANCH_NAME' and rerun the command."

    @staticmethod
    @error_code_decorator
    def folder_name_has_separators(entity_type, invalid_name, valid_name):
        return f"The {entity_type} folder name '{invalid_name}' should be named '{valid_name}' without any separator."

    @staticmethod
    @error_code_decorator
    def file_name_has_separators(entity_type, invalid_files, valid_files):
        return f"The {entity_type} files {invalid_files} should be named {valid_files} " \
               f"without any separator in the base name."

    @staticmethod
    @error_code_decorator
    def field_contain_forbidden_word(field_names: list, word: str):
        return f"The following fields: {', '.join(field_names)} shouldn't contain the word '{word}'."

    @staticmethod
    @error_code_decorator
    def indicator_field_type_grid_minimal_version(fromversion):
        return f"The indicator field has a fromVersion of: {fromversion} but the minimal fromVersion is 5.5.0."

    @staticmethod
    @error_code_decorator
    def wrong_display_name(param_name, param_display):
        return 'The display name of the {} parameter should be \'{}\''.format(param_name, param_display)

    @staticmethod
    @error_code_decorator
    def wrong_default_parameter_not_empty(param_name, default_value):
        return 'The default value of the {} parameter should be {}'.format(param_name, default_value)

    @staticmethod
    @error_code_decorator
    def no_default_value_in_parameter(param_name):
        return 'The {} parameter should have a default value'.format(param_name)

    @staticmethod
    @error_code_decorator
    def wrong_required_value(param_name):
        return 'The required field of the {} parameter should be False'.format(param_name)

    @staticmethod
    @error_code_decorator
    def wrong_required_type(param_name):
        return 'The type field of the {} parameter should be 8'.format(param_name)

    @staticmethod
    @error_code_decorator
    def wrong_category(category):
        return "The category '{}' is not in the integration schemas, the valid options are:\n{}" \
            .format(category, '\n'.join(INTEGRATION_CATEGORIES))

    @staticmethod
    @error_code_decorator
    def reputation_missing_argument(arg_name, command_name, all=False):
        missing_msg = "These" if all else 'At least one of these'
        return "{} arguments '{}' are required in the command '{}' and are not configured in yml." \
            .format(missing_msg, arg_name, command_name)

    @staticmethod
    @error_code_decorator
    def wrong_default_argument(arg_name, command_name):
        return "The argument '{}' of the command '{}' is not configured as default" \
            .format(arg_name, command_name)

    @staticmethod
    @error_code_decorator
    def no_default_arg(command_name):
        return "Could not find default argument " \
               "{} in command {}".format(command_name, command_name)

    @staticmethod
    @error_code_decorator
    def missing_reputation(command_name, reputation_output, context_standard):
        return "The outputs of the reputation command {} aren't valid. The {} outputs is missing. " \
               "Fix according to context standard {} " \
            .format(command_name, reputation_output, context_standard)

    @staticmethod
    @error_code_decorator
    def wrong_subtype():
        return "The subtype for our yml files should be either python2 or python3, " \
               "please update the file."

    @classmethod
    @error_code_decorator
    def beta_in_id(cls):
        return cls.beta_in_str('id')

    @classmethod
    @error_code_decorator
    def beta_in_name(cls):
        return cls.beta_in_str('name')

    @staticmethod
    @error_code_decorator
    def beta_field_not_found():
        return "Beta integration yml file should have " \
               "the field \"beta: true\", but was not found in the file."

    @staticmethod
    @error_code_decorator
    def no_beta_in_display():
        return "Field 'display' in Beta integration yml file should include the string \"beta\", " \
               "but was not found in the file."

    @staticmethod
    @error_code_decorator
    def duplicate_arg_in_file(arg, command_name=None):
        err_msg = "The argument '{}' is duplicated".format(arg)
        if command_name:
            err_msg += " in '{}'.".format(command_name)
        err_msg += ", please remove one of its appearances."
        return err_msg

    @staticmethod
    @error_code_decorator
    def duplicate_param(param_name):
        return "The parameter '{}' of the " \
               "file is duplicated, please remove one of its appearances.".format(param_name)

    @staticmethod
    @error_code_decorator
    def invalid_context_output(command_name, output):
        return f'Invalid context output for command {command_name}. Output is {output}'

    @staticmethod
    @error_code_decorator
    def added_required_fields(field):
        return "You've added required, the field is '{}'".format(field)

    @staticmethod
    @error_code_decorator
    def removed_integration_parameters(field):
        return "You've removed integration parameters, the removed parameters are '{}'".format(field)

    @staticmethod
    @error_code_decorator
    def changed_integration_yml_fields(removed, changed):
        return f"You've made some changes to some fields in the yml file, \n" \
               f" the changed fields are: {changed} \n" \
               f"the removed fields are: {removed} "

    @staticmethod
    def suggest_server_allowlist_fix(words=None):
        words = words if words else ['incident']
        return f"To fix the problem, remove the words {words}, " \
               f"or add them to the whitelist named argsExceptionsList in:\n" \
               f"https://github.com/demisto/server/blob/57fbe417ae420c41ee12a9beb850ff4672209af8/services/" \
               f"servicemodule_test.go#L8273"

    @staticmethod
    @error_code_decorator
    def incident_in_command_name_or_args(commands, args):
        return f"This is a core pack with an integration that contains the word incident in the following commands'" \
               f" name or argument:\ncommand's name: {commands} \ncommand's argument: {args}"

    @staticmethod
    @error_code_decorator
    def not_used_display_name(field_name):
        return "The display details for {} will not be used " \
               "due to the type of the parameter".format(field_name)

    @staticmethod
    @error_code_decorator
    def empty_display_configuration(field_name):
        return "No display details were entered for the field {}".format(field_name)

    @staticmethod
    @error_code_decorator
    def feed_wrong_from_version(given_fromversion, needed_from_version="5.5.0"):
        return "This is a feed and has wrong fromversion. got `{}` expected `{}`" \
            .format(given_fromversion, needed_from_version)

    @staticmethod
    @error_code_decorator
    def pwsh_wrong_version(given_fromversion, needed_from_version='5.5.0'):
        return f'Detected type: powershell and fromversion less than {needed_from_version}.' \
               f' Found version: {given_fromversion}'

    @staticmethod
    @error_code_decorator
    def parameter_missing_from_yml(name, correct_format):
        return f'A required parameter "{name}" is missing or malformed ' \
               f'in the YAML file.\nThe correct format of the parameter should ' \
               f'be as follows:\n{correct_format}'

    @staticmethod
    @error_code_decorator
    def parameter_missing_from_yml_not_community_contributor(name, correct_format):
        """
            This error is ignored if the contributor is community
        """
        return f'A required parameter "{name}" is missing or malformed ' \
               f'in the YAML file.\nThe correct format of the parameter should ' \
               f'be as follows:\n{correct_format}'

    @staticmethod
    @error_code_decorator
    def parameter_missing_for_feed(name, correct_format):
        return f'Feed Integration was detected A required ' \
               f'parameter "{name}" is missing or malformed in the YAML file.\n' \
               f'The correct format of the parameter should be as follows:\n{correct_format}'

    @staticmethod
    @error_code_decorator
    def missing_get_mapping_fields_command():
        return 'The command "get-mapping-fields" is missing from the YML file and is required as the ismappable ' \
               'field is set to true.'

    @staticmethod
    @error_code_decorator
    def readme_missing_output_context(command, context_paths):
        return f'The Following context paths for command {command} are found in YML file ' \
               f'but are missing from the README file: {context_paths}'

    @staticmethod
    @error_code_decorator
    def error_starting_mdx_server(line):
        return f'Failed starting mdx server. stdout: {line}.\n' \
               f'Try running the following command: `npm install`'

    @staticmethod
    @error_code_decorator
    def missing_output_context(command, context_paths):
        return f'The Following context paths for command {command} are found in the README file ' \
               f'but are missing from the YML file: {context_paths}'

    @staticmethod
    @error_code_decorator
    def integration_non_existent_classifier(integration_classifier):
        return f"The integration has a classifier {integration_classifier} which does not exist."

    @staticmethod
    @error_code_decorator
    def integration_non_existent_mapper(integration_mapper):
        return f"The integration has a mapper {integration_mapper} which does not exist."

    @staticmethod
    @error_code_decorator
    def multiple_default_arg(command_name, default_args):
        return f"The integration command: {command_name} has multiple default arguments: {default_args}."

    @staticmethod
    @error_code_decorator
    def invalid_integration_parameters_display_name(invalid_display_names):
        return f"The integration display names: {invalid_display_names} are invalid, " \
               "Integration parameters display name should be capitalized and spaced using whitespaces " \
               "and not underscores ( _ )."

    @staticmethod
    @error_code_decorator
    def is_valid_integration_file_path_in_folder(integration_file):
        return f"The integration file name: {integration_file} is invalid, " \
               f"The integration file name should be the same as the name of the folder that contains it."

    @staticmethod
    @error_code_decorator
    def is_valid_integration_file_path_in_integrations_folder(integration_file):
        return f"The integration file name: {integration_file} is invalid, " \
               f"The integration file name should start with 'integration-'."

    @staticmethod
    @error_code_decorator
    def invalid_version_integration_name(version_number: str):
        return f"The display name of this v{version_number} integration is incorrect , " \
               f"should be **name** v{version_number}.\n" \
               f"e.g: Kenna v{version_number}, Jira v{version_number}"

    @staticmethod
    @error_code_decorator
    def found_hidden_param(parameter_name):
        return f"Parameter: \"{parameter_name}\" can't be hidden. Please remove this field."

    @staticmethod
    @error_code_decorator
    def invalid_deprecated_integration_display_name():
        return 'The display_name (display) of all deprecated integrations should end with (Deprecated)".'

    @staticmethod
    @error_code_decorator
    def invalid_deprecated_integration_description():
        return 'The description of all deprecated integrations should follow one of the formats:' \
               '1. "Deprecated. Use <INTEGRATION_DISPLAY_NAME> instead."' \
               '2. "Deprecated. <REASON> No available replacement."'

    @staticmethod
    @error_code_decorator
    def invalid_version_script_name(version_number: str):
        return f"The name of this v{version_number} script is incorrect , should be **name**V{version_number}." \
               f" e.g: DBotTrainTextClassifierV{version_number}"

    @staticmethod
    @error_code_decorator
    def invalid_deprecated_script():
        return 'The comment of all deprecated scripts should follow one of the formats:' \
               '1. "Deprecated. Use <SCRIPT_NAME> instead."' \
               '2. "Deprecated. <REASON> No available replacement."'

    @staticmethod
    @error_code_decorator
    def dbot_invalid_output(command_name, missing_outputs, context_standard):
        return "The DBotScore outputs of the reputation command {} aren't valid. Missing: {}. " \
               "Fix according to context standard {} ".format(command_name, missing_outputs,
                                                              context_standard)

    @staticmethod
    @error_code_decorator
    def dbot_invalid_description(command_name, missing_descriptions, context_standard):
        return "The DBotScore description of the reputation command {} aren't valid. Missing: {}. " \
               "Fix according to context standard {} " \
            .format(command_name, missing_descriptions, context_standard)

    @classmethod
    @error_code_decorator
    def breaking_backwards_subtype(cls):
        return "{}, You've changed the subtype, please undo.".format(cls.BACKWARDS)

    @classmethod
    @error_code_decorator
    def breaking_backwards_context(cls):
        return "{}, You've changed the context in the file," \
               " please undo.".format(cls.BACKWARDS)

    @classmethod
    @error_code_decorator
    def breaking_backwards_command(cls, old_command):
        return "{}, You've changed the context in the file,please " \
               "undo. the command is:\n{}".format(cls.BACKWARDS, old_command)

    @classmethod
    @error_code_decorator
    def breaking_backwards_arg_changed(cls):
        return "{}, You've changed the name of an arg in " \
               "the file, please undo.".format(cls.BACKWARDS)

    @classmethod
    @error_code_decorator
    def breaking_backwards_command_arg_changed(cls, command):
        return "{}, You've changed the name of a command or its arg in" \
               " the file, please undo, the command was:\n{}".format(cls.BACKWARDS, command)

    @staticmethod
    @error_code_decorator
    def default_docker_error():
        return 'The current docker image in the yml file is the default one: demisto/python:1.3-alpine,\n' \
               'Please create or use another docker image'

    @staticmethod
    @error_code_decorator
    def latest_docker_error(docker_image_tag, docker_image_name):
        return f'"latest" tag is not allowed,\n' \
               f'Please create or update to an updated versioned image\n' \
               f'You can check for the most updated version of {docker_image_tag} ' \
               f'here: https://hub.docker.com/r/{docker_image_name}/tags'

    @staticmethod
    @error_code_decorator
    def not_demisto_docker():
        return 'docker image must be a demisto docker image. When the docker image is ready, ' \
               'please rename it to: demisto/<image>:<tag>'

    @staticmethod
    @error_code_decorator
    def docker_tag_not_fetched(docker_image_name, exception_msg=None):
        msg = f'Failed getting tag for: {docker_image_name}. Please check it exists and of demisto format.'
        if exception_msg:
            msg = msg + '\n' + exception_msg
        return msg

    @staticmethod
    @error_code_decorator
    def no_docker_tag(docker_image):
        return f'{docker_image} - The docker image in your integration/script does not have a tag.' \
               f' Please create or update to an updated versioned image.'

    @staticmethod
    @error_code_decorator
    def dockerimage_not_in_yml_file(file_path):
        return f'There is no docker image provided in file {file_path}.\nYou can choose one from ' \
               'DockerHub: https://hub.docker.com/u/demisto/, or create your own in the repo: ' \
               ' https://github.com/demisto/dockerfiles'

    @staticmethod
    @error_code_decorator
    def non_existing_docker(docker_image):
        return f'{docker_image} - Could not find the docker image. Check if it exists in ' \
               f'DockerHub: https://hub.docker.com/u/demisto/.'

    @staticmethod
    @error_code_decorator
    def docker_not_formatted_correctly(docker_image):
        return f'The docker image: {docker_image} is not of format - demisto/image_name:X.X'

    @staticmethod
    def suggest_docker_fix(docker_image_name: str, file_path: str, is_iron_bank=False) -> str:
        docker_hub_link = f'https://hub.docker.com/r/{docker_image_name}/tags'
        iron_bank_link = f'https://repo1.dso.mil/dsop/opensource/palo-alto-networks/{docker_image_name}/'
        return f'You can check for the most updated version of {docker_image_name} ' \
               f'here: {iron_bank_link if is_iron_bank else docker_hub_link} \n' \
               f'To update the docker image run:\ndemisto-sdk format -ud -i {file_path}\n'

    @staticmethod
    @error_code_decorator
    def docker_not_on_the_latest_tag(docker_image_tag, docker_image_latest_tag, is_iron_bank=False) -> str:
        return f'The docker image tag is not the latest numeric tag, please update it.\n' \
               f'The docker image tag in the yml file is: {docker_image_tag}\n' \
               f'The latest docker image tag in {"Iron Bank" if is_iron_bank else "docker hub" } ' \
               f'is: {docker_image_latest_tag}\n'

    @staticmethod
    @error_code_decorator
    def id_set_conflicts():
        return "You probably merged from master and your id_set.json has " \
               "conflicts. Run `demisto-sdk create-id-set`, it should reindex your id_set.json"

    @staticmethod
    @error_code_decorator
    def duplicated_id(obj_id):
        return f"The ID {obj_id} already exists, please update the file or update the " \
               f"id_set.json toversion field of this id to match the old occurrence of this id"

    @staticmethod
    @error_code_decorator
    def no_id_set_file():
        return "Unable to find id_set.json file in path - rerun the command with --create-id-set flag"

    @staticmethod
    @error_code_decorator
    def remove_field_from_dashboard(field):
        return f'the field {field} needs to be removed.'

    @staticmethod
    @error_code_decorator
    def include_field_in_dashboard(field):
        return f'The field {field} needs to be included. Please add it.'

    @staticmethod
    @error_code_decorator
    def remove_field_from_widget(field, widget):
        return f'The field {field} needs to be removed from the widget: {widget}.'

    @staticmethod
    @error_code_decorator
    def include_field_in_widget(field, widget_name):
        return f'The field {field} needs to be included in the widget: {widget_name}. Please add it.'

    @staticmethod
    @error_code_decorator
    def invalid_fromversion_for_type_metrics():
        return 'The minimal fromVersion for widget with data type \'metrics\' is \'6.2.0\'.\n'

    @staticmethod
    @error_code_decorator
    def no_image_given():
        return "You've created/modified a yml or package but failed to provide an image as " \
               "a .png file for it, please add an image in order to proceed."

    @staticmethod
    @error_code_decorator
    def image_too_large():
        return "Too large logo, please update the logo to be under 10kB"

    @staticmethod
    @error_code_decorator
    def image_in_package_and_yml():
        return "Image in both yml and package, remove the 'image' " \
               "key from the yml file"

    @staticmethod
    @error_code_decorator
    def not_an_image_file():
        return "This isn't an image file or unified integration file."

    @staticmethod
    @error_code_decorator
    def no_image_field_in_yml():
        return "This is a yml file but has no image field."

    @staticmethod
    @error_code_decorator
    def image_field_not_in_base64():
        return "The image field isn't in base64 encoding."

    @staticmethod
    @error_code_decorator
    def default_image_error():
        return "This is the default image, please change to the integration image."

    @staticmethod
    @error_code_decorator
    def invalid_image_name():
        return "The image's file name is invalid - " \
               "make sure the name looks like the following: <integration_name>_image.png"

    @staticmethod
    @error_code_decorator
    def image_is_empty(image_path: str):
        return f'The author image in path {image_path} should not be empty. ' \
               'Please provide a relevant image.'

    @staticmethod
    @error_code_decorator
    def author_image_is_missing(image_path: str):
        return f'Partners must provide a non-empty author image under the path {image_path}.'

    @staticmethod
    @error_code_decorator
    def description_missing_from_conf_json(problematic_instances):
        return "Those instances don't have description:\n{}".format('\n'.join(problematic_instances))

    @staticmethod
    @error_code_decorator
    def test_not_in_conf_json(file_id):
        return f"You've failed to add the {file_id} to conf.json\n" \
               "see here: https://xsoar.pan.dev/docs/integrations/test-playbooks#adding-tests-to-confjson"

    @staticmethod
    @error_code_decorator
    def integration_not_registered(file_path, missing_test_playbook_configurations, no_tests_key):
        return f'The following integration is not registered in {CONF_PATH} file.\n' \
               f'Please add:\n{missing_test_playbook_configurations}\nto {CONF_PATH} ' \
               f'path under \'tests\' key.\n' \
               f'If you don\'t want to add a test playbook for this integration, please add: \n{no_tests_key}to the ' \
               f'file {file_path} or run \'demisto-sdk format -i {file_path}\''

    @staticmethod
    @error_code_decorator
    def no_test_playbook(file_path, file_type):
        return f'You don\'t have a TestPlaybook for {file_type} {file_path}. ' \
               f'If you have a TestPlaybook for this {file_type}, ' \
               f'please edit the yml file and add the TestPlaybook under the \'tests\' key. ' \
               f'If you don\'t want to create a TestPlaybook for this {file_type}, ' \
               f'edit the yml file and add  \ntests:\n -  No tests\n lines to it or ' \
               f'run \'demisto-sdk format -i {file_path}\''

    @staticmethod
    @error_code_decorator
    def test_playbook_not_configured(content_item_id, missing_test_playbook_configurations,
                                     missing_integration_configurations):
        return f'The TestPlaybook {content_item_id} is not registered in {CONF_PATH} file.\n ' \
               f'Please add\n{missing_test_playbook_configurations}\n ' \
               f'or if this test playbook is for an integration\n{missing_integration_configurations}\n ' \
               f'to {CONF_PATH} path under \'tests\' key.'

    @staticmethod
    @error_code_decorator
    def missing_release_notes(rn_path):
        return 'Missing release notes, Please add it under {}'.format(rn_path)

    @staticmethod
    @error_code_decorator
    def no_new_release_notes(release_notes_path):
        return F'No new comment has been added in the release notes file: {release_notes_path}'

    @staticmethod
    @error_code_decorator
    def release_notes_not_formatted_correctly(link_to_rn_standard):
        return F'Not formatted according to ' \
               F'release notes standards.\nFix according to {link_to_rn_standard}'

    @staticmethod
    @error_code_decorator
    def release_notes_not_finished():
        return "Please finish filling out the release notes. For common troubleshooting steps, please " \
               "review the documentation found here: " \
               "https://xsoar.pan.dev/docs/integrations/changelog#common-troubleshooting-tips"

    @staticmethod
    @error_code_decorator
    def release_notes_file_empty():
        return "Your release notes file is empty, please complete it\nHaving empty release notes " \
               "looks bad in the product UI.\nIf the change you made was minor, please use " \
               "\"Maintenance and stability enhancements.\" for general changes, or use " \
               "\"Documentation and metadata improvements.\" for changes to documentation."

    @staticmethod
    @error_code_decorator
    def multiple_release_notes_files():
        return "More than one release notes file has been found." \
               "Only one release note file is permitted per release. Please delete the extra release notes."

    @staticmethod
    @error_code_decorator
    def missing_release_notes_for_pack(pack):
        return f"Release notes were not found. Please run `demisto-sdk " \
               f"update-release-notes -i Packs/{pack} -u (major|minor|revision|documentation)` to " \
               f"generate release notes according to the new standard. You can refer to the documentation " \
               f"found here: https://xsoar.pan.dev/docs/integrations/changelog for more information."

    @staticmethod
    @error_code_decorator
    def missing_release_notes_entry(file_type, pack_name, entity_name):
        return f"No release note entry was found for the {file_type.value.lower()} \"{entity_name}\" in the " \
               f"{pack_name} pack. Please rerun the update-release-notes command without -u to " \
               f"generate an updated template. If you are trying to exclude an item from the release " \
               f"notes, please refer to the documentation found here - " \
               f"https://xsoar.pan.dev/docs/integrations/changelog#excluding-items"

    @staticmethod
    @error_code_decorator
    def added_release_notes_for_new_pack(pack_name):
        return f"ReleaseNotes were added for the newly created pack \"{pack_name}\" - remove them"

    @staticmethod
    @error_code_decorator
    def modified_existing_release_notes(pack_name):
        return f"Modified existing release notes for \"{pack_name}\" - revert the change and add new release notes " \
               f"if needed by running:\n`demisto-sdk update-release-notes -i Packs/{pack_name} -u " \
               f"(major|minor|revision|documentation)`\n" \
               f"You can refer to the documentation found here: " \
               f"https://xsoar.pan.dev/docs/integrations/changelog for more information."

    @staticmethod
    @error_code_decorator
    def release_notes_config_file_missing_release_notes(config_rn_path: str):
        return f'Release notes config file {config_rn_path} is missing corresponding release notes file.\n' \
               f'''Please add release notes file: {config_rn_path.replace('json', 'md')}'''

    @staticmethod
    @error_code_decorator
    def playbook_cant_have_rolename():
        return "Playbook can not have a rolename."

    @staticmethod
    @error_code_decorator
    def using_instance_in_playbook():
        return "Playbook should not use specific instance."

    @staticmethod
    @error_code_decorator
    def playbook_unreachable_condition(task_id, next_task_branch):
        return f'Playbook conditional task with id:{task_id} has task with unreachable ' \
               f'next task condition "{next_task_branch}". Please remove this task or add ' \
               f'this condition to condition task with id:{task_id}.'

    @staticmethod
    @error_code_decorator
    def playbook_unhandled_condition(task_id, task_condition_labels):
        return f'Playbook conditional task with id:{task_id} has an unhandled ' \
               f'condition: {",".join(map(lambda x: f"{str(x)}", task_condition_labels))}'

    @staticmethod
    @error_code_decorator
    def playbook_unconnected_tasks(orphan_tasks):
        return f'The following tasks ids have no previous tasks: {orphan_tasks}'

    @staticmethod
    @error_code_decorator
    def playbook_cant_have_deletecontext_all():
        return 'Playbook can not have DeleteContext script with arg all set to yes.'

    @staticmethod
    @error_code_decorator
    def invalid_deprecated_playbook():
        return 'The description of all deprecated playbooks should follow one of the formats:\n' \
               '1. "Deprecated. Use <PLAYBOOK_NAME> instead."\n' \
               '2. "Deprecated. <REASON> No available replacement."'

    @staticmethod
    @error_code_decorator
    def invalid_script_id(script_entry_to_check, pb_task):
        return f"in task {pb_task} the script {script_entry_to_check} was not found in the id_set.json file. " \
               f"Please make sure:\n" \
               f"1 - The right script id is set and the spelling is correct.\n" \
               f"2 - The id_set.json file is up to date. Delete the file by running: rm -rf Tests/id_set.json and" \
               f" rerun the command."

    @staticmethod
    @error_code_decorator
    def invalid_subplaybook_name(playbook_entry_to_check, file_path):
        return f"Sub-playbooks {playbook_entry_to_check} in {file_path} not found in the id_set.json file. " \
               f"Please make sure:\n" \
               f"1 - The right playbook name is set and the spelling is correct.\n" \
               f"2 - The id_set.json file is up to date. Delete the file by running: rm -rf Tests/id_set.json and" \
               f" rerun the command."

    @staticmethod
    @error_code_decorator
    def content_entity_version_not_match_playbook_version(main_playbook, entities_names, main_playbook_version):
        return f"Playbook {main_playbook} with version {main_playbook_version} uses {entities_names} " \
               f"with a version that does not match the main playbook version. The from version of" \
               f" {entities_names} should be {main_playbook_version} or lower."

    @staticmethod
    @error_code_decorator
    def integration_version_not_match_playbook_version(main_playbook, command, main_playbook_version):
        return f"Playbook {main_playbook} with version {main_playbook_version} uses the command {command} " \
               f"that not implemented in integration that match the main playbook version. This command should be " \
               f"implemented in an integration with a from version of {main_playbook_version} or lower."

    @staticmethod
    @error_code_decorator
    def invalid_command_name_in_script(script_name, command):
        return f"in script {script_name} the command {command} has an invalid name. " \
               f"Please make sure:\n" \
               f"1 - The right command name is set and the spelling is correct." \
               f" Do not use 'dev' in it or suffix it with 'copy'\n" \
               f"2 - The id_set.json file is up to date. Delete the file by running: rm -rf Tests/id_set.json and" \
               f" rerun the command."

    @staticmethod
    @error_code_decorator
    def is_valid_script_file_path_in_folder(script_file):
        return f"The script file name: {script_file} is invalid, " \
               f"The script file name should be the same as the name of the folder that contains it."

    @staticmethod
    @error_code_decorator
    def is_valid_script_file_path_in_scripts_folder(script_file):
        return f"The script file name: {script_file} is invalid, " \
               f"The script file name should start with 'script-'."

    @staticmethod
    @error_code_decorator
    def incident_in_script_arg(arguments):
        return f"The script is part of a core pack. Therefore, the use of the word `incident` in argument names is" \
               f" forbidden. problematic argument names:\n {arguments}."

    @staticmethod
    @error_code_decorator
    def description_missing_in_beta_integration():
        return f"No detailed description file (<integration_name>_description.md) was found in the package." \
               f" Please add one, and make sure it includes the beta disclaimer note." \
               f" Add the following to the detailed description:\n{BETA_INTEGRATION_DISCLAIMER}"

    @staticmethod
    @error_code_decorator
    def description_contains_contrib_details():
        return "Description file contains contribution/partner details that will be generated automatically " \
               "when the upload command is performed.\nDelete any details related to contribution/partner "

    @staticmethod
    @error_code_decorator
    def invalid_description_name():
        return "The description's file name is invalid - " \
               "make sure the name looks like the following: <integration_name>_description.md"

    @staticmethod
    @error_code_decorator
    def description_contains_demisto_word(line_nums, yml_or_file):
        return f'Found the word \'Demisto\' in the description content {yml_or_file} in lines: {line_nums}.'

    @staticmethod
    @error_code_decorator
    def no_beta_disclaimer_in_description():
        return f"The detailed description in beta integration package " \
               f"does not contain the beta disclaimer note. Add the following to the description:\n" \
               f"{BETA_INTEGRATION_DISCLAIMER}"

    @staticmethod
    @error_code_decorator
    def no_beta_disclaimer_in_yml():
        return f"The detailed description field in beta integration " \
               f"does not contain the beta disclaimer note. Add the following to the detailed description:\n" \
               f"{BETA_INTEGRATION_DISCLAIMER}"

    @staticmethod
    @error_code_decorator
    def description_in_package_and_yml():
        return "A description was found both in the " \
               "package and in the yml, please update the package."

    @staticmethod
    @error_code_decorator
    def no_description_file_warning():
        return "No detailed description file was found. Consider adding one."

    @staticmethod
    @error_code_decorator
    def invalid_incident_field_name(words):
        return f"The words: {words} cannot be used as a name."

    @staticmethod
    @error_code_decorator
    def invalid_incident_field_content_key_value(content_value):
        return f"The content key must be set to {content_value}."

    @staticmethod
    @error_code_decorator
    def invalid_incident_field_system_key_value(system_value):
        return f"The system key must be set to {system_value}"

    @staticmethod
    @error_code_decorator
    def invalid_incident_field_type(file_type, type_fields):
        return f"Type: `{file_type}` is not one of available types.\n" \
               f"available types: {[value.value for value in type_fields]}"

    @staticmethod
    @error_code_decorator
    def invalid_incident_field_group_value(group):
        return f"Group {group} is not a group field."

    @staticmethod
    @error_code_decorator
    def invalid_incident_field_cli_name_regex(cli_regex):
        return f"Field `cliName` contains non-alphanumeric letters. " \
               f"must match regex: {cli_regex}"

    @staticmethod
    @error_code_decorator
    def invalid_incident_field_cli_name_value(cli_name):
        return f"cliName field can not be {cli_name} as it's a builtin key."

    @staticmethod
    @error_code_decorator
    def invalid_incident_field_or_type_from_version():
        return '"fromVersion" has an invalid value.'

    @staticmethod
    @error_code_decorator
    def new_incident_field_required():
        return 'New incident fields can not be required. change to:\nrequired: false.'

    @staticmethod
    @error_code_decorator
    def from_version_modified_after_rename():
        return "fromversion might have been modified, please make sure it hasn't changed."

    @staticmethod
    @error_code_decorator
    def incident_field_type_change():
        return 'Changing incident field type is not allowed.'

    @staticmethod
    @error_code_decorator
    def incident_type_integer_field(field):
        return f'The field {field} needs to be a positive integer. Please add it.\n'

    @staticmethod
    @error_code_decorator
    def incident_type_invalid_playbook_id_field():
        return 'The "playbookId" field is not valid - please enter a non-UUID playbook ID.'

    @staticmethod
    @error_code_decorator
    def incident_type_auto_extract_fields_invalid(incident_fields):
        return f"The following incident fields are not formatted correctly under " \
               f"`fieldCliNameToExtractSettings`: {incident_fields}\n" \
               f"Please format them in one of the following ways:\n" \
               f"1. To extract all indicators from the field: \n" \
               f"isExtractingAllIndicatorTypes: true, extractAsIsIndicatorTypeId: \"\", " \
               f"extractIndicatorTypesIDs: []\n" \
               f"2. To extract the incident field to a specific indicator without using regex: \n" \
               f"isExtractingAllIndicatorTypes: false, extractAsIsIndicatorTypeId: \"<INDICATOR_TYPE>\", " \
               f"extractIndicatorTypesIDs: []\n" \
               f"3. To extract indicators from the field using regex: \n" \
               f"isExtractingAllIndicatorTypes: false, extractAsIsIndicatorTypeId: \"\", " \
               f"extractIndicatorTypesIDs: [\"<INDICATOR_TYPE1>\", \"<INDICATOR_TYPE2>\"]"

    @staticmethod
    @error_code_decorator
    def incident_type_invalid_auto_extract_mode():
        return 'The `mode` field under `extractSettings` should be one of the following:\n' \
               ' - \"All\" - To extract all indicator types regardless of auto-extraction settings.\n' \
               ' - \"Specific\" - To extract only the specific indicator types set in the auto-extraction settings.'

    @staticmethod
    @error_code_decorator
    def incident_type_non_existent_playbook_id(incident_type, playbook):
        return f"in incident type {incident_type} the playbook {playbook} was not found in the id_set.json file. " \
               f"Please make sure:\n" \
               f"1 - The right playbook name is set and the spelling is correct.\n" \
               f"2 - The id_set.json file is up to date. Delete the file by running: rm -rf Tests/id_set.json and" \
               f" rerun the command."

    @staticmethod
    @error_code_decorator
    def incident_field_non_existent_script_id(incident_field, scripts):
        return f"In incident field {incident_field} the following scripts were not found in the id_set.json file:" \
               f" {scripts}"

    @staticmethod
    @error_code_decorator
    def layouts_container_non_existent_script_id(layouts_container, scripts):
        return f"In layouts container {layouts_container} the following scripts were not found in the id_set.json " \
               f"file: {scripts}"

    @staticmethod
    @error_code_decorator
    def layout_non_existent_script_id(layout, scripts):
        return f"In layout {layout} the following scripts were not found in the id_set.json file: {scripts}"

    @staticmethod
    def suggest_fix_non_existent_script_id() -> str:
        return "Please make sure:\n" \
               "1 - The right script name is set and the spelling is correct.\n" \
               "2 - The id_set.json file is up to date. Delete the file by running: rm -rf Tests/id_set.json and" \
               " rerun the command with the --create-id-set option."

    @staticmethod
    @error_code_decorator
    def invalid_generic_field_group_value(group, generic_field_group):
        return f"Group {group} is not a valid generic field group. Please set group = {generic_field_group} instead."

    @staticmethod
    @error_code_decorator
    def invalid_generic_field_id(generic_id, generic_id_prefix):
        return f"ID {generic_id} is not a valid generic field ID - it should start with the prefix {generic_id_prefix}."

    @staticmethod
    @error_code_decorator
    def pack_file_does_not_exist(file_name):
        return f'"{file_name}" file does not exist, create one in the root of the pack'

    @staticmethod
    @error_code_decorator
    def cant_open_pack_file(file_name):
        return f'Could not open "{file_name}" file'

    @staticmethod
    @error_code_decorator
    def cant_read_pack_file(file_name):
        return f'Could not read the contents of "{file_name}" file'

    @staticmethod
    @error_code_decorator
    def cant_parse_pack_file_to_list(file_name):
        return f'Could not parse the contents of "{file_name}" file into a list'

    @staticmethod
    @error_code_decorator
    def pack_file_bad_format(file_name):
        return f'Detected invalid {file_name} file'

    @staticmethod
    @error_code_decorator
    def pack_metadata_empty():
        return 'Pack metadata is empty.'

    @staticmethod
    @error_code_decorator
    def pack_metadata_should_be_dict(pack_meta_file):
        return f'Pack metadata {pack_meta_file} should be a dictionary.'

    @staticmethod
    @error_code_decorator
    def pack_metadata_certification_is_invalid(pack_meta_file):
        return f'Pack metadata {pack_meta_file} - certification field should be \'certified\' or \'verified\'.'

    @staticmethod
    @error_code_decorator
    def missing_field_iin_pack_metadata(pack_meta_file, missing_fields):
        return f'{pack_meta_file} - Missing fields in the pack metadata: {missing_fields}'

    @staticmethod
    @error_code_decorator
    def pack_metadata_name_not_valid():
        return f'Pack metadata {PACK_METADATA_NAME} field is not valid. Please fill valid pack name.'

    @staticmethod
    @error_code_decorator
    def pack_metadata_field_invalid():
        return f'Pack metadata {PACK_METADATA_DESC} field is not valid. Please fill valid pack description.'

    @staticmethod
    @error_code_decorator
    def dependencies_field_should_be_dict(pack_meta_file):
        return f'{pack_meta_file} - The dependencies field in the pack must be a dictionary.'

    @staticmethod
    @error_code_decorator
    def empty_field_in_pack_metadata(pack_meta_file, list_field):
        return f'{pack_meta_file} - Empty value in the {list_field} field.'

    @staticmethod
    @error_code_decorator
    def pack_metadata_isnt_json(pack_meta_file):
        return f'Could not parse {pack_meta_file} file contents to json format'

    @staticmethod
    @error_code_decorator
    def pack_metadata_missing_url_and_email():
        return 'Contributed packs must include email or url.'

    @staticmethod
    @error_code_decorator
    def pack_metadata_invalid_support_type():
        return 'Support field should be one of the following: xsoar, partner, developer or community.'

    @staticmethod
    @error_code_decorator
    def pack_metadata_version_should_be_raised(pack, old_version):
        return f"The pack version (currently: {old_version}) needs to be raised - " \
               f"make sure you are merged from master and " \
               f"update the \"currentVersion\" field in the " \
               f"pack_metadata.json or in case release notes are required run:\n" \
               f"`demisto-sdk update-release-notes -i Packs/{pack} -u " \
               f"(major|minor|revision|documentation)` to " \
               f"generate them according to the new standard."

    @staticmethod
    @error_code_decorator
    def pack_metadata_non_approved_usecases(non_approved_usecases: set) -> str:
        return f'The pack metadata contains non approved usecases: {", ".join(non_approved_usecases)}'

    @staticmethod
    @error_code_decorator
    def pack_metadata_non_approved_tags(non_approved_tags: set) -> str:
        return f'The pack metadata contains non approved tags: {", ".join(non_approved_tags)}'

    @staticmethod
    @error_code_decorator
    def pack_metadata_price_change(old_price, new_price) -> str:
        return f"The pack price was changed from {old_price} to {new_price} - revert the change"

    @staticmethod
    @error_code_decorator
    def pack_name_already_exists(new_pack_name) -> str:
        return f"A pack named: {new_pack_name} already exists in content repository, " \
               f"change the pack's name in the metadata file."

    @staticmethod
    @error_code_decorator
    def is_wrong_usage_of_usecase_tag():
        return "pack_metadata.json file contains the Use Case tag, without having any PB, incidents Types or Layouts"

    @staticmethod
    @error_code_decorator
    def pack_name_is_not_in_xsoar_standards(reason, excluded_words: Optional[List[str]] = None):
        if reason == "short":
            return f'Pack metadata {PACK_METADATA_NAME} field is not valid. The pack name must be at least 3' \
                   f' characters long.'
        if reason == "capital":
            return f'Pack metadata {PACK_METADATA_NAME} field is not valid. The pack name must start with a capital' \
                   f' letter.'
        if reason == "wrong_word":
            return f'Pack metadata {PACK_METADATA_NAME} field is not valid. The pack name must not contain the words:' \
                   f' ["Pack", "Playbook", "Integration", "Script"]'
        if reason == 'excluded_word':
            return f'Pack metadata {PACK_METADATA_NAME} field is not valid. The pack name must not contain the words:' \
                   f' {excluded_words}'

    @staticmethod
    @error_code_decorator
    def pack_metadata_long_description():
        return "The description field of the pack_metadata.json file is longer than 130 characters." \
               " Consider modifying it."

    @staticmethod
    @error_code_decorator
    def pack_timestamp_field_not_in_iso_format(field_name, value, changed_value):
        return f"The field \"{field_name}\" should be in the following format: YYYY-MM-DDThh:mm:ssZ, found {value}.\n" \
               f"Suggested change: {changed_value}"

    @staticmethod
    @error_code_decorator
    def readme_error(stderr):
        return f'Failed verifying README.md Error Message is: {stderr}'

    @staticmethod
    @error_code_decorator
    def empty_readme_error():
        return 'README.md is empty'

    @staticmethod
    @error_code_decorator
    def readme_equal_description_error():
        return 'README.md content is equal to pack description. ' \
               'Please remove the duplicate description from README.md file.'

    @staticmethod
    @error_code_decorator
    def metadata_url_invalid():
        return 'The metadata URL leads to a GitHub repo instead of a support page. ' \
               'Please provide a URL for a support page as detailed in:\n ' \
               'https://xsoar.pan.dev/docs/packs/packs-format#pack_metadatajson\n ' \
               'Note that GitHub URLs that lead to a /issues page are also acceptable. ' \
               '(e.g. https://github.com/some_monitored_repo/issues)'

    @staticmethod
    @error_code_decorator
    def readme_contains_demisto_word(line_nums):
        return f'Found the word \'Demisto\' in the readme content in lines: {line_nums}.'

    @staticmethod
    @error_code_decorator
    def template_sentence_in_readme(line_nums):
        return f"Please update the integration version differences section in lines: {line_nums}."

    @staticmethod
    @error_code_decorator
    def image_path_error(path, alternative_path):
        return f'Detected following image url:\n{path}\n' \
               f'Which is not the raw link. You probably want to use the following raw image url:\n{alternative_path}'

    @staticmethod
    def pack_readme_image_relative_path_error(path):
        return f'Detected the following image relative path: {path}.\nRelative paths are not supported in pack README files. See ' \
               f'https://xsoar.pan.dev/docs/integrations/integration-docs#images for further info on how to ' \
               f'add images to pack README files.'

    @staticmethod
    def invalid_readme_image_relative_path_error(path):
        return f'The following image relative path is not valid, please recheck it:\n{path}.'

    @staticmethod
    def invalid_readme_image_absolute_path_error(path):
        return f'The following image link seems to be broken, please repair it:\n{path}'

    @staticmethod
    def invalid_readme_insert_image_link_error(path):
        return f'Image link was not found, either insert it or remove it:\n{path}'

    @staticmethod
    @error_code_decorator
    def invalid_readme_image_error(path, error_type):
        return 'Error in readme image:\n' + {
            'pack_readme_relative_error': Errors.pack_readme_image_relative_path_error,
            'general_readme_relative_error': Errors.invalid_readme_image_relative_path_error,
            'general_readme_absolute_error': Errors.invalid_readme_image_absolute_path_error,
            'insert_image_link_error': Errors.invalid_readme_insert_image_link_error
        }.get(error_type, lambda x: f'Something went wrong when testing {x}')(path)

    @staticmethod
    @error_code_decorator
    def wrong_version_reputations(object_id, version):
        return "Reputation object with id {} must have version {}".format(object_id, version)

    @staticmethod
    @error_code_decorator
    def reputation_expiration_should_be_numeric():
        return 'Expiration field should have a positive numeric value.'

    @staticmethod
    @error_code_decorator
    def reputation_id_and_details_not_equal():
        return 'id and details fields are not equal.'

    @staticmethod
    @error_code_decorator
    def reputation_invalid_indicator_type_id():
        return 'Indicator type "id" field can not include spaces or special characters.'

    @staticmethod
    @error_code_decorator
    def reputation_empty_required_fields():
        return 'id and details fields can not be empty.'

    @staticmethod
    @error_code_decorator
    def structure_doesnt_match_scheme(pretty_formatted_string_of_regexes):
        return f"The file does not match any scheme we have, please refer to the following list " \
               f"for the various file name options we have in our repo {pretty_formatted_string_of_regexes}"

    @staticmethod
    @error_code_decorator
    def file_id_contains_slashes():
        return "File's ID contains slashes - please remove."

    @staticmethod
    @error_code_decorator
    def file_id_changed(old_version_id, new_file_id):
        return f"The file id has changed from {old_version_id} to {new_file_id}"

    @staticmethod
    @error_code_decorator
    def from_version_modified():
        return "You've added fromversion to an existing " \
               "file in the system, this is not allowed, please undo."

    @staticmethod
    @error_code_decorator
    def wrong_file_extension(file_extension, accepted_extensions):
        return "File extension {} is not valid. accepted {}".format(file_extension, accepted_extensions)

    @staticmethod
    @error_code_decorator
    def invalid_file_path():
        return "Found incompatible file path."

    @staticmethod
    @error_code_decorator
    def invalid_package_structure():
        return 'You should update the following file to the package format, for further details please visit ' \
               'https://xsoar.pan.dev/docs/integrations/package-dir.'

    @staticmethod
    @error_code_decorator
    def invalid_package_dependencies(pack_name):
        return f'{pack_name} depends on NonSupported / DeprecatedContent packs.'

    @staticmethod
    @error_code_decorator
    def invalid_core_pack_dependencies(core_pack, dependencies_packs):
        return f'The core pack {core_pack} cannot depend on non-core packs: {dependencies_packs} - ' \
               f'revert this change.'

    @staticmethod
    @error_code_decorator
    def pykwalify_missing_parameter(key_from_error, path):
        return f'Missing the field "{key_from_error}" in Path: {path}'

    @staticmethod
    @error_code_decorator
    def pykwalify_field_undefined(key_from_error):
        return f'The field "{key_from_error}" was not defined in the scheme'

    @staticmethod
    @error_code_decorator
    def pykwalify_field_undefined_with_path(key_from_error, path):
        return f'The field "{key_from_error}" in path {path} was not defined in the scheme'

    @staticmethod
    @error_code_decorator
    def pykwalify_missing_in_root(key_from_error):
        return f'Missing the field "{key_from_error}" in root'

    @staticmethod
    @error_code_decorator
    def pykwalify_general_error(error):
        return f'in {error}'

    @staticmethod
    @error_code_decorator
    def pykwalify_incorrect_enum(path_to_wrong_enum, wrong_enum, enum_values):
        return f'The value "{wrong_enum}" in {path_to_wrong_enum} is invalid - legal values include: {enum_values}'

    @staticmethod
    @error_code_decorator
    def invalid_version_in_layout(version_field):
        return f'{version_field} field in layout needs to be lower than 6.0.0'

    @staticmethod
    @error_code_decorator
    def invalid_version_in_layoutscontainer(version_field):
        return f'{version_field} field in layoutscontainer needs to be higher or equal to 6.0.0'

    @staticmethod
    @error_code_decorator
    def invalid_file_path_layout(file_name):
        return f'Invalid file name - {file_name}. layout file name should start with "layout-" prefix.'

    @staticmethod
    @error_code_decorator
    def invalid_file_path_layoutscontainer(file_name):
        return f'Invalid file name - {file_name}. layoutscontainer file name should start with ' \
               '"layoutscontainer-" prefix.'

    @staticmethod
    @error_code_decorator
    def invalid_from_server_version_in_job(version):
        return f'fromServerVersion field in Job needs to be at least 6.5.0 (found {version})'

    # todo error for unknown fields?

    @staticmethod
    @error_code_decorator
    def invalid_from_server_version_in_pre_process_rules(version_field):
        return f'{version_field} field in Pre Process Rule needs to be at least 6.5.0'

    @staticmethod
    @error_code_decorator
    def unknown_fields_in_pre_process_rules(fields_names: str):
        return f'Unknown field(s) in Pre Process Rule: {fields_names}'

    @staticmethod
    @error_code_decorator
    def invalid_incident_field_in_pre_process_rules(invalid_inc_fields_list):
        return f"The Pre Process Rules contains incident fields that do not exist in the content: {invalid_inc_fields_list}.\n" \
               "Please make sure:\n" \
               "1 - The right incident field is set and the spelling is correct.\n" \
               "2 - The id_set.json file is up to date. Delete the file by running: rm -rf Tests/id_set.json and" \
               " rerun the command."

    @staticmethod
    @error_code_decorator
    def invalid_incident_field_in_layout(invalid_inc_fields_list):
        return f"The layout contains incident fields that do not exist in the content: {invalid_inc_fields_list}.\n" \
               "Please make sure:\n" \
               "1 - The right incident field is set and the spelling is correct.\n" \
               "2 - The id_set.json file is up to date. Delete the file by running: rm -rf Tests/id_set.json and" \
               " rerun the command."

    @staticmethod
    @error_code_decorator
    def invalid_to_version_in_new_classifiers():
        return 'toVersion field in new classifiers needs to be higher than 6.0.0'

    @staticmethod
    @error_code_decorator
    def invalid_to_version_in_old_classifiers():
        return 'toVersion field in old classifiers needs to be lower than 6.0.0'

    @staticmethod
    @error_code_decorator
    def invalid_from_version_in_new_classifiers():
        return 'fromVersion field in new classifiers needs to be higher or equal to 6.0.0'

    @staticmethod
    @error_code_decorator
    def invalid_from_version_in_old_classifiers():
        return 'fromVersion field in old classifiers needs to be lower than 6.0.0'

    @staticmethod
    @error_code_decorator
    def missing_from_version_in_new_classifiers():
        return 'Must have fromVersion field in new classifiers'

    @staticmethod
    @error_code_decorator
    def missing_to_version_in_old_classifiers():
        return 'Must have toVersion field in old classifiers'

    @staticmethod
    @error_code_decorator
    def from_version_higher_to_version():
        return 'fromVersion field can not be higher than toVersion field'

    @staticmethod
    @error_code_decorator
    def invalid_type_in_new_classifiers():
        return 'Classifiers type must be classification'

    @staticmethod
    @error_code_decorator
    def classifier_non_existent_incident_types(incident_types):
        return f"The Classifiers related incident types: {incident_types} where not found."

    @staticmethod
    @error_code_decorator
    def invalid_from_version_in_mapper():
        return 'fromVersion field in mapper needs to be higher or equal to 6.0.0'

    @staticmethod
    @error_code_decorator
    def invalid_to_version_in_mapper():
        return 'toVersion field in mapper needs to be higher than 6.0.0'

    @staticmethod
    @error_code_decorator
    def invalid_mapper_file_name():
        return 'Invalid file name for mapper. Need to change to classifier-mapper-NAME.json'

    @staticmethod
    @error_code_decorator
    def missing_from_version_in_mapper():
        return 'Must have fromVersion field in mapper'

    @staticmethod
    @error_code_decorator
    def invalid_type_in_mapper():
        return 'Mappers type must be mapping-incoming or mapping-outgoing'

    @staticmethod
    @error_code_decorator
    def mapper_non_existent_incident_types(incident_types):
        return f"The Mapper related incident types: {incident_types} where not found."

    @staticmethod
    @error_code_decorator
    def invalid_incident_field_in_mapper(invalid_inc_fields_list):
        return f"Your mapper contains incident fields that do not exist in the content: {invalid_inc_fields_list}.\n" \
               "Please make sure:\n" \
               "1 - The right incident field is set and the spelling is correct.\n" \
               "2 - The id_set.json file is up to date. Delete the file by running: rm -rf Tests/id_set.json and" \
               " rerun the command."

    @staticmethod
    @error_code_decorator
    def changed_incident_field_in_mapper(changed_inc_fields):
        return f"Some incident fields were removed from the mapper, The removed fields: {changed_inc_fields}."

    @staticmethod
    @error_code_decorator
    def removed_incident_types(removed_inc_types):
        return f"Some Incidents types were removed from the mapper, the removed types are: {removed_inc_types}."

    @staticmethod
    @error_code_decorator
    def integration_not_runnable():
        return "Could not find any runnable command in the integration." \
               "Must have at least one command, `isFetch: true`, `feed: true`, `longRunning: true`"

    @staticmethod
    @error_code_decorator
    def invalid_uuid(task_key, id_, taskid):
        return f"On task: {task_key},  the field 'taskid': {taskid} and the 'id' under the 'task' field: {id_}, " \
               f"must be from uuid format."

    @staticmethod
    @error_code_decorator
    def taskid_different_from_id(task_key, id_, taskid):
        return f"On task: {task_key},  the field 'taskid': {taskid} and the 'id' under the 'task' field: {id_}, " \
               f"must be with equal value. "

    @staticmethod
    @error_code_decorator
    def integration_is_skipped(integration_id, skip_comment: Optional[str] = None):
        message = f"The integration {integration_id} is currently in skipped. Please add working tests and unskip."
        if skip_comment:
            message += f" Skip comment: {skip_comment}"
        return message

    @staticmethod
    @error_code_decorator
    def all_entity_test_playbooks_are_skipped(entity_id):
        return f"Either {entity_id} does not have any test playbooks or that all test playbooks in this " \
               f"pack are currently skipped.\n" \
               f"Please create a test playbook or un-skip at least one of the relevant test playbooks.\n " \
               f"You can un-skip a playbook by deleting the line relevant to one of the test playbooks from " \
               f"the 'skipped_tests' section inside the conf.json file and deal " \
               f"with the matching issue,\n  or create a new active test playbook " \
               f"and add the id to the 'tests' field in the yml."

    @staticmethod
    def wrong_filename(file_type):
        return 'This is not a valid {} filename.'.format(file_type)

    @staticmethod
    def wrong_path():
        return "This is not a valid filepath."

    @staticmethod
    def beta_in_str(field):
        return "Field '{}' should NOT contain the substring \"beta\" in a new beta integration. " \
               "please change the id in the file.".format(field)

    @classmethod
    def breaking_backwards_no_old_script(cls, e):
        return "{}\n{}, Could not find the old file.".format(cls.BACKWARDS, str(e))

    @staticmethod
    def id_might_changed():
        return "ID may have changed, please make sure to check you have the correct one."

    @staticmethod
    def id_changed():
        return "You've changed the ID of the file, please undo this change."

    @staticmethod
    def might_need_release_notes():
        return "You may need RN in this file, please verify if they are required."

    @staticmethod
    def unknown_file():
        return "File type is unknown, check it out."

    @staticmethod
    def no_common_server_python(path):
        return "Could not get CommonServerPythonScript.py file. Please download it manually from {} and " \
               "add it to the root of the repository.".format(path)

    @staticmethod
    def no_yml_file(file_path):
        return "No yml files were found in {} directory.".format(file_path)

    @staticmethod
    @error_code_decorator
    def playbook_condition_has_no_else_path(tasks_ids):
        return f'Playbook conditional tasks with ids: {" ".join([str(id) for id in tasks_ids])} have no else path'

    @staticmethod
    @error_code_decorator
    def xsoar_config_file_is_not_json(file_path):
        return f"Could not load {file_path} as a JSON XSOAR configuration file."

    @staticmethod
    @error_code_decorator
    def xsoar_config_file_malformed(configuration_file_path, schema_file_path, errors_table):
        return f'Errors were found in the configuration file: "{configuration_file_path}" ' \
               f'with schema "{schema_file_path}":\n {errors_table}'

    @staticmethod
    @error_code_decorator
    def playbook_not_quiet_mode():
        return "The playbook's quiet mode is off, it should be on, if it's done on purpose, then add this error to " \
               "the pack's 'pack ignore' file"

    @staticmethod
    @error_code_decorator
    def playbook_tasks_not_quiet_mode(tasks):
        return f"The following tasks of the playbook have the quiet mode turned off:\n{tasks}\n"

    @staticmethod
    @error_code_decorator
    def playbook_tasks_continue_on_error(tasks):
        return f"The following tasks of the playbook do not stop on error:\n{tasks}"

    @staticmethod
    @error_code_decorator
    def invalid_incident_field_prefix(field_name):
        return f"Field name: {field_name} is invalid. Field name must start with the relevant pack name."

    @staticmethod
    def suggest_fix_field_name(field_name, pack_prefix):
        return f"To fix the problem, add pack name prefix to the field name. " \
               f"You can use the pack name or one of the prefixes found in the itemPrefix field in the pack_metadata. " \
               f"Example: {pack_prefix} {field_name}.\n" \
               f"Also make sure to update the field id and cliName accordingly. " \
               f"Example: cliName: {pack_prefix.replace(' ', '')}{field_name.replace(' ', '')}, "

    @staticmethod
    @error_code_decorator
    def entity_name_contains_excluded_word(entity_name: str, excluded_words: List[str]):
        return f'Entity {entity_name} should not contain one of {excluded_words} in its name. Please remove.'

    @staticmethod
    @error_code_decorator
    def content_entity_is_not_in_id_set(main_playbook, entities_names):
        return f"Playbook {main_playbook} uses {entities_names}, which do not exist in the id_set.\n" \
               f"Possible reason for such an error, would be that the name of the entity in the yml file of " \
               f"{main_playbook} is not identical to its name in its own yml file. Or the id_set is not up to date"

    @staticmethod
    @error_code_decorator
    def spaces_in_the_end_of_id(item_id: str):
        return f'Content item id "{item_id}" should not have trailing spaces. Please remove.'

    @staticmethod
    @error_code_decorator
    def spaces_in_the_end_of_name(name: str):
        return f'Content item name "{name}" should not have trailing spaces. Please remove.'<|MERGE_RESOLUTION|>--- conflicted
+++ resolved
@@ -31,7 +31,6 @@
 PRESET_ERROR_TO_CHECK = {
     "deprecated": ['ST', 'BC', 'BA', 'IN127', 'IN128', 'PB104', 'SC101'],
 }
-
 
 ERROR_CODE = {
     "wrong_version": {'code': "BA100", 'ui_applicable': False, 'related_field': 'version'},
@@ -288,14 +287,10 @@
     "invalid_file_path_layout": {'code': "LO102", 'ui_applicable': False, 'related_field': ''},
     "invalid_file_path_layoutscontainer": {'code': "LO103", 'ui_applicable': False, 'related_field': ''},
     "invalid_incident_field_in_layout": {'code': "LO104", 'ui_applicable': False, 'related_field': ''},
-<<<<<<< HEAD
+    "layouts_container_non_existent_script_id": {'code': "LO105", 'ui_applicable': False, 'related_field': ''},
+    "layout_non_existent_script_id": {'code': "LO106", 'ui_applicable': False, 'related_field': ''},
     "invalid_from_server_version_in_pre_process_rules": {'code': "PP100", 'ui_applicable': False,
                                                          'related_field': 'fromServerVersion'},
-=======
-    "layouts_container_non_existent_script_id": {'code': "LO105", 'ui_applicable': False, 'related_field': ''},
-    "layout_non_existent_script_id": {'code': "LO106", 'ui_applicable': False, 'related_field': ''},
-    "invalid_from_server_version_in_pre_process_rules": {'code': "PP100", 'ui_applicable': False, 'related_field': 'fromServerVersion'},
->>>>>>> 7e4ce38b
     "invalid_incident_field_in_pre_process_rules": {'code': "PP101", 'ui_applicable': False, 'related_field': ''},
     "invalid_from_server_version_in_job": {'code': "JB100", 'ui_applicable': False,
                                            'related_field': 'fromServerVersion'},
@@ -305,6 +300,7 @@
     "invalid_generic_field_group_value": {'code': "GF100", 'ui_applicable': False, 'related_field': 'group'},
     "invalid_generic_field_id": {'code': "GF101", 'ui_applicable': False, 'related_field': 'id'}
 }
+
 
 def get_all_error_codes() -> List:
     error_codes = []
@@ -1637,8 +1633,6 @@
     def invalid_from_server_version_in_job(version):
         return f'fromServerVersion field in Job needs to be at least 6.5.0 (found {version})'
 
-    # todo error for unknown fields?
-
     @staticmethod
     @error_code_decorator
     def invalid_from_server_version_in_pre_process_rules(version_field):
