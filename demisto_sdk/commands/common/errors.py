from distutils.version import LooseVersion
from typing import Any, Dict, List, Optional

import decorator
from requests import Response

<<<<<<< HEAD
from demisto_sdk.commands.common.constants import (BETA_INTEGRATION_DISCLAIMER,
                                                   CONF_PATH,
                                                   DEFAULT_JOB_FROM_VERSION,
                                                   INTEGRATION_CATEGORIES,
                                                   PACK_METADATA_DESC,
                                                   PACK_METADATA_NAME,
                                                   FileType)
=======
from demisto_sdk.commands.common.constants import (
    BETA_INTEGRATION_DISCLAIMER, CONF_PATH, FILETYPE_TO_DEFAULT_FROMVERSION,
    INTEGRATION_CATEGORIES, PACK_METADATA_DESC, PACK_METADATA_NAME, FileType)
>>>>>>> 8a797797

FOUND_FILES_AND_ERRORS: list = []
FOUND_FILES_AND_IGNORED_ERRORS: list = []
ALLOWED_IGNORE_ERRORS = [
    'BA101', 'BA106', 'BA108', 'BA109', 'BA110', 'BA111', 'BA112', 'BA113',
    'DS107',
    'GF102',
    'IF100', 'IF106', 'IF115', 'IF116',
    'IN109', 'IN110', 'IN122', 'IN124', 'IN126', 'IN128', 'IN135', 'IN136', 'IN139', 'IN144', 'IN145',
    'MP106',
    'PA113', 'PA116', 'PA124', 'PA125', 'PA127', 'PA129',
    'PB104', 'PB105', 'PB106', 'PB110', 'PB111', 'PB112', 'PB114', 'PB115', 'PB116', 'PB107',
    'RM100', 'RM102', 'RM104', 'RM106', 'RM108',
    'RP102', 'RP104',
    'SC100', 'SC101', 'SC105', 'SC106',
    'IM111'
]

PRESET_ERROR_TO_IGNORE = {
    'community': ['BC', 'CJ', 'DS100', 'DS101', 'DS102', 'DS103', 'DS104', 'IN125', 'IN126', 'IN140'],
    'partner': ['CJ', 'IN140']
}

PRESET_ERROR_TO_CHECK = {
    "deprecated": ['ST', 'BC', 'BA', 'IN127', 'IN128', 'PB104', 'SC101'],
}

ERROR_CODE = {
    # BA - Basic
    "wrong_version": {'code': "BA100", 'ui_applicable': False, 'related_field': 'version'},
    "id_should_equal_name": {'code': "BA101", 'ui_applicable': False, 'related_field': 'id'},
    "file_type_not_supported": {'code': "BA102", 'ui_applicable': False, 'related_field': ''},
    "file_name_include_spaces_error": {'code': "BA103", 'ui_applicable': False, 'related_field': ''},
    "changes_may_fail_validation": {'code': "BA104", 'ui_applicable': False, 'related_field': ''},
    "invalid_id_set": {'code': "BA105", 'ui_applicable': False, 'related_field': ''},
    "no_minimal_fromversion_in_file": {'code': "BA106", 'ui_applicable': False, 'related_field': 'fromversion'},
    "running_on_master_with_git": {'code': "BA107", 'ui_applicable': False, 'related_field': ''},
    "folder_name_has_separators": {'code': "BA108", 'ui_applicable': False, 'related_field': ''},
    "file_name_has_separators": {'code': "BA109", 'ui_applicable': False, 'related_field': ''},
    "field_contain_forbidden_word": {'code': "BA110", 'ui_applicable': False, 'related_field': ''},
    'entity_name_contains_excluded_word': {'code': 'BA111', 'ui_applicable': False, 'related_field': ''},
    "spaces_in_the_end_of_id": {'code': "BA112", 'ui_applicable': False, 'related_field': 'id'},
    "spaces_in_the_end_of_name": {'code': "BA113", 'ui_applicable': False, 'related_field': 'name'},
    "changed_pack_name": {'code': "BA114", 'ui_applicable': False, 'related_field': 'name'},
    "file_cannot_be_deleted": {'code': "BA115", 'ui_applicable': False, 'related_field': ''},

    # BC - Backward Compatible
    "breaking_backwards_subtype": {'code': "BC100", 'ui_applicable': False, 'related_field': 'subtype'},
    "breaking_backwards_context": {'code': "BC101", 'ui_applicable': False, 'related_field': 'contextPath'},
    "breaking_backwards_command": {'code': "BC102", 'ui_applicable': False, 'related_field': 'contextPath'},
    "breaking_backwards_arg_changed": {'code': "BC103", 'ui_applicable': False, 'related_field': 'name'},
    "breaking_backwards_command_arg_changed": {'code': "BC104", 'ui_applicable': False, 'related_field': 'args'},

    # CJ - conf.json
    "description_missing_from_conf_json": {'code': "CJ100", 'ui_applicable': False, 'related_field': ''},
    "test_not_in_conf_json": {'code': "CJ101", 'ui_applicable': False, 'related_field': ''},
    "integration_not_registered": {'code': "CJ102", 'ui_applicable': False, 'related_field': ''},
    "no_test_playbook": {'code': "CJ103", 'ui_applicable': False, 'related_field': ''},
    "test_playbook_not_configured": {'code': "CJ104", 'ui_applicable': False, 'related_field': ''},
    "all_entity_test_playbooks_are_skipped": {'code': "CJ105", 'ui_applicable': False, 'related_field': ''},

    # CL - Classifiers
    "invalid_to_version_in_new_classifiers": {'code': "CL100", 'ui_applicable': False, 'related_field': 'toVersion'},
    "invalid_to_version_in_old_classifiers": {'code': "CL101", 'ui_applicable': False, 'related_field': 'toVersion'},
    "invalid_from_version_in_new_classifiers": {'code': "CL102", 'ui_applicable': False,
                                                'related_field': 'fromVersion'},
    "invalid_from_version_in_old_classifiers": {'code': "CL103", 'ui_applicable': False,
                                                'related_field': 'fromVersion'},
    "missing_from_version_in_new_classifiers": {'code': "CL104", 'ui_applicable': False,
                                                'related_field': 'fromVersion'},
    "missing_to_version_in_old_classifiers": {'code': "CL105", 'ui_applicable': False, 'related_field': 'toVersion'},
    "from_version_higher_to_version": {'code': "CL106", 'ui_applicable': False, 'related_field': 'fromVersion'},
    "invalid_type_in_new_classifiers": {'code': "CL107", 'ui_applicable': False, 'related_field': 'type'},
    "classifier_non_existent_incident_types": {'code': "CL108", 'ui_applicable': False,
                                               'related_field': 'incident_types'},

    # DA - Dashboards
    "remove_field_from_dashboard": {'code': "DA100", 'ui_applicable': False, 'related_field': ''},
    "include_field_in_dashboard": {'code': "DA101", 'ui_applicable': False, 'related_field': ''},

    # DB - DBot
    "dbot_invalid_output": {'code': "DB100", 'ui_applicable': True, 'related_field': 'contextPath'},
    "dbot_invalid_description": {'code': "DB101", 'ui_applicable': True, 'related_field': 'description'},

    # DO - Docker Images
    "default_docker_error": {'code': "DO100", 'ui_applicable': True, 'related_field': 'dockerimage'},
    "latest_docker_error": {'code': "DO101", 'ui_applicable': True, 'related_field': 'dockerimage'},
    "not_demisto_docker": {'code': "DO102", 'ui_applicable': True, 'related_field': 'dockerimage'},
    "docker_tag_not_fetched": {'code': "DO103", 'ui_applicable': True, 'related_field': 'dockerimage'},
    "no_docker_tag": {'code': "DO104", 'ui_applicable': True, 'related_field': 'dockerimage'},
    "docker_not_formatted_correctly": {'code': "DO105", 'ui_applicable': True, 'related_field': 'dockerimage'},
    "docker_not_on_the_latest_tag": {'code': "DO106", 'ui_applicable': True, 'related_field': 'dockerimage'},
    "non_existing_docker": {'code': "DO107", 'ui_applicable': True, 'related_field': 'dockerimage'},
    "dockerimage_not_in_yml_file": {'code': "DO108", 'ui_applicable': True, 'related_field': 'dockerimage'},

    # DS - Descriptions
    "description_missing_in_beta_integration": {'code': "DS100", 'ui_applicable': False, 'related_field': ''},
    "no_beta_disclaimer_in_description": {'code': "DS101", 'ui_applicable': False, 'related_field': ''},
    "no_beta_disclaimer_in_yml": {'code': "DS102", 'ui_applicable': False, 'related_field': ''},
    "description_in_package_and_yml": {'code': "DS103", 'ui_applicable': False, 'related_field': ''},
    "no_description_file_warning": {'code': "DS104", 'ui_applicable': False, 'related_field': ''},
    "description_contains_contrib_details": {'code': "DS105", 'ui_applicable': False,
                                             'related_field': 'detaileddescription'},
    "invalid_description_name": {'code': "DS106", 'ui_applicable': False, 'related_field': ''},
    "description_contains_demisto_word": {'code': "DS107", 'ui_applicable': True,
                                          'related_field': 'detaileddescription'},

    # GF - Generic Fields
    "invalid_generic_field_group_value": {'code': "GF100", 'ui_applicable': False, 'related_field': 'group'},
    "invalid_generic_field_id": {'code': "GF101", 'ui_applicable': False, 'related_field': 'id'},
    "unsearchable_key_should_be_true_generic_field": {'code': "GF102", 'ui_applicable': False,
                                                      'related_field': 'unsearchable'},

    # ID - ID Set
    "id_set_conflicts": {'code': "ID100", 'ui_applicable': False, 'related_field': ''},
    # missing 101
    "duplicated_id": {'code': "ID102", 'ui_applicable': False, 'related_field': ''},
    "no_id_set_file": {'code': "ID103", 'ui_applicable': False, 'related_field': ''},

    # IF - Incident Fields
    "invalid_incident_field_name": {'code': "IF100", 'ui_applicable': True, 'related_field': 'name'},
    "invalid_field_content_key_value": {'code': "IF101", 'ui_applicable': False, 'related_field': 'content'},
    "invalid_incident_field_system_key_value": {'code': "IF102", 'ui_applicable': False, 'related_field': 'system'},
    "invalid_field_type": {'code': "IF103", 'ui_applicable': True, 'related_field': 'type'},
    "invalid_field_group_value": {'code': "IF104", 'ui_applicable': False, 'related_field': 'group'},
    "invalid_incident_field_cli_name_regex": {'code': "IF105", 'ui_applicable': False, 'related_field': 'cliName'},
    "invalid_incident_field_cli_name_value": {'code': "IF106", 'ui_applicable': True, 'related_field': 'cliName'},
    # missing 107
    "invalid_incident_field_or_type_from_version": {'code': "IF108", 'ui_applicable': False,
                                                    'related_field': 'fromVersion'},
    "new_field_required": {'code': "IF109", 'ui_applicable': True, 'related_field': 'required'},
    "from_version_modified_after_rename": {'code': "IF110", 'ui_applicable': False, 'related_field': 'fromVersion'},
    "incident_field_type_change": {'code': "IF111", 'ui_applicable': False, 'related_field': 'type'},
    "field_version_is_not_correct": {'code': "IF112", 'ui_applicable': False, 'related_field': 'fromVersion'},
    "invalid_incident_field_prefix": {'code': "IF113", 'ui_applicable': False, 'related_field': 'name'},
    "incident_field_non_existent_script_id": {'code': "IF114", 'ui_applicable': False, 'related_field': ''},
    "unsearchable_key_should_be_true_incident_field": {'code': "IF115", 'ui_applicable': False,
                                                       'related_field': 'unsearchable'},
    'select_values_cannot_contain_empty_values': {'code': "IF116", 'ui_applicable': False,
                                                  'related_field': 'selectValues'},
    "invalid_marketplaces_in_alias": {'code': "IF117", 'ui_applicable': False, 'related_field': 'Aliases'},
    "aliases_with_inner_alias": {'code': "IF118", 'ui_applicable': False, 'related_field': 'Aliases'},

    # IM - Images
    "no_image_given": {'code': "IM100", 'ui_applicable': True, 'related_field': 'image'},
    "image_too_large": {'code': "IM101", 'ui_applicable': True, 'related_field': 'image'},
    "image_in_package_and_yml": {'code': "IM102", 'ui_applicable': False, 'related_field': 'image'},
    "not_an_image_file": {'code': "IM103", 'ui_applicable': False, 'related_field': 'image'},
    "no_image_field_in_yml": {'code': "IM104", 'ui_applicable': True, 'related_field': 'image'},
    "image_field_not_in_base64": {'code': "IM105", 'ui_applicable': True, 'related_field': 'image'},
    "default_image_error": {'code': "IM106", 'ui_applicable': True, 'related_field': 'image'},
    "invalid_image_name": {'code': "IM107", 'ui_applicable': False, 'related_field': 'image'},
    "image_is_empty": {'code': "IM108", 'ui_applicable': True, 'related_field': 'image'},
    "author_image_is_missing": {'code': "IM109", 'ui_applicable': True, 'related_field': 'image'},
    "invalid_image_name_or_location": {'code': "IM110", 'ui_applicable': True, 'related_field': 'image'},
    "invalid_image_dimensions": {'code': "IM111", 'ui_applicable': True, 'related_field': 'image'},

    # IN - Integrations
    "wrong_display_name": {'code': "IN100", 'ui_applicable': True, 'related_field': '<parameter-name>.display'},
    "wrong_default_parameter_not_empty": {'code': "IN101", 'ui_applicable': True,
                                          'related_field': '<parameter-name>.default'},
    "wrong_required_value": {'code': "IN102", 'ui_applicable': True, 'related_field': '<parameter-name>.required'},
    "wrong_required_type": {'code': "IN103", 'ui_applicable': True, 'related_field': '<parameter-name>.type'},
    "wrong_category": {'code': "IN104", 'ui_applicable': True, 'related_field': 'category'},
    "wrong_default_argument": {'code': "IN105", 'ui_applicable': True, 'related_field': '<argument-name>.default'},
    "no_default_arg": {'code': "IN106", 'ui_applicable': True, 'related_field': '<argument-name>.default'},
    "missing_reputation": {'code': "IN107", 'ui_applicable': True, 'related_field': 'outputs'},
    "wrong_subtype": {'code': "IN108", 'ui_applicable': False, 'related_field': 'subtype'},
    "beta_in_id": {'code': "IN109", 'ui_applicable': False, 'related_field': 'id'},
    "beta_in_name": {'code': "IN110", 'ui_applicable': False, 'related_field': 'name'},
    "beta_field_not_found": {'code': "IN111", 'ui_applicable': False, 'related_field': 'beta'},
    "no_beta_in_display": {'code': "IN112", 'ui_applicable': False, 'related_field': 'display'},
    "duplicate_arg_in_file": {'code': "IN113", 'ui_applicable': True, 'related_field': 'arguments'},
    "duplicate_param": {'code': "IN114", 'ui_applicable': True, 'related_field': 'configuration'},
    "invalid_context_output": {'code': "IN115", 'ui_applicable': True, 'related_field': 'outputs'},
    "added_required_fields": {'code': "IN116", 'ui_applicable': False, 'related_field': '<parameter-name>.required'},
    "not_used_display_name": {'code': "IN117", 'ui_applicable': True, 'related_field': '<parameter-name>.display'},
    "empty_display_configuration": {'code': "IN118", 'ui_applicable': True,
                                    'related_field': '<parameter-name>.display'},
    "feed_wrong_from_version": {'code': "IN119", 'ui_applicable': False, 'related_field': 'fromversion'},
    "pwsh_wrong_version": {'code': "IN120", 'ui_applicable': False, 'related_field': 'fromversion'},
    "parameter_missing_from_yml": {'code': "IN121", 'ui_applicable': True, 'related_field': 'configuration'},
    "parameter_missing_for_feed": {'code': "IN122", 'ui_applicable': True, 'related_field': 'configuration'},
    "invalid_version_integration_name": {'code': "IN123", 'ui_applicable': True, 'related_field': 'display'},
    "found_hidden_param": {'code': "IN124", 'ui_applicable': False, 'related_field': '<parameter-name>.hidden'},
    "no_default_value_in_parameter": {'code': "IN125", 'ui_applicable': False,
                                      'related_field': '<parameter-name>.default'},
    "parameter_missing_from_yml_not_community_contributor": {'code': "IN126", 'ui_applicable': False,
                                                             'related_field': 'configuration'},
    "invalid_deprecated_integration_display_name": {'code': "IN127", 'ui_applicable': False,
                                                    'related_field': 'display'},
    "invalid_deprecated_integration_description": {'code': "IN128", 'ui_applicable': False, 'related_field': ''},
    "removed_integration_parameters": {'code': "IN129", 'ui_applicable': False, 'related_field': 'configuration'},
    "integration_not_runnable": {'code': "IN130", 'ui_applicable': False, 'related_field': 'configuration'},
    "missing_get_mapping_fields_command": {'code': "IN131", 'ui_applicable': False, 'related_field': 'ismappable'},
    "integration_non_existent_classifier": {'code': "IN132", 'ui_applicable': False, 'related_field': 'classifiers'},
    "integration_non_existent_mapper": {'code': "IN133", 'ui_applicable': False, 'related_field': 'mappers'},
    "multiple_default_arg": {'code': "IN134", "ui_applicable": True, 'related_field': "arguments"},
    "invalid_integration_parameters_display_name": {'code': "IN135", 'ui_applicable': True, 'related_field': 'display'},
    "missing_output_context": {'code': "IN136", 'ui_applicable': True, 'related_field': 'contextOutput'},
    "is_valid_integration_file_path_in_folder": {'code': "IN137", 'ui_applicable': False, 'related_field': ''},
    "is_valid_integration_file_path_in_integrations_folder": {'code': "IN138", 'ui_applicable': False,
                                                              'related_field': ''},
    "incident_in_command_name_or_args": {'code': "IN139", "ui_applicable": False,
                                         'related_field': 'script.commands.name'},
    "integration_is_skipped": {'code': "IN140", 'ui_applicable': False, 'related_field': ''},
    "reputation_missing_argument": {'code': "IN141", 'ui_applicable': True, 'related_field': '<argument-name>.default'},
    "non_default_additional_info": {'code': "IN142", 'ui_applicable': True, 'related_field': 'additionalinfo'},
    "missing_default_additional_info": {'code': "IN143", 'ui_applicable': True, 'related_field': 'additionalinfo'},
    "wrong_is_array_argument": {'code': "IN144", 'ui_applicable': True, 'related_field': '<argument-name>.default'},
    "api_token_is_not_in_credential_type": {'code': "IN145", 'ui_applicable': True,
                                            'related_field': '<argument-name>.type'},
    "fromlicense_in_parameters": {'code': "IN146", 'ui_applicable': True,
                                  'related_field': '<parameter-name>.fromlicense'},
    "changed_integration_yml_fields": {'code': "IN147", "ui_applicable": False, 'related_field': 'script'},
    "parameter_is_malformed": {'code': "IN148", 'ui_applicable': False, 'related_field': 'configuration'},
    'empty_outputs_common_paths': {'code': 'IN149', 'ui_applicable': False, 'related_field': 'contextOutput'},

    # IT - Incident Types
    "incident_type_integer_field": {'code': "IT100", 'ui_applicable': True, 'related_field': ''},
    "incident_type_invalid_playbook_id_field": {'code': "IT101", 'ui_applicable': False, 'related_field': 'playbookId'},
    "incident_type_auto_extract_fields_invalid": {'code': "IT102", 'ui_applicable': False,
                                                  'related_field': 'extractSettings'},
    "incident_type_invalid_auto_extract_mode": {'code': "IT103", 'ui_applicable': True, 'related_field': 'mode'},
    "incident_type_non_existent_playbook_id": {'code': "IT104", 'ui_applicable': False, 'related_field': ''},

    # LI - Lists
    "invalid_from_server_version_in_lists": {'code': "LI100", 'ui_applicable': False, 'related_field': 'fromVersion'},
    "missing_from_version_in_list": {'code': "LI101", 'ui_applicable': False, 'related_field': 'fromVersion'},

    # LO - Layouts
    "invalid_version_in_layout": {'code': "LO100", 'ui_applicable': False, 'related_field': 'version'},
    "invalid_version_in_layoutscontainer": {'code': "LO101", 'ui_applicable': False, 'related_field': 'version'},
    "invalid_file_path_layout": {'code': "LO102", 'ui_applicable': False, 'related_field': ''},
    "invalid_file_path_layoutscontainer": {'code': "LO103", 'ui_applicable': False, 'related_field': ''},
    "invalid_incident_field_in_layout": {'code': "LO104", 'ui_applicable': False, 'related_field': ''},
    "layouts_container_non_existent_script_id": {'code': "LO105", 'ui_applicable': False, 'related_field': ''},
    "layout_non_existent_script_id": {'code': "LO106", 'ui_applicable': False, 'related_field': ''},

    # MP - Mappers
    "invalid_from_version_in_mapper": {'code': "MP100", 'ui_applicable': False, 'related_field': 'fromVersion'},
    "invalid_to_version_in_mapper": {'code': "MP101", 'ui_applicable': False, 'related_field': 'toVersion'},
    "invalid_mapper_file_name": {'code': "MP102", 'ui_applicable': False, 'related_field': ''},
    "missing_from_version_in_mapper": {'code': "MP103", 'ui_applicable': False, 'related_field': 'fromVersion'},
    "invalid_type_in_mapper": {'code': "MP104", 'ui_applicable': False, 'related_field': 'type'},
    "mapper_non_existent_incident_types": {'code': "MP105", 'ui_applicable': False, 'related_field': 'incident_types'},
    "invalid_incident_field_in_mapper": {'code': "MP106", 'ui_applicable': False, 'related_field': 'mapping'},
    "changed_incident_field_in_mapper": {'code': "MP107", 'ui_applicable': True, 'related_field': 'mapping'},
    "removed_incident_types": {'code': "MP108", 'ui_applicable': True, 'related_field': 'mapping'},

    # PA - Packs (unique files)
    "pack_file_does_not_exist": {'code': "PA100", 'ui_applicable': False, 'related_field': ''},
    "cant_open_pack_file": {'code': "PA101", 'ui_applicable': False, 'related_field': ''},
    "cant_read_pack_file": {'code': "PA102", 'ui_applicable': False, 'related_field': ''},
    "cant_parse_pack_file_to_list": {'code': "PA103", 'ui_applicable': False, 'related_field': ''},
    "pack_file_bad_format": {'code': "PA104", 'ui_applicable': False, 'related_field': ''},
    "pack_metadata_empty": {'code': "PA105", 'ui_applicable': False, 'related_field': ''},
    "pack_metadata_should_be_dict": {'code': "PA106", 'ui_applicable': False, 'related_field': ''},
    "missing_field_iin_pack_metadata": {'code': "PA107", 'ui_applicable': False, 'related_field': ''},
    "pack_metadata_name_not_valid": {'code': "PA108", 'ui_applicable': False, 'related_field': ''},
    "pack_metadata_field_invalid": {'code': "PA109", 'ui_applicable': False, 'related_field': ''},
    "dependencies_field_should_be_dict": {'code': "PA110", 'ui_applicable': False, 'related_field': ''},
    "empty_field_in_pack_metadata": {'code': "PA111", 'ui_applicable': False, 'related_field': ''},
    "pack_metadata_isnt_json": {'code': "PA112", 'ui_applicable': False, 'related_field': ''},
    "pack_metadata_missing_url_and_email": {'code': "PA113", 'ui_applicable': False, 'related_field': ''},
    "pack_metadata_version_should_be_raised": {'code': "PA114", 'ui_applicable': False, 'related_field': ''},
    "pack_timestamp_field_not_in_iso_format": {'code': "PA115", 'ui_applicable': False, 'related_field': ''},
    "invalid_package_dependencies": {'code': "PA116", 'ui_applicable': False, 'related_field': ''},
    "pack_metadata_invalid_support_type": {'code': "PA117", 'ui_applicable': False, 'related_field': ''},
    "pack_metadata_certification_is_invalid": {'code': "PA118", 'ui_applicable': False, 'related_field': ''},
    "pack_metadata_non_approved_usecases": {'code': "PA119", 'ui_applicable': False, 'related_field': ''},
    "pack_metadata_non_approved_tags": {'code': "PA120", 'ui_applicable': False, 'related_field': ''},
    "pack_metadata_price_change": {'code': "PA121", 'ui_applicable': False, 'related_field': ''},
    "pack_name_already_exists": {'code': "PA122", 'ui_applicable': False, 'related_field': ''},
    "is_wrong_usage_of_usecase_tag": {'code': "PA123", 'ui_applicable': False, 'related_field': ''},
    "invalid_core_pack_dependencies": {'code': "PA124", 'ui_applicable': True, 'related_field': ''},
    "pack_name_is_not_in_xsoar_standards": {'code': "PA125", 'ui_applicable': False, 'related_field': ''},
    "pack_metadata_long_description": {'code': "PA126", 'ui_applicable': False, 'related_field': ''},
    "metadata_url_invalid": {'code': "PA127", 'ui_applicable': False, 'related_field': ''},
    "required_pack_file_does_not_exist": {'code': "PA128", 'ui_applicable': False, 'related_field': ''},
    "pack_metadata_missing_categories": {'code': "PA129", 'ui_applicable': False, 'related_field': ''},
    "wrong_version_format": {'code': "PA130", 'ui_applicable': False, 'related_field': ''},
    "pack_metadata_version_diff_from_rn": {'code': "PA131", 'ui_applicable': False, 'related_field': ''},

    # PB - Playbooks
    "playbook_cant_have_rolename": {'code': "PB100", 'ui_applicable': True, 'related_field': 'rolename'},
    "playbook_unreachable_condition": {'code': "PB101", 'ui_applicable': True, 'related_field': 'tasks'},
    "playbook_unhandled_condition": {'code': "PB102", 'ui_applicable': True, 'related_field': 'conditions'},
    "playbook_unconnected_tasks": {'code': "PB103", 'ui_applicable': True, 'related_field': 'tasks'},
    "invalid_deprecated_playbook": {'code': "PB104", 'ui_applicable': False, 'related_field': 'description'},
    "playbook_cant_have_deletecontext_all": {'code': "PB105", 'ui_applicable': True, 'related_field': 'tasks'},
    "using_instance_in_playbook": {'code': "PB106", 'ui_applicable': True, 'related_field': 'tasks'},
    "invalid_script_id": {'code': "PB107", 'ui_applicable': False, 'related_field': 'tasks'},
    "invalid_uuid": {'code': "PB108", 'ui_applicable': False, 'related_field': 'taskid'},
    "taskid_different_from_id": {'code': "PB109", 'ui_applicable': False, 'related_field': 'taskid'},
    "content_entity_version_not_match_playbook_version": {'code': "PB110", 'ui_applicable': False,
                                                          'related_field': 'toVersion'},
    "integration_version_not_match_playbook_version": {'code': "PB111", 'ui_applicable': False,
                                                       'related_field': 'toVersion'},
    "playbook_condition_has_no_else_path": {'code': "PB112", 'ui_applicable': False, 'related_field': 'nexttasks'},
    "invalid_subplaybook_name": {'code': "PB113", 'ui_applicable': False, 'related_field': 'tasks'},
    "playbook_not_quiet_mode": {'code': "PB114", 'ui_applicable': False, 'related_field': ''},
    "playbook_tasks_not_quiet_mode": {'code': "PB115", 'ui_applicable': False, 'related_field': 'tasks'},
    "playbook_tasks_continue_on_error": {'code': "PB116", 'ui_applicable': False, 'related_field': 'tasks'},
    "content_entity_is_not_in_id_set": {'code': "PB117", 'ui_applicable': False, 'related_field': ''},

    # PP - Pre-Process Rules
    "invalid_from_server_version_in_pre_process_rules": {'code': "PP100", 'ui_applicable': False,
                                                         'related_field': 'fromServerVersion'},
    "invalid_incident_field_in_pre_process_rules": {'code': "PP101", 'ui_applicable': False, 'related_field': ''},

    # RM - READMEs
    "readme_error": {'code': "RM100", 'ui_applicable': False, 'related_field': ''},
    "image_path_error": {'code': "RM101", 'ui_applicable': False, 'related_field': ''},
    "readme_missing_output_context": {'code': "RM102", 'ui_applicable': False, 'related_field': ''},
    "error_starting_mdx_server": {'code': "RM103", 'ui_applicable': False, 'related_field': ''},
    "empty_readme_error": {'code': "RM104", 'ui_applicable': False, 'related_field': ''},
    "readme_equal_description_error": {'code': "RM105", 'ui_applicable': False, 'related_field': ''},
    "readme_contains_demisto_word": {'code': "RM106", 'ui_applicable': False, 'related_field': ''},
    "template_sentence_in_readme": {'code': "RM107", 'ui_applicable': False, 'related_field': ''},
    "invalid_readme_image_error": {'code': "RM108", 'ui_applicable': False, 'related_field': ''},
    "missing_readme_file": {'code': "RM109", 'ui_applicable': False, 'related_field': ''},

    # RN - Release Notes
    "missing_release_notes": {'code': "RN100", 'ui_applicable': False, 'related_field': ''},
    "no_new_release_notes": {'code': "RN101", 'ui_applicable': False, 'related_field': ''},
    "release_notes_not_formatted_correctly": {'code': "RN102", 'ui_applicable': False, 'related_field': ''},
    "release_notes_not_finished": {'code': "RN103", 'ui_applicable': False, 'related_field': ''},
    "release_notes_file_empty": {'code': "RN104", 'ui_applicable': False, 'related_field': ''},
    "multiple_release_notes_files": {'code': "RN105", 'ui_applicable': False, 'related_field': ''},
    "missing_release_notes_for_pack": {'code': "RN106", 'ui_applicable': False, 'related_field': ''},
    "missing_release_notes_entry": {'code': "RN107", 'ui_applicable': False, 'related_field': ''},
    "added_release_notes_for_new_pack": {'code': "RN108", 'ui_applicable': False, 'related_field': ''},
    "modified_existing_release_notes": {'code': "RN109", 'ui_applicable': False, 'related_field': ''},
    "release_notes_config_file_missing_release_notes": {'code': "RN110", 'ui_applicable': False, 'related_field': ''},
    "release_notes_docker_image_not_match_yaml": {'code': "RN111", 'ui_applicable': False, 'related_field': ''},

    # RP - Reputations (Indicator Types)
    "wrong_version_reputations": {'code': "RP100", 'ui_applicable': False, 'related_field': 'version'},
    "reputation_expiration_should_be_numeric": {'code': "RP101", 'ui_applicable': True, 'related_field': 'expiration'},
    "reputation_id_and_details_not_equal": {'code': "RP102", 'ui_applicable': False, 'related_field': 'id'},
    "reputation_invalid_indicator_type_id": {'code': "RP103", 'ui_applicable': False, 'related_field': 'id'},
    "reputation_empty_required_fields": {'code': "RP104", 'ui_applicable': False, 'related_field': 'id'},

    # SC - Scripts
    "invalid_version_script_name": {'code': "SC100", 'ui_applicable': True, 'related_field': 'name'},
    "invalid_deprecated_script": {'code': "SC101", 'ui_applicable': False, 'related_field': 'comment'},
    "invalid_command_name_in_script": {'code': "SC102", 'ui_applicable': False, 'related_field': ''},
    "is_valid_script_file_path_in_folder": {'code': "SC103", 'ui_applicable': False, 'related_field': ''},
    "is_valid_script_file_path_in_scripts_folder": {'code': "SC104", 'ui_applicable': False, 'related_field': ''},
    "incident_in_script_arg": {'code': "SC105", 'ui_applicable': True, 'related_field': 'args.name'},
    "runas_is_dbotrole": {'code': "SC106", 'ui_applicable': False, 'related_field': 'runas'},

    # ST - Structures
    "structure_doesnt_match_scheme": {'code': "ST100", 'ui_applicable': False, 'related_field': ''},
    "file_id_contains_slashes": {'code': "ST101", 'ui_applicable': False, 'related_field': 'id'},
    "file_id_changed": {'code': "ST102", 'ui_applicable': False, 'related_field': 'id'},
    "from_version_modified": {'code': "ST103", 'ui_applicable': False, 'related_field': 'fromversion'},
    "wrong_file_extension": {'code': "ST104", 'ui_applicable': False, 'related_field': ''},
    "invalid_file_path": {'code': "ST105", 'ui_applicable': False, 'related_field': ''},
    "invalid_package_structure": {'code': "ST106", 'ui_applicable': False, 'related_field': ''},
    "pykwalify_missing_parameter": {'code': "ST107", 'ui_applicable': False, 'related_field': ''},
    "pykwalify_field_undefined": {'code': "ST108", 'ui_applicable': False, 'related_field': ''},
    "pykwalify_missing_in_root": {'code': "ST109", 'ui_applicable': False, 'related_field': ''},
    "pykwalify_general_error": {'code': "ST110", 'ui_applicable': False, 'related_field': ''},
    "pykwalify_field_undefined_with_path": {'code': "ST111", 'ui_applicable': False, 'related_field': ''},
    "pykwalify_incorrect_enum": {'code': "ST112", 'ui_applicable': False, 'related_field': ''},
    "invalid_yml_file": {'code': "ST113", 'ui_applicable': False, 'related_field': ''},

    # WD - Widgets
    "remove_field_from_widget": {'code': "WD100", 'ui_applicable': False, 'related_field': ''},
    "include_field_in_widget": {'code': "WD101", 'ui_applicable': False, 'related_field': ''},
    "invalid_fromversion_for_type_metrics": {'code': "WD102", 'ui_applicable': False, 'related_field': ''},

    # XC - XSOAR Config
    "xsoar_config_file_is_not_json": {'code': "XC100", 'ui_applicable': False, 'related_field': ''},
    "xsoar_config_file_malformed": {'code': "XC101", 'ui_applicable': False, 'related_field': ''},

    # JB - Jobs
    "invalid_fromversion_in_job": {
        'code': "JB100", 'ui_applicable': False,
        'related_field': 'fromVersion'
    },
    "invalid_both_selected_and_all_feeds_in_job": {
        'code': "JB101", 'ui_applicable': False,
        'related_field': 'isAllFields'
    },
    "unexpected_field_values_in_non_feed_job": {
        'code': "JB102",
        'ui_applicable': False,
        'related_field': 'isFeed'
    },
    "missing_field_values_in_feed_job": {
        'code': "JB103",
        'ui_applicable': False,
        'related_field': 'isFeed'
    },
    "empty_or_missing_job_name": {
        'code': "JB104",
        'ui_applicable': False,
        'related_field': 'name'
    },
}


def get_all_error_codes() -> List:
    error_codes = []
    for error in ERROR_CODE:
        error_codes.append(ERROR_CODE[error].get('code'))

    return error_codes


def get_error_object(error_code: str) -> Dict:
    for error in ERROR_CODE:
        if error_code == ERROR_CODE[error].get('code'):
            return ERROR_CODE[error]
    return {}


@decorator.decorator
def error_code_decorator(func, *args, **kwargs):
    return func(*args, **kwargs), ERROR_CODE[func.__name__].get('code')


class Errors:
    BACKWARDS = "Possible backwards compatibility break"

    @staticmethod
    @error_code_decorator
    def file_cannot_be_deleted(file_path: str):
        return f"The file {file_path} cannot be deleted. Please restore the file."

    @staticmethod
    def suggest_fix(file_path: str, *args: Any, cmd: str = 'format') -> str:
        return f'To fix the problem, try running `demisto-sdk {cmd} -i {file_path} {" ".join(args)}`'

    @staticmethod
    @error_code_decorator
    def wrong_version(expected="-1"):
        return "The version for our files should always " \
               "be {}, please update the file.".format(expected)

    @staticmethod
    @error_code_decorator
    def id_should_equal_name(name, file_id):
        return "The File's name, which is: '{}', should be equal to its ID, which is: '{}'." \
               " please update the file.".format(name, file_id)

    @staticmethod
    @error_code_decorator
    def file_type_not_supported():
        return "The file type is not supported in the validate command.\n" \
               "The validate command supports: Integrations, Scripts, Playbooks, " \
               "Incident fields, Incident types, Indicator fields, Indicator types, Objects fields, Object types," \
               " Object modules, Images, Release notes, Layouts, Jobs and Descriptions."

    @staticmethod
    @error_code_decorator
    def file_name_include_spaces_error(file_name):
        return "Please remove spaces from the file's name: '{}'.".format(file_name)

    @staticmethod
    @error_code_decorator
    def changes_may_fail_validation():
        return "Warning: The changes may fail validation once submitted via a " \
               "PR. To validate your changes, please make sure you have a git remote setup" \
               " and pointing to github.com/demisto/content.\nYou can do this by running " \
               "the following commands:\n\ngit remote add upstream https://github.com/" \
               "demisto/content.git\ngit fetch upstream\n\nMore info about configuring " \
               "a remote for a fork is available here: https://help.github.com/en/" \
               "github/collaborating-with-issues-and-pull-requests/configuring-a-remote-for-a-fork"

    @staticmethod
    @error_code_decorator
    def invalid_id_set():
        return "id_set.json file is invalid - delete it and re-run `validate`.\n" \
               "From content repository root run the following: `rm -rf Tests/id_set.json`\n" \
               "Then re-run the `validate` command."

    @staticmethod
    @error_code_decorator
    def no_minimal_fromversion_in_file(fromversion, oldest_supported_version):
        if fromversion == 'fromversion':
            return f"{fromversion} field is invalid.\nAdd `{fromversion}: " \
                   f"{oldest_supported_version}` to the file."
        else:
            return f'{fromversion} field is invalid.\nAdd `"{fromversion}": "{oldest_supported_version}"` ' \
                   f'to the file.'

    @staticmethod
    @error_code_decorator
    def running_on_master_with_git():
        return "Running on master branch while using git is ill advised." \
               "\nrun: 'git checkout -b NEW_BRANCH_NAME' and rerun the command."

    @staticmethod
    @error_code_decorator
    def folder_name_has_separators(entity_type, invalid_name, valid_name):
        return f"The {entity_type} folder name '{invalid_name}' should be named '{valid_name}' without any separator."

    @staticmethod
    @error_code_decorator
    def file_name_has_separators(entity_type, invalid_files, valid_files):
        return f"The {entity_type} files {invalid_files} should be named {valid_files} " \
               f"without any separator in the base name."

    @staticmethod
    @error_code_decorator
    def field_contain_forbidden_word(field_names: list, word: str):
        return f"The following fields: {', '.join(field_names)} shouldn't contain the word '{word}'."

    @staticmethod
    @error_code_decorator
    def field_version_is_not_correct(from_version_set: LooseVersion, expected_from_version: LooseVersion,
                                     reason_for_version: str):
        return f"The field has a fromVersion of: {from_version_set} but the minimal fromVersion " \
               f"is {expected_from_version}.\nReason for minimum version is: {reason_for_version}"

    @staticmethod
    @error_code_decorator
    def select_values_cannot_contain_empty_values():
        return 'the field selectValues cannot contain empty values. Please remove.'

    @staticmethod
    @error_code_decorator
    def unsearchable_key_should_be_true_incident_field():
        return 'The unsearchable key in indicator and incident fields should be set to true.'

    @staticmethod
    @error_code_decorator
    def unsearchable_key_should_be_true_generic_field():
        return 'The unsearchable key in a generic field should be set to true.'

    @staticmethod
    @error_code_decorator
    def wrong_display_name(param_name, param_display):
        return 'The display name of the {} parameter should be \'{}\''.format(param_name, param_display)

    @staticmethod
    @error_code_decorator
    def wrong_default_parameter_not_empty(param_name, default_value):
        return 'The default value of the {} parameter should be {}'.format(param_name, default_value)

    @staticmethod
    @error_code_decorator
    def no_default_value_in_parameter(param_name):
        return 'The {} parameter should have a default value'.format(param_name)

    @staticmethod
    @error_code_decorator
    def wrong_required_value(param_name):
        return 'The required field of the {} parameter should be False'.format(param_name)

    @staticmethod
    @error_code_decorator
    def wrong_required_type(param_name):
        return 'The type field of the {} parameter should be 8'.format(param_name)

    @staticmethod
    @error_code_decorator
    def api_token_is_not_in_credential_type(param_name):
        return f"In order to allow fetching the {param_name} from an external vault, the type of the {param_name} " \
               f"parameter should be changed from 'Encrypted' (type 4), to 'Credentials' (type 9)'. For more details" \
               f"check the convention for credentials - " \
               f"https://xsoar.pan.dev/docs/integrations/code-conventions#credentials"

    @staticmethod
    @error_code_decorator
    def fromlicense_in_parameters(param_name):
        return 'The "fromlicense" field of the {} parameter is not allowed for contributors'.format(param_name)

    @staticmethod
    @error_code_decorator
    def wrong_category(category):
        return "The category '{}' is not in the integration schemas, the valid options are:\n{}" \
            .format(category, '\n'.join(INTEGRATION_CATEGORIES))

    @staticmethod
    @error_code_decorator
    def reputation_missing_argument(arg_name, command_name, all=False):
        missing_msg = "These" if all else 'At least one of these'
        return "{} arguments '{}' are required in the command '{}' and are not configured in yml." \
            .format(missing_msg, arg_name, command_name)

    @staticmethod
    @error_code_decorator
    def wrong_default_argument(arg_name, command_name):
        return "The argument '{}' of the command '{}' is not configured as default" \
            .format(arg_name, command_name)

    @staticmethod
    @error_code_decorator
    def wrong_is_array_argument(arg_name, command_name):
        return "The argument '{}' of the command '{}' is not configured as array input." \
            .format(arg_name, command_name)

    @staticmethod
    @error_code_decorator
    def no_default_arg(command_name):
        return "Could not find default argument " \
               "{} in command {}".format(command_name, command_name)

    @staticmethod
    @error_code_decorator
    def missing_reputation(command_name, reputation_output, context_standard):
        return "The outputs of the reputation command {} aren't valid. The {} outputs is missing. " \
               "Fix according to context standard {} " \
            .format(command_name, reputation_output, context_standard)

    @staticmethod
    @error_code_decorator
    def wrong_subtype():
        return "The subtype for our yml files should be either python2 or python3, " \
               "please update the file."

    @classmethod
    @error_code_decorator
    def beta_in_id(cls):
        return cls.beta_in_str('id')

    @classmethod
    @error_code_decorator
    def beta_in_name(cls):
        return cls.beta_in_str('name')

    @staticmethod
    @error_code_decorator
    def beta_field_not_found():
        return "Beta integration yml file should have " \
               "the field \"beta: true\", but was not found in the file."

    @staticmethod
    @error_code_decorator
    def no_beta_in_display():
        return "Field 'display' in Beta integration yml file should include the string \"beta\", " \
               "but was not found in the file."

    @staticmethod
    @error_code_decorator
    def duplicate_arg_in_file(arg, command_name=None):
        err_msg = "The argument '{}' is duplicated".format(arg)
        if command_name:
            err_msg += " in '{}'.".format(command_name)
        err_msg += ", please remove one of its appearances."
        return err_msg

    @staticmethod
    @error_code_decorator
    def duplicate_param(param_name):
        return "The parameter '{}' of the " \
               "file is duplicated, please remove one of its appearances.".format(param_name)

    @staticmethod
    @error_code_decorator
    def invalid_context_output(command_name, output):
        return f'Invalid context output for command {command_name}. Output is {output}'

    @staticmethod
    @error_code_decorator
    def added_required_fields(field):
        return "You've added required, the field is '{}'".format(field)

    @staticmethod
    @error_code_decorator
    def removed_integration_parameters(field):
        return "You've removed integration parameters, the removed parameters are '{}'".format(field)

    @staticmethod
    @error_code_decorator
    def changed_integration_yml_fields(removed, changed):
        return f"You've made some changes to some fields in the yml file, \n" \
               f" the changed fields are: {changed} \n" \
               f"the removed fields are: {removed} "

    @staticmethod
    def suggest_server_allowlist_fix(words=None):
        words = words if words else ['incident']
        return f"To fix the problem, remove the words {words}, " \
               f"or add them to the whitelist named argsExceptionsList in:\n" \
               f"https://github.com/demisto/server/blob/57fbe417ae420c41ee12a9beb850ff4672209af8/services/" \
               f"servicemodule_test.go#L8273"

    @staticmethod
    @error_code_decorator
    def incident_in_command_name_or_args(commands, args):
        return f"This is a core pack with an integration that contains the word incident in the following commands'" \
               f" name or argument:\ncommand's name: {commands} \ncommand's argument: {args}"

    @staticmethod
    @error_code_decorator
    def not_used_display_name(field_name):
        return "The display details for {} will not be used " \
               "due to the type of the parameter".format(field_name)

    @staticmethod
    @error_code_decorator
    def empty_display_configuration(field_name):
        return "No display details were entered for the field {}".format(field_name)

    @staticmethod
    @error_code_decorator
    def feed_wrong_from_version(given_fromversion, needed_from_version="5.5.0"):
        return "This is a feed and has wrong fromversion. got `{}` expected `{}`" \
            .format(given_fromversion, needed_from_version)

    @staticmethod
    @error_code_decorator
    def pwsh_wrong_version(given_fromversion, needed_from_version='5.5.0'):
        return f'Detected type: powershell and fromversion less than {needed_from_version}.' \
               f' Found version: {given_fromversion}'

    @staticmethod
    @error_code_decorator
    def parameter_missing_from_yml(name):
        return f'A required parameter "{name}" is missing from the YAML file.'

    @staticmethod
    @error_code_decorator
    def parameter_is_malformed(name, correct_format):
        return f'A required parameter "{name}" is malformed ' \
               f'in the YAML file.\nThe correct format of the parameter should ' \
               f'be as follows:\n{correct_format}'

    @staticmethod
    @error_code_decorator
    def parameter_missing_from_yml_not_community_contributor(name, correct_format):
        """
            This error is ignored if the contributor is community
        """
        return f'A required parameter "{name}" is missing or malformed ' \
               f'in the YAML file.\nThe correct format of the parameter should ' \
               f'be as follows:\n{correct_format}'

    @staticmethod
    @error_code_decorator
    def parameter_missing_for_feed(name, correct_format):
        return f'Feed Integration was detected A required ' \
               f'parameter "{name}" is missing or malformed in the YAML file.\n' \
               f'The correct format of the parameter should be as follows:\n{correct_format}'

    @staticmethod
    @error_code_decorator
    def missing_get_mapping_fields_command():
        return 'The command "get-mapping-fields" is missing from the YML file and is required as the ismappable ' \
               'field is set to true.'

    @staticmethod
    @error_code_decorator
    def readme_missing_output_context(command, context_paths):
        return f'The Following context paths for command {command} are found in YML file ' \
               f'but are missing from the README file: {context_paths}'

    @staticmethod
    @error_code_decorator
    def error_starting_mdx_server(line):
        return f'Failed starting mdx server. stdout: {line}.\n' \
               f'Try running the following command: `npm install`'

    @staticmethod
    @error_code_decorator
    def missing_output_context(command, context_paths):
        return f'The Following context paths for command {command} are found in the README file ' \
               f'but are missing from the YML file: {context_paths}'

    @staticmethod
    @error_code_decorator
    def integration_non_existent_classifier(integration_classifier):
        return f"The integration has a classifier {integration_classifier} which does not exist."

    @staticmethod
    @error_code_decorator
    def integration_non_existent_mapper(integration_mapper):
        return f"The integration has a mapper {integration_mapper} which does not exist."

    @staticmethod
    @error_code_decorator
    def multiple_default_arg(command_name, default_args):
        return f"The integration command: {command_name} has multiple default arguments: {default_args}."

    @staticmethod
    @error_code_decorator
    def invalid_integration_parameters_display_name(invalid_display_names):
        return f"The integration display names: {invalid_display_names} are invalid, " \
               "Integration parameters display name should be capitalized and spaced using whitespaces " \
               "and not underscores ( _ )."

    @staticmethod
    @error_code_decorator
    def is_valid_integration_file_path_in_folder(integration_file):
        return f"The integration file name: {integration_file} is invalid, " \
               f"The integration file name should be the same as the name of the folder that contains it."

    @staticmethod
    @error_code_decorator
    def is_valid_integration_file_path_in_integrations_folder(integration_file):
        return f"The integration file name: {integration_file} is invalid, " \
               f"The integration file name should start with 'integration-'."

    @staticmethod
    @error_code_decorator
    def invalid_version_integration_name(version_number: str):
        return f"The display name of this v{version_number} integration is incorrect , " \
               f"should be **name** v{version_number}.\n" \
               f"e.g: Kenna v{version_number}, Jira v{version_number}"

    @staticmethod
    @error_code_decorator
    def found_hidden_param(parameter_name):
        return f"Parameter: \"{parameter_name}\" can't be hidden. Please remove this field."

    @staticmethod
    @error_code_decorator
    def invalid_deprecated_integration_display_name():
        return 'The display_name (display) of all deprecated integrations should end with (Deprecated)".'

    @staticmethod
    @error_code_decorator
    def invalid_deprecated_integration_description():
        return 'The description of all deprecated integrations should follow one of the formats:' \
               '1. "Deprecated. Use <INTEGRATION_DISPLAY_NAME> instead."' \
               '2. "Deprecated. <REASON> No available replacement."'

    @staticmethod
    @error_code_decorator
    def invalid_version_script_name(version_number: str):
        return f"The name of this v{version_number} script is incorrect , should be **name**V{version_number}." \
               f" e.g: DBotTrainTextClassifierV{version_number}"

    @staticmethod
    @error_code_decorator
    def invalid_deprecated_script():
        return 'The comment of all deprecated scripts should follow one of the formats:' \
               '1. "Deprecated. Use <SCRIPT_NAME> instead."' \
               '2. "Deprecated. <REASON> No available replacement."'

    @staticmethod
    @error_code_decorator
    def dbot_invalid_output(command_name, missing_outputs, context_standard):
        return "The DBotScore outputs of the reputation command {} aren't valid. Missing: {}. " \
               "Fix according to context standard {} ".format(command_name, missing_outputs,
                                                              context_standard)

    @staticmethod
    @error_code_decorator
    def dbot_invalid_description(command_name, missing_descriptions, context_standard):
        return "The DBotScore description of the reputation command {} aren't valid. Missing: {}. " \
               "Fix according to context standard {} " \
            .format(command_name, missing_descriptions, context_standard)

    @classmethod
    @error_code_decorator
    def breaking_backwards_subtype(cls):
        return "{}, You've changed the subtype, please undo.".format(cls.BACKWARDS)

    @classmethod
    @error_code_decorator
    def breaking_backwards_context(cls):
        return "{}, You've changed the context in the file," \
               " please undo.".format(cls.BACKWARDS)

    @classmethod
    @error_code_decorator
    def breaking_backwards_command(cls, old_command):
        return "{}, You've changed the context in the file,please " \
               "undo. the command is:\n{}".format(cls.BACKWARDS, old_command)

    @classmethod
    @error_code_decorator
    def breaking_backwards_arg_changed(cls):
        return "{}, You've changed the name of an arg in " \
               "the file, please undo.".format(cls.BACKWARDS)

    @classmethod
    @error_code_decorator
    def breaking_backwards_command_arg_changed(cls, command):
        return "{}, You've changed the name of a command or its arg in" \
               " the file, please undo, the command was:\n{}".format(cls.BACKWARDS, command)

    @staticmethod
    @error_code_decorator
    def default_docker_error():
        return 'The current docker image in the yml file is the default one: demisto/python:1.3-alpine,\n' \
               'Please create or use another docker image'

    @staticmethod
    @error_code_decorator
    def latest_docker_error(docker_image_tag, docker_image_name):
        return f'"latest" tag is not allowed,\n' \
               f'Please create or update to an updated versioned image\n' \
               f'You can check for the most updated version of {docker_image_tag} ' \
               f'here: https://hub.docker.com/r/{docker_image_name}/tags'

    @staticmethod
    @error_code_decorator
    def not_demisto_docker():
        return 'docker image must be a demisto docker image. When the docker image is ready, ' \
               'please rename it to: demisto/<image>:<tag>'

    @staticmethod
    @error_code_decorator
    def docker_tag_not_fetched(docker_image_name, exception_msg=None):
        msg = f'Failed getting tag for: {docker_image_name}. Please check it exists and of demisto format.'
        if exception_msg:
            msg = msg + '\n' + exception_msg
        return msg

    @staticmethod
    @error_code_decorator
    def no_docker_tag(docker_image):
        return f'{docker_image} - The docker image in your integration/script does not have a tag.' \
               f' Please create or update to an updated versioned image.'

    @staticmethod
    @error_code_decorator
    def dockerimage_not_in_yml_file(file_path):
        return f'There is no docker image provided in file {file_path}.\nYou can choose one from ' \
               'DockerHub: https://hub.docker.com/u/demisto/, or create your own in the repo: ' \
               ' https://github.com/demisto/dockerfiles'

    @staticmethod
    @error_code_decorator
    def non_existing_docker(docker_image):
        return f'{docker_image} - Could not find the docker image. Check if it exists in ' \
               f'DockerHub: https://hub.docker.com/u/demisto/.'

    @staticmethod
    @error_code_decorator
    def docker_not_formatted_correctly(docker_image):
        return f'The docker image: {docker_image} is not of format - demisto/image_name:X.X'

    @staticmethod
    def suggest_docker_fix(docker_image_name: str, file_path: str, is_iron_bank=False) -> str:
        docker_hub_link = f'https://hub.docker.com/r/{docker_image_name}/tags'
        iron_bank_link = f'https://repo1.dso.mil/dsop/opensource/palo-alto-networks/{docker_image_name}/'
        return f'You can check for the most updated version of {docker_image_name} ' \
               f'here: {iron_bank_link if is_iron_bank else docker_hub_link} \n' \
               f'To update the docker image run:\ndemisto-sdk format -ud -i {file_path}\n'

    @staticmethod
    @error_code_decorator
    def docker_not_on_the_latest_tag(docker_image_tag, docker_image_latest_tag, is_iron_bank=False) -> str:
        return f'The docker image tag is not the latest numeric tag, please update it.\n' \
               f'The docker image tag in the yml file is: {docker_image_tag}\n' \
               f'The latest docker image tag in {"Iron Bank" if is_iron_bank else "docker hub"} ' \
               f'is: {docker_image_latest_tag}\n'

    @staticmethod
    @error_code_decorator
    def id_set_conflicts():
        return "You probably merged from master and your id_set.json has " \
               "conflicts. Run `demisto-sdk create-id-set`, it should reindex your id_set.json"

    @staticmethod
    @error_code_decorator
    def duplicated_id(obj_id):
        return f"The ID {obj_id} already exists, please update the file or update the " \
               f"id_set.json toversion field of this id to match the old occurrence of this id"

    @staticmethod
    @error_code_decorator
    def no_id_set_file():
        return "Unable to find id_set.json file in path - rerun the command with --create-id-set flag"

    @staticmethod
    @error_code_decorator
    def remove_field_from_dashboard(field):
        return f'the field {field} needs to be removed.'

    @staticmethod
    @error_code_decorator
    def include_field_in_dashboard(field):
        return f'The field {field} needs to be included. Please add it.'

    @staticmethod
    @error_code_decorator
    def remove_field_from_widget(field, widget):
        return f'The field {field} needs to be removed from the widget: {widget}.'

    @staticmethod
    @error_code_decorator
    def include_field_in_widget(field, widget_name):
        return f'The field {field} needs to be included in the widget: {widget_name}. Please add it.'

    @staticmethod
    @error_code_decorator
    def invalid_fromversion_for_type_metrics():
        return 'The minimal fromVersion for widget with data type \'metrics\' is \'6.2.0\'.\n'

    @staticmethod
    @error_code_decorator
    def no_image_given():
        return "You've created/modified a yml or package but failed to provide an image as " \
               "a .png file for it, please add an image in order to proceed."

    @staticmethod
    @error_code_decorator
    def image_too_large():
        return "Too large logo, please update the logo to be under 10kB"

    @staticmethod
    @error_code_decorator
    def image_in_package_and_yml():
        return "Image in both yml and package, remove the 'image' " \
               "key from the yml file"

    @staticmethod
    @error_code_decorator
    def not_an_image_file():
        return "This isn't an image file or unified integration file."

    @staticmethod
    @error_code_decorator
    def no_image_field_in_yml():
        return "This is a yml file but has no image field."

    @staticmethod
    @error_code_decorator
    def image_field_not_in_base64():
        return "The image field isn't in base64 encoding."

    @staticmethod
    @error_code_decorator
    def default_image_error():
        return "This is the default image, please change to the integration image."

    @staticmethod
    @error_code_decorator
    def invalid_image_name():
        return "The image's file name is invalid - " \
               "make sure the name looks like the following: <integration_name>_image.png"

    @staticmethod
    @error_code_decorator
    def image_is_empty(image_path: str):
        return f'The author image in path {image_path} should not be empty. ' \
               'Please provide a relevant image.'

    @staticmethod
    @error_code_decorator
    def author_image_is_missing(image_path: str):
        return f'Partners must provide a non-empty author image under the path {image_path}.'

    @staticmethod
    @error_code_decorator
    def invalid_image_name_or_location():
        return "The image file name or location is invalid\n" \
               "If you're trying to add an integration image, make sure the image name looks like the following:<integration_name>_image.png and located in" \
               "your integration folder: Packs/<MyPack>/Integrations/<MyIntegration>. For more info: " \
               "https://xsoar.pan.dev/docs/integrations/package-dir#the-directory-structure-is-as-follows.\n" \
               "If you're trying to add author image, make sure the image name looks like the following: Author_image.png and located in the pack root path." \
               "For more info: https://xsoar.pan.dev/docs/packs/packs-format#author_imagepng\n" \
               "Otherwise, any other image should be located under the 'Doc_files' dir."

    @staticmethod
    @error_code_decorator
    def invalid_image_dimensions(width: int, height: int):
        return f'The image dimensions are {width}x{height}. The requirements are 120x50.'

    @staticmethod
    @error_code_decorator
    def description_missing_from_conf_json(problematic_instances):
        return "Those instances don't have description:\n{}".format('\n'.join(problematic_instances))

    @staticmethod
    @error_code_decorator
    def test_not_in_conf_json(file_id):
        return f"You've failed to add the {file_id} to conf.json\n" \
               "see here: https://xsoar.pan.dev/docs/integrations/test-playbooks#adding-tests-to-confjson"

    @staticmethod
    @error_code_decorator
    def integration_not_registered(file_path, missing_test_playbook_configurations, no_tests_key):
        return f'The following integration is not registered in {CONF_PATH} file.\n' \
               f'Please add:\n{missing_test_playbook_configurations}\nto {CONF_PATH} ' \
               f'path under \'tests\' key.\n' \
               f'If you don\'t want to add a test playbook for this integration, please add: \n{no_tests_key}to the ' \
               f'file {file_path} or run \'demisto-sdk format -i {file_path}\''

    @staticmethod
    @error_code_decorator
    def no_test_playbook(file_path, file_type):
        return f'You don\'t have a TestPlaybook for {file_type} {file_path}. ' \
               f'If you have a TestPlaybook for this {file_type}, ' \
               f'please edit the yml file and add the TestPlaybook under the \'tests\' key. ' \
               f'If you don\'t want to create a TestPlaybook for this {file_type}, ' \
               f'edit the yml file and add  \ntests:\n -  No tests\n lines to it or ' \
               f'run \'demisto-sdk format -i {file_path}\''

    @staticmethod
    @error_code_decorator
    def test_playbook_not_configured(content_item_id, missing_test_playbook_configurations,
                                     missing_integration_configurations):
        return f'The TestPlaybook {content_item_id} is not registered in {CONF_PATH} file.\n ' \
               f'Please add\n{missing_test_playbook_configurations}\n ' \
               f'or if this test playbook is for an integration\n{missing_integration_configurations}\n ' \
               f'to {CONF_PATH} path under \'tests\' key.'

    @staticmethod
    @error_code_decorator
    def missing_release_notes(rn_path):
        return 'Missing release notes, Please add it under {}'.format(rn_path)

    @staticmethod
    @error_code_decorator
    def no_new_release_notes(release_notes_path):
        return F'No new comment has been added in the release notes file: {release_notes_path}'

    @staticmethod
    @error_code_decorator
    def release_notes_not_formatted_correctly(link_to_rn_standard):
        return F'Not formatted according to ' \
               F'release notes standards.\nFix according to {link_to_rn_standard}'

    @staticmethod
    @error_code_decorator
    def release_notes_not_finished():
        return "Please finish filling out the release notes. For common troubleshooting steps, please " \
               "review the documentation found here: " \
               "https://xsoar.pan.dev/docs/integrations/changelog#common-troubleshooting-tips"

    @staticmethod
    @error_code_decorator
    def release_notes_file_empty():
        return "Your release notes file is empty, please complete it\nHaving empty release notes " \
               "looks bad in the product UI.\nMake sure the release notes explicitly describe what changes were made, even if they are minor.\n" \
               "For changes to documentation you can use " \
               "\"Documentation and metadata improvements.\" "

    @staticmethod
    @error_code_decorator
    def multiple_release_notes_files():
        return "More than one release notes file has been found." \
               "Only one release note file is permitted per release. Please delete the extra release notes."

    @staticmethod
    @error_code_decorator
    def missing_release_notes_for_pack(pack):
        return f"Release notes were not found. Please run `demisto-sdk " \
               f"update-release-notes -i Packs/{pack} -u (major|minor|revision|documentation)` to " \
               f"generate release notes according to the new standard. You can refer to the documentation " \
               f"found here: https://xsoar.pan.dev/docs/integrations/changelog for more information."

    @staticmethod
    @error_code_decorator
    def missing_release_notes_entry(file_type, pack_name, entity_name):
        return f"No release note entry was found for the {file_type.value.lower()} \"{entity_name}\" in the " \
               f"{pack_name} pack. Please rerun the update-release-notes command without -u to " \
               f"generate an updated template. If you are trying to exclude an item from the release " \
               f"notes, please refer to the documentation found here - " \
               f"https://xsoar.pan.dev/docs/integrations/changelog#excluding-items"

    @staticmethod
    @error_code_decorator
    def added_release_notes_for_new_pack(pack_name):
        return f"ReleaseNotes were added for the newly created pack \"{pack_name}\" - remove them"

    @staticmethod
    @error_code_decorator
    def modified_existing_release_notes(pack_name):
        return f"Modified existing release notes for \"{pack_name}\" - revert the change and add new release notes " \
               f"if needed by running:\n`demisto-sdk update-release-notes -i Packs/{pack_name} -u " \
               f"(major|minor|revision|documentation)`\n" \
               f"You can refer to the documentation found here: " \
               f"https://xsoar.pan.dev/docs/integrations/changelog for more information."

    @staticmethod
    @error_code_decorator
    def release_notes_config_file_missing_release_notes(config_rn_path: str):
        return f'Release notes config file {config_rn_path} is missing corresponding release notes file.\n' \
               f'''Please add release notes file: {config_rn_path.replace('json', 'md')}'''

    @staticmethod
    @error_code_decorator
    def release_notes_docker_image_not_match_yaml(rn_file_name, un_matching_files_list: list, pack_path):
        message_to_return = f'The {rn_file_name} release notes file contains incompatible Docker images:\n'
        for un_matching_file in un_matching_files_list:
            message_to_return += f"- {un_matching_file.get('name')}: Release notes file has dockerimage: " \
                                 f"{un_matching_file.get('rn_version')} but the YML file has dockerimage: " \
                                 f"{un_matching_file.get('yml_version')}\n"
        message_to_return += "To fix this please run: 'demisto-sdk update-release-notes -i {pack_path}'"
        return message_to_return

    @staticmethod
    @error_code_decorator
    def playbook_cant_have_rolename():
        return "Playbook can not have a rolename."

    @staticmethod
    @error_code_decorator
    def using_instance_in_playbook():
        return "Playbook should not use specific instance."

    @staticmethod
    @error_code_decorator
    def playbook_unreachable_condition(task_id, next_task_branch):
        return f'Playbook conditional task with id:{task_id} has task with unreachable ' \
               f'next task condition "{next_task_branch}". Please remove this task or add ' \
               f'this condition to condition task with id:{task_id}.'

    @staticmethod
    @error_code_decorator
    def playbook_unhandled_condition(task_id, task_condition_labels):
        return f'Playbook conditional task with id:{task_id} has an unhandled ' \
               f'condition: {",".join(map(lambda x: f"{str(x)}", task_condition_labels))}'

    @staticmethod
    @error_code_decorator
    def playbook_unconnected_tasks(orphan_tasks):
        return f'The following tasks ids have no previous tasks: {orphan_tasks}'

    @staticmethod
    @error_code_decorator
    def playbook_cant_have_deletecontext_all():
        return 'Playbook can not have DeleteContext script with arg all set to yes.'

    @staticmethod
    @error_code_decorator
    def invalid_deprecated_playbook():
        return 'The description of all deprecated playbooks should follow one of the formats:\n' \
               '1. "Deprecated. Use <PLAYBOOK_NAME> instead."\n' \
               '2. "Deprecated. <REASON> No available replacement."'

    @staticmethod
    @error_code_decorator
    def invalid_script_id(script_entry_to_check, pb_task):
        return f"in task {pb_task} the script {script_entry_to_check} was not found in the id_set.json file. " \
               f"Please make sure:\n" \
               f"1 - The right script id is set and the spelling is correct.\n" \
               f"2 - The id_set.json file is up to date. Delete the file by running: rm -rf Tests/id_set.json and" \
               f" rerun the command."

    @staticmethod
    @error_code_decorator
    def invalid_subplaybook_name(playbook_entry_to_check, file_path):
        return f"Sub-playbooks {playbook_entry_to_check} in {file_path} not found in the id_set.json file. " \
               f"Please make sure:\n" \
               f"1 - The right playbook name is set and the spelling is correct.\n" \
               f"2 - The id_set.json file is up to date. Delete the file by running: rm -rf Tests/id_set.json and" \
               f" rerun the command."

    @staticmethod
    @error_code_decorator
    def content_entity_version_not_match_playbook_version(main_playbook, entities_names, main_playbook_version):
        return f"Playbook {main_playbook} with version {main_playbook_version} uses {entities_names} " \
               f"with a version that does not match the main playbook version. The from version of" \
               f" {entities_names} should be {main_playbook_version} or lower."

    @staticmethod
    @error_code_decorator
    def integration_version_not_match_playbook_version(main_playbook, command, main_playbook_version):
        return f"Playbook {main_playbook} with version {main_playbook_version} uses the command {command} " \
               f"that not implemented in integration that match the main playbook version. This command should be " \
               f"implemented in an integration with a from version of {main_playbook_version} or lower."

    @staticmethod
    @error_code_decorator
    def invalid_command_name_in_script(script_name, command):
        return f"in script {script_name} the command {command} has an invalid name. " \
               f"Please make sure:\n" \
               f"1 - The right command name is set and the spelling is correct." \
               f" Do not use 'dev' in it or suffix it with 'copy'\n" \
               f"2 - The id_set.json file is up to date. Delete the file by running: rm -rf Tests/id_set.json and" \
               f" rerun the command."

    @staticmethod
    @error_code_decorator
    def is_valid_script_file_path_in_folder(script_file):
        return f"The script file name: {script_file} is invalid, " \
               f"The script file name should be the same as the name of the folder that contains it."

    @staticmethod
    @error_code_decorator
    def is_valid_script_file_path_in_scripts_folder(script_file):
        return f"The script file name: {script_file} is invalid, " \
               f"The script file name should start with 'script-'."

    @staticmethod
    @error_code_decorator
    def incident_in_script_arg(arguments):
        return f"The script is part of a core pack. Therefore, the use of the word `incident` in argument names is" \
               f" forbidden. problematic argument names:\n {arguments}."

    @staticmethod
    @error_code_decorator
    def description_missing_in_beta_integration():
        return f"No detailed description file (<integration_name>_description.md) was found in the package." \
               f" Please add one, and make sure it includes the beta disclaimer note." \
               f" Add the following to the detailed description:\n{BETA_INTEGRATION_DISCLAIMER}"

    @staticmethod
    @error_code_decorator
    def description_contains_contrib_details():
        return "Description file contains contribution/partner details that will be generated automatically " \
               "when the upload command is performed.\nDelete any details related to contribution/partner "

    @staticmethod
    @error_code_decorator
    def invalid_description_name():
        return "The description's file name is invalid - " \
               "make sure the name looks like the following: <integration_name>_description.md"

    @staticmethod
    @error_code_decorator
    def description_contains_demisto_word(line_nums, yml_or_file):
        return f'Found the word \'Demisto\' in the description content {yml_or_file} in lines: {line_nums}.'

    @staticmethod
    @error_code_decorator
    def no_beta_disclaimer_in_description():
        return f"The detailed description in beta integration package " \
               f"does not contain the beta disclaimer note. Add the following to the description:\n" \
               f"{BETA_INTEGRATION_DISCLAIMER}"

    @staticmethod
    @error_code_decorator
    def no_beta_disclaimer_in_yml():
        return f"The detailed description field in beta integration " \
               f"does not contain the beta disclaimer note. Add the following to the detailed description:\n" \
               f"{BETA_INTEGRATION_DISCLAIMER}"

    @staticmethod
    @error_code_decorator
    def description_in_package_and_yml():
        return "A description was found both in the " \
               "package and in the yml, please update the package."

    @staticmethod
    @error_code_decorator
    def no_description_file_warning():
        return "No detailed description file was found. Consider adding one."

    @staticmethod
    @error_code_decorator
    def invalid_incident_field_name(words):
        return f"The words: {words} cannot be used as a name."

    @staticmethod
    @error_code_decorator
    def invalid_field_content_key_value():
        return "The content key must be set to True."

    @staticmethod
    @error_code_decorator
    def invalid_incident_field_system_key_value():
        return "The system key must be set to False"

    @staticmethod
    @error_code_decorator
    def invalid_field_type(file_type, type_fields):
        return f"Type: `{file_type}` is not one of available types.\n" \
               f"available types: {type_fields}"

    @staticmethod
    @error_code_decorator
    def invalid_field_group_value(group):
        return f"Group {group} is not a group field."

    @staticmethod
    @error_code_decorator
    def invalid_incident_field_cli_name_regex(cli_regex):
        return f"Field `cliName` contains non-alphanumeric letters. " \
               f"must match regex: {cli_regex}"

    @staticmethod
    @error_code_decorator
    def invalid_incident_field_cli_name_value(cli_name):
        return f"cliName field can not be {cli_name} as it's a builtin key."

    @staticmethod
    @error_code_decorator
    def invalid_incident_field_or_type_from_version():
        return '"fromVersion" has an invalid value.'

    @staticmethod
    @error_code_decorator
    def new_field_required():
        return 'New fields can not be required. change to:\nrequired: false.'

    @staticmethod
    @error_code_decorator
    def from_version_modified_after_rename():
        return "fromversion might have been modified, please make sure it hasn't changed."

    @staticmethod
    @error_code_decorator
    def incident_field_type_change():
        return 'Changing incident field type is not allowed.'

    @staticmethod
    @error_code_decorator
    def incident_type_integer_field(field):
        return f'The field {field} needs to be a positive integer. Please add it.\n'

    @staticmethod
    @error_code_decorator
    def incident_type_invalid_playbook_id_field():
        return 'The "playbookId" field is not valid - please enter a non-UUID playbook ID.'

    @staticmethod
    @error_code_decorator
    def incident_type_auto_extract_fields_invalid(incident_fields):
        return f"The following incident fields are not formatted correctly under " \
               f"`fieldCliNameToExtractSettings`: {incident_fields}\n" \
               f"Please format them in one of the following ways:\n" \
               f"1. To extract all indicators from the field: \n" \
               f"isExtractingAllIndicatorTypes: true, extractAsIsIndicatorTypeId: \"\", " \
               f"extractIndicatorTypesIDs: []\n" \
               f"2. To extract the incident field to a specific indicator without using regex: \n" \
               f"isExtractingAllIndicatorTypes: false, extractAsIsIndicatorTypeId: \"<INDICATOR_TYPE>\", " \
               f"extractIndicatorTypesIDs: []\n" \
               f"3. To extract indicators from the field using regex: \n" \
               f"isExtractingAllIndicatorTypes: false, extractAsIsIndicatorTypeId: \"\", " \
               f"extractIndicatorTypesIDs: [\"<INDICATOR_TYPE1>\", \"<INDICATOR_TYPE2>\"]"

    @staticmethod
    @error_code_decorator
    def incident_type_invalid_auto_extract_mode():
        return 'The `mode` field under `extractSettings` should be one of the following:\n' \
               ' - \"All\" - To extract all indicator types regardless of auto-extraction settings.\n' \
               ' - \"Specific\" - To extract only the specific indicator types set in the auto-extraction settings.'

    @staticmethod
    @error_code_decorator
    def incident_type_non_existent_playbook_id(incident_type, playbook):
        return f"in incident type {incident_type} the playbook {playbook} was not found in the id_set.json file. " \
               f"Please make sure:\n" \
               f"1 - The right playbook name is set and the spelling is correct.\n" \
               f"2 - The id_set.json file is up to date. Delete the file by running: rm -rf Tests/id_set.json and" \
               f" rerun the command."

    @staticmethod
    @error_code_decorator
    def incident_field_non_existent_script_id(incident_field, scripts):
        return f"In incident field {incident_field} the following scripts were not found in the id_set.json file:" \
               f" {scripts}"

    @staticmethod
    @error_code_decorator
    def layouts_container_non_existent_script_id(layouts_container, scripts):
        return f"In layouts container {layouts_container} the following scripts were not found in the id_set.json " \
               f"file: {scripts}"

    @staticmethod
    @error_code_decorator
    def layout_non_existent_script_id(layout, scripts):
        return f"In layout {layout} the following scripts were not found in the id_set.json file: {scripts}"

    @staticmethod
    def suggest_fix_non_existent_script_id() -> str:
        return "Please make sure:\n" \
               "1 - The right script name is set and the spelling is correct.\n" \
               "2 - The id_set.json file is up to date. Delete the file by running: rm -rf Tests/id_set.json and" \
               " rerun the command with the --create-id-set option."

    @staticmethod
    @error_code_decorator
    def invalid_generic_field_group_value(group, generic_field_group):
        return f"Group {group} is not a valid generic field group. Please set group = {generic_field_group} instead."

    @staticmethod
    @error_code_decorator
    def invalid_generic_field_id(generic_id, generic_id_prefix):
        return f"ID {generic_id} is not a valid generic field ID - it should start with the prefix {generic_id_prefix}."

    @staticmethod
    @error_code_decorator
    def pack_file_does_not_exist(file_name):
        return f'"{file_name}" file does not exist, create one in the root of the pack'

    @staticmethod
    @error_code_decorator
    def required_pack_file_does_not_exist(file_name):
        return f'The required "{file_name}" file does not exist in the pack root.\n ' \
               f'Its absence may prevent other tests from being run! Create it and run validate again.'

    @staticmethod
    @error_code_decorator
    def cant_open_pack_file(file_name):
        return f'Could not open "{file_name}" file'

    @staticmethod
    @error_code_decorator
    def cant_read_pack_file(file_name):
        return f'Could not read the contents of "{file_name}" file'

    @staticmethod
    @error_code_decorator
    def cant_parse_pack_file_to_list(file_name):
        return f'Could not parse the contents of "{file_name}" file into a list'

    @staticmethod
    @error_code_decorator
    def pack_file_bad_format(file_name):
        return f'Detected invalid {file_name} file'

    @staticmethod
    @error_code_decorator
    def pack_metadata_empty():
        return 'Pack metadata is empty.'

    @staticmethod
    @error_code_decorator
    def pack_metadata_should_be_dict(pack_meta_file):
        return f'Pack metadata {pack_meta_file} should be a dictionary.'

    @staticmethod
    @error_code_decorator
    def pack_metadata_certification_is_invalid(pack_meta_file):
        return f'Pack metadata {pack_meta_file} - certification field should be \'certified\' or \'verified\'.'

    @staticmethod
    @error_code_decorator
    def missing_field_iin_pack_metadata(pack_meta_file, missing_fields):
        return f'{pack_meta_file} - Missing fields in the pack metadata: {missing_fields}'

    @staticmethod
    @error_code_decorator
    def pack_metadata_name_not_valid():
        return f'Pack metadata {PACK_METADATA_NAME} field is not valid. Please fill valid pack name.'

    @staticmethod
    @error_code_decorator
    def pack_metadata_field_invalid():
        return f'Pack metadata {PACK_METADATA_DESC} field is not valid. Please fill valid pack description.'

    @staticmethod
    @error_code_decorator
    def dependencies_field_should_be_dict(pack_meta_file):
        return f'{pack_meta_file} - The dependencies field in the pack must be a dictionary.'

    @staticmethod
    @error_code_decorator
    def empty_field_in_pack_metadata(pack_meta_file, list_field):
        return f'{pack_meta_file} - Empty value in the {list_field} field.'

    @staticmethod
    @error_code_decorator
    def pack_metadata_isnt_json(pack_meta_file):
        return f'Could not parse {pack_meta_file} file contents to json format'

    @staticmethod
    @error_code_decorator
    def pack_metadata_missing_url_and_email():
        return 'Contributed packs must include email or url.'

    @staticmethod
    @error_code_decorator
    def pack_metadata_invalid_support_type():
        return 'Support field should be one of the following: xsoar, partner, developer or community.'

    @staticmethod
    @error_code_decorator
    def pack_metadata_version_should_be_raised(pack, old_version):
        return f"The pack version (currently: {old_version}) needs to be raised - " \
               f"make sure you are merged from master and " \
               f"update the \"currentVersion\" field in the " \
               f"pack_metadata.json or in case release notes are required run:\n" \
               f"`demisto-sdk update-release-notes -i Packs/{pack} -u " \
               f"(major|minor|revision|documentation)` to " \
               f"generate them according to the new standard."

    @staticmethod
    @error_code_decorator
    def pack_metadata_non_approved_usecases(non_approved_usecases: set) -> str:
        return f'The pack metadata contains non approved usecases: {", ".join(non_approved_usecases)}'

    @staticmethod
    @error_code_decorator
    def pack_metadata_non_approved_tags(non_approved_tags: set) -> str:
        return f'The pack metadata contains non approved tags: {", ".join(non_approved_tags)}'

    @staticmethod
    @error_code_decorator
    def pack_metadata_price_change(old_price, new_price) -> str:
        return f"The pack price was changed from {old_price} to {new_price} - revert the change"

    @staticmethod
    @error_code_decorator
    def pack_metadata_missing_categories(pack_meta_file) -> str:
        return f'{pack_meta_file} - Missing categories.\nPlease supply at least one category, ' \
               f'for example: {INTEGRATION_CATEGORIES}'

    @staticmethod
    @error_code_decorator
    def pack_name_already_exists(new_pack_name) -> str:
        return f"A pack named: {new_pack_name} already exists in content repository, " \
               f"change the pack's name in the metadata file."

    @staticmethod
    @error_code_decorator
    def is_wrong_usage_of_usecase_tag():
        return "pack_metadata.json file contains the Use Case tag, without having any PB, incidents Types or Layouts"

    @staticmethod
    @error_code_decorator
    def pack_name_is_not_in_xsoar_standards(reason, excluded_words: Optional[List[str]] = None):
        if reason == "short":
            return f'Pack metadata {PACK_METADATA_NAME} field is not valid. The pack name must be at least 3' \
                   f' characters long.'
        if reason == "capital":
            return f'Pack metadata {PACK_METADATA_NAME} field is not valid. The pack name must start with a capital' \
                   f' letter.'
        if reason == "wrong_word":
            return f'Pack metadata {PACK_METADATA_NAME} field is not valid. The pack name must not contain the words:' \
                   f' ["Pack", "Playbook", "Integration", "Script"]'
        if reason == 'excluded_word':
            return f'Pack metadata {PACK_METADATA_NAME} field is not valid. The pack name must not contain the words:' \
                   f' {excluded_words}'

    @staticmethod
    @error_code_decorator
    def pack_metadata_long_description():
        return "The description field of the pack_metadata.json file is longer than 130 characters." \
               " Consider modifying it."

    @staticmethod
    @error_code_decorator
    def pack_timestamp_field_not_in_iso_format(field_name, value, changed_value):
        return f"The field \"{field_name}\" should be in the following format: YYYY-MM-DDThh:mm:ssZ, found {value}.\n" \
               f"Suggested change: {changed_value}"

    @staticmethod
    @error_code_decorator
    def readme_error(stderr):
        return f'Failed verifying README.md Error Message is: {stderr}'

    @staticmethod
    @error_code_decorator
    def empty_readme_error():
        return "Pack writen by a partner or pack containing playbooks must have a full README.md file" \
               "with pack information. Please refer to https://xsoar.pan.dev/docs/documentation/pack-docs#pack-readme " \
               "for more information"

    @staticmethod
    @error_code_decorator
    def readme_equal_description_error():
        return 'README.md content is equal to pack description. ' \
               'Please remove the duplicate description from README.md file.'

    @staticmethod
    @error_code_decorator
    def metadata_url_invalid():
        return 'The metadata URL leads to a GitHub repo instead of a support page. ' \
               'Please provide a URL for a support page as detailed in:\n ' \
               'https://xsoar.pan.dev/docs/packs/packs-format#pack_metadatajson\n ' \
               'Note that GitHub URLs that lead to a /issues page are also acceptable. ' \
               '(e.g. https://github.com/some_monitored_repo/issues)'

    @staticmethod
    @error_code_decorator
    def readme_contains_demisto_word(line_nums):
        return f'Found the word \'Demisto\' in the readme content in lines: {line_nums}.'

    @staticmethod
    @error_code_decorator
    def template_sentence_in_readme(line_nums):
        return f"Please update the integration version differences section in lines: {line_nums}."

    @staticmethod
    @error_code_decorator
    def image_path_error(path, alternative_path):
        return f'Detected following image url:\n{path}\n' \
               f'Which is not the raw link. You probably want to use the following raw image url:\n{alternative_path}'

    @staticmethod
    def pack_readme_image_relative_path_error(path):
        return f'Detected the following image relative path: {path}.\nRelative paths are not supported in pack README files. See ' \
               f'https://xsoar.pan.dev/docs/integrations/integration-docs#images for further info on how to ' \
               f'add images to pack README files.'

    @staticmethod
    def invalid_readme_image_relative_path_error(path):
        return f'The following image relative path is not valid, please recheck it:\n{path}.'

    @staticmethod
    def invalid_readme_image_absolute_path_error(path):
        return f'The following image link seems to be broken, please repair it:\n{path}'

    @staticmethod
    def branch_name_in_readme_image_absolute_path_error(path):
        return f'Branch name was found in the URL, please change it to the commit hash:\n{path}'

    @staticmethod
    def invalid_readme_insert_image_link_error(path):
        return f'Image link was not found, either insert it or remove it:\n{path}'

    @staticmethod
    @error_code_decorator
    def invalid_readme_image_error(path: str, error_type: str, response: Optional[Response] = None):
        error = 'Error in readme image: '
        if response is not None:
            error += f'got HTTP response code {response.status_code}'
            error += f', reason = {response.reason}' if response.reason else " "

        error_body = {'pack_readme_relative_error': Errors.pack_readme_image_relative_path_error,
                      'general_readme_relative_error': Errors.invalid_readme_image_relative_path_error,
                      'general_readme_absolute_error': Errors.invalid_readme_image_absolute_path_error,
                      'branch_name_readme_absolute_error': Errors.branch_name_in_readme_image_absolute_path_error,
                      'insert_image_link_error': Errors.invalid_readme_insert_image_link_error} \
            .get(error_type, lambda x: f'Unexpected error when testing {x}')(path)

        return error + f"\n{error_body}"

    @staticmethod
    @error_code_decorator
    def wrong_version_reputations(object_id, version):
        return "Reputation object with id {} must have version {}".format(object_id, version)

    @staticmethod
    @error_code_decorator
    def reputation_expiration_should_be_numeric():
        return 'Expiration field should have a positive numeric value.'

    @staticmethod
    @error_code_decorator
    def reputation_id_and_details_not_equal():
        return 'id and details fields are not equal.'

    @staticmethod
    @error_code_decorator
    def reputation_invalid_indicator_type_id():
        return 'Indicator type "id" field can not include spaces or special characters.'

    @staticmethod
    @error_code_decorator
    def reputation_empty_required_fields():
        return 'id and details fields can not be empty.'

    @staticmethod
    @error_code_decorator
    def structure_doesnt_match_scheme(pretty_formatted_string_of_regexes):
        return f"The file does not match any scheme we have, please refer to the following list " \
               f"for the various file name options we have in our repo {pretty_formatted_string_of_regexes}"

    @staticmethod
    @error_code_decorator
    def file_id_contains_slashes():
        return "File's ID contains slashes - please remove."

    @staticmethod
    @error_code_decorator
    def file_id_changed(old_version_id, new_file_id):
        return f"The file id has changed from {old_version_id} to {new_file_id}"

    @staticmethod
    @error_code_decorator
    def from_version_modified():
        return "You've added fromversion to an existing " \
               "file in the system, this is not allowed, please undo."

    @staticmethod
    @error_code_decorator
    def wrong_file_extension(file_extension, accepted_extensions):
        return "File extension {} is not valid. accepted {}".format(file_extension, accepted_extensions)

    @staticmethod
    @error_code_decorator
    def invalid_file_path():
        return "Found incompatible file path."

    @staticmethod
    @error_code_decorator
    def invalid_package_structure():
        return 'You should update the following file to the package format, for further details please visit ' \
               'https://xsoar.pan.dev/docs/integrations/package-dir.'

    @staticmethod
    @error_code_decorator
    def invalid_package_dependencies(pack_name):
        return f'{pack_name} depends on NonSupported / DeprecatedContent packs.'

    @staticmethod
    @error_code_decorator
    def invalid_core_pack_dependencies(core_pack, dependencies_packs):
        return f'The core pack {core_pack} cannot depend on non-core packs: {dependencies_packs} - ' \
               f'revert this change.'

    @staticmethod
    @error_code_decorator
    def pykwalify_missing_parameter(key_from_error, path):
        return f'Missing the field "{key_from_error}" in Path: {path}'

    @staticmethod
    @error_code_decorator
    def pykwalify_field_undefined(key_from_error):
        return f'The field "{key_from_error}" was not defined in the scheme'

    @staticmethod
    @error_code_decorator
    def pykwalify_field_undefined_with_path(key_from_error, path):
        return f'The field "{key_from_error}" in path {path} was not defined in the scheme'

    @staticmethod
    @error_code_decorator
    def pykwalify_missing_in_root(key_from_error):
        return f'Missing the field "{key_from_error}" in root'

    @staticmethod
    @error_code_decorator
    def pykwalify_general_error(error):
        return f'in {error}'

    @staticmethod
    @error_code_decorator
    def pykwalify_incorrect_enum(path_to_wrong_enum, wrong_enum, enum_values):
        return f'The value "{wrong_enum}" in {path_to_wrong_enum} is invalid - legal values include: {enum_values}'

    @staticmethod
    @error_code_decorator
    def invalid_version_in_layout(version_field):
        return f'{version_field} field in layout needs to be lower than 6.0.0'

    @staticmethod
    @error_code_decorator
    def invalid_version_in_layoutscontainer(version_field):
        return f'{version_field} field in layoutscontainer needs to be higher or equal to 6.0.0'

    @staticmethod
    @error_code_decorator
    def invalid_file_path_layout(file_name):
        return f'Invalid file name - {file_name}. layout file name should start with "layout-" prefix.'

    @staticmethod
    @error_code_decorator
    def invalid_file_path_layoutscontainer(file_name):
        return f'Invalid file name - {file_name}. layoutscontainer file name should start with ' \
               '"layoutscontainer-" prefix.'

    @staticmethod
    @error_code_decorator
    def invalid_fromversion_in_job(version):
        return f'fromVersion field in Job needs to be at least {FILETYPE_TO_DEFAULT_FROMVERSION.get(FileType.JOB)} (found {version})'

    @staticmethod
    @error_code_decorator
    def invalid_both_selected_and_all_feeds_in_job():
        return 'Job cannot have non-empty selectedFeeds values when isAllFields is set to true.'

    @staticmethod
    @error_code_decorator
    def unexpected_field_values_in_non_feed_job(found_selected_fields: bool, found_is_all_fields: bool):
        found: List[str] = []
        for key, value in {found_selected_fields: 'selectedFeeds',
                           found_is_all_fields: 'isAllFields'}.items():
            if key:
                found.append(value)
        return f'Job objects cannot have non-empty {" or ".join(found)} when isFeed is set to false.'

    @staticmethod
    @error_code_decorator
    def empty_or_missing_job_name():
        return 'Job objects must have a non-empty name.'

    @staticmethod
    @error_code_decorator
    def missing_field_values_in_feed_job():
        return 'Job must either have non-empty selectedFeeds OR have isAllFields set to true ' \
               'when isFeed is set to true.'

    @staticmethod
    @error_code_decorator
    def invalid_from_server_version_in_pre_process_rules(version_field):
        return f'{version_field} field in Pre Process Rule needs to be at least 6.5.0'

    @staticmethod
    @error_code_decorator
    def unknown_fields_in_pre_process_rules(fields_names: str):
        return f'Unknown field(s) in Pre Process Rule: {fields_names}'

    @staticmethod
    @error_code_decorator
    def invalid_from_server_version_in_lists(version_field):
        return f'{version_field} field in a list item needs to be at least 6.5.0'

    @staticmethod
    @error_code_decorator
    def missing_from_version_in_list():
        return 'Must have fromVersion field in list'

    @staticmethod
    @error_code_decorator
    def invalid_incident_field_in_pre_process_rules(invalid_inc_fields_list):
        return f"The Pre Process Rules contains incident fields that do not exist in the content: {invalid_inc_fields_list}.\n" \
               "Please make sure:\n" \
               "1 - The right incident field is set and the spelling is correct.\n" \
               "2 - The id_set.json file is up to date. Delete the file by running: rm -rf Tests/id_set.json and" \
               " rerun the command."

    @staticmethod
    @error_code_decorator
    def invalid_incident_field_in_layout(invalid_inc_fields_list):
        return f"The layout contains incident fields that do not exist in the content: {invalid_inc_fields_list}.\n" \
               "Please make sure:\n" \
               "1 - The right incident field is set and the spelling is correct.\n" \
               "2 - The id_set.json file is up to date. Delete the file by running: rm -rf Tests/id_set.json and" \
               " rerun the command."

    @staticmethod
    @error_code_decorator
    def invalid_to_version_in_new_classifiers():
        return 'toVersion field in new classifiers needs to be higher than 6.0.0'

    @staticmethod
    @error_code_decorator
    def invalid_to_version_in_old_classifiers():
        return 'toVersion field in old classifiers needs to be lower than 6.0.0'

    @staticmethod
    @error_code_decorator
    def invalid_from_version_in_new_classifiers():
        return 'fromVersion field in new classifiers needs to be higher or equal to 6.0.0'

    @staticmethod
    @error_code_decorator
    def invalid_from_version_in_old_classifiers():
        return 'fromVersion field in old classifiers needs to be lower than 6.0.0'

    @staticmethod
    @error_code_decorator
    def missing_from_version_in_new_classifiers():
        return 'Must have fromVersion field in new classifiers'

    @staticmethod
    @error_code_decorator
    def missing_to_version_in_old_classifiers():
        return 'Must have toVersion field in old classifiers'

    @staticmethod
    @error_code_decorator
    def from_version_higher_to_version():
        return 'The `fromVersion` field cannot be higher or equal to the `toVersion` field.'

    @staticmethod
    @error_code_decorator
    def invalid_type_in_new_classifiers():
        return 'Classifiers type must be classification'

    @staticmethod
    @error_code_decorator
    def classifier_non_existent_incident_types(incident_types):
        return f"The Classifiers related incident types: {incident_types} where not found."

    @staticmethod
    @error_code_decorator
    def invalid_from_version_in_mapper():
        return 'fromVersion field in mapper needs to be higher or equal to 6.0.0'

    @staticmethod
    @error_code_decorator
    def invalid_to_version_in_mapper():
        return 'toVersion field in mapper needs to be higher than 6.0.0'

    @staticmethod
    @error_code_decorator
    def invalid_mapper_file_name():
        return 'Invalid file name for mapper. Need to change to classifier-mapper-NAME.json'

    @staticmethod
    @error_code_decorator
    def missing_from_version_in_mapper():
        return 'Must have fromVersion field in mapper'

    @staticmethod
    @error_code_decorator
    def invalid_type_in_mapper():
        return 'Mappers type must be mapping-incoming or mapping-outgoing'

    @staticmethod
    @error_code_decorator
    def mapper_non_existent_incident_types(incident_types):
        return f"The Mapper related incident types: {incident_types} where not found."

    @staticmethod
    @error_code_decorator
    def invalid_incident_field_in_mapper(invalid_inc_fields_list):
        return f"Your mapper contains incident fields that do not exist in the content: {invalid_inc_fields_list}.\n" \
               "Please make sure:\n" \
               "1 - The right incident field is set and the spelling is correct.\n" \
               "2 - The id_set.json file is up to date. Delete the file by running: rm -rf Tests/id_set.json and" \
               " rerun the command."

    @staticmethod
    @error_code_decorator
    def changed_incident_field_in_mapper(changed_inc_fields):
        return f"Some incident fields were removed from the mapper, The removed fields: {changed_inc_fields}."

    @staticmethod
    @error_code_decorator
    def removed_incident_types(removed_inc_types):
        return f"Some Incidents types were removed from the mapper, the removed types are: {removed_inc_types}."

    @staticmethod
    @error_code_decorator
    def integration_not_runnable():
        return "Could not find any runnable command in the integration." \
               "Must have at least one command, `isFetch: true`, `feed: true`, `longRunning: true`"

    @staticmethod
    @error_code_decorator
    def invalid_uuid(task_key, id_, taskid):
        return f"On task: {task_key},  the field 'taskid': {taskid} and the 'id' under the 'task' field: {id_}, " \
               f"must be from uuid format."

    @staticmethod
    @error_code_decorator
    def taskid_different_from_id(task_key, id_, taskid):
        return f"On task: {task_key},  the field 'taskid': {taskid} and the 'id' under the 'task' field: {id_}, " \
               f"must be with equal value. "

    @staticmethod
    @error_code_decorator
    def integration_is_skipped(integration_id, skip_comment: Optional[str] = None):
        message = f"The integration {integration_id} is currently in skipped. Please add working tests and unskip."
        if skip_comment:
            message += f" Skip comment: {skip_comment}"
        return message

    @staticmethod
    @error_code_decorator
    def all_entity_test_playbooks_are_skipped(entity_id):
        return f"Either {entity_id} does not have any test playbooks or that all test playbooks in this " \
               f"pack are currently skipped, and there is no unittests file to be found.\n" \
               f"Please create a test playbook or un-skip at least one of the relevant test playbooks.\n " \
               f"You can un-skip a playbook by deleting the line relevant to one of the test playbooks from " \
               f"the 'skipped_tests' section inside the conf.json file and deal " \
               f"with the matching issue,\n  or create a new active test playbook " \
               f"and add the id to the 'tests' field in the yml."

    @staticmethod
    def wrong_filename(file_type):
        return 'This is not a valid {} filename.'.format(file_type)

    @staticmethod
    def wrong_path():
        return "This is not a valid filepath."

    @staticmethod
    def beta_in_str(field):
        return "Field '{}' should NOT contain the substring \"beta\" in a new beta integration. " \
               "please change the id in the file.".format(field)

    @classmethod
    def breaking_backwards_no_old_script(cls, e):
        return "{}\n{}, Could not find the old file.".format(cls.BACKWARDS, str(e))

    @staticmethod
    def id_might_changed():
        return "ID may have changed, please make sure to check you have the correct one."

    @staticmethod
    def id_changed():
        return "You've changed the ID of the file, please undo this change."

    @staticmethod
    def might_need_release_notes():
        return "You may need RN in this file, please verify if they are required."

    @staticmethod
    def unknown_file():
        return "File type is unknown, check it out."

    @staticmethod
    def no_common_server_python(path):
        return "Could not get CommonServerPythonScript.py file. Please download it manually from {} and " \
               "add it to the root of the repository.".format(path)

    @staticmethod
    def no_yml_file(file_path):
        return "No yml files were found in {} directory.".format(file_path)

    @staticmethod
    @error_code_decorator
    def playbook_condition_has_no_else_path(tasks_ids):
        return f'Playbook conditional tasks with ids: {" ".join([str(id) for id in tasks_ids])} have no else path'

    @staticmethod
    @error_code_decorator
    def xsoar_config_file_is_not_json(file_path):
        return f"Could not load {file_path} as a JSON XSOAR configuration file."

    @staticmethod
    @error_code_decorator
    def xsoar_config_file_malformed(configuration_file_path, schema_file_path, errors_table):
        return f'Errors were found in the configuration file: "{configuration_file_path}" ' \
               f'with schema "{schema_file_path}":\n {errors_table}'

    @staticmethod
    @error_code_decorator
    def playbook_not_quiet_mode():
        return "The playbook's quiet mode is off, it should be on, if it's done on purpose, then add this error to " \
               "the pack's 'pack ignore' file"

    @staticmethod
    @error_code_decorator
    def playbook_tasks_not_quiet_mode(tasks):
        return f"The following tasks of the playbook have the quiet mode turned off:\n{tasks}\n"

    @staticmethod
    @error_code_decorator
    def playbook_tasks_continue_on_error(tasks):
        return f"The following tasks of the playbook do not stop on error:\n{tasks}"

    @staticmethod
    @error_code_decorator
    def invalid_incident_field_prefix(field_name):
        return f"Field name: {field_name} is invalid. Field name must start with the relevant pack name."

    @staticmethod
    def suggest_fix_field_name(field_name, pack_prefix):
        return f"To fix the problem, add pack name prefix to the field name. " \
               f"You can use the pack name or one of the prefixes found in the itemPrefix field in the pack_metadata. " \
               f"Example: {pack_prefix} {field_name}.\n" \
               f"Also make sure to update the field id and cliName accordingly. " \
               f"Example: cliName: {pack_prefix.replace(' ', '').lower()}{field_name.replace(' ', '')}, "

    @staticmethod
    @error_code_decorator
    def entity_name_contains_excluded_word(entity_name: str, excluded_words: List[str]):
        return f'Entity {entity_name} should not contain one of {excluded_words} in its name. Please remove.'

    @staticmethod
    @error_code_decorator
    def content_entity_is_not_in_id_set(main_playbook, entities_names):
        return f"Playbook {main_playbook} uses {entities_names}, which do not exist in the id_set.\n" \
               f"Possible reason for such an error, would be that the name of the entity in the yml file of " \
               f"{main_playbook} is not identical to its name in its own yml file. Or the id_set is not up to date"

    @staticmethod
    @error_code_decorator
    def spaces_in_the_end_of_id(item_id: str):
        return f'Content item id "{item_id}" should not have trailing spaces. Please remove.'

    @staticmethod
    @error_code_decorator
    def spaces_in_the_end_of_name(name: str):
        return f'Content item name "{name}" should not have trailing spaces. Please remove.'

    @staticmethod
    @error_code_decorator
    def non_default_additional_info(params: List[str]):
        return f'The additionalinfo of params {params} is not the default value, please consider changing it.'

    @staticmethod
    @error_code_decorator
    def missing_default_additional_info(params: List[str]):
        return f'The additionalinfo of params {params} is empty.'

    @staticmethod
    @error_code_decorator
    def runas_is_dbotrole():
        return 'The runas value is DBotRole, it may cause access and exposure of sensitive data. ' \
               'Please consider changing it.'

    @staticmethod
    @error_code_decorator
    def changed_pack_name(original_name):
        return f'Pack folder names cannot be changed, please rename it back to {original_name}.' \
               f' If you wish to rename the pack, you can edit the name field in pack_metadata.json,' \
               f' and the pack will be shown in the Marketplace accordingly.\n' \
               f"If the file wasn't renamed, try pulling changes from master and re-run validations"

    @staticmethod
    @error_code_decorator
    def wrong_version_format():
        return 'Pack metadata version format is not valid. Please fill in a valid format (example: 0.0.0)'

    @staticmethod
    @error_code_decorator
    def pack_metadata_version_diff_from_rn(pack_path, rn_version, pack_metadata_version):
        return f'There is a difference between the version in the pack metadata' \
               f'file and the version of the latest release note.\nexpected latest release note to be {pack_metadata_version} '\
               f'instead found {rn_version}.\nTo fix the problem, try running `demisto-sdk update-release-notes -i {pack_path}`'

    @staticmethod
    @error_code_decorator
    def invalid_marketplaces_in_alias(invalid_aliases: List[str]):
        return 'The following fields exist as aliases and have invalid "marketplaces" key value:' \
               f'\n{invalid_aliases}\n' \
               'the value of the "marketplaces" key in these fields should be ["xsoar"].'

    @staticmethod
    @error_code_decorator
    def aliases_with_inner_alias(invalid_aliases: List[str]):
        return "The following fields exist as aliases and therefore cannot contain an 'Aliases' key." \
               f"\n{invalid_aliases}\n" \
               "Please remove the key from the fields or removed the fields from the other field's Aliases list."

    @staticmethod
    @error_code_decorator
    def missing_readme_file(location: FileType):
        return f'{location.name} is missing a README file'

    @staticmethod
    @error_code_decorator
    def empty_outputs_common_paths(paths: Dict[str, List[str]], yaml_path: str):
        commands_str = '\n'.join(f'{command}:\t' + ", ".join(outputs) for command, outputs in paths.items())

        return f"The following command outputs are missing: \n{commands_str}\n" \
               f"please type them or run demisto-sdk format -i {yaml_path}"<|MERGE_RESOLUTION|>--- conflicted
+++ resolved
@@ -4,19 +4,9 @@
 import decorator
 from requests import Response
 
-<<<<<<< HEAD
-from demisto_sdk.commands.common.constants import (BETA_INTEGRATION_DISCLAIMER,
-                                                   CONF_PATH,
-                                                   DEFAULT_JOB_FROM_VERSION,
-                                                   INTEGRATION_CATEGORIES,
-                                                   PACK_METADATA_DESC,
-                                                   PACK_METADATA_NAME,
-                                                   FileType)
-=======
 from demisto_sdk.commands.common.constants import (
     BETA_INTEGRATION_DISCLAIMER, CONF_PATH, FILETYPE_TO_DEFAULT_FROMVERSION,
     INTEGRATION_CATEGORIES, PACK_METADATA_DESC, PACK_METADATA_NAME, FileType)
->>>>>>> 8a797797
 
 FOUND_FILES_AND_ERRORS: list = []
 FOUND_FILES_AND_IGNORED_ERRORS: list = []
