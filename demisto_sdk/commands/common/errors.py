from distutils.version import LooseVersion
from typing import Any, Dict, List, Optional

import decorator
from requests import Response

from demisto_sdk.commands.common.constants import (
    BETA_INTEGRATION_DISCLAIMER, CONF_PATH, FILETYPE_TO_DEFAULT_FROMVERSION,
    INTEGRATION_CATEGORIES, PACK_METADATA_DESC, PACK_METADATA_NAME, FileType)

FOUND_FILES_AND_ERRORS: list = []
FOUND_FILES_AND_IGNORED_ERRORS: list = []
ALLOWED_IGNORE_ERRORS = [
    'BA101', 'BA106', 'BA108', 'BA109', 'BA110', 'BA111', 'BA112', 'BA113',
    'DS107',
    'GF102',
    'IF100', 'IF106', 'IF115', 'IF116',
    'IN109', 'IN110', 'IN122', 'IN124', 'IN126', 'IN128', 'IN135', 'IN136', 'IN139', 'IN144', 'IN145',
    'MP106',
    'PA113', 'PA116', 'PA124', 'PA125', 'PA127', 'PA129',
    'PB104', 'PB105', 'PB106', 'PB110', 'PB111', 'PB112', 'PB114', 'PB115', 'PB116', 'PB107',
    'RM100', 'RM102', 'RM104', 'RM106', 'RM108', 'RM 110',
    'RP102', 'RP104',
    'SC100', 'SC101', 'SC105', 'SC106',
    'IM111'
]

PRESET_ERROR_TO_IGNORE = {
    'community': ['BC', 'CJ', 'DS100', 'DS101', 'DS102', 'DS103', 'DS104', 'IN125', 'IN126', 'IN140'],
    'partner': ['CJ', 'IN140']
}

PRESET_ERROR_TO_CHECK = {
    "deprecated": ['ST', 'BC', 'BA', 'IN127', 'IN128', 'PB104', 'SC101'],
}

ERROR_CODE = {
    # BA - Basic
    "wrong_version": {'code': "BA100", 'ui_applicable': False, 'related_field': 'version'},
    "id_should_equal_name": {'code': "BA101", 'ui_applicable': False, 'related_field': 'id'},
    "file_type_not_supported": {'code': "BA102", 'ui_applicable': False, 'related_field': ''},
    "file_name_include_spaces_error": {'code': "BA103", 'ui_applicable': False, 'related_field': ''},
    "changes_may_fail_validation": {'code': "BA104", 'ui_applicable': False, 'related_field': ''},
    "invalid_id_set": {'code': "BA105", 'ui_applicable': False, 'related_field': ''},
    "no_minimal_fromversion_in_file": {'code': "BA106", 'ui_applicable': False, 'related_field': 'fromversion'},
    "running_on_master_with_git": {'code': "BA107", 'ui_applicable': False, 'related_field': ''},
    "folder_name_has_separators": {'code': "BA108", 'ui_applicable': False, 'related_field': ''},
    "file_name_has_separators": {'code': "BA109", 'ui_applicable': False, 'related_field': ''},
    "field_contain_forbidden_word": {'code': "BA110", 'ui_applicable': False, 'related_field': ''},
    'entity_name_contains_excluded_word': {'code': 'BA111', 'ui_applicable': False, 'related_field': ''},
    "spaces_in_the_end_of_id": {'code': "BA112", 'ui_applicable': False, 'related_field': 'id'},
    "spaces_in_the_end_of_name": {'code': "BA113", 'ui_applicable': False, 'related_field': 'name'},
    "changed_pack_name": {'code': "BA114", 'ui_applicable': False, 'related_field': 'name'},
    "file_cannot_be_deleted": {'code': "BA115", 'ui_applicable': False, 'related_field': ''},

    # BC - Backward Compatible
    "breaking_backwards_subtype": {'code': "BC100", 'ui_applicable': False, 'related_field': 'subtype'},
    "breaking_backwards_context": {'code': "BC101", 'ui_applicable': False, 'related_field': 'contextPath'},
    "breaking_backwards_command": {'code': "BC102", 'ui_applicable': False, 'related_field': 'contextPath'},
    "breaking_backwards_arg_changed": {'code': "BC103", 'ui_applicable': False, 'related_field': 'name'},
    "breaking_backwards_command_arg_changed": {'code': "BC104", 'ui_applicable': False, 'related_field': 'args'},

    # CJ - conf.json
    "description_missing_from_conf_json": {'code': "CJ100", 'ui_applicable': False, 'related_field': ''},
    "test_not_in_conf_json": {'code': "CJ101", 'ui_applicable': False, 'related_field': ''},
    "integration_not_registered": {'code': "CJ102", 'ui_applicable': False, 'related_field': ''},
    "no_test_playbook": {'code': "CJ103", 'ui_applicable': False, 'related_field': ''},
    "test_playbook_not_configured": {'code': "CJ104", 'ui_applicable': False, 'related_field': ''},
    "all_entity_test_playbooks_are_skipped": {'code': "CJ105", 'ui_applicable': False, 'related_field': ''},

    # CL - Classifiers
    "invalid_to_version_in_new_classifiers": {'code': "CL100", 'ui_applicable': False, 'related_field': 'toVersion'},
    "invalid_to_version_in_old_classifiers": {'code': "CL101", 'ui_applicable': False, 'related_field': 'toVersion'},
    "invalid_from_version_in_new_classifiers": {'code': "CL102", 'ui_applicable': False,
                                                'related_field': 'fromVersion'},
    "invalid_from_version_in_old_classifiers": {'code': "CL103", 'ui_applicable': False,
                                                'related_field': 'fromVersion'},
    "missing_from_version_in_new_classifiers": {'code': "CL104", 'ui_applicable': False,
                                                'related_field': 'fromVersion'},
    "missing_to_version_in_old_classifiers": {'code': "CL105", 'ui_applicable': False, 'related_field': 'toVersion'},
    "from_version_higher_to_version": {'code': "CL106", 'ui_applicable': False, 'related_field': 'fromVersion'},
    "invalid_type_in_new_classifiers": {'code': "CL107", 'ui_applicable': False, 'related_field': 'type'},
    "classifier_non_existent_incident_types": {'code': "CL108", 'ui_applicable': False,
                                               'related_field': 'incident_types'},

    # DA - Dashboards
    "remove_field_from_dashboard": {'code': "DA100", 'ui_applicable': False, 'related_field': ''},
    "include_field_in_dashboard": {'code': "DA101", 'ui_applicable': False, 'related_field': ''},

    # DB - DBot
    "dbot_invalid_output": {'code': "DB100", 'ui_applicable': True, 'related_field': 'contextPath'},
    "dbot_invalid_description": {'code': "DB101", 'ui_applicable': True, 'related_field': 'description'},

    # DO - Docker Images
    "default_docker_error": {'code': "DO100", 'ui_applicable': True, 'related_field': 'dockerimage'},
    "latest_docker_error": {'code': "DO101", 'ui_applicable': True, 'related_field': 'dockerimage'},
    "not_demisto_docker": {'code': "DO102", 'ui_applicable': True, 'related_field': 'dockerimage'},
    "docker_tag_not_fetched": {'code': "DO103", 'ui_applicable': True, 'related_field': 'dockerimage'},
    "no_docker_tag": {'code': "DO104", 'ui_applicable': True, 'related_field': 'dockerimage'},
    "docker_not_formatted_correctly": {'code': "DO105", 'ui_applicable': True, 'related_field': 'dockerimage'},
    "docker_not_on_the_latest_tag": {'code': "DO106", 'ui_applicable': True, 'related_field': 'dockerimage'},
    "non_existing_docker": {'code': "DO107", 'ui_applicable': True, 'related_field': 'dockerimage'},
    "dockerimage_not_in_yml_file": {'code': "DO108", 'ui_applicable': True, 'related_field': 'dockerimage'},

    # DS - Descriptions
    "description_missing_in_beta_integration": {'code': "DS100", 'ui_applicable': False, 'related_field': ''},
    "no_beta_disclaimer_in_description": {'code': "DS101", 'ui_applicable': False, 'related_field': ''},
    "no_beta_disclaimer_in_yml": {'code': "DS102", 'ui_applicable': False, 'related_field': ''},
    "description_in_package_and_yml": {'code': "DS103", 'ui_applicable': False, 'related_field': ''},
    "no_description_file_warning": {'code': "DS104", 'ui_applicable': False, 'related_field': ''},
    "description_contains_contrib_details": {'code': "DS105", 'ui_applicable': False,
                                             'related_field': 'detaileddescription'},
    "invalid_description_name": {'code': "DS106", 'ui_applicable': False, 'related_field': ''},
    "description_contains_demisto_word": {'code': "DS107", 'ui_applicable': True,
                                          'related_field': 'detaileddescription'},

    # GF - Generic Fields
    "invalid_generic_field_group_value": {'code': "GF100", 'ui_applicable': False, 'related_field': 'group'},
    "invalid_generic_field_id": {'code': "GF101", 'ui_applicable': False, 'related_field': 'id'},
    "unsearchable_key_should_be_true_generic_field": {'code': "GF102", 'ui_applicable': False,
                                                      'related_field': 'unsearchable'},

    # ID - ID Set
    "id_set_conflicts": {'code': "ID100", 'ui_applicable': False, 'related_field': ''},
    # missing 101
    "duplicated_id": {'code': "ID102", 'ui_applicable': False, 'related_field': ''},
    "no_id_set_file": {'code': "ID103", 'ui_applicable': False, 'related_field': ''},

    # IF - Incident Fields
    "invalid_incident_field_name": {'code': "IF100", 'ui_applicable': True, 'related_field': 'name'},
    "invalid_field_content_key_value": {'code': "IF101", 'ui_applicable': False, 'related_field': 'content'},
    "invalid_incident_field_system_key_value": {'code': "IF102", 'ui_applicable': False, 'related_field': 'system'},
    "invalid_field_type": {'code': "IF103", 'ui_applicable': True, 'related_field': 'type'},
    "invalid_field_group_value": {'code': "IF104", 'ui_applicable': False, 'related_field': 'group'},
    "invalid_incident_field_cli_name_regex": {'code': "IF105", 'ui_applicable': False, 'related_field': 'cliName'},
    "invalid_incident_field_cli_name_value": {'code': "IF106", 'ui_applicable': True, 'related_field': 'cliName'},
    # missing 107
    "invalid_incident_field_or_type_from_version": {'code': "IF108", 'ui_applicable': False,
                                                    'related_field': 'fromVersion'},
    "new_field_required": {'code': "IF109", 'ui_applicable': True, 'related_field': 'required'},
    "from_version_modified_after_rename": {'code': "IF110", 'ui_applicable': False, 'related_field': 'fromVersion'},
    "incident_field_type_change": {'code': "IF111", 'ui_applicable': False, 'related_field': 'type'},
    "field_version_is_not_correct": {'code': "IF112", 'ui_applicable': False, 'related_field': 'fromVersion'},
    "invalid_incident_field_prefix": {'code': "IF113", 'ui_applicable': False, 'related_field': 'name'},
    "incident_field_non_existent_script_id": {'code': "IF114", 'ui_applicable': False, 'related_field': ''},
    "unsearchable_key_should_be_true_incident_field": {'code': "IF115", 'ui_applicable': False,
                                                       'related_field': 'unsearchable'},
    'select_values_cannot_contain_empty_values': {'code': "IF116", 'ui_applicable': False,
                                                  'related_field': 'selectValues'},
    "invalid_marketplaces_in_alias": {'code': "IF117", 'ui_applicable': False, 'related_field': 'Aliases'},
    "aliases_with_inner_alias": {'code': "IF118", 'ui_applicable': False, 'related_field': 'Aliases'},

    # IM - Images
    "no_image_given": {'code': "IM100", 'ui_applicable': True, 'related_field': 'image'},
    "image_too_large": {'code': "IM101", 'ui_applicable': True, 'related_field': 'image'},
    "image_in_package_and_yml": {'code': "IM102", 'ui_applicable': False, 'related_field': 'image'},
    "not_an_image_file": {'code': "IM103", 'ui_applicable': False, 'related_field': 'image'},
    "no_image_field_in_yml": {'code': "IM104", 'ui_applicable': True, 'related_field': 'image'},
    "image_field_not_in_base64": {'code': "IM105", 'ui_applicable': True, 'related_field': 'image'},
    "default_image_error": {'code': "IM106", 'ui_applicable': True, 'related_field': 'image'},
    "invalid_image_name": {'code': "IM107", 'ui_applicable': False, 'related_field': 'image'},
    "image_is_empty": {'code': "IM108", 'ui_applicable': True, 'related_field': 'image'},
    "author_image_is_missing": {'code': "IM109", 'ui_applicable': True, 'related_field': 'image'},
    "invalid_image_name_or_location": {'code': "IM110", 'ui_applicable': True, 'related_field': 'image'},
    "invalid_image_dimensions": {'code': "IM111", 'ui_applicable': True, 'related_field': 'image'},

    # IN - Integrations
    "wrong_display_name": {'code': "IN100", 'ui_applicable': True, 'related_field': '<parameter-name>.display'},
    "wrong_default_parameter_not_empty": {'code': "IN101", 'ui_applicable': True,
                                          'related_field': '<parameter-name>.default'},
    "wrong_required_value": {'code': "IN102", 'ui_applicable': True, 'related_field': '<parameter-name>.required'},
    "wrong_required_type": {'code': "IN103", 'ui_applicable': True, 'related_field': '<parameter-name>.type'},
    "wrong_category": {'code': "IN104", 'ui_applicable': True, 'related_field': 'category'},
    "wrong_default_argument": {'code': "IN105", 'ui_applicable': True, 'related_field': '<argument-name>.default'},
    "no_default_arg": {'code': "IN106", 'ui_applicable': True, 'related_field': '<argument-name>.default'},
    "missing_reputation": {'code': "IN107", 'ui_applicable': True, 'related_field': 'outputs'},
    "wrong_subtype": {'code': "IN108", 'ui_applicable': False, 'related_field': 'subtype'},
    "beta_in_id": {'code': "IN109", 'ui_applicable': False, 'related_field': 'id'},
    "beta_in_name": {'code': "IN110", 'ui_applicable': False, 'related_field': 'name'},
    "beta_field_not_found": {'code': "IN111", 'ui_applicable': False, 'related_field': 'beta'},
    "no_beta_in_display": {'code': "IN112", 'ui_applicable': False, 'related_field': 'display'},
    "duplicate_arg_in_file": {'code': "IN113", 'ui_applicable': True, 'related_field': 'arguments'},
    "duplicate_param": {'code': "IN114", 'ui_applicable': True, 'related_field': 'configuration'},
    "invalid_context_output": {'code': "IN115", 'ui_applicable': True, 'related_field': 'outputs'},
    "added_required_fields": {'code': "IN116", 'ui_applicable': False, 'related_field': '<parameter-name>.required'},
    "not_used_display_name": {'code': "IN117", 'ui_applicable': True, 'related_field': '<parameter-name>.display'},
    "empty_display_configuration": {'code': "IN118", 'ui_applicable': True,
                                    'related_field': '<parameter-name>.display'},
    "feed_wrong_from_version": {'code': "IN119", 'ui_applicable': False, 'related_field': 'fromversion'},
    "pwsh_wrong_version": {'code': "IN120", 'ui_applicable': False, 'related_field': 'fromversion'},
    "parameter_missing_from_yml": {'code': "IN121", 'ui_applicable': True, 'related_field': 'configuration'},
    "parameter_missing_for_feed": {'code': "IN122", 'ui_applicable': True, 'related_field': 'configuration'},
    "invalid_version_integration_name": {'code': "IN123", 'ui_applicable': True, 'related_field': 'display'},
    "found_hidden_param": {'code': "IN124", 'ui_applicable': False, 'related_field': '<parameter-name>.hidden'},
    "no_default_value_in_parameter": {'code': "IN125", 'ui_applicable': False,
                                      'related_field': '<parameter-name>.default'},
    "parameter_missing_from_yml_not_community_contributor": {'code': "IN126", 'ui_applicable': False,
                                                             'related_field': 'configuration'},
    "invalid_deprecated_integration_display_name": {'code': "IN127", 'ui_applicable': False,
                                                    'related_field': 'display'},
    "invalid_deprecated_integration_description": {'code': "IN128", 'ui_applicable': False, 'related_field': ''},
    "removed_integration_parameters": {'code': "IN129", 'ui_applicable': False, 'related_field': 'configuration'},
    "integration_not_runnable": {'code': "IN130", 'ui_applicable': False, 'related_field': 'configuration'},
    "missing_get_mapping_fields_command": {'code': "IN131", 'ui_applicable': False, 'related_field': 'ismappable'},
    "integration_non_existent_classifier": {'code': "IN132", 'ui_applicable': False, 'related_field': 'classifiers'},
    "integration_non_existent_mapper": {'code': "IN133", 'ui_applicable': False, 'related_field': 'mappers'},
    "multiple_default_arg": {'code': "IN134", "ui_applicable": True, 'related_field': "arguments"},
    "invalid_integration_parameters_display_name": {'code': "IN135", 'ui_applicable': True, 'related_field': 'display'},
    "missing_output_context": {'code': "IN136", 'ui_applicable': True, 'related_field': 'contextOutput'},
    "is_valid_integration_file_path_in_folder": {'code': "IN137", 'ui_applicable': False, 'related_field': ''},
    "is_valid_integration_file_path_in_integrations_folder": {'code': "IN138", 'ui_applicable': False,
                                                              'related_field': ''},
    "incident_in_command_name_or_args": {'code': "IN139", "ui_applicable": False,
                                         'related_field': 'script.commands.name'},
    "integration_is_skipped": {'code': "IN140", 'ui_applicable': False, 'related_field': ''},
    "reputation_missing_argument": {'code': "IN141", 'ui_applicable': True, 'related_field': '<argument-name>.default'},
    "non_default_additional_info": {'code': "IN142", 'ui_applicable': True, 'related_field': 'additionalinfo'},
    "missing_default_additional_info": {'code': "IN143", 'ui_applicable': True, 'related_field': 'additionalinfo'},
    "wrong_is_array_argument": {'code': "IN144", 'ui_applicable': True, 'related_field': '<argument-name>.default'},
    "api_token_is_not_in_credential_type": {'code': "IN145", 'ui_applicable': True,
                                            'related_field': '<argument-name>.type'},
    "fromlicense_in_parameters": {'code': "IN146", 'ui_applicable': True,
                                  'related_field': '<parameter-name>.fromlicense'},
    "changed_integration_yml_fields": {'code': "IN147", "ui_applicable": False, 'related_field': 'script'},
    "parameter_is_malformed": {'code': "IN148", 'ui_applicable': False, 'related_field': 'configuration'},
    'empty_outputs_common_paths': {'code': 'IN149', 'ui_applicable': False, 'related_field': 'contextOutput'},

    # IT - Incident Types
    "incident_type_integer_field": {'code': "IT100", 'ui_applicable': True, 'related_field': ''},
    "incident_type_invalid_playbook_id_field": {'code': "IT101", 'ui_applicable': False, 'related_field': 'playbookId'},
    "incident_type_auto_extract_fields_invalid": {'code': "IT102", 'ui_applicable': False,
                                                  'related_field': 'extractSettings'},
    "incident_type_invalid_auto_extract_mode": {'code': "IT103", 'ui_applicable': True, 'related_field': 'mode'},
    "incident_type_non_existent_playbook_id": {'code': "IT104", 'ui_applicable': False, 'related_field': ''},

    # LI - Lists
    "invalid_from_server_version_in_lists": {'code': "LI100", 'ui_applicable': False, 'related_field': 'fromVersion'},
    "missing_from_version_in_list": {'code': "LI101", 'ui_applicable': False, 'related_field': 'fromVersion'},

    # LO - Layouts
    "invalid_version_in_layout": {'code': "LO100", 'ui_applicable': False, 'related_field': 'version'},
    "invalid_version_in_layoutscontainer": {'code': "LO101", 'ui_applicable': False, 'related_field': 'version'},
    "invalid_file_path_layout": {'code': "LO102", 'ui_applicable': False, 'related_field': ''},
    "invalid_file_path_layoutscontainer": {'code': "LO103", 'ui_applicable': False, 'related_field': ''},
    "invalid_incident_field_in_layout": {'code': "LO104", 'ui_applicable': False, 'related_field': ''},
    "layouts_container_non_existent_script_id": {'code': "LO105", 'ui_applicable': False, 'related_field': ''},
    "layout_non_existent_script_id": {'code': "LO106", 'ui_applicable': False, 'related_field': ''},

    # MP - Mappers
    "invalid_from_version_in_mapper": {'code': "MP100", 'ui_applicable': False, 'related_field': 'fromVersion'},
    "invalid_to_version_in_mapper": {'code': "MP101", 'ui_applicable': False, 'related_field': 'toVersion'},
    "invalid_mapper_file_name": {'code': "MP102", 'ui_applicable': False, 'related_field': ''},
    "missing_from_version_in_mapper": {'code': "MP103", 'ui_applicable': False, 'related_field': 'fromVersion'},
    "invalid_type_in_mapper": {'code': "MP104", 'ui_applicable': False, 'related_field': 'type'},
    "mapper_non_existent_incident_types": {'code': "MP105", 'ui_applicable': False, 'related_field': 'incident_types'},
    "invalid_incident_field_in_mapper": {'code': "MP106", 'ui_applicable': False, 'related_field': 'mapping'},
    "changed_incident_field_in_mapper": {'code': "MP107", 'ui_applicable': True, 'related_field': 'mapping'},
    "removed_incident_types": {'code': "MP108", 'ui_applicable': True, 'related_field': 'mapping'},

    # PA - Packs (unique files)
    "pack_file_does_not_exist": {'code': "PA100", 'ui_applicable': False, 'related_field': ''},
    "cant_open_pack_file": {'code': "PA101", 'ui_applicable': False, 'related_field': ''},
    "cant_read_pack_file": {'code': "PA102", 'ui_applicable': False, 'related_field': ''},
    "cant_parse_pack_file_to_list": {'code': "PA103", 'ui_applicable': False, 'related_field': ''},
    "pack_file_bad_format": {'code': "PA104", 'ui_applicable': False, 'related_field': ''},
    "pack_metadata_empty": {'code': "PA105", 'ui_applicable': False, 'related_field': ''},
    "pack_metadata_should_be_dict": {'code': "PA106", 'ui_applicable': False, 'related_field': ''},
    "missing_field_iin_pack_metadata": {'code': "PA107", 'ui_applicable': False, 'related_field': ''},
    "pack_metadata_name_not_valid": {'code': "PA108", 'ui_applicable': False, 'related_field': ''},
    "pack_metadata_field_invalid": {'code': "PA109", 'ui_applicable': False, 'related_field': ''},
    "dependencies_field_should_be_dict": {'code': "PA110", 'ui_applicable': False, 'related_field': ''},
    "empty_field_in_pack_metadata": {'code': "PA111", 'ui_applicable': False, 'related_field': ''},
    "pack_metadata_isnt_json": {'code': "PA112", 'ui_applicable': False, 'related_field': ''},
    "pack_metadata_missing_url_and_email": {'code': "PA113", 'ui_applicable': False, 'related_field': ''},
    "pack_metadata_version_should_be_raised": {'code': "PA114", 'ui_applicable': False, 'related_field': ''},
    "pack_timestamp_field_not_in_iso_format": {'code': "PA115", 'ui_applicable': False, 'related_field': ''},
    "invalid_package_dependencies": {'code': "PA116", 'ui_applicable': False, 'related_field': ''},
    "pack_metadata_invalid_support_type": {'code': "PA117", 'ui_applicable': False, 'related_field': ''},
    "pack_metadata_certification_is_invalid": {'code': "PA118", 'ui_applicable': False, 'related_field': ''},
    "pack_metadata_non_approved_usecases": {'code': "PA119", 'ui_applicable': False, 'related_field': ''},
    "pack_metadata_non_approved_tags": {'code': "PA120", 'ui_applicable': False, 'related_field': ''},
    "pack_metadata_price_change": {'code': "PA121", 'ui_applicable': False, 'related_field': ''},
    "pack_name_already_exists": {'code': "PA122", 'ui_applicable': False, 'related_field': ''},
    "is_wrong_usage_of_usecase_tag": {'code': "PA123", 'ui_applicable': False, 'related_field': ''},
    "invalid_core_pack_dependencies": {'code': "PA124", 'ui_applicable': True, 'related_field': ''},
    "pack_name_is_not_in_xsoar_standards": {'code': "PA125", 'ui_applicable': False, 'related_field': ''},
    "pack_metadata_long_description": {'code': "PA126", 'ui_applicable': False, 'related_field': ''},
    "metadata_url_invalid": {'code': "PA127", 'ui_applicable': False, 'related_field': ''},
    "required_pack_file_does_not_exist": {'code': "PA128", 'ui_applicable': False, 'related_field': ''},
    "pack_metadata_missing_categories": {'code': "PA129", 'ui_applicable': False, 'related_field': ''},
    "wrong_version_format": {'code': "PA130", 'ui_applicable': False, 'related_field': ''},
    "pack_metadata_version_diff_from_rn": {'code': "PA131", 'ui_applicable': False, 'related_field': ''},

    # PB - Playbooks
    "playbook_cant_have_rolename": {'code': "PB100", 'ui_applicable': True, 'related_field': 'rolename'},
    "playbook_unreachable_condition": {'code': "PB101", 'ui_applicable': True, 'related_field': 'tasks'},
    "playbook_unhandled_condition": {'code': "PB102", 'ui_applicable': True, 'related_field': 'conditions'},
    "playbook_unconnected_tasks": {'code': "PB103", 'ui_applicable': True, 'related_field': 'tasks'},
    "invalid_deprecated_playbook": {'code': "PB104", 'ui_applicable': False, 'related_field': 'description'},
    "playbook_cant_have_deletecontext_all": {'code': "PB105", 'ui_applicable': True, 'related_field': 'tasks'},
    "using_instance_in_playbook": {'code': "PB106", 'ui_applicable': True, 'related_field': 'tasks'},
    "invalid_script_id": {'code': "PB107", 'ui_applicable': False, 'related_field': 'tasks'},
    "invalid_uuid": {'code': "PB108", 'ui_applicable': False, 'related_field': 'taskid'},
    "taskid_different_from_id": {'code': "PB109", 'ui_applicable': False, 'related_field': 'taskid'},
    "content_entity_version_not_match_playbook_version": {'code': "PB110", 'ui_applicable': False,
                                                          'related_field': 'toVersion'},
    "integration_version_not_match_playbook_version": {'code': "PB111", 'ui_applicable': False,
                                                       'related_field': 'toVersion'},
    "playbook_condition_has_no_else_path": {'code': "PB112", 'ui_applicable': False, 'related_field': 'nexttasks'},
    "invalid_subplaybook_name": {'code': "PB113", 'ui_applicable': False, 'related_field': 'tasks'},
    "playbook_not_quiet_mode": {'code': "PB114", 'ui_applicable': False, 'related_field': ''},
    "playbook_tasks_not_quiet_mode": {'code': "PB115", 'ui_applicable': False, 'related_field': 'tasks'},
    "playbook_tasks_continue_on_error": {'code': "PB116", 'ui_applicable': False, 'related_field': 'tasks'},
    "content_entity_is_not_in_id_set": {'code': "PB117", 'ui_applicable': False, 'related_field': ''},

    # PP - Pre-Process Rules
    "invalid_from_server_version_in_pre_process_rules": {'code': "PP100", 'ui_applicable': False,
                                                         'related_field': 'fromServerVersion'},
    "invalid_incident_field_in_pre_process_rules": {'code': "PP101", 'ui_applicable': False, 'related_field': ''},

    # RM - READMEs
    "readme_error": {'code': "RM100", 'ui_applicable': False, 'related_field': ''},
    "image_path_error": {'code': "RM101", 'ui_applicable': False, 'related_field': ''},
    "readme_missing_output_context": {'code': "RM102", 'ui_applicable': False, 'related_field': ''},
    "error_starting_mdx_server": {'code': "RM103", 'ui_applicable': False, 'related_field': ''},
    "empty_readme_error": {'code': "RM104", 'ui_applicable': False, 'related_field': ''},
    "readme_equal_description_error": {'code': "RM105", 'ui_applicable': False, 'related_field': ''},
    "readme_contains_demisto_word": {'code': "RM106", 'ui_applicable': False, 'related_field': ''},
    "template_sentence_in_readme": {'code': "RM107", 'ui_applicable': False, 'related_field': ''},
    "invalid_readme_image_error": {'code': "RM108", 'ui_applicable': False, 'related_field': ''},
    "missing_readme_file": {'code': "RM109", 'ui_applicable': False, 'related_field': ''},
<<<<<<< HEAD
    "error_uninstall_node": {'code': "RN110", 'ui_applicable': False, 'related_field': ''},
    "node_modules_are_missing": {'code': "RN111", 'ui_applicable': False, 'related_field': ''},
=======
    "missing_commands_from_readme": {'code': "RM110", 'ui_applicable': False, 'related_field': ''},
>>>>>>> 4e625fe1

    # RN - Release Notes
    "missing_release_notes": {'code': "RN100", 'ui_applicable': False, 'related_field': ''},
    "no_new_release_notes": {'code': "RN101", 'ui_applicable': False, 'related_field': ''},
    "release_notes_not_formatted_correctly": {'code': "RN102", 'ui_applicable': False, 'related_field': ''},
    "release_notes_not_finished": {'code': "RN103", 'ui_applicable': False, 'related_field': ''},
    "release_notes_file_empty": {'code': "RN104", 'ui_applicable': False, 'related_field': ''},
    "multiple_release_notes_files": {'code': "RN105", 'ui_applicable': False, 'related_field': ''},
    "missing_release_notes_for_pack": {'code': "RN106", 'ui_applicable': False, 'related_field': ''},
    "missing_release_notes_entry": {'code': "RN107", 'ui_applicable': False, 'related_field': ''},
    "added_release_notes_for_new_pack": {'code': "RN108", 'ui_applicable': False, 'related_field': ''},
    "modified_existing_release_notes": {'code': "RN109", 'ui_applicable': False, 'related_field': ''},
    "release_notes_config_file_missing_release_notes": {'code': "RN110", 'ui_applicable': False, 'related_field': ''},
    "release_notes_docker_image_not_match_yaml": {'code': "RN111", 'ui_applicable': False, 'related_field': ''},

    # RP - Reputations (Indicator Types)
    "wrong_version_reputations": {'code': "RP100", 'ui_applicable': False, 'related_field': 'version'},
    "reputation_expiration_should_be_numeric": {'code': "RP101", 'ui_applicable': True, 'related_field': 'expiration'},
    "reputation_id_and_details_not_equal": {'code': "RP102", 'ui_applicable': False, 'related_field': 'id'},
    "reputation_invalid_indicator_type_id": {'code': "RP103", 'ui_applicable': False, 'related_field': 'id'},
    "reputation_empty_required_fields": {'code': "RP104", 'ui_applicable': False, 'related_field': 'id'},

    # SC - Scripts
    "invalid_version_script_name": {'code': "SC100", 'ui_applicable': True, 'related_field': 'name'},
    "invalid_deprecated_script": {'code': "SC101", 'ui_applicable': False, 'related_field': 'comment'},
    "invalid_command_name_in_script": {'code': "SC102", 'ui_applicable': False, 'related_field': ''},
    "is_valid_script_file_path_in_folder": {'code': "SC103", 'ui_applicable': False, 'related_field': ''},
    "is_valid_script_file_path_in_scripts_folder": {'code': "SC104", 'ui_applicable': False, 'related_field': ''},
    "incident_in_script_arg": {'code': "SC105", 'ui_applicable': True, 'related_field': 'args.name'},
    "runas_is_dbotrole": {'code': "SC106", 'ui_applicable': False, 'related_field': 'runas'},

    # ST - Structures
    "structure_doesnt_match_scheme": {'code': "ST100", 'ui_applicable': False, 'related_field': ''},
    "file_id_contains_slashes": {'code': "ST101", 'ui_applicable': False, 'related_field': 'id'},
    "file_id_changed": {'code': "ST102", 'ui_applicable': False, 'related_field': 'id'},
    "from_version_modified": {'code': "ST103", 'ui_applicable': False, 'related_field': 'fromversion'},
    "wrong_file_extension": {'code': "ST104", 'ui_applicable': False, 'related_field': ''},
    "invalid_file_path": {'code': "ST105", 'ui_applicable': False, 'related_field': ''},
    "invalid_package_structure": {'code': "ST106", 'ui_applicable': False, 'related_field': ''},
    "pykwalify_missing_parameter": {'code': "ST107", 'ui_applicable': False, 'related_field': ''},
    "pykwalify_field_undefined": {'code': "ST108", 'ui_applicable': False, 'related_field': ''},
    "pykwalify_missing_in_root": {'code': "ST109", 'ui_applicable': False, 'related_field': ''},
    "pykwalify_general_error": {'code': "ST110", 'ui_applicable': False, 'related_field': ''},
    "pykwalify_field_undefined_with_path": {'code': "ST111", 'ui_applicable': False, 'related_field': ''},
    "pykwalify_incorrect_enum": {'code': "ST112", 'ui_applicable': False, 'related_field': ''},
    "invalid_yml_file": {'code': "ST113", 'ui_applicable': False, 'related_field': ''},

    # WD - Widgets
    "remove_field_from_widget": {'code': "WD100", 'ui_applicable': False, 'related_field': ''},
    "include_field_in_widget": {'code': "WD101", 'ui_applicable': False, 'related_field': ''},
    "invalid_fromversion_for_type_metrics": {'code': "WD102", 'ui_applicable': False, 'related_field': ''},

    # XC - XSOAR Config
    "xsoar_config_file_is_not_json": {'code': "XC100", 'ui_applicable': False, 'related_field': ''},
    "xsoar_config_file_malformed": {'code': "XC101", 'ui_applicable': False, 'related_field': ''},

    # JB - Jobs
    "invalid_fromversion_in_job": {
        'code': "JB100", 'ui_applicable': False,
        'related_field': 'fromVersion'
    },
    "invalid_both_selected_and_all_feeds_in_job": {
        'code': "JB101", 'ui_applicable': False,
        'related_field': 'isAllFields'
    },
    "unexpected_field_values_in_non_feed_job": {
        'code': "JB102",
        'ui_applicable': False,
        'related_field': 'isFeed'
    },
    "missing_field_values_in_feed_job": {
        'code': "JB103",
        'ui_applicable': False,
        'related_field': 'isFeed'
    },
    "empty_or_missing_job_name": {
        'code': "JB104",
        'ui_applicable': False,
        'related_field': 'name'
    },
}


def get_all_error_codes() -> List:
    error_codes = []
    for error in ERROR_CODE:
        error_codes.append(ERROR_CODE[error].get('code'))

    return error_codes


def get_error_object(error_code: str) -> Dict:
    for error in ERROR_CODE:
        if error_code == ERROR_CODE[error].get('code'):
            return ERROR_CODE[error]
    return {}


@decorator.decorator
def error_code_decorator(func, *args, **kwargs):
    return func(*args, **kwargs), ERROR_CODE[func.__name__].get('code')


class Errors:
    BACKWARDS = "Possible backwards compatibility break"

    @staticmethod
    @error_code_decorator
    def file_cannot_be_deleted(file_path: str):
        return f"The file {file_path} cannot be deleted. Please restore the file."

    @staticmethod
    def suggest_fix(file_path: str, *args: Any, cmd: str = 'format') -> str:
        return f'To fix the problem, try running `demisto-sdk {cmd} -i {file_path} {" ".join(args)}`'

    @staticmethod
    @error_code_decorator
    def wrong_version(expected="-1"):
        return "The version for our files should always " \
               "be {}, please update the file.".format(expected)

    @staticmethod
    @error_code_decorator
    def id_should_equal_name(name, file_id):
        return "The File's name, which is: '{}', should be equal to its ID, which is: '{}'." \
               " please update the file.".format(name, file_id)

    @staticmethod
    @error_code_decorator
    def file_type_not_supported():
        return "The file type is not supported in the validate command.\n" \
               "The validate command supports: Integrations, Scripts, Playbooks, " \
               "Incident fields, Incident types, Indicator fields, Indicator types, Objects fields, Object types," \
               " Object modules, Images, Release notes, Layouts, Jobs and Descriptions."

    @staticmethod
    @error_code_decorator
    def file_name_include_spaces_error(file_name):
        return "Please remove spaces from the file's name: '{}'.".format(file_name)

    @staticmethod
    @error_code_decorator
    def changes_may_fail_validation():
        return "Warning: The changes may fail validation once submitted via a " \
               "PR. To validate your changes, please make sure you have a git remote setup" \
               " and pointing to github.com/demisto/content.\nYou can do this by running " \
               "the following commands:\n\ngit remote add upstream https://github.com/" \
               "demisto/content.git\ngit fetch upstream\n\nMore info about configuring " \
               "a remote for a fork is available here: https://help.github.com/en/" \
               "github/collaborating-with-issues-and-pull-requests/configuring-a-remote-for-a-fork"

    @staticmethod
    @error_code_decorator
    def invalid_id_set():
        return "id_set.json file is invalid - delete it and re-run `validate`.\n" \
               "From content repository root run the following: `rm -rf Tests/id_set.json`\n" \
               "Then re-run the `validate` command."

    @staticmethod
    @error_code_decorator
    def no_minimal_fromversion_in_file(fromversion, oldest_supported_version):
        if fromversion == 'fromversion':
            return f"{fromversion} field is invalid.\nAdd `{fromversion}: " \
                   f"{oldest_supported_version}` to the file."
        else:
            return f'{fromversion} field is invalid.\nAdd `"{fromversion}": "{oldest_supported_version}"` ' \
                   f'to the file.'

    @staticmethod
    @error_code_decorator
    def running_on_master_with_git():
        return "Running on master branch while using git is ill advised." \
               "\nrun: 'git checkout -b NEW_BRANCH_NAME' and rerun the command."

    @staticmethod
    @error_code_decorator
    def folder_name_has_separators(entity_type, invalid_name, valid_name):
        return f"The {entity_type} folder name '{invalid_name}' should be named '{valid_name}' without any separator."

    @staticmethod
    @error_code_decorator
    def file_name_has_separators(entity_type, invalid_files, valid_files):
        return f"The {entity_type} files {invalid_files} should be named {valid_files} " \
               f"without any separator in the base name."

    @staticmethod
    @error_code_decorator
    def field_contain_forbidden_word(field_names: list, word: str):
        return f"The following fields: {', '.join(field_names)} shouldn't contain the word '{word}'."

    @staticmethod
    @error_code_decorator
    def field_version_is_not_correct(from_version_set: LooseVersion, expected_from_version: LooseVersion,
                                     reason_for_version: str):
        return f"The field has a fromVersion of: {from_version_set} but the minimal fromVersion " \
               f"is {expected_from_version}.\nReason for minimum version is: {reason_for_version}"

    @staticmethod
    @error_code_decorator
    def select_values_cannot_contain_empty_values():
        return 'the field selectValues cannot contain empty values. Please remove.'

    @staticmethod
    @error_code_decorator
    def unsearchable_key_should_be_true_incident_field():
        return 'The unsearchable key in indicator and incident fields should be set to true.'

    @staticmethod
    @error_code_decorator
    def unsearchable_key_should_be_true_generic_field():
        return 'The unsearchable key in a generic field should be set to true.'

    @staticmethod
    @error_code_decorator
    def wrong_display_name(param_name, param_display):
        return 'The display name of the {} parameter should be \'{}\''.format(param_name, param_display)

    @staticmethod
    @error_code_decorator
    def wrong_default_parameter_not_empty(param_name, default_value):
        return 'The default value of the {} parameter should be {}'.format(param_name, default_value)

    @staticmethod
    @error_code_decorator
    def no_default_value_in_parameter(param_name):
        return 'The {} parameter should have a default value'.format(param_name)

    @staticmethod
    @error_code_decorator
    def wrong_required_value(param_name):
        return 'The required field of the {} parameter should be False'.format(param_name)

    @staticmethod
    @error_code_decorator
    def wrong_required_type(param_name):
        return 'The type field of the {} parameter should be 8'.format(param_name)

    @staticmethod
    @error_code_decorator
    def api_token_is_not_in_credential_type(param_name):
        return f"In order to allow fetching the {param_name} from an external vault, the type of the {param_name} " \
               f"parameter should be changed from 'Encrypted' (type 4), to 'Credentials' (type 9)'. For more details" \
               f"check the convention for credentials - " \
               f"https://xsoar.pan.dev/docs/integrations/code-conventions#credentials"

    @staticmethod
    @error_code_decorator
    def fromlicense_in_parameters(param_name):
        return 'The "fromlicense" field of the {} parameter is not allowed for contributors'.format(param_name)

    @staticmethod
    @error_code_decorator
    def wrong_category(category):
        return "The category '{}' is not in the integration schemas, the valid options are:\n{}" \
            .format(category, '\n'.join(INTEGRATION_CATEGORIES))

    @staticmethod
    @error_code_decorator
    def reputation_missing_argument(arg_name, command_name, all=False):
        missing_msg = "These" if all else 'At least one of these'
        return "{} arguments '{}' are required in the command '{}' and are not configured in yml." \
            .format(missing_msg, arg_name, command_name)

    @staticmethod
    @error_code_decorator
    def wrong_default_argument(arg_name, command_name):
        return "The argument '{}' of the command '{}' is not configured as default" \
            .format(arg_name, command_name)

    @staticmethod
    @error_code_decorator
    def wrong_is_array_argument(arg_name, command_name):
        return "The argument '{}' of the command '{}' is not configured as array input." \
            .format(arg_name, command_name)

    @staticmethod
    @error_code_decorator
    def no_default_arg(command_name):
        return "Could not find default argument " \
               "{} in command {}".format(command_name, command_name)

    @staticmethod
    @error_code_decorator
    def missing_reputation(command_name, reputation_output, context_standard):
        return "The outputs of the reputation command {} aren't valid. The {} outputs is missing. " \
               "Fix according to context standard {} " \
            .format(command_name, reputation_output, context_standard)

    @staticmethod
    @error_code_decorator
    def wrong_subtype():
        return "The subtype for our yml files should be either python2 or python3, " \
               "please update the file."

    @classmethod
    @error_code_decorator
    def beta_in_id(cls):
        return cls.beta_in_str('id')

    @classmethod
    @error_code_decorator
    def beta_in_name(cls):
        return cls.beta_in_str('name')

    @staticmethod
    @error_code_decorator
    def beta_field_not_found():
        return "Beta integration yml file should have " \
               "the field \"beta: true\", but was not found in the file."

    @staticmethod
    @error_code_decorator
    def no_beta_in_display():
        return "Field 'display' in Beta integration yml file should include the string \"beta\", " \
               "but was not found in the file."

    @staticmethod
    @error_code_decorator
    def duplicate_arg_in_file(arg, command_name=None):
        err_msg = "The argument '{}' is duplicated".format(arg)
        if command_name:
            err_msg += " in '{}'.".format(command_name)
        err_msg += ", please remove one of its appearances."
        return err_msg

    @staticmethod
    @error_code_decorator
    def duplicate_param(param_name):
        return "The parameter '{}' of the " \
               "file is duplicated, please remove one of its appearances.".format(param_name)

    @staticmethod
    @error_code_decorator
    def invalid_context_output(command_name, output):
        return f'Invalid context output for command {command_name}. Output is {output}'

    @staticmethod
    @error_code_decorator
    def added_required_fields(field):
        return "You've added required, the field is '{}'".format(field)

    @staticmethod
    @error_code_decorator
    def removed_integration_parameters(field):
        return "You've removed integration parameters, the removed parameters are '{}'".format(field)

    @staticmethod
    @error_code_decorator
    def changed_integration_yml_fields(removed, changed):
        return f"You've made some changes to some fields in the yml file, \n" \
               f" the changed fields are: {changed} \n" \
               f"the removed fields are: {removed} "

    @staticmethod
    def suggest_server_allowlist_fix(words=None):
        words = words if words else ['incident']
        return f"To fix the problem, remove the words {words}, " \
               f"or add them to the whitelist named argsExceptionsList in:\n" \
               f"https://github.com/demisto/server/blob/57fbe417ae420c41ee12a9beb850ff4672209af8/services/" \
               f"servicemodule_test.go#L8273"

    @staticmethod
    @error_code_decorator
    def incident_in_command_name_or_args(commands, args):
        return f"This is a core pack with an integration that contains the word incident in the following commands'" \
               f" name or argument:\ncommand's name: {commands} \ncommand's argument: {args}"

    @staticmethod
    @error_code_decorator
    def not_used_display_name(field_name):
        return "The display details for {} will not be used " \
               "due to the type of the parameter".format(field_name)

    @staticmethod
    @error_code_decorator
    def empty_display_configuration(field_name):
        return "No display details were entered for the field {}".format(field_name)

    @staticmethod
    @error_code_decorator
    def feed_wrong_from_version(given_fromversion, needed_from_version="5.5.0"):
        return "This is a feed and has wrong fromversion. got `{}` expected `{}`" \
            .format(given_fromversion, needed_from_version)

    @staticmethod
    @error_code_decorator
    def pwsh_wrong_version(given_fromversion, needed_from_version='5.5.0'):
        return f'Detected type: powershell and fromversion less than {needed_from_version}.' \
               f' Found version: {given_fromversion}'

    @staticmethod
    @error_code_decorator
    def parameter_missing_from_yml(name):
        return f'A required parameter "{name}" is missing from the YAML file.'

    @staticmethod
    @error_code_decorator
    def parameter_is_malformed(name, correct_format):
        return f'A required parameter "{name}" is malformed ' \
               f'in the YAML file.\nThe correct format of the parameter should ' \
               f'be as follows:\n{correct_format}'

    @staticmethod
    @error_code_decorator
    def parameter_missing_from_yml_not_community_contributor(name, correct_format):
        """
            This error is ignored if the contributor is community
        """
        return f'A required parameter "{name}" is missing or malformed ' \
               f'in the YAML file.\nThe correct format of the parameter should ' \
               f'be as follows:\n{correct_format}'

    @staticmethod
    @error_code_decorator
    def parameter_missing_for_feed(name, correct_format):
        return f'Feed Integration was detected A required ' \
               f'parameter "{name}" is missing or malformed in the YAML file.\n' \
               f'The correct format of the parameter should be as follows:\n{correct_format}'

    @staticmethod
    @error_code_decorator
    def missing_get_mapping_fields_command():
        return 'The command "get-mapping-fields" is missing from the YML file and is required as the ismappable ' \
               'field is set to true.'

    @staticmethod
    @error_code_decorator
    def readme_missing_output_context(command, context_paths):
        return f'The Following context paths for command {command} are found in YML file ' \
               f'but are missing from the README file: {context_paths}'

    @staticmethod
    @error_code_decorator
    def error_starting_mdx_server(line):
        return f'Failed starting mdx server. stdout: {line}.\n' \
               f'Try running the following command: `npm install`'

    @staticmethod
    @error_code_decorator
    def error_uninstall_node():
        return 'The `node` runtime is not installed on the machine,\n' \
               'while it is required for the validation process.\n' \
               'Please download and install `node` to proceed\n' \
               'See https://nodejs.org for installation instructions.'

    @staticmethod
    @error_code_decorator
    def node_modules_are_missing(missing_modules):
        return f"The npm modules: [{missing_modules}] are not installed, Readme mdx validation skipped.\n" \
               f"Use `npm install' to install all required node dependencies"

    @staticmethod
    @error_code_decorator
    def missing_output_context(command, context_paths):
        return f'The Following context paths for command {command} are found in the README file ' \
               f'but are missing from the YML file: {context_paths}'

    @staticmethod
    @error_code_decorator
    def integration_non_existent_classifier(integration_classifier):
        return f"The integration has a classifier {integration_classifier} which does not exist."

    @staticmethod
    @error_code_decorator
    def integration_non_existent_mapper(integration_mapper):
        return f"The integration has a mapper {integration_mapper} which does not exist."

    @staticmethod
    @error_code_decorator
    def multiple_default_arg(command_name, default_args):
        return f"The integration command: {command_name} has multiple default arguments: {default_args}."

    @staticmethod
    @error_code_decorator
    def invalid_integration_parameters_display_name(invalid_display_names):
        return f"The integration display names: {invalid_display_names} are invalid, " \
               "Integration parameters display name should be capitalized and spaced using whitespaces " \
               "and not underscores ( _ )."

    @staticmethod
    @error_code_decorator
    def is_valid_integration_file_path_in_folder(integration_file):
        return f"The integration file name: {integration_file} is invalid, " \
               f"The integration file name should be the same as the name of the folder that contains it."

    @staticmethod
    @error_code_decorator
    def is_valid_integration_file_path_in_integrations_folder(integration_file):
        return f"The integration file name: {integration_file} is invalid, " \
               f"The integration file name should start with 'integration-'."

    @staticmethod
    @error_code_decorator
    def invalid_version_integration_name(version_number: str):
        return f"The display name of this v{version_number} integration is incorrect , " \
               f"should be **name** v{version_number}.\n" \
               f"e.g: Kenna v{version_number}, Jira v{version_number}"

    @staticmethod
    @error_code_decorator
    def found_hidden_param(parameter_name):
        return f"Parameter: \"{parameter_name}\" can't be hidden. Please remove this field."

    @staticmethod
    @error_code_decorator
    def invalid_deprecated_integration_display_name():
        return 'The display_name (display) of all deprecated integrations should end with (Deprecated)".'

    @staticmethod
    @error_code_decorator
    def invalid_deprecated_integration_description():
        return 'The description of all deprecated integrations should follow one of the formats:' \
               '1. "Deprecated. Use <INTEGRATION_DISPLAY_NAME> instead."' \
               '2. "Deprecated. <REASON> No available replacement."'

    @staticmethod
    @error_code_decorator
    def invalid_version_script_name(version_number: str):
        return f"The name of this v{version_number} script is incorrect , should be **name**V{version_number}." \
               f" e.g: DBotTrainTextClassifierV{version_number}"

    @staticmethod
    @error_code_decorator
    def invalid_deprecated_script():
        return 'The comment of all deprecated scripts should follow one of the formats:' \
               '1. "Deprecated. Use <SCRIPT_NAME> instead."' \
               '2. "Deprecated. <REASON> No available replacement."'

    @staticmethod
    @error_code_decorator
    def dbot_invalid_output(command_name, missing_outputs, context_standard):
        return "The DBotScore outputs of the reputation command {} aren't valid. Missing: {}. " \
               "Fix according to context standard {} ".format(command_name, missing_outputs,
                                                              context_standard)

    @staticmethod
    @error_code_decorator
    def dbot_invalid_description(command_name, missing_descriptions, context_standard):
        return "The DBotScore description of the reputation command {} aren't valid. Missing: {}. " \
               "Fix according to context standard {} " \
            .format(command_name, missing_descriptions, context_standard)

    @classmethod
    @error_code_decorator
    def breaking_backwards_subtype(cls):
        return "{}, You've changed the subtype, please undo.".format(cls.BACKWARDS)

    @classmethod
    @error_code_decorator
    def breaking_backwards_context(cls):
        return "{}, You've changed the context in the file," \
               " please undo.".format(cls.BACKWARDS)

    @classmethod
    @error_code_decorator
    def breaking_backwards_command(cls, old_command):
        return "{}, You've changed the context in the file,please " \
               "undo. the command is:\n{}".format(cls.BACKWARDS, old_command)

    @classmethod
    @error_code_decorator
    def breaking_backwards_arg_changed(cls):
        return "{}, You've changed the name of an arg in " \
               "the file, please undo.".format(cls.BACKWARDS)

    @classmethod
    @error_code_decorator
    def breaking_backwards_command_arg_changed(cls, command):
        return "{}, You've changed the name of a command or its arg in" \
               " the file, please undo, the command was:\n{}".format(cls.BACKWARDS, command)

    @staticmethod
    @error_code_decorator
    def default_docker_error():
        return 'The current docker image in the yml file is the default one: demisto/python:1.3-alpine,\n' \
               'Please create or use another docker image'

    @staticmethod
    @error_code_decorator
    def latest_docker_error(docker_image_tag, docker_image_name):
        return f'"latest" tag is not allowed,\n' \
               f'Please create or update to an updated versioned image\n' \
               f'You can check for the most updated version of {docker_image_tag} ' \
               f'here: https://hub.docker.com/r/{docker_image_name}/tags'

    @staticmethod
    @error_code_decorator
    def not_demisto_docker():
        return 'docker image must be a demisto docker image. When the docker image is ready, ' \
               'please rename it to: demisto/<image>:<tag>'

    @staticmethod
    @error_code_decorator
    def docker_tag_not_fetched(docker_image_name, exception_msg=None):
        msg = f'Failed getting tag for: {docker_image_name}. Please check it exists and of demisto format.'
        if exception_msg:
            msg = msg + '\n' + exception_msg
        return msg

    @staticmethod
    @error_code_decorator
    def no_docker_tag(docker_image):
        return f'{docker_image} - The docker image in your integration/script does not have a tag.' \
               f' Please create or update to an updated versioned image.'

    @staticmethod
    @error_code_decorator
    def dockerimage_not_in_yml_file(file_path):
        return f'There is no docker image provided in file {file_path}.\nYou can choose one from ' \
               'DockerHub: https://hub.docker.com/u/demisto/, or create your own in the repo: ' \
               ' https://github.com/demisto/dockerfiles'

    @staticmethod
    @error_code_decorator
    def non_existing_docker(docker_image):
        return f'{docker_image} - Could not find the docker image. Check if it exists in ' \
               f'DockerHub: https://hub.docker.com/u/demisto/.'

    @staticmethod
    @error_code_decorator
    def docker_not_formatted_correctly(docker_image):
        return f'The docker image: {docker_image} is not of format - demisto/image_name:X.X'

    @staticmethod
    def suggest_docker_fix(docker_image_name: str, file_path: str, is_iron_bank=False) -> str:
        docker_hub_link = f'https://hub.docker.com/r/{docker_image_name}/tags'
        iron_bank_link = f'https://repo1.dso.mil/dsop/opensource/palo-alto-networks/{docker_image_name}/'
        return f'You can check for the most updated version of {docker_image_name} ' \
               f'here: {iron_bank_link if is_iron_bank else docker_hub_link} \n' \
               f'To update the docker image run:\ndemisto-sdk format -ud -i {file_path}\n'

    @staticmethod
    @error_code_decorator
    def docker_not_on_the_latest_tag(docker_image_tag, docker_image_latest_tag, is_iron_bank=False) -> str:
        return f'The docker image tag is not the latest numeric tag, please update it.\n' \
               f'The docker image tag in the yml file is: {docker_image_tag}\n' \
               f'The latest docker image tag in {"Iron Bank" if is_iron_bank else "docker hub"} ' \
               f'is: {docker_image_latest_tag}\n'

    @staticmethod
    @error_code_decorator
    def id_set_conflicts():
        return "You probably merged from master and your id_set.json has " \
               "conflicts. Run `demisto-sdk create-id-set`, it should reindex your id_set.json"

    @staticmethod
    @error_code_decorator
    def duplicated_id(obj_id):
        return f"The ID {obj_id} already exists, please update the file or update the " \
               f"id_set.json toversion field of this id to match the old occurrence of this id"

    @staticmethod
    @error_code_decorator
    def no_id_set_file():
        return "Unable to find id_set.json file in path - rerun the command with --create-id-set flag"

    @staticmethod
    @error_code_decorator
    def remove_field_from_dashboard(field):
        return f'the field {field} needs to be removed.'

    @staticmethod
    @error_code_decorator
    def include_field_in_dashboard(field):
        return f'The field {field} needs to be included. Please add it.'

    @staticmethod
    @error_code_decorator
    def remove_field_from_widget(field, widget):
        return f'The field {field} needs to be removed from the widget: {widget}.'

    @staticmethod
    @error_code_decorator
    def include_field_in_widget(field, widget_name):
        return f'The field {field} needs to be included in the widget: {widget_name}. Please add it.'

    @staticmethod
    @error_code_decorator
    def invalid_fromversion_for_type_metrics():
        return 'The minimal fromVersion for widget with data type \'metrics\' is \'6.2.0\'.\n'

    @staticmethod
    @error_code_decorator
    def no_image_given():
        return "You've created/modified a yml or package but failed to provide an image as " \
               "a .png file for it, please add an image in order to proceed."

    @staticmethod
    @error_code_decorator
    def image_too_large():
        return "Too large logo, please update the logo to be under 10kB"

    @staticmethod
    @error_code_decorator
    def image_in_package_and_yml():
        return "Image in both yml and package, remove the 'image' " \
               "key from the yml file"

    @staticmethod
    @error_code_decorator
    def not_an_image_file():
        return "This isn't an image file or unified integration file."

    @staticmethod
    @error_code_decorator
    def no_image_field_in_yml():
        return "This is a yml file but has no image field."

    @staticmethod
    @error_code_decorator
    def image_field_not_in_base64():
        return "The image field isn't in base64 encoding."

    @staticmethod
    @error_code_decorator
    def default_image_error():
        return "This is the default image, please change to the integration image."

    @staticmethod
    @error_code_decorator
    def invalid_image_name():
        return "The image's file name is invalid - " \
               "make sure the name looks like the following: <integration_name>_image.png"

    @staticmethod
    @error_code_decorator
    def image_is_empty(image_path: str):
        return f'The author image in path {image_path} should not be empty. ' \
               'Please provide a relevant image.'

    @staticmethod
    @error_code_decorator
    def author_image_is_missing(image_path: str):
        return f'Partners must provide a non-empty author image under the path {image_path}.'

    @staticmethod
    @error_code_decorator
    def invalid_image_name_or_location():
        return "The image file name or location is invalid\n" \
               "If you're trying to add an integration image, make sure the image name looks like the following:<integration_name>_image.png and located in" \
               "your integration folder: Packs/<MyPack>/Integrations/<MyIntegration>. For more info: " \
               "https://xsoar.pan.dev/docs/integrations/package-dir#the-directory-structure-is-as-follows.\n" \
               "If you're trying to add author image, make sure the image name looks like the following: Author_image.png and located in the pack root path." \
               "For more info: https://xsoar.pan.dev/docs/packs/packs-format#author_imagepng\n" \
               "Otherwise, any other image should be located under the 'Doc_files' dir."

    @staticmethod
    @error_code_decorator
    def invalid_image_dimensions(width: int, height: int):
        return f'The image dimensions are {width}x{height}. The requirements are 120x50.'

    @staticmethod
    @error_code_decorator
    def description_missing_from_conf_json(problematic_instances):
        return "Those instances don't have description:\n{}".format('\n'.join(problematic_instances))

    @staticmethod
    @error_code_decorator
    def test_not_in_conf_json(file_id):
        return f"You've failed to add the {file_id} to conf.json\n" \
               "see here: https://xsoar.pan.dev/docs/integrations/test-playbooks#adding-tests-to-confjson"

    @staticmethod
    @error_code_decorator
    def integration_not_registered(file_path, missing_test_playbook_configurations, no_tests_key):
        return f'The following integration is not registered in {CONF_PATH} file.\n' \
               f'Please add:\n{missing_test_playbook_configurations}\nto {CONF_PATH} ' \
               f'path under \'tests\' key.\n' \
               f'If you don\'t want to add a test playbook for this integration, please add: \n{no_tests_key}to the ' \
               f'file {file_path} or run \'demisto-sdk format -i {file_path}\''

    @staticmethod
    @error_code_decorator
    def no_test_playbook(file_path, file_type):
        return f'You don\'t have a TestPlaybook for {file_type} {file_path}. ' \
               f'If you have a TestPlaybook for this {file_type}, ' \
               f'please edit the yml file and add the TestPlaybook under the \'tests\' key. ' \
               f'If you don\'t want to create a TestPlaybook for this {file_type}, ' \
               f'edit the yml file and add  \ntests:\n -  No tests\n lines to it or ' \
               f'run \'demisto-sdk format -i {file_path}\''

    @staticmethod
    @error_code_decorator
    def test_playbook_not_configured(content_item_id, missing_test_playbook_configurations,
                                     missing_integration_configurations):
        return f'The TestPlaybook {content_item_id} is not registered in {CONF_PATH} file.\n ' \
               f'Please add\n{missing_test_playbook_configurations}\n ' \
               f'or if this test playbook is for an integration\n{missing_integration_configurations}\n ' \
               f'to {CONF_PATH} path under \'tests\' key.'

    @staticmethod
    @error_code_decorator
    def missing_release_notes(rn_path):
        return 'Missing release notes, Please add it under {}'.format(rn_path)

    @staticmethod
    @error_code_decorator
    def no_new_release_notes(release_notes_path):
        return F'No new comment has been added in the release notes file: {release_notes_path}'

    @staticmethod
    @error_code_decorator
    def release_notes_not_formatted_correctly(link_to_rn_standard):
        return F'Not formatted according to ' \
               F'release notes standards.\nFix according to {link_to_rn_standard}'

    @staticmethod
    @error_code_decorator
    def release_notes_not_finished():
        return "Please finish filling out the release notes. For common troubleshooting steps, please " \
               "review the documentation found here: " \
               "https://xsoar.pan.dev/docs/integrations/changelog#common-troubleshooting-tips"

    @staticmethod
    @error_code_decorator
    def release_notes_file_empty():
        return "Your release notes file is empty, please complete it\nHaving empty release notes " \
               "looks bad in the product UI.\nMake sure the release notes explicitly describe what changes were made, even if they are minor.\n" \
               "For changes to documentation you can use " \
               "\"Documentation and metadata improvements.\" "

    @staticmethod
    @error_code_decorator
    def multiple_release_notes_files():
        return "More than one release notes file has been found." \
               "Only one release note file is permitted per release. Please delete the extra release notes."

    @staticmethod
    @error_code_decorator
    def missing_release_notes_for_pack(pack):
        return f"Release notes were not found. Please run `demisto-sdk " \
               f"update-release-notes -i Packs/{pack} -u (major|minor|revision|documentation)` to " \
               f"generate release notes according to the new standard. You can refer to the documentation " \
               f"found here: https://xsoar.pan.dev/docs/integrations/changelog for more information."

    @staticmethod
    @error_code_decorator
    def missing_release_notes_entry(file_type, pack_name, entity_name):
        return f"No release note entry was found for the {file_type.value.lower()} \"{entity_name}\" in the " \
               f"{pack_name} pack. Please rerun the update-release-notes command without -u to " \
               f"generate an updated template. If you are trying to exclude an item from the release " \
               f"notes, please refer to the documentation found here - " \
               f"https://xsoar.pan.dev/docs/integrations/changelog#excluding-items"

    @staticmethod
    @error_code_decorator
    def added_release_notes_for_new_pack(pack_name):
        return f"ReleaseNotes were added for the newly created pack \"{pack_name}\" - remove them"

    @staticmethod
    @error_code_decorator
    def modified_existing_release_notes(pack_name):
        return f"Modified existing release notes for \"{pack_name}\" - revert the change and add new release notes " \
               f"if needed by running:\n`demisto-sdk update-release-notes -i Packs/{pack_name} -u " \
               f"(major|minor|revision|documentation)`\n" \
               f"You can refer to the documentation found here: " \
               f"https://xsoar.pan.dev/docs/integrations/changelog for more information."

    @staticmethod
    @error_code_decorator
    def release_notes_config_file_missing_release_notes(config_rn_path: str):
        return f'Release notes config file {config_rn_path} is missing corresponding release notes file.\n' \
               f'''Please add release notes file: {config_rn_path.replace('json', 'md')}'''

    @staticmethod
    @error_code_decorator
    def release_notes_docker_image_not_match_yaml(rn_file_name, un_matching_files_list: list, pack_path):
        message_to_return = f'The {rn_file_name} release notes file contains incompatible Docker images:\n'
        for un_matching_file in un_matching_files_list:
            message_to_return += f"- {un_matching_file.get('name')}: Release notes file has dockerimage: " \
                                 f"{un_matching_file.get('rn_version')} but the YML file has dockerimage: " \
                                 f"{un_matching_file.get('yml_version')}\n"
        message_to_return += "To fix this please run: 'demisto-sdk update-release-notes -i {pack_path}'"
        return message_to_return

    @staticmethod
    @error_code_decorator
    def playbook_cant_have_rolename():
        return "Playbook can not have a rolename."

    @staticmethod
    @error_code_decorator
    def using_instance_in_playbook():
        return "Playbook should not use specific instance."

    @staticmethod
    @error_code_decorator
    def playbook_unreachable_condition(task_id, next_task_branch):
        return f'Playbook conditional task with id:{task_id} has task with unreachable ' \
               f'next task condition "{next_task_branch}". Please remove this task or add ' \
               f'this condition to condition task with id:{task_id}.'

    @staticmethod
    @error_code_decorator
    def playbook_unhandled_condition(task_id, task_condition_labels):
        return f'Playbook conditional task with id:{task_id} has an unhandled ' \
               f'condition: {",".join(map(lambda x: f"{str(x)}", task_condition_labels))}'

    @staticmethod
    @error_code_decorator
    def playbook_unconnected_tasks(orphan_tasks):
        return f'The following tasks ids have no previous tasks: {orphan_tasks}'

    @staticmethod
    @error_code_decorator
    def playbook_cant_have_deletecontext_all():
        return 'Playbook can not have DeleteContext script with arg all set to yes.'

    @staticmethod
    @error_code_decorator
    def invalid_deprecated_playbook():
        return 'The description of all deprecated playbooks should follow one of the formats:\n' \
               '1. "Deprecated. Use <PLAYBOOK_NAME> instead."\n' \
               '2. "Deprecated. <REASON> No available replacement."'

    @staticmethod
    @error_code_decorator
    def invalid_script_id(script_entry_to_check, pb_task):
        return f"in task {pb_task} the script {script_entry_to_check} was not found in the id_set.json file. " \
               f"Please make sure:\n" \
               f"1 - The right script id is set and the spelling is correct.\n" \
               f"2 - The id_set.json file is up to date. Delete the file by running: rm -rf Tests/id_set.json and" \
               f" rerun the command."

    @staticmethod
    @error_code_decorator
    def invalid_subplaybook_name(playbook_entry_to_check, file_path):
        return f"Sub-playbooks {playbook_entry_to_check} in {file_path} not found in the id_set.json file. " \
               f"Please make sure:\n" \
               f"1 - The right playbook name is set and the spelling is correct.\n" \
               f"2 - The id_set.json file is up to date. Delete the file by running: rm -rf Tests/id_set.json and" \
               f" rerun the command."

    @staticmethod
    @error_code_decorator
    def content_entity_version_not_match_playbook_version(main_playbook, entities_names, main_playbook_version):
        return f"Playbook {main_playbook} with version {main_playbook_version} uses {entities_names} " \
               f"with a version that does not match the main playbook version. The from version of" \
               f" {entities_names} should be {main_playbook_version} or lower."

    @staticmethod
    @error_code_decorator
    def integration_version_not_match_playbook_version(main_playbook, command, main_playbook_version):
        return f"Playbook {main_playbook} with version {main_playbook_version} uses the command {command} " \
               f"that not implemented in integration that match the main playbook version. This command should be " \
               f"implemented in an integration with a from version of {main_playbook_version} or lower."

    @staticmethod
    @error_code_decorator
    def invalid_command_name_in_script(script_name, command):
        return f"in script {script_name} the command {command} has an invalid name. " \
               f"Please make sure:\n" \
               f"1 - The right command name is set and the spelling is correct." \
               f" Do not use 'dev' in it or suffix it with 'copy'\n" \
               f"2 - The id_set.json file is up to date. Delete the file by running: rm -rf Tests/id_set.json and" \
               f" rerun the command."

    @staticmethod
    @error_code_decorator
    def is_valid_script_file_path_in_folder(script_file):
        return f"The script file name: {script_file} is invalid, " \
               f"The script file name should be the same as the name of the folder that contains it."

    @staticmethod
    @error_code_decorator
    def is_valid_script_file_path_in_scripts_folder(script_file):
        return f"The script file name: {script_file} is invalid, " \
               f"The script file name should start with 'script-'."

    @staticmethod
    @error_code_decorator
    def incident_in_script_arg(arguments):
        return f"The script is part of a core pack. Therefore, the use of the word `incident` in argument names is" \
               f" forbidden. problematic argument names:\n {arguments}."

    @staticmethod
    @error_code_decorator
    def description_missing_in_beta_integration():
        return f"No detailed description file (<integration_name>_description.md) was found in the package." \
               f" Please add one, and make sure it includes the beta disclaimer note." \
               f" Add the following to the detailed description:\n{BETA_INTEGRATION_DISCLAIMER}"

    @staticmethod
    @error_code_decorator
    def description_contains_contrib_details():
        return "Description file contains contribution/partner details that will be generated automatically " \
               "when the upload command is performed.\nDelete any details related to contribution/partner "

    @staticmethod
    @error_code_decorator
    def invalid_description_name():
        return "The description's file name is invalid - " \
               "make sure the name looks like the following: <integration_name>_description.md"

    @staticmethod
    @error_code_decorator
    def description_contains_demisto_word(line_nums, yml_or_file):
        return f'Found the word \'Demisto\' in the description content {yml_or_file} in lines: {line_nums}.'

    @staticmethod
    @error_code_decorator
    def no_beta_disclaimer_in_description():
        return f"The detailed description in beta integration package " \
               f"does not contain the beta disclaimer note. Add the following to the description:\n" \
               f"{BETA_INTEGRATION_DISCLAIMER}"

    @staticmethod
    @error_code_decorator
    def no_beta_disclaimer_in_yml():
        return f"The detailed description field in beta integration " \
               f"does not contain the beta disclaimer note. Add the following to the detailed description:\n" \
               f"{BETA_INTEGRATION_DISCLAIMER}"

    @staticmethod
    @error_code_decorator
    def description_in_package_and_yml():
        return "A description was found both in the " \
               "package and in the yml, please update the package."

    @staticmethod
    @error_code_decorator
    def no_description_file_warning():
        return "No detailed description file was found. Consider adding one."

    @staticmethod
    @error_code_decorator
    def invalid_incident_field_name(words):
        return f"The words: {words} cannot be used as a name."

    @staticmethod
    @error_code_decorator
    def invalid_field_content_key_value():
        return "The content key must be set to True."

    @staticmethod
    @error_code_decorator
    def invalid_incident_field_system_key_value():
        return "The system key must be set to False"

    @staticmethod
    @error_code_decorator
    def invalid_field_type(file_type, type_fields):
        return f"Type: `{file_type}` is not one of available types.\n" \
               f"available types: {type_fields}"

    @staticmethod
    @error_code_decorator
    def invalid_field_group_value(group):
        return f"Group {group} is not a group field."

    @staticmethod
    @error_code_decorator
    def invalid_incident_field_cli_name_regex(cli_regex):
        return f"Field `cliName` contains non-alphanumeric letters. " \
               f"must match regex: {cli_regex}"

    @staticmethod
    @error_code_decorator
    def invalid_incident_field_cli_name_value(cli_name):
        return f"cliName field can not be {cli_name} as it's a builtin key."

    @staticmethod
    @error_code_decorator
    def invalid_incident_field_or_type_from_version():
        return '"fromVersion" has an invalid value.'

    @staticmethod
    @error_code_decorator
    def new_field_required():
        return 'New fields can not be required. change to:\nrequired: false.'

    @staticmethod
    @error_code_decorator
    def from_version_modified_after_rename():
        return "fromversion might have been modified, please make sure it hasn't changed."

    @staticmethod
    @error_code_decorator
    def incident_field_type_change():
        return 'Changing incident field type is not allowed.'

    @staticmethod
    @error_code_decorator
    def incident_type_integer_field(field):
        return f'The field {field} needs to be a positive integer. Please add it.\n'

    @staticmethod
    @error_code_decorator
    def incident_type_invalid_playbook_id_field():
        return 'The "playbookId" field is not valid - please enter a non-UUID playbook ID.'

    @staticmethod
    @error_code_decorator
    def incident_type_auto_extract_fields_invalid(incident_fields):
        return f"The following incident fields are not formatted correctly under " \
               f"`fieldCliNameToExtractSettings`: {incident_fields}\n" \
               f"Please format them in one of the following ways:\n" \
               f"1. To extract all indicators from the field: \n" \
               f"isExtractingAllIndicatorTypes: true, extractAsIsIndicatorTypeId: \"\", " \
               f"extractIndicatorTypesIDs: []\n" \
               f"2. To extract the incident field to a specific indicator without using regex: \n" \
               f"isExtractingAllIndicatorTypes: false, extractAsIsIndicatorTypeId: \"<INDICATOR_TYPE>\", " \
               f"extractIndicatorTypesIDs: []\n" \
               f"3. To extract indicators from the field using regex: \n" \
               f"isExtractingAllIndicatorTypes: false, extractAsIsIndicatorTypeId: \"\", " \
               f"extractIndicatorTypesIDs: [\"<INDICATOR_TYPE1>\", \"<INDICATOR_TYPE2>\"]"

    @staticmethod
    @error_code_decorator
    def incident_type_invalid_auto_extract_mode():
        return 'The `mode` field under `extractSettings` should be one of the following:\n' \
               ' - \"All\" - To extract all indicator types regardless of auto-extraction settings.\n' \
               ' - \"Specific\" - To extract only the specific indicator types set in the auto-extraction settings.'

    @staticmethod
    @error_code_decorator
    def incident_type_non_existent_playbook_id(incident_type, playbook):
        return f"in incident type {incident_type} the playbook {playbook} was not found in the id_set.json file. " \
               f"Please make sure:\n" \
               f"1 - The right playbook name is set and the spelling is correct.\n" \
               f"2 - The id_set.json file is up to date. Delete the file by running: rm -rf Tests/id_set.json and" \
               f" rerun the command."

    @staticmethod
    @error_code_decorator
    def incident_field_non_existent_script_id(incident_field, scripts):
        return f"In incident field {incident_field} the following scripts were not found in the id_set.json file:" \
               f" {scripts}"

    @staticmethod
    @error_code_decorator
    def layouts_container_non_existent_script_id(layouts_container, scripts):
        return f"In layouts container {layouts_container} the following scripts were not found in the id_set.json " \
               f"file: {scripts}"

    @staticmethod
    @error_code_decorator
    def layout_non_existent_script_id(layout, scripts):
        return f"In layout {layout} the following scripts were not found in the id_set.json file: {scripts}"

    @staticmethod
    def suggest_fix_non_existent_script_id() -> str:
        return "Please make sure:\n" \
               "1 - The right script name is set and the spelling is correct.\n" \
               "2 - The id_set.json file is up to date. Delete the file by running: rm -rf Tests/id_set.json and" \
               " rerun the command with the --create-id-set option."

    @staticmethod
    @error_code_decorator
    def invalid_generic_field_group_value(group, generic_field_group):
        return f"Group {group} is not a valid generic field group. Please set group = {generic_field_group} instead."

    @staticmethod
    @error_code_decorator
    def invalid_generic_field_id(generic_id, generic_id_prefix):
        return f"ID {generic_id} is not a valid generic field ID - it should start with the prefix {generic_id_prefix}."

    @staticmethod
    @error_code_decorator
    def pack_file_does_not_exist(file_name):
        return f'"{file_name}" file does not exist, create one in the root of the pack'

    @staticmethod
    @error_code_decorator
    def required_pack_file_does_not_exist(file_name):
        return f'The required "{file_name}" file does not exist in the pack root.\n ' \
               f'Its absence may prevent other tests from being run! Create it and run validate again.'

    @staticmethod
    @error_code_decorator
    def cant_open_pack_file(file_name):
        return f'Could not open "{file_name}" file'

    @staticmethod
    @error_code_decorator
    def cant_read_pack_file(file_name):
        return f'Could not read the contents of "{file_name}" file'

    @staticmethod
    @error_code_decorator
    def cant_parse_pack_file_to_list(file_name):
        return f'Could not parse the contents of "{file_name}" file into a list'

    @staticmethod
    @error_code_decorator
    def pack_file_bad_format(file_name):
        return f'Detected invalid {file_name} file'

    @staticmethod
    @error_code_decorator
    def pack_metadata_empty():
        return 'Pack metadata is empty.'

    @staticmethod
    @error_code_decorator
    def pack_metadata_should_be_dict(pack_meta_file):
        return f'Pack metadata {pack_meta_file} should be a dictionary.'

    @staticmethod
    @error_code_decorator
    def pack_metadata_certification_is_invalid(pack_meta_file):
        return f'Pack metadata {pack_meta_file} - certification field should be \'certified\' or \'verified\'.'

    @staticmethod
    @error_code_decorator
    def missing_field_iin_pack_metadata(pack_meta_file, missing_fields):
        return f'{pack_meta_file} - Missing fields in the pack metadata: {missing_fields}'

    @staticmethod
    @error_code_decorator
    def pack_metadata_name_not_valid():
        return f'Pack metadata {PACK_METADATA_NAME} field is not valid. Please fill valid pack name.'

    @staticmethod
    @error_code_decorator
    def pack_metadata_field_invalid():
        return f'Pack metadata {PACK_METADATA_DESC} field is not valid. Please fill valid pack description.'

    @staticmethod
    @error_code_decorator
    def dependencies_field_should_be_dict(pack_meta_file):
        return f'{pack_meta_file} - The dependencies field in the pack must be a dictionary.'

    @staticmethod
    @error_code_decorator
    def empty_field_in_pack_metadata(pack_meta_file, list_field):
        return f'{pack_meta_file} - Empty value in the {list_field} field.'

    @staticmethod
    @error_code_decorator
    def pack_metadata_isnt_json(pack_meta_file):
        return f'Could not parse {pack_meta_file} file contents to json format'

    @staticmethod
    @error_code_decorator
    def pack_metadata_missing_url_and_email():
        return 'Contributed packs must include email or url.'

    @staticmethod
    @error_code_decorator
    def pack_metadata_invalid_support_type():
        return 'Support field should be one of the following: xsoar, partner, developer or community.'

    @staticmethod
    @error_code_decorator
    def pack_metadata_version_should_be_raised(pack, old_version):
        return f"The pack version (currently: {old_version}) needs to be raised - " \
               f"make sure you are merged from master and " \
               f"update the \"currentVersion\" field in the " \
               f"pack_metadata.json or in case release notes are required run:\n" \
               f"`demisto-sdk update-release-notes -i Packs/{pack} -u " \
               f"(major|minor|revision|documentation)` to " \
               f"generate them according to the new standard."

    @staticmethod
    @error_code_decorator
    def pack_metadata_non_approved_usecases(non_approved_usecases: set) -> str:
        return f'The pack metadata contains non approved usecases: {", ".join(non_approved_usecases)}'

    @staticmethod
    @error_code_decorator
    def pack_metadata_non_approved_tags(non_approved_tags: set) -> str:
        return f'The pack metadata contains non approved tags: {", ".join(non_approved_tags)}'

    @staticmethod
    @error_code_decorator
    def pack_metadata_price_change(old_price, new_price) -> str:
        return f"The pack price was changed from {old_price} to {new_price} - revert the change"

    @staticmethod
    @error_code_decorator
    def pack_metadata_missing_categories(pack_meta_file) -> str:
        return f'{pack_meta_file} - Missing categories.\nPlease supply at least one category, ' \
               f'for example: {INTEGRATION_CATEGORIES}'

    @staticmethod
    @error_code_decorator
    def pack_name_already_exists(new_pack_name) -> str:
        return f"A pack named: {new_pack_name} already exists in content repository, " \
               f"change the pack's name in the metadata file."

    @staticmethod
    @error_code_decorator
    def is_wrong_usage_of_usecase_tag():
        return "pack_metadata.json file contains the Use Case tag, without having any PB, incidents Types or Layouts"

    @staticmethod
    @error_code_decorator
    def pack_name_is_not_in_xsoar_standards(reason, excluded_words: Optional[List[str]] = None):
        if reason == "short":
            return f'Pack metadata {PACK_METADATA_NAME} field is not valid. The pack name must be at least 3' \
                   f' characters long.'
        if reason == "capital":
            return f'Pack metadata {PACK_METADATA_NAME} field is not valid. The pack name must start with a capital' \
                   f' letter.'
        if reason == "wrong_word":
            return f'Pack metadata {PACK_METADATA_NAME} field is not valid. The pack name must not contain the words:' \
                   f' ["Pack", "Playbook", "Integration", "Script"]'
        if reason == 'excluded_word':
            return f'Pack metadata {PACK_METADATA_NAME} field is not valid. The pack name must not contain the words:' \
                   f' {excluded_words}'

    @staticmethod
    @error_code_decorator
    def pack_metadata_long_description():
        return "The description field of the pack_metadata.json file is longer than 130 characters." \
               " Consider modifying it."

    @staticmethod
    @error_code_decorator
    def pack_timestamp_field_not_in_iso_format(field_name, value, changed_value):
        return f"The field \"{field_name}\" should be in the following format: YYYY-MM-DDThh:mm:ssZ, found {value}.\n" \
               f"Suggested change: {changed_value}"

    @staticmethod
    @error_code_decorator
    def readme_error(stderr):
        return f'Failed verifying README.md Error Message is: {stderr}'

    @staticmethod
    @error_code_decorator
    def empty_readme_error():
        return "Pack writen by a partner or pack containing playbooks must have a full README.md file" \
               "with pack information. Please refer to https://xsoar.pan.dev/docs/documentation/pack-docs#pack-readme " \
               "for more information"

    @staticmethod
    @error_code_decorator
    def readme_equal_description_error():
        return 'README.md content is equal to pack description. ' \
               'Please remove the duplicate description from README.md file.'

    @staticmethod
    @error_code_decorator
    def metadata_url_invalid():
        return 'The metadata URL leads to a GitHub repo instead of a support page. ' \
               'Please provide a URL for a support page as detailed in:\n ' \
               'https://xsoar.pan.dev/docs/packs/packs-format#pack_metadatajson\n ' \
               'Note that GitHub URLs that lead to a /issues page are also acceptable. ' \
               '(e.g. https://github.com/some_monitored_repo/issues)'

    @staticmethod
    @error_code_decorator
    def readme_contains_demisto_word(line_nums):
        return f'Found the word \'Demisto\' in the readme content in lines: {line_nums}.'

    @staticmethod
    @error_code_decorator
    def template_sentence_in_readme(line_nums):
        return f"Please update the integration version differences section in lines: {line_nums}."

    @staticmethod
    @error_code_decorator
    def image_path_error(path, alternative_path):
        return f'Detected following image url:\n{path}\n' \
               f'Which is not the raw link. You probably want to use the following raw image url:\n{alternative_path}'

    @staticmethod
    def pack_readme_image_relative_path_error(path):
        return f'Detected the following image relative path: {path}.\nRelative paths are not supported in pack README files. See ' \
               f'https://xsoar.pan.dev/docs/integrations/integration-docs#images for further info on how to ' \
               f'add images to pack README files.'

    @staticmethod
    def invalid_readme_image_relative_path_error(path):
        return f'The following image relative path is not valid, please recheck it:\n{path}.'

    @staticmethod
    def invalid_readme_image_absolute_path_error(path):
        return f'The following image link seems to be broken, please repair it:\n{path}'

    @staticmethod
    def branch_name_in_readme_image_absolute_path_error(path):
        return f'Branch name was found in the URL, please change it to the commit hash:\n{path}'

    @staticmethod
    def invalid_readme_insert_image_link_error(path):
        return f'Image link was not found, either insert it or remove it:\n{path}'

    @staticmethod
    @error_code_decorator
    def invalid_readme_image_error(path: str, error_type: str, response: Optional[Response] = None):
        error = 'Error in readme image: '
        if response is not None:
            error += f'got HTTP response code {response.status_code}'
            error += f', reason = {response.reason}' if response.reason else " "

        error_body = {'pack_readme_relative_error': Errors.pack_readme_image_relative_path_error,
                      'general_readme_relative_error': Errors.invalid_readme_image_relative_path_error,
                      'general_readme_absolute_error': Errors.invalid_readme_image_absolute_path_error,
                      'branch_name_readme_absolute_error': Errors.branch_name_in_readme_image_absolute_path_error,
                      'insert_image_link_error': Errors.invalid_readme_insert_image_link_error} \
            .get(error_type, lambda x: f'Unexpected error when testing {x}')(path)

        return error + f"\n{error_body}"

    @staticmethod
    @error_code_decorator
    def wrong_version_reputations(object_id, version):
        return "Reputation object with id {} must have version {}".format(object_id, version)

    @staticmethod
    @error_code_decorator
    def reputation_expiration_should_be_numeric():
        return 'Expiration field should have a positive numeric value.'

    @staticmethod
    @error_code_decorator
    def reputation_id_and_details_not_equal():
        return 'id and details fields are not equal.'

    @staticmethod
    @error_code_decorator
    def reputation_invalid_indicator_type_id():
        return 'Indicator type "id" field can not include spaces or special characters.'

    @staticmethod
    @error_code_decorator
    def reputation_empty_required_fields():
        return 'id and details fields can not be empty.'

    @staticmethod
    @error_code_decorator
    def structure_doesnt_match_scheme(pretty_formatted_string_of_regexes):
        return f"The file does not match any scheme we have, please refer to the following list " \
               f"for the various file name options we have in our repo {pretty_formatted_string_of_regexes}"

    @staticmethod
    @error_code_decorator
    def file_id_contains_slashes():
        return "File's ID contains slashes - please remove."

    @staticmethod
    @error_code_decorator
    def file_id_changed(old_version_id, new_file_id):
        return f"The file id has changed from {old_version_id} to {new_file_id}"

    @staticmethod
    @error_code_decorator
    def from_version_modified():
        return "You've added fromversion to an existing " \
               "file in the system, this is not allowed, please undo."

    @staticmethod
    @error_code_decorator
    def wrong_file_extension(file_extension, accepted_extensions):
        return "File extension {} is not valid. accepted {}".format(file_extension, accepted_extensions)

    @staticmethod
    @error_code_decorator
    def invalid_file_path():
        return "Found incompatible file path."

    @staticmethod
    @error_code_decorator
    def invalid_package_structure():
        return 'You should update the following file to the package format, for further details please visit ' \
               'https://xsoar.pan.dev/docs/integrations/package-dir.'

    @staticmethod
    @error_code_decorator
    def invalid_package_dependencies(pack_name):
        return f'{pack_name} depends on NonSupported / DeprecatedContent packs.'

    @staticmethod
    @error_code_decorator
    def invalid_core_pack_dependencies(core_pack, dependencies_packs):
        return f'The core pack {core_pack} cannot depend on non-core packs: {dependencies_packs} - ' \
               f'revert this change.'

    @staticmethod
    @error_code_decorator
    def pykwalify_missing_parameter(key_from_error, path):
        return f'Missing the field "{key_from_error}" in Path: {path}'

    @staticmethod
    @error_code_decorator
    def pykwalify_field_undefined(key_from_error):
        return f'The field "{key_from_error}" was not defined in the scheme'

    @staticmethod
    @error_code_decorator
    def pykwalify_field_undefined_with_path(key_from_error, path):
        return f'The field "{key_from_error}" in path {path} was not defined in the scheme'

    @staticmethod
    @error_code_decorator
    def pykwalify_missing_in_root(key_from_error):
        return f'Missing the field "{key_from_error}" in root'

    @staticmethod
    @error_code_decorator
    def pykwalify_general_error(error):
        return f'in {error}'

    @staticmethod
    @error_code_decorator
    def pykwalify_incorrect_enum(path_to_wrong_enum, wrong_enum, enum_values):
        return f'The value "{wrong_enum}" in {path_to_wrong_enum} is invalid - legal values include: {enum_values}'

    @staticmethod
    @error_code_decorator
    def invalid_version_in_layout(version_field):
        return f'{version_field} field in layout needs to be lower than 6.0.0'

    @staticmethod
    @error_code_decorator
    def invalid_version_in_layoutscontainer(version_field):
        return f'{version_field} field in layoutscontainer needs to be higher or equal to 6.0.0'

    @staticmethod
    @error_code_decorator
    def invalid_file_path_layout(file_name):
        return f'Invalid file name - {file_name}. layout file name should start with "layout-" prefix.'

    @staticmethod
    @error_code_decorator
    def invalid_file_path_layoutscontainer(file_name):
        return f'Invalid file name - {file_name}. layoutscontainer file name should start with ' \
               '"layoutscontainer-" prefix.'

    @staticmethod
    @error_code_decorator
    def invalid_fromversion_in_job(version):
        return f'fromVersion field in Job needs to be at least {FILETYPE_TO_DEFAULT_FROMVERSION.get(FileType.JOB)} (found {version})'

    @staticmethod
    @error_code_decorator
    def invalid_both_selected_and_all_feeds_in_job():
        return 'Job cannot have non-empty selectedFeeds values when isAllFields is set to true.'

    @staticmethod
    @error_code_decorator
    def unexpected_field_values_in_non_feed_job(found_selected_fields: bool, found_is_all_fields: bool):
        found: List[str] = []
        for key, value in {found_selected_fields: 'selectedFeeds',
                           found_is_all_fields: 'isAllFields'}.items():
            if key:
                found.append(value)
        return f'Job objects cannot have non-empty {" or ".join(found)} when isFeed is set to false.'

    @staticmethod
    @error_code_decorator
    def empty_or_missing_job_name():
        return 'Job objects must have a non-empty name.'

    @staticmethod
    @error_code_decorator
    def missing_field_values_in_feed_job():
        return 'Job must either have non-empty selectedFeeds OR have isAllFields set to true ' \
               'when isFeed is set to true.'

    @staticmethod
    @error_code_decorator
    def invalid_from_server_version_in_pre_process_rules(version_field):
        return f'{version_field} field in Pre Process Rule needs to be at least 6.5.0'

    @staticmethod
    @error_code_decorator
    def unknown_fields_in_pre_process_rules(fields_names: str):
        return f'Unknown field(s) in Pre Process Rule: {fields_names}'

    @staticmethod
    @error_code_decorator
    def invalid_from_server_version_in_lists(version_field):
        return f'{version_field} field in a list item needs to be at least 6.5.0'

    @staticmethod
    @error_code_decorator
    def missing_from_version_in_list():
        return 'Must have fromVersion field in list'

    @staticmethod
    @error_code_decorator
    def invalid_incident_field_in_pre_process_rules(invalid_inc_fields_list):
        return f"The Pre Process Rules contains incident fields that do not exist in the content: {invalid_inc_fields_list}.\n" \
               "Please make sure:\n" \
               "1 - The right incident field is set and the spelling is correct.\n" \
               "2 - The id_set.json file is up to date. Delete the file by running: rm -rf Tests/id_set.json and" \
               " rerun the command."

    @staticmethod
    @error_code_decorator
    def invalid_incident_field_in_layout(invalid_inc_fields_list):
        return f"The layout contains incident fields that do not exist in the content: {invalid_inc_fields_list}.\n" \
               "Please make sure:\n" \
               "1 - The right incident field is set and the spelling is correct.\n" \
               "2 - The id_set.json file is up to date. Delete the file by running: rm -rf Tests/id_set.json and" \
               " rerun the command."

    @staticmethod
    @error_code_decorator
    def invalid_to_version_in_new_classifiers():
        return 'toVersion field in new classifiers needs to be higher than 6.0.0'

    @staticmethod
    @error_code_decorator
    def invalid_to_version_in_old_classifiers():
        return 'toVersion field in old classifiers needs to be lower than 6.0.0'

    @staticmethod
    @error_code_decorator
    def invalid_from_version_in_new_classifiers():
        return 'fromVersion field in new classifiers needs to be higher or equal to 6.0.0'

    @staticmethod
    @error_code_decorator
    def invalid_from_version_in_old_classifiers():
        return 'fromVersion field in old classifiers needs to be lower than 6.0.0'

    @staticmethod
    @error_code_decorator
    def missing_from_version_in_new_classifiers():
        return 'Must have fromVersion field in new classifiers'

    @staticmethod
    @error_code_decorator
    def missing_to_version_in_old_classifiers():
        return 'Must have toVersion field in old classifiers'

    @staticmethod
    @error_code_decorator
    def from_version_higher_to_version():
        return 'The `fromVersion` field cannot be higher or equal to the `toVersion` field.'

    @staticmethod
    @error_code_decorator
    def invalid_type_in_new_classifiers():
        return 'Classifiers type must be classification'

    @staticmethod
    @error_code_decorator
    def classifier_non_existent_incident_types(incident_types):
        return f"The Classifiers related incident types: {incident_types} where not found."

    @staticmethod
    @error_code_decorator
    def invalid_from_version_in_mapper():
        return 'fromVersion field in mapper needs to be higher or equal to 6.0.0'

    @staticmethod
    @error_code_decorator
    def invalid_to_version_in_mapper():
        return 'toVersion field in mapper needs to be higher than 6.0.0'

    @staticmethod
    @error_code_decorator
    def invalid_mapper_file_name():
        return 'Invalid file name for mapper. Need to change to classifier-mapper-NAME.json'

    @staticmethod
    @error_code_decorator
    def missing_from_version_in_mapper():
        return 'Must have fromVersion field in mapper'

    @staticmethod
    @error_code_decorator
    def invalid_type_in_mapper():
        return 'Mappers type must be mapping-incoming or mapping-outgoing'

    @staticmethod
    @error_code_decorator
    def mapper_non_existent_incident_types(incident_types):
        return f"The Mapper related incident types: {incident_types} where not found."

    @staticmethod
    @error_code_decorator
    def invalid_incident_field_in_mapper(invalid_inc_fields_list):
        return f"Your mapper contains incident fields that do not exist in the content: {invalid_inc_fields_list}.\n" \
               "Please make sure:\n" \
               "1 - The right incident field is set and the spelling is correct.\n" \
               "2 - The id_set.json file is up to date. Delete the file by running: rm -rf Tests/id_set.json and" \
               " rerun the command."

    @staticmethod
    @error_code_decorator
    def changed_incident_field_in_mapper(changed_inc_fields):
        return f"Some incident fields were removed from the mapper, The removed fields: {changed_inc_fields}."

    @staticmethod
    @error_code_decorator
    def removed_incident_types(removed_inc_types):
        return f"Some Incidents types were removed from the mapper, the removed types are: {removed_inc_types}."

    @staticmethod
    @error_code_decorator
    def integration_not_runnable():
        return "Could not find any runnable command in the integration." \
               "Must have at least one command, `isFetch: true`, `feed: true`, `longRunning: true`"

    @staticmethod
    @error_code_decorator
    def invalid_uuid(task_key, id_, taskid):
        return f"On task: {task_key},  the field 'taskid': {taskid} and the 'id' under the 'task' field: {id_}, " \
               f"must be from uuid format."

    @staticmethod
    @error_code_decorator
    def taskid_different_from_id(task_key, id_, taskid):
        return f"On task: {task_key},  the field 'taskid': {taskid} and the 'id' under the 'task' field: {id_}, " \
               f"must be with equal value. "

    @staticmethod
    @error_code_decorator
    def integration_is_skipped(integration_id, skip_comment: Optional[str] = None):
        message = f"The integration {integration_id} is currently in skipped. Please add working tests and unskip."
        if skip_comment:
            message += f" Skip comment: {skip_comment}"
        return message

    @staticmethod
    @error_code_decorator
    def all_entity_test_playbooks_are_skipped(entity_id):
        return f"Either {entity_id} does not have any test playbooks or that all test playbooks in this " \
               f"pack are currently skipped, and there is no unittests file to be found.\n" \
               f"Please create a test playbook or un-skip at least one of the relevant test playbooks.\n " \
               f"You can un-skip a playbook by deleting the line relevant to one of the test playbooks from " \
               f"the 'skipped_tests' section inside the conf.json file and deal " \
               f"with the matching issue,\n  or create a new active test playbook " \
               f"and add the id to the 'tests' field in the yml."

    @staticmethod
    def wrong_filename(file_type):
        return 'This is not a valid {} filename.'.format(file_type)

    @staticmethod
    def wrong_path():
        return "This is not a valid filepath."

    @staticmethod
    def beta_in_str(field):
        return "Field '{}' should NOT contain the substring \"beta\" in a new beta integration. " \
               "please change the id in the file.".format(field)

    @classmethod
    def breaking_backwards_no_old_script(cls, e):
        return "{}\n{}, Could not find the old file.".format(cls.BACKWARDS, str(e))

    @staticmethod
    def id_might_changed():
        return "ID may have changed, please make sure to check you have the correct one."

    @staticmethod
    def id_changed():
        return "You've changed the ID of the file, please undo this change."

    @staticmethod
    def might_need_release_notes():
        return "You may need RN in this file, please verify if they are required."

    @staticmethod
    def unknown_file():
        return "File type is unknown, check it out."

    @staticmethod
    def no_common_server_python(path):
        return "Could not get CommonServerPythonScript.py file. Please download it manually from {} and " \
               "add it to the root of the repository.".format(path)

    @staticmethod
    def no_yml_file(file_path):
        return "No yml files were found in {} directory.".format(file_path)

    @staticmethod
    @error_code_decorator
    def playbook_condition_has_no_else_path(tasks_ids):
        return f'Playbook conditional tasks with ids: {" ".join([str(id) for id in tasks_ids])} have no else path'

    @staticmethod
    @error_code_decorator
    def xsoar_config_file_is_not_json(file_path):
        return f"Could not load {file_path} as a JSON XSOAR configuration file."

    @staticmethod
    @error_code_decorator
    def xsoar_config_file_malformed(configuration_file_path, schema_file_path, errors_table):
        return f'Errors were found in the configuration file: "{configuration_file_path}" ' \
               f'with schema "{schema_file_path}":\n {errors_table}'

    @staticmethod
    @error_code_decorator
    def playbook_not_quiet_mode():
        return "The playbook's quiet mode is off, it should be on, if it's done on purpose, then add this error to " \
               "the pack's 'pack ignore' file"

    @staticmethod
    @error_code_decorator
    def playbook_tasks_not_quiet_mode(tasks):
        return f"The following tasks of the playbook have the quiet mode turned off:\n{tasks}\n"

    @staticmethod
    @error_code_decorator
    def playbook_tasks_continue_on_error(tasks):
        return f"The following tasks of the playbook do not stop on error:\n{tasks}"

    @staticmethod
    @error_code_decorator
    def invalid_incident_field_prefix(field_name):
        return f"Field name: {field_name} is invalid. Field name must start with the relevant pack name."

    @staticmethod
    def suggest_fix_field_name(field_name, pack_prefix):
        return f"To fix the problem, add pack name prefix to the field name. " \
               f"You can use the pack name or one of the prefixes found in the itemPrefix field in the pack_metadata. " \
               f"Example: {pack_prefix} {field_name}.\n" \
               f"Also make sure to update the field id and cliName accordingly. " \
               f"Example: cliName: {pack_prefix.replace(' ', '').lower()}{field_name.replace(' ', '')}, "

    @staticmethod
    @error_code_decorator
    def entity_name_contains_excluded_word(entity_name: str, excluded_words: List[str]):
        return f'Entity {entity_name} should not contain one of {excluded_words} in its name. Please remove.'

    @staticmethod
    @error_code_decorator
    def content_entity_is_not_in_id_set(main_playbook, entities_names):
        return f"Playbook {main_playbook} uses {entities_names}, which do not exist in the id_set.\n" \
               f"Possible reason for such an error, would be that the name of the entity in the yml file of " \
               f"{main_playbook} is not identical to its name in its own yml file. Or the id_set is not up to date"

    @staticmethod
    @error_code_decorator
    def spaces_in_the_end_of_id(item_id: str):
        return f'Content item id "{item_id}" should not have trailing spaces. Please remove.'

    @staticmethod
    @error_code_decorator
    def spaces_in_the_end_of_name(name: str):
        return f'Content item name "{name}" should not have trailing spaces. Please remove.'

    @staticmethod
    @error_code_decorator
    def non_default_additional_info(params: List[str]):
        return f'The additionalinfo of params {params} is not the default value, please consider changing it.'

    @staticmethod
    @error_code_decorator
    def missing_default_additional_info(params: List[str]):
        return f'The additionalinfo of params {params} is empty.'

    @staticmethod
    @error_code_decorator
    def runas_is_dbotrole():
        return 'The runas value is DBotRole, it may cause access and exposure of sensitive data. ' \
               'Please consider changing it.'

    @staticmethod
    @error_code_decorator
    def changed_pack_name(original_name):
        return f'Pack folder names cannot be changed, please rename it back to {original_name}.' \
               f' If you wish to rename the pack, you can edit the name field in pack_metadata.json,' \
               f' and the pack will be shown in the Marketplace accordingly.\n' \
               f"If the file wasn't renamed, try pulling changes from master and re-run validations"

    @staticmethod
    @error_code_decorator
    def wrong_version_format():
        return 'Pack metadata version format is not valid. Please fill in a valid format (example: 0.0.0)'

    @staticmethod
    @error_code_decorator
    def pack_metadata_version_diff_from_rn(pack_path, rn_version, pack_metadata_version):
        return f'There is a difference between the version in the pack metadata' \
               f'file and the version of the latest release note.\nexpected latest release note to be {pack_metadata_version} '\
               f'instead found {rn_version}.\nTo fix the problem, try running `demisto-sdk update-release-notes -i {pack_path}`'

    @staticmethod
    @error_code_decorator
    def invalid_marketplaces_in_alias(invalid_aliases: List[str]):
        return 'The following fields exist as aliases and have invalid "marketplaces" key value:' \
               f'\n{invalid_aliases}\n' \
               'the value of the "marketplaces" key in these fields should be ["xsoar"].'

    @staticmethod
    @error_code_decorator
    def aliases_with_inner_alias(invalid_aliases: List[str]):
        return "The following fields exist as aliases and therefore cannot contain an 'Aliases' key." \
               f"\n{invalid_aliases}\n" \
               "Please remove the key from the fields or removed the fields from the other field's Aliases list."

    @staticmethod
    @error_code_decorator
    def missing_readme_file(location):
        return f'{location} is missing a README file'

    @staticmethod
    @error_code_decorator
    def missing_commands_from_readme(yml_name, missing_commands_from_readme):
        error_msg = f'The following commands appear in {yml_name} but not in the README file:\n'
        for command in missing_commands_from_readme:
            error_msg += f'{command}\n'
        return error_msg

    @staticmethod
    @error_code_decorator
    def empty_outputs_common_paths(paths: Dict[str, List[str]], yaml_path: str):
        commands_str = '\n'.join(f'{command}:\t' + ", ".join(outputs) for command, outputs in paths.items())

        return f"The following command outputs are missing: \n{commands_str}\n" \
               f"please type them or run demisto-sdk format -i {yaml_path}"<|MERGE_RESOLUTION|>--- conflicted
+++ resolved
@@ -329,12 +329,9 @@
     "template_sentence_in_readme": {'code': "RM107", 'ui_applicable': False, 'related_field': ''},
     "invalid_readme_image_error": {'code': "RM108", 'ui_applicable': False, 'related_field': ''},
     "missing_readme_file": {'code': "RM109", 'ui_applicable': False, 'related_field': ''},
-<<<<<<< HEAD
-    "error_uninstall_node": {'code': "RN110", 'ui_applicable': False, 'related_field': ''},
+    "missing_commands_from_readme": {'code': "RM110", 'ui_applicable': False, 'related_field': ''},
     "node_modules_are_missing": {'code': "RN111", 'ui_applicable': False, 'related_field': ''},
-=======
-    "missing_commands_from_readme": {'code': "RM110", 'ui_applicable': False, 'related_field': ''},
->>>>>>> 4e625fe1
+    "error_uninstall_node": {'code': "RN112", 'ui_applicable': False, 'related_field': ''},
 
     # RN - Release Notes
     "missing_release_notes": {'code': "RN100", 'ui_applicable': False, 'related_field': ''},
