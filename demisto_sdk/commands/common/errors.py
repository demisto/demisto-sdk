from typing import Any, Dict, List

from demisto_sdk.commands.common.constants import (BETA_INTEGRATION_DISCLAIMER,
                                                   CONF_PATH,
                                                   INTEGRATION_CATEGORIES,
                                                   PACK_METADATA_DESC,
                                                   PACK_METADATA_NAME)

FOUND_FILES_AND_ERRORS: list = []
FOUND_FILES_AND_IGNORED_ERRORS: list = []

ALLOWED_IGNORE_ERRORS = ['BA101', 'BA106', 'RP102', 'RP104', 'SC100', 'IF106', 'PA113', 'PA116', 'PB105', 'PB106',
                         'IN109', 'IN110', 'IN122', 'IN126', 'IN128', 'IN135', 'IN136',
                         'MP106', 'RM102', 'PB110', 'PB111']

PRESET_ERROR_TO_IGNORE = {
    'community': ['BC', 'CJ', 'DS', 'IN125', 'IN126'],
    'partner': ['CJ']
}

PRESET_ERROR_TO_CHECK = {
    "deprecated": ['ST', 'BC', 'BA', 'IN127', 'IN128', 'PB104', 'SC101'],
}

ERROR_CODE = {
    "wrong_version": {'code': "BA100", 'ui_applicable': False, 'related_field': 'version'},
    "id_should_equal_name": {'code': "BA101", 'ui_applicable': False, 'related_field': 'id'},
    "file_type_not_supported": {'code': "BA102", 'ui_applicable': False, 'related_field': ''},
    "file_name_include_spaces_error": {'code': "BA103", 'ui_applicable': False, 'related_field': ''},
    "changes_may_fail_validation": {'code': "BA104", 'ui_applicable': False, 'related_field': ''},
    "invalid_id_set": {'code': "BA105", 'ui_applicable': False, 'related_field': ''},
    "no_minimal_fromversion_in_file": {'code': "BA106", 'ui_applicable': False, 'related_field': 'fromversion'},
    "running_on_master_with_git": {'code': "BA107", 'ui_applicable': False, 'related_field': ''},
    "wrong_display_name": {'code': "IN100", 'ui_applicable': True, 'related_field': '<parameter-name>.display'},
    "wrong_default_parameter_not_empty": {'code': "IN101", 'ui_applicable': True,
                                          'related_field': '<parameter-name>.default'},
    "wrong_required_value": {'code': "IN102", 'ui_applicable': True, 'related_field': '<parameter-name>.required'},
    "wrong_required_type": {'code': "IN103", 'ui_applicable': True, 'related_field': '<parameter-name>.type'},
    "wrong_category": {'code': "IN104", 'ui_applicable': True, 'related_field': 'category'},
    "wrong_default_argument": {'code': "IN105", 'ui_applicable': True, 'related_field': '<argument-name>.default'},
    "no_default_arg": {'code': "IN106", 'ui_applicable': True, 'related_field': '<argument-name>.default'},
    "missing_reputation": {'code': "IN107", 'ui_applicable': True, 'related_field': 'outputs'},
    "wrong_subtype": {'code': "IN108", 'ui_applicable': False, 'related_field': 'subtype'},
    "beta_in_id": {'code': "IN109", 'ui_applicable': False, 'related_field': 'id'},
    "beta_in_name": {'code': "IN110", 'ui_applicable': False, 'related_field': 'name'},
    "beta_field_not_found": {'code': "IN111", 'ui_applicable': False, 'related_field': 'beta'},
    "no_beta_in_display": {'code': "IN112", 'ui_applicable': False, 'related_field': 'display'},
    "duplicate_arg_in_file": {'code': "IN113", 'ui_applicable': True, 'related_field': 'arguments'},
    "duplicate_param": {'code': "IN114", 'ui_applicable': True, 'related_field': 'configuration'},
    "invalid_context_output": {'code': "IN115", 'ui_applicable': True, 'related_field': 'outputs'},
    "added_required_fields": {'code': "IN116", 'ui_applicable': False, 'related_field': '<parameter-name>.required'},
    "not_used_display_name": {'code': "IN117", 'ui_applicable': True, 'related_field': '<parameter-name>.display'},
    "empty_display_configuration": {'code': "IN118", 'ui_applicable': True,
                                    'related_field': '<parameter-name>.display'},
    "feed_wrong_from_version": {'code': "IN119", 'ui_applicable': False, 'related_field': 'fromversion'},
    "pwsh_wrong_version": {'code': "IN120", 'ui_applicable': False, 'related_field': 'fromversion'},
    "parameter_missing_from_yml": {'code': "IN121", 'ui_applicable': True, 'related_field': 'configuration'},
    "parameter_missing_for_feed": {'code': "IN122", 'ui_applicable': True, 'related_field': 'configuration'},
    "invalid_v2_integration_name": {'code': "IN123", 'ui_applicable': True, 'related_field': 'display'},
    "found_hidden_param": {'code': "IN124", 'ui_applicable': False, 'related_field': '<parameter-name>.hidden'},
    "no_default_value_in_parameter": {'code': "IN125", 'ui_applicable': False,
                                      'related_field': '<parameter-name>.default'},
    "parameter_missing_from_yml_not_community_contributor": {'code': "IN126", 'ui_applicable': False,
                                                             'related_field': 'configuration'},
    "invalid_deprecated_integration_display_name": {'code': "IN127", 'ui_applicable': False,
                                                    'related_field': 'display'},
    "invalid_deprecated_integration_description": {'code': "IN128", 'ui_applicable': False, 'related_field': ''},
    "removed_integration_parameters": {'code': "IN129", 'ui_applicable': False, 'related_field': 'configuration'},
    "integration_not_runnable": {'code': "IN130", 'ui_applicable': False, 'related_field': 'configuration'},
    "missing_get_mapping_fields_command": {'code': "IN131", 'ui_applicable': False, 'related_field': 'ismappable'},
    "integration_non_existent_classifier": {'code': "IN132", 'ui_applicable': False, 'related_field': 'classifiers'},
    "integration_non_existent_mapper": {'code': "IN133", 'ui_applicable': False, 'related_field': 'mappers'},
    "multiple_default_arg": {'code': "IN134", "ui_applicable": True, 'related_field': "arguments"},
    "invalid_integration_parameters_display_name": {'code': "IN135", 'ui_applicable': True, 'related_field': 'display'},
    "missing_output_context": {'code': "IN136", 'ui_applicable': True, 'related_field': 'contextOutput'},
    "is_valid_integration_file_path_in_folder": {'code': "IN137", 'ui_applicable': False, 'related_field': ''},
    "is_valid_integration_file_path_in_integrations_folder": {'code': "IN138", 'ui_applicable': False,
                                                              'related_field': ''},
    "changed_integration_yml_fields": {'code': "IN138", "ui_applicable": False, 'related_field': 'script'},
    "invalid_v2_script_name": {'code': "SC100", 'ui_applicable': True, 'related_field': 'name'},
    "invalid_deprecated_script": {'code': "SC101", 'ui_applicable': False, 'related_field': 'comment'},
    "invalid_command_name_in_script": {'code': "SC102", 'ui_applicable': False, 'related_field': ''},
    "is_valid_script_file_path_in_folder": {'code': "SC103", 'ui_applicable': False, 'related_field': ''},
    "is_valid_script_file_path_in_scripts_folder": {'code': "SC104", 'ui_applicable': False, 'related_field': ''},
    "dbot_invalid_output": {'code': "DB100", 'ui_applicable': True, 'related_field': 'contextPath'},
    "dbot_invalid_description": {'code': "DB101", 'ui_applicable': True, 'related_field': 'description'},
    "breaking_backwards_subtype": {'code': "BC100", 'ui_applicable': False, 'related_field': 'subtype'},
    "breaking_backwards_context": {'code': "BC101", 'ui_applicable': False, 'related_field': 'contextPath'},
    "breaking_backwards_command": {'code': "BC102", 'ui_applicable': False, 'related_field': 'contextPath'},
    "breaking_backwards_arg_changed": {'code': "BC103", 'ui_applicable': False, 'related_field': 'name'},
    "breaking_backwards_command_arg_changed": {'code': "BC104", 'ui_applicable': False, 'related_field': 'args'},
    "default_docker_error": {'code': "DO100", 'ui_applicable': True, 'related_field': 'dockerimage'},
    "latest_docker_error": {'code': "DO101", 'ui_applicable': True, 'related_field': 'dockerimage'},
    "not_demisto_docker": {'code': "DO102", 'ui_applicable': True, 'related_field': 'dockerimage'},
    "docker_tag_not_fetched": {'code': "DO103", 'ui_applicable': True, 'related_field': 'dockerimage'},
    "no_docker_tag": {'code': "DO104", 'ui_applicable': True, 'related_field': 'dockerimage'},
    "docker_not_formatted_correctly": {'code': "DO105", 'ui_applicable': True, 'related_field': 'dockerimage'},
    "docker_not_on_the_latest_tag": {'code': "DO106", 'ui_applicable': True, 'related_field': 'dockerimage'},
    "non_existing_docker": {'code': "DO107", 'ui_applicable': True, 'related_field': 'dockerimage'},
    "id_set_conflicts": {'code': "ID100", 'ui_applicable': False, 'related_field': ''},
    "duplicated_id": {'code': "ID102", 'ui_applicable': False, 'related_field': ''},
    "no_id_set_file": {'code': "ID103", 'ui_applicable': False, 'related_field': ''},
    "remove_field_from_dashboard": {'code': "DA100", 'ui_applicable': False, 'related_field': ''},
    "include_field_in_dashboard": {'code': "DA101", 'ui_applicable': False, 'related_field': ''},
    "remove_field_from_widget": {'code': "WD100", 'ui_applicable': False, 'related_field': ''},
    "include_field_in_widget": {'code': "WD101", 'ui_applicable': False, 'related_field': ''},
    "no_image_given": {'code': "IM100", 'ui_applicable': True, 'related_field': 'image'},
    "image_too_large": {'code': "IM101", 'ui_applicable': True, 'related_field': 'image'},
    "image_in_package_and_yml": {'code': "IM102", 'ui_applicable': False, 'related_field': 'image'},
    "not_an_image_file": {'code': "IM103", 'ui_applicable': False, 'related_field': 'image'},
    "no_image_field_in_yml": {'code': "IM104", 'ui_applicable': True, 'related_field': 'image'},
    "image_field_not_in_base64": {'code': "IM105", 'ui_applicable': True, 'related_field': 'image'},
    "default_image_error": {'code': "IM106", 'ui_applicable': True, 'related_field': 'image'},
    "description_missing_from_conf_json": {'code': "CJ100", 'ui_applicable': False, 'related_field': ''},
    "test_not_in_conf_json": {'code': "CJ101", 'ui_applicable': False, 'related_field': ''},
    "integration_not_registered": {'code': "CJ102", 'ui_applicable': False, 'related_field': ''},
    "no_test_playbook": {'code': "CJ103", 'ui_applicable': False, 'related_field': ''},
    "test_playbook_not_configured": {'code': "CJ104", 'ui_applicable': False, 'related_field': ''},
    "missing_release_notes": {'code': "RN100", 'ui_applicable': False, 'related_field': ''},
    "no_new_release_notes": {'code': "RN101", 'ui_applicable': False, 'related_field': ''},
    "release_notes_not_formatted_correctly": {'code': "RN102", 'ui_applicable': False, 'related_field': ''},
    "release_notes_not_finished": {'code': "RN103", 'ui_applicable': False, 'related_field': ''},
    "release_notes_file_empty": {'code': "RN104", 'ui_applicable': False, 'related_field': ''},
    "multiple_release_notes_files": {'code': "RN105", 'ui_applicable': False, 'related_field': ''},
    "missing_release_notes_for_pack": {'code': "RN106", 'ui_applicable': False, 'related_field': ''},
    "missing_release_notes_entry": {'code': "RN107", 'ui_applicable': False, 'related_field': ''},
    "added_release_notes_for_new_pack": {'code': "RN108", 'ui_applicable': False, 'related_field': ''},
    "modified_existing_release_notes": {'code': "RN109", 'ui_applicable': False, 'related_field': ''},
    "playbook_cant_have_rolename": {'code': "PB100", 'ui_applicable': True, 'related_field': 'rolename'},
    "playbook_unreachable_condition": {'code': "PB101", 'ui_applicable': True, 'related_field': 'tasks'},
    "playbook_unhandled_condition": {'code': "PB102", 'ui_applicable': True, 'related_field': 'conditions'},
    "playbook_unconnected_tasks": {'code': "PB103", 'ui_applicable': True, 'related_field': 'tasks'},
    "invalid_deprecated_playbook": {'code': "PB104", 'ui_applicable': False, 'related_field': 'description'},
    "playbook_cant_have_deletecontext_all": {'code': "PB105", 'ui_applicable': True, 'related_field': 'tasks'},
    "using_instance_in_playbook": {'code': "PB106", 'ui_applicable': True, 'related_field': 'tasks'},
    "invalid_script_id": {'code': "PB107", 'ui_applicable': False, 'related_field': 'tasks'},
    "invalid_uuid": {'code': "PB108", 'ui_applicable': False, 'related_field': 'taskid'},
    "taskid_different_from_id": {'code': "PB109", 'ui_applicable': False, 'related_field': 'taskid'},
    "content_entity_version_not_match_playbook_version": {'code': "PB110", 'ui_applicable': False,
                                                          'related_field': 'toVersion'},
    "integration_version_not_match_playbook_version": {'code': "PB111", 'ui_applicable': False,
                                                       'related_field': 'toVersion'},
    "description_missing_in_beta_integration": {'code': "DS100", 'ui_applicable': False, 'related_field': ''},
    "no_beta_disclaimer_in_description": {'code': "DS101", 'ui_applicable': False, 'related_field': ''},
    "no_beta_disclaimer_in_yml": {'code': "DS102", 'ui_applicable': False, 'related_field': ''},
    "description_in_package_and_yml": {'code': "DS103", 'ui_applicable': False, 'related_field': ''},
    "no_description_file_warning": {'code': "DS104", 'ui_applicable': False, 'related_field': ''},
    "invalid_incident_field_name": {'code': "IF100", 'ui_applicable': True, 'related_field': 'name'},
    "invalid_incident_field_content_key_value": {'code': "IF101", 'ui_applicable': False, 'related_field': 'content'},
    "invalid_incident_field_system_key_value": {'code': "IF102", 'ui_applicable': False, 'related_field': 'system'},
    "invalid_incident_field_type": {'code': "IF103", 'ui_applicable': True, 'related_field': 'type'},
    "invalid_incident_field_group_value": {'code': "IF104", 'ui_applicable': False, 'related_field': 'group'},
    "invalid_incident_field_cli_name_regex": {'code': "IF105", 'ui_applicable': False, 'related_field': 'cliName'},
    "invalid_incident_field_cli_name_value": {'code': "IF106", 'ui_applicable': True, 'related_field': 'cliName'},
    "incident_field_or_type_from_version_5": {'code': "IF107", 'ui_applicable': True, 'related_field': 'fromVersion'},
    "invalid_incident_field_or_type_from_version": {'code': "IF108", 'ui_applicable': False,
                                                    'related_field': 'fromVersion'},
    "new_incident_field_required": {'code': "IF109", 'ui_applicable': True, 'related_field': 'required'},
    "from_version_modified_after_rename": {'code': "IF110", 'ui_applicable': False, 'related_field': 'fromVersion'},
    "incident_field_type_change": {'code': "IF111", 'ui_applicable': False, 'related_field': 'type'},
    "indicator_field_type_grid_minimal_version": {'code': "IF112", 'ui_applicable': False,
                                                  'related_field': 'fromVersion'},
    "incident_type_integer_field": {'code': "IT100", 'ui_applicable': True, 'related_field': ''},
    "incident_type_invalid_playbook_id_field": {'code': "IT101", 'ui_applicable': True, 'related_field': 'playbookId'},
    "incident_type_auto_extract_fields_invalid": {'code': "IT102", 'ui_applicable': True,
                                                  'related_field': 'extractSettings'},
    "incident_type_invalid_auto_extract_mode": {'code': "IT103", 'ui_applicable': True, 'related_field': 'mode'},
    "incident_type_non_existent_playbook_id": {'code': "IT104", 'ui_applicable': False, 'related_field': ''},
    "pack_file_does_not_exist": {'code': "PA100", 'ui_applicable': False, 'related_field': ''},
    "cant_open_pack_file": {'code': "PA101", 'ui_applicable': False, 'related_field': ''},
    "cant_read_pack_file": {'code': "PA102", 'ui_applicable': False, 'related_field': ''},
    "cant_parse_pack_file_to_list": {'code': "PA103", 'ui_applicable': False, 'related_field': ''},
    "pack_file_bad_format": {'code': "PA104", 'ui_applicable': False, 'related_field': ''},
    "pack_metadata_empty": {'code': "PA105", 'ui_applicable': False, 'related_field': ''},
    "pack_metadata_should_be_dict": {'code': "PA106", 'ui_applicable': False, 'related_field': ''},
    "missing_field_iin_pack_metadata": {'code': "PA107", 'ui_applicable': False, 'related_field': ''},
    "pack_metadata_name_not_valid": {'code': "PA108", 'ui_applicable': False, 'related_field': ''},
    "pack_metadata_field_invalid": {'code': "PA109", 'ui_applicable': False, 'related_field': ''},
    "dependencies_field_should_be_dict": {'code': "PA110", 'ui_applicable': False, 'related_field': ''},
    "empty_field_in_pack_metadata": {'code': "PA111", 'ui_applicable': False, 'related_field': ''},
    "pack_metadata_isnt_json": {'code': "PA112", 'ui_applicable': False, 'related_field': ''},
    "pack_metadata_missing_url_and_email": {'code': "PA113", 'ui_applicable': False, 'related_field': ''},
    "pack_metadata_version_should_be_raised": {'code': "PA114", 'ui_applicable': False, 'related_field': ''},
    "pack_timestamp_field_not_in_iso_format": {'code': "PA115", 'ui_applicable': False, 'related_field': ''},
    "invalid_package_dependencies": {'code': "PA116", 'ui_applicable': False, 'related_field': ''},
    "pack_metadata_invalid_support_type": {'code': "PA117", 'ui_applicable': False, 'related_field': ''},
    "pack_metadata_certification_is_invalid": {'code': "PA118", 'ui_applicable': False, 'related_field': ''},
    "pack_metadata_non_approved_usecases": {'code': "PA119", 'ui_applicable': False, 'related_field': ''},
    "pack_metadata_non_approved_tags": {'code': "PA120", 'ui_applicable': False, 'related_field': ''},
    "pack_metadata_price_change": {'code': "PA121", 'ui_applicable': False, 'related_field': ''},
    "readme_error": {'code': "RM100", 'ui_applicable': False, 'related_field': ''},
    "image_path_error": {'code': "RM101", 'ui_applicable': False, 'related_field': ''},
    "readme_missing_output_context": {'code': "RM102", 'ui_applicable': False, 'related_field': ''},
    "error_starting_mdx_server": {'code': "RM103", 'ui_applicable': False, 'related_field': ''},
    "wrong_version_reputations": {'code': "RP100", 'ui_applicable': False, 'related_field': 'version'},
    "reputation_expiration_should_be_numeric": {'code': "RP101", 'ui_applicable': True, 'related_field': 'expiration'},
    "reputation_id_and_details_not_equal": {'code': "RP102", 'ui_applicable': False, 'related_field': 'id'},
    "reputation_invalid_indicator_type_id": {'code': "RP103", 'ui_applicable': False, 'related_field': 'id'},
    "reputation_empty_required_fields": {'code': "RP104", 'ui_applicable': False, 'related_field': 'id'},
    "structure_doesnt_match_scheme": {'code': "ST100", 'ui_applicable': False, 'related_field': ''},
    "file_id_contains_slashes": {'code': "ST101", 'ui_applicable': False, 'related_field': 'id'},
    "file_id_changed": {'code': "ST102", 'ui_applicable': False, 'related_field': 'id'},
    "from_version_modified": {'code': "ST103", 'ui_applicable': False, 'related_field': 'fromversion'},
    "wrong_file_extension": {'code': "ST104", 'ui_applicable': False, 'related_field': ''},
    "invalid_file_path": {'code': "ST105", 'ui_applicable': False, 'related_field': ''},
    "invalid_package_structure": {'code': "ST106", 'ui_applicable': False, 'related_field': ''},
    "pykwalify_missing_parameter": {'code': "ST107", 'ui_applicable': False, 'related_field': ''},
    "pykwalify_field_undefined": {'code': "ST108", 'ui_applicable': False, 'related_field': ''},
    "pykwalify_missing_in_root": {'code': "ST109", 'ui_applicable': False, 'related_field': ''},
    "pykwalify_general_error": {'code': "ST110", 'ui_applicable': False, 'related_field': ''},
    "invalid_to_version_in_new_classifiers": {'code': "CL100", 'ui_applicable': False, 'related_field': 'toVersion'},
    "invalid_to_version_in_old_classifiers": {'code': "CL101", 'ui_applicable': False, 'related_field': 'toVersion'},
    "invalid_from_version_in_new_classifiers": {'code': "CL102", 'ui_applicable': False,
                                                'related_field': 'fromVersion'},
    "invalid_from_version_in_old_classifiers": {'code': "CL103", 'ui_applicable': False,
                                                'related_field': 'fromVersion'},
    "missing_from_version_in_new_classifiers": {'code': "CL104", 'ui_applicable': False,
                                                'related_field': 'fromVersion'},
    "missing_to_version_in_old_classifiers": {'code': "CL105", 'ui_applicable': False, 'related_field': 'toVersion'},
    "from_version_higher_to_version": {'code': "CL106", 'ui_applicable': False, 'related_field': 'fromVersion'},
    "invalid_type_in_new_classifiers": {'code': "CL107", 'ui_applicable': False, 'related_field': 'type'},
    "classifier_non_existent_incident_types": {'code': "CL108", 'ui_applicable': False,
                                               'related_field': 'incident_types'},
    "invalid_from_version_in_mapper": {'code': "MP100", 'ui_applicable': False, 'related_field': 'fromVersion'},
    "invalid_to_version_in_mapper": {'code': "MP101", 'ui_applicable': False, 'related_field': 'toVersion'},
    "invalid_mapper_file_name": {'code': "MP102", 'ui_applicable': False, 'related_field': ''},
    "missing_from_version_in_mapper": {'code': "MP103", 'ui_applicable': False, 'related_field': 'fromVersion'},
    "invalid_type_in_mapper": {'code': "MP104", 'ui_applicable': False, 'related_field': 'type'},
    "mapper_non_existent_incident_types": {'code': "MP105", 'ui_applicable': False, 'related_field': 'incident_types'},
    "invalid_incident_field_in_mapper": {'code': "MP106", 'ui_applicable': False, 'related_field': 'mapping'},
<<<<<<< HEAD
    "changed_incident_field_in_mapper": {'code': "MP107", 'ui_applicable': False, 'related_field': 'mapping'},
    "removed_incident_types": {'code': "MP108", 'ui_applicable': False, 'related_field': 'mapping'},
=======
    "changed_incident_field_in_mapper": {'code': "MP107", 'ui_applicable': True, 'related_field': 'mapping'},
    "removed_incident_types": {'code': "MP108", 'ui_applicable': True, 'related_field': 'mapping'},
>>>>>>> d675015c
    "invalid_version_in_layout": {'code': "LO100", 'ui_applicable': False, 'related_field': 'version'},
    "invalid_version_in_layoutscontainer": {'code': "LO101", 'ui_applicable': False, 'related_field': 'version'},
    "invalid_file_path_layout": {'code': "LO102", 'ui_applicable': False, 'related_field': ''},
    "invalid_file_path_layoutscontainer": {'code': "LO103", 'ui_applicable': False, 'related_field': ''},
    "invalid_incident_field_in_layout": {'code': "LO104", 'ui_applicable': False, 'related_field': ''}
}


def get_all_error_codes() -> List:
    error_codes = []
    for error in ERROR_CODE:
        error_codes.append(ERROR_CODE[error].get('code'))

    return error_codes


def get_error_object(error_code: str) -> Dict:
    for error in ERROR_CODE:
        if error_code == ERROR_CODE[error].get('code'):
            return ERROR_CODE[error]
    return {}


def error_code_decorator(f):
    def wrapper(*args, **kwargs):
        return f(*args, **kwargs), ERROR_CODE[f.__name__].get('code')

    return wrapper


class Errors:
    BACKWARDS = "Possible backwards compatibility break"

    @staticmethod
    def suggest_fix(file_path: str, *args: Any, cmd: str = 'format') -> str:
        return f'To fix the problem, try running `demisto-sdk {cmd} -i {file_path} {" ".join(args)}`'

    @staticmethod
    @error_code_decorator
    def wrong_version(expected="-1"):
        return "The version for our files should always " \
               "be {}, please update the file.".format(expected)

    @staticmethod
    @error_code_decorator
    def id_should_equal_name(name, file_id):
        return "The File's name, which is: '{}', should be equal to its ID, which is: '{}'." \
               " please update the file.".format(name, file_id)

    @staticmethod
    @error_code_decorator
    def file_type_not_supported():
        return "The file type is not supported in validate command\n " \
               "validate' command supports: Integrations, Scripts, Playbooks, " \
               "Incident fields, Indicator fields, Images, Release notes, Layouts and Descriptions"

    @staticmethod
    @error_code_decorator
    def file_name_include_spaces_error(file_name):
        return "Please remove spaces from the file's name: '{}'.".format(file_name)

    @staticmethod
    @error_code_decorator
    def changes_may_fail_validation():
        return "Warning: The changes may fail validation once submitted via a " \
               "PR. To validate your changes, please make sure you have a git remote setup" \
               " and pointing to github.com/demisto/content.\nYou can do this by running " \
               "the following commands:\n\ngit remote add upstream https://github.com/" \
               "demisto/content.git\ngit fetch upstream\n\nMore info about configuring " \
               "a remote for a fork is available here: https://help.github.com/en/" \
               "github/collaborating-with-issues-and-pull-requests/configuring-a-remote-for-a-fork"

    @staticmethod
    @error_code_decorator
    def invalid_id_set():
        return "id_set.json file is invalid - delete it and re-run `validate`.\n" \
               "From content repository root run the following: `rm -rf Tests/id_set.json`\n" \
               "Then re-run the `validate` command."

    @staticmethod
    @error_code_decorator
    def no_minimal_fromversion_in_file(fromversion, oldest_supported_version):
        if fromversion == 'fromversion':
            return f"{fromversion} field is invalid.\nAdd `{fromversion}: " \
                   f"{oldest_supported_version}` to the file."
        else:
            return f'{fromversion} field is invalid.\nAdd `"{fromversion}": "{oldest_supported_version}"` ' \
                   f'to the file.'

    @staticmethod
    @error_code_decorator
    def running_on_master_with_git():
        return "Running on master branch while using git is ill advised." \
               "\nrun: 'git checkout -b NEW_BRANCH_NAME' and rerun the command."

    @staticmethod
    @error_code_decorator
    def indicator_field_type_grid_minimal_version(fromversion):
        return f"The indicator field has a fromVersion of: {fromversion} but the minimal fromVersion is 5.5.0."

    @staticmethod
    @error_code_decorator
    def wrong_display_name(param_name, param_display):
        return 'The display name of the {} parameter should be \'{}\''.format(param_name, param_display)

    @staticmethod
    @error_code_decorator
    def wrong_default_parameter_not_empty(param_name, default_value):
        return 'The default value of the {} parameter should be {}'.format(param_name, default_value)

    @staticmethod
    @error_code_decorator
    def no_default_value_in_parameter(param_name):
        return 'The {} parameter should have a default value'.format(param_name)

    @staticmethod
    @error_code_decorator
    def wrong_required_value(param_name):
        return 'The required field of the {} parameter should be False'.format(param_name)

    @staticmethod
    @error_code_decorator
    def wrong_required_type(param_name):
        return 'The type field of the {} parameter should be 8'.format(param_name)

    @staticmethod
    @error_code_decorator
    def wrong_category(category):
        return "The category '{}' is not in the integration schemas, the valid options are:\n{}" \
            .format(category, '\n'.join(INTEGRATION_CATEGORIES))

    @staticmethod
    @error_code_decorator
    def wrong_default_argument(arg_name, command_name):
        return "The argument '{}' of the command '{}' is not configured as default" \
            .format(arg_name, command_name)

    @staticmethod
    @error_code_decorator
    def no_default_arg(command_name):
        return "Could not find default argument " \
               "{} in command {}".format(command_name, command_name)

    @staticmethod
    @error_code_decorator
    def missing_reputation(command_name, reputation_output, context_standard):
        return "The outputs of the reputation command {} aren't valid. The {} outputs is missing. " \
               "Fix according to context standard {} " \
            .format(command_name, reputation_output, context_standard)

    @staticmethod
    @error_code_decorator
    def wrong_subtype():
        return "The subtype for our yml files should be either python2 or python3, " \
               "please update the file."

    @classmethod
    @error_code_decorator
    def beta_in_id(cls):
        return cls.beta_in_str('id')

    @classmethod
    @error_code_decorator
    def beta_in_name(cls):
        return cls.beta_in_str('name')

    @staticmethod
    @error_code_decorator
    def beta_field_not_found():
        return "Beta integration yml file should have " \
               "the field \"beta: true\", but was not found in the file."

    @staticmethod
    @error_code_decorator
    def no_beta_in_display():
        return "Field 'display' in Beta integration yml file should include the string \"beta\", " \
               "but was not found in the file."

    @staticmethod
    @error_code_decorator
    def duplicate_arg_in_file(arg, command_name=None):
        err_msg = "The argument '{}' is duplicated".format(arg)
        if command_name:
            err_msg += " in '{}'.".format(command_name)
        err_msg += ", please remove one of its appearances."
        return err_msg

    @staticmethod
    @error_code_decorator
    def duplicate_param(param_name):
        return "The parameter '{}' of the " \
               "file is duplicated, please remove one of its appearances.".format(param_name)

    @staticmethod
    @error_code_decorator
    def invalid_context_output(command_name, output):
        return f'Invalid context output for command {command_name}. Output is {output}'

    @staticmethod
    @error_code_decorator
    def added_required_fields(field):
        return "You've added required, the field is '{}'".format(field)

    @staticmethod
    @error_code_decorator
    def removed_integration_parameters(field):
        return "You've removed integration parameters, the removed parameters are '{}'".format(field)

    @staticmethod
    @error_code_decorator
    def changed_integration_yml_fields(removed, changed):
        return f"You've made some changes to some fields in the yml file, \n" \
               f" the changed fields are: {changed} \n" \
               f"the removed fields are: {removed} "

    @staticmethod
    @error_code_decorator
    def not_used_display_name(field_name):
        return "The display details for {} will not be used " \
               "due to the type of the parameter".format(field_name)

    @staticmethod
    @error_code_decorator
    def empty_display_configuration(field_name):
        return "No display details were entered for the field {}".format(field_name)

    @staticmethod
    @error_code_decorator
    def feed_wrong_from_version(given_fromversion, needed_from_version="5.5.0"):
        return "This is a feed and has wrong fromversion. got `{}` expected `{}`" \
            .format(given_fromversion, needed_from_version)

    @staticmethod
    @error_code_decorator
    def pwsh_wrong_version(given_fromversion, needed_from_version='5.5.0'):
        return f'Detected type: powershell and fromversion less than {needed_from_version}.' \
               f' Found version: {given_fromversion}'

    @staticmethod
    @error_code_decorator
    def parameter_missing_from_yml(name, correct_format):
        return f'A required parameter "{name}" is missing or malformed ' \
               f'in the YAML file.\nThe correct format of the parameter should ' \
               f'be as follows:\n{correct_format}'

    @staticmethod
    @error_code_decorator
    def parameter_missing_from_yml_not_community_contributor(name, correct_format):
        """
            This error is ignored if the contributor is community
        """
        return f'A required parameter "{name}" is missing or malformed ' \
               f'in the YAML file.\nThe correct format of the parameter should ' \
               f'be as follows:\n{correct_format}'

    @staticmethod
    @error_code_decorator
    def parameter_missing_for_feed(name, correct_format):
        return f'Feed Integration was detected A required ' \
               f'parameter "{name}" is missing or malformed in the YAML file.\n' \
               f'The correct format of the parameter should be as follows:\n{correct_format}'

    @staticmethod
    @error_code_decorator
    def missing_get_mapping_fields_command():
        return 'The command "get-mapping-fields" is missing from the YML file and is required as the ismappable ' \
               'field is set to true.'

    @staticmethod
    @error_code_decorator
    def readme_missing_output_context(command, context_paths):
        return f'The Following context paths for command {command} are found in YML file ' \
               f'but are missing from the README file: {context_paths}'

    @staticmethod
    @error_code_decorator
    def error_starting_mdx_server(line):
        return f'Failed starting mdx server. stdout: {line}.\n' \
               f'Try running the following command: `npm install`'

    @staticmethod
    @error_code_decorator
    def missing_output_context(command, context_paths):
        return f'The Following context paths for command {command} are found in the README file ' \
               f'but are missing from the YML file: {context_paths}'

    @staticmethod
    @error_code_decorator
    def integration_non_existent_classifier(integration_classifier):
        return f"The integration has a classifier {integration_classifier} which does not exist."

    @staticmethod
    @error_code_decorator
    def integration_non_existent_mapper(integration_mapper):
        return f"The integration has a mapper {integration_mapper} which does not exist."

    @staticmethod
    @error_code_decorator
    def multiple_default_arg(command_name, default_args):
        return f"The integration command: {command_name} has multiple default arguments: {default_args}."

    @staticmethod
    @error_code_decorator
    def invalid_integration_parameters_display_name(invalid_display_names):
        return f"The integration display names: {invalid_display_names} are invalid, " \
               "Integration parameters display name should be capitalized and spaced using whitespaces " \
               "and not underscores ( _ )."

    @staticmethod
    @error_code_decorator
    def is_valid_integration_file_path_in_folder(integration_file):
        return f"The integration file name: {integration_file} is invalid, " \
               f"The integration file name should be the same as the name of the folder that contains it."

    @staticmethod
    @error_code_decorator
    def is_valid_integration_file_path_in_integrations_folder(integration_file):
        return f"The integration file name: {integration_file} is invalid, " \
               f"The integration file name should start with 'integration-'."

    @staticmethod
    @error_code_decorator
    def invalid_v2_integration_name():
        return "The display name of this v2 integration is incorrect , should be **name** v2.\n" \
               "e.g: Kenna v2, Jira v2"

    @staticmethod
    @error_code_decorator
    def found_hidden_param(parameter_name):
        return f"Parameter: \"{parameter_name}\" can't be hidden. Please remove this field."

    @staticmethod
    @error_code_decorator
    def invalid_deprecated_integration_display_name():
        return 'The display_name (display) of all deprecated integrations should end with (Deprecated)".'

    @staticmethod
    @error_code_decorator
    def invalid_deprecated_integration_description():
        return 'The description of all deprecated integrations should follow one of the formats:' \
               '1. "Deprecated. Use <INTEGRATION_DISPLAY_NAME> instead."' \
               '2. "Deprecated. <REASON> No available replacement."'

    @staticmethod
    @error_code_decorator
    def invalid_v2_script_name():
        return "The name of this v2 script is incorrect , should be **name**V2." \
               " e.g: DBotTrainTextClassifierV2"

    @staticmethod
    @error_code_decorator
    def invalid_deprecated_script():
        return "Every deprecated script's comment has to start with 'Deprecated.'"

    @staticmethod
    @error_code_decorator
    def dbot_invalid_output(command_name, missing_outputs, context_standard):
        return "The DBotScore outputs of the reputation command {} aren't valid. Missing: {}. " \
               "Fix according to context standard {} ".format(command_name, missing_outputs,
                                                              context_standard)

    @staticmethod
    @error_code_decorator
    def dbot_invalid_description(command_name, missing_descriptions, context_standard):
        return "The DBotScore description of the reputation command {} aren't valid. Missing: {}. " \
               "Fix according to context standard {} " \
            .format(command_name, missing_descriptions, context_standard)

    @classmethod
    @error_code_decorator
    def breaking_backwards_subtype(cls):
        return "{}, You've changed the subtype, please undo.".format(cls.BACKWARDS)

    @classmethod
    @error_code_decorator
    def breaking_backwards_context(cls):
        return "{}, You've changed the context in the file," \
               " please undo.".format(cls.BACKWARDS)

    @classmethod
    @error_code_decorator
    def breaking_backwards_command(cls, old_command):
        return "{}, You've changed the context in the file,please " \
               "undo. the command is:\n{}".format(cls.BACKWARDS, old_command)

    @classmethod
    @error_code_decorator
    def breaking_backwards_arg_changed(cls):
        return "{}, You've changed the name of an arg in " \
               "the file, please undo.".format(cls.BACKWARDS)

    @classmethod
    @error_code_decorator
    def breaking_backwards_command_arg_changed(cls, command):
        return "{}, You've changed the name of a command or its arg in" \
               " the file, please undo, the command was:\n{}".format(cls.BACKWARDS, command)

    @staticmethod
    @error_code_decorator
    def default_docker_error():
        return 'The current docker image in the yml file is the default one: demisto/python:1.3-alpine,\n' \
               'Please create or use another docker image'

    @staticmethod
    @error_code_decorator
    def latest_docker_error(docker_image_tag, docker_image_name):
        return f'"latest" tag is not allowed,\n' \
               f'Please create or update to an updated versioned image\n' \
               f'You can check for the most updated version of {docker_image_tag} ' \
               f'here: https://hub.docker.com/r/{docker_image_name}/tags'

    @staticmethod
    @error_code_decorator
    def not_demisto_docker():
        return 'docker image must be a demisto docker image. When the docker image is ready, ' \
               'please rename it to: demisto/<image>:<tag>'

    @staticmethod
    @error_code_decorator
    def docker_tag_not_fetched(docker_image_name):
        return f'Failed getting tag for: {docker_image_name}. Please check it exists and of demisto format.'

    @staticmethod
    @error_code_decorator
    def no_docker_tag(docker_image):
        return f'{docker_image} - The docker image in your integration/script does not have a tag.' \
               f' Please create or update to an updated versioned image\n'

    @staticmethod
    @error_code_decorator
    def non_existing_docker(docker_image):
        return f'{docker_image} - Could not find the docker image. Check if it exists in ' \
               f'DockerHub: https://hub.docker.com/u/demisto/.'

    @staticmethod
    @error_code_decorator
    def docker_not_formatted_correctly(docker_image):
        return f'The docker image: {docker_image} is not of format - demisto/image_name:X.X'

    @staticmethod
    def suggest_docker_fix(docker_image_name: str, file_path: str) -> str:
        return f'You can check for the most updated version of {docker_image_name} ' \
               f'here: https://hub.docker.com/r/{docker_image_name}/tags\n' \
               f'To update the docker image run: demisto-sdk format -ud -i {file_path}\n'

    @staticmethod
    @error_code_decorator
    def docker_not_on_the_latest_tag(docker_image_tag, docker_image_latest_tag, docker_image_name, file_path) -> str:
        return f'The docker image tag is not the latest numeric tag, please update it.\n' \
               f'The docker image tag in the yml file is: {docker_image_tag}\n' \
               f'The latest docker image tag in docker hub is: {docker_image_latest_tag}\n'

    @staticmethod
    @error_code_decorator
    def id_set_conflicts():
        return "You probably merged from master and your id_set.json has " \
               "conflicts. Run `demisto-sdk create-id-set`, it should reindex your id_set.json"

    @staticmethod
    @error_code_decorator
    def duplicated_id(obj_id):
        return f"The ID {obj_id} already exists, please update the file or update the " \
               f"id_set.json toversion field of this id to match the old occurrence of this id"

    @staticmethod
    @error_code_decorator
    def no_id_set_file():
        return "Unable to find id_set.json file in path - rerun the command with --create-id-set flag"

    @staticmethod
    @error_code_decorator
    def remove_field_from_dashboard(field):
        return f'the field {field} needs to be removed.'

    @staticmethod
    @error_code_decorator
    def include_field_in_dashboard(field):
        return f'The field {field} needs to be included. Please add it.'

    @staticmethod
    @error_code_decorator
    def remove_field_from_widget(field, widget):
        return f'The field {field} needs to be removed from the widget: {widget}.'

    @staticmethod
    @error_code_decorator
    def include_field_in_widget(field, widget_name):
        return f'The field {field} needs to be included in the widget: {widget_name}. Please add it.'

    @staticmethod
    @error_code_decorator
    def no_image_given():
        return "You've created/modified a yml or package but failed to provide an image as " \
               "a .png file for it, please add an image in order to proceed."

    @staticmethod
    @error_code_decorator
    def image_too_large():
        return "Too large logo, please update the logo to be under 10kB"

    @staticmethod
    @error_code_decorator
    def image_in_package_and_yml():
        return "Image in both yml and package, remove the 'image' " \
               "key from the yml file"

    @staticmethod
    @error_code_decorator
    def not_an_image_file():
        return "This isn't an image file or unified integration file."

    @staticmethod
    @error_code_decorator
    def no_image_field_in_yml():
        return "This is a yml file but has no image field."

    @staticmethod
    @error_code_decorator
    def image_field_not_in_base64():
        return "The image field isn't in base64 encoding."

    @staticmethod
    @error_code_decorator
    def default_image_error():
        return "This is the default image, please change to the integration image."

    @staticmethod
    @error_code_decorator
    def description_missing_from_conf_json(problematic_instances):
        return "Those instances don't have description:\n{}".format('\n'.join(problematic_instances))

    @staticmethod
    @error_code_decorator
    def test_not_in_conf_json(file_id):
        return "You've failed to add the {file_id} to conf.json\n" \
               "see here: https://xsoar.pan.dev/docs/integrations/test-playbooks#adding-tests-to-confjson"

    @staticmethod
    @error_code_decorator
    def integration_not_registered(file_path, missing_test_playbook_configurations, no_tests_key):
        return f'The following integration is not registered in {CONF_PATH} file.\n' \
               f'Please add:\n{missing_test_playbook_configurations}\nto {CONF_PATH} ' \
               f'path under \'tests\' key.\n' \
               f'If you don\'t want to add a test playbook for this integration, please add: \n{no_tests_key}to the ' \
               f'file {file_path} or run \'demisto-sdk format -i {file_path}\''

    @staticmethod
    @error_code_decorator
    def no_test_playbook(file_path, file_type):
        return f'You don\'t have a TestPlaybook for {file_type} {file_path}. ' \
               f'If you have a TestPlaybook for this {file_type}, ' \
               f'please edit the yml file and add the TestPlaybook under the \'tests\' key. ' \
               f'If you don\'t want to create a TestPlaybook for this {file_type}, ' \
               f'edit the yml file and add  \ntests:\n -  No tests\n lines to it or ' \
               f'run \'demisto-sdk format -i {file_path}\''

    @staticmethod
    @error_code_decorator
    def test_playbook_not_configured(content_item_id, missing_test_playbook_configurations,
                                     missing_integration_configurations):
        return f'The TestPlaybook {content_item_id} is not registered in {CONF_PATH} file.\n ' \
               f'Please add\n{missing_test_playbook_configurations}\n ' \
               f'or if this test playbook is for an integration\n{missing_integration_configurations}\n ' \
               f'to {CONF_PATH} path under \'tests\' key.'

    @staticmethod
    @error_code_decorator
    def missing_release_notes(rn_path):
        return 'Missing release notes, Please add it under {}'.format(rn_path)

    @staticmethod
    @error_code_decorator
    def no_new_release_notes(release_notes_path):
        return F'No new comment has been added in the release notes file: {release_notes_path}'

    @staticmethod
    @error_code_decorator
    def release_notes_not_formatted_correctly(link_to_rn_standard):
        return F'Not formatted according to ' \
               F'release notes standards.\nFix according to {link_to_rn_standard}'

    @staticmethod
    @error_code_decorator
    def release_notes_not_finished():
        return "Please finish filling out the release notes. For common troubleshooting steps, please " \
               "review the documentation found here: " \
               "https://xsoar.pan.dev/docs/integrations/changelog#common-troubleshooting-tips"

    @staticmethod
    @error_code_decorator
    def release_notes_file_empty():
        return "Your release notes file is empty, please complete it\nHaving empty release notes " \
               "looks bad in the product UI.\nIf the change you made was minor, please use " \
               "\"Maintenance and stability enhancements.\" for general changes, or use " \
               "\"Documentation and metadata improvements.\" for changes to documentation."

    @staticmethod
    @error_code_decorator
    def multiple_release_notes_files():
        return "More than one release notes file has been found." \
               "Only one release note file is permitted per release. Please delete the extra release notes."

    @staticmethod
    @error_code_decorator
    def missing_release_notes_for_pack(pack):
        return f"Release notes were not found. Please run `demisto-sdk " \
               f"update-release-notes -i Packs/{pack} -u (major|minor|revision)` to " \
               f"generate release notes according to the new standard. You can refer to the documentation " \
               f"found here: https://xsoar.pan.dev/docs/integrations/changelog for more information."

    @staticmethod
    @error_code_decorator
    def missing_release_notes_entry(file_type, pack_name, entity_name):
        return f"No release note entry was found for the {file_type.value.lower()} \"{entity_name}\" in the " \
               f"{pack_name} pack. Please rerun the update-release-notes command without -u to " \
               f"generate an updated template. If you are trying to exclude an item from the release " \
               f"notes, please refer to the documentation found here - " \
               f"https://xsoar.pan.dev/docs/integrations/changelog#excluding-items"

    @staticmethod
    @error_code_decorator
    def added_release_notes_for_new_pack(pack_name):
        return f"ReleaseNotes were added for the newly created pack \"{pack_name}\" - remove them"

    @staticmethod
    @error_code_decorator
    def modified_existing_release_notes(pack_name):
        return f"Modified existing release notes for \"{pack_name}\" - revert the change and add new release notes " \
               f"if needed by running:\n`demisto-sdk update-release-notes -i Packs/{pack_name} -u " \
               f"(major|minor|revision)`\n" \
               f"You can refer to the documentation found here: " \
               f"https://xsoar.pan.dev/docs/integrations/changelog for more information."

    @staticmethod
    @error_code_decorator
    def playbook_cant_have_rolename():
        return "Playbook can not have a rolename."

    @staticmethod
    @error_code_decorator
    def using_instance_in_playbook():
        return "Playbook should not use specific instance."

    @staticmethod
    @error_code_decorator
    def playbook_unreachable_condition(task_id, next_task_branch):
        return f'Playbook conditional task with id:{task_id} has task with unreachable ' \
               f'next task condition "{next_task_branch}". Please remove this task or add ' \
               f'this condition to condition task with id:{task_id}.'

    @staticmethod
    @error_code_decorator
    def playbook_unhandled_condition(task_id, task_condition_labels):
        return f'Playbook conditional task with id:{task_id} has an unhandled ' \
               f'condition: {",".join(map(lambda x: f"{str(x)}", task_condition_labels))}'

    @staticmethod
    @error_code_decorator
    def playbook_unconnected_tasks(orphan_tasks):
        return f'The following tasks ids have no previous tasks: {orphan_tasks}'

    @staticmethod
    @error_code_decorator
    def playbook_cant_have_deletecontext_all():
        return 'Playbook can not have DeleteContext script with arg all set to yes.'

    @staticmethod
    @error_code_decorator
    def invalid_deprecated_playbook():
        return 'The playbook description has to start with "Deprecated."'

    @staticmethod
    @error_code_decorator
    def invalid_script_id(script_entry_to_check, pb_task):
        return f"in task {pb_task} the script {script_entry_to_check} was not found in the id_set.json file. " \
               f"Please make sure:\n" \
               f"1 - The right script id is set and the spelling is correct.\n" \
               f"2 - The id_set.json file is up to date. Delete the file by running: rm -rf Tests/id_set.json and" \
               f" rerun the command."

    @staticmethod
    @error_code_decorator
    def content_entity_version_not_match_playbook_version(main_playbook, entities_names, main_playbook_version):
        return f"Playbook {main_playbook} with version {main_playbook_version} uses {entities_names} " \
               f"with a version that does not match the main playbook version. The version of" \
               f" {entities_names} should be at most {main_playbook_version}."

    @staticmethod
    @error_code_decorator
    def integration_version_not_match_playbook_version(main_playbook, command, main_playbook_version):
        return f"Playbook {main_playbook} with version {main_playbook_version} uses the command {command} " \
               f"that not implemented in integration that match the main playbook version. This command should be " \
               f"implemented in an integration from version {main_playbook_version} at most."

    @staticmethod
    @error_code_decorator
    def invalid_command_name_in_script(script_name, command):
        return f"in script {script_name} the command {command} has an invalid name. " \
               f"Please make sure:\n" \
               f"1 - The right command name is set and the spelling is correct." \
               f" Do not use 'dev' in it or suffix it with 'copy'\n" \
               f"2 - The id_set.json file is up to date. Delete the file by running: rm -rf Tests/id_set.json and" \
               f" rerun the command."

    @staticmethod
    @error_code_decorator
    def is_valid_script_file_path_in_folder(script_file):
        return f"The script file name: {script_file} is invalid, " \
               f"The script file name should be the same as the name of the folder that contains it."

    @staticmethod
    @error_code_decorator
    def is_valid_script_file_path_in_scripts_folder(script_file):
        return f"The script file name: {script_file} is invalid, " \
               f"The script file name should start with 'script-'."

    @staticmethod
    @error_code_decorator
    def description_missing_in_beta_integration():
        return f"No detailed description file was found in the package. Please add one, " \
               f"and make sure it includes the beta disclaimer note." \
               f"Add the following to the detailed description:\n{BETA_INTEGRATION_DISCLAIMER}"

    @staticmethod
    @error_code_decorator
    def no_beta_disclaimer_in_description():
        return f"The detailed description in beta integration package " \
               f"does not contain the beta disclaimer note. Add the following to the description:\n" \
               f"{BETA_INTEGRATION_DISCLAIMER}"

    @staticmethod
    @error_code_decorator
    def no_beta_disclaimer_in_yml():
        return f"The detailed description field in beta integration " \
               f"does not contain the beta disclaimer note. Add the following to the detailed description:\n" \
               f"{BETA_INTEGRATION_DISCLAIMER}"

    @staticmethod
    @error_code_decorator
    def description_in_package_and_yml():
        return "A description was found both in the " \
               "package and in the yml, please update the package."

    @staticmethod
    @error_code_decorator
    def no_description_file_warning():
        return "No detailed description file was found. Consider adding one."

    @staticmethod
    @error_code_decorator
    def invalid_incident_field_name(word):
        return f"The word {word} cannot be used as a name, please update the file."

    @staticmethod
    @error_code_decorator
    def invalid_incident_field_content_key_value(content_value):
        return f"The content key must be set to {content_value}."

    @staticmethod
    @error_code_decorator
    def invalid_incident_field_system_key_value(system_value):
        return f"The system key must be set to {system_value}"

    @staticmethod
    @error_code_decorator
    def invalid_incident_field_type(file_type, TypeFields):
        return f"Type: `{file_type}` is not one of available types.\n" \
               f"available types: {[value.value for value in TypeFields]}"

    @staticmethod
    @error_code_decorator
    def invalid_incident_field_group_value(group):
        return f"Group {group} is not a group field."

    @staticmethod
    @error_code_decorator
    def invalid_incident_field_cli_name_regex(cli_regex):
        return f"Field `cliName` contains non-alphanumeric letters. " \
               f"must match regex: {cli_regex}"

    @staticmethod
    @error_code_decorator
    def invalid_incident_field_cli_name_value(cli_name):
        return f"cliName field can not be {cli_name} as it's a builtin key."

    @staticmethod
    @error_code_decorator
    def invalid_incident_field_or_type_from_version():
        return '"fromVersion" has an invalid value.'

    @staticmethod
    @error_code_decorator
    def new_incident_field_required():
        return 'New incident fields can not be required. change to:\nrequired: false.'

    @staticmethod
    @error_code_decorator
    def from_version_modified_after_rename():
        return "fromversion might have been modified, please make sure it hasn't changed."

    @staticmethod
    @error_code_decorator
    def incident_field_type_change():
        return 'Changing incident field type is not allowed.'

    @staticmethod
    @error_code_decorator
    def incident_type_integer_field(field):
        return f'The field {field} needs to be a positive integer. Please add it.\n'

    @staticmethod
    @error_code_decorator
    def incident_type_invalid_playbook_id_field():
        return 'The "playbookId" field is not valid - please enter a non-UUID playbook ID.'

    @staticmethod
    @error_code_decorator
    def incident_type_auto_extract_fields_invalid(incident_fields):
        return f"The following incident fields are not formatted correctly under " \
               f"`fieldCliNameToExtractSettings`: {incident_fields}\n" \
               f"Please format them in one of the following ways:\n" \
               f"1. To extract all indicators from the field: \n" \
               f"isExtractingAllIndicatorTypes: true, extractAsIsIndicatorTypeId: \"\", " \
               f"extractIndicatorTypesIDs: []\n" \
               f"2. To extract the incident field to a specific indicator without using regex: \n" \
               f"isExtractingAllIndicatorTypes: false, extractAsIsIndicatorTypeId: \"<INDICATOR_TYPE>\", " \
               f"extractIndicatorTypesIDs: []\n" \
               f"3. To extract indicators from the field using regex: \n" \
               f"isExtractingAllIndicatorTypes: false, extractAsIsIndicatorTypeId: \"\", " \
               f"extractIndicatorTypesIDs: [\"<INDICATOR_TYPE1>\", \"<INDICATOR_TYPE2>\"]"

    @staticmethod
    @error_code_decorator
    def incident_type_invalid_auto_extract_mode():
        return 'The `mode` field under `extractSettings` should be one of the following:\n' \
               ' - \"All\" - To extract all indicator types regardless of auto-extraction settings.\n' \
               ' - \"Specific\" - To extract only the specific indicator types set in the auto-extraction settings.'

    @staticmethod
    @error_code_decorator
    def incident_type_non_existent_playbook_id(incident_type, playbook):
        return f"in incident type {incident_type} the playbook {playbook} was not found in the id_set.json file. " \
               f"Please make sure:\n" \
               f"1 - The right playbook name is set and the spelling is correct.\n" \
               f"2 - The id_set.json file is up to date. Delete the file by running: rm -rf Tests/id_set.json and" \
               f" rerun the command."

    @staticmethod
    @error_code_decorator
    def pack_file_does_not_exist(file_name):
        return f'"{file_name}" file does not exist, create one in the root of the pack'

    @staticmethod
    @error_code_decorator
    def cant_open_pack_file(file_name):
        return f'Could not open "{file_name}" file'

    @staticmethod
    @error_code_decorator
    def cant_read_pack_file(file_name):
        return f'Could not read the contents of "{file_name}" file'

    @staticmethod
    @error_code_decorator
    def cant_parse_pack_file_to_list(file_name):
        return f'Could not parse the contents of "{file_name}" file into a list'

    @staticmethod
    @error_code_decorator
    def pack_file_bad_format(file_name):
        return f'Detected invalid {file_name} file'

    @staticmethod
    @error_code_decorator
    def pack_metadata_empty():
        return 'Pack metadata is empty.'

    @staticmethod
    @error_code_decorator
    def pack_metadata_should_be_dict(pack_meta_file):
        return f'Pack metadata {pack_meta_file} should be a dictionary.'

    @staticmethod
    @error_code_decorator
    def pack_metadata_certification_is_invalid(pack_meta_file):
        return f'Pack metadata {pack_meta_file} - certification field should be \'certified\' or \'verified\'.'

    @staticmethod
    @error_code_decorator
    def missing_field_iin_pack_metadata(pack_meta_file, missing_fields):
        return f'{pack_meta_file} - Missing fields in the pack metadata: {missing_fields}'

    @staticmethod
    @error_code_decorator
    def pack_metadata_name_not_valid():
        return f'Pack metadata {PACK_METADATA_NAME} field is not valid. Please fill valid pack name.'

    @staticmethod
    @error_code_decorator
    def pack_metadata_field_invalid():
        return f'Pack metadata {PACK_METADATA_DESC} field is not valid. Please fill valid pack description.'

    @staticmethod
    @error_code_decorator
    def dependencies_field_should_be_dict(pack_meta_file):
        return f'{pack_meta_file} - The dependencies field in the pack must be a dictionary.'

    @staticmethod
    @error_code_decorator
    def empty_field_in_pack_metadata(pack_meta_file, list_field):
        return f'{pack_meta_file} - Empty value in the {list_field} field.'

    @staticmethod
    @error_code_decorator
    def pack_metadata_isnt_json(pack_meta_file):
        return f'Could not parse {pack_meta_file} file contents to json format'

    @staticmethod
    @error_code_decorator
    def pack_metadata_missing_url_and_email():
        return 'Contributed packs must include email or url.'

    @staticmethod
    @error_code_decorator
    def pack_metadata_invalid_support_type(pack_meta_file):
        return 'Support field should be one of the following: xsoar, partner, developer or community.'

    @staticmethod
    @error_code_decorator
    def pack_metadata_version_should_be_raised(pack, old_version):
        return f"The pack version (currently: {old_version}) needs to be raised - " \
               f"make sure you are merged from master and " \
               f"update the \"currentVersion\" field in the " \
               f"pack_metadata.json or in case release notes are required run:\n" \
               f"`demisto-sdk update-release-notes -i Packs/{pack} -u (major|minor|revision)` to " \
               f"generate them according to the new standard."

    @staticmethod
    @error_code_decorator
    def pack_metadata_non_approved_usecases(non_approved_usecases: set) -> str:
        return f'The pack metadata contains non approved usecases: {", ".join(non_approved_usecases)}'

    @staticmethod
    @error_code_decorator
    def pack_metadata_non_approved_tags(non_approved_tags: set) -> str:
        return f'The pack metadata contains non approved tags: {", ".join(non_approved_tags)}'

    @staticmethod
    @error_code_decorator
    def pack_metadata_price_change(old_price, new_price) -> str:
        return f"The pack price was changed from {old_price} to {new_price} - revert the change"

    @staticmethod
    @error_code_decorator
    def pack_timestamp_field_not_in_iso_format(field_name, value, changed_value):
        return f"The field \"{field_name}\" should be in the following format: YYYY-MM-DDThh:mm:ssZ, found {value}.\n" \
               f"Suggested change: {changed_value}"

    @staticmethod
    @error_code_decorator
    def readme_error(stderr):
        return f'Failed verifying README.md Error Message is: {stderr}'

    @staticmethod
    @error_code_decorator
    def image_path_error(path, alternative_path):
        return f'Detected following image url:\n{path}\n' \
               f'Which is not the raw link. You probably want to use the following raw image url:\n{alternative_path}'

    @staticmethod
    @error_code_decorator
    def wrong_version_reputations(object_id, version):
        return "Reputation object with id {} must have version {}".format(object_id, version)

    @staticmethod
    @error_code_decorator
    def reputation_expiration_should_be_numeric():
        return 'Expiration field should have a positive numeric value.'

    @staticmethod
    @error_code_decorator
    def reputation_id_and_details_not_equal():
        return 'id and details fields are not equal.'

    @staticmethod
    @error_code_decorator
    def reputation_invalid_indicator_type_id():
        return 'Indicator type "id" field can not include spaces or special characters.'

    @staticmethod
    @error_code_decorator
    def reputation_empty_required_fields():
        return 'id and details fields can not be empty.'

    @staticmethod
    @error_code_decorator
    def structure_doesnt_match_scheme(pretty_formatted_string_of_regexes):
        return f"The file does not match any scheme we have, please refer to the following list " \
               f"for the various file name options we have in our repo {pretty_formatted_string_of_regexes}"

    @staticmethod
    @error_code_decorator
    def file_id_contains_slashes():
        return "File's ID contains slashes - please remove."

    @staticmethod
    @error_code_decorator
    def file_id_changed(old_version_id, new_file_id):
        return f"The file id has changed from {old_version_id} to {new_file_id}"

    @staticmethod
    @error_code_decorator
    def from_version_modified():
        return "You've added fromversion to an existing " \
               "file in the system, this is not allowed, please undo."

    @staticmethod
    @error_code_decorator
    def wrong_file_extension(file_extension, accepted_extensions):
        return "File extension {} is not valid. accepted {}".format(file_extension, accepted_extensions)

    @staticmethod
    @error_code_decorator
    def invalid_file_path():
        return "Found incompatible file path."

    @staticmethod
    @error_code_decorator
    def invalid_package_structure(invalid_files):
        return 'You should update the following file to the package format, for further details please visit ' \
               'https://xsoar.pan.dev/docs/integrations/package-dir.'

    @staticmethod
    @error_code_decorator
    def invalid_package_dependencies(pack_name):
        return f'{pack_name} depends on NonSupported / DeprecatedContent packs.'

    @staticmethod
    @error_code_decorator
    def pykwalify_missing_parameter(key_from_error, current_string, path):
        return f'Missing {key_from_error} in \n{current_string}\nPath: {path}'

    @staticmethod
    @error_code_decorator
    def pykwalify_field_undefined(key_from_error):
        return f'The field {key_from_error} was not defined in the scheme'

    @staticmethod
    @error_code_decorator
    def pykwalify_missing_in_root(key_from_error):
        return f'Missing {key_from_error} in root'

    @staticmethod
    @error_code_decorator
    def pykwalify_general_error(error):
        return f'in {error}'

    @staticmethod
    @error_code_decorator
    def invalid_version_in_layout(version_field):
        return f'{version_field} field in layout needs to be lower than 6.0.0'

    @staticmethod
    @error_code_decorator
    def invalid_version_in_layoutscontainer(version_field):
        return f'{version_field} field in layoutscontainer needs to be higher or equal to 6.0.0'

    @staticmethod
    @error_code_decorator
    def invalid_file_path_layout(file_name):
        return f'Invalid file name - {file_name}. layout file name should start with "layout-" prefix.'

    @staticmethod
    @error_code_decorator
    def invalid_file_path_layoutscontainer(file_name):
        return f'Invalid file name - {file_name}. layoutscontainer file name should start with ' \
               '"layoutscontainer-" prefix.'

    @staticmethod
    @error_code_decorator
    def invalid_incident_field_in_layout(invalid_inc_fields_list):
        return f"The layout contains incident fields that do not exist in the content: {invalid_inc_fields_list}.\n" \
               "Please make sure:\n" \
               "1 - The right incident field is set and the spelling is correct.\n" \
               "2 - The id_set.json file is up to date. Delete the file by running: rm -rf Tests/id_set.json and" \
               " rerun the command."

    @staticmethod
    @error_code_decorator
    def invalid_to_version_in_new_classifiers():
        return 'toVersion field in new classifiers needs to be higher than 6.0.0'

    @staticmethod
    @error_code_decorator
    def invalid_to_version_in_old_classifiers():
        return 'toVersion field in old classifiers needs to be lower than 6.0.0'

    @staticmethod
    @error_code_decorator
    def invalid_from_version_in_new_classifiers():
        return 'fromVersion field in new classifiers needs to be higher or equal to 6.0.0'

    @staticmethod
    @error_code_decorator
    def invalid_from_version_in_old_classifiers():
        return 'fromVersion field in old classifiers needs to be lower than 6.0.0'

    @staticmethod
    @error_code_decorator
    def missing_from_version_in_new_classifiers():
        return 'Must have fromVersion field in new classifiers'

    @staticmethod
    @error_code_decorator
    def missing_to_version_in_old_classifiers():
        return 'Must have toVersion field in old classifiers'

    @staticmethod
    @error_code_decorator
    def from_version_higher_to_version():
        return 'fromVersion field can not be higher than toVersion field'

    @staticmethod
    @error_code_decorator
    def invalid_type_in_new_classifiers():
        return 'Classifiers type must be classification'

    @staticmethod
    @error_code_decorator
    def classifier_non_existent_incident_types(incident_types):
        return f"The Classifiers related incident types: {incident_types} where not found."

    @staticmethod
    @error_code_decorator
    def invalid_from_version_in_mapper():
        return 'fromVersion field in mapper needs to be higher or equal to 6.0.0'

    @staticmethod
    @error_code_decorator
    def invalid_to_version_in_mapper():
        return 'toVersion field in mapper needs to be higher than 6.0.0'

    @staticmethod
    @error_code_decorator
    def invalid_mapper_file_name():
        return 'Invalid file name for mapper. Need to change to classifier-mapper-NAME.json'

    @staticmethod
    @error_code_decorator
    def missing_from_version_in_mapper():
        return 'Must have fromVersion field in mapper'

    @staticmethod
    @error_code_decorator
    def invalid_type_in_mapper():
        return 'Mappers type must be mapping-incoming or mapping-outgoing'

    @staticmethod
    @error_code_decorator
    def mapper_non_existent_incident_types(incident_types):
        return f"The Mapper related incident types: {incident_types} where not found."

    @staticmethod
    @error_code_decorator
    def invalid_incident_field_in_mapper(invalid_inc_fields_list):
        return f"Your mapper contains incident fields that do not exist in the content: {invalid_inc_fields_list}.\n" \
               "Please make sure:\n" \
               "1 - The right incident field is set and the spelling is correct.\n" \
               "2 - The id_set.json file is up to date. Delete the file by running: rm -rf Tests/id_set.json and" \
               " rerun the command."

    @staticmethod
    @error_code_decorator
    def changed_incident_field_in_mapper(changed_inc_fields):
<<<<<<< HEAD
        return f"Some incident fields were removed from your mapper, The removed fields: {changed_inc_fields}."
=======
        return f"Some incident fields were removed from the mapper, The removed fields: {changed_inc_fields}."
>>>>>>> d675015c

    @staticmethod
    @error_code_decorator
    def removed_incident_types(removed_inc_types):
<<<<<<< HEAD
        return f"Some Incidents types were removed from your mapper, the removed types are: {removed_inc_types}."
=======
        return f"Some Incidents types were removed from the mapper, the removed types are: {removed_inc_types}."
>>>>>>> d675015c

    @staticmethod
    @error_code_decorator
    def integration_not_runnable():
        return "Could not find any runnable command in the integration." \
               "Must have at least one command, `isFetch: true`, `feed: true`, `longRunning: true`"

    @staticmethod
    @error_code_decorator
    def invalid_uuid(task_key, id, taskid):
        return f"On task: {task_key},  the field 'taskid': {taskid} and the 'id' under the 'task' field: {id}, " \
               f"must be from uuid format."

    @staticmethod
    @error_code_decorator
    def taskid_different_from_id(task_key, id, taskid):
        return f"On task: {task_key},  the field 'taskid': {taskid} and the 'id' under the 'task' field: {id}, " \
               f"must be with equal value. "

    @staticmethod
    def wrong_filename(file_type):
        return 'This is not a valid {} filename.'.format(file_type)

    @staticmethod
    def wrong_path():
        return "This is not a valid filepath."

    @staticmethod
    def beta_in_str(field):
        return "Field '{}' should NOT contain the substring \"beta\" in a new beta integration. " \
               "please change the id in the file.".format(field)

    @classmethod
    def breaking_backwards_no_old_script(cls, e):
        return "{}\n{}, Could not find the old file.".format(cls.BACKWARDS, str(e))

    @staticmethod
    def id_might_changed():
        return "ID may have changed, please make sure to check you have the correct one."

    @staticmethod
    def id_changed():
        return "You've changed the ID of the file, please undo this change."

    @staticmethod
    def might_need_release_notes():
        return "You may need RN in this file, please verify if they are required."

    @staticmethod
    def unknown_file():
        return "File type is unknown, check it out."

    @staticmethod
    def no_common_server_python(path):
        return "Could not get CommonServerPythonScript.py file. Please download it manually from {} and " \
               "add it to the root of the repository.".format(path)

    @staticmethod
    def no_yml_file(file_path):
        return "No yml files were found in {} directory.".format(file_path)<|MERGE_RESOLUTION|>--- conflicted
+++ resolved
@@ -228,13 +228,8 @@
     "invalid_type_in_mapper": {'code': "MP104", 'ui_applicable': False, 'related_field': 'type'},
     "mapper_non_existent_incident_types": {'code': "MP105", 'ui_applicable': False, 'related_field': 'incident_types'},
     "invalid_incident_field_in_mapper": {'code': "MP106", 'ui_applicable': False, 'related_field': 'mapping'},
-<<<<<<< HEAD
-    "changed_incident_field_in_mapper": {'code': "MP107", 'ui_applicable': False, 'related_field': 'mapping'},
-    "removed_incident_types": {'code': "MP108", 'ui_applicable': False, 'related_field': 'mapping'},
-=======
     "changed_incident_field_in_mapper": {'code': "MP107", 'ui_applicable': True, 'related_field': 'mapping'},
     "removed_incident_types": {'code': "MP108", 'ui_applicable': True, 'related_field': 'mapping'},
->>>>>>> d675015c
     "invalid_version_in_layout": {'code': "LO100", 'ui_applicable': False, 'related_field': 'version'},
     "invalid_version_in_layoutscontainer": {'code': "LO101", 'ui_applicable': False, 'related_field': 'version'},
     "invalid_file_path_layout": {'code': "LO102", 'ui_applicable': False, 'related_field': ''},
@@ -1409,20 +1404,12 @@
     @staticmethod
     @error_code_decorator
     def changed_incident_field_in_mapper(changed_inc_fields):
-<<<<<<< HEAD
-        return f"Some incident fields were removed from your mapper, The removed fields: {changed_inc_fields}."
-=======
         return f"Some incident fields were removed from the mapper, The removed fields: {changed_inc_fields}."
->>>>>>> d675015c
 
     @staticmethod
     @error_code_decorator
     def removed_incident_types(removed_inc_types):
-<<<<<<< HEAD
-        return f"Some Incidents types were removed from your mapper, the removed types are: {removed_inc_types}."
-=======
         return f"Some Incidents types were removed from the mapper, the removed types are: {removed_inc_types}."
->>>>>>> d675015c
 
     @staticmethod
     @error_code_decorator
