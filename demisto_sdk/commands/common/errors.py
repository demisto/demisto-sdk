--- conflicted
+++ resolved
@@ -235,12 +235,9 @@
     'invalid_siem_integration_name': {'code': 'IN150', 'ui_applicable': True, 'related_field': 'display'},
     "empty_command_arguments": {'code': 'IN151', 'ui_applicable': False, 'related_field': 'arguments'},
     'invalid_defaultvalue_for_checkbox_field': {'code': 'IN152', 'ui_applicable': True, 'related_field': 'defaultvalue'},
-<<<<<<< HEAD
-    'integration_is_deprecated_and_used': {'code': 'IN153', 'ui_applicable': True, 'related_field': 'deprecated'},
-=======
     'not_supported_integration_parameter_url_defaultvalue': {'code': 'IN153', 'ui_applicable': False, 'related_field': 'defaultvalue'},
     'missing_reliability_parameter': {'code': 'IN154', 'ui_applicable': False, 'related_field': 'configuration'},
->>>>>>> 93e39bb7
+    'integration_is_deprecated_and_used': {'code': 'IN155', 'ui_applicable': True, 'related_field': 'deprecated'},
 
     # IT - Incident Types
     "incident_type_integer_field": {'code': "IT100", 'ui_applicable': True, 'related_field': ''},
