from typing import Any, Dict, List

import decorator
from demisto_sdk.commands.common.constants import (BETA_INTEGRATION_DISCLAIMER,
                                                   CONF_PATH,
                                                   INTEGRATION_CATEGORIES,
                                                   PACK_METADATA_DESC,
                                                   PACK_METADATA_NAME)

FOUND_FILES_AND_ERRORS: list = []
FOUND_FILES_AND_IGNORED_ERRORS: list = []
ALLOWED_IGNORE_ERRORS = [
    'BA101', 'BA106', 'BA108', 'BA109', 'BA110',
    'DS107',
    'IF100', 'IF106',
    'IN109', 'IN110', 'IN122', 'IN126', 'IN128', 'IN135', 'IN136', 'IN139',
    'MP106',
    'PA113', 'PA116', 'PA124', 'PA125',
    'PB104', 'PB105', 'PB106', 'PB110', 'PB111', 'PB112',
    'RM100', 'RM102', 'RM104', 'RM106',
    'RP102', 'RP104',
    'SC100', 'SC101', 'SC105',
]

PRESET_ERROR_TO_IGNORE = {
    'community': ['BC', 'CJ', 'DS100', 'DS101', 'DS102', 'DS103', 'DS104', 'IN125', 'IN126'],
    'partner': ['CJ']
}

PRESET_ERROR_TO_CHECK = {
    "deprecated": ['ST', 'BC', 'BA', 'IN127', 'IN128', 'PB104', 'SC101'],
}

ERROR_CODE = {
    "wrong_version": {'code': "BA100", 'ui_applicable': False, 'related_field': 'version'},
    "id_should_equal_name": {'code': "BA101", 'ui_applicable': False, 'related_field': 'id'},
    "file_type_not_supported": {'code': "BA102", 'ui_applicable': False, 'related_field': ''},
    "file_name_include_spaces_error": {'code': "BA103", 'ui_applicable': False, 'related_field': ''},
    "changes_may_fail_validation": {'code': "BA104", 'ui_applicable': False, 'related_field': ''},
    "invalid_id_set": {'code': "BA105", 'ui_applicable': False, 'related_field': ''},
    "no_minimal_fromversion_in_file": {'code': "BA106", 'ui_applicable': False, 'related_field': 'fromversion'},
    "running_on_master_with_git": {'code': "BA107", 'ui_applicable': False, 'related_field': ''},
    "folder_name_has_separators": {'code': "BA108", 'ui_applicable': False, 'related_field': ''},
    "file_name_has_separators": {'code': "BA109", 'ui_applicable': False, 'related_field': ''},
    "field_contain_forbidden_word": {'code': "BA110", 'ui_applicable': False, 'related_field': ''},
    "wrong_display_name": {'code': "IN100", 'ui_applicable': True, 'related_field': '<parameter-name>.display'},
    "wrong_default_parameter_not_empty": {'code': "IN101", 'ui_applicable': True,
                                          'related_field': '<parameter-name>.default'},
    "wrong_required_value": {'code': "IN102", 'ui_applicable': True, 'related_field': '<parameter-name>.required'},
    "wrong_required_type": {'code': "IN103", 'ui_applicable': True, 'related_field': '<parameter-name>.type'},
    "wrong_category": {'code': "IN104", 'ui_applicable': True, 'related_field': 'category'},
    "wrong_default_argument": {'code': "IN105", 'ui_applicable': True, 'related_field': '<argument-name>.default'},
    "no_default_arg": {'code': "IN106", 'ui_applicable': True, 'related_field': '<argument-name>.default'},
    "missing_reputation": {'code': "IN107", 'ui_applicable': True, 'related_field': 'outputs'},
    "wrong_subtype": {'code': "IN108", 'ui_applicable': False, 'related_field': 'subtype'},
    "beta_in_id": {'code': "IN109", 'ui_applicable': False, 'related_field': 'id'},
    "beta_in_name": {'code': "IN110", 'ui_applicable': False, 'related_field': 'name'},
    "beta_field_not_found": {'code': "IN111", 'ui_applicable': False, 'related_field': 'beta'},
    "no_beta_in_display": {'code': "IN112", 'ui_applicable': False, 'related_field': 'display'},
    "duplicate_arg_in_file": {'code': "IN113", 'ui_applicable': True, 'related_field': 'arguments'},
    "duplicate_param": {'code': "IN114", 'ui_applicable': True, 'related_field': 'configuration'},
    "invalid_context_output": {'code': "IN115", 'ui_applicable': True, 'related_field': 'outputs'},
    "added_required_fields": {'code': "IN116", 'ui_applicable': False, 'related_field': '<parameter-name>.required'},
    "not_used_display_name": {'code': "IN117", 'ui_applicable': True, 'related_field': '<parameter-name>.display'},
    "empty_display_configuration": {'code': "IN118", 'ui_applicable': True,
                                    'related_field': '<parameter-name>.display'},
    "feed_wrong_from_version": {'code': "IN119", 'ui_applicable': False, 'related_field': 'fromversion'},
    "pwsh_wrong_version": {'code': "IN120", 'ui_applicable': False, 'related_field': 'fromversion'},
    "parameter_missing_from_yml": {'code': "IN121", 'ui_applicable': True, 'related_field': 'configuration'},
    "parameter_missing_for_feed": {'code': "IN122", 'ui_applicable': True, 'related_field': 'configuration'},
    "invalid_version_integration_name": {'code': "IN123", 'ui_applicable': True, 'related_field': 'display'},
    "found_hidden_param": {'code': "IN124", 'ui_applicable': False, 'related_field': '<parameter-name>.hidden'},
    "no_default_value_in_parameter": {'code': "IN125", 'ui_applicable': False,
                                      'related_field': '<parameter-name>.default'},
    "parameter_missing_from_yml_not_community_contributor": {'code': "IN126", 'ui_applicable': False,
                                                             'related_field': 'configuration'},
    "invalid_deprecated_integration_display_name": {'code': "IN127", 'ui_applicable': False,
                                                    'related_field': 'display'},
    "invalid_deprecated_integration_description": {'code': "IN128", 'ui_applicable': False, 'related_field': ''},
    "removed_integration_parameters": {'code': "IN129", 'ui_applicable': False, 'related_field': 'configuration'},
    "integration_not_runnable": {'code': "IN130", 'ui_applicable': False, 'related_field': 'configuration'},
    "missing_get_mapping_fields_command": {'code': "IN131", 'ui_applicable': False, 'related_field': 'ismappable'},
    "integration_non_existent_classifier": {'code': "IN132", 'ui_applicable': False, 'related_field': 'classifiers'},
    "integration_non_existent_mapper": {'code': "IN133", 'ui_applicable': False, 'related_field': 'mappers'},
    "multiple_default_arg": {'code': "IN134", "ui_applicable": True, 'related_field': "arguments"},
    "invalid_integration_parameters_display_name": {'code': "IN135", 'ui_applicable': True, 'related_field': 'display'},
    "missing_output_context": {'code': "IN136", 'ui_applicable': True, 'related_field': 'contextOutput'},
    "is_valid_integration_file_path_in_folder": {'code': "IN137", 'ui_applicable': False, 'related_field': ''},
    "is_valid_integration_file_path_in_integrations_folder": {'code': "IN138", 'ui_applicable': False,
                                                              'related_field': ''},
    "changed_integration_yml_fields": {'code': "IN138", "ui_applicable": False, 'related_field': 'script'},
    "incident_in_command_name_or_args": {'code': "IN139", "ui_applicable": False,
                                         'related_field': 'script.commands.name'},
    "integration_is_skipped": {'code': "IN140", 'ui_applicable': False, 'related_field': ''},
    "invalid_version_script_name": {'code': "SC100", 'ui_applicable': True, 'related_field': 'name'},
    "invalid_deprecated_script": {'code': "SC101", 'ui_applicable': False, 'related_field': 'comment'},
    "invalid_command_name_in_script": {'code': "SC102", 'ui_applicable': False, 'related_field': ''},
    "is_valid_script_file_path_in_folder": {'code': "SC103", 'ui_applicable': False, 'related_field': ''},
    "is_valid_script_file_path_in_scripts_folder": {'code': "SC104", 'ui_applicable': False, 'related_field': ''},
    "incident_in_script_arg": {'code': "SC105", 'ui_applicable': True, 'related_field': 'args.name'},
    "dbot_invalid_output": {'code': "DB100", 'ui_applicable': True, 'related_field': 'contextPath'},
    "dbot_invalid_description": {'code': "DB101", 'ui_applicable': True, 'related_field': 'description'},
    "breaking_backwards_subtype": {'code': "BC100", 'ui_applicable': False, 'related_field': 'subtype'},
    "breaking_backwards_context": {'code': "BC101", 'ui_applicable': False, 'related_field': 'contextPath'},
    "breaking_backwards_command": {'code': "BC102", 'ui_applicable': False, 'related_field': 'contextPath'},
    "breaking_backwards_arg_changed": {'code': "BC103", 'ui_applicable': False, 'related_field': 'name'},
    "breaking_backwards_command_arg_changed": {'code': "BC104", 'ui_applicable': False, 'related_field': 'args'},
    "default_docker_error": {'code': "DO100", 'ui_applicable': True, 'related_field': 'dockerimage'},
    "latest_docker_error": {'code': "DO101", 'ui_applicable': True, 'related_field': 'dockerimage'},
    "not_demisto_docker": {'code': "DO102", 'ui_applicable': True, 'related_field': 'dockerimage'},
    "docker_tag_not_fetched": {'code': "DO103", 'ui_applicable': True, 'related_field': 'dockerimage'},
    "no_docker_tag": {'code': "DO104", 'ui_applicable': True, 'related_field': 'dockerimage'},
    "docker_not_formatted_correctly": {'code': "DO105", 'ui_applicable': True, 'related_field': 'dockerimage'},
    "docker_not_on_the_latest_tag": {'code': "DO106", 'ui_applicable': True, 'related_field': 'dockerimage'},
    "non_existing_docker": {'code': "DO107", 'ui_applicable': True, 'related_field': 'dockerimage'},
    "id_set_conflicts": {'code': "ID100", 'ui_applicable': False, 'related_field': ''},
    "duplicated_id": {'code': "ID102", 'ui_applicable': False, 'related_field': ''},
    "no_id_set_file": {'code': "ID103", 'ui_applicable': False, 'related_field': ''},
    "remove_field_from_dashboard": {'code': "DA100", 'ui_applicable': False, 'related_field': ''},
    "include_field_in_dashboard": {'code': "DA101", 'ui_applicable': False, 'related_field': ''},
    "remove_field_from_widget": {'code': "WD100", 'ui_applicable': False, 'related_field': ''},
    "include_field_in_widget": {'code': "WD101", 'ui_applicable': False, 'related_field': ''},
    "no_image_given": {'code': "IM100", 'ui_applicable': True, 'related_field': 'image'},
    "image_too_large": {'code': "IM101", 'ui_applicable': True, 'related_field': 'image'},
    "image_in_package_and_yml": {'code': "IM102", 'ui_applicable': False, 'related_field': 'image'},
    "not_an_image_file": {'code': "IM103", 'ui_applicable': False, 'related_field': 'image'},
    "no_image_field_in_yml": {'code': "IM104", 'ui_applicable': True, 'related_field': 'image'},
    "image_field_not_in_base64": {'code': "IM105", 'ui_applicable': True, 'related_field': 'image'},
    "default_image_error": {'code': "IM106", 'ui_applicable': True, 'related_field': 'image'},
    "invalid_image_name": {'code': "IM107", 'ui_applicable': False, 'related_field': 'image'},
    "description_missing_from_conf_json": {'code': "CJ100", 'ui_applicable': False, 'related_field': ''},
    "test_not_in_conf_json": {'code': "CJ101", 'ui_applicable': False, 'related_field': ''},
    "integration_not_registered": {'code': "CJ102", 'ui_applicable': False, 'related_field': ''},
    "no_test_playbook": {'code': "CJ103", 'ui_applicable': False, 'related_field': ''},
    "test_playbook_not_configured": {'code': "CJ104", 'ui_applicable': False, 'related_field': ''},
    "all_entity_test_playbooks_are_skipped": {'code': "CJ105", 'ui_applicable': False, 'related_field': ''},
    "missing_release_notes": {'code': "RN100", 'ui_applicable': False, 'related_field': ''},
    "no_new_release_notes": {'code': "RN101", 'ui_applicable': False, 'related_field': ''},
    "release_notes_not_formatted_correctly": {'code': "RN102", 'ui_applicable': False, 'related_field': ''},
    "release_notes_not_finished": {'code': "RN103", 'ui_applicable': False, 'related_field': ''},
    "release_notes_file_empty": {'code': "RN104", 'ui_applicable': False, 'related_field': ''},
    "multiple_release_notes_files": {'code': "RN105", 'ui_applicable': False, 'related_field': ''},
    "missing_release_notes_for_pack": {'code': "RN106", 'ui_applicable': False, 'related_field': ''},
    "missing_release_notes_entry": {'code': "RN107", 'ui_applicable': False, 'related_field': ''},
    "added_release_notes_for_new_pack": {'code': "RN108", 'ui_applicable': False, 'related_field': ''},
    "modified_existing_release_notes": {'code': "RN109", 'ui_applicable': False, 'related_field': ''},
    "playbook_cant_have_rolename": {'code': "PB100", 'ui_applicable': True, 'related_field': 'rolename'},
    "playbook_unreachable_condition": {'code': "PB101", 'ui_applicable': True, 'related_field': 'tasks'},
    "playbook_unhandled_condition": {'code': "PB102", 'ui_applicable': True, 'related_field': 'conditions'},
    "playbook_unconnected_tasks": {'code': "PB103", 'ui_applicable': True, 'related_field': 'tasks'},
    "invalid_deprecated_playbook": {'code': "PB104", 'ui_applicable': False, 'related_field': 'description'},
    "playbook_cant_have_deletecontext_all": {'code': "PB105", 'ui_applicable': True, 'related_field': 'tasks'},
    "using_instance_in_playbook": {'code': "PB106", 'ui_applicable': True, 'related_field': 'tasks'},
    "invalid_script_id": {'code': "PB107", 'ui_applicable': False, 'related_field': 'tasks'},
    "invalid_uuid": {'code': "PB108", 'ui_applicable': False, 'related_field': 'taskid'},
    "taskid_different_from_id": {'code': "PB109", 'ui_applicable': False, 'related_field': 'taskid'},
    "content_entity_version_not_match_playbook_version": {'code': "PB110", 'ui_applicable': False,
                                                          'related_field': 'toVersion'},
    "integration_version_not_match_playbook_version": {'code': "PB111", 'ui_applicable': False,
                                                       'related_field': 'toVersion'},
    "playbook_condition_has_no_else_path": {'code': "PB112", 'ui_applicable': False, 'related_field': 'nexttasks'},
<<<<<<< HEAD
    "content_entity_is_not_in_id_set": {'code': "PB116", 'ui_applicable': False, 'related_field': ''},
=======
    "invalid_subplaybook_name": {'code': "PB113", 'ui_applicable': False, 'related_field': 'tasks'},
>>>>>>> 0684ddd2
    "description_missing_in_beta_integration": {'code': "DS100", 'ui_applicable': False, 'related_field': ''},
    "no_beta_disclaimer_in_description": {'code': "DS101", 'ui_applicable': False, 'related_field': ''},
    "no_beta_disclaimer_in_yml": {'code': "DS102", 'ui_applicable': False, 'related_field': ''},
    "description_in_package_and_yml": {'code': "DS103", 'ui_applicable': False, 'related_field': ''},
    "no_description_file_warning": {'code': "DS104", 'ui_applicable': False, 'related_field': ''},
    "description_contains_contrib_details": {'code': "DS105", 'ui_applicable': False,
                                             'related_field': 'detaileddescription'},
    "invalid_description_name": {'code': "DS106", 'ui_applicable': False, 'related_field': ''},
    "description_contains_demisto_word": {'code': "DS107", 'ui_applicable': True,
                                          'related_field': 'detaileddescription'},
    "invalid_incident_field_name": {'code': "IF100", 'ui_applicable': True, 'related_field': 'name'},
    "invalid_incident_field_content_key_value": {'code': "IF101", 'ui_applicable': False, 'related_field': 'content'},
    "invalid_incident_field_system_key_value": {'code': "IF102", 'ui_applicable': False, 'related_field': 'system'},
    "invalid_incident_field_type": {'code': "IF103", 'ui_applicable': True, 'related_field': 'type'},
    "invalid_incident_field_group_value": {'code': "IF104", 'ui_applicable': False, 'related_field': 'group'},
    "invalid_incident_field_cli_name_regex": {'code': "IF105", 'ui_applicable': False, 'related_field': 'cliName'},
    "invalid_incident_field_cli_name_value": {'code': "IF106", 'ui_applicable': True, 'related_field': 'cliName'},
    "invalid_incident_field_or_type_from_version": {'code': "IF108", 'ui_applicable': False,
                                                    'related_field': 'fromVersion'},
    "new_incident_field_required": {'code': "IF109", 'ui_applicable': True, 'related_field': 'required'},
    "from_version_modified_after_rename": {'code': "IF110", 'ui_applicable': False, 'related_field': 'fromVersion'},
    "incident_field_type_change": {'code': "IF111", 'ui_applicable': False, 'related_field': 'type'},
    "indicator_field_type_grid_minimal_version": {'code': "IF112", 'ui_applicable': False,
                                                  'related_field': 'fromVersion'},
    "invalid_incident_field_prefix": {'code': "IF113", 'ui_applicable': False, 'related_field': 'name'},
    "incident_type_integer_field": {'code': "IT100", 'ui_applicable': True, 'related_field': ''},
    "incident_type_invalid_playbook_id_field": {'code': "IT101", 'ui_applicable': False, 'related_field': 'playbookId'},
    "incident_type_auto_extract_fields_invalid": {'code': "IT102", 'ui_applicable': False,
                                                  'related_field': 'extractSettings'},
    "incident_type_invalid_auto_extract_mode": {'code': "IT103", 'ui_applicable': True, 'related_field': 'mode'},
    "incident_type_non_existent_playbook_id": {'code': "IT104", 'ui_applicable': False, 'related_field': ''},
    "pack_file_does_not_exist": {'code': "PA100", 'ui_applicable': False, 'related_field': ''},
    "cant_open_pack_file": {'code': "PA101", 'ui_applicable': False, 'related_field': ''},
    "cant_read_pack_file": {'code': "PA102", 'ui_applicable': False, 'related_field': ''},
    "cant_parse_pack_file_to_list": {'code': "PA103", 'ui_applicable': False, 'related_field': ''},
    "pack_file_bad_format": {'code': "PA104", 'ui_applicable': False, 'related_field': ''},
    "pack_metadata_empty": {'code': "PA105", 'ui_applicable': False, 'related_field': ''},
    "pack_metadata_should_be_dict": {'code': "PA106", 'ui_applicable': False, 'related_field': ''},
    "missing_field_iin_pack_metadata": {'code': "PA107", 'ui_applicable': False, 'related_field': ''},
    "pack_metadata_name_not_valid": {'code': "PA108", 'ui_applicable': False, 'related_field': ''},
    "pack_metadata_field_invalid": {'code': "PA109", 'ui_applicable': False, 'related_field': ''},
    "dependencies_field_should_be_dict": {'code': "PA110", 'ui_applicable': False, 'related_field': ''},
    "empty_field_in_pack_metadata": {'code': "PA111", 'ui_applicable': False, 'related_field': ''},
    "pack_metadata_isnt_json": {'code': "PA112", 'ui_applicable': False, 'related_field': ''},
    "pack_metadata_missing_url_and_email": {'code': "PA113", 'ui_applicable': False, 'related_field': ''},
    "pack_metadata_version_should_be_raised": {'code': "PA114", 'ui_applicable': False, 'related_field': ''},
    "pack_timestamp_field_not_in_iso_format": {'code': "PA115", 'ui_applicable': False, 'related_field': ''},
    "invalid_package_dependencies": {'code': "PA116", 'ui_applicable': False, 'related_field': ''},
    "pack_metadata_invalid_support_type": {'code': "PA117", 'ui_applicable': False, 'related_field': ''},
    "pack_metadata_certification_is_invalid": {'code': "PA118", 'ui_applicable': False, 'related_field': ''},
    "pack_metadata_non_approved_usecases": {'code': "PA119", 'ui_applicable': False, 'related_field': ''},
    "pack_metadata_non_approved_tags": {'code': "PA120", 'ui_applicable': False, 'related_field': ''},
    "pack_metadata_price_change": {'code': "PA121", 'ui_applicable': False, 'related_field': ''},
    "pack_name_already_exists": {'code': "PA122", 'ui_applicable': False, 'related_field': ''},
    "is_wrong_usage_of_usecase_tag": {'code': "PA123", 'ui_applicable': False, 'related_field': ''},
    "invalid_core_pack_dependencies": {'code': "PA124", 'ui_applicable': True, 'related_field': ''},
    "pack_name_is_not_in_xsoar_standards": {'code': "PA125", 'ui_applicable': False, 'related_field': ''},
    "readme_error": {'code': "RM100", 'ui_applicable': False, 'related_field': ''},
    "image_path_error": {'code': "RM101", 'ui_applicable': False, 'related_field': ''},
    "readme_missing_output_context": {'code': "RM102", 'ui_applicable': False, 'related_field': ''},
    "error_starting_mdx_server": {'code': "RM103", 'ui_applicable': False, 'related_field': ''},
    "empty_readme_error": {'code': "RM104", 'ui_applicable': False, 'related_field': ''},
    "readme_equal_description_error": {'code': "RM105", 'ui_applicable': False, 'related_field': ''},
    "readme_contains_demisto_word": {'code': "RM106", 'ui_applicable': False, 'related_field': ''},
    "template_sentence_in_readme": {'code': "RM107", 'ui_applicable': False, 'related_field': ''},
    "wrong_version_reputations": {'code': "RP100", 'ui_applicable': False, 'related_field': 'version'},
    "reputation_expiration_should_be_numeric": {'code': "RP101", 'ui_applicable': True, 'related_field': 'expiration'},
    "reputation_id_and_details_not_equal": {'code': "RP102", 'ui_applicable': False, 'related_field': 'id'},
    "reputation_invalid_indicator_type_id": {'code': "RP103", 'ui_applicable': False, 'related_field': 'id'},
    "reputation_empty_required_fields": {'code': "RP104", 'ui_applicable': False, 'related_field': 'id'},
    "structure_doesnt_match_scheme": {'code': "ST100", 'ui_applicable': False, 'related_field': ''},
    "file_id_contains_slashes": {'code': "ST101", 'ui_applicable': False, 'related_field': 'id'},
    "file_id_changed": {'code': "ST102", 'ui_applicable': False, 'related_field': 'id'},
    "from_version_modified": {'code': "ST103", 'ui_applicable': False, 'related_field': 'fromversion'},
    "wrong_file_extension": {'code': "ST104", 'ui_applicable': False, 'related_field': ''},
    "invalid_file_path": {'code': "ST105", 'ui_applicable': False, 'related_field': ''},
    "invalid_package_structure": {'code': "ST106", 'ui_applicable': False, 'related_field': ''},
    "pykwalify_missing_parameter": {'code': "ST107", 'ui_applicable': False, 'related_field': ''},
    "pykwalify_field_undefined": {'code': "ST108", 'ui_applicable': False, 'related_field': ''},
    "pykwalify_missing_in_root": {'code': "ST109", 'ui_applicable': False, 'related_field': ''},
    "pykwalify_general_error": {'code': "ST110", 'ui_applicable': False, 'related_field': ''},
    "pykwalify_field_undefined_with_path": {'code': "ST111", 'ui_applicable': False, 'related_field': ''},
    "pykwalify_incorrect_enum": {'code': "ST112", 'ui_applicable': False, 'related_field': ''},
    "invalid_to_version_in_new_classifiers": {'code': "CL100", 'ui_applicable': False, 'related_field': 'toVersion'},
    "invalid_to_version_in_old_classifiers": {'code': "CL101", 'ui_applicable': False, 'related_field': 'toVersion'},
    "invalid_from_version_in_new_classifiers": {'code': "CL102", 'ui_applicable': False,
                                                'related_field': 'fromVersion'},
    "invalid_from_version_in_old_classifiers": {'code': "CL103", 'ui_applicable': False,
                                                'related_field': 'fromVersion'},
    "missing_from_version_in_new_classifiers": {'code': "CL104", 'ui_applicable': False,
                                                'related_field': 'fromVersion'},
    "missing_to_version_in_old_classifiers": {'code': "CL105", 'ui_applicable': False, 'related_field': 'toVersion'},
    "from_version_higher_to_version": {'code': "CL106", 'ui_applicable': False, 'related_field': 'fromVersion'},
    "invalid_type_in_new_classifiers": {'code': "CL107", 'ui_applicable': False, 'related_field': 'type'},
    "classifier_non_existent_incident_types": {'code': "CL108", 'ui_applicable': False,
                                               'related_field': 'incident_types'},
    "invalid_from_version_in_mapper": {'code': "MP100", 'ui_applicable': False, 'related_field': 'fromVersion'},
    "invalid_to_version_in_mapper": {'code': "MP101", 'ui_applicable': False, 'related_field': 'toVersion'},
    "invalid_mapper_file_name": {'code': "MP102", 'ui_applicable': False, 'related_field': ''},
    "missing_from_version_in_mapper": {'code': "MP103", 'ui_applicable': False, 'related_field': 'fromVersion'},
    "invalid_type_in_mapper": {'code': "MP104", 'ui_applicable': False, 'related_field': 'type'},
    "mapper_non_existent_incident_types": {'code': "MP105", 'ui_applicable': False, 'related_field': 'incident_types'},
    "invalid_incident_field_in_mapper": {'code': "MP106", 'ui_applicable': False, 'related_field': 'mapping'},
    "changed_incident_field_in_mapper": {'code': "MP107", 'ui_applicable': True, 'related_field': 'mapping'},
    "removed_incident_types": {'code': "MP108", 'ui_applicable': True, 'related_field': 'mapping'},
    "invalid_version_in_layout": {'code': "LO100", 'ui_applicable': False, 'related_field': 'version'},
    "invalid_version_in_layoutscontainer": {'code': "LO101", 'ui_applicable': False, 'related_field': 'version'},
    "invalid_file_path_layout": {'code': "LO102", 'ui_applicable': False, 'related_field': ''},
    "invalid_file_path_layoutscontainer": {'code': "LO103", 'ui_applicable': False, 'related_field': ''},
    "invalid_incident_field_in_layout": {'code': "LO104", 'ui_applicable': False, 'related_field': ''},
    "xsoar_config_file_is_not_json": {'code': "XC100", 'ui_applicable': False, 'related_field': ''},
    "xsoar_config_file_malformed": {'code': "XC101", 'ui_applicable': False, 'related_field': ''},
}


def get_all_error_codes() -> List:
    error_codes = []
    for error in ERROR_CODE:
        error_codes.append(ERROR_CODE[error].get('code'))

    return error_codes


def get_error_object(error_code: str) -> Dict:
    for error in ERROR_CODE:
        if error_code == ERROR_CODE[error].get('code'):
            return ERROR_CODE[error]
    return {}


@decorator.decorator
def error_code_decorator(func, *args, **kwargs):
    return func(*args, **kwargs), ERROR_CODE[func.__name__].get('code')


class Errors:
    BACKWARDS = "Possible backwards compatibility break"

    @staticmethod
    def suggest_fix(file_path: str, *args: Any, cmd: str = 'format') -> str:
        return f'To fix the problem, try running `demisto-sdk {cmd} -i {file_path} {" ".join(args)}`'

    @staticmethod
    @error_code_decorator
    def wrong_version(expected="-1"):
        return "The version for our files should always " \
               "be {}, please update the file.".format(expected)

    @staticmethod
    @error_code_decorator
    def id_should_equal_name(name, file_id):
        return "The File's name, which is: '{}', should be equal to its ID, which is: '{}'." \
               " please update the file.".format(name, file_id)

    @staticmethod
    @error_code_decorator
    def file_type_not_supported():
        return "The file type is not supported in validate command\n " \
               "validate' command supports: Integrations, Scripts, Playbooks, " \
               "Incident fields, Indicator fields, Images, Release notes, Layouts and Descriptions"

    @staticmethod
    @error_code_decorator
    def file_name_include_spaces_error(file_name):
        return "Please remove spaces from the file's name: '{}'.".format(file_name)

    @staticmethod
    @error_code_decorator
    def changes_may_fail_validation():
        return "Warning: The changes may fail validation once submitted via a " \
               "PR. To validate your changes, please make sure you have a git remote setup" \
               " and pointing to github.com/demisto/content.\nYou can do this by running " \
               "the following commands:\n\ngit remote add upstream https://github.com/" \
               "demisto/content.git\ngit fetch upstream\n\nMore info about configuring " \
               "a remote for a fork is available here: https://help.github.com/en/" \
               "github/collaborating-with-issues-and-pull-requests/configuring-a-remote-for-a-fork"

    @staticmethod
    @error_code_decorator
    def invalid_id_set():
        return "id_set.json file is invalid - delete it and re-run `validate`.\n" \
               "From content repository root run the following: `rm -rf Tests/id_set.json`\n" \
               "Then re-run the `validate` command."

    @staticmethod
    @error_code_decorator
    def no_minimal_fromversion_in_file(fromversion, oldest_supported_version):
        if fromversion == 'fromversion':
            return f"{fromversion} field is invalid.\nAdd `{fromversion}: " \
                   f"{oldest_supported_version}` to the file."
        else:
            return f'{fromversion} field is invalid.\nAdd `"{fromversion}": "{oldest_supported_version}"` ' \
                   f'to the file.'

    @staticmethod
    @error_code_decorator
    def running_on_master_with_git():
        return "Running on master branch while using git is ill advised." \
               "\nrun: 'git checkout -b NEW_BRANCH_NAME' and rerun the command."

    @staticmethod
    @error_code_decorator
    def folder_name_has_separators(entity_type, invalid_name, valid_name):
        return f"The {entity_type} folder name '{invalid_name}' should be named '{valid_name}' without any separator."

    @staticmethod
    @error_code_decorator
    def file_name_has_separators(entity_type, invalid_files, valid_files):
        return f"The {entity_type} files {invalid_files} should be named {valid_files} " \
               f"without any separator in the base name."

    @staticmethod
    @error_code_decorator
    def field_contain_forbidden_word(field_names: list, word: str):
        return f"The following fields: {', '.join(field_names)} shouldn't contain the word '{word}'."

    @staticmethod
    @error_code_decorator
    def indicator_field_type_grid_minimal_version(fromversion):
        return f"The indicator field has a fromVersion of: {fromversion} but the minimal fromVersion is 5.5.0."

    @staticmethod
    @error_code_decorator
    def wrong_display_name(param_name, param_display):
        return 'The display name of the {} parameter should be \'{}\''.format(param_name, param_display)

    @staticmethod
    @error_code_decorator
    def wrong_default_parameter_not_empty(param_name, default_value):
        return 'The default value of the {} parameter should be {}'.format(param_name, default_value)

    @staticmethod
    @error_code_decorator
    def no_default_value_in_parameter(param_name):
        return 'The {} parameter should have a default value'.format(param_name)

    @staticmethod
    @error_code_decorator
    def wrong_required_value(param_name):
        return 'The required field of the {} parameter should be False'.format(param_name)

    @staticmethod
    @error_code_decorator
    def wrong_required_type(param_name):
        return 'The type field of the {} parameter should be 8'.format(param_name)

    @staticmethod
    @error_code_decorator
    def wrong_category(category):
        return "The category '{}' is not in the integration schemas, the valid options are:\n{}" \
            .format(category, '\n'.join(INTEGRATION_CATEGORIES))

    @staticmethod
    @error_code_decorator
    def wrong_default_argument(arg_name, command_name):
        return "The argument '{}' of the command '{}' is not configured as default" \
            .format(arg_name, command_name)

    @staticmethod
    @error_code_decorator
    def no_default_arg(command_name):
        return "Could not find default argument " \
               "{} in command {}".format(command_name, command_name)

    @staticmethod
    @error_code_decorator
    def missing_reputation(command_name, reputation_output, context_standard):
        return "The outputs of the reputation command {} aren't valid. The {} outputs is missing. " \
               "Fix according to context standard {} " \
            .format(command_name, reputation_output, context_standard)

    @staticmethod
    @error_code_decorator
    def wrong_subtype():
        return "The subtype for our yml files should be either python2 or python3, " \
               "please update the file."

    @classmethod
    @error_code_decorator
    def beta_in_id(cls):
        return cls.beta_in_str('id')

    @classmethod
    @error_code_decorator
    def beta_in_name(cls):
        return cls.beta_in_str('name')

    @staticmethod
    @error_code_decorator
    def beta_field_not_found():
        return "Beta integration yml file should have " \
               "the field \"beta: true\", but was not found in the file."

    @staticmethod
    @error_code_decorator
    def no_beta_in_display():
        return "Field 'display' in Beta integration yml file should include the string \"beta\", " \
               "but was not found in the file."

    @staticmethod
    @error_code_decorator
    def duplicate_arg_in_file(arg, command_name=None):
        err_msg = "The argument '{}' is duplicated".format(arg)
        if command_name:
            err_msg += " in '{}'.".format(command_name)
        err_msg += ", please remove one of its appearances."
        return err_msg

    @staticmethod
    @error_code_decorator
    def duplicate_param(param_name):
        return "The parameter '{}' of the " \
               "file is duplicated, please remove one of its appearances.".format(param_name)

    @staticmethod
    @error_code_decorator
    def invalid_context_output(command_name, output):
        return f'Invalid context output for command {command_name}. Output is {output}'

    @staticmethod
    @error_code_decorator
    def added_required_fields(field):
        return "You've added required, the field is '{}'".format(field)

    @staticmethod
    @error_code_decorator
    def removed_integration_parameters(field):
        return "You've removed integration parameters, the removed parameters are '{}'".format(field)

    @staticmethod
    @error_code_decorator
    def changed_integration_yml_fields(removed, changed):
        return f"You've made some changes to some fields in the yml file, \n" \
               f" the changed fields are: {changed} \n" \
               f"the removed fields are: {removed} "

    @staticmethod
    def suggest_server_allowlist_fix(words=None):
        words = words if words else ['incident']
        return f"To fix the problem, remove the words {words}, " \
               f"or add them to the whitelist named argsExceptionsList in:\n" \
               f"https://github.com/demisto/server/blob/57fbe417ae420c41ee12a9beb850ff4672209af8/services/" \
               f"servicemodule_test.go#L8273"

    @staticmethod
    @error_code_decorator
    def incident_in_command_name_or_args(commands, args):
        return f"This is a core pack with an integration that contains the word incident in the following commands'" \
               f" name or argument:\ncommand's name: {commands} \ncommand's argument: {args}"

    @staticmethod
    @error_code_decorator
    def not_used_display_name(field_name):
        return "The display details for {} will not be used " \
               "due to the type of the parameter".format(field_name)

    @staticmethod
    @error_code_decorator
    def empty_display_configuration(field_name):
        return "No display details were entered for the field {}".format(field_name)

    @staticmethod
    @error_code_decorator
    def feed_wrong_from_version(given_fromversion, needed_from_version="5.5.0"):
        return "This is a feed and has wrong fromversion. got `{}` expected `{}`" \
            .format(given_fromversion, needed_from_version)

    @staticmethod
    @error_code_decorator
    def pwsh_wrong_version(given_fromversion, needed_from_version='5.5.0'):
        return f'Detected type: powershell and fromversion less than {needed_from_version}.' \
               f' Found version: {given_fromversion}'

    @staticmethod
    @error_code_decorator
    def parameter_missing_from_yml(name, correct_format):
        return f'A required parameter "{name}" is missing or malformed ' \
               f'in the YAML file.\nThe correct format of the parameter should ' \
               f'be as follows:\n{correct_format}'

    @staticmethod
    @error_code_decorator
    def parameter_missing_from_yml_not_community_contributor(name, correct_format):
        """
            This error is ignored if the contributor is community
        """
        return f'A required parameter "{name}" is missing or malformed ' \
               f'in the YAML file.\nThe correct format of the parameter should ' \
               f'be as follows:\n{correct_format}'

    @staticmethod
    @error_code_decorator
    def parameter_missing_for_feed(name, correct_format):
        return f'Feed Integration was detected A required ' \
               f'parameter "{name}" is missing or malformed in the YAML file.\n' \
               f'The correct format of the parameter should be as follows:\n{correct_format}'

    @staticmethod
    @error_code_decorator
    def missing_get_mapping_fields_command():
        return 'The command "get-mapping-fields" is missing from the YML file and is required as the ismappable ' \
               'field is set to true.'

    @staticmethod
    @error_code_decorator
    def readme_missing_output_context(command, context_paths):
        return f'The Following context paths for command {command} are found in YML file ' \
               f'but are missing from the README file: {context_paths}'

    @staticmethod
    @error_code_decorator
    def error_starting_mdx_server(line):
        return f'Failed starting mdx server. stdout: {line}.\n' \
               f'Try running the following command: `npm install`'

    @staticmethod
    @error_code_decorator
    def missing_output_context(command, context_paths):
        return f'The Following context paths for command {command} are found in the README file ' \
               f'but are missing from the YML file: {context_paths}'

    @staticmethod
    @error_code_decorator
    def integration_non_existent_classifier(integration_classifier):
        return f"The integration has a classifier {integration_classifier} which does not exist."

    @staticmethod
    @error_code_decorator
    def integration_non_existent_mapper(integration_mapper):
        return f"The integration has a mapper {integration_mapper} which does not exist."

    @staticmethod
    @error_code_decorator
    def multiple_default_arg(command_name, default_args):
        return f"The integration command: {command_name} has multiple default arguments: {default_args}."

    @staticmethod
    @error_code_decorator
    def invalid_integration_parameters_display_name(invalid_display_names):
        return f"The integration display names: {invalid_display_names} are invalid, " \
               "Integration parameters display name should be capitalized and spaced using whitespaces " \
               "and not underscores ( _ )."

    @staticmethod
    @error_code_decorator
    def is_valid_integration_file_path_in_folder(integration_file):
        return f"The integration file name: {integration_file} is invalid, " \
               f"The integration file name should be the same as the name of the folder that contains it."

    @staticmethod
    @error_code_decorator
    def is_valid_integration_file_path_in_integrations_folder(integration_file):
        return f"The integration file name: {integration_file} is invalid, " \
               f"The integration file name should start with 'integration-'."

    @staticmethod
    @error_code_decorator
    def invalid_version_integration_name(version_number: str):
        return f"The display name of this v{version_number} integration is incorrect , " \
               f"should be **name** v{version_number}.\n" \
               f"e.g: Kenna v{version_number}, Jira v{version_number}"

    @staticmethod
    @error_code_decorator
    def found_hidden_param(parameter_name):
        return f"Parameter: \"{parameter_name}\" can't be hidden. Please remove this field."

    @staticmethod
    @error_code_decorator
    def invalid_deprecated_integration_display_name():
        return 'The display_name (display) of all deprecated integrations should end with (Deprecated)".'

    @staticmethod
    @error_code_decorator
    def invalid_deprecated_integration_description():
        return 'The description of all deprecated integrations should follow one of the formats:' \
               '1. "Deprecated. Use <INTEGRATION_DISPLAY_NAME> instead."' \
               '2. "Deprecated. <REASON> No available replacement."'

    @staticmethod
    @error_code_decorator
    def invalid_version_script_name(version_number: str):
        return f"The name of this v{version_number} script is incorrect , should be **name**V{version_number}." \
               f" e.g: DBotTrainTextClassifierV{version_number}"

    @staticmethod
    @error_code_decorator
    def invalid_deprecated_script():
        return 'The comment of all deprecated scripts should follow one of the formats:' \
               '1. "Deprecated. Use <SCRIPT_NAME> instead."' \
               '2. "Deprecated. <REASON> No available replacement."'

    @staticmethod
    @error_code_decorator
    def dbot_invalid_output(command_name, missing_outputs, context_standard):
        return "The DBotScore outputs of the reputation command {} aren't valid. Missing: {}. " \
               "Fix according to context standard {} ".format(command_name, missing_outputs,
                                                              context_standard)

    @staticmethod
    @error_code_decorator
    def dbot_invalid_description(command_name, missing_descriptions, context_standard):
        return "The DBotScore description of the reputation command {} aren't valid. Missing: {}. " \
               "Fix according to context standard {} " \
            .format(command_name, missing_descriptions, context_standard)

    @classmethod
    @error_code_decorator
    def breaking_backwards_subtype(cls):
        return "{}, You've changed the subtype, please undo.".format(cls.BACKWARDS)

    @classmethod
    @error_code_decorator
    def breaking_backwards_context(cls):
        return "{}, You've changed the context in the file," \
               " please undo.".format(cls.BACKWARDS)

    @classmethod
    @error_code_decorator
    def breaking_backwards_command(cls, old_command):
        return "{}, You've changed the context in the file,please " \
               "undo. the command is:\n{}".format(cls.BACKWARDS, old_command)

    @classmethod
    @error_code_decorator
    def breaking_backwards_arg_changed(cls):
        return "{}, You've changed the name of an arg in " \
               "the file, please undo.".format(cls.BACKWARDS)

    @classmethod
    @error_code_decorator
    def breaking_backwards_command_arg_changed(cls, command):
        return "{}, You've changed the name of a command or its arg in" \
               " the file, please undo, the command was:\n{}".format(cls.BACKWARDS, command)

    @staticmethod
    @error_code_decorator
    def default_docker_error():
        return 'The current docker image in the yml file is the default one: demisto/python:1.3-alpine,\n' \
               'Please create or use another docker image'

    @staticmethod
    @error_code_decorator
    def latest_docker_error(docker_image_tag, docker_image_name):
        return f'"latest" tag is not allowed,\n' \
               f'Please create or update to an updated versioned image\n' \
               f'You can check for the most updated version of {docker_image_tag} ' \
               f'here: https://hub.docker.com/r/{docker_image_name}/tags'

    @staticmethod
    @error_code_decorator
    def not_demisto_docker():
        return 'docker image must be a demisto docker image. When the docker image is ready, ' \
               'please rename it to: demisto/<image>:<tag>'

    @staticmethod
    @error_code_decorator
    def docker_tag_not_fetched(docker_image_name):
        return f'Failed getting tag for: {docker_image_name}. Please check it exists and of demisto format.'

    @staticmethod
    @error_code_decorator
    def no_docker_tag(docker_image):
        return f'{docker_image} - The docker image in your integration/script does not have a tag.' \
               f' Please create or update to an updated versioned image.'

    @staticmethod
    @error_code_decorator
    def non_existing_docker(docker_image):
        return f'{docker_image} - Could not find the docker image. Check if it exists in ' \
               f'DockerHub: https://hub.docker.com/u/demisto/.'

    @staticmethod
    @error_code_decorator
    def docker_not_formatted_correctly(docker_image):
        return f'The docker image: {docker_image} is not of format - demisto/image_name:X.X'

    @staticmethod
    def suggest_docker_fix(docker_image_name: str, file_path: str) -> str:
        return f'You can check for the most updated version of {docker_image_name} ' \
               f'here: https://hub.docker.com/r/{docker_image_name}/tags\n' \
               f'To update the docker image run: demisto-sdk format -ud -i {file_path}\n'

    @staticmethod
    @error_code_decorator
    def docker_not_on_the_latest_tag(docker_image_tag, docker_image_latest_tag) -> str:
        return f'The docker image tag is not the latest numeric tag, please update it.\n' \
               f'The docker image tag in the yml file is: {docker_image_tag}\n' \
               f'The latest docker image tag in docker hub is: {docker_image_latest_tag}\n'

    @staticmethod
    @error_code_decorator
    def id_set_conflicts():
        return "You probably merged from master and your id_set.json has " \
               "conflicts. Run `demisto-sdk create-id-set`, it should reindex your id_set.json"

    @staticmethod
    @error_code_decorator
    def duplicated_id(obj_id):
        return f"The ID {obj_id} already exists, please update the file or update the " \
               f"id_set.json toversion field of this id to match the old occurrence of this id"

    @staticmethod
    @error_code_decorator
    def no_id_set_file():
        return "Unable to find id_set.json file in path - rerun the command with --create-id-set flag"

    @staticmethod
    @error_code_decorator
    def remove_field_from_dashboard(field):
        return f'the field {field} needs to be removed.'

    @staticmethod
    @error_code_decorator
    def include_field_in_dashboard(field):
        return f'The field {field} needs to be included. Please add it.'

    @staticmethod
    @error_code_decorator
    def remove_field_from_widget(field, widget):
        return f'The field {field} needs to be removed from the widget: {widget}.'

    @staticmethod
    @error_code_decorator
    def include_field_in_widget(field, widget_name):
        return f'The field {field} needs to be included in the widget: {widget_name}. Please add it.'

    @staticmethod
    @error_code_decorator
    def no_image_given():
        return "You've created/modified a yml or package but failed to provide an image as " \
               "a .png file for it, please add an image in order to proceed."

    @staticmethod
    @error_code_decorator
    def image_too_large():
        return "Too large logo, please update the logo to be under 10kB"

    @staticmethod
    @error_code_decorator
    def image_in_package_and_yml():
        return "Image in both yml and package, remove the 'image' " \
               "key from the yml file"

    @staticmethod
    @error_code_decorator
    def not_an_image_file():
        return "This isn't an image file or unified integration file."

    @staticmethod
    @error_code_decorator
    def no_image_field_in_yml():
        return "This is a yml file but has no image field."

    @staticmethod
    @error_code_decorator
    def image_field_not_in_base64():
        return "The image field isn't in base64 encoding."

    @staticmethod
    @error_code_decorator
    def default_image_error():
        return "This is the default image, please change to the integration image."

    @staticmethod
    @error_code_decorator
    def invalid_image_name():
        return "The image's file name is invalid - " \
               "make sure the name looks like the following: <integration_name>_image.png"

    @staticmethod
    @error_code_decorator
    def description_missing_from_conf_json(problematic_instances):
        return "Those instances don't have description:\n{}".format('\n'.join(problematic_instances))

    @staticmethod
    @error_code_decorator
    def test_not_in_conf_json(file_id):
        return f"You've failed to add the {file_id} to conf.json\n" \
               "see here: https://xsoar.pan.dev/docs/integrations/test-playbooks#adding-tests-to-confjson"

    @staticmethod
    @error_code_decorator
    def integration_not_registered(file_path, missing_test_playbook_configurations, no_tests_key):
        return f'The following integration is not registered in {CONF_PATH} file.\n' \
               f'Please add:\n{missing_test_playbook_configurations}\nto {CONF_PATH} ' \
               f'path under \'tests\' key.\n' \
               f'If you don\'t want to add a test playbook for this integration, please add: \n{no_tests_key}to the ' \
               f'file {file_path} or run \'demisto-sdk format -i {file_path}\''

    @staticmethod
    @error_code_decorator
    def no_test_playbook(file_path, file_type):
        return f'You don\'t have a TestPlaybook for {file_type} {file_path}. ' \
               f'If you have a TestPlaybook for this {file_type}, ' \
               f'please edit the yml file and add the TestPlaybook under the \'tests\' key. ' \
               f'If you don\'t want to create a TestPlaybook for this {file_type}, ' \
               f'edit the yml file and add  \ntests:\n -  No tests\n lines to it or ' \
               f'run \'demisto-sdk format -i {file_path}\''

    @staticmethod
    @error_code_decorator
    def test_playbook_not_configured(content_item_id, missing_test_playbook_configurations,
                                     missing_integration_configurations):
        return f'The TestPlaybook {content_item_id} is not registered in {CONF_PATH} file.\n ' \
               f'Please add\n{missing_test_playbook_configurations}\n ' \
               f'or if this test playbook is for an integration\n{missing_integration_configurations}\n ' \
               f'to {CONF_PATH} path under \'tests\' key.'

    @staticmethod
    @error_code_decorator
    def missing_release_notes(rn_path):
        return 'Missing release notes, Please add it under {}'.format(rn_path)

    @staticmethod
    @error_code_decorator
    def no_new_release_notes(release_notes_path):
        return F'No new comment has been added in the release notes file: {release_notes_path}'

    @staticmethod
    @error_code_decorator
    def release_notes_not_formatted_correctly(link_to_rn_standard):
        return F'Not formatted according to ' \
               F'release notes standards.\nFix according to {link_to_rn_standard}'

    @staticmethod
    @error_code_decorator
    def release_notes_not_finished():
        return "Please finish filling out the release notes. For common troubleshooting steps, please " \
               "review the documentation found here: " \
               "https://xsoar.pan.dev/docs/integrations/changelog#common-troubleshooting-tips"

    @staticmethod
    @error_code_decorator
    def release_notes_file_empty():
        return "Your release notes file is empty, please complete it\nHaving empty release notes " \
               "looks bad in the product UI.\nIf the change you made was minor, please use " \
               "\"Maintenance and stability enhancements.\" for general changes, or use " \
               "\"Documentation and metadata improvements.\" for changes to documentation."

    @staticmethod
    @error_code_decorator
    def multiple_release_notes_files():
        return "More than one release notes file has been found." \
               "Only one release note file is permitted per release. Please delete the extra release notes."

    @staticmethod
    @error_code_decorator
    def missing_release_notes_for_pack(pack):
        return f"Release notes were not found. Please run `demisto-sdk " \
               f"update-release-notes -i Packs/{pack} -u (major|minor|revision)` to " \
               f"generate release notes according to the new standard. You can refer to the documentation " \
               f"found here: https://xsoar.pan.dev/docs/integrations/changelog for more information."

    @staticmethod
    @error_code_decorator
    def missing_release_notes_entry(file_type, pack_name, entity_name):
        return f"No release note entry was found for the {file_type.value.lower()} \"{entity_name}\" in the " \
               f"{pack_name} pack. Please rerun the update-release-notes command without -u to " \
               f"generate an updated template. If you are trying to exclude an item from the release " \
               f"notes, please refer to the documentation found here - " \
               f"https://xsoar.pan.dev/docs/integrations/changelog#excluding-items"

    @staticmethod
    @error_code_decorator
    def added_release_notes_for_new_pack(pack_name):
        return f"ReleaseNotes were added for the newly created pack \"{pack_name}\" - remove them"

    @staticmethod
    @error_code_decorator
    def modified_existing_release_notes(pack_name):
        return f"Modified existing release notes for \"{pack_name}\" - revert the change and add new release notes " \
               f"if needed by running:\n`demisto-sdk update-release-notes -i Packs/{pack_name} -u " \
               f"(major|minor|revision)`\n" \
               f"You can refer to the documentation found here: " \
               f"https://xsoar.pan.dev/docs/integrations/changelog for more information."

    @staticmethod
    @error_code_decorator
    def playbook_cant_have_rolename():
        return "Playbook can not have a rolename."

    @staticmethod
    @error_code_decorator
    def using_instance_in_playbook():
        return "Playbook should not use specific instance."

    @staticmethod
    @error_code_decorator
    def playbook_unreachable_condition(task_id, next_task_branch):
        return f'Playbook conditional task with id:{task_id} has task with unreachable ' \
               f'next task condition "{next_task_branch}". Please remove this task or add ' \
               f'this condition to condition task with id:{task_id}.'

    @staticmethod
    @error_code_decorator
    def playbook_unhandled_condition(task_id, task_condition_labels):
        return f'Playbook conditional task with id:{task_id} has an unhandled ' \
               f'condition: {",".join(map(lambda x: f"{str(x)}", task_condition_labels))}'

    @staticmethod
    @error_code_decorator
    def playbook_unconnected_tasks(orphan_tasks):
        return f'The following tasks ids have no previous tasks: {orphan_tasks}'

    @staticmethod
    @error_code_decorator
    def playbook_cant_have_deletecontext_all():
        return 'Playbook can not have DeleteContext script with arg all set to yes.'

    @staticmethod
    @error_code_decorator
    def invalid_deprecated_playbook():
        return 'The description of all deprecated playbooks should follow one of the formats:\n' \
               '1. "Deprecated. Use <PLAYBOOK_NAME> instead."\n' \
               '2. "Deprecated. <REASON> No available replacement."'

    @staticmethod
    @error_code_decorator
    def invalid_script_id(script_entry_to_check, pb_task):
        return f"in task {pb_task} the script {script_entry_to_check} was not found in the id_set.json file. " \
               f"Please make sure:\n" \
               f"1 - The right script id is set and the spelling is correct.\n" \
               f"2 - The id_set.json file is up to date. Delete the file by running: rm -rf Tests/id_set.json and" \
               f" rerun the command."

    @staticmethod
    @error_code_decorator
    def invalid_subplaybook_name(playbook_entry_to_check, file_path):
        return f"Sub-playbooks {playbook_entry_to_check} in {file_path} not found in the id_set.json file. " \
               f"Please make sure:\n" \
               f"1 - The right playbook name is set and the spelling is correct.\n" \
               f"2 - The id_set.json file is up to date. Delete the file by running: rm -rf Tests/id_set.json and" \
               f" rerun the command."

    @staticmethod
    @error_code_decorator
    def content_entity_version_not_match_playbook_version(main_playbook, entities_names, main_playbook_version):
        return f"Playbook {main_playbook} with version {main_playbook_version} uses {entities_names} " \
               f"with a version that does not match the main playbook version. The from version of" \
               f" {entities_names} should be at least {main_playbook_version}."

    @staticmethod
    @error_code_decorator
    def integration_version_not_match_playbook_version(main_playbook, command, main_playbook_version):
        return f"Playbook {main_playbook} with version {main_playbook_version} uses the command {command} " \
               f"that not implemented in integration that match the main playbook version. This command should be " \
               f"implemented in an integration with a from version of at least {main_playbook_version}."

    @staticmethod
    @error_code_decorator
    def invalid_command_name_in_script(script_name, command):
        return f"in script {script_name} the command {command} has an invalid name. " \
               f"Please make sure:\n" \
               f"1 - The right command name is set and the spelling is correct." \
               f" Do not use 'dev' in it or suffix it with 'copy'\n" \
               f"2 - The id_set.json file is up to date. Delete the file by running: rm -rf Tests/id_set.json and" \
               f" rerun the command."

    @staticmethod
    @error_code_decorator
    def is_valid_script_file_path_in_folder(script_file):
        return f"The script file name: {script_file} is invalid, " \
               f"The script file name should be the same as the name of the folder that contains it."

    @staticmethod
    @error_code_decorator
    def is_valid_script_file_path_in_scripts_folder(script_file):
        return f"The script file name: {script_file} is invalid, " \
               f"The script file name should start with 'script-'."

    @staticmethod
    @error_code_decorator
    def incident_in_script_arg(arguments):
        return f"The script is part of a core pack. Therefore, the use of the word `incident` in argument names is" \
               f" forbidden. problematic argument names:\n {arguments}."

    @staticmethod
    @error_code_decorator
    def description_missing_in_beta_integration():
        return f"No detailed description file (<integration_name>_description.md) was found in the package." \
               f" Please add one, and make sure it includes the beta disclaimer note." \
               f" Add the following to the detailed description:\n{BETA_INTEGRATION_DISCLAIMER}"

    @staticmethod
    @error_code_decorator
    def description_contains_contrib_details():
        return "Description file contains contribution/partner details that will be generated automatically " \
               "when the upload command is performed.\nDelete any details related to contribution/partner "

    @staticmethod
    @error_code_decorator
    def invalid_description_name():
        return "The description's file name is invalid - " \
               "make sure the name looks like the following: <integration_name>_description.md"

    @staticmethod
    @error_code_decorator
    def description_contains_demisto_word(line_nums):
        return f'Found the word \'Demisto\' in the description content in lines: {line_nums}.'

    @staticmethod
    @error_code_decorator
    def no_beta_disclaimer_in_description():
        return f"The detailed description in beta integration package " \
               f"does not contain the beta disclaimer note. Add the following to the description:\n" \
               f"{BETA_INTEGRATION_DISCLAIMER}"

    @staticmethod
    @error_code_decorator
    def no_beta_disclaimer_in_yml():
        return f"The detailed description field in beta integration " \
               f"does not contain the beta disclaimer note. Add the following to the detailed description:\n" \
               f"{BETA_INTEGRATION_DISCLAIMER}"

    @staticmethod
    @error_code_decorator
    def description_in_package_and_yml():
        return "A description was found both in the " \
               "package and in the yml, please update the package."

    @staticmethod
    @error_code_decorator
    def no_description_file_warning():
        return "No detailed description file was found. Consider adding one."

    @staticmethod
    @error_code_decorator
    def invalid_incident_field_name(words):
        return f"The words: {words} cannot be used as a name."

    @staticmethod
    @error_code_decorator
    def invalid_incident_field_content_key_value(content_value):
        return f"The content key must be set to {content_value}."

    @staticmethod
    @error_code_decorator
    def invalid_incident_field_system_key_value(system_value):
        return f"The system key must be set to {system_value}"

    @staticmethod
    @error_code_decorator
    def invalid_incident_field_type(file_type, type_fields):
        return f"Type: `{file_type}` is not one of available types.\n" \
               f"available types: {[value.value for value in type_fields]}"

    @staticmethod
    @error_code_decorator
    def invalid_incident_field_group_value(group):
        return f"Group {group} is not a group field."

    @staticmethod
    @error_code_decorator
    def invalid_incident_field_cli_name_regex(cli_regex):
        return f"Field `cliName` contains non-alphanumeric letters. " \
               f"must match regex: {cli_regex}"

    @staticmethod
    @error_code_decorator
    def invalid_incident_field_cli_name_value(cli_name):
        return f"cliName field can not be {cli_name} as it's a builtin key."

    @staticmethod
    @error_code_decorator
    def invalid_incident_field_or_type_from_version():
        return '"fromVersion" has an invalid value.'

    @staticmethod
    @error_code_decorator
    def new_incident_field_required():
        return 'New incident fields can not be required. change to:\nrequired: false.'

    @staticmethod
    @error_code_decorator
    def from_version_modified_after_rename():
        return "fromversion might have been modified, please make sure it hasn't changed."

    @staticmethod
    @error_code_decorator
    def incident_field_type_change():
        return 'Changing incident field type is not allowed.'

    @staticmethod
    @error_code_decorator
    def incident_type_integer_field(field):
        return f'The field {field} needs to be a positive integer. Please add it.\n'

    @staticmethod
    @error_code_decorator
    def incident_type_invalid_playbook_id_field():
        return 'The "playbookId" field is not valid - please enter a non-UUID playbook ID.'

    @staticmethod
    @error_code_decorator
    def incident_type_auto_extract_fields_invalid(incident_fields):
        return f"The following incident fields are not formatted correctly under " \
               f"`fieldCliNameToExtractSettings`: {incident_fields}\n" \
               f"Please format them in one of the following ways:\n" \
               f"1. To extract all indicators from the field: \n" \
               f"isExtractingAllIndicatorTypes: true, extractAsIsIndicatorTypeId: \"\", " \
               f"extractIndicatorTypesIDs: []\n" \
               f"2. To extract the incident field to a specific indicator without using regex: \n" \
               f"isExtractingAllIndicatorTypes: false, extractAsIsIndicatorTypeId: \"<INDICATOR_TYPE>\", " \
               f"extractIndicatorTypesIDs: []\n" \
               f"3. To extract indicators from the field using regex: \n" \
               f"isExtractingAllIndicatorTypes: false, extractAsIsIndicatorTypeId: \"\", " \
               f"extractIndicatorTypesIDs: [\"<INDICATOR_TYPE1>\", \"<INDICATOR_TYPE2>\"]"

    @staticmethod
    @error_code_decorator
    def incident_type_invalid_auto_extract_mode():
        return 'The `mode` field under `extractSettings` should be one of the following:\n' \
               ' - \"All\" - To extract all indicator types regardless of auto-extraction settings.\n' \
               ' - \"Specific\" - To extract only the specific indicator types set in the auto-extraction settings.'

    @staticmethod
    @error_code_decorator
    def incident_type_non_existent_playbook_id(incident_type, playbook):
        return f"in incident type {incident_type} the playbook {playbook} was not found in the id_set.json file. " \
               f"Please make sure:\n" \
               f"1 - The right playbook name is set and the spelling is correct.\n" \
               f"2 - The id_set.json file is up to date. Delete the file by running: rm -rf Tests/id_set.json and" \
               f" rerun the command."

    @staticmethod
    @error_code_decorator
    def pack_file_does_not_exist(file_name):
        return f'"{file_name}" file does not exist, create one in the root of the pack'

    @staticmethod
    @error_code_decorator
    def cant_open_pack_file(file_name):
        return f'Could not open "{file_name}" file'

    @staticmethod
    @error_code_decorator
    def cant_read_pack_file(file_name):
        return f'Could not read the contents of "{file_name}" file'

    @staticmethod
    @error_code_decorator
    def cant_parse_pack_file_to_list(file_name):
        return f'Could not parse the contents of "{file_name}" file into a list'

    @staticmethod
    @error_code_decorator
    def pack_file_bad_format(file_name):
        return f'Detected invalid {file_name} file'

    @staticmethod
    @error_code_decorator
    def pack_metadata_empty():
        return 'Pack metadata is empty.'

    @staticmethod
    @error_code_decorator
    def pack_metadata_should_be_dict(pack_meta_file):
        return f'Pack metadata {pack_meta_file} should be a dictionary.'

    @staticmethod
    @error_code_decorator
    def pack_metadata_certification_is_invalid(pack_meta_file):
        return f'Pack metadata {pack_meta_file} - certification field should be \'certified\' or \'verified\'.'

    @staticmethod
    @error_code_decorator
    def missing_field_iin_pack_metadata(pack_meta_file, missing_fields):
        return f'{pack_meta_file} - Missing fields in the pack metadata: {missing_fields}'

    @staticmethod
    @error_code_decorator
    def pack_metadata_name_not_valid():
        return f'Pack metadata {PACK_METADATA_NAME} field is not valid. Please fill valid pack name.'

    @staticmethod
    @error_code_decorator
    def pack_metadata_field_invalid():
        return f'Pack metadata {PACK_METADATA_DESC} field is not valid. Please fill valid pack description.'

    @staticmethod
    @error_code_decorator
    def dependencies_field_should_be_dict(pack_meta_file):
        return f'{pack_meta_file} - The dependencies field in the pack must be a dictionary.'

    @staticmethod
    @error_code_decorator
    def empty_field_in_pack_metadata(pack_meta_file, list_field):
        return f'{pack_meta_file} - Empty value in the {list_field} field.'

    @staticmethod
    @error_code_decorator
    def pack_metadata_isnt_json(pack_meta_file):
        return f'Could not parse {pack_meta_file} file contents to json format'

    @staticmethod
    @error_code_decorator
    def pack_metadata_missing_url_and_email():
        return 'Contributed packs must include email or url.'

    @staticmethod
    @error_code_decorator
    def pack_metadata_invalid_support_type():
        return 'Support field should be one of the following: xsoar, partner, developer or community.'

    @staticmethod
    @error_code_decorator
    def pack_metadata_version_should_be_raised(pack, old_version):
        return f"The pack version (currently: {old_version}) needs to be raised - " \
               f"make sure you are merged from master and " \
               f"update the \"currentVersion\" field in the " \
               f"pack_metadata.json or in case release notes are required run:\n" \
               f"`demisto-sdk update-release-notes -i Packs/{pack} -u (major|minor|revision)` to " \
               f"generate them according to the new standard."

    @staticmethod
    @error_code_decorator
    def pack_metadata_non_approved_usecases(non_approved_usecases: set) -> str:
        return f'The pack metadata contains non approved usecases: {", ".join(non_approved_usecases)}'

    @staticmethod
    @error_code_decorator
    def pack_metadata_non_approved_tags(non_approved_tags: set) -> str:
        return f'The pack metadata contains non approved tags: {", ".join(non_approved_tags)}'

    @staticmethod
    @error_code_decorator
    def pack_metadata_price_change(old_price, new_price) -> str:
        return f"The pack price was changed from {old_price} to {new_price} - revert the change"

    @staticmethod
    @error_code_decorator
    def pack_name_already_exists(new_pack_name) -> str:
        return f"A pack named: {new_pack_name} already exists in content repository, " \
               f"change the pack's name in the metadata file."

    @staticmethod
    @error_code_decorator
    def is_wrong_usage_of_usecase_tag():
        return "pack_metadata.json file contains the Use Case tag, without having any PB, incidents Types or Layouts"

    @staticmethod
    @error_code_decorator
    def pack_name_is_not_in_xsoar_standards(reason):
        if reason == "short":
            return f'Pack metadata {PACK_METADATA_NAME} field is not valid. The pack name must be at least 3' \
                   f' characters long.'
        if reason == "capital":
            return f'Pack metadata {PACK_METADATA_NAME} field is not valid. The pack name must start with a capital' \
                   f' letter.'
        if reason == "wrong_word":
            return f'Pack metadata {PACK_METADATA_NAME} field is not valid. The pack name must not contain the words:' \
                   f' ["Pack", "Playbook", "Integration", "Script"]'

    @staticmethod
    @error_code_decorator
    def pack_timestamp_field_not_in_iso_format(field_name, value, changed_value):
        return f"The field \"{field_name}\" should be in the following format: YYYY-MM-DDThh:mm:ssZ, found {value}.\n" \
               f"Suggested change: {changed_value}"

    @staticmethod
    @error_code_decorator
    def readme_error(stderr):
        return f'Failed verifying README.md Error Message is: {stderr}'

    @staticmethod
    @error_code_decorator
    def empty_readme_error():
        return 'README.md is empty'

    @staticmethod
    @error_code_decorator
    def readme_equal_description_error():
        return 'README.md content is equal to pack description. ' \
               'Please remove the duplicate description from README.md file.'

    @staticmethod
    @error_code_decorator
    def readme_contains_demisto_word(line_nums):
        return f'Found the word \'Demisto\' in the readme content in lines: {line_nums}.'

    @staticmethod
    @error_code_decorator
    def template_sentence_in_readme(line_nums):
        return f"Please update the integration version differences section in lines: {line_nums}."

    @staticmethod
    @error_code_decorator
    def image_path_error(path, alternative_path):
        return f'Detected following image url:\n{path}\n' \
               f'Which is not the raw link. You probably want to use the following raw image url:\n{alternative_path}'

    @staticmethod
    @error_code_decorator
    def wrong_version_reputations(object_id, version):
        return "Reputation object with id {} must have version {}".format(object_id, version)

    @staticmethod
    @error_code_decorator
    def reputation_expiration_should_be_numeric():
        return 'Expiration field should have a positive numeric value.'

    @staticmethod
    @error_code_decorator
    def reputation_id_and_details_not_equal():
        return 'id and details fields are not equal.'

    @staticmethod
    @error_code_decorator
    def reputation_invalid_indicator_type_id():
        return 'Indicator type "id" field can not include spaces or special characters.'

    @staticmethod
    @error_code_decorator
    def reputation_empty_required_fields():
        return 'id and details fields can not be empty.'

    @staticmethod
    @error_code_decorator
    def structure_doesnt_match_scheme(pretty_formatted_string_of_regexes):
        return f"The file does not match any scheme we have, please refer to the following list " \
               f"for the various file name options we have in our repo {pretty_formatted_string_of_regexes}"

    @staticmethod
    @error_code_decorator
    def file_id_contains_slashes():
        return "File's ID contains slashes - please remove."

    @staticmethod
    @error_code_decorator
    def file_id_changed(old_version_id, new_file_id):
        return f"The file id has changed from {old_version_id} to {new_file_id}"

    @staticmethod
    @error_code_decorator
    def from_version_modified():
        return "You've added fromversion to an existing " \
               "file in the system, this is not allowed, please undo."

    @staticmethod
    @error_code_decorator
    def wrong_file_extension(file_extension, accepted_extensions):
        return "File extension {} is not valid. accepted {}".format(file_extension, accepted_extensions)

    @staticmethod
    @error_code_decorator
    def invalid_file_path():
        return "Found incompatible file path."

    @staticmethod
    @error_code_decorator
    def invalid_package_structure():
        return 'You should update the following file to the package format, for further details please visit ' \
               'https://xsoar.pan.dev/docs/integrations/package-dir.'

    @staticmethod
    @error_code_decorator
    def invalid_package_dependencies(pack_name):
        return f'{pack_name} depends on NonSupported / DeprecatedContent packs.'

    @staticmethod
    @error_code_decorator
    def invalid_core_pack_dependencies(core_pack, dependencies_packs):
        return f'The core pack {core_pack} cannot depend on non-core packs: {dependencies_packs} - ' \
               f'revert this change.'

    @staticmethod
    @error_code_decorator
    def pykwalify_missing_parameter(key_from_error, path):
        return f'Missing the field "{key_from_error}" in Path: {path}'

    @staticmethod
    @error_code_decorator
    def pykwalify_field_undefined(key_from_error):
        return f'The field "{key_from_error}" was not defined in the scheme'

    @staticmethod
    @error_code_decorator
    def pykwalify_field_undefined_with_path(key_from_error, path):
        return f'The field "{key_from_error}" in path {path} was not defined in the scheme'

    @staticmethod
    @error_code_decorator
    def pykwalify_missing_in_root(key_from_error):
        return f'Missing the field "{key_from_error}" in root'

    @staticmethod
    @error_code_decorator
    def pykwalify_general_error(error):
        return f'in {error}'

    @staticmethod
    @error_code_decorator
    def pykwalify_incorrect_enum(path_to_wrong_enum, wrong_enum, enum_values):
        return f'The value "{wrong_enum}" in {path_to_wrong_enum} is invalid - legal values include: {enum_values}'

    @staticmethod
    @error_code_decorator
    def invalid_version_in_layout(version_field):
        return f'{version_field} field in layout needs to be lower than 6.0.0'

    @staticmethod
    @error_code_decorator
    def invalid_version_in_layoutscontainer(version_field):
        return f'{version_field} field in layoutscontainer needs to be higher or equal to 6.0.0'

    @staticmethod
    @error_code_decorator
    def invalid_file_path_layout(file_name):
        return f'Invalid file name - {file_name}. layout file name should start with "layout-" prefix.'

    @staticmethod
    @error_code_decorator
    def invalid_file_path_layoutscontainer(file_name):
        return f'Invalid file name - {file_name}. layoutscontainer file name should start with ' \
               '"layoutscontainer-" prefix.'

    @staticmethod
    @error_code_decorator
    def invalid_incident_field_in_layout(invalid_inc_fields_list):
        return f"The layout contains incident fields that do not exist in the content: {invalid_inc_fields_list}.\n" \
               "Please make sure:\n" \
               "1 - The right incident field is set and the spelling is correct.\n" \
               "2 - The id_set.json file is up to date. Delete the file by running: rm -rf Tests/id_set.json and" \
               " rerun the command."

    @staticmethod
    @error_code_decorator
    def invalid_to_version_in_new_classifiers():
        return 'toVersion field in new classifiers needs to be higher than 6.0.0'

    @staticmethod
    @error_code_decorator
    def invalid_to_version_in_old_classifiers():
        return 'toVersion field in old classifiers needs to be lower than 6.0.0'

    @staticmethod
    @error_code_decorator
    def invalid_from_version_in_new_classifiers():
        return 'fromVersion field in new classifiers needs to be higher or equal to 6.0.0'

    @staticmethod
    @error_code_decorator
    def invalid_from_version_in_old_classifiers():
        return 'fromVersion field in old classifiers needs to be lower than 6.0.0'

    @staticmethod
    @error_code_decorator
    def missing_from_version_in_new_classifiers():
        return 'Must have fromVersion field in new classifiers'

    @staticmethod
    @error_code_decorator
    def missing_to_version_in_old_classifiers():
        return 'Must have toVersion field in old classifiers'

    @staticmethod
    @error_code_decorator
    def from_version_higher_to_version():
        return 'fromVersion field can not be higher than toVersion field'

    @staticmethod
    @error_code_decorator
    def invalid_type_in_new_classifiers():
        return 'Classifiers type must be classification'

    @staticmethod
    @error_code_decorator
    def classifier_non_existent_incident_types(incident_types):
        return f"The Classifiers related incident types: {incident_types} where not found."

    @staticmethod
    @error_code_decorator
    def invalid_from_version_in_mapper():
        return 'fromVersion field in mapper needs to be higher or equal to 6.0.0'

    @staticmethod
    @error_code_decorator
    def invalid_to_version_in_mapper():
        return 'toVersion field in mapper needs to be higher than 6.0.0'

    @staticmethod
    @error_code_decorator
    def invalid_mapper_file_name():
        return 'Invalid file name for mapper. Need to change to classifier-mapper-NAME.json'

    @staticmethod
    @error_code_decorator
    def missing_from_version_in_mapper():
        return 'Must have fromVersion field in mapper'

    @staticmethod
    @error_code_decorator
    def invalid_type_in_mapper():
        return 'Mappers type must be mapping-incoming or mapping-outgoing'

    @staticmethod
    @error_code_decorator
    def mapper_non_existent_incident_types(incident_types):
        return f"The Mapper related incident types: {incident_types} where not found."

    @staticmethod
    @error_code_decorator
    def invalid_incident_field_in_mapper(invalid_inc_fields_list):
        return f"Your mapper contains incident fields that do not exist in the content: {invalid_inc_fields_list}.\n" \
               "Please make sure:\n" \
               "1 - The right incident field is set and the spelling is correct.\n" \
               "2 - The id_set.json file is up to date. Delete the file by running: rm -rf Tests/id_set.json and" \
               " rerun the command."

    @staticmethod
    @error_code_decorator
    def changed_incident_field_in_mapper(changed_inc_fields):
        return f"Some incident fields were removed from the mapper, The removed fields: {changed_inc_fields}."

    @staticmethod
    @error_code_decorator
    def removed_incident_types(removed_inc_types):
        return f"Some Incidents types were removed from the mapper, the removed types are: {removed_inc_types}."

    @staticmethod
    @error_code_decorator
    def integration_not_runnable():
        return "Could not find any runnable command in the integration." \
               "Must have at least one command, `isFetch: true`, `feed: true`, `longRunning: true`"

    @staticmethod
    @error_code_decorator
    def invalid_uuid(task_key, id_, taskid):
        return f"On task: {task_key},  the field 'taskid': {taskid} and the 'id' under the 'task' field: {id_}, " \
               f"must be from uuid format."

    @staticmethod
    @error_code_decorator
    def taskid_different_from_id(task_key, id_, taskid):
        return f"On task: {task_key},  the field 'taskid': {taskid} and the 'id' under the 'task' field: {id_}, " \
               f"must be with equal value. "

    @staticmethod
    @error_code_decorator
    def integration_is_skipped(integration_id):
        return f"The integration {integration_id} is currently in skipped. Please add working tests and unskip."

    @staticmethod
    @error_code_decorator
    def all_entity_test_playbooks_are_skipped(entity_id):
        return f"All test playbooks for {entity_id} in this pack are currently skipped. " \
               f"Please unskip at least one of the relevant test playbooks.\n " \
               f"You can do this by deleting the line relevant to one of the test playbooks " \
               f"in the 'skipped_tests' section inside the conf.json file and deal " \
               f"with the matching issue,\n  or create a new active test playbook " \
               f"and add the id to the 'tests' field in the yml."

    @staticmethod
    def wrong_filename(file_type):
        return 'This is not a valid {} filename.'.format(file_type)

    @staticmethod
    def wrong_path():
        return "This is not a valid filepath."

    @staticmethod
    def beta_in_str(field):
        return "Field '{}' should NOT contain the substring \"beta\" in a new beta integration. " \
               "please change the id in the file.".format(field)

    @classmethod
    def breaking_backwards_no_old_script(cls, e):
        return "{}\n{}, Could not find the old file.".format(cls.BACKWARDS, str(e))

    @staticmethod
    def id_might_changed():
        return "ID may have changed, please make sure to check you have the correct one."

    @staticmethod
    def id_changed():
        return "You've changed the ID of the file, please undo this change."

    @staticmethod
    def might_need_release_notes():
        return "You may need RN in this file, please verify if they are required."

    @staticmethod
    def unknown_file():
        return "File type is unknown, check it out."

    @staticmethod
    def no_common_server_python(path):
        return "Could not get CommonServerPythonScript.py file. Please download it manually from {} and " \
               "add it to the root of the repository.".format(path)

    @staticmethod
    def no_yml_file(file_path):
        return "No yml files were found in {} directory.".format(file_path)

    @staticmethod
    @error_code_decorator
    def playbook_condition_has_no_else_path(tasks_ids):
        return f'Playbook conditional tasks with ids: {" ".join([str(id) for id in tasks_ids])} have no else path'

    @staticmethod
    @error_code_decorator
<<<<<<< HEAD
    def content_entity_is_not_in_id_set(main_playbook, entities_names):
        return f"Playbook {main_playbook} uses {entities_names}, which do not exist in the id_set.\n" \
               f"Possible reason for such an error, would be that the name of the entity in the yml file of " \
               f"{main_playbook} is not identical to its name in its own yml file. Or the id_set is not up to date"
=======
    def xsoar_config_file_is_not_json(file_path):
        return f"Could not load {file_path} as a JSON XSOAR configuration file."

    @staticmethod
    @error_code_decorator
    def xsoar_config_file_malformed(configuration_file_path, schema_file_path, errors_table):
        return f'Errors were found in the configuration file: "{configuration_file_path}" ' \
               f'with schema "{schema_file_path}":\n {errors_table}'

    @staticmethod
    @error_code_decorator
    def invalid_incident_field_prefix(field_name):
        return f"Field name: {field_name} is invalid. Field name must start with the relevant pack name."

    @staticmethod
    def suggest_fix_field_name(field_name, pack_prefix):
        return f"To fix the problem, add pack name prefix to the field name. " \
               f"You can use the pack name or one of the prefixes found in the itemPrefix field in the packe.metadat. " \
               f"Example: {pack_prefix} {field_name}.\n" \
               f"Also make sure to update the field id and cliName accordingly. " \
               f"Example: cliName: {pack_prefix.replace(' ', '')}{field_name.replace(' ', '')}, "
>>>>>>> 0684ddd2
<|MERGE_RESOLUTION|>--- conflicted
+++ resolved
@@ -159,11 +159,8 @@
     "integration_version_not_match_playbook_version": {'code': "PB111", 'ui_applicable': False,
                                                        'related_field': 'toVersion'},
     "playbook_condition_has_no_else_path": {'code': "PB112", 'ui_applicable': False, 'related_field': 'nexttasks'},
-<<<<<<< HEAD
+    "invalid_subplaybook_name": {'code': "PB113", 'ui_applicable': False, 'related_field': 'tasks'},
     "content_entity_is_not_in_id_set": {'code': "PB116", 'ui_applicable': False, 'related_field': ''},
-=======
-    "invalid_subplaybook_name": {'code': "PB113", 'ui_applicable': False, 'related_field': 'tasks'},
->>>>>>> 0684ddd2
     "description_missing_in_beta_integration": {'code': "DS100", 'ui_applicable': False, 'related_field': ''},
     "no_beta_disclaimer_in_description": {'code': "DS101", 'ui_applicable': False, 'related_field': ''},
     "no_beta_disclaimer_in_yml": {'code': "DS102", 'ui_applicable': False, 'related_field': ''},
@@ -1666,12 +1663,6 @@
 
     @staticmethod
     @error_code_decorator
-<<<<<<< HEAD
-    def content_entity_is_not_in_id_set(main_playbook, entities_names):
-        return f"Playbook {main_playbook} uses {entities_names}, which do not exist in the id_set.\n" \
-               f"Possible reason for such an error, would be that the name of the entity in the yml file of " \
-               f"{main_playbook} is not identical to its name in its own yml file. Or the id_set is not up to date"
-=======
     def xsoar_config_file_is_not_json(file_path):
         return f"Could not load {file_path} as a JSON XSOAR configuration file."
 
@@ -1693,4 +1684,10 @@
                f"Example: {pack_prefix} {field_name}.\n" \
                f"Also make sure to update the field id and cliName accordingly. " \
                f"Example: cliName: {pack_prefix.replace(' ', '')}{field_name.replace(' ', '')}, "
->>>>>>> 0684ddd2
+
+    @staticmethod
+    @error_code_decorator
+    def content_entity_is_not_in_id_set(main_playbook, entities_names):
+        return f"Playbook {main_playbook} uses {entities_names}, which do not exist in the id_set.\n" \
+               f"Possible reason for such an error, would be that the name of the entity in the yml file of " \
+               f"{main_playbook} is not identical to its name in its own yml file. Or the id_set is not up to date"