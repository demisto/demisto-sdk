from typing import Any

from demisto_sdk.commands.common.constants import (BETA_INTEGRATION_DISCLAIMER,
                                                   CONF_PATH,
                                                   INTEGRATION_CATEGORIES,
                                                   PACK_METADATA_DESC,
                                                   PACK_METADATA_NAME)

FOUND_FILES_AND_ERRORS: list = []
FOUND_FILES_AND_IGNORED_ERRORS: list = []

ALLOWED_IGNORE_ERRORS = ['BA101', 'BA106', 'RP102', 'RP104', 'SC100', 'IF106', 'PA113', 'PA116', 'IN126', 'PB105',
                         'PB106']

PRESET_ERROR_TO_IGNORE = {
    'community': ['BC', 'CJ', 'DS', 'PA117', 'IN125', 'IN126'],
    'partner': ['CJ']
}

PRESET_ERROR_TO_CHECK = {
    "deprecated": ['ST', 'BC', 'BA', 'IN127', 'IN128', 'PB104', 'SC101'],
}

ERROR_CODE = {
    "wrong_version": "BA100",
    "id_should_equal_name": "BA101",
    "file_type_not_supported": "BA102",
    "file_name_include_spaces_error": "BA103",
    "changes_may_fail_validation": "BA104",
    "invalid_id_set": "BA105",
    "no_minimal_fromversion_in_file": "BA106",
    "wrong_display_name": "IN100",
    "wrong_default_parameter_not_empty": "IN101",
    "wrong_required_value": "IN102",
    "wrong_required_type": "IN103",
    "wrong_category": "IN104",
    "wrong_default_argument": "IN105",
    "no_default_arg": "IN106",
    "missing_reputation": "IN107",
    "wrong_subtype": "IN108",
    "beta_in_id": "IN109",
    "beta_in_name": "IN110",
    "beta_field_not_found": "IN111",
    "no_beta_in_display": "IN112",
    "duplicate_arg_in_file": "IN113",
    "duplicate_param": "IN114",
    "invalid_context_output": "IN115",
    "added_required_fields": "IN116",
    "not_used_display_name": "IN117",
    "empty_display_configuration": "IN118",
    "feed_wrong_from_version": "IN119",
    "pwsh_wrong_version": "IN120",
    "parameter_missing_from_yml": "IN121",
    "parameter_missing_for_feed": "IN122",
    "invalid_v2_integration_name": "IN123",
    "found_hidden_param": "IN124",
    "no_default_value_in_parameter": "IN125",
    "parameter_missing_from_yml_not_community_contributor": "IN126",
    "invalid_deprecated_integration_display_name": "IN127",
    "invalid_deprecated_integration_description": "IN128",
    "removed_integration_parameters": "IN129",
    "integration_not_runnable": "IN130",
    "missing_get_mapping_fields_command": "IN131",
    "invalid_v2_script_name": "SC100",
    "invalid_deprecated_script": "SC101",
    "dbot_invalid_output": "DB100",
    "dbot_invalid_description": "DB101",
    "breaking_backwards_subtype": "BC100",
    "breaking_backwards_context": "BC101",
    "breaking_backwards_command": "BC102",
    "breaking_backwards_arg_changed": "BC103",
    "breaking_backwards_command_arg_changed": "BC104",
    "default_docker_error": "DO100",
    "latest_docker_error": "DO101",
    "not_demisto_docker": "DO102",
    "docker_tag_not_fetched": "DO103",
    "no_docker_tag": "DO104",
    "docker_not_formatted_correctly": "DO105",
    "docker_not_on_the_latest_tag": "DO106",
    "non_existing_docker": "DO107",
    "id_set_conflicts": "ID100",
    "id_set_not_updated": "ID101",
    "duplicated_id": "ID102",
    "remove_field_from_dashboard": "DA100",
    "include_field_in_dashboard": "DA101",
    "remove_field_from_widget": "WD100",
    "include_field_in_widget": "WD101",
    "no_image_given": "IM100",
    "image_too_large": "IM101",
    "image_in_package_and_yml": "IM102",
    "not_an_image_file": "IM103",
    "no_image_field_in_yml": "IM104",
    "image_field_not_in_base64": "IM105",
    "default_image_error": "IM106",
    "description_missing_from_conf_json": "CJ100",
    "test_not_in_conf_json": "CJ101",
    "integration_not_registered": "CJ102",
    "no_test_playbook": "CJ103",
    "test_playbook_not_configured": "CJ104",
    "missing_release_notes": "RN100",
    "no_new_release_notes": "RN101",
    "release_notes_not_formatted_correctly": "RN102",
    "release_notes_not_finished": "RN103",
    "release_notes_file_empty": "RN104",
    "multiple_release_notes_files": "RN105",
    "missing_release_notes_for_pack": "RN106",
    "missing_release_notes_entry": "RN107",
    "added_release_notes_for_new_pack": "RN108",
    "modified_existing_release_notes": "RN109",
    "playbook_cant_have_rolename": "PB100",
    "playbook_unreachable_condition": "PB101",
    "playbook_unhandled_condition": "PB102",
    "playbook_unconnected_tasks": "PB103",
    "invalid_deprecated_playbook": "PB104",
<<<<<<< HEAD
    "invalid_script_id": "PB105",
=======
    "playbook_cant_have_deletecontext_all": "PB105",
    "using_instance_in_playbook": "PB106",
>>>>>>> bd7c8d56
    "description_missing_in_beta_integration": "DS100",
    "no_beta_disclaimer_in_description": "DS101",
    "no_beta_disclaimer_in_yml": "DS102",
    "description_in_package_and_yml": "DS103",
    "no_description_file_warning": "DS104",
    "invalid_incident_field_name": "IF100",
    "invalid_incident_field_content_key_value": "IF101",
    "invalid_incident_field_system_key_value": "IF102",
    "invalid_incident_field_type": "IF103",
    "invalid_incident_field_group_value": "IF104",
    "invalid_incident_field_cli_name_regex": "IF105",
    "invalid_incident_field_cli_name_value": "IF106",
    "incident_field_or_type_from_version_5": "IF107",
    "invalid_incident_field_or_type_from_version": "IF108",
    "new_incident_field_required": "IF109",
    "from_version_modified_after_rename": "IF110",
    "incident_field_type_change": "IF111",
    "incident_type_integer_field": "IT100",
    "incident_type_invalid_playbook_id_field": "IT101",
    "pack_file_does_not_exist": "PA100",
    "cant_open_pack_file": "PA101",
    "cant_read_pack_file": "PA102",
    "cant_parse_pack_file_to_list": "PA103",
    "pack_file_bad_format": "PA104",
    "pack_metadata_empty": "PA105",
    "pack_metadata_should_be_dict": "PA106",
    "missing_field_iin_pack_metadata": "PA107",
    "pack_metadata_name_not_valid": "PA108",
    "pack_metadata_field_invalid": "PA109",
    "dependencies_field_should_be_dict": "PA110",
    "empty_field_in_pack_metadata": "PA111",
    "pack_metadata_isnt_json": "PA112",
    "pack_metadata_missing_url_and_email": "PA113",
    "pack_metadata_version_should_be_raised": "PA114",
    "pack_timestamp_field_not_in_iso_format": 'PA115',
    "invalid_package_dependencies": "PA116",
    "pack_readme_file_missing": "PA117",
    "pack_metadata_certification_is_invalid": "PA118",
    "pack_metadata_non_approved_usecases": "PA119",
    "pack_metadata_non_approved_tags": "PA120",
    "readme_error": "RM100",
    "image_path_error": "RM101",
    "wrong_version_reputations": "RP100",
    "reputation_expiration_should_be_numeric": "RP101",
    "reputation_id_and_details_not_equal": "RP102",
    "reputation_invalid_indicator_type_id": "RP103",
    "reputation_empty_required_fields": "RP104",
    "structure_doesnt_match_scheme": "ST100",
    "file_id_contains_slashes": "ST101",
    "file_id_changed": "ST102",
    "from_version_modified": "ST103",
    "wrong_file_extension": "ST104",
    "invalid_file_path": "ST105",
    "invalid_package_structure": "ST106",
    "pykwalify_missing_parameter": "ST107",
    "pykwalify_field_undefined": "ST108",
    "pykwalify_missing_in_root": "ST109",
    "pykwalify_general_error": "ST110",
    "invalid_to_version_in_new_classifiers": "CL100",
    "invalid_to_version_in_old_classifiers": "CL101",
    "invalid_from_version_in_new_classifiers": "CL102",
    "invalid_from_version_in_old_classifiers": "CL103",
    "missing_from_version_in_new_classifiers": "CL104",
    "missing_to_version_in_old_classifiers": "CL105",
    "from_version_higher_to_version": "CL106",
    "invalid_type_in_new_classifiers": "CL107",
    "invalid_from_version_in_mapper": "MP100",
    "invalid_to_version_in_mapper": "MP101",
    "invalid_mapper_file_name": "MP102",
    "missing_from_version_in_mapper": "MP103",
    "invalid_type_in_mapper": "MP104",
    "invalid_version_in_layout": "LO100",
    "invalid_version_in_layoutscontainer": "LO101",
    "invalid_file_path_layout": "LO102",
    "invalid_file_path_layoutscontainer": "LO103",
}


def error_code_decorator(f):
    def wrapper(*args, **kwargs):
        return f(*args, **kwargs), ERROR_CODE[f.__name__]

    return wrapper


class Errors:
    BACKWARDS = "Possible backwards compatibility break"

    @staticmethod
    def suggest_fix(file_path: str, *args: Any, cmd: str = 'format') -> str:
        return f'To fix the problem, try running `demisto-sdk {cmd} -i {file_path} {" ".join(args)}`'

    @staticmethod
    @error_code_decorator
    def wrong_version(expected="-1"):
        return "The version for our files should always " \
               "be {}, please update the file.".format(expected)

    @staticmethod
    @error_code_decorator
    def id_should_equal_name(name, file_id):
        return "The File's name, which is: '{}', should be equal to its ID, which is: '{}'." \
               " please update the file.".format(name, file_id)

    @staticmethod
    @error_code_decorator
    def file_type_not_supported():
        return "The file type is not supported in validate command\n " \
               "validate' command supports: Integrations, Scripts, Playbooks, " \
               "Incident fields, Indicator fields, Images, Release notes, Layouts and Descriptions"

    @staticmethod
    @error_code_decorator
    def file_name_include_spaces_error(file_name):
        return "Please remove spaces from the file's name: '{}'.".format(file_name)

    @staticmethod
    @error_code_decorator
    def changes_may_fail_validation():
        return "Warning: The changes may fail validation once submitted via a " \
               "PR. To validate your changes, please make sure you have a git remote setup" \
               " and pointing to github.com/demisto/content.\nYou can do this by running " \
               "the following commands:\n\ngit remote add upstream https://github.com/" \
               "demisto/content.git\ngit fetch upstream\n\nMore info about configuring " \
               "a remote for a fork is available here: https://help.github.com/en/" \
               "github/collaborating-with-issues-and-pull-requests/configuring-a-remote-for-a-fork"

    @staticmethod
    @error_code_decorator
    def invalid_id_set():
        return "id_set.json file is invalid - delete it and re-run `validate`.\n" \
               "From content repository root run the following: `rm -rf Tests/id_set.json`\n" \
               "Then re-run the `validate` command."

    @staticmethod
    @error_code_decorator
    def no_minimal_fromversion_in_file(fromversion, oldest_supported_version):
        if fromversion == 'fromversion':
            return f"{fromversion} field is invalid.\nAdd `{fromversion}: " \
                   f"{oldest_supported_version}` to the file."
        else:
            return f'{fromversion} field is invalid.\nAdd `"{fromversion}": "{oldest_supported_version}"` ' \
                   f'to the file.'

    @staticmethod
    @error_code_decorator
    def wrong_display_name(param_name, param_display):
        return 'The display name of the {} parameter should be \'{}\''.format(param_name, param_display)

    @staticmethod
    @error_code_decorator
    def wrong_default_parameter_not_empty(param_name, default_value):
        return 'The default value of the {} parameter should be {}'.format(param_name, default_value)

    @staticmethod
    @error_code_decorator
    def no_default_value_in_parameter(param_name):
        return 'The {} parameter should have a default value'.format(param_name)

    @staticmethod
    @error_code_decorator
    def wrong_required_value(param_name):
        return 'The required field of the {} parameter should be False'.format(param_name)

    @staticmethod
    @error_code_decorator
    def wrong_required_type(param_name):
        return 'The type field of the {} parameter should be 8'.format(param_name)

    @staticmethod
    @error_code_decorator
    def wrong_category(category):
        return "The category '{}' is not in the integration schemas, the valid options are:\n{}" \
            .format(category, '\n'.join(INTEGRATION_CATEGORIES))

    @staticmethod
    @error_code_decorator
    def wrong_default_argument(arg_name, command_name):
        return "The argument '{}' of the command '{}' is not configured as default" \
            .format(arg_name, command_name)

    @staticmethod
    @error_code_decorator
    def no_default_arg(command_name):
        return "Could not find default argument " \
               "{} in command {}".format(command_name, command_name)

    @staticmethod
    @error_code_decorator
    def missing_reputation(command_name, reputation_output, context_standard):
        return "The outputs of the reputation command {} aren't valid. The {} outputs is missing. " \
               "Fix according to context standard {} " \
            .format(command_name, reputation_output, context_standard)

    @staticmethod
    @error_code_decorator
    def wrong_subtype():
        return "The subtype for our yml files should be either python2 or python3, " \
               "please update the file."

    @classmethod
    @error_code_decorator
    def beta_in_id(cls):
        return cls.beta_in_str('id')

    @classmethod
    @error_code_decorator
    def beta_in_name(cls):
        return cls.beta_in_str('name')

    @staticmethod
    @error_code_decorator
    def beta_field_not_found():
        return "Beta integration yml file should have " \
               "the field \"beta: true\", but was not found in the file."

    @staticmethod
    @error_code_decorator
    def no_beta_in_display():
        return "Field 'display' in Beta integration yml file should include the string \"beta\", " \
               "but was not found in the file."

    @staticmethod
    @error_code_decorator
    def duplicate_arg_in_file(arg, command_name=None):
        err_msg = "The argument '{}' is duplicated".format(arg)
        if command_name:
            err_msg += " in '{}'.".format(command_name)
        err_msg += ", please remove one of its appearances."
        return err_msg

    @staticmethod
    @error_code_decorator
    def duplicate_param(param_name):
        return "The parameter '{}' of the " \
               "file is duplicated, please remove one of its appearances.".format(param_name)

    @staticmethod
    @error_code_decorator
    def invalid_context_output(command_name, output):
        return f'Invalid context output for command {command_name}. Output is {output}'

    @staticmethod
    @error_code_decorator
    def added_required_fields(field):
        return "You've added required, the field is '{}'".format(field)

    @staticmethod
    @error_code_decorator
    def removed_integration_parameters(field):
        return "You've removed integration parameters, the removed parameters are '{}'".format(field)

    @staticmethod
    @error_code_decorator
    def not_used_display_name(field_name):
        return "The display details for {} will not be used " \
               "due to the type of the parameter".format(field_name)

    @staticmethod
    @error_code_decorator
    def empty_display_configuration(field_name):
        return "No display details were entered for the field {}".format(field_name)

    @staticmethod
    @error_code_decorator
    def feed_wrong_from_version(given_fromversion, needed_from_version="5.5.0"):
        return "This is a feed and has wrong fromversion. got `{}` expected `{}`" \
            .format(given_fromversion, needed_from_version)

    @staticmethod
    @error_code_decorator
    def pwsh_wrong_version(given_fromversion, needed_from_version='5.5.0'):
        return f'Detected type: powershell and fromversion less than {needed_from_version}.' \
               f' Found version: {given_fromversion}'

    @staticmethod
    @error_code_decorator
    def parameter_missing_from_yml(name, correct_format):
        return f'A required parameter "{name}" is missing or malformed ' \
               f'in the YAML file.\nThe correct format of the parameter should ' \
               f'be as follows:\n{correct_format}'

    @staticmethod
    @error_code_decorator
    def parameter_missing_from_yml_not_community_contributor(name, correct_format):
        """
            This error is ignored if the contributor is community
        """
        return f'A required parameter "{name}" is missing or malformed ' \
               f'in the YAML file.\nThe correct format of the parameter should ' \
               f'be as follows:\n{correct_format}'

    @staticmethod
    @error_code_decorator
    def parameter_missing_for_feed(name, correct_format):
        return f'Feed Integration was detected A required ' \
               f'parameter "{name}" is missing or malformed in the YAML file.\n' \
               f'The correct format of the parameter should be as follows:\n{correct_format}'

    @staticmethod
    @error_code_decorator
    def missing_get_mapping_fields_command():
        return 'The command "get-mapping-fields" is missing from the YML file and is required as the ismappable ' \
               'field is set to true.'

    @staticmethod
    @error_code_decorator
    def invalid_v2_integration_name():
        return "The display name of this v2 integration is incorrect , should be **name** v2.\n" \
               "e.g: Kenna v2, Jira v2"

    @staticmethod
    @error_code_decorator
    def found_hidden_param(parameter_name):
        return f"Parameter: \"{parameter_name}\" can't be hidden. Please remove this field."

    @staticmethod
    @error_code_decorator
    def invalid_deprecated_integration_display_name():
        return 'The display_name (display) of all deprecated integrations should end with (Deprecated)".'

    @staticmethod
    @error_code_decorator
    def invalid_deprecated_integration_description():
        return 'The description of all deprecated integrations should start with "Deprecated.".'

    @staticmethod
    @error_code_decorator
    def invalid_v2_script_name():
        return "The name of this v2 script is incorrect , should be **name**V2." \
               " e.g: DBotTrainTextClassifierV2"

    @staticmethod
    @error_code_decorator
    def invalid_deprecated_script():
        return "Every deprecated script's comment has to start with 'Deprecated.'"

    @staticmethod
    @error_code_decorator
    def dbot_invalid_output(command_name, missing_outputs, context_standard):
        return "The DBotScore outputs of the reputation command {} aren't valid. Missing: {}. " \
               "Fix according to context standard {} ".format(command_name, missing_outputs,
                                                              context_standard)

    @staticmethod
    @error_code_decorator
    def dbot_invalid_description(command_name, missing_descriptions, context_standard):
        return "The DBotScore description of the reputation command {} aren't valid. Missing: {}. " \
               "Fix according to context standard {} " \
            .format(command_name, missing_descriptions, context_standard)

    @classmethod
    @error_code_decorator
    def breaking_backwards_subtype(cls):
        return "{}, You've changed the subtype, please undo.".format(cls.BACKWARDS)

    @classmethod
    @error_code_decorator
    def breaking_backwards_context(cls):
        return "{}, You've changed the context in the file," \
               " please undo.".format(cls.BACKWARDS)

    @classmethod
    @error_code_decorator
    def breaking_backwards_command(cls, old_command):
        return "{}, You've changed the context in the file,please " \
               "undo. the command is:\n{}".format(cls.BACKWARDS, old_command)

    @classmethod
    @error_code_decorator
    def breaking_backwards_arg_changed(cls):
        return "{}, You've changed the name of an arg in " \
               "the file, please undo.".format(cls.BACKWARDS)

    @classmethod
    @error_code_decorator
    def breaking_backwards_command_arg_changed(cls, command):
        return "{}, You've changed the name of a command or its arg in" \
               " the file, please undo, the command was:\n{}".format(cls.BACKWARDS, command)

    @staticmethod
    @error_code_decorator
    def default_docker_error():
        return 'The current docker image in the yml file is the default one: demisto/python:1.3-alpine,\n' \
               'Please create or use another docker image'

    @staticmethod
    @error_code_decorator
    def latest_docker_error(docker_image_tag, docker_image_name):
        return f'"latest" tag is not allowed,\n' \
               f'Please create or update to an updated versioned image\n' \
               f'You can check for the most updated version of {docker_image_tag} ' \
               f'here: https://hub.docker.com/r/{docker_image_name}/tags'

    @staticmethod
    @error_code_decorator
    def not_demisto_docker():
        return 'docker image must be a demisto docker image. When the docker image is ready, ' \
               'please rename it to: demisto/<image>:<tag>'

    @staticmethod
    @error_code_decorator
    def docker_tag_not_fetched(docker_image_name):
        return f'Failed getting tag for: {docker_image_name}. Please check it exists and of demisto format.'

    @staticmethod
    @error_code_decorator
    def no_docker_tag(docker_image):
        return f'{docker_image} - The docker image in your integration/script does not have a tag.' \
               f' Please create or update to an updated versioned image\n'

    @staticmethod
    @error_code_decorator
    def non_existing_docker(docker_image):
        return f'{docker_image} - Could not find the docker image. Check if it exists in ' \
               f'DockerHub: https://hub.docker.com/u/demisto/.'

    @staticmethod
    @error_code_decorator
    def docker_not_formatted_correctly(docker_image):
        return f'The docker image: {docker_image} is not of format - demisto/image_name:X.X'

    @staticmethod
    @error_code_decorator
    def docker_not_on_the_latest_tag(docker_image_tag, docker_image_latest_tag, docker_image_name, file_path):
        return f'The docker image tag is not the latest numeric tag, please update it.\n' \
               f'The docker image tag in the yml file is: {docker_image_tag}\n' \
               f'The latest docker image tag in docker hub is: {docker_image_latest_tag}\n' \
               f'You can check for the most updated version of {docker_image_name} ' \
               f'here: https://hub.docker.com/r/{docker_image_name}/tags\n' \
               f'To update the docker image run: demisto-sdk format -ud -i {file_path}\n'

    @staticmethod
    @error_code_decorator
    def id_set_conflicts():
        return "You probably merged from master and your id_set.json has " \
               "conflicts. Run `demisto-sdk create-id-set`, it should reindex your id_set.json"

    @staticmethod
    @error_code_decorator
    def id_set_not_updated(file_path):
        return f"You have failed to update id_set.json with the data of {file_path} " \
               f"please run `demisto-sdk create-id-set`"

    @staticmethod
    @error_code_decorator
    def duplicated_id(obj_id):
        return f"The ID {obj_id} already exists, please update the file or update the " \
               f"id_set.json toversion field of this id to match the old occurrence of this id"

    @staticmethod
    @error_code_decorator
    def remove_field_from_dashboard(field):
        return f'the field {field} needs to be removed.'

    @staticmethod
    @error_code_decorator
    def include_field_in_dashboard(field):
        return f'The field {field} needs to be included. Please add it.'

    @staticmethod
    @error_code_decorator
    def remove_field_from_widget(field, widget):
        return f'The field {field} needs to be removed from the widget: {widget}.'

    @staticmethod
    @error_code_decorator
    def include_field_in_widget(field, widget_name):
        return f'The field {field} needs to be included in the widget: {widget_name}. Please add it.'

    @staticmethod
    @error_code_decorator
    def no_image_given():
        return "You've created/modified a yml or package but failed to provide an image as " \
               "a .png file for it, please add an image in order to proceed."

    @staticmethod
    @error_code_decorator
    def image_too_large():
        return "Too large logo, please update the logo to be under 10kB"

    @staticmethod
    @error_code_decorator
    def image_in_package_and_yml():
        return "Image in both yml and package, remove the 'image' " \
               "key from the yml file"

    @staticmethod
    @error_code_decorator
    def not_an_image_file():
        return "This isn't an image file or unified integration file."

    @staticmethod
    @error_code_decorator
    def no_image_field_in_yml():
        return "This is a yml file but has no image field."

    @staticmethod
    @error_code_decorator
    def image_field_not_in_base64():
        return "The image field isn't in base64 encoding."

    @staticmethod
    @error_code_decorator
    def default_image_error():
        return "This is the default image, please change to the integration image."

    @staticmethod
    @error_code_decorator
    def description_missing_from_conf_json(problematic_instances):
        return "Those instances don't have description:\n{}".format('\n'.join(problematic_instances))

    @staticmethod
    @error_code_decorator
    def test_not_in_conf_json(file_id):
        return "You've failed to add the {file_id} to conf.json\n" \
               "see here: https://xsoar.pan.dev/docs/integrations/test-playbooks#adding-tests-to-confjson"

    @staticmethod
    @error_code_decorator
    def integration_not_registered(file_path, missing_test_playbook_configurations, no_tests_key):
        return f'The following integration is not registered in {CONF_PATH} file.\n' \
               f'Please add:\n{missing_test_playbook_configurations}\nto {CONF_PATH} ' \
               f'path under \'tests\' key.\n' \
               f'If you don\'t want to add a test playbook for this integration, please add: \n{no_tests_key}to the ' \
               f'file {file_path} or run \'demisto-sdk format -i {file_path}\''

    @staticmethod
    @error_code_decorator
    def no_test_playbook(file_path, file_type):
        return f'You don\'t have a TestPlaybook for {file_type} {file_path}. ' \
               f'If you have a TestPlaybook for this {file_type}, ' \
               f'please edit the yml file and add the TestPlaybook under the \'tests\' key. ' \
               f'If you don\'t want to create a TestPlaybook for this {file_type}, ' \
               f'edit the yml file and add  \ntests:\n -  No tests\n lines to it or ' \
               f'run \'demisto-sdk format -i {file_path}\''

    @staticmethod
    @error_code_decorator
    def test_playbook_not_configured(content_item_id, missing_test_playbook_configurations,
                                     missing_integration_configurations):
        return f'The TestPlaybook {content_item_id} is not registered in {CONF_PATH} file.\n ' \
               f'Please add\n{missing_test_playbook_configurations}\n ' \
               f'or if this test playbook is for an integration\n{missing_integration_configurations}\n ' \
               f'to {CONF_PATH} path under \'tests\' key.'

    @staticmethod
    @error_code_decorator
    def missing_release_notes(rn_path):
        return 'Missing release notes, Please add it under {}'.format(rn_path)

    @staticmethod
    @error_code_decorator
    def no_new_release_notes(release_notes_path):
        return F'No new comment has been added in the release notes file: {release_notes_path}'

    @staticmethod
    @error_code_decorator
    def release_notes_not_formatted_correctly(link_to_rn_standard):
        return F'Not formatted according to ' \
               F'release notes standards.\nFix according to {link_to_rn_standard}'

    @staticmethod
    @error_code_decorator
    def release_notes_not_finished():
        return "Please finish filling out the release notes. For common troubleshooting steps, please " \
               "review the documentation found here: " \
               "https://xsoar.pan.dev/docs/integrations/changelog#common-troubleshooting-tips"

    @staticmethod
    @error_code_decorator
    def release_notes_file_empty():
        return "Your release notes file is empty, please complete it\nHaving empty release notes " \
               "looks bad in the product UI.\nIf the change you made was minor, please use " \
               "\"Maintenance and stability enhancements.\" for general changes, or use " \
               "\"Documentation and metadata improvements.\" for changes to documentation."

    @staticmethod
    @error_code_decorator
    def multiple_release_notes_files():
        return "More than one release notes file has been found." \
               "Only one release note file is permitted per release. Please delete the extra release notes."

    @staticmethod
    @error_code_decorator
    def missing_release_notes_for_pack(pack):
        return f"Release notes were not found. Please run `demisto-sdk " \
               f"update-release-notes -i Packs/{pack} -u (major|minor|revision)` to " \
               f"generate release notes according to the new standard. You can refer to the documentation " \
               f"found here: https://xsoar.pan.dev/docs/integrations/changelog for more information."

    @staticmethod
    @error_code_decorator
    def missing_release_notes_entry(file_type, pack_name, entity_name):
        return f"No release note entry was found for the {file_type.lower()} \"{entity_name}\" in the " \
               f"{pack_name} pack. Please rerun the update-release-notes command without -u to " \
               f"generate an updated template. If you are trying to exclude an item from the release " \
               f"notes, please refer to the documentation found here - " \
               f"https://xsoar.pan.dev/docs/integrations/changelog#excluding-items"

    @staticmethod
    @error_code_decorator
    def added_release_notes_for_new_pack(pack_name):
        return f"ReleaseNotes were added for the newly created pack \"{pack_name}\" - remove them"

    @staticmethod
    @error_code_decorator
    def modified_existing_release_notes(pack_name):
        return f"Modified existing release notes for \"{pack_name}\" - revert the change and add new release notes " \
               f"if needed by running:\n`demisto-sdk update-release-notes -i Packs/{pack_name} -u " \
               f"(major|minor|revision)`\n" \
               f"You can refer to the documentation found here: " \
               f"https://xsoar.pan.dev/docs/integrations/changelog for more information."

    @staticmethod
    @error_code_decorator
    def playbook_cant_have_rolename():
        return "Playbook can not have a rolename."

    @staticmethod
    @error_code_decorator
    def using_instance_in_playbook():
        return "Playbook should not use specific instance."

    @staticmethod
    @error_code_decorator
    def playbook_unreachable_condition(task_id, next_task_branch):
        return f'Playbook conditional task with id:{task_id} has task with unreachable ' \
               f'next task condition "{next_task_branch}". Please remove this task or add ' \
               f'this condition to condition task with id:{task_id}.'

    @staticmethod
    @error_code_decorator
    def playbook_unhandled_condition(task_id, task_condition_labels):
        return f'Playbook conditional task with id:{task_id} has an unhandled ' \
               f'condition: {",".join(map(lambda x: f"{str(x)}", task_condition_labels))}'

    @staticmethod
    @error_code_decorator
    def playbook_unconnected_tasks(orphan_tasks):
        return f'The following tasks ids have no previous tasks: {orphan_tasks}'

    @staticmethod
    @error_code_decorator
    def playbook_cant_have_deletecontext_all():
        return 'Playbook can not have DeleteContext script with arg all set to yes.'

    @staticmethod
    @error_code_decorator
    def invalid_deprecated_playbook():
        return 'The playbook description has to start with "Deprecated."'

    @staticmethod
    @error_code_decorator
    def invalid_script_id(script_entry_to_check):
        return f'The following script id is not valid {script_entry_to_check}'

    @staticmethod
    @error_code_decorator
    def description_missing_in_beta_integration():
        return f"No detailed description file was found in the package. Please add one, " \
               f"and make sure it includes the beta disclaimer note." \
               f"Add the following to the detailed description:\n{BETA_INTEGRATION_DISCLAIMER}"

    @staticmethod
    @error_code_decorator
    def no_beta_disclaimer_in_description():
        return f"The detailed description in beta integration package " \
               f"does not contain the beta disclaimer note. Add the following to the description:\n" \
               f"{BETA_INTEGRATION_DISCLAIMER}"

    @staticmethod
    @error_code_decorator
    def no_beta_disclaimer_in_yml():
        return f"The detailed description field in beta integration " \
               f"does not contain the beta disclaimer note. Add the following to the detailed description:\n" \
               f"{BETA_INTEGRATION_DISCLAIMER}"

    @staticmethod
    @error_code_decorator
    def description_in_package_and_yml():
        return "A description was found both in the " \
               "package and in the yml, please update the package."

    @staticmethod
    @error_code_decorator
    def no_description_file_warning():
        return "No detailed description file was found. Consider adding one."

    @staticmethod
    @error_code_decorator
    def invalid_incident_field_name(word):
        return f"The word {word} cannot be used as a name, please update the file."

    @staticmethod
    @error_code_decorator
    def invalid_incident_field_content_key_value(content_value):
        return f"The content key must be set to {content_value}."

    @staticmethod
    @error_code_decorator
    def invalid_incident_field_system_key_value(system_value):
        return f"The system key must be set to {system_value}"

    @staticmethod
    @error_code_decorator
    def invalid_incident_field_type(file_type, TypeFields):
        return f"Type: `{file_type}` is not one of available types.\n" \
               f"available types: {[value.value for value in TypeFields]}"

    @staticmethod
    @error_code_decorator
    def invalid_incident_field_group_value(group):
        return f"Group {group} is not a group field."

    @staticmethod
    @error_code_decorator
    def invalid_incident_field_cli_name_regex(cli_regex):
        return f"Field `cliName` contains non-alphanumeric letters. " \
               f"must match regex: {cli_regex}"

    @staticmethod
    @error_code_decorator
    def invalid_incident_field_cli_name_value(cli_name):
        return f"cliName field can not be {cli_name} as it's a builtin key."

    @staticmethod
    @error_code_decorator
    def invalid_incident_field_or_type_from_version():
        return '"fromVersion" has an invalid value.'

    @staticmethod
    @error_code_decorator
    def new_incident_field_required():
        return 'New incident fields can not be required. change to:\nrequired: false.'

    @staticmethod
    @error_code_decorator
    def from_version_modified_after_rename():
        return "fromversion might have been modified, please make sure it hasn't changed."

    @staticmethod
    @error_code_decorator
    def incident_field_type_change():
        return 'Changing incident field type is not allowed.'

    @staticmethod
    @error_code_decorator
    def incident_type_integer_field(field):
        return f'The field {field} needs to be a positive integer. Please add it.\n'

    @staticmethod
    @error_code_decorator
    def incident_type_invalid_playbook_id_field():
        return 'The "playbookId" field is not valid - please enter a non-UUID playbook ID.'

    @staticmethod
    @error_code_decorator
    def pack_file_does_not_exist(file_name):
        return f'"{file_name}" file does not exist, create one in the root of the pack'

    @staticmethod
    @error_code_decorator
    def cant_open_pack_file(file_name):
        return f'Could not open "{file_name}" file'

    @staticmethod
    @error_code_decorator
    def cant_read_pack_file(file_name):
        return f'Could not read the contents of "{file_name}" file'

    @staticmethod
    @error_code_decorator
    def cant_parse_pack_file_to_list(file_name):
        return f'Could not parse the contents of "{file_name}" file into a list'

    @staticmethod
    @error_code_decorator
    def pack_file_bad_format(file_name):
        return f'Detected invalid {file_name} file'

    @staticmethod
    @error_code_decorator
    def pack_metadata_empty():
        return 'Pack metadata is empty.'

    @staticmethod
    @error_code_decorator
    def pack_metadata_should_be_dict(pack_meta_file):
        return f'Pack metadata {pack_meta_file} should be a dictionary.'

    @staticmethod
    @error_code_decorator
    def pack_metadata_certification_is_invalid(pack_meta_file):
        return f'Pack metadata {pack_meta_file} - certification field should be \'certified\' or \'verified\'.'

    @staticmethod
    @error_code_decorator
    def missing_field_iin_pack_metadata(pack_meta_file, missing_fields):
        return f'{pack_meta_file} - Missing fields in the pack metadata: {missing_fields}'

    @staticmethod
    @error_code_decorator
    def pack_metadata_name_not_valid():
        return f'Pack metadata {PACK_METADATA_NAME} field is not valid. Please fill valid pack name.'

    @staticmethod
    @error_code_decorator
    def pack_metadata_field_invalid():
        return f'Pack metadata {PACK_METADATA_DESC} field is not valid. Please fill valid pack description.'

    @staticmethod
    @error_code_decorator
    def dependencies_field_should_be_dict(pack_meta_file):
        return f'{pack_meta_file} - The dependencies field in the pack must be a dictionary.'

    @staticmethod
    @error_code_decorator
    def empty_field_in_pack_metadata(pack_meta_file, list_field):
        return f'{pack_meta_file} - Empty value in the {list_field} field.'

    @staticmethod
    @error_code_decorator
    def pack_metadata_isnt_json(pack_meta_file):
        return f'Could not parse {pack_meta_file} file contents to json format'

    @staticmethod
    @error_code_decorator
    def pack_metadata_missing_url_and_email():
        return 'Contributed packs must include email or url.'

    @staticmethod
    @error_code_decorator
    def pack_metadata_version_should_be_raised(pack, old_version):
        return f"The pack version (currently: {old_version}) needs to be raised - " \
               f"make sure you are merged from master and " \
               f"update the \"currentVersion\" field in the " \
               f"pack_metadata.json or in case release notes are required run:\n" \
               f"`demisto-sdk update-release-notes -i Packs/{pack} -u (major|minor|revision)` to " \
               f"generate them according to the new standard."

    @staticmethod
    @error_code_decorator
    def pack_metadata_non_approved_usecases(non_approved_usecases: set) -> str:
        return f'The pack metadata contains non approved usecases: {", ".join(non_approved_usecases)}'

    @staticmethod
    @error_code_decorator
    def pack_metadata_non_approved_tags(non_approved_tags: set) -> str:
        return f'The pack metadata contains non approved tags: {", ".join(non_approved_tags)}'

    @staticmethod
    @error_code_decorator
    def pack_timestamp_field_not_in_iso_format(field_name, value, changed_value):
        return f"The field \"{field_name}\" should be in the following format: YYYY-MM-DDThh:mm:ssZ, found {value}.\n" \
               f"Suggested change: {changed_value}"

    @staticmethod
    @error_code_decorator
    def readme_error(stderr):
        return f'Failed verifying README.md Error Message is: {stderr}'

    @staticmethod
    @error_code_decorator
    def image_path_error(path, alternative_path):
        return f'Detected following image url:\n{path}\n' \
               f'Which is not the raw link. You probably want to use the following raw image url:\n{alternative_path}'

    @staticmethod
    @error_code_decorator
    def wrong_version_reputations(object_id, version):
        return "Reputation object with id {} must have version {}".format(object_id, version)

    @staticmethod
    @error_code_decorator
    def reputation_expiration_should_be_numeric():
        return 'Expiration field should have a positive numeric value.'

    @staticmethod
    @error_code_decorator
    def reputation_id_and_details_not_equal():
        return 'id and details fields are not equal.'

    @staticmethod
    @error_code_decorator
    def reputation_invalid_indicator_type_id():
        return 'Indicator type "id" field can not include spaces or special characters.'

    @staticmethod
    @error_code_decorator
    def reputation_empty_required_fields():
        return 'id and details fields can not be empty.'

    @staticmethod
    @error_code_decorator
    def structure_doesnt_match_scheme(pretty_formatted_string_of_regexes):
        return f"The file does not match any scheme we have, please refer to the following list " \
               f"for the various file name options we have in our repo {pretty_formatted_string_of_regexes}"

    @staticmethod
    @error_code_decorator
    def file_id_contains_slashes():
        return "File's ID contains slashes - please remove."

    @staticmethod
    @error_code_decorator
    def file_id_changed(old_version_id, new_file_id):
        return f"The file id has changed from {old_version_id} to {new_file_id}"

    @staticmethod
    @error_code_decorator
    def from_version_modified():
        return "You've added fromversion to an existing " \
               "file in the system, this is not allowed, please undo."

    @staticmethod
    @error_code_decorator
    def wrong_file_extension(file_extension, accepted_extensions):
        return "File extension {} is not valid. accepted {}".format(file_extension, accepted_extensions)

    @staticmethod
    @error_code_decorator
    def invalid_file_path():
        return "Found incompatible file path."

    @staticmethod
    @error_code_decorator
    def invalid_package_structure(invalid_files):
        return 'You should update the following file to the package format, for further details please visit ' \
               'https://xsoar.pan.dev/docs/integrations/package-dir.'

    @staticmethod
    @error_code_decorator
    def invalid_package_dependencies(pack_name):
        return f'{pack_name} depends on NonSupported / DeprecatedContent packs.'

    @staticmethod
    @error_code_decorator
    def pack_readme_file_missing(file_name):
        return f'{file_name} file does not exist, create one in the root of the pack'

    @staticmethod
    @error_code_decorator
    def pykwalify_missing_parameter(key_from_error, current_string, path):
        return f'Missing {key_from_error} in \n{current_string}\nPath: {path}'

    @staticmethod
    @error_code_decorator
    def pykwalify_field_undefined(key_from_error):
        return f'The field {key_from_error} was not defined in the scheme'

    @staticmethod
    @error_code_decorator
    def pykwalify_missing_in_root(key_from_error):
        return f'Missing {key_from_error} in root'

    @staticmethod
    @error_code_decorator
    def pykwalify_general_error(error):
        return f'in {error}'

    @staticmethod
    @error_code_decorator
    def invalid_version_in_layout(version_field):
        return f'{version_field} field in layout needs to be lower than 6.0.0'

    @staticmethod
    @error_code_decorator
    def invalid_version_in_layoutscontainer(version_field):
        return f'{version_field} field in layoutscontainer needs to be higher or equal to 6.0.0'

    @staticmethod
    @error_code_decorator
    def invalid_file_path_layout(file_name):
        return f'Invalid file name - {file_name}. layout file name should start with "layout-" prefix.'

    @staticmethod
    @error_code_decorator
    def invalid_file_path_layoutscontainer(file_name):
        return f'Invalid file name - {file_name}. layoutscontainer file name should start with ' \
               '"layoutscontainer-" prefix.'

    @staticmethod
    @error_code_decorator
    def invalid_to_version_in_new_classifiers():
        return 'toVersion field in new classifiers needs to be higher than 6.0.0'

    @staticmethod
    @error_code_decorator
    def invalid_to_version_in_old_classifiers():
        return 'toVersion field in old classifiers needs to be lower than 6.0.0'

    @staticmethod
    @error_code_decorator
    def invalid_from_version_in_new_classifiers():
        return 'fromVersion field in new classifiers needs to be higher or equal to 6.0.0'

    @staticmethod
    @error_code_decorator
    def invalid_from_version_in_old_classifiers():
        return 'fromVersion field in old classifiers needs to be lower than 6.0.0'

    @staticmethod
    @error_code_decorator
    def missing_from_version_in_new_classifiers():
        return 'Must have fromVersion field in new classifiers'

    @staticmethod
    @error_code_decorator
    def missing_to_version_in_old_classifiers():
        return 'Must have toVersion field in old classifiers'

    @staticmethod
    @error_code_decorator
    def from_version_higher_to_version():
        return 'fromVersion field can not be higher than toVersion field'

    @staticmethod
    @error_code_decorator
    def invalid_type_in_new_classifiers():
        return 'Classifiers type must be classification'

    @staticmethod
    @error_code_decorator
    def invalid_from_version_in_mapper():
        return 'fromVersion field in mapper needs to be higher or equal to 6.0.0'

    @staticmethod
    @error_code_decorator
    def invalid_to_version_in_mapper():
        return 'toVersion field in mapper needs to be higher than 6.0.0'

    @staticmethod
    @error_code_decorator
    def invalid_mapper_file_name():
        return 'Invalid file name for mapper. Need to change to classifier-mapper-NAME.json'

    @staticmethod
    @error_code_decorator
    def missing_from_version_in_mapper():
        return 'Must have fromVersion field in mapper'

    @staticmethod
    @error_code_decorator
    def invalid_type_in_mapper():
        return 'Mappers type must be mapping-incoming or mapping-outgoing'

    @staticmethod
    @error_code_decorator
    def integration_not_runnable():
        return "Could not find any runnable command in the integration." \
               "Must have at least one command, `isFetch: true`, `feed: true`, `longRunning: true`"

    @staticmethod
    def wrong_filename(file_type):
        return 'This is not a valid {} filename.'.format(file_type)

    @staticmethod
    def wrong_path():
        return "This is not a valid filepath."

    @staticmethod
    def beta_in_str(field):
        return "Field '{}' should NOT contain the substring \"beta\" in a new beta integration. " \
               "please change the id in the file.".format(field)

    @classmethod
    def breaking_backwards_no_old_script(cls, e):
        return "{}\n{}, Could not find the old file.".format(cls.BACKWARDS, str(e))

    @staticmethod
    def id_might_changed():
        return "ID may have changed, please make sure to check you have the correct one."

    @staticmethod
    def id_changed():
        return "You've changed the ID of the file, please undo this change."

    @staticmethod
    def might_need_release_notes():
        return "You may need RN in this file, please verify if they are required."

    @staticmethod
    def unknown_file():
        return "File type is unknown, check it out."

    @staticmethod
    def no_common_server_python(path):
        return "Could not get CommonServerPythonScript.py file. Please download it manually from {} and " \
               "add it to the root of the repository.".format(path)

    @staticmethod
    def no_yml_file(file_path):
        return "No yml files were found in {} directory.".format(file_path)<|MERGE_RESOLUTION|>--- conflicted
+++ resolved
@@ -112,12 +112,9 @@
     "playbook_unhandled_condition": "PB102",
     "playbook_unconnected_tasks": "PB103",
     "invalid_deprecated_playbook": "PB104",
-<<<<<<< HEAD
-    "invalid_script_id": "PB105",
-=======
     "playbook_cant_have_deletecontext_all": "PB105",
     "using_instance_in_playbook": "PB106",
->>>>>>> bd7c8d56
+    "invalid_script_id": "PB107",
     "description_missing_in_beta_integration": "DS100",
     "no_beta_disclaimer_in_description": "DS101",
     "no_beta_disclaimer_in_yml": "DS102",
