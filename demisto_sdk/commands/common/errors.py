from typing import Any

from demisto_sdk.commands.common.constants import (BETA_INTEGRATION_DISCLAIMER,
                                                   CONF_PATH,
                                                   INTEGRATION_CATEGORIES,
                                                   PACK_METADATA_DESC,
                                                   PACK_METADATA_NAME)

FOUND_FILES_AND_ERRORS: list = []
FOUND_FILES_AND_IGNORED_ERRORS: list = []

ALLOWED_IGNORE_ERRORS = ['BA101', 'BA106', 'RP102', 'RP104', 'SC100', 'IF106', 'PA113', 'PA116', 'IN126', 'PB105',
                         'PB106', 'IN109', 'IN110', 'IN122', 'MP105']

PRESET_ERROR_TO_IGNORE = {
    'community': ['BC', 'CJ', 'DS', 'IN125', 'IN126'],
    'partner': ['CJ']
}

PRESET_ERROR_TO_CHECK = {
    "deprecated": ['ST', 'BC', 'BA', 'IN127', 'IN128', 'PB104', 'SC101'],
}

ERROR_CODE = {
    "wrong_version": "BA100",
    "id_should_equal_name": "BA101",
    "file_type_not_supported": "BA102",
    "file_name_include_spaces_error": "BA103",
    "changes_may_fail_validation": "BA104",
    "invalid_id_set": "BA105",
    "no_minimal_fromversion_in_file": "BA106",
    "wrong_display_name": "IN100",
    "wrong_default_parameter_not_empty": "IN101",
    "wrong_required_value": "IN102",
    "wrong_required_type": "IN103",
    "wrong_category": "IN104",
    "wrong_default_argument": "IN105",
    "no_default_arg": "IN106",
    "missing_reputation": "IN107",
    "wrong_subtype": "IN108",
    "beta_in_id": "IN109",
    "beta_in_name": "IN110",
    "beta_field_not_found": "IN111",
    "no_beta_in_display": "IN112",
    "duplicate_arg_in_file": "IN113",
    "duplicate_param": "IN114",
    "invalid_context_output": "IN115",
    "added_required_fields": "IN116",
    "not_used_display_name": "IN117",
    "empty_display_configuration": "IN118",
    "feed_wrong_from_version": "IN119",
    "pwsh_wrong_version": "IN120",
    "parameter_missing_from_yml": "IN121",
    "parameter_missing_for_feed": "IN122",
    "invalid_v2_integration_name": "IN123",
    "found_hidden_param": "IN124",
    "no_default_value_in_parameter": "IN125",
    "parameter_missing_from_yml_not_community_contributor": "IN126",
    "invalid_deprecated_integration_display_name": "IN127",
    "invalid_deprecated_integration_description": "IN128",
    "removed_integration_parameters": "IN129",
    "integration_not_runnable": "IN130",
    "missing_get_mapping_fields_command": "IN131",
    "integration_non_existent_classifier": "IN132",
    "integration_non_existent_mapper": "IN133",
    "invalid_v2_script_name": "SC100",
    "invalid_deprecated_script": "SC101",
    "invalid_command_name_in_script": "SC102",
    "dbot_invalid_output": "DB100",
    "dbot_invalid_description": "DB101",
    "breaking_backwards_subtype": "BC100",
    "breaking_backwards_context": "BC101",
    "breaking_backwards_command": "BC102",
    "breaking_backwards_arg_changed": "BC103",
    "breaking_backwards_command_arg_changed": "BC104",
    "default_docker_error": "DO100",
    "latest_docker_error": "DO101",
    "not_demisto_docker": "DO102",
    "docker_tag_not_fetched": "DO103",
    "no_docker_tag": "DO104",
    "docker_not_formatted_correctly": "DO105",
    "docker_not_on_the_latest_tag": "DO106",
    "non_existing_docker": "DO107",
    "id_set_conflicts": "ID100",
    "duplicated_id": "ID102",
    "remove_field_from_dashboard": "DA100",
    "include_field_in_dashboard": "DA101",
    "remove_field_from_widget": "WD100",
    "include_field_in_widget": "WD101",
    "no_image_given": "IM100",
    "image_too_large": "IM101",
    "image_in_package_and_yml": "IM102",
    "not_an_image_file": "IM103",
    "no_image_field_in_yml": "IM104",
    "image_field_not_in_base64": "IM105",
    "default_image_error": "IM106",
    "description_missing_from_conf_json": "CJ100",
    "test_not_in_conf_json": "CJ101",
    "integration_not_registered": "CJ102",
    "no_test_playbook": "CJ103",
    "test_playbook_not_configured": "CJ104",
    "missing_release_notes": "RN100",
    "no_new_release_notes": "RN101",
    "release_notes_not_formatted_correctly": "RN102",
    "release_notes_not_finished": "RN103",
    "release_notes_file_empty": "RN104",
    "multiple_release_notes_files": "RN105",
    "missing_release_notes_for_pack": "RN106",
    "missing_release_notes_entry": "RN107",
    "added_release_notes_for_new_pack": "RN108",
    "modified_existing_release_notes": "RN109",
    "playbook_cant_have_rolename": "PB100",
    "playbook_unreachable_condition": "PB101",
    "playbook_unhandled_condition": "PB102",
    "playbook_unconnected_tasks": "PB103",
    "invalid_deprecated_playbook": "PB104",
    "playbook_cant_have_deletecontext_all": "PB105",
    "using_instance_in_playbook": "PB106",
    "invalid_script_id": "PB107",
    "description_missing_in_beta_integration": "DS100",
    "no_beta_disclaimer_in_description": "DS101",
    "no_beta_disclaimer_in_yml": "DS102",
    "description_in_package_and_yml": "DS103",
    "no_description_file_warning": "DS104",
    "invalid_incident_field_name": "IF100",
    "invalid_incident_field_content_key_value": "IF101",
    "invalid_incident_field_system_key_value": "IF102",
    "invalid_incident_field_type": "IF103",
    "invalid_incident_field_group_value": "IF104",
    "invalid_incident_field_cli_name_regex": "IF105",
    "invalid_incident_field_cli_name_value": "IF106",
    "incident_field_or_type_from_version_5": "IF107",
    "invalid_incident_field_or_type_from_version": "IF108",
    "new_incident_field_required": "IF109",
    "from_version_modified_after_rename": "IF110",
    "incident_field_type_change": "IF111",
    "incident_type_integer_field": "IT100",
    "incident_type_invalid_playbook_id_field": "IT101",
    "incident_type_auto_extract_fields_invalid": "IT102",
    "incident_type_invalid_auto_extract_mode": "IT103",
    "incident_type_non_existent_playbook_id": "IT104",
    "pack_file_does_not_exist": "PA100",
    "cant_open_pack_file": "PA101",
    "cant_read_pack_file": "PA102",
    "cant_parse_pack_file_to_list": "PA103",
    "pack_file_bad_format": "PA104",
    "pack_metadata_empty": "PA105",
    "pack_metadata_should_be_dict": "PA106",
    "missing_field_iin_pack_metadata": "PA107",
    "pack_metadata_name_not_valid": "PA108",
    "pack_metadata_field_invalid": "PA109",
    "dependencies_field_should_be_dict": "PA110",
    "empty_field_in_pack_metadata": "PA111",
    "pack_metadata_isnt_json": "PA112",
    "pack_metadata_missing_url_and_email": "PA113",
    "pack_metadata_version_should_be_raised": "PA114",
    "pack_timestamp_field_not_in_iso_format": 'PA115',
    "invalid_package_dependencies": "PA116",
    "pack_metadata_invalid_support_type": "PA117",
    "pack_metadata_certification_is_invalid": "PA118",
    "pack_metadata_non_approved_usecases": "PA119",
    "pack_metadata_non_approved_tags": "PA120",
    "pack_metadata_price_change": "PA121",
    "readme_error": "RM100",
    "image_path_error": "RM101",
    "wrong_version_reputations": "RP100",
    "reputation_expiration_should_be_numeric": "RP101",
    "reputation_id_and_details_not_equal": "RP102",
    "reputation_invalid_indicator_type_id": "RP103",
    "reputation_empty_required_fields": "RP104",
    "structure_doesnt_match_scheme": "ST100",
    "file_id_contains_slashes": "ST101",
    "file_id_changed": "ST102",
    "from_version_modified": "ST103",
    "wrong_file_extension": "ST104",
    "invalid_file_path": "ST105",
    "invalid_package_structure": "ST106",
    "pykwalify_missing_parameter": "ST107",
    "pykwalify_field_undefined": "ST108",
    "pykwalify_missing_in_root": "ST109",
    "pykwalify_general_error": "ST110",
    "invalid_to_version_in_new_classifiers": "CL100",
    "invalid_to_version_in_old_classifiers": "CL101",
    "invalid_from_version_in_new_classifiers": "CL102",
    "invalid_from_version_in_old_classifiers": "CL103",
    "missing_from_version_in_new_classifiers": "CL104",
    "missing_to_version_in_old_classifiers": "CL105",
    "from_version_higher_to_version": "CL106",
    "invalid_type_in_new_classifiers": "CL107",
    "classifier_non_existent_incident_types": "CL108",
    "invalid_from_version_in_mapper": "MP100",
    "invalid_to_version_in_mapper": "MP101",
    "invalid_mapper_file_name": "MP102",
    "missing_from_version_in_mapper": "MP103",
    "invalid_type_in_mapper": "MP104",
<<<<<<< HEAD
    "invalid_incident_field_in_mapper": "MP105",
=======
    "mapper_non_existent_incident_types": "MP105",
>>>>>>> 9be5990b
    "invalid_version_in_layout": "LO100",
    "invalid_version_in_layoutscontainer": "LO101",
    "invalid_file_path_layout": "LO102",
    "invalid_file_path_layoutscontainer": "LO103",
    "invalid_incident_field_in_layout": "LO104"
}


def error_code_decorator(f):
    def wrapper(*args, **kwargs):
        return f(*args, **kwargs), ERROR_CODE[f.__name__]

    return wrapper


class Errors:
    BACKWARDS = "Possible backwards compatibility break"

    @staticmethod
    def suggest_fix(file_path: str, *args: Any, cmd: str = 'format') -> str:
        return f'To fix the problem, try running `demisto-sdk {cmd} -i {file_path} {" ".join(args)}`'

    @staticmethod
    @error_code_decorator
    def wrong_version(expected="-1"):
        return "The version for our files should always " \
               "be {}, please update the file.".format(expected)

    @staticmethod
    @error_code_decorator
    def id_should_equal_name(name, file_id):
        return "The File's name, which is: '{}', should be equal to its ID, which is: '{}'." \
               " please update the file.".format(name, file_id)

    @staticmethod
    @error_code_decorator
    def file_type_not_supported():
        return "The file type is not supported in validate command\n " \
               "validate' command supports: Integrations, Scripts, Playbooks, " \
               "Incident fields, Indicator fields, Images, Release notes, Layouts and Descriptions"

    @staticmethod
    @error_code_decorator
    def file_name_include_spaces_error(file_name):
        return "Please remove spaces from the file's name: '{}'.".format(file_name)

    @staticmethod
    @error_code_decorator
    def changes_may_fail_validation():
        return "Warning: The changes may fail validation once submitted via a " \
               "PR. To validate your changes, please make sure you have a git remote setup" \
               " and pointing to github.com/demisto/content.\nYou can do this by running " \
               "the following commands:\n\ngit remote add upstream https://github.com/" \
               "demisto/content.git\ngit fetch upstream\n\nMore info about configuring " \
               "a remote for a fork is available here: https://help.github.com/en/" \
               "github/collaborating-with-issues-and-pull-requests/configuring-a-remote-for-a-fork"

    @staticmethod
    @error_code_decorator
    def invalid_id_set():
        return "id_set.json file is invalid - delete it and re-run `validate`.\n" \
               "From content repository root run the following: `rm -rf Tests/id_set.json`\n" \
               "Then re-run the `validate` command."

    @staticmethod
    @error_code_decorator
    def no_minimal_fromversion_in_file(fromversion, oldest_supported_version):
        if fromversion == 'fromversion':
            return f"{fromversion} field is invalid.\nAdd `{fromversion}: " \
                   f"{oldest_supported_version}` to the file."
        else:
            return f'{fromversion} field is invalid.\nAdd `"{fromversion}": "{oldest_supported_version}"` ' \
                   f'to the file.'

    @staticmethod
    @error_code_decorator
    def wrong_display_name(param_name, param_display):
        return 'The display name of the {} parameter should be \'{}\''.format(param_name, param_display)

    @staticmethod
    @error_code_decorator
    def wrong_default_parameter_not_empty(param_name, default_value):
        return 'The default value of the {} parameter should be {}'.format(param_name, default_value)

    @staticmethod
    @error_code_decorator
    def no_default_value_in_parameter(param_name):
        return 'The {} parameter should have a default value'.format(param_name)

    @staticmethod
    @error_code_decorator
    def wrong_required_value(param_name):
        return 'The required field of the {} parameter should be False'.format(param_name)

    @staticmethod
    @error_code_decorator
    def wrong_required_type(param_name):
        return 'The type field of the {} parameter should be 8'.format(param_name)

    @staticmethod
    @error_code_decorator
    def wrong_category(category):
        return "The category '{}' is not in the integration schemas, the valid options are:\n{}" \
            .format(category, '\n'.join(INTEGRATION_CATEGORIES))

    @staticmethod
    @error_code_decorator
    def wrong_default_argument(arg_name, command_name):
        return "The argument '{}' of the command '{}' is not configured as default" \
            .format(arg_name, command_name)

    @staticmethod
    @error_code_decorator
    def no_default_arg(command_name):
        return "Could not find default argument " \
               "{} in command {}".format(command_name, command_name)

    @staticmethod
    @error_code_decorator
    def missing_reputation(command_name, reputation_output, context_standard):
        return "The outputs of the reputation command {} aren't valid. The {} outputs is missing. " \
               "Fix according to context standard {} " \
            .format(command_name, reputation_output, context_standard)

    @staticmethod
    @error_code_decorator
    def wrong_subtype():
        return "The subtype for our yml files should be either python2 or python3, " \
               "please update the file."

    @classmethod
    @error_code_decorator
    def beta_in_id(cls):
        return cls.beta_in_str('id')

    @classmethod
    @error_code_decorator
    def beta_in_name(cls):
        return cls.beta_in_str('name')

    @staticmethod
    @error_code_decorator
    def beta_field_not_found():
        return "Beta integration yml file should have " \
               "the field \"beta: true\", but was not found in the file."

    @staticmethod
    @error_code_decorator
    def no_beta_in_display():
        return "Field 'display' in Beta integration yml file should include the string \"beta\", " \
               "but was not found in the file."

    @staticmethod
    @error_code_decorator
    def duplicate_arg_in_file(arg, command_name=None):
        err_msg = "The argument '{}' is duplicated".format(arg)
        if command_name:
            err_msg += " in '{}'.".format(command_name)
        err_msg += ", please remove one of its appearances."
        return err_msg

    @staticmethod
    @error_code_decorator
    def duplicate_param(param_name):
        return "The parameter '{}' of the " \
               "file is duplicated, please remove one of its appearances.".format(param_name)

    @staticmethod
    @error_code_decorator
    def invalid_context_output(command_name, output):
        return f'Invalid context output for command {command_name}. Output is {output}'

    @staticmethod
    @error_code_decorator
    def added_required_fields(field):
        return "You've added required, the field is '{}'".format(field)

    @staticmethod
    @error_code_decorator
    def removed_integration_parameters(field):
        return "You've removed integration parameters, the removed parameters are '{}'".format(field)

    @staticmethod
    @error_code_decorator
    def not_used_display_name(field_name):
        return "The display details for {} will not be used " \
               "due to the type of the parameter".format(field_name)

    @staticmethod
    @error_code_decorator
    def empty_display_configuration(field_name):
        return "No display details were entered for the field {}".format(field_name)

    @staticmethod
    @error_code_decorator
    def feed_wrong_from_version(given_fromversion, needed_from_version="5.5.0"):
        return "This is a feed and has wrong fromversion. got `{}` expected `{}`" \
            .format(given_fromversion, needed_from_version)

    @staticmethod
    @error_code_decorator
    def pwsh_wrong_version(given_fromversion, needed_from_version='5.5.0'):
        return f'Detected type: powershell and fromversion less than {needed_from_version}.' \
               f' Found version: {given_fromversion}'

    @staticmethod
    @error_code_decorator
    def parameter_missing_from_yml(name, correct_format):
        return f'A required parameter "{name}" is missing or malformed ' \
               f'in the YAML file.\nThe correct format of the parameter should ' \
               f'be as follows:\n{correct_format}'

    @staticmethod
    @error_code_decorator
    def parameter_missing_from_yml_not_community_contributor(name, correct_format):
        """
            This error is ignored if the contributor is community
        """
        return f'A required parameter "{name}" is missing or malformed ' \
               f'in the YAML file.\nThe correct format of the parameter should ' \
               f'be as follows:\n{correct_format}'

    @staticmethod
    @error_code_decorator
    def parameter_missing_for_feed(name, correct_format):
        return f'Feed Integration was detected A required ' \
               f'parameter "{name}" is missing or malformed in the YAML file.\n' \
               f'The correct format of the parameter should be as follows:\n{correct_format}'

    @staticmethod
    @error_code_decorator
    def missing_get_mapping_fields_command():
        return 'The command "get-mapping-fields" is missing from the YML file and is required as the ismappable ' \
               'field is set to true.'

    @staticmethod
    @error_code_decorator
    def integration_non_existent_classifier(integration_classifier):
        return f"The integration has a classifier {integration_classifier} which does not exist."

    @staticmethod
    @error_code_decorator
    def integration_non_existent_mapper(integration_mapper):
        return f"The integration has a mapper {integration_mapper} which does not exist."

    @staticmethod
    @error_code_decorator
    def invalid_v2_integration_name():
        return "The display name of this v2 integration is incorrect , should be **name** v2.\n" \
               "e.g: Kenna v2, Jira v2"

    @staticmethod
    @error_code_decorator
    def found_hidden_param(parameter_name):
        return f"Parameter: \"{parameter_name}\" can't be hidden. Please remove this field."

    @staticmethod
    @error_code_decorator
    def invalid_deprecated_integration_display_name():
        return 'The display_name (display) of all deprecated integrations should end with (Deprecated)".'

    @staticmethod
    @error_code_decorator
    def invalid_deprecated_integration_description():
        return 'The description of all deprecated integrations should start with "Deprecated.".'

    @staticmethod
    @error_code_decorator
    def invalid_v2_script_name():
        return "The name of this v2 script is incorrect , should be **name**V2." \
               " e.g: DBotTrainTextClassifierV2"

    @staticmethod
    @error_code_decorator
    def invalid_deprecated_script():
        return "Every deprecated script's comment has to start with 'Deprecated.'"

    @staticmethod
    @error_code_decorator
    def dbot_invalid_output(command_name, missing_outputs, context_standard):
        return "The DBotScore outputs of the reputation command {} aren't valid. Missing: {}. " \
               "Fix according to context standard {} ".format(command_name, missing_outputs,
                                                              context_standard)

    @staticmethod
    @error_code_decorator
    def dbot_invalid_description(command_name, missing_descriptions, context_standard):
        return "The DBotScore description of the reputation command {} aren't valid. Missing: {}. " \
               "Fix according to context standard {} " \
            .format(command_name, missing_descriptions, context_standard)

    @classmethod
    @error_code_decorator
    def breaking_backwards_subtype(cls):
        return "{}, You've changed the subtype, please undo.".format(cls.BACKWARDS)

    @classmethod
    @error_code_decorator
    def breaking_backwards_context(cls):
        return "{}, You've changed the context in the file," \
               " please undo.".format(cls.BACKWARDS)

    @classmethod
    @error_code_decorator
    def breaking_backwards_command(cls, old_command):
        return "{}, You've changed the context in the file,please " \
               "undo. the command is:\n{}".format(cls.BACKWARDS, old_command)

    @classmethod
    @error_code_decorator
    def breaking_backwards_arg_changed(cls):
        return "{}, You've changed the name of an arg in " \
               "the file, please undo.".format(cls.BACKWARDS)

    @classmethod
    @error_code_decorator
    def breaking_backwards_command_arg_changed(cls, command):
        return "{}, You've changed the name of a command or its arg in" \
               " the file, please undo, the command was:\n{}".format(cls.BACKWARDS, command)

    @staticmethod
    @error_code_decorator
    def default_docker_error():
        return 'The current docker image in the yml file is the default one: demisto/python:1.3-alpine,\n' \
               'Please create or use another docker image'

    @staticmethod
    @error_code_decorator
    def latest_docker_error(docker_image_tag, docker_image_name):
        return f'"latest" tag is not allowed,\n' \
               f'Please create or update to an updated versioned image\n' \
               f'You can check for the most updated version of {docker_image_tag} ' \
               f'here: https://hub.docker.com/r/{docker_image_name}/tags'

    @staticmethod
    @error_code_decorator
    def not_demisto_docker():
        return 'docker image must be a demisto docker image. When the docker image is ready, ' \
               'please rename it to: demisto/<image>:<tag>'

    @staticmethod
    @error_code_decorator
    def docker_tag_not_fetched(docker_image_name):
        return f'Failed getting tag for: {docker_image_name}. Please check it exists and of demisto format.'

    @staticmethod
    @error_code_decorator
    def no_docker_tag(docker_image):
        return f'{docker_image} - The docker image in your integration/script does not have a tag.' \
               f' Please create or update to an updated versioned image\n'

    @staticmethod
    @error_code_decorator
    def non_existing_docker(docker_image):
        return f'{docker_image} - Could not find the docker image. Check if it exists in ' \
               f'DockerHub: https://hub.docker.com/u/demisto/.'

    @staticmethod
    @error_code_decorator
    def docker_not_formatted_correctly(docker_image):
        return f'The docker image: {docker_image} is not of format - demisto/image_name:X.X'

    @staticmethod
    @error_code_decorator
    def docker_not_on_the_latest_tag(docker_image_tag, docker_image_latest_tag, docker_image_name, file_path):
        return f'The docker image tag is not the latest numeric tag, please update it.\n' \
               f'The docker image tag in the yml file is: {docker_image_tag}\n' \
               f'The latest docker image tag in docker hub is: {docker_image_latest_tag}\n' \
               f'You can check for the most updated version of {docker_image_name} ' \
               f'here: https://hub.docker.com/r/{docker_image_name}/tags\n' \
               f'To update the docker image run: demisto-sdk format -ud -i {file_path}\n'

    @staticmethod
    @error_code_decorator
    def id_set_conflicts():
        return "You probably merged from master and your id_set.json has " \
               "conflicts. Run `demisto-sdk create-id-set`, it should reindex your id_set.json"

    @staticmethod
    @error_code_decorator
    def duplicated_id(obj_id):
        return f"The ID {obj_id} already exists, please update the file or update the " \
               f"id_set.json toversion field of this id to match the old occurrence of this id"

    @staticmethod
    @error_code_decorator
    def remove_field_from_dashboard(field):
        return f'the field {field} needs to be removed.'

    @staticmethod
    @error_code_decorator
    def include_field_in_dashboard(field):
        return f'The field {field} needs to be included. Please add it.'

    @staticmethod
    @error_code_decorator
    def remove_field_from_widget(field, widget):
        return f'The field {field} needs to be removed from the widget: {widget}.'

    @staticmethod
    @error_code_decorator
    def include_field_in_widget(field, widget_name):
        return f'The field {field} needs to be included in the widget: {widget_name}. Please add it.'

    @staticmethod
    @error_code_decorator
    def no_image_given():
        return "You've created/modified a yml or package but failed to provide an image as " \
               "a .png file for it, please add an image in order to proceed."

    @staticmethod
    @error_code_decorator
    def image_too_large():
        return "Too large logo, please update the logo to be under 10kB"

    @staticmethod
    @error_code_decorator
    def image_in_package_and_yml():
        return "Image in both yml and package, remove the 'image' " \
               "key from the yml file"

    @staticmethod
    @error_code_decorator
    def not_an_image_file():
        return "This isn't an image file or unified integration file."

    @staticmethod
    @error_code_decorator
    def no_image_field_in_yml():
        return "This is a yml file but has no image field."

    @staticmethod
    @error_code_decorator
    def image_field_not_in_base64():
        return "The image field isn't in base64 encoding."

    @staticmethod
    @error_code_decorator
    def default_image_error():
        return "This is the default image, please change to the integration image."

    @staticmethod
    @error_code_decorator
    def description_missing_from_conf_json(problematic_instances):
        return "Those instances don't have description:\n{}".format('\n'.join(problematic_instances))

    @staticmethod
    @error_code_decorator
    def test_not_in_conf_json(file_id):
        return "You've failed to add the {file_id} to conf.json\n" \
               "see here: https://xsoar.pan.dev/docs/integrations/test-playbooks#adding-tests-to-confjson"

    @staticmethod
    @error_code_decorator
    def integration_not_registered(file_path, missing_test_playbook_configurations, no_tests_key):
        return f'The following integration is not registered in {CONF_PATH} file.\n' \
               f'Please add:\n{missing_test_playbook_configurations}\nto {CONF_PATH} ' \
               f'path under \'tests\' key.\n' \
               f'If you don\'t want to add a test playbook for this integration, please add: \n{no_tests_key}to the ' \
               f'file {file_path} or run \'demisto-sdk format -i {file_path}\''

    @staticmethod
    @error_code_decorator
    def no_test_playbook(file_path, file_type):
        return f'You don\'t have a TestPlaybook for {file_type} {file_path}. ' \
               f'If you have a TestPlaybook for this {file_type}, ' \
               f'please edit the yml file and add the TestPlaybook under the \'tests\' key. ' \
               f'If you don\'t want to create a TestPlaybook for this {file_type}, ' \
               f'edit the yml file and add  \ntests:\n -  No tests\n lines to it or ' \
               f'run \'demisto-sdk format -i {file_path}\''

    @staticmethod
    @error_code_decorator
    def test_playbook_not_configured(content_item_id, missing_test_playbook_configurations,
                                     missing_integration_configurations):
        return f'The TestPlaybook {content_item_id} is not registered in {CONF_PATH} file.\n ' \
               f'Please add\n{missing_test_playbook_configurations}\n ' \
               f'or if this test playbook is for an integration\n{missing_integration_configurations}\n ' \
               f'to {CONF_PATH} path under \'tests\' key.'

    @staticmethod
    @error_code_decorator
    def missing_release_notes(rn_path):
        return 'Missing release notes, Please add it under {}'.format(rn_path)

    @staticmethod
    @error_code_decorator
    def no_new_release_notes(release_notes_path):
        return F'No new comment has been added in the release notes file: {release_notes_path}'

    @staticmethod
    @error_code_decorator
    def release_notes_not_formatted_correctly(link_to_rn_standard):
        return F'Not formatted according to ' \
               F'release notes standards.\nFix according to {link_to_rn_standard}'

    @staticmethod
    @error_code_decorator
    def release_notes_not_finished():
        return "Please finish filling out the release notes. For common troubleshooting steps, please " \
               "review the documentation found here: " \
               "https://xsoar.pan.dev/docs/integrations/changelog#common-troubleshooting-tips"

    @staticmethod
    @error_code_decorator
    def release_notes_file_empty():
        return "Your release notes file is empty, please complete it\nHaving empty release notes " \
               "looks bad in the product UI.\nIf the change you made was minor, please use " \
               "\"Maintenance and stability enhancements.\" for general changes, or use " \
               "\"Documentation and metadata improvements.\" for changes to documentation."

    @staticmethod
    @error_code_decorator
    def multiple_release_notes_files():
        return "More than one release notes file has been found." \
               "Only one release note file is permitted per release. Please delete the extra release notes."

    @staticmethod
    @error_code_decorator
    def missing_release_notes_for_pack(pack):
        return f"Release notes were not found. Please run `demisto-sdk " \
               f"update-release-notes -i Packs/{pack} -u (major|minor|revision)` to " \
               f"generate release notes according to the new standard. You can refer to the documentation " \
               f"found here: https://xsoar.pan.dev/docs/integrations/changelog for more information."

    @staticmethod
    @error_code_decorator
    def missing_release_notes_entry(file_type, pack_name, entity_name):
        return f"No release note entry was found for the {file_type.lower()} \"{entity_name}\" in the " \
               f"{pack_name} pack. Please rerun the update-release-notes command without -u to " \
               f"generate an updated template. If you are trying to exclude an item from the release " \
               f"notes, please refer to the documentation found here - " \
               f"https://xsoar.pan.dev/docs/integrations/changelog#excluding-items"

    @staticmethod
    @error_code_decorator
    def added_release_notes_for_new_pack(pack_name):
        return f"ReleaseNotes were added for the newly created pack \"{pack_name}\" - remove them"

    @staticmethod
    @error_code_decorator
    def modified_existing_release_notes(pack_name):
        return f"Modified existing release notes for \"{pack_name}\" - revert the change and add new release notes " \
               f"if needed by running:\n`demisto-sdk update-release-notes -i Packs/{pack_name} -u " \
               f"(major|minor|revision)`\n" \
               f"You can refer to the documentation found here: " \
               f"https://xsoar.pan.dev/docs/integrations/changelog for more information."

    @staticmethod
    @error_code_decorator
    def playbook_cant_have_rolename():
        return "Playbook can not have a rolename."

    @staticmethod
    @error_code_decorator
    def using_instance_in_playbook():
        return "Playbook should not use specific instance."

    @staticmethod
    @error_code_decorator
    def playbook_unreachable_condition(task_id, next_task_branch):
        return f'Playbook conditional task with id:{task_id} has task with unreachable ' \
               f'next task condition "{next_task_branch}". Please remove this task or add ' \
               f'this condition to condition task with id:{task_id}.'

    @staticmethod
    @error_code_decorator
    def playbook_unhandled_condition(task_id, task_condition_labels):
        return f'Playbook conditional task with id:{task_id} has an unhandled ' \
               f'condition: {",".join(map(lambda x: f"{str(x)}", task_condition_labels))}'

    @staticmethod
    @error_code_decorator
    def playbook_unconnected_tasks(orphan_tasks):
        return f'The following tasks ids have no previous tasks: {orphan_tasks}'

    @staticmethod
    @error_code_decorator
    def playbook_cant_have_deletecontext_all():
        return 'Playbook can not have DeleteContext script with arg all set to yes.'

    @staticmethod
    @error_code_decorator
    def invalid_deprecated_playbook():
        return 'The playbook description has to start with "Deprecated."'

    @staticmethod
    @error_code_decorator
    def invalid_script_id(script_entry_to_check, pb_task):
        return f"in task {pb_task} the script {script_entry_to_check} was not found in the id_set.json file. " \
               f"Please make sure:\n" \
               f"1 - The right script id is set and the spelling is correct.\n" \
               f"2 - The id_set.json file is up to date. Delete the file by running: rm -rf Tests/id_set.json and" \
               f" rerun the command."

    @staticmethod
    @error_code_decorator
    def invalid_command_name_in_script(script_name, command):
        return f"in script {script_name} the comamnd {command} has an invalid name. " \
               f"Please make sure:\n" \
               f"1 - The right command name is set and the spelling is correct." \
               f" Do not use 'dev' in it or suffix it with 'copy'\n" \
               f"2 - The id_set.json file is up to date. Delete the file by running: rm -rf Tests/id_set.json and" \
               f" rerun the command."

    @staticmethod
    @error_code_decorator
    def description_missing_in_beta_integration():
        return f"No detailed description file was found in the package. Please add one, " \
               f"and make sure it includes the beta disclaimer note." \
               f"Add the following to the detailed description:\n{BETA_INTEGRATION_DISCLAIMER}"

    @staticmethod
    @error_code_decorator
    def no_beta_disclaimer_in_description():
        return f"The detailed description in beta integration package " \
               f"does not contain the beta disclaimer note. Add the following to the description:\n" \
               f"{BETA_INTEGRATION_DISCLAIMER}"

    @staticmethod
    @error_code_decorator
    def no_beta_disclaimer_in_yml():
        return f"The detailed description field in beta integration " \
               f"does not contain the beta disclaimer note. Add the following to the detailed description:\n" \
               f"{BETA_INTEGRATION_DISCLAIMER}"

    @staticmethod
    @error_code_decorator
    def description_in_package_and_yml():
        return "A description was found both in the " \
               "package and in the yml, please update the package."

    @staticmethod
    @error_code_decorator
    def no_description_file_warning():
        return "No detailed description file was found. Consider adding one."

    @staticmethod
    @error_code_decorator
    def invalid_incident_field_name(word):
        return f"The word {word} cannot be used as a name, please update the file."

    @staticmethod
    @error_code_decorator
    def invalid_incident_field_content_key_value(content_value):
        return f"The content key must be set to {content_value}."

    @staticmethod
    @error_code_decorator
    def invalid_incident_field_system_key_value(system_value):
        return f"The system key must be set to {system_value}"

    @staticmethod
    @error_code_decorator
    def invalid_incident_field_type(file_type, TypeFields):
        return f"Type: `{file_type}` is not one of available types.\n" \
               f"available types: {[value.value for value in TypeFields]}"

    @staticmethod
    @error_code_decorator
    def invalid_incident_field_group_value(group):
        return f"Group {group} is not a group field."

    @staticmethod
    @error_code_decorator
    def invalid_incident_field_cli_name_regex(cli_regex):
        return f"Field `cliName` contains non-alphanumeric letters. " \
               f"must match regex: {cli_regex}"

    @staticmethod
    @error_code_decorator
    def invalid_incident_field_cli_name_value(cli_name):
        return f"cliName field can not be {cli_name} as it's a builtin key."

    @staticmethod
    @error_code_decorator
    def invalid_incident_field_or_type_from_version():
        return '"fromVersion" has an invalid value.'

    @staticmethod
    @error_code_decorator
    def new_incident_field_required():
        return 'New incident fields can not be required. change to:\nrequired: false.'

    @staticmethod
    @error_code_decorator
    def from_version_modified_after_rename():
        return "fromversion might have been modified, please make sure it hasn't changed."

    @staticmethod
    @error_code_decorator
    def incident_field_type_change():
        return 'Changing incident field type is not allowed.'

    @staticmethod
    @error_code_decorator
    def incident_type_integer_field(field):
        return f'The field {field} needs to be a positive integer. Please add it.\n'

    @staticmethod
    @error_code_decorator
    def incident_type_invalid_playbook_id_field():
        return 'The "playbookId" field is not valid - please enter a non-UUID playbook ID.'

    @staticmethod
    @error_code_decorator
    def incident_type_auto_extract_fields_invalid(incident_fields):
        return f"The following incident fields are not formatted correctly under " \
               f"`fieldCliNameToExtractSettings`: {incident_fields}\n" \
               f"Please format them in one of the following ways:\n" \
               f"1. To extract all indicators from the field: \n" \
               f"isExtractingAllIndicatorTypes: true, extractAsIsIndicatorTypeId: \"\", " \
               f"extractIndicatorTypesIDs: []\n" \
               f"2. To extract the incident field to a specific indicator without using regex: \n" \
               f"isExtractingAllIndicatorTypes: false, extractAsIsIndicatorTypeId: \"<INDICATOR_TYPE>\", " \
               f"extractIndicatorTypesIDs: []\n" \
               f"3. To extract indicators from the field using regex: \n" \
               f"isExtractingAllIndicatorTypes: false, extractAsIsIndicatorTypeId: \"\", " \
               f"extractIndicatorTypesIDs: [\"<INDICATOR_TYPE1>\", \"<INDICATOR_TYPE2>\"]"

    @staticmethod
    @error_code_decorator
    def incident_type_invalid_auto_extract_mode():
        return 'The `mode` field under `extractSettings` should be one of the following:\n' \
               ' - \"All\" - To extract all indicator types regardless of auto-extraction settings.\n' \
               ' - \"Specific\" - To extract only the specific indicator types set in the auto-extraction settings.'

    @staticmethod
    @error_code_decorator
    def incident_type_non_existent_playbook_id(incident_type, playbook):
        return f"in incident type {incident_type} the playbook {playbook} was not found in the id_set.json file. " \
               f"Please make sure:\n" \
               f"1 - The right playbook name is set and the spelling is correct.\n" \
               f"2 - The id_set.json file is up to date. Delete the file by running: rm -rf Tests/id_set.json and" \
               f" rerun the command."

    @staticmethod
    @error_code_decorator
    def pack_file_does_not_exist(file_name):
        return f'"{file_name}" file does not exist, create one in the root of the pack'

    @staticmethod
    @error_code_decorator
    def cant_open_pack_file(file_name):
        return f'Could not open "{file_name}" file'

    @staticmethod
    @error_code_decorator
    def cant_read_pack_file(file_name):
        return f'Could not read the contents of "{file_name}" file'

    @staticmethod
    @error_code_decorator
    def cant_parse_pack_file_to_list(file_name):
        return f'Could not parse the contents of "{file_name}" file into a list'

    @staticmethod
    @error_code_decorator
    def pack_file_bad_format(file_name):
        return f'Detected invalid {file_name} file'

    @staticmethod
    @error_code_decorator
    def pack_metadata_empty():
        return 'Pack metadata is empty.'

    @staticmethod
    @error_code_decorator
    def pack_metadata_should_be_dict(pack_meta_file):
        return f'Pack metadata {pack_meta_file} should be a dictionary.'

    @staticmethod
    @error_code_decorator
    def pack_metadata_certification_is_invalid(pack_meta_file):
        return f'Pack metadata {pack_meta_file} - certification field should be \'certified\' or \'verified\'.'

    @staticmethod
    @error_code_decorator
    def missing_field_iin_pack_metadata(pack_meta_file, missing_fields):
        return f'{pack_meta_file} - Missing fields in the pack metadata: {missing_fields}'

    @staticmethod
    @error_code_decorator
    def pack_metadata_name_not_valid():
        return f'Pack metadata {PACK_METADATA_NAME} field is not valid. Please fill valid pack name.'

    @staticmethod
    @error_code_decorator
    def pack_metadata_field_invalid():
        return f'Pack metadata {PACK_METADATA_DESC} field is not valid. Please fill valid pack description.'

    @staticmethod
    @error_code_decorator
    def dependencies_field_should_be_dict(pack_meta_file):
        return f'{pack_meta_file} - The dependencies field in the pack must be a dictionary.'

    @staticmethod
    @error_code_decorator
    def empty_field_in_pack_metadata(pack_meta_file, list_field):
        return f'{pack_meta_file} - Empty value in the {list_field} field.'

    @staticmethod
    @error_code_decorator
    def pack_metadata_isnt_json(pack_meta_file):
        return f'Could not parse {pack_meta_file} file contents to json format'

    @staticmethod
    @error_code_decorator
    def pack_metadata_missing_url_and_email():
        return 'Contributed packs must include email or url.'

    @staticmethod
    @error_code_decorator
    def pack_metadata_invalid_support_type(pack_meta_file):
        return 'Support field should be one of the following: xsoar, partner, developer or community.'

    @staticmethod
    @error_code_decorator
    def pack_metadata_version_should_be_raised(pack, old_version):
        return f"The pack version (currently: {old_version}) needs to be raised - " \
               f"make sure you are merged from master and " \
               f"update the \"currentVersion\" field in the " \
               f"pack_metadata.json or in case release notes are required run:\n" \
               f"`demisto-sdk update-release-notes -i Packs/{pack} -u (major|minor|revision)` to " \
               f"generate them according to the new standard."

    @staticmethod
    @error_code_decorator
    def pack_metadata_non_approved_usecases(non_approved_usecases: set) -> str:
        return f'The pack metadata contains non approved usecases: {", ".join(non_approved_usecases)}'

    @staticmethod
    @error_code_decorator
    def pack_metadata_non_approved_tags(non_approved_tags: set) -> str:
        return f'The pack metadata contains non approved tags: {", ".join(non_approved_tags)}'

    @staticmethod
    @error_code_decorator
    def pack_metadata_price_change(old_price, new_price) -> str:
        return f"The pack price was changed from {old_price} to {new_price} - revert the change"

    @staticmethod
    @error_code_decorator
    def pack_timestamp_field_not_in_iso_format(field_name, value, changed_value):
        return f"The field \"{field_name}\" should be in the following format: YYYY-MM-DDThh:mm:ssZ, found {value}.\n" \
               f"Suggested change: {changed_value}"

    @staticmethod
    @error_code_decorator
    def readme_error(stderr):
        return f'Failed verifying README.md Error Message is: {stderr}'

    @staticmethod
    @error_code_decorator
    def image_path_error(path, alternative_path):
        return f'Detected following image url:\n{path}\n' \
               f'Which is not the raw link. You probably want to use the following raw image url:\n{alternative_path}'

    @staticmethod
    @error_code_decorator
    def wrong_version_reputations(object_id, version):
        return "Reputation object with id {} must have version {}".format(object_id, version)

    @staticmethod
    @error_code_decorator
    def reputation_expiration_should_be_numeric():
        return 'Expiration field should have a positive numeric value.'

    @staticmethod
    @error_code_decorator
    def reputation_id_and_details_not_equal():
        return 'id and details fields are not equal.'

    @staticmethod
    @error_code_decorator
    def reputation_invalid_indicator_type_id():
        return 'Indicator type "id" field can not include spaces or special characters.'

    @staticmethod
    @error_code_decorator
    def reputation_empty_required_fields():
        return 'id and details fields can not be empty.'

    @staticmethod
    @error_code_decorator
    def structure_doesnt_match_scheme(pretty_formatted_string_of_regexes):
        return f"The file does not match any scheme we have, please refer to the following list " \
               f"for the various file name options we have in our repo {pretty_formatted_string_of_regexes}"

    @staticmethod
    @error_code_decorator
    def file_id_contains_slashes():
        return "File's ID contains slashes - please remove."

    @staticmethod
    @error_code_decorator
    def file_id_changed(old_version_id, new_file_id):
        return f"The file id has changed from {old_version_id} to {new_file_id}"

    @staticmethod
    @error_code_decorator
    def from_version_modified():
        return "You've added fromversion to an existing " \
               "file in the system, this is not allowed, please undo."

    @staticmethod
    @error_code_decorator
    def wrong_file_extension(file_extension, accepted_extensions):
        return "File extension {} is not valid. accepted {}".format(file_extension, accepted_extensions)

    @staticmethod
    @error_code_decorator
    def invalid_file_path():
        return "Found incompatible file path."

    @staticmethod
    @error_code_decorator
    def invalid_package_structure(invalid_files):
        return 'You should update the following file to the package format, for further details please visit ' \
               'https://xsoar.pan.dev/docs/integrations/package-dir.'

    @staticmethod
    @error_code_decorator
    def invalid_package_dependencies(pack_name):
        return f'{pack_name} depends on NonSupported / DeprecatedContent packs.'

    @staticmethod
    @error_code_decorator
    def pykwalify_missing_parameter(key_from_error, current_string, path):
        return f'Missing {key_from_error} in \n{current_string}\nPath: {path}'

    @staticmethod
    @error_code_decorator
    def pykwalify_field_undefined(key_from_error):
        return f'The field {key_from_error} was not defined in the scheme'

    @staticmethod
    @error_code_decorator
    def pykwalify_missing_in_root(key_from_error):
        return f'Missing {key_from_error} in root'

    @staticmethod
    @error_code_decorator
    def pykwalify_general_error(error):
        return f'in {error}'

    @staticmethod
    @error_code_decorator
    def invalid_version_in_layout(version_field):
        return f'{version_field} field in layout needs to be lower than 6.0.0'

    @staticmethod
    @error_code_decorator
    def invalid_version_in_layoutscontainer(version_field):
        return f'{version_field} field in layoutscontainer needs to be higher or equal to 6.0.0'

    @staticmethod
    @error_code_decorator
    def invalid_file_path_layout(file_name):
        return f'Invalid file name - {file_name}. layout file name should start with "layout-" prefix.'

    @staticmethod
    @error_code_decorator
    def invalid_file_path_layoutscontainer(file_name):
        return f'Invalid file name - {file_name}. layoutscontainer file name should start with ' \
               '"layoutscontainer-" prefix.'

    @staticmethod
    @error_code_decorator
    def invalid_incident_field_in_layout(invalid_inc_fields_list):
        return f"The layout contains incident fields that do not exist in the content: {invalid_inc_fields_list}.\n" \
            "Please make sure:\n" \
            "1 - The right incident field is set and the spelling is correct.\n" \
            "2 - The id_set.json file is up to date. Delete the file by running: rm -rf Tests/id_set.json and" \
            " rerun the command."

    @staticmethod
    @error_code_decorator
    def invalid_to_version_in_new_classifiers():
        return 'toVersion field in new classifiers needs to be higher than 6.0.0'

    @staticmethod
    @error_code_decorator
    def invalid_to_version_in_old_classifiers():
        return 'toVersion field in old classifiers needs to be lower than 6.0.0'

    @staticmethod
    @error_code_decorator
    def invalid_from_version_in_new_classifiers():
        return 'fromVersion field in new classifiers needs to be higher or equal to 6.0.0'

    @staticmethod
    @error_code_decorator
    def invalid_from_version_in_old_classifiers():
        return 'fromVersion field in old classifiers needs to be lower than 6.0.0'

    @staticmethod
    @error_code_decorator
    def missing_from_version_in_new_classifiers():
        return 'Must have fromVersion field in new classifiers'

    @staticmethod
    @error_code_decorator
    def missing_to_version_in_old_classifiers():
        return 'Must have toVersion field in old classifiers'

    @staticmethod
    @error_code_decorator
    def from_version_higher_to_version():
        return 'fromVersion field can not be higher than toVersion field'

    @staticmethod
    @error_code_decorator
    def invalid_type_in_new_classifiers():
        return 'Classifiers type must be classification'

    @staticmethod
    @error_code_decorator
    def classifier_non_existent_incident_types(incident_types):
        return f"The Classifiers related incident types: {incident_types} where not found."

    @staticmethod
    @error_code_decorator
    def invalid_from_version_in_mapper():
        return 'fromVersion field in mapper needs to be higher or equal to 6.0.0'

    @staticmethod
    @error_code_decorator
    def invalid_to_version_in_mapper():
        return 'toVersion field in mapper needs to be higher than 6.0.0'

    @staticmethod
    @error_code_decorator
    def invalid_mapper_file_name():
        return 'Invalid file name for mapper. Need to change to classifier-mapper-NAME.json'

    @staticmethod
    @error_code_decorator
    def missing_from_version_in_mapper():
        return 'Must have fromVersion field in mapper'

    @staticmethod
    @error_code_decorator
    def invalid_type_in_mapper():
        return 'Mappers type must be mapping-incoming or mapping-outgoing'

    @staticmethod
    @error_code_decorator
<<<<<<< HEAD
    def invalid_incident_field_in_mapper(invalid_inc_fields_list):
        return f"Your mapper contains incident fields that do not exist in the content: {invalid_inc_fields_list}.\n" \
            "Please make sure:\n" \
            "1 - The right incident field is set and the spelling is correct.\n" \
            "2 - The id_set.json file is up to date. Delete the file by running: rm -rf Tests/id_set.json and" \
            " rerun the command."
=======
    def mapper_non_existent_incident_types(incident_types):
        return f"The Mapper related incident types: {incident_types} where not found."
>>>>>>> 9be5990b

    @staticmethod
    @error_code_decorator
    def integration_not_runnable():
        return "Could not find any runnable command in the integration." \
               "Must have at least one command, `isFetch: true`, `feed: true`, `longRunning: true`"

    @staticmethod
    def wrong_filename(file_type):
        return 'This is not a valid {} filename.'.format(file_type)

    @staticmethod
    def wrong_path():
        return "This is not a valid filepath."

    @staticmethod
    def beta_in_str(field):
        return "Field '{}' should NOT contain the substring \"beta\" in a new beta integration. " \
               "please change the id in the file.".format(field)

    @classmethod
    def breaking_backwards_no_old_script(cls, e):
        return "{}\n{}, Could not find the old file.".format(cls.BACKWARDS, str(e))

    @staticmethod
    def id_might_changed():
        return "ID may have changed, please make sure to check you have the correct one."

    @staticmethod
    def id_changed():
        return "You've changed the ID of the file, please undo this change."

    @staticmethod
    def might_need_release_notes():
        return "You may need RN in this file, please verify if they are required."

    @staticmethod
    def unknown_file():
        return "File type is unknown, check it out."

    @staticmethod
    def no_common_server_python(path):
        return "Could not get CommonServerPythonScript.py file. Please download it manually from {} and " \
               "add it to the root of the repository.".format(path)

    @staticmethod
    def no_yml_file(file_path):
        return "No yml files were found in {} directory.".format(file_path)<|MERGE_RESOLUTION|>--- conflicted
+++ resolved
@@ -193,11 +193,8 @@
     "invalid_mapper_file_name": "MP102",
     "missing_from_version_in_mapper": "MP103",
     "invalid_type_in_mapper": "MP104",
-<<<<<<< HEAD
+    "mapper_non_existent_incident_types": "MP105",
     "invalid_incident_field_in_mapper": "MP105",
-=======
-    "mapper_non_existent_incident_types": "MP105",
->>>>>>> 9be5990b
     "invalid_version_in_layout": "LO100",
     "invalid_version_in_layoutscontainer": "LO101",
     "invalid_file_path_layout": "LO102",
@@ -1246,17 +1243,17 @@
 
     @staticmethod
     @error_code_decorator
-<<<<<<< HEAD
+    def mapper_non_existent_incident_types(incident_types):
+        return f"The Mapper related incident types: {incident_types} where not found."
+
+    @staticmethod
+    @error_code_decorator
     def invalid_incident_field_in_mapper(invalid_inc_fields_list):
         return f"Your mapper contains incident fields that do not exist in the content: {invalid_inc_fields_list}.\n" \
             "Please make sure:\n" \
             "1 - The right incident field is set and the spelling is correct.\n" \
             "2 - The id_set.json file is up to date. Delete the file by running: rm -rf Tests/id_set.json and" \
             " rerun the command."
-=======
-    def mapper_non_existent_incident_types(incident_types):
-        return f"The Mapper related incident types: {incident_types} where not found."
->>>>>>> 9be5990b
 
     @staticmethod
     @error_code_decorator
