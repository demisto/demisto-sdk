--- conflicted
+++ resolved
@@ -342,8 +342,7 @@
     "incorrect_value_references": {'code': "PB121", 'ui_applicable': False, 'related_field': 'taskid'},
     "playbook_unhandled_task_branches": {'code': "PB122", 'ui_applicable': True, 'related_field': 'conditions'},
     "playbook_unhandled_reply_options": {'code': "PB123", 'ui_applicable': True, 'related_field': 'conditions'},
-    "playbook_unhandled_script_condition_branches": {'code': "PB124", 'ui_applicable': True,
-                                                     'related_field': 'conditions'},
+    "playbook_unhandled_script_condition_branches": {'code': "PB124", 'ui_applicable': True, 'related_field': 'conditions'},
     "playbook_only_default_next": {'code': "PB125", 'ui_applicable': True, 'related_field': 'conditions'},
     "playbook_only_default_reply_option": {'code': "PB126", 'ui_applicable': True, 'related_field': 'message'},
 
@@ -485,10 +484,11 @@
     "modeling_rule_keys_not_empty": {'code': "MR101", 'ui_applicable': False, 'related_field': ''},
     "modeling_rule_keys_are_missing": {'code': "MR102", 'ui_applicable': False, 'related_field': ''},
     "invalid_rule_name": {'code': "MR103", 'ui_applicable': False, 'related_field': ''},
-<<<<<<< HEAD
-    "modeling_rule_schema_types_invalid": {'code': "MR104", 'ui_applicable': False, 'related_field': ''},
-    "modeling_rule_schema_xif_dataset_mismatch": {'code': "MR105", 'ui_applicable': False, 'related_field': ''},
-    "modeling_rules_files_naming_error": {'code': "MR106", 'ui_applicable': False, 'related_field': ''},
+    "modeling_rule_missing_testdata_file": {'code': "MR104", 'ui_applicable': False, 'related_field': ''},
+    "modeling_rule_testdata_not_formatted_correctly": {'code': "MR105", 'ui_applicable': False, 'related_field': ''},
+    "modeling_rule_schema_types_invalid": {'code': "MR106", 'ui_applicable': False, 'related_field': ''},
+    "modeling_rule_schema_xif_dataset_mismatch": {'code': "MR107", 'ui_applicable': False, 'related_field': ''},
+    "modeling_rules_files_naming_error": {'code': "MR108", 'ui_applicable': False, 'related_field': ''},
 
     # CR - Correlation Rules
     "correlation_rule_starts_with_hyphen": {'code': 'CR100', 'ui_applicable': False, 'related_field': ''},
@@ -505,10 +505,6 @@
 
     # XD - XSIAM Dashboards
     "xsiam_dashboards_files_naming_error": {'code': 'XD100', 'ui_applicable': False, 'related_field': ''}
-=======
-    "modeling_rule_missing_testdata_file": {'code': "MR104", 'ui_applicable': False, 'related_field': ''},
-    "modeling_rule_testdata_not_formatted_correctly": {'code': "MR105", 'ui_applicable': False, 'related_field': ''},
->>>>>>> 12ec746a
 }
 
 
@@ -1465,7 +1461,7 @@
     @staticmethod
     @error_code_decorator
     def content_entity_version_not_match_playbook_version(
-            main_playbook: str, entities_names_and_version: str, main_playbook_version: str, content_sub_type: str
+        main_playbook: str, entities_names_and_version: str, main_playbook_version: str, content_sub_type: str
     ):
         return f"Playbook {main_playbook} with 'fromversion' {main_playbook_version} uses the following" \
                f" {content_sub_type} with an invalid 'fromversion': [{entities_names_and_version}]. " \
@@ -2259,8 +2255,8 @@
     @error_code_decorator
     def incorrect_value_references(task_key, value, task_name, section_name):
         return f"On task: '{task_name}' with ID: '{task_key}', an input with the value: '{value}' was passed as string, rather than as " \
-               f"a reference in the '{section_name}' section. Change the reference to 'From previous tasks' from 'As value'" \
-               " , or change the value to ${" + value + "}."
+            f"a reference in the '{section_name}' section. Change the reference to 'From previous tasks' from 'As value'" \
+            " , or change the value to ${" + value + "}."
 
     @staticmethod
     @error_code_decorator
@@ -2625,10 +2621,6 @@
 
     @staticmethod
     @error_code_decorator
-<<<<<<< HEAD
-    def correlation_rule_starts_with_hyphen():
-        return "Correlation rule files cannot start with a hyphen, please remove it."
-=======
     def modeling_rule_missing_testdata_file(modeling_rule_dir: Path, minimum_from_version: str, from_version: str):
         test_data_file = modeling_rule_dir / f'{modeling_rule_dir.name}_testdata.json'
         return f'The modeling rule {modeling_rule_dir} is missing a testdata file at {test_data_file}. The modeling ' \
@@ -2641,4 +2633,8 @@
     @error_code_decorator
     def modeling_rule_testdata_not_formatted_correctly(error_message: str, test_data_file: Path):
         return f'The modeling rule testdata file at {test_data_file} is not formatted correctly. {error_message}'
->>>>>>> 12ec746a
+
+    @staticmethod
+    @error_code_decorator
+    def correlation_rule_starts_with_hyphen():
+        return "Correlation rule files cannot start with a hyphen, please remove it."