from typing import Any, Dict, List

from demisto_sdk.commands.common.constants import (BETA_INTEGRATION_DISCLAIMER,
                                                   CONF_PATH,
                                                   INTEGRATION_CATEGORIES,
                                                   PACK_METADATA_DESC,
                                                   PACK_METADATA_NAME)

FOUND_FILES_AND_ERRORS: list = []
FOUND_FILES_AND_IGNORED_ERRORS: list = []

ALLOWED_IGNORE_ERRORS = ['BA101', 'BA106', 'RP102', 'RP104', 'SC100', 'IF106', 'PA113', 'PA116', 'PB105', 'PB106',
                         'BA108', 'BA109', 'IN109', 'IN110', 'IN122', 'IN126', 'IN128', 'IN135', 'IN136',
                         'MP106', 'RM102', 'PB110', 'PB111', 'SC105', 'IN139', 'PA124', 'PA125', 'RM100', 'RM104',
                         'RM105']

PRESET_ERROR_TO_IGNORE = {
    'community': ['BC', 'CJ', 'DS100', 'DS101', 'DS102', 'DS103', 'DS104', 'IN125', 'IN126'],
    'partner': ['CJ']
}

PRESET_ERROR_TO_CHECK = {
    "deprecated": ['ST', 'BC', 'BA', 'IN127', 'IN128', 'PB104', 'SC101'],
}

ERROR_CODE = {
    "wrong_version": {'code': "BA100", 'ui_applicable': False, 'related_field': 'version'},
    "id_should_equal_name": {'code': "BA101", 'ui_applicable': False, 'related_field': 'id'},
    "file_type_not_supported": {'code': "BA102", 'ui_applicable': False, 'related_field': ''},
    "file_name_include_spaces_error": {'code': "BA103", 'ui_applicable': False, 'related_field': ''},
    "changes_may_fail_validation": {'code': "BA104", 'ui_applicable': False, 'related_field': ''},
    "invalid_id_set": {'code': "BA105", 'ui_applicable': False, 'related_field': ''},
    "no_minimal_fromversion_in_file": {'code': "BA106", 'ui_applicable': False, 'related_field': 'fromversion'},
    "running_on_master_with_git": {'code': "BA107", 'ui_applicable': False, 'related_field': ''},
    "folder_name_has_separators": {'code': "BA108", 'ui_applicable': False, 'related_field': ''},
    "file_name_has_separators": {'code': "BA109", 'ui_applicable': False, 'related_field': ''},
    "wrong_display_name": {'code': "IN100", 'ui_applicable': True, 'related_field': '<parameter-name>.display'},
    "wrong_default_parameter_not_empty": {'code': "IN101", 'ui_applicable': True,
                                          'related_field': '<parameter-name>.default'},
    "wrong_required_value": {'code': "IN102", 'ui_applicable': True, 'related_field': '<parameter-name>.required'},
    "wrong_required_type": {'code': "IN103", 'ui_applicable': True, 'related_field': '<parameter-name>.type'},
    "wrong_category": {'code': "IN104", 'ui_applicable': True, 'related_field': 'category'},
    "wrong_default_argument": {'code': "IN105", 'ui_applicable': True, 'related_field': '<argument-name>.default'},
    "no_default_arg": {'code': "IN106", 'ui_applicable': True, 'related_field': '<argument-name>.default'},
    "missing_reputation": {'code': "IN107", 'ui_applicable': True, 'related_field': 'outputs'},
    "wrong_subtype": {'code': "IN108", 'ui_applicable': False, 'related_field': 'subtype'},
    "beta_in_id": {'code': "IN109", 'ui_applicable': False, 'related_field': 'id'},
    "beta_in_name": {'code': "IN110", 'ui_applicable': False, 'related_field': 'name'},
    "beta_field_not_found": {'code': "IN111", 'ui_applicable': False, 'related_field': 'beta'},
    "no_beta_in_display": {'code': "IN112", 'ui_applicable': False, 'related_field': 'display'},
    "duplicate_arg_in_file": {'code': "IN113", 'ui_applicable': True, 'related_field': 'arguments'},
    "duplicate_param": {'code': "IN114", 'ui_applicable': True, 'related_field': 'configuration'},
    "invalid_context_output": {'code': "IN115", 'ui_applicable': True, 'related_field': 'outputs'},
    "added_required_fields": {'code': "IN116", 'ui_applicable': False, 'related_field': '<parameter-name>.required'},
    "not_used_display_name": {'code': "IN117", 'ui_applicable': True, 'related_field': '<parameter-name>.display'},
    "empty_display_configuration": {'code': "IN118", 'ui_applicable': True,
                                    'related_field': '<parameter-name>.display'},
    "feed_wrong_from_version": {'code': "IN119", 'ui_applicable': False, 'related_field': 'fromversion'},
    "pwsh_wrong_version": {'code': "IN120", 'ui_applicable': False, 'related_field': 'fromversion'},
    "parameter_missing_from_yml": {'code': "IN121", 'ui_applicable': True, 'related_field': 'configuration'},
    "parameter_missing_for_feed": {'code': "IN122", 'ui_applicable': True, 'related_field': 'configuration'},
    "invalid_v2_integration_name": {'code': "IN123", 'ui_applicable': True, 'related_field': 'display'},
    "found_hidden_param": {'code': "IN124", 'ui_applicable': False, 'related_field': '<parameter-name>.hidden'},
    "no_default_value_in_parameter": {'code': "IN125", 'ui_applicable': False,
                                      'related_field': '<parameter-name>.default'},
    "parameter_missing_from_yml_not_community_contributor": {'code': "IN126", 'ui_applicable': False,
                                                             'related_field': 'configuration'},
    "invalid_deprecated_integration_display_name": {'code': "IN127", 'ui_applicable': False,
                                                    'related_field': 'display'},
    "invalid_deprecated_integration_description": {'code': "IN128", 'ui_applicable': False, 'related_field': ''},
    "removed_integration_parameters": {'code': "IN129", 'ui_applicable': False, 'related_field': 'configuration'},
    "integration_not_runnable": {'code': "IN130", 'ui_applicable': False, 'related_field': 'configuration'},
    "missing_get_mapping_fields_command": {'code': "IN131", 'ui_applicable': False, 'related_field': 'ismappable'},
    "integration_non_existent_classifier": {'code': "IN132", 'ui_applicable': False, 'related_field': 'classifiers'},
    "integration_non_existent_mapper": {'code': "IN133", 'ui_applicable': False, 'related_field': 'mappers'},
    "multiple_default_arg": {'code': "IN134", "ui_applicable": True, 'related_field': "arguments"},
    "invalid_integration_parameters_display_name": {'code': "IN135", 'ui_applicable': True, 'related_field': 'display'},
    "missing_output_context": {'code': "IN136", 'ui_applicable': True, 'related_field': 'contextOutput'},
    "is_valid_integration_file_path_in_folder": {'code': "IN137", 'ui_applicable': False, 'related_field': ''},
    "is_valid_integration_file_path_in_integrations_folder": {'code': "IN138", 'ui_applicable': False,
                                                              'related_field': ''},
    "changed_integration_yml_fields": {'code': "IN138", "ui_applicable": False, 'related_field': 'script'},
    "incident_in_command_name_or_args": {'code': "IN139", "ui_applicable": False,
                                         'related_field': 'script.commands.name'},
    "invalid_v2_script_name": {'code': "SC100", 'ui_applicable': True, 'related_field': 'name'},
    "invalid_deprecated_script": {'code': "SC101", 'ui_applicable': False, 'related_field': 'comment'},
    "invalid_command_name_in_script": {'code': "SC102", 'ui_applicable': False, 'related_field': ''},
    "is_valid_script_file_path_in_folder": {'code': "SC103", 'ui_applicable': False, 'related_field': ''},
    "is_valid_script_file_path_in_scripts_folder": {'code': "SC104", 'ui_applicable': False, 'related_field': ''},
    "incident_in_script_arg": {'code': "SC105", 'ui_applicable': True, 'related_field': 'args.name'},
    "dbot_invalid_output": {'code': "DB100", 'ui_applicable': True, 'related_field': 'contextPath'},
    "dbot_invalid_description": {'code': "DB101", 'ui_applicable': True, 'related_field': 'description'},
    "breaking_backwards_subtype": {'code': "BC100", 'ui_applicable': False, 'related_field': 'subtype'},
    "breaking_backwards_context": {'code': "BC101", 'ui_applicable': False, 'related_field': 'contextPath'},
    "breaking_backwards_command": {'code': "BC102", 'ui_applicable': False, 'related_field': 'contextPath'},
    "breaking_backwards_arg_changed": {'code': "BC103", 'ui_applicable': False, 'related_field': 'name'},
    "breaking_backwards_command_arg_changed": {'code': "BC104", 'ui_applicable': False, 'related_field': 'args'},
    "default_docker_error": {'code': "DO100", 'ui_applicable': True, 'related_field': 'dockerimage'},
    "latest_docker_error": {'code': "DO101", 'ui_applicable': True, 'related_field': 'dockerimage'},
    "not_demisto_docker": {'code': "DO102", 'ui_applicable': True, 'related_field': 'dockerimage'},
    "docker_tag_not_fetched": {'code': "DO103", 'ui_applicable': True, 'related_field': 'dockerimage'},
    "no_docker_tag": {'code': "DO104", 'ui_applicable': True, 'related_field': 'dockerimage'},
    "docker_not_formatted_correctly": {'code': "DO105", 'ui_applicable': True, 'related_field': 'dockerimage'},
    "docker_not_on_the_latest_tag": {'code': "DO106", 'ui_applicable': True, 'related_field': 'dockerimage'},
    "non_existing_docker": {'code': "DO107", 'ui_applicable': True, 'related_field': 'dockerimage'},
    "id_set_conflicts": {'code': "ID100", 'ui_applicable': False, 'related_field': ''},
    "duplicated_id": {'code': "ID102", 'ui_applicable': False, 'related_field': ''},
    "no_id_set_file": {'code': "ID103", 'ui_applicable': False, 'related_field': ''},
    "remove_field_from_dashboard": {'code': "DA100", 'ui_applicable': False, 'related_field': ''},
    "include_field_in_dashboard": {'code': "DA101", 'ui_applicable': False, 'related_field': ''},
    "remove_field_from_widget": {'code': "WD100", 'ui_applicable': False, 'related_field': ''},
    "include_field_in_widget": {'code': "WD101", 'ui_applicable': False, 'related_field': ''},
    "no_image_given": {'code': "IM100", 'ui_applicable': True, 'related_field': 'image'},
    "image_too_large": {'code': "IM101", 'ui_applicable': True, 'related_field': 'image'},
    "image_in_package_and_yml": {'code': "IM102", 'ui_applicable': False, 'related_field': 'image'},
    "not_an_image_file": {'code': "IM103", 'ui_applicable': False, 'related_field': 'image'},
    "no_image_field_in_yml": {'code': "IM104", 'ui_applicable': True, 'related_field': 'image'},
    "image_field_not_in_base64": {'code': "IM105", 'ui_applicable': True, 'related_field': 'image'},
    "default_image_error": {'code': "IM106", 'ui_applicable': True, 'related_field': 'image'},
    "invalid_image_name": {'code': "IM107", 'ui_applicable': False, 'related_field': 'image'},
    "description_missing_from_conf_json": {'code': "CJ100", 'ui_applicable': False, 'related_field': ''},
    "test_not_in_conf_json": {'code': "CJ101", 'ui_applicable': False, 'related_field': ''},
    "integration_not_registered": {'code': "CJ102", 'ui_applicable': False, 'related_field': ''},
    "no_test_playbook": {'code': "CJ103", 'ui_applicable': False, 'related_field': ''},
    "test_playbook_not_configured": {'code': "CJ104", 'ui_applicable': False, 'related_field': ''},
    "missing_release_notes": {'code': "RN100", 'ui_applicable': False, 'related_field': ''},
    "no_new_release_notes": {'code': "RN101", 'ui_applicable': False, 'related_field': ''},
    "release_notes_not_formatted_correctly": {'code': "RN102", 'ui_applicable': False, 'related_field': ''},
    "release_notes_not_finished": {'code': "RN103", 'ui_applicable': False, 'related_field': ''},
    "release_notes_file_empty": {'code': "RN104", 'ui_applicable': False, 'related_field': ''},
    "multiple_release_notes_files": {'code': "RN105", 'ui_applicable': False, 'related_field': ''},
    "missing_release_notes_for_pack": {'code': "RN106", 'ui_applicable': False, 'related_field': ''},
    "missing_release_notes_entry": {'code': "RN107", 'ui_applicable': False, 'related_field': ''},
    "added_release_notes_for_new_pack": {'code': "RN108", 'ui_applicable': False, 'related_field': ''},
    "modified_existing_release_notes": {'code': "RN109", 'ui_applicable': False, 'related_field': ''},
    "playbook_cant_have_rolename": {'code': "PB100", 'ui_applicable': True, 'related_field': 'rolename'},
    "playbook_unreachable_condition": {'code': "PB101", 'ui_applicable': True, 'related_field': 'tasks'},
    "playbook_unhandled_condition": {'code': "PB102", 'ui_applicable': True, 'related_field': 'conditions'},
    "playbook_unconnected_tasks": {'code': "PB103", 'ui_applicable': True, 'related_field': 'tasks'},
    "invalid_deprecated_playbook": {'code': "PB104", 'ui_applicable': False, 'related_field': 'description'},
    "playbook_cant_have_deletecontext_all": {'code': "PB105", 'ui_applicable': True, 'related_field': 'tasks'},
    "using_instance_in_playbook": {'code': "PB106", 'ui_applicable': True, 'related_field': 'tasks'},
    "invalid_script_id": {'code': "PB107", 'ui_applicable': False, 'related_field': 'tasks'},
    "invalid_uuid": {'code': "PB108", 'ui_applicable': False, 'related_field': 'taskid'},
    "taskid_different_from_id": {'code': "PB109", 'ui_applicable': False, 'related_field': 'taskid'},
    "content_entity_version_not_match_playbook_version": {'code': "PB110", 'ui_applicable': False,
                                                          'related_field': 'toVersion'},
    "integration_version_not_match_playbook_version": {'code': "PB111", 'ui_applicable': False,
                                                       'related_field': 'toVersion'},
    "description_missing_in_beta_integration": {'code': "DS100", 'ui_applicable': False, 'related_field': ''},
    "no_beta_disclaimer_in_description": {'code': "DS101", 'ui_applicable': False, 'related_field': ''},
    "no_beta_disclaimer_in_yml": {'code': "DS102", 'ui_applicable': False, 'related_field': ''},
    "description_in_package_and_yml": {'code': "DS103", 'ui_applicable': False, 'related_field': ''},
    "no_description_file_warning": {'code': "DS104", 'ui_applicable': False, 'related_field': ''},
    "description_contains_contrib_details": {'code': "DS105", 'ui_applicable': False,
                                             'related_field': 'detaileddescription'},
    "invalid_description_name": {'code': "DS106", 'ui_applicable': False, 'related_field': ''},
    "description_contains_demisto_word": {'code': "DS107", 'ui_applicable': False, 'related_field': ''},
    "invalid_incident_field_name": {'code': "IF100", 'ui_applicable': True, 'related_field': 'name'},
    "invalid_incident_field_content_key_value": {'code': "IF101", 'ui_applicable': False, 'related_field': 'content'},
    "invalid_incident_field_system_key_value": {'code': "IF102", 'ui_applicable': False, 'related_field': 'system'},
    "invalid_incident_field_type": {'code': "IF103", 'ui_applicable': True, 'related_field': 'type'},
    "invalid_incident_field_group_value": {'code': "IF104", 'ui_applicable': False, 'related_field': 'group'},
    "invalid_incident_field_cli_name_regex": {'code': "IF105", 'ui_applicable': False, 'related_field': 'cliName'},
    "invalid_incident_field_cli_name_value": {'code': "IF106", 'ui_applicable': True, 'related_field': 'cliName'},
    "incident_field_or_type_from_version_5": {'code': "IF107", 'ui_applicable': True, 'related_field': 'fromVersion'},
    "invalid_incident_field_or_type_from_version": {'code': "IF108", 'ui_applicable': False,
                                                    'related_field': 'fromVersion'},
    "new_incident_field_required": {'code': "IF109", 'ui_applicable': True, 'related_field': 'required'},
    "from_version_modified_after_rename": {'code': "IF110", 'ui_applicable': False, 'related_field': 'fromVersion'},
    "incident_field_type_change": {'code': "IF111", 'ui_applicable': False, 'related_field': 'type'},
    "indicator_field_type_grid_minimal_version": {'code': "IF112", 'ui_applicable': False,
                                                  'related_field': 'fromVersion'},
    "incident_type_integer_field": {'code': "IT100", 'ui_applicable': True, 'related_field': ''},
    "incident_type_invalid_playbook_id_field": {'code': "IT101", 'ui_applicable': False, 'related_field': 'playbookId'},
    "incident_type_auto_extract_fields_invalid": {'code': "IT102", 'ui_applicable': False,
                                                  'related_field': 'extractSettings'},
    "incident_type_invalid_auto_extract_mode": {'code': "IT103", 'ui_applicable': True, 'related_field': 'mode'},
    "incident_type_non_existent_playbook_id": {'code': "IT104", 'ui_applicable': False, 'related_field': ''},
    "pack_file_does_not_exist": {'code': "PA100", 'ui_applicable': False, 'related_field': ''},
    "cant_open_pack_file": {'code': "PA101", 'ui_applicable': False, 'related_field': ''},
    "cant_read_pack_file": {'code': "PA102", 'ui_applicable': False, 'related_field': ''},
    "cant_parse_pack_file_to_list": {'code': "PA103", 'ui_applicable': False, 'related_field': ''},
    "pack_file_bad_format": {'code': "PA104", 'ui_applicable': False, 'related_field': ''},
    "pack_metadata_empty": {'code': "PA105", 'ui_applicable': False, 'related_field': ''},
    "pack_metadata_should_be_dict": {'code': "PA106", 'ui_applicable': False, 'related_field': ''},
    "missing_field_iin_pack_metadata": {'code': "PA107", 'ui_applicable': False, 'related_field': ''},
    "pack_metadata_name_not_valid": {'code': "PA108", 'ui_applicable': False, 'related_field': ''},
    "pack_metadata_field_invalid": {'code': "PA109", 'ui_applicable': False, 'related_field': ''},
    "dependencies_field_should_be_dict": {'code': "PA110", 'ui_applicable': False, 'related_field': ''},
    "empty_field_in_pack_metadata": {'code': "PA111", 'ui_applicable': False, 'related_field': ''},
    "pack_metadata_isnt_json": {'code': "PA112", 'ui_applicable': False, 'related_field': ''},
    "pack_metadata_missing_url_and_email": {'code': "PA113", 'ui_applicable': False, 'related_field': ''},
    "pack_metadata_version_should_be_raised": {'code': "PA114", 'ui_applicable': False, 'related_field': ''},
    "pack_timestamp_field_not_in_iso_format": {'code': "PA115", 'ui_applicable': False, 'related_field': ''},
    "invalid_package_dependencies": {'code': "PA116", 'ui_applicable': False, 'related_field': ''},
    "pack_metadata_invalid_support_type": {'code': "PA117", 'ui_applicable': False, 'related_field': ''},
    "pack_metadata_certification_is_invalid": {'code': "PA118", 'ui_applicable': False, 'related_field': ''},
    "pack_metadata_non_approved_usecases": {'code': "PA119", 'ui_applicable': False, 'related_field': ''},
    "pack_metadata_non_approved_tags": {'code': "PA120", 'ui_applicable': False, 'related_field': ''},
    "pack_metadata_price_change": {'code': "PA121", 'ui_applicable': False, 'related_field': ''},
    "pack_name_already_exists": {'code': "PA122", 'ui_applicable': False, 'related_field': ''},
    "is_wrong_usage_of_usecase_tag": {'code': "PA123", 'ui_applicable': False, 'related_field': ''},
    "invalid_core_pack_dependencies": {'code': "PA124", 'ui_applicable': True, 'related_field': ''},
    "pack_name_is_not_in_xsoar_standards": {'code': "PA125", 'ui_applicable': False, 'related_field': ''},
    "readme_error": {'code': "RM100", 'ui_applicable': False, 'related_field': ''},
    "image_path_error": {'code': "RM101", 'ui_applicable': False, 'related_field': ''},
    "readme_missing_output_context": {'code': "RM102", 'ui_applicable': False, 'related_field': ''},
    "error_starting_mdx_server": {'code': "RM103", 'ui_applicable': False, 'related_field': ''},
    "empty_readme_error": {'code': "RM104", 'ui_applicable': False, 'related_field': ''},
<<<<<<< HEAD
    "readme_contains_demisto_word": {'code': "RM105", 'ui_applicable': False, 'related_field': ''},
=======
    "readme_equal_description_error": {'code': "RM105", 'ui_applicable': False, 'related_field': ''},

>>>>>>> 0171a034
    "wrong_version_reputations": {'code': "RP100", 'ui_applicable': False, 'related_field': 'version'},
    "reputation_expiration_should_be_numeric": {'code': "RP101", 'ui_applicable': True, 'related_field': 'expiration'},
    "reputation_id_and_details_not_equal": {'code': "RP102", 'ui_applicable': False, 'related_field': 'id'},
    "reputation_invalid_indicator_type_id": {'code': "RP103", 'ui_applicable': False, 'related_field': 'id'},
    "reputation_empty_required_fields": {'code': "RP104", 'ui_applicable': False, 'related_field': 'id'},
    "structure_doesnt_match_scheme": {'code': "ST100", 'ui_applicable': False, 'related_field': ''},
    "file_id_contains_slashes": {'code': "ST101", 'ui_applicable': False, 'related_field': 'id'},
    "file_id_changed": {'code': "ST102", 'ui_applicable': False, 'related_field': 'id'},
    "from_version_modified": {'code': "ST103", 'ui_applicable': False, 'related_field': 'fromversion'},
    "wrong_file_extension": {'code': "ST104", 'ui_applicable': False, 'related_field': ''},
    "invalid_file_path": {'code': "ST105", 'ui_applicable': False, 'related_field': ''},
    "invalid_package_structure": {'code': "ST106", 'ui_applicable': False, 'related_field': ''},
    "pykwalify_missing_parameter": {'code': "ST107", 'ui_applicable': False, 'related_field': ''},
    "pykwalify_field_undefined": {'code': "ST108", 'ui_applicable': False, 'related_field': ''},
    "pykwalify_missing_in_root": {'code': "ST109", 'ui_applicable': False, 'related_field': ''},
    "pykwalify_general_error": {'code': "ST110", 'ui_applicable': False, 'related_field': ''},
    "pykwalify_field_undefined_with_path": {'code': "ST111", 'ui_applicable': False, 'related_field': ''},
    "pykwalify_incorrect_enum": {'code': "ST112", 'ui_applicable': False, 'related_field': ''},
    "invalid_to_version_in_new_classifiers": {'code': "CL100", 'ui_applicable': False, 'related_field': 'toVersion'},
    "invalid_to_version_in_old_classifiers": {'code': "CL101", 'ui_applicable': False, 'related_field': 'toVersion'},
    "invalid_from_version_in_new_classifiers": {'code': "CL102", 'ui_applicable': False,
                                                'related_field': 'fromVersion'},
    "invalid_from_version_in_old_classifiers": {'code': "CL103", 'ui_applicable': False,
                                                'related_field': 'fromVersion'},
    "missing_from_version_in_new_classifiers": {'code': "CL104", 'ui_applicable': False,
                                                'related_field': 'fromVersion'},
    "missing_to_version_in_old_classifiers": {'code': "CL105", 'ui_applicable': False, 'related_field': 'toVersion'},
    "from_version_higher_to_version": {'code': "CL106", 'ui_applicable': False, 'related_field': 'fromVersion'},
    "invalid_type_in_new_classifiers": {'code': "CL107", 'ui_applicable': False, 'related_field': 'type'},
    "classifier_non_existent_incident_types": {'code': "CL108", 'ui_applicable': False,
                                               'related_field': 'incident_types'},
    "invalid_from_version_in_mapper": {'code': "MP100", 'ui_applicable': False, 'related_field': 'fromVersion'},
    "invalid_to_version_in_mapper": {'code': "MP101", 'ui_applicable': False, 'related_field': 'toVersion'},
    "invalid_mapper_file_name": {'code': "MP102", 'ui_applicable': False, 'related_field': ''},
    "missing_from_version_in_mapper": {'code': "MP103", 'ui_applicable': False, 'related_field': 'fromVersion'},
    "invalid_type_in_mapper": {'code': "MP104", 'ui_applicable': False, 'related_field': 'type'},
    "mapper_non_existent_incident_types": {'code': "MP105", 'ui_applicable': False, 'related_field': 'incident_types'},
    "invalid_incident_field_in_mapper": {'code': "MP106", 'ui_applicable': False, 'related_field': 'mapping'},
    "changed_incident_field_in_mapper": {'code': "MP107", 'ui_applicable': True, 'related_field': 'mapping'},
    "removed_incident_types": {'code': "MP108", 'ui_applicable': True, 'related_field': 'mapping'},
    "invalid_version_in_layout": {'code': "LO100", 'ui_applicable': False, 'related_field': 'version'},
    "invalid_version_in_layoutscontainer": {'code': "LO101", 'ui_applicable': False, 'related_field': 'version'},
    "invalid_file_path_layout": {'code': "LO102", 'ui_applicable': False, 'related_field': ''},
    "invalid_file_path_layoutscontainer": {'code': "LO103", 'ui_applicable': False, 'related_field': ''},
    "invalid_incident_field_in_layout": {'code': "LO104", 'ui_applicable': False, 'related_field': ''}
}


def get_all_error_codes() -> List:
    error_codes = []
    for error in ERROR_CODE:
        error_codes.append(ERROR_CODE[error].get('code'))

    return error_codes


def get_error_object(error_code: str) -> Dict:
    for error in ERROR_CODE:
        if error_code == ERROR_CODE[error].get('code'):
            return ERROR_CODE[error]
    return {}


def error_code_decorator(f):
    def wrapper(*args, **kwargs):
        return f(*args, **kwargs), ERROR_CODE[f.__name__].get('code')

    return wrapper


class Errors:
    BACKWARDS = "Possible backwards compatibility break"

    @staticmethod
    def suggest_fix(file_path: str, *args: Any, cmd: str = 'format') -> str:
        return f'To fix the problem, try running `demisto-sdk {cmd} -i {file_path} {" ".join(args)}`'

    @staticmethod
    @error_code_decorator
    def wrong_version(expected="-1"):
        return "The version for our files should always " \
               "be {}, please update the file.".format(expected)

    @staticmethod
    @error_code_decorator
    def id_should_equal_name(name, file_id):
        return "The File's name, which is: '{}', should be equal to its ID, which is: '{}'." \
               " please update the file.".format(name, file_id)

    @staticmethod
    @error_code_decorator
    def file_type_not_supported():
        return "The file type is not supported in validate command\n " \
               "validate' command supports: Integrations, Scripts, Playbooks, " \
               "Incident fields, Indicator fields, Images, Release notes, Layouts and Descriptions"

    @staticmethod
    @error_code_decorator
    def file_name_include_spaces_error(file_name):
        return "Please remove spaces from the file's name: '{}'.".format(file_name)

    @staticmethod
    @error_code_decorator
    def changes_may_fail_validation():
        return "Warning: The changes may fail validation once submitted via a " \
               "PR. To validate your changes, please make sure you have a git remote setup" \
               " and pointing to github.com/demisto/content.\nYou can do this by running " \
               "the following commands:\n\ngit remote add upstream https://github.com/" \
               "demisto/content.git\ngit fetch upstream\n\nMore info about configuring " \
               "a remote for a fork is available here: https://help.github.com/en/" \
               "github/collaborating-with-issues-and-pull-requests/configuring-a-remote-for-a-fork"

    @staticmethod
    @error_code_decorator
    def invalid_id_set():
        return "id_set.json file is invalid - delete it and re-run `validate`.\n" \
               "From content repository root run the following: `rm -rf Tests/id_set.json`\n" \
               "Then re-run the `validate` command."

    @staticmethod
    @error_code_decorator
    def no_minimal_fromversion_in_file(fromversion, oldest_supported_version):
        if fromversion == 'fromversion':
            return f"{fromversion} field is invalid.\nAdd `{fromversion}: " \
                   f"{oldest_supported_version}` to the file."
        else:
            return f'{fromversion} field is invalid.\nAdd `"{fromversion}": "{oldest_supported_version}"` ' \
                   f'to the file.'

    @staticmethod
    @error_code_decorator
    def running_on_master_with_git():
        return "Running on master branch while using git is ill advised." \
               "\nrun: 'git checkout -b NEW_BRANCH_NAME' and rerun the command."

    @staticmethod
    @error_code_decorator
    def folder_name_has_separators(entity_type, separators):
        return f"The {entity_type} folder name has the following separators - {separators}, remove them."

    @staticmethod
    @error_code_decorator
    def file_name_has_separators(entity_type, separators):
        return f"Some {entity_type} files has in their base name the following separators - {separators}, remove them."

    @staticmethod
    @error_code_decorator
    def indicator_field_type_grid_minimal_version(fromversion):
        return f"The indicator field has a fromVersion of: {fromversion} but the minimal fromVersion is 5.5.0."

    @staticmethod
    @error_code_decorator
    def wrong_display_name(param_name, param_display):
        return 'The display name of the {} parameter should be \'{}\''.format(param_name, param_display)

    @staticmethod
    @error_code_decorator
    def wrong_default_parameter_not_empty(param_name, default_value):
        return 'The default value of the {} parameter should be {}'.format(param_name, default_value)

    @staticmethod
    @error_code_decorator
    def no_default_value_in_parameter(param_name):
        return 'The {} parameter should have a default value'.format(param_name)

    @staticmethod
    @error_code_decorator
    def wrong_required_value(param_name):
        return 'The required field of the {} parameter should be False'.format(param_name)

    @staticmethod
    @error_code_decorator
    def wrong_required_type(param_name):
        return 'The type field of the {} parameter should be 8'.format(param_name)

    @staticmethod
    @error_code_decorator
    def wrong_category(category):
        return "The category '{}' is not in the integration schemas, the valid options are:\n{}" \
            .format(category, '\n'.join(INTEGRATION_CATEGORIES))

    @staticmethod
    @error_code_decorator
    def wrong_default_argument(arg_name, command_name):
        return "The argument '{}' of the command '{}' is not configured as default" \
            .format(arg_name, command_name)

    @staticmethod
    @error_code_decorator
    def no_default_arg(command_name):
        return "Could not find default argument " \
               "{} in command {}".format(command_name, command_name)

    @staticmethod
    @error_code_decorator
    def missing_reputation(command_name, reputation_output, context_standard):
        return "The outputs of the reputation command {} aren't valid. The {} outputs is missing. " \
               "Fix according to context standard {} " \
            .format(command_name, reputation_output, context_standard)

    @staticmethod
    @error_code_decorator
    def wrong_subtype():
        return "The subtype for our yml files should be either python2 or python3, " \
               "please update the file."

    @classmethod
    @error_code_decorator
    def beta_in_id(cls):
        return cls.beta_in_str('id')

    @classmethod
    @error_code_decorator
    def beta_in_name(cls):
        return cls.beta_in_str('name')

    @staticmethod
    @error_code_decorator
    def beta_field_not_found():
        return "Beta integration yml file should have " \
               "the field \"beta: true\", but was not found in the file."

    @staticmethod
    @error_code_decorator
    def no_beta_in_display():
        return "Field 'display' in Beta integration yml file should include the string \"beta\", " \
               "but was not found in the file."

    @staticmethod
    @error_code_decorator
    def duplicate_arg_in_file(arg, command_name=None):
        err_msg = "The argument '{}' is duplicated".format(arg)
        if command_name:
            err_msg += " in '{}'.".format(command_name)
        err_msg += ", please remove one of its appearances."
        return err_msg

    @staticmethod
    @error_code_decorator
    def duplicate_param(param_name):
        return "The parameter '{}' of the " \
               "file is duplicated, please remove one of its appearances.".format(param_name)

    @staticmethod
    @error_code_decorator
    def invalid_context_output(command_name, output):
        return f'Invalid context output for command {command_name}. Output is {output}'

    @staticmethod
    @error_code_decorator
    def added_required_fields(field):
        return "You've added required, the field is '{}'".format(field)

    @staticmethod
    @error_code_decorator
    def removed_integration_parameters(field):
        return "You've removed integration parameters, the removed parameters are '{}'".format(field)

    @staticmethod
    @error_code_decorator
    def changed_integration_yml_fields(removed, changed):
        return f"You've made some changes to some fields in the yml file, \n" \
               f" the changed fields are: {changed} \n" \
               f"the removed fields are: {removed} "

    @staticmethod
    @error_code_decorator
    def incident_in_command_name_or_args(commands, args):
        return f"This is a core pack with an integration that contains the word incident in the following commands'" \
               f" name or argument:\ncommand's name: {commands} \ncommand's argument: {args}\n" \
               f"To fix the problem, remove the word incident, " \
               f"or add them to the whitelist named argsExceptionsList in:\n" \
               f"https://github.com/demisto/server/blob/57fbe417ae420c41ee12a9beb850ff4672209af8/services/" \
               f"servicemodule_test.go#L8273"

    @staticmethod
    @error_code_decorator
    def not_used_display_name(field_name):
        return "The display details for {} will not be used " \
               "due to the type of the parameter".format(field_name)

    @staticmethod
    @error_code_decorator
    def empty_display_configuration(field_name):
        return "No display details were entered for the field {}".format(field_name)

    @staticmethod
    @error_code_decorator
    def feed_wrong_from_version(given_fromversion, needed_from_version="5.5.0"):
        return "This is a feed and has wrong fromversion. got `{}` expected `{}`" \
            .format(given_fromversion, needed_from_version)

    @staticmethod
    @error_code_decorator
    def pwsh_wrong_version(given_fromversion, needed_from_version='5.5.0'):
        return f'Detected type: powershell and fromversion less than {needed_from_version}.' \
               f' Found version: {given_fromversion}'

    @staticmethod
    @error_code_decorator
    def parameter_missing_from_yml(name, correct_format):
        return f'A required parameter "{name}" is missing or malformed ' \
               f'in the YAML file.\nThe correct format of the parameter should ' \
               f'be as follows:\n{correct_format}'

    @staticmethod
    @error_code_decorator
    def parameter_missing_from_yml_not_community_contributor(name, correct_format):
        """
            This error is ignored if the contributor is community
        """
        return f'A required parameter "{name}" is missing or malformed ' \
               f'in the YAML file.\nThe correct format of the parameter should ' \
               f'be as follows:\n{correct_format}'

    @staticmethod
    @error_code_decorator
    def parameter_missing_for_feed(name, correct_format):
        return f'Feed Integration was detected A required ' \
               f'parameter "{name}" is missing or malformed in the YAML file.\n' \
               f'The correct format of the parameter should be as follows:\n{correct_format}'

    @staticmethod
    @error_code_decorator
    def missing_get_mapping_fields_command():
        return 'The command "get-mapping-fields" is missing from the YML file and is required as the ismappable ' \
               'field is set to true.'

    @staticmethod
    @error_code_decorator
    def readme_missing_output_context(command, context_paths):
        return f'The Following context paths for command {command} are found in YML file ' \
               f'but are missing from the README file: {context_paths}'

    @staticmethod
    @error_code_decorator
    def error_starting_mdx_server(line):
        return f'Failed starting mdx server. stdout: {line}.\n' \
               f'Try running the following command: `npm install`'

    @staticmethod
    @error_code_decorator
    def missing_output_context(command, context_paths):
        return f'The Following context paths for command {command} are found in the README file ' \
               f'but are missing from the YML file: {context_paths}'

    @staticmethod
    @error_code_decorator
    def integration_non_existent_classifier(integration_classifier):
        return f"The integration has a classifier {integration_classifier} which does not exist."

    @staticmethod
    @error_code_decorator
    def integration_non_existent_mapper(integration_mapper):
        return f"The integration has a mapper {integration_mapper} which does not exist."

    @staticmethod
    @error_code_decorator
    def multiple_default_arg(command_name, default_args):
        return f"The integration command: {command_name} has multiple default arguments: {default_args}."

    @staticmethod
    @error_code_decorator
    def invalid_integration_parameters_display_name(invalid_display_names):
        return f"The integration display names: {invalid_display_names} are invalid, " \
               "Integration parameters display name should be capitalized and spaced using whitespaces " \
               "and not underscores ( _ )."

    @staticmethod
    @error_code_decorator
    def is_valid_integration_file_path_in_folder(integration_file):
        return f"The integration file name: {integration_file} is invalid, " \
               f"The integration file name should be the same as the name of the folder that contains it."

    @staticmethod
    @error_code_decorator
    def is_valid_integration_file_path_in_integrations_folder(integration_file):
        return f"The integration file name: {integration_file} is invalid, " \
               f"The integration file name should start with 'integration-'."

    @staticmethod
    @error_code_decorator
    def invalid_v2_integration_name():
        return "The display name of this v2 integration is incorrect , should be **name** v2.\n" \
               "e.g: Kenna v2, Jira v2"

    @staticmethod
    @error_code_decorator
    def found_hidden_param(parameter_name):
        return f"Parameter: \"{parameter_name}\" can't be hidden. Please remove this field."

    @staticmethod
    @error_code_decorator
    def invalid_deprecated_integration_display_name():
        return 'The display_name (display) of all deprecated integrations should end with (Deprecated)".'

    @staticmethod
    @error_code_decorator
    def invalid_deprecated_integration_description():
        return 'The description of all deprecated integrations should follow one of the formats:' \
               '1. "Deprecated. Use <INTEGRATION_DISPLAY_NAME> instead."' \
               '2. "Deprecated. <REASON> No available replacement."'

    @staticmethod
    @error_code_decorator
    def invalid_v2_script_name():
        return "The name of this v2 script is incorrect , should be **name**V2." \
               " e.g: DBotTrainTextClassifierV2"

    @staticmethod
    @error_code_decorator
    def invalid_deprecated_script():
        return "Every deprecated script's comment has to start with 'Deprecated.'"

    @staticmethod
    @error_code_decorator
    def dbot_invalid_output(command_name, missing_outputs, context_standard):
        return "The DBotScore outputs of the reputation command {} aren't valid. Missing: {}. " \
               "Fix according to context standard {} ".format(command_name, missing_outputs,
                                                              context_standard)

    @staticmethod
    @error_code_decorator
    def dbot_invalid_description(command_name, missing_descriptions, context_standard):
        return "The DBotScore description of the reputation command {} aren't valid. Missing: {}. " \
               "Fix according to context standard {} " \
            .format(command_name, missing_descriptions, context_standard)

    @classmethod
    @error_code_decorator
    def breaking_backwards_subtype(cls):
        return "{}, You've changed the subtype, please undo.".format(cls.BACKWARDS)

    @classmethod
    @error_code_decorator
    def breaking_backwards_context(cls):
        return "{}, You've changed the context in the file," \
               " please undo.".format(cls.BACKWARDS)

    @classmethod
    @error_code_decorator
    def breaking_backwards_command(cls, old_command):
        return "{}, You've changed the context in the file,please " \
               "undo. the command is:\n{}".format(cls.BACKWARDS, old_command)

    @classmethod
    @error_code_decorator
    def breaking_backwards_arg_changed(cls):
        return "{}, You've changed the name of an arg in " \
               "the file, please undo.".format(cls.BACKWARDS)

    @classmethod
    @error_code_decorator
    def breaking_backwards_command_arg_changed(cls, command):
        return "{}, You've changed the name of a command or its arg in" \
               " the file, please undo, the command was:\n{}".format(cls.BACKWARDS, command)

    @staticmethod
    @error_code_decorator
    def default_docker_error():
        return 'The current docker image in the yml file is the default one: demisto/python:1.3-alpine,\n' \
               'Please create or use another docker image'

    @staticmethod
    @error_code_decorator
    def latest_docker_error(docker_image_tag, docker_image_name):
        return f'"latest" tag is not allowed,\n' \
               f'Please create or update to an updated versioned image\n' \
               f'You can check for the most updated version of {docker_image_tag} ' \
               f'here: https://hub.docker.com/r/{docker_image_name}/tags'

    @staticmethod
    @error_code_decorator
    def not_demisto_docker():
        return 'docker image must be a demisto docker image. When the docker image is ready, ' \
               'please rename it to: demisto/<image>:<tag>'

    @staticmethod
    @error_code_decorator
    def docker_tag_not_fetched(docker_image_name):
        return f'Failed getting tag for: {docker_image_name}. Please check it exists and of demisto format.'

    @staticmethod
    @error_code_decorator
    def no_docker_tag(docker_image):
        return f'{docker_image} - The docker image in your integration/script does not have a tag.' \
               f' Please create or update to an updated versioned image\n'

    @staticmethod
    @error_code_decorator
    def non_existing_docker(docker_image):
        return f'{docker_image} - Could not find the docker image. Check if it exists in ' \
               f'DockerHub: https://hub.docker.com/u/demisto/.'

    @staticmethod
    @error_code_decorator
    def docker_not_formatted_correctly(docker_image):
        return f'The docker image: {docker_image} is not of format - demisto/image_name:X.X'

    @staticmethod
    def suggest_docker_fix(docker_image_name: str, file_path: str) -> str:
        return f'You can check for the most updated version of {docker_image_name} ' \
               f'here: https://hub.docker.com/r/{docker_image_name}/tags\n' \
               f'To update the docker image run: demisto-sdk format -ud -i {file_path}\n'

    @staticmethod
    @error_code_decorator
    def docker_not_on_the_latest_tag(docker_image_tag, docker_image_latest_tag, docker_image_name, file_path) -> str:
        return f'The docker image tag is not the latest numeric tag, please update it.\n' \
               f'The docker image tag in the yml file is: {docker_image_tag}\n' \
               f'The latest docker image tag in docker hub is: {docker_image_latest_tag}\n'

    @staticmethod
    @error_code_decorator
    def id_set_conflicts():
        return "You probably merged from master and your id_set.json has " \
               "conflicts. Run `demisto-sdk create-id-set`, it should reindex your id_set.json"

    @staticmethod
    @error_code_decorator
    def duplicated_id(obj_id):
        return f"The ID {obj_id} already exists, please update the file or update the " \
               f"id_set.json toversion field of this id to match the old occurrence of this id"

    @staticmethod
    @error_code_decorator
    def no_id_set_file():
        return "Unable to find id_set.json file in path - rerun the command with --create-id-set flag"

    @staticmethod
    @error_code_decorator
    def remove_field_from_dashboard(field):
        return f'the field {field} needs to be removed.'

    @staticmethod
    @error_code_decorator
    def include_field_in_dashboard(field):
        return f'The field {field} needs to be included. Please add it.'

    @staticmethod
    @error_code_decorator
    def remove_field_from_widget(field, widget):
        return f'The field {field} needs to be removed from the widget: {widget}.'

    @staticmethod
    @error_code_decorator
    def include_field_in_widget(field, widget_name):
        return f'The field {field} needs to be included in the widget: {widget_name}. Please add it.'

    @staticmethod
    @error_code_decorator
    def no_image_given():
        return "You've created/modified a yml or package but failed to provide an image as " \
               "a .png file for it, please add an image in order to proceed."

    @staticmethod
    @error_code_decorator
    def image_too_large():
        return "Too large logo, please update the logo to be under 10kB"

    @staticmethod
    @error_code_decorator
    def image_in_package_and_yml():
        return "Image in both yml and package, remove the 'image' " \
               "key from the yml file"

    @staticmethod
    @error_code_decorator
    def not_an_image_file():
        return "This isn't an image file or unified integration file."

    @staticmethod
    @error_code_decorator
    def no_image_field_in_yml():
        return "This is a yml file but has no image field."

    @staticmethod
    @error_code_decorator
    def image_field_not_in_base64():
        return "The image field isn't in base64 encoding."

    @staticmethod
    @error_code_decorator
    def default_image_error():
        return "This is the default image, please change to the integration image."

    @staticmethod
    @error_code_decorator
    def invalid_image_name():
        return "The image's file name is invalid - " \
               "make sure the name looks like the following: <integration_name>_image.png"

    @staticmethod
    @error_code_decorator
    def description_missing_from_conf_json(problematic_instances):
        return "Those instances don't have description:\n{}".format('\n'.join(problematic_instances))

    @staticmethod
    @error_code_decorator
    def test_not_in_conf_json(file_id):
        return "You've failed to add the {file_id} to conf.json\n" \
               "see here: https://xsoar.pan.dev/docs/integrations/test-playbooks#adding-tests-to-confjson"

    @staticmethod
    @error_code_decorator
    def integration_not_registered(file_path, missing_test_playbook_configurations, no_tests_key):
        return f'The following integration is not registered in {CONF_PATH} file.\n' \
               f'Please add:\n{missing_test_playbook_configurations}\nto {CONF_PATH} ' \
               f'path under \'tests\' key.\n' \
               f'If you don\'t want to add a test playbook for this integration, please add: \n{no_tests_key}to the ' \
               f'file {file_path} or run \'demisto-sdk format -i {file_path}\''

    @staticmethod
    @error_code_decorator
    def no_test_playbook(file_path, file_type):
        return f'You don\'t have a TestPlaybook for {file_type} {file_path}. ' \
               f'If you have a TestPlaybook for this {file_type}, ' \
               f'please edit the yml file and add the TestPlaybook under the \'tests\' key. ' \
               f'If you don\'t want to create a TestPlaybook for this {file_type}, ' \
               f'edit the yml file and add  \ntests:\n -  No tests\n lines to it or ' \
               f'run \'demisto-sdk format -i {file_path}\''

    @staticmethod
    @error_code_decorator
    def test_playbook_not_configured(content_item_id, missing_test_playbook_configurations,
                                     missing_integration_configurations):
        return f'The TestPlaybook {content_item_id} is not registered in {CONF_PATH} file.\n ' \
               f'Please add\n{missing_test_playbook_configurations}\n ' \
               f'or if this test playbook is for an integration\n{missing_integration_configurations}\n ' \
               f'to {CONF_PATH} path under \'tests\' key.'

    @staticmethod
    @error_code_decorator
    def missing_release_notes(rn_path):
        return 'Missing release notes, Please add it under {}'.format(rn_path)

    @staticmethod
    @error_code_decorator
    def no_new_release_notes(release_notes_path):
        return F'No new comment has been added in the release notes file: {release_notes_path}'

    @staticmethod
    @error_code_decorator
    def release_notes_not_formatted_correctly(link_to_rn_standard):
        return F'Not formatted according to ' \
               F'release notes standards.\nFix according to {link_to_rn_standard}'

    @staticmethod
    @error_code_decorator
    def release_notes_not_finished():
        return "Please finish filling out the release notes. For common troubleshooting steps, please " \
               "review the documentation found here: " \
               "https://xsoar.pan.dev/docs/integrations/changelog#common-troubleshooting-tips"

    @staticmethod
    @error_code_decorator
    def release_notes_file_empty():
        return "Your release notes file is empty, please complete it\nHaving empty release notes " \
               "looks bad in the product UI.\nIf the change you made was minor, please use " \
               "\"Maintenance and stability enhancements.\" for general changes, or use " \
               "\"Documentation and metadata improvements.\" for changes to documentation."

    @staticmethod
    @error_code_decorator
    def multiple_release_notes_files():
        return "More than one release notes file has been found." \
               "Only one release note file is permitted per release. Please delete the extra release notes."

    @staticmethod
    @error_code_decorator
    def missing_release_notes_for_pack(pack):
        return f"Release notes were not found. Please run `demisto-sdk " \
               f"update-release-notes -i Packs/{pack} -u (major|minor|revision)` to " \
               f"generate release notes according to the new standard. You can refer to the documentation " \
               f"found here: https://xsoar.pan.dev/docs/integrations/changelog for more information."

    @staticmethod
    @error_code_decorator
    def missing_release_notes_entry(file_type, pack_name, entity_name):
        return f"No release note entry was found for the {file_type.value.lower()} \"{entity_name}\" in the " \
               f"{pack_name} pack. Please rerun the update-release-notes command without -u to " \
               f"generate an updated template. If you are trying to exclude an item from the release " \
               f"notes, please refer to the documentation found here - " \
               f"https://xsoar.pan.dev/docs/integrations/changelog#excluding-items"

    @staticmethod
    @error_code_decorator
    def added_release_notes_for_new_pack(pack_name):
        return f"ReleaseNotes were added for the newly created pack \"{pack_name}\" - remove them"

    @staticmethod
    @error_code_decorator
    def modified_existing_release_notes(pack_name):
        return f"Modified existing release notes for \"{pack_name}\" - revert the change and add new release notes " \
               f"if needed by running:\n`demisto-sdk update-release-notes -i Packs/{pack_name} -u " \
               f"(major|minor|revision)`\n" \
               f"You can refer to the documentation found here: " \
               f"https://xsoar.pan.dev/docs/integrations/changelog for more information."

    @staticmethod
    @error_code_decorator
    def playbook_cant_have_rolename():
        return "Playbook can not have a rolename."

    @staticmethod
    @error_code_decorator
    def using_instance_in_playbook():
        return "Playbook should not use specific instance."

    @staticmethod
    @error_code_decorator
    def playbook_unreachable_condition(task_id, next_task_branch):
        return f'Playbook conditional task with id:{task_id} has task with unreachable ' \
               f'next task condition "{next_task_branch}". Please remove this task or add ' \
               f'this condition to condition task with id:{task_id}.'

    @staticmethod
    @error_code_decorator
    def playbook_unhandled_condition(task_id, task_condition_labels):
        return f'Playbook conditional task with id:{task_id} has an unhandled ' \
               f'condition: {",".join(map(lambda x: f"{str(x)}", task_condition_labels))}'

    @staticmethod
    @error_code_decorator
    def playbook_unconnected_tasks(orphan_tasks):
        return f'The following tasks ids have no previous tasks: {orphan_tasks}'

    @staticmethod
    @error_code_decorator
    def playbook_cant_have_deletecontext_all():
        return 'Playbook can not have DeleteContext script with arg all set to yes.'

    @staticmethod
    @error_code_decorator
    def invalid_deprecated_playbook():
        return 'The playbook description has to start with "Deprecated."'

    @staticmethod
    @error_code_decorator
    def invalid_script_id(script_entry_to_check, pb_task):
        return f"in task {pb_task} the script {script_entry_to_check} was not found in the id_set.json file. " \
               f"Please make sure:\n" \
               f"1 - The right script id is set and the spelling is correct.\n" \
               f"2 - The id_set.json file is up to date. Delete the file by running: rm -rf Tests/id_set.json and" \
               f" rerun the command."

    @staticmethod
    @error_code_decorator
    def content_entity_version_not_match_playbook_version(main_playbook, entities_names, main_playbook_version):
        return f"Playbook {main_playbook} with version {main_playbook_version} uses {entities_names} " \
               f"with a version that does not match the main playbook version. The from version of" \
               f" {entities_names} should be at least {main_playbook_version}."

    @staticmethod
    @error_code_decorator
    def integration_version_not_match_playbook_version(main_playbook, command, main_playbook_version):
        return f"Playbook {main_playbook} with version {main_playbook_version} uses the command {command} " \
               f"that not implemented in integration that match the main playbook version. This command should be " \
               f"implemented in an integration with a from version of at least {main_playbook_version}."

    @staticmethod
    @error_code_decorator
    def invalid_command_name_in_script(script_name, command):
        return f"in script {script_name} the command {command} has an invalid name. " \
               f"Please make sure:\n" \
               f"1 - The right command name is set and the spelling is correct." \
               f" Do not use 'dev' in it or suffix it with 'copy'\n" \
               f"2 - The id_set.json file is up to date. Delete the file by running: rm -rf Tests/id_set.json and" \
               f" rerun the command."

    @staticmethod
    @error_code_decorator
    def is_valid_script_file_path_in_folder(script_file):
        return f"The script file name: {script_file} is invalid, " \
               f"The script file name should be the same as the name of the folder that contains it."

    @staticmethod
    @error_code_decorator
    def is_valid_script_file_path_in_scripts_folder(script_file):
        return f"The script file name: {script_file} is invalid, " \
               f"The script file name should start with 'script-'."

    @staticmethod
    @error_code_decorator
    def incident_in_script_arg(arguments):
        return f"The script is part of a core pack. Therefore, the use of the word `incident` in argument names is" \
               f" forbidden. problematic argument" \
               f" names:\n {arguments}. \n, To fix the problem, remove the word incident, " \
               f"or add the argument name to the allowlist named argsExceptionsList in:\n" \
               f"https://github.com/demisto/server/blob/57fbe417ae420c41ee12a9beb850ff4672209af8/services/" \
               f"servicemodule_test.go#L8273"

    @staticmethod
    @error_code_decorator
    def description_missing_in_beta_integration():
        return f"No detailed description file was found in the package. Please add one, " \
               f"and make sure it includes the beta disclaimer note." \
               f"Add the following to the detailed description:\n{BETA_INTEGRATION_DISCLAIMER}"

    @staticmethod
    @error_code_decorator
    def description_contains_contrib_details():
        return "Description file contains contribution/partner details that will be generated automatically " \
               "when the upload command is performed.\nDelete any details related to contribution/partner "

    @staticmethod
    @error_code_decorator
    def invalid_description_name():
        return "The description's file name is invalid - " \
               "make sure the name looks like the following: <integration_name>_description.md"

    @staticmethod
    @error_code_decorator
    def description_contains_demisto_word():
        return 'Found the word \'Demisto\' in the description content.'

    @staticmethod
    @error_code_decorator
    def no_beta_disclaimer_in_description():
        return f"The detailed description in beta integration package " \
               f"does not contain the beta disclaimer note. Add the following to the description:\n" \
               f"{BETA_INTEGRATION_DISCLAIMER}"

    @staticmethod
    @error_code_decorator
    def no_beta_disclaimer_in_yml():
        return f"The detailed description field in beta integration " \
               f"does not contain the beta disclaimer note. Add the following to the detailed description:\n" \
               f"{BETA_INTEGRATION_DISCLAIMER}"

    @staticmethod
    @error_code_decorator
    def description_in_package_and_yml():
        return "A description was found both in the " \
               "package and in the yml, please update the package."

    @staticmethod
    @error_code_decorator
    def no_description_file_warning():
        return "No detailed description file was found. Consider adding one."

    @staticmethod
    @error_code_decorator
    def invalid_incident_field_name(word):
        return f"The word {word} cannot be used as a name, please update the file."

    @staticmethod
    @error_code_decorator
    def invalid_incident_field_content_key_value(content_value):
        return f"The content key must be set to {content_value}."

    @staticmethod
    @error_code_decorator
    def invalid_incident_field_system_key_value(system_value):
        return f"The system key must be set to {system_value}"

    @staticmethod
    @error_code_decorator
    def invalid_incident_field_type(file_type, TypeFields):
        return f"Type: `{file_type}` is not one of available types.\n" \
               f"available types: {[value.value for value in TypeFields]}"

    @staticmethod
    @error_code_decorator
    def invalid_incident_field_group_value(group):
        return f"Group {group} is not a group field."

    @staticmethod
    @error_code_decorator
    def invalid_incident_field_cli_name_regex(cli_regex):
        return f"Field `cliName` contains non-alphanumeric letters. " \
               f"must match regex: {cli_regex}"

    @staticmethod
    @error_code_decorator
    def invalid_incident_field_cli_name_value(cli_name):
        return f"cliName field can not be {cli_name} as it's a builtin key."

    @staticmethod
    @error_code_decorator
    def invalid_incident_field_or_type_from_version():
        return '"fromVersion" has an invalid value.'

    @staticmethod
    @error_code_decorator
    def new_incident_field_required():
        return 'New incident fields can not be required. change to:\nrequired: false.'

    @staticmethod
    @error_code_decorator
    def from_version_modified_after_rename():
        return "fromversion might have been modified, please make sure it hasn't changed."

    @staticmethod
    @error_code_decorator
    def incident_field_type_change():
        return 'Changing incident field type is not allowed.'

    @staticmethod
    @error_code_decorator
    def incident_type_integer_field(field):
        return f'The field {field} needs to be a positive integer. Please add it.\n'

    @staticmethod
    @error_code_decorator
    def incident_type_invalid_playbook_id_field():
        return 'The "playbookId" field is not valid - please enter a non-UUID playbook ID.'

    @staticmethod
    @error_code_decorator
    def incident_type_auto_extract_fields_invalid(incident_fields):
        return f"The following incident fields are not formatted correctly under " \
               f"`fieldCliNameToExtractSettings`: {incident_fields}\n" \
               f"Please format them in one of the following ways:\n" \
               f"1. To extract all indicators from the field: \n" \
               f"isExtractingAllIndicatorTypes: true, extractAsIsIndicatorTypeId: \"\", " \
               f"extractIndicatorTypesIDs: []\n" \
               f"2. To extract the incident field to a specific indicator without using regex: \n" \
               f"isExtractingAllIndicatorTypes: false, extractAsIsIndicatorTypeId: \"<INDICATOR_TYPE>\", " \
               f"extractIndicatorTypesIDs: []\n" \
               f"3. To extract indicators from the field using regex: \n" \
               f"isExtractingAllIndicatorTypes: false, extractAsIsIndicatorTypeId: \"\", " \
               f"extractIndicatorTypesIDs: [\"<INDICATOR_TYPE1>\", \"<INDICATOR_TYPE2>\"]"

    @staticmethod
    @error_code_decorator
    def incident_type_invalid_auto_extract_mode():
        return 'The `mode` field under `extractSettings` should be one of the following:\n' \
               ' - \"All\" - To extract all indicator types regardless of auto-extraction settings.\n' \
               ' - \"Specific\" - To extract only the specific indicator types set in the auto-extraction settings.'

    @staticmethod
    @error_code_decorator
    def incident_type_non_existent_playbook_id(incident_type, playbook):
        return f"in incident type {incident_type} the playbook {playbook} was not found in the id_set.json file. " \
               f"Please make sure:\n" \
               f"1 - The right playbook name is set and the spelling is correct.\n" \
               f"2 - The id_set.json file is up to date. Delete the file by running: rm -rf Tests/id_set.json and" \
               f" rerun the command."

    @staticmethod
    @error_code_decorator
    def pack_file_does_not_exist(file_name):
        return f'"{file_name}" file does not exist, create one in the root of the pack'

    @staticmethod
    @error_code_decorator
    def cant_open_pack_file(file_name):
        return f'Could not open "{file_name}" file'

    @staticmethod
    @error_code_decorator
    def cant_read_pack_file(file_name):
        return f'Could not read the contents of "{file_name}" file'

    @staticmethod
    @error_code_decorator
    def cant_parse_pack_file_to_list(file_name):
        return f'Could not parse the contents of "{file_name}" file into a list'

    @staticmethod
    @error_code_decorator
    def pack_file_bad_format(file_name):
        return f'Detected invalid {file_name} file'

    @staticmethod
    @error_code_decorator
    def pack_metadata_empty():
        return 'Pack metadata is empty.'

    @staticmethod
    @error_code_decorator
    def pack_metadata_should_be_dict(pack_meta_file):
        return f'Pack metadata {pack_meta_file} should be a dictionary.'

    @staticmethod
    @error_code_decorator
    def pack_metadata_certification_is_invalid(pack_meta_file):
        return f'Pack metadata {pack_meta_file} - certification field should be \'certified\' or \'verified\'.'

    @staticmethod
    @error_code_decorator
    def missing_field_iin_pack_metadata(pack_meta_file, missing_fields):
        return f'{pack_meta_file} - Missing fields in the pack metadata: {missing_fields}'

    @staticmethod
    @error_code_decorator
    def pack_metadata_name_not_valid():
        return f'Pack metadata {PACK_METADATA_NAME} field is not valid. Please fill valid pack name.'

    @staticmethod
    @error_code_decorator
    def pack_metadata_field_invalid():
        return f'Pack metadata {PACK_METADATA_DESC} field is not valid. Please fill valid pack description.'

    @staticmethod
    @error_code_decorator
    def dependencies_field_should_be_dict(pack_meta_file):
        return f'{pack_meta_file} - The dependencies field in the pack must be a dictionary.'

    @staticmethod
    @error_code_decorator
    def empty_field_in_pack_metadata(pack_meta_file, list_field):
        return f'{pack_meta_file} - Empty value in the {list_field} field.'

    @staticmethod
    @error_code_decorator
    def pack_metadata_isnt_json(pack_meta_file):
        return f'Could not parse {pack_meta_file} file contents to json format'

    @staticmethod
    @error_code_decorator
    def pack_metadata_missing_url_and_email():
        return 'Contributed packs must include email or url.'

    @staticmethod
    @error_code_decorator
    def pack_metadata_invalid_support_type(pack_meta_file):
        return 'Support field should be one of the following: xsoar, partner, developer or community.'

    @staticmethod
    @error_code_decorator
    def pack_metadata_version_should_be_raised(pack, old_version):
        return f"The pack version (currently: {old_version}) needs to be raised - " \
               f"make sure you are merged from master and " \
               f"update the \"currentVersion\" field in the " \
               f"pack_metadata.json or in case release notes are required run:\n" \
               f"`demisto-sdk update-release-notes -i Packs/{pack} -u (major|minor|revision)` to " \
               f"generate them according to the new standard."

    @staticmethod
    @error_code_decorator
    def pack_metadata_non_approved_usecases(non_approved_usecases: set) -> str:
        return f'The pack metadata contains non approved usecases: {", ".join(non_approved_usecases)}'

    @staticmethod
    @error_code_decorator
    def pack_metadata_non_approved_tags(non_approved_tags: set) -> str:
        return f'The pack metadata contains non approved tags: {", ".join(non_approved_tags)}'

    @staticmethod
    @error_code_decorator
    def pack_metadata_price_change(old_price, new_price) -> str:
        return f"The pack price was changed from {old_price} to {new_price} - revert the change"

    @staticmethod
    @error_code_decorator
    def pack_name_already_exists(new_pack_name) -> str:
        return f"A pack named: {new_pack_name} already exists in content repository, " \
               f"change the pack's name in the metadata file."

    @staticmethod
    @error_code_decorator
    def is_wrong_usage_of_usecase_tag():
        return "pack_metadata.json file contains the Use Case tag, without having any PB, incidents Types or Layouts"

    @staticmethod
    @error_code_decorator
    def pack_name_is_not_in_xsoar_standards(reason):
        if reason == "short":
            return f'Pack metadata {PACK_METADATA_NAME} field is not valid. The pack name must be at least 3 ' \
                   f'characters long.'
        if reason == "capital":
            return f'Pack metadata {PACK_METADATA_NAME} field is not valid. The pack name must start with a capital ' \
                   f'letter.'
        if reason == "wrong_word":
            return f'Pack metadata {PACK_METADATA_NAME} field is not valid. The pack name must not contain the words: ' \
                   f'["Pack", "Playbook", "Integration", "Script"]'

    @staticmethod
    @error_code_decorator
    def pack_timestamp_field_not_in_iso_format(field_name, value, changed_value):
        return f"The field \"{field_name}\" should be in the following format: YYYY-MM-DDThh:mm:ssZ, found {value}.\n" \
               f"Suggested change: {changed_value}"

    @staticmethod
    @error_code_decorator
    def readme_error(stderr):
        return f'Failed verifying README.md Error Message is: {stderr}'

    @staticmethod
    @error_code_decorator
    def empty_readme_error():
        return 'README.md is empty'

    @staticmethod
    @error_code_decorator
<<<<<<< HEAD
    def readme_contains_demisto_word():
        return 'Found the word \'Demisto\' in the readme content.'
=======
    def readme_equal_description_error():
        return 'README.md content is equal to pack description. ' \
               'Please remove the duplicate description from README.md file.'
>>>>>>> 0171a034

    @staticmethod
    @error_code_decorator
    def image_path_error(path, alternative_path):
        return f'Detected following image url:\n{path}\n' \
               f'Which is not the raw link. You probably want to use the following raw image url:\n{alternative_path}'

    @staticmethod
    @error_code_decorator
    def wrong_version_reputations(object_id, version):
        return "Reputation object with id {} must have version {}".format(object_id, version)

    @staticmethod
    @error_code_decorator
    def reputation_expiration_should_be_numeric():
        return 'Expiration field should have a positive numeric value.'

    @staticmethod
    @error_code_decorator
    def reputation_id_and_details_not_equal():
        return 'id and details fields are not equal.'

    @staticmethod
    @error_code_decorator
    def reputation_invalid_indicator_type_id():
        return 'Indicator type "id" field can not include spaces or special characters.'

    @staticmethod
    @error_code_decorator
    def reputation_empty_required_fields():
        return 'id and details fields can not be empty.'

    @staticmethod
    @error_code_decorator
    def structure_doesnt_match_scheme(pretty_formatted_string_of_regexes):
        return f"The file does not match any scheme we have, please refer to the following list " \
               f"for the various file name options we have in our repo {pretty_formatted_string_of_regexes}"

    @staticmethod
    @error_code_decorator
    def file_id_contains_slashes():
        return "File's ID contains slashes - please remove."

    @staticmethod
    @error_code_decorator
    def file_id_changed(old_version_id, new_file_id):
        return f"The file id has changed from {old_version_id} to {new_file_id}"

    @staticmethod
    @error_code_decorator
    def from_version_modified():
        return "You've added fromversion to an existing " \
               "file in the system, this is not allowed, please undo."

    @staticmethod
    @error_code_decorator
    def wrong_file_extension(file_extension, accepted_extensions):
        return "File extension {} is not valid. accepted {}".format(file_extension, accepted_extensions)

    @staticmethod
    @error_code_decorator
    def invalid_file_path():
        return "Found incompatible file path."

    @staticmethod
    @error_code_decorator
    def invalid_package_structure(invalid_files):
        return 'You should update the following file to the package format, for further details please visit ' \
               'https://xsoar.pan.dev/docs/integrations/package-dir.'

    @staticmethod
    @error_code_decorator
    def invalid_package_dependencies(pack_name):
        return f'{pack_name} depends on NonSupported / DeprecatedContent packs.'

    @staticmethod
    @error_code_decorator
    def invalid_core_pack_dependencies(core_pack, dependencies_packs):
        return f'The core pack {core_pack} cannot depend on non-core packs: {dependencies_packs} - ' \
               f'revert this change.'

    @staticmethod
    @error_code_decorator
    def pykwalify_missing_parameter(key_from_error, path):
        return f'Missing the field "{key_from_error}" in Path: {path}'

    @staticmethod
    @error_code_decorator
    def pykwalify_field_undefined(key_from_error):
        return f'The field "{key_from_error}" was not defined in the scheme'

    @staticmethod
    @error_code_decorator
    def pykwalify_field_undefined_with_path(key_from_error, path):
        return f'The field "{key_from_error}" in path {path} was not defined in the scheme'

    @staticmethod
    @error_code_decorator
    def pykwalify_missing_in_root(key_from_error):
        return f'Missing the field "{key_from_error}" in root'

    @staticmethod
    @error_code_decorator
    def pykwalify_general_error(error):
        return f'in {error}'

    @staticmethod
    @error_code_decorator
    def pykwalify_incorrect_enum(path_to_wrong_enum, wrong_enum, enum_values):
        return f'The value "{wrong_enum}" in {path_to_wrong_enum} is invalid - legal values include: {enum_values}'

    @staticmethod
    @error_code_decorator
    def invalid_version_in_layout(version_field):
        return f'{version_field} field in layout needs to be lower than 6.0.0'

    @staticmethod
    @error_code_decorator
    def invalid_version_in_layoutscontainer(version_field):
        return f'{version_field} field in layoutscontainer needs to be higher or equal to 6.0.0'

    @staticmethod
    @error_code_decorator
    def invalid_file_path_layout(file_name):
        return f'Invalid file name - {file_name}. layout file name should start with "layout-" prefix.'

    @staticmethod
    @error_code_decorator
    def invalid_file_path_layoutscontainer(file_name):
        return f'Invalid file name - {file_name}. layoutscontainer file name should start with ' \
               '"layoutscontainer-" prefix.'

    @staticmethod
    @error_code_decorator
    def invalid_incident_field_in_layout(invalid_inc_fields_list):
        return f"The layout contains incident fields that do not exist in the content: {invalid_inc_fields_list}.\n" \
               "Please make sure:\n" \
               "1 - The right incident field is set and the spelling is correct.\n" \
               "2 - The id_set.json file is up to date. Delete the file by running: rm -rf Tests/id_set.json and" \
               " rerun the command."

    @staticmethod
    @error_code_decorator
    def invalid_to_version_in_new_classifiers():
        return 'toVersion field in new classifiers needs to be higher than 6.0.0'

    @staticmethod
    @error_code_decorator
    def invalid_to_version_in_old_classifiers():
        return 'toVersion field in old classifiers needs to be lower than 6.0.0'

    @staticmethod
    @error_code_decorator
    def invalid_from_version_in_new_classifiers():
        return 'fromVersion field in new classifiers needs to be higher or equal to 6.0.0'

    @staticmethod
    @error_code_decorator
    def invalid_from_version_in_old_classifiers():
        return 'fromVersion field in old classifiers needs to be lower than 6.0.0'

    @staticmethod
    @error_code_decorator
    def missing_from_version_in_new_classifiers():
        return 'Must have fromVersion field in new classifiers'

    @staticmethod
    @error_code_decorator
    def missing_to_version_in_old_classifiers():
        return 'Must have toVersion field in old classifiers'

    @staticmethod
    @error_code_decorator
    def from_version_higher_to_version():
        return 'fromVersion field can not be higher than toVersion field'

    @staticmethod
    @error_code_decorator
    def invalid_type_in_new_classifiers():
        return 'Classifiers type must be classification'

    @staticmethod
    @error_code_decorator
    def classifier_non_existent_incident_types(incident_types):
        return f"The Classifiers related incident types: {incident_types} where not found."

    @staticmethod
    @error_code_decorator
    def invalid_from_version_in_mapper():
        return 'fromVersion field in mapper needs to be higher or equal to 6.0.0'

    @staticmethod
    @error_code_decorator
    def invalid_to_version_in_mapper():
        return 'toVersion field in mapper needs to be higher than 6.0.0'

    @staticmethod
    @error_code_decorator
    def invalid_mapper_file_name():
        return 'Invalid file name for mapper. Need to change to classifier-mapper-NAME.json'

    @staticmethod
    @error_code_decorator
    def missing_from_version_in_mapper():
        return 'Must have fromVersion field in mapper'

    @staticmethod
    @error_code_decorator
    def invalid_type_in_mapper():
        return 'Mappers type must be mapping-incoming or mapping-outgoing'

    @staticmethod
    @error_code_decorator
    def mapper_non_existent_incident_types(incident_types):
        return f"The Mapper related incident types: {incident_types} where not found."

    @staticmethod
    @error_code_decorator
    def invalid_incident_field_in_mapper(invalid_inc_fields_list):
        return f"Your mapper contains incident fields that do not exist in the content: {invalid_inc_fields_list}.\n" \
               "Please make sure:\n" \
               "1 - The right incident field is set and the spelling is correct.\n" \
               "2 - The id_set.json file is up to date. Delete the file by running: rm -rf Tests/id_set.json and" \
               " rerun the command."

    @staticmethod
    @error_code_decorator
    def changed_incident_field_in_mapper(changed_inc_fields):
        return f"Some incident fields were removed from the mapper, The removed fields: {changed_inc_fields}."

    @staticmethod
    @error_code_decorator
    def removed_incident_types(removed_inc_types):
        return f"Some Incidents types were removed from the mapper, the removed types are: {removed_inc_types}."

    @staticmethod
    @error_code_decorator
    def integration_not_runnable():
        return "Could not find any runnable command in the integration." \
               "Must have at least one command, `isFetch: true`, `feed: true`, `longRunning: true`"

    @staticmethod
    @error_code_decorator
    def invalid_uuid(task_key, id, taskid):
        return f"On task: {task_key},  the field 'taskid': {taskid} and the 'id' under the 'task' field: {id}, " \
               f"must be from uuid format."

    @staticmethod
    @error_code_decorator
    def taskid_different_from_id(task_key, id, taskid):
        return f"On task: {task_key},  the field 'taskid': {taskid} and the 'id' under the 'task' field: {id}, " \
               f"must be with equal value. "

    @staticmethod
    def wrong_filename(file_type):
        return 'This is not a valid {} filename.'.format(file_type)

    @staticmethod
    def wrong_path():
        return "This is not a valid filepath."

    @staticmethod
    def beta_in_str(field):
        return "Field '{}' should NOT contain the substring \"beta\" in a new beta integration. " \
               "please change the id in the file.".format(field)

    @classmethod
    def breaking_backwards_no_old_script(cls, e):
        return "{}\n{}, Could not find the old file.".format(cls.BACKWARDS, str(e))

    @staticmethod
    def id_might_changed():
        return "ID may have changed, please make sure to check you have the correct one."

    @staticmethod
    def id_changed():
        return "You've changed the ID of the file, please undo this change."

    @staticmethod
    def might_need_release_notes():
        return "You may need RN in this file, please verify if they are required."

    @staticmethod
    def unknown_file():
        return "File type is unknown, check it out."

    @staticmethod
    def no_common_server_python(path):
        return "Could not get CommonServerPythonScript.py file. Please download it manually from {} and " \
               "add it to the root of the repository.".format(path)

    @staticmethod
    def no_yml_file(file_path):
        return "No yml files were found in {} directory.".format(file_path)<|MERGE_RESOLUTION|>--- conflicted
+++ resolved
@@ -155,7 +155,6 @@
     "description_contains_contrib_details": {'code': "DS105", 'ui_applicable': False,
                                              'related_field': 'detaileddescription'},
     "invalid_description_name": {'code': "DS106", 'ui_applicable': False, 'related_field': ''},
-    "description_contains_demisto_word": {'code': "DS107", 'ui_applicable': False, 'related_field': ''},
     "invalid_incident_field_name": {'code': "IF100", 'ui_applicable': True, 'related_field': 'name'},
     "invalid_incident_field_content_key_value": {'code': "IF101", 'ui_applicable': False, 'related_field': 'content'},
     "invalid_incident_field_system_key_value": {'code': "IF102", 'ui_applicable': False, 'related_field': 'system'},
@@ -208,12 +207,9 @@
     "readme_missing_output_context": {'code': "RM102", 'ui_applicable': False, 'related_field': ''},
     "error_starting_mdx_server": {'code': "RM103", 'ui_applicable': False, 'related_field': ''},
     "empty_readme_error": {'code': "RM104", 'ui_applicable': False, 'related_field': ''},
-<<<<<<< HEAD
-    "readme_contains_demisto_word": {'code': "RM105", 'ui_applicable': False, 'related_field': ''},
-=======
     "readme_equal_description_error": {'code': "RM105", 'ui_applicable': False, 'related_field': ''},
 
->>>>>>> 0171a034
+    "readme_contains_demisto_word": {'code': "RM106", 'ui_applicable': False, 'related_field': ''},
     "wrong_version_reputations": {'code': "RP100", 'ui_applicable': False, 'related_field': 'version'},
     "reputation_expiration_should_be_numeric": {'code': "RP101", 'ui_applicable': True, 'related_field': 'expiration'},
     "reputation_id_and_details_not_equal": {'code': "RP102", 'ui_applicable': False, 'related_field': 'id'},
@@ -1027,11 +1023,6 @@
 
     @staticmethod
     @error_code_decorator
-    def description_contains_demisto_word():
-        return 'Found the word \'Demisto\' in the description content.'
-
-    @staticmethod
-    @error_code_decorator
     def no_beta_disclaimer_in_description():
         return f"The detailed description in beta integration package " \
                f"does not contain the beta disclaimer note. Add the following to the description:\n" \
@@ -1301,14 +1292,14 @@
 
     @staticmethod
     @error_code_decorator
-<<<<<<< HEAD
-    def readme_contains_demisto_word():
-        return 'Found the word \'Demisto\' in the readme content.'
-=======
     def readme_equal_description_error():
         return 'README.md content is equal to pack description. ' \
                'Please remove the duplicate description from README.md file.'
->>>>>>> 0171a034
+
+    @staticmethod
+    @error_code_decorator
+    def readme_contains_demisto_word():
+        return 'Found the word \'Demisto\' in the readme content.'
 
     @staticmethod
     @error_code_decorator
