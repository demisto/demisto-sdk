--- conflicted
+++ resolved
@@ -724,13 +724,10 @@
         "code": "IN161",
         "related_field": "display",
     },
-<<<<<<< HEAD
-=======
     "partner_collector_does_not_have_xsoar_support_level": {
         "code": "IN162",
         "related_field": "",
     },
->>>>>>> ccab7d13
     # IT - Incident Types
     "incident_type_integer_field": {
         "code": "IT100",
