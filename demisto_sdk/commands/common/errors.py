from typing import Any, Dict, List

from demisto_sdk.commands.common.constants import (BETA_INTEGRATION_DISCLAIMER,
                                                   CONF_PATH,
                                                   INTEGRATION_CATEGORIES,
                                                   PACK_METADATA_DESC,
                                                   PACK_METADATA_NAME)

FOUND_FILES_AND_ERRORS: list = []
FOUND_FILES_AND_IGNORED_ERRORS: list = []
ALLOWED_IGNORE_ERRORS = [
    'BA101', 'BA106', 'BA108', 'BA109', 'BA110',
    'DS107',
    'IF100', 'IF106',
    'IN109', 'IN110', 'IN122', 'IN126', 'IN128', 'IN135', 'IN136', 'IN139',
    'MP106',
    'PA113', 'PA116', 'PA124', 'PA125',
    'PB104', 'PB105', 'PB106', 'PB110', 'PB111', 'PB112'
    'RM100', 'RM102', 'RM104', 'RM106',
    'RP102', 'RP104',
    'SC100', 'SC101', 'SC105',
]


PRESET_ERROR_TO_IGNORE = {
    'community': ['BC', 'CJ', 'DS100', 'DS101', 'DS102', 'DS103', 'DS104', 'IN125', 'IN126', 'IN140'],
    'partner': ['CJ']
}

PRESET_ERROR_TO_CHECK = {
    "deprecated": ['ST', 'BC', 'BA', 'IN127', 'IN128', 'PB104', 'SC101'],
}

ERROR_CODE = {
    "wrong_version": {'code': "BA100", 'ui_applicable': False, 'related_field': 'version'},
    "id_should_equal_name": {'code': "BA101", 'ui_applicable': False, 'related_field': 'id'},
    "file_type_not_supported": {'code': "BA102", 'ui_applicable': False, 'related_field': ''},
    "file_name_include_spaces_error": {'code': "BA103", 'ui_applicable': False, 'related_field': ''},
    "changes_may_fail_validation": {'code': "BA104", 'ui_applicable': False, 'related_field': ''},
    "invalid_id_set": {'code': "BA105", 'ui_applicable': False, 'related_field': ''},
    "no_minimal_fromversion_in_file": {'code': "BA106", 'ui_applicable': False, 'related_field': 'fromversion'},
    "running_on_master_with_git": {'code': "BA107", 'ui_applicable': False, 'related_field': ''},
    "folder_name_has_separators": {'code': "BA108", 'ui_applicable': False, 'related_field': ''},
    "file_name_has_separators": {'code': "BA109", 'ui_applicable': False, 'related_field': ''},
    "field_contain_forbidden_word": {'code': "BA110", 'ui_applicable': False, 'related_field': ''},
    "wrong_display_name": {'code': "IN100", 'ui_applicable': True, 'related_field': '<parameter-name>.display'},
    "wrong_default_parameter_not_empty": {'code': "IN101", 'ui_applicable': True,
                                          'related_field': '<parameter-name>.default'},
    "wrong_required_value": {'code': "IN102", 'ui_applicable': True, 'related_field': '<parameter-name>.required'},
    "wrong_required_type": {'code': "IN103", 'ui_applicable': True, 'related_field': '<parameter-name>.type'},
    "wrong_category": {'code': "IN104", 'ui_applicable': True, 'related_field': 'category'},
    "wrong_default_argument": {'code': "IN105", 'ui_applicable': True, 'related_field': '<argument-name>.default'},
    "no_default_arg": {'code': "IN106", 'ui_applicable': True, 'related_field': '<argument-name>.default'},
    "missing_reputation": {'code': "IN107", 'ui_applicable': True, 'related_field': 'outputs'},
    "wrong_subtype": {'code': "IN108", 'ui_applicable': False, 'related_field': 'subtype'},
    "beta_in_id": {'code': "IN109", 'ui_applicable': False, 'related_field': 'id'},
    "beta_in_name": {'code': "IN110", 'ui_applicable': False, 'related_field': 'name'},
    "beta_field_not_found": {'code': "IN111", 'ui_applicable': False, 'related_field': 'beta'},
    "no_beta_in_display": {'code': "IN112", 'ui_applicable': False, 'related_field': 'display'},
    "duplicate_arg_in_file": {'code': "IN113", 'ui_applicable': True, 'related_field': 'arguments'},
    "duplicate_param": {'code': "IN114", 'ui_applicable': True, 'related_field': 'configuration'},
    "invalid_context_output": {'code': "IN115", 'ui_applicable': True, 'related_field': 'outputs'},
    "added_required_fields": {'code': "IN116", 'ui_applicable': False, 'related_field': '<parameter-name>.required'},
    "not_used_display_name": {'code': "IN117", 'ui_applicable': True, 'related_field': '<parameter-name>.display'},
    "empty_display_configuration": {'code': "IN118", 'ui_applicable': True,
                                    'related_field': '<parameter-name>.display'},
    "feed_wrong_from_version": {'code': "IN119", 'ui_applicable': False, 'related_field': 'fromversion'},
    "pwsh_wrong_version": {'code': "IN120", 'ui_applicable': False, 'related_field': 'fromversion'},
    "parameter_missing_from_yml": {'code': "IN121", 'ui_applicable': True, 'related_field': 'configuration'},
    "parameter_missing_for_feed": {'code': "IN122", 'ui_applicable': True, 'related_field': 'configuration'},
    "invalid_v2_integration_name": {'code': "IN123", 'ui_applicable': True, 'related_field': 'display'},
    "found_hidden_param": {'code': "IN124", 'ui_applicable': False, 'related_field': '<parameter-name>.hidden'},
    "no_default_value_in_parameter": {'code': "IN125", 'ui_applicable': False,
                                      'related_field': '<parameter-name>.default'},
    "parameter_missing_from_yml_not_community_contributor": {'code': "IN126", 'ui_applicable': False,
                                                             'related_field': 'configuration'},
    "invalid_deprecated_integration_display_name": {'code': "IN127", 'ui_applicable': False,
                                                    'related_field': 'display'},
    "invalid_deprecated_integration_description": {'code': "IN128", 'ui_applicable': False, 'related_field': ''},
    "removed_integration_parameters": {'code': "IN129", 'ui_applicable': False, 'related_field': 'configuration'},
    "integration_not_runnable": {'code': "IN130", 'ui_applicable': False, 'related_field': 'configuration'},
    "missing_get_mapping_fields_command": {'code': "IN131", 'ui_applicable': False, 'related_field': 'ismappable'},
    "integration_non_existent_classifier": {'code': "IN132", 'ui_applicable': False, 'related_field': 'classifiers'},
    "integration_non_existent_mapper": {'code': "IN133", 'ui_applicable': False, 'related_field': 'mappers'},
    "multiple_default_arg": {'code': "IN134", "ui_applicable": True, 'related_field': "arguments"},
    "invalid_integration_parameters_display_name": {'code': "IN135", 'ui_applicable': True, 'related_field': 'display'},
    "missing_output_context": {'code': "IN136", 'ui_applicable': True, 'related_field': 'contextOutput'},
    "is_valid_integration_file_path_in_folder": {'code': "IN137", 'ui_applicable': False, 'related_field': ''},
    "is_valid_integration_file_path_in_integrations_folder": {'code': "IN138", 'ui_applicable': False,
                                                              'related_field': ''},
    "changed_integration_yml_fields": {'code': "IN138", "ui_applicable": False, 'related_field': 'script'},
    "incident_in_command_name_or_args": {'code': "IN139", "ui_applicable": False,
                                         'related_field': 'script.commands.name'},
<<<<<<< HEAD
    'missing_commands_in_readme': {'code': "IN140", "ui_applicable": False, 'related_field': 'script.commands.name'},
=======
    "integration_is_skipped": {'code': "IN140", 'ui_applicable': False, 'related_field': ''},
>>>>>>> 04e6295a
    "invalid_v2_script_name": {'code': "SC100", 'ui_applicable': True, 'related_field': 'name'},
    "invalid_deprecated_script": {'code': "SC101", 'ui_applicable': False, 'related_field': 'comment'},
    "invalid_command_name_in_script": {'code': "SC102", 'ui_applicable': False, 'related_field': ''},
    "is_valid_script_file_path_in_folder": {'code': "SC103", 'ui_applicable': False, 'related_field': ''},
    "is_valid_script_file_path_in_scripts_folder": {'code': "SC104", 'ui_applicable': False, 'related_field': ''},
    "incident_in_script_arg": {'code': "SC105", 'ui_applicable': True, 'related_field': 'args.name'},
    "dbot_invalid_output": {'code': "DB100", 'ui_applicable': True, 'related_field': 'contextPath'},
    "dbot_invalid_description": {'code': "DB101", 'ui_applicable': True, 'related_field': 'description'},
    "breaking_backwards_subtype": {'code': "BC100", 'ui_applicable': False, 'related_field': 'subtype'},
    "breaking_backwards_context": {'code': "BC101", 'ui_applicable': False, 'related_field': 'contextPath'},
    "breaking_backwards_command": {'code': "BC102", 'ui_applicable': False, 'related_field': 'contextPath'},
    "breaking_backwards_arg_changed": {'code': "BC103", 'ui_applicable': False, 'related_field': 'name'},
    "breaking_backwards_command_arg_changed": {'code': "BC104", 'ui_applicable': False, 'related_field': 'args'},
    "default_docker_error": {'code': "DO100", 'ui_applicable': True, 'related_field': 'dockerimage'},
    "latest_docker_error": {'code': "DO101", 'ui_applicable': True, 'related_field': 'dockerimage'},
    "not_demisto_docker": {'code': "DO102", 'ui_applicable': True, 'related_field': 'dockerimage'},
    "docker_tag_not_fetched": {'code': "DO103", 'ui_applicable': True, 'related_field': 'dockerimage'},
    "no_docker_tag": {'code': "DO104", 'ui_applicable': True, 'related_field': 'dockerimage'},
    "docker_not_formatted_correctly": {'code': "DO105", 'ui_applicable': True, 'related_field': 'dockerimage'},
    "docker_not_on_the_latest_tag": {'code': "DO106", 'ui_applicable': True, 'related_field': 'dockerimage'},
    "non_existing_docker": {'code': "DO107", 'ui_applicable': True, 'related_field': 'dockerimage'},
    "id_set_conflicts": {'code': "ID100", 'ui_applicable': False, 'related_field': ''},
    "duplicated_id": {'code': "ID102", 'ui_applicable': False, 'related_field': ''},
    "no_id_set_file": {'code': "ID103", 'ui_applicable': False, 'related_field': ''},
    "remove_field_from_dashboard": {'code': "DA100", 'ui_applicable': False, 'related_field': ''},
    "include_field_in_dashboard": {'code': "DA101", 'ui_applicable': False, 'related_field': ''},
    "remove_field_from_widget": {'code': "WD100", 'ui_applicable': False, 'related_field': ''},
    "include_field_in_widget": {'code': "WD101", 'ui_applicable': False, 'related_field': ''},
    "no_image_given": {'code': "IM100", 'ui_applicable': True, 'related_field': 'image'},
    "image_too_large": {'code': "IM101", 'ui_applicable': True, 'related_field': 'image'},
    "image_in_package_and_yml": {'code': "IM102", 'ui_applicable': False, 'related_field': 'image'},
    "not_an_image_file": {'code': "IM103", 'ui_applicable': False, 'related_field': 'image'},
    "no_image_field_in_yml": {'code': "IM104", 'ui_applicable': True, 'related_field': 'image'},
    "image_field_not_in_base64": {'code': "IM105", 'ui_applicable': True, 'related_field': 'image'},
    "default_image_error": {'code': "IM106", 'ui_applicable': True, 'related_field': 'image'},
    "invalid_image_name": {'code': "IM107", 'ui_applicable': False, 'related_field': 'image'},
    "description_missing_from_conf_json": {'code': "CJ100", 'ui_applicable': False, 'related_field': ''},
    "test_not_in_conf_json": {'code': "CJ101", 'ui_applicable': False, 'related_field': ''},
    "integration_not_registered": {'code': "CJ102", 'ui_applicable': False, 'related_field': ''},
    "no_test_playbook": {'code': "CJ103", 'ui_applicable': False, 'related_field': ''},
    "test_playbook_not_configured": {'code': "CJ104", 'ui_applicable': False, 'related_field': ''},
    "all_entity_test_playbooks_are_skipped": {'code': "CJ105", 'ui_applicable': False, 'related_field': ''},
    "missing_release_notes": {'code': "RN100", 'ui_applicable': False, 'related_field': ''},
    "no_new_release_notes": {'code': "RN101", 'ui_applicable': False, 'related_field': ''},
    "release_notes_not_formatted_correctly": {'code': "RN102", 'ui_applicable': False, 'related_field': ''},
    "release_notes_not_finished": {'code': "RN103", 'ui_applicable': False, 'related_field': ''},
    "release_notes_file_empty": {'code': "RN104", 'ui_applicable': False, 'related_field': ''},
    "multiple_release_notes_files": {'code': "RN105", 'ui_applicable': False, 'related_field': ''},
    "missing_release_notes_for_pack": {'code': "RN106", 'ui_applicable': False, 'related_field': ''},
    "missing_release_notes_entry": {'code': "RN107", 'ui_applicable': False, 'related_field': ''},
    "added_release_notes_for_new_pack": {'code': "RN108", 'ui_applicable': False, 'related_field': ''},
    "modified_existing_release_notes": {'code': "RN109", 'ui_applicable': False, 'related_field': ''},
    "playbook_cant_have_rolename": {'code': "PB100", 'ui_applicable': True, 'related_field': 'rolename'},
    "playbook_unreachable_condition": {'code': "PB101", 'ui_applicable': True, 'related_field': 'tasks'},
    "playbook_unhandled_condition": {'code': "PB102", 'ui_applicable': True, 'related_field': 'conditions'},
    "playbook_unconnected_tasks": {'code': "PB103", 'ui_applicable': True, 'related_field': 'tasks'},
    "invalid_deprecated_playbook": {'code': "PB104", 'ui_applicable': False, 'related_field': 'description'},
    "playbook_cant_have_deletecontext_all": {'code': "PB105", 'ui_applicable': True, 'related_field': 'tasks'},
    "using_instance_in_playbook": {'code': "PB106", 'ui_applicable': True, 'related_field': 'tasks'},
    "invalid_script_id": {'code': "PB107", 'ui_applicable': False, 'related_field': 'tasks'},
    "invalid_uuid": {'code': "PB108", 'ui_applicable': False, 'related_field': 'taskid'},
    "taskid_different_from_id": {'code': "PB109", 'ui_applicable': False, 'related_field': 'taskid'},
    "content_entity_version_not_match_playbook_version": {'code': "PB110", 'ui_applicable': False,
                                                          'related_field': 'toVersion'},
    "integration_version_not_match_playbook_version": {'code': "PB111", 'ui_applicable': False,
                                                       'related_field': 'toVersion'},
    "playbook_condition_has_no_else_path": {'code': "PB112", 'ui_applicable': False, 'related_field': 'nexttasks'},
    "description_missing_in_beta_integration": {'code': "DS100", 'ui_applicable': False, 'related_field': ''},
    "no_beta_disclaimer_in_description": {'code': "DS101", 'ui_applicable': False, 'related_field': ''},
    "no_beta_disclaimer_in_yml": {'code': "DS102", 'ui_applicable': False, 'related_field': ''},
    "description_in_package_and_yml": {'code': "DS103", 'ui_applicable': False, 'related_field': ''},
    "no_description_file_warning": {'code': "DS104", 'ui_applicable': False, 'related_field': ''},
    "description_contains_contrib_details": {'code': "DS105", 'ui_applicable': False,
                                             'related_field': 'detaileddescription'},
    "invalid_description_name": {'code': "DS106", 'ui_applicable': False, 'related_field': ''},
    "description_contains_demisto_word": {'code': "DS107", 'ui_applicable': True, 'related_field': 'detaileddescription'},
    "invalid_incident_field_name": {'code': "IF100", 'ui_applicable': True, 'related_field': 'name'},
    "invalid_incident_field_content_key_value": {'code': "IF101", 'ui_applicable': False, 'related_field': 'content'},
    "invalid_incident_field_system_key_value": {'code': "IF102", 'ui_applicable': False, 'related_field': 'system'},
    "invalid_incident_field_type": {'code': "IF103", 'ui_applicable': True, 'related_field': 'type'},
    "invalid_incident_field_group_value": {'code': "IF104", 'ui_applicable': False, 'related_field': 'group'},
    "invalid_incident_field_cli_name_regex": {'code': "IF105", 'ui_applicable': False, 'related_field': 'cliName'},
    "invalid_incident_field_cli_name_value": {'code': "IF106", 'ui_applicable': True, 'related_field': 'cliName'},
    "incident_field_or_type_from_version_5": {'code': "IF107", 'ui_applicable': True, 'related_field': 'fromVersion'},
    "invalid_incident_field_or_type_from_version": {'code': "IF108", 'ui_applicable': False,
                                                    'related_field': 'fromVersion'},
    "new_incident_field_required": {'code': "IF109", 'ui_applicable': True, 'related_field': 'required'},
    "from_version_modified_after_rename": {'code': "IF110", 'ui_applicable': False, 'related_field': 'fromVersion'},
    "incident_field_type_change": {'code': "IF111", 'ui_applicable': False, 'related_field': 'type'},
    "indicator_field_type_grid_minimal_version": {'code': "IF112", 'ui_applicable': False,
                                                  'related_field': 'fromVersion'},
    "incident_type_integer_field": {'code': "IT100", 'ui_applicable': True, 'related_field': ''},
    "incident_type_invalid_playbook_id_field": {'code': "IT101", 'ui_applicable': False, 'related_field': 'playbookId'},
    "incident_type_auto_extract_fields_invalid": {'code': "IT102", 'ui_applicable': False,
                                                  'related_field': 'extractSettings'},
    "incident_type_invalid_auto_extract_mode": {'code': "IT103", 'ui_applicable': True, 'related_field': 'mode'},
    "incident_type_non_existent_playbook_id": {'code': "IT104", 'ui_applicable': False, 'related_field': ''},
    "pack_file_does_not_exist": {'code': "PA100", 'ui_applicable': False, 'related_field': ''},
    "cant_open_pack_file": {'code': "PA101", 'ui_applicable': False, 'related_field': ''},
    "cant_read_pack_file": {'code': "PA102", 'ui_applicable': False, 'related_field': ''},
    "cant_parse_pack_file_to_list": {'code': "PA103", 'ui_applicable': False, 'related_field': ''},
    "pack_file_bad_format": {'code': "PA104", 'ui_applicable': False, 'related_field': ''},
    "pack_metadata_empty": {'code': "PA105", 'ui_applicable': False, 'related_field': ''},
    "pack_metadata_should_be_dict": {'code': "PA106", 'ui_applicable': False, 'related_field': ''},
    "missing_field_iin_pack_metadata": {'code': "PA107", 'ui_applicable': False, 'related_field': ''},
    "pack_metadata_name_not_valid": {'code': "PA108", 'ui_applicable': False, 'related_field': ''},
    "pack_metadata_field_invalid": {'code': "PA109", 'ui_applicable': False, 'related_field': ''},
    "dependencies_field_should_be_dict": {'code': "PA110", 'ui_applicable': False, 'related_field': ''},
    "empty_field_in_pack_metadata": {'code': "PA111", 'ui_applicable': False, 'related_field': ''},
    "pack_metadata_isnt_json": {'code': "PA112", 'ui_applicable': False, 'related_field': ''},
    "pack_metadata_missing_url_and_email": {'code': "PA113", 'ui_applicable': False, 'related_field': ''},
    "pack_metadata_version_should_be_raised": {'code': "PA114", 'ui_applicable': False, 'related_field': ''},
    "pack_timestamp_field_not_in_iso_format": {'code': "PA115", 'ui_applicable': False, 'related_field': ''},
    "invalid_package_dependencies": {'code': "PA116", 'ui_applicable': False, 'related_field': ''},
    "pack_metadata_invalid_support_type": {'code': "PA117", 'ui_applicable': False, 'related_field': ''},
    "pack_metadata_certification_is_invalid": {'code': "PA118", 'ui_applicable': False, 'related_field': ''},
    "pack_metadata_non_approved_usecases": {'code': "PA119", 'ui_applicable': False, 'related_field': ''},
    "pack_metadata_non_approved_tags": {'code': "PA120", 'ui_applicable': False, 'related_field': ''},
    "pack_metadata_price_change": {'code': "PA121", 'ui_applicable': False, 'related_field': ''},
    "pack_name_already_exists": {'code': "PA122", 'ui_applicable': False, 'related_field': ''},
    "is_wrong_usage_of_usecase_tag": {'code': "PA123", 'ui_applicable': False, 'related_field': ''},
    "invalid_core_pack_dependencies": {'code': "PA124", 'ui_applicable': True, 'related_field': ''},
    "pack_name_is_not_in_xsoar_standards": {'code': "PA125", 'ui_applicable': False, 'related_field': ''},
    "readme_error": {'code': "RM100", 'ui_applicable': False, 'related_field': ''},
    "image_path_error": {'code': "RM101", 'ui_applicable': False, 'related_field': ''},
    "readme_missing_output_context": {'code': "RM102", 'ui_applicable': False, 'related_field': ''},
    "error_starting_mdx_server": {'code': "RM103", 'ui_applicable': False, 'related_field': ''},
    "empty_readme_error": {'code': "RM104", 'ui_applicable': False, 'related_field': ''},
    "readme_equal_description_error": {'code': "RM105", 'ui_applicable': False, 'related_field': ''},
    "readme_contains_demisto_word": {'code': "RM106", 'ui_applicable': False, 'related_field': ''},
    "wrong_version_reputations": {'code': "RP100", 'ui_applicable': False, 'related_field': 'version'},
    "reputation_expiration_should_be_numeric": {'code': "RP101", 'ui_applicable': True, 'related_field': 'expiration'},
    "reputation_id_and_details_not_equal": {'code': "RP102", 'ui_applicable': False, 'related_field': 'id'},
    "reputation_invalid_indicator_type_id": {'code': "RP103", 'ui_applicable': False, 'related_field': 'id'},
    "reputation_empty_required_fields": {'code': "RP104", 'ui_applicable': False, 'related_field': 'id'},
    "structure_doesnt_match_scheme": {'code': "ST100", 'ui_applicable': False, 'related_field': ''},
    "file_id_contains_slashes": {'code': "ST101", 'ui_applicable': False, 'related_field': 'id'},
    "file_id_changed": {'code': "ST102", 'ui_applicable': False, 'related_field': 'id'},
    "from_version_modified": {'code': "ST103", 'ui_applicable': False, 'related_field': 'fromversion'},
    "wrong_file_extension": {'code': "ST104", 'ui_applicable': False, 'related_field': ''},
    "invalid_file_path": {'code': "ST105", 'ui_applicable': False, 'related_field': ''},
    "invalid_package_structure": {'code': "ST106", 'ui_applicable': False, 'related_field': ''},
    "pykwalify_missing_parameter": {'code': "ST107", 'ui_applicable': False, 'related_field': ''},
    "pykwalify_field_undefined": {'code': "ST108", 'ui_applicable': False, 'related_field': ''},
    "pykwalify_missing_in_root": {'code': "ST109", 'ui_applicable': False, 'related_field': ''},
    "pykwalify_general_error": {'code': "ST110", 'ui_applicable': False, 'related_field': ''},
    "pykwalify_field_undefined_with_path": {'code': "ST111", 'ui_applicable': False, 'related_field': ''},
    "pykwalify_incorrect_enum": {'code': "ST112", 'ui_applicable': False, 'related_field': ''},
    "invalid_to_version_in_new_classifiers": {'code': "CL100", 'ui_applicable': False, 'related_field': 'toVersion'},
    "invalid_to_version_in_old_classifiers": {'code': "CL101", 'ui_applicable': False, 'related_field': 'toVersion'},
    "invalid_from_version_in_new_classifiers": {'code': "CL102", 'ui_applicable': False,
                                                'related_field': 'fromVersion'},
    "invalid_from_version_in_old_classifiers": {'code': "CL103", 'ui_applicable': False,
                                                'related_field': 'fromVersion'},
    "missing_from_version_in_new_classifiers": {'code': "CL104", 'ui_applicable': False,
                                                'related_field': 'fromVersion'},
    "missing_to_version_in_old_classifiers": {'code': "CL105", 'ui_applicable': False, 'related_field': 'toVersion'},
    "from_version_higher_to_version": {'code': "CL106", 'ui_applicable': False, 'related_field': 'fromVersion'},
    "invalid_type_in_new_classifiers": {'code': "CL107", 'ui_applicable': False, 'related_field': 'type'},
    "classifier_non_existent_incident_types": {'code': "CL108", 'ui_applicable': False,
                                               'related_field': 'incident_types'},
    "invalid_from_version_in_mapper": {'code': "MP100", 'ui_applicable': False, 'related_field': 'fromVersion'},
    "invalid_to_version_in_mapper": {'code': "MP101", 'ui_applicable': False, 'related_field': 'toVersion'},
    "invalid_mapper_file_name": {'code': "MP102", 'ui_applicable': False, 'related_field': ''},
    "missing_from_version_in_mapper": {'code': "MP103", 'ui_applicable': False, 'related_field': 'fromVersion'},
    "invalid_type_in_mapper": {'code': "MP104", 'ui_applicable': False, 'related_field': 'type'},
    "mapper_non_existent_incident_types": {'code': "MP105", 'ui_applicable': False, 'related_field': 'incident_types'},
    "invalid_incident_field_in_mapper": {'code': "MP106", 'ui_applicable': False, 'related_field': 'mapping'},
    "changed_incident_field_in_mapper": {'code': "MP107", 'ui_applicable': True, 'related_field': 'mapping'},
    "removed_incident_types": {'code': "MP108", 'ui_applicable': True, 'related_field': 'mapping'},
    "invalid_version_in_layout": {'code': "LO100", 'ui_applicable': False, 'related_field': 'version'},
    "invalid_version_in_layoutscontainer": {'code': "LO101", 'ui_applicable': False, 'related_field': 'version'},
    "invalid_file_path_layout": {'code': "LO102", 'ui_applicable': False, 'related_field': ''},
    "invalid_file_path_layoutscontainer": {'code': "LO103", 'ui_applicable': False, 'related_field': ''},
    "invalid_incident_field_in_layout": {'code': "LO104", 'ui_applicable': False, 'related_field': ''}
}


def get_all_error_codes() -> List:
    error_codes = []
    for error in ERROR_CODE:
        error_codes.append(ERROR_CODE[error].get('code'))

    return error_codes


def get_error_object(error_code: str) -> Dict:
    for error in ERROR_CODE:
        if error_code == ERROR_CODE[error].get('code'):
            return ERROR_CODE[error]
    return {}


def error_code_decorator(f):
    def wrapper(*args, **kwargs):
        return f(*args, **kwargs), ERROR_CODE[f.__name__].get('code')

    return wrapper


class Errors:
    BACKWARDS = "Possible backwards compatibility break"

    @staticmethod
    def suggest_fix(file_path: str, *args: Any, cmd: str = 'format') -> str:
        return f'To fix the problem, try running `demisto-sdk {cmd} -i {file_path} {" ".join(args)}`'

    @staticmethod
    @error_code_decorator
    def wrong_version(expected="-1"):
        return "The version for our files should always " \
               "be {}, please update the file.".format(expected)

    @staticmethod
    @error_code_decorator
    def id_should_equal_name(name, file_id):
        return "The File's name, which is: '{}', should be equal to its ID, which is: '{}'." \
               " please update the file.".format(name, file_id)

    @staticmethod
    @error_code_decorator
    def file_type_not_supported():
        return "The file type is not supported in validate command\n " \
               "validate' command supports: Integrations, Scripts, Playbooks, " \
               "Incident fields, Indicator fields, Images, Release notes, Layouts and Descriptions"

    @staticmethod
    @error_code_decorator
    def file_name_include_spaces_error(file_name):
        return "Please remove spaces from the file's name: '{}'.".format(file_name)

    @staticmethod
    @error_code_decorator
    def changes_may_fail_validation():
        return "Warning: The changes may fail validation once submitted via a " \
               "PR. To validate your changes, please make sure you have a git remote setup" \
               " and pointing to github.com/demisto/content.\nYou can do this by running " \
               "the following commands:\n\ngit remote add upstream https://github.com/" \
               "demisto/content.git\ngit fetch upstream\n\nMore info about configuring " \
               "a remote for a fork is available here: https://help.github.com/en/" \
               "github/collaborating-with-issues-and-pull-requests/configuring-a-remote-for-a-fork"

    @staticmethod
    @error_code_decorator
    def invalid_id_set():
        return "id_set.json file is invalid - delete it and re-run `validate`.\n" \
               "From content repository root run the following: `rm -rf Tests/id_set.json`\n" \
               "Then re-run the `validate` command."

    @staticmethod
    @error_code_decorator
    def no_minimal_fromversion_in_file(fromversion, oldest_supported_version):
        if fromversion == 'fromversion':
            return f"{fromversion} field is invalid.\nAdd `{fromversion}: " \
                   f"{oldest_supported_version}` to the file."
        else:
            return f'{fromversion} field is invalid.\nAdd `"{fromversion}": "{oldest_supported_version}"` ' \
                   f'to the file.'

    @staticmethod
    @error_code_decorator
    def running_on_master_with_git():
        return "Running on master branch while using git is ill advised." \
               "\nrun: 'git checkout -b NEW_BRANCH_NAME' and rerun the command."

    @staticmethod
    @error_code_decorator
    def folder_name_has_separators(entity_type, invalid_name, valid_name):
        return f"The {entity_type} folder name '{invalid_name}' should be named '{valid_name}' without any separator."

    @staticmethod
    @error_code_decorator
    def file_name_has_separators(entity_type, invalid_files, valid_files):
        return f"The {entity_type} files {invalid_files} should be named {valid_files} " \
               f"without any separator in the base name."

    @staticmethod
    @error_code_decorator
    def field_contain_forbidden_word(field_names: list, word: str):
        return f"The following fields: {', '.join(field_names)} shouldn't contain the word '{word}'."

    @staticmethod
    @error_code_decorator
    def indicator_field_type_grid_minimal_version(fromversion):
        return f"The indicator field has a fromVersion of: {fromversion} but the minimal fromVersion is 5.5.0."

    @staticmethod
    @error_code_decorator
    def wrong_display_name(param_name, param_display):
        return 'The display name of the {} parameter should be \'{}\''.format(param_name, param_display)

    @staticmethod
    @error_code_decorator
    def wrong_default_parameter_not_empty(param_name, default_value):
        return 'The default value of the {} parameter should be {}'.format(param_name, default_value)

    @staticmethod
    @error_code_decorator
    def no_default_value_in_parameter(param_name):
        return 'The {} parameter should have a default value'.format(param_name)

    @staticmethod
    @error_code_decorator
    def wrong_required_value(param_name):
        return 'The required field of the {} parameter should be False'.format(param_name)

    @staticmethod
    @error_code_decorator
    def wrong_required_type(param_name):
        return 'The type field of the {} parameter should be 8'.format(param_name)

    @staticmethod
    @error_code_decorator
    def wrong_category(category):
        return "The category '{}' is not in the integration schemas, the valid options are:\n{}" \
            .format(category, '\n'.join(INTEGRATION_CATEGORIES))

    @staticmethod
    @error_code_decorator
    def wrong_default_argument(arg_name, command_name):
        return "The argument '{}' of the command '{}' is not configured as default" \
            .format(arg_name, command_name)

    @staticmethod
    @error_code_decorator
    def no_default_arg(command_name):
        return "Could not find default argument " \
               "{} in command {}".format(command_name, command_name)

    @staticmethod
    @error_code_decorator
    def missing_reputation(command_name, reputation_output, context_standard):
        return "The outputs of the reputation command {} aren't valid. The {} outputs is missing. " \
               "Fix according to context standard {} " \
            .format(command_name, reputation_output, context_standard)

    @staticmethod
    @error_code_decorator
    def wrong_subtype():
        return "The subtype for our yml files should be either python2 or python3, " \
               "please update the file."

    @classmethod
    @error_code_decorator
    def beta_in_id(cls):
        return cls.beta_in_str('id')

    @classmethod
    @error_code_decorator
    def beta_in_name(cls):
        return cls.beta_in_str('name')

    @staticmethod
    @error_code_decorator
    def beta_field_not_found():
        return "Beta integration yml file should have " \
               "the field \"beta: true\", but was not found in the file."

    @staticmethod
    @error_code_decorator
    def no_beta_in_display():
        return "Field 'display' in Beta integration yml file should include the string \"beta\", " \
               "but was not found in the file."

    @staticmethod
    @error_code_decorator
    def duplicate_arg_in_file(arg, command_name=None):
        err_msg = "The argument '{}' is duplicated".format(arg)
        if command_name:
            err_msg += " in '{}'.".format(command_name)
        err_msg += ", please remove one of its appearances."
        return err_msg

    @staticmethod
    @error_code_decorator
    def duplicate_param(param_name):
        return "The parameter '{}' of the " \
               "file is duplicated, please remove one of its appearances.".format(param_name)

    @staticmethod
    @error_code_decorator
    def invalid_context_output(command_name, output):
        return f'Invalid context output for command {command_name}. Output is {output}'

    @staticmethod
    @error_code_decorator
    def added_required_fields(field):
        return "You've added required, the field is '{}'".format(field)

    @staticmethod
    @error_code_decorator
    def removed_integration_parameters(field):
        return "You've removed integration parameters, the removed parameters are '{}'".format(field)

    @staticmethod
    @error_code_decorator
    def changed_integration_yml_fields(removed, changed):
        return f"You've made some changes to some fields in the yml file, \n" \
               f" the changed fields are: {changed} \n" \
               f"the removed fields are: {removed} "

    @staticmethod
    def suggest_server_allowlist_fix(words=None):
        words = words if words else ['incident']
        return f"To fix the problem, remove the words {words}, " \
               f"or add them to the whitelist named argsExceptionsList in:\n" \
               f"https://github.com/demisto/server/blob/57fbe417ae420c41ee12a9beb850ff4672209af8/services/" \
               f"servicemodule_test.go#L8273"

    @staticmethod
    @error_code_decorator
    def incident_in_command_name_or_args(commands, args):
        return f"This is a core pack with an integration that contains the word incident in the following commands'" \
               f" name or argument:\ncommand's name: {commands} \ncommand's argument: {args}"

    @staticmethod
    @error_code_decorator
    def not_used_display_name(field_name):
        return "The display details for {} will not be used " \
               "due to the type of the parameter".format(field_name)

    @staticmethod
    @error_code_decorator
    def empty_display_configuration(field_name):
        return "No display details were entered for the field {}".format(field_name)

    @staticmethod
    @error_code_decorator
    def feed_wrong_from_version(given_fromversion, needed_from_version="5.5.0"):
        return "This is a feed and has wrong fromversion. got `{}` expected `{}`" \
            .format(given_fromversion, needed_from_version)

    @staticmethod
    @error_code_decorator
    def pwsh_wrong_version(given_fromversion, needed_from_version='5.5.0'):
        return f'Detected type: powershell and fromversion less than {needed_from_version}.' \
               f' Found version: {given_fromversion}'

    @staticmethod
    @error_code_decorator
    def parameter_missing_from_yml(name, correct_format):
        return f'A required parameter "{name}" is missing or malformed ' \
               f'in the YAML file.\nThe correct format of the parameter should ' \
               f'be as follows:\n{correct_format}'

    @staticmethod
    @error_code_decorator
    def parameter_missing_from_yml_not_community_contributor(name, correct_format):
        """
            This error is ignored if the contributor is community
        """
        return f'A required parameter "{name}" is missing or malformed ' \
               f'in the YAML file.\nThe correct format of the parameter should ' \
               f'be as follows:\n{correct_format}'

    @staticmethod
    @error_code_decorator
    def parameter_missing_for_feed(name, correct_format):
        return f'Feed Integration was detected A required ' \
               f'parameter "{name}" is missing or malformed in the YAML file.\n' \
               f'The correct format of the parameter should be as follows:\n{correct_format}'

    @staticmethod
    @error_code_decorator
    def missing_get_mapping_fields_command():
        return 'The command "get-mapping-fields" is missing from the YML file and is required as the ismappable ' \
               'field is set to true.'

    @staticmethod
    @error_code_decorator
    def readme_missing_output_context(command, context_paths):
        return f'The Following context paths for command {command} are found in YML file ' \
               f'but are missing from the README file: {context_paths}'

    @staticmethod
    @error_code_decorator
    def missing_commands_in_readme(commands):
        return f'The Following commands are found in the YML file but are missing from the README file:\n{commands}'

    @staticmethod
    @error_code_decorator
    def error_starting_mdx_server(line):
        return f'Failed starting mdx server. stdout: {line}.\n' \
               f'Try running the following command: `npm install`'

    @staticmethod
    @error_code_decorator
    def missing_output_context(command, context_paths):
        return f'The Following context paths for command {command} are found in the README file ' \
               f'but are missing from the YML file: {context_paths}'

    @staticmethod
    @error_code_decorator
    def integration_non_existent_classifier(integration_classifier):
        return f"The integration has a classifier {integration_classifier} which does not exist."

    @staticmethod
    @error_code_decorator
    def integration_non_existent_mapper(integration_mapper):
        return f"The integration has a mapper {integration_mapper} which does not exist."

    @staticmethod
    @error_code_decorator
    def multiple_default_arg(command_name, default_args):
        return f"The integration command: {command_name} has multiple default arguments: {default_args}."

    @staticmethod
    @error_code_decorator
    def invalid_integration_parameters_display_name(invalid_display_names):
        return f"The integration display names: {invalid_display_names} are invalid, " \
               "Integration parameters display name should be capitalized and spaced using whitespaces " \
               "and not underscores ( _ )."

    @staticmethod
    @error_code_decorator
    def is_valid_integration_file_path_in_folder(integration_file):
        return f"The integration file name: {integration_file} is invalid, " \
               f"The integration file name should be the same as the name of the folder that contains it."

    @staticmethod
    @error_code_decorator
    def is_valid_integration_file_path_in_integrations_folder(integration_file):
        return f"The integration file name: {integration_file} is invalid, " \
               f"The integration file name should start with 'integration-'."

    @staticmethod
    @error_code_decorator
    def invalid_v2_integration_name():
        return "The display name of this v2 integration is incorrect , should be **name** v2.\n" \
               "e.g: Kenna v2, Jira v2"

    @staticmethod
    @error_code_decorator
    def found_hidden_param(parameter_name):
        return f"Parameter: \"{parameter_name}\" can't be hidden. Please remove this field."

    @staticmethod
    @error_code_decorator
    def invalid_deprecated_integration_display_name():
        return 'The display_name (display) of all deprecated integrations should end with (Deprecated)".'

    @staticmethod
    @error_code_decorator
    def invalid_deprecated_integration_description():
        return 'The description of all deprecated integrations should follow one of the formats:' \
               '1. "Deprecated. Use <INTEGRATION_DISPLAY_NAME> instead."' \
               '2. "Deprecated. <REASON> No available replacement."'

    @staticmethod
    @error_code_decorator
    def invalid_v2_script_name():
        return "The name of this v2 script is incorrect , should be **name**V2." \
               " e.g: DBotTrainTextClassifierV2"

    @staticmethod
    @error_code_decorator
    def invalid_deprecated_script():
        return 'The comment of all deprecated scripts should follow one of the formats:' \
               '1. "Deprecated. Use <SCRIPT_NAME> instead."' \
               '2. "Deprecated. <REASON> No available replacement."'

    @staticmethod
    @error_code_decorator
    def dbot_invalid_output(command_name, missing_outputs, context_standard):
        return "The DBotScore outputs of the reputation command {} aren't valid. Missing: {}. " \
               "Fix according to context standard {} ".format(command_name, missing_outputs,
                                                              context_standard)

    @staticmethod
    @error_code_decorator
    def dbot_invalid_description(command_name, missing_descriptions, context_standard):
        return "The DBotScore description of the reputation command {} aren't valid. Missing: {}. " \
               "Fix according to context standard {} " \
            .format(command_name, missing_descriptions, context_standard)

    @classmethod
    @error_code_decorator
    def breaking_backwards_subtype(cls):
        return "{}, You've changed the subtype, please undo.".format(cls.BACKWARDS)

    @classmethod
    @error_code_decorator
    def breaking_backwards_context(cls):
        return "{}, You've changed the context in the file," \
               " please undo.".format(cls.BACKWARDS)

    @classmethod
    @error_code_decorator
    def breaking_backwards_command(cls, old_command):
        return "{}, You've changed the context in the file,please " \
               "undo. the command is:\n{}".format(cls.BACKWARDS, old_command)

    @classmethod
    @error_code_decorator
    def breaking_backwards_arg_changed(cls):
        return "{}, You've changed the name of an arg in " \
               "the file, please undo.".format(cls.BACKWARDS)

    @classmethod
    @error_code_decorator
    def breaking_backwards_command_arg_changed(cls, command):
        return "{}, You've changed the name of a command or its arg in" \
               " the file, please undo, the command was:\n{}".format(cls.BACKWARDS, command)

    @staticmethod
    @error_code_decorator
    def default_docker_error():
        return 'The current docker image in the yml file is the default one: demisto/python:1.3-alpine,\n' \
               'Please create or use another docker image'

    @staticmethod
    @error_code_decorator
    def latest_docker_error(docker_image_tag, docker_image_name):
        return f'"latest" tag is not allowed,\n' \
               f'Please create or update to an updated versioned image\n' \
               f'You can check for the most updated version of {docker_image_tag} ' \
               f'here: https://hub.docker.com/r/{docker_image_name}/tags'

    @staticmethod
    @error_code_decorator
    def not_demisto_docker():
        return 'docker image must be a demisto docker image. When the docker image is ready, ' \
               'please rename it to: demisto/<image>:<tag>'

    @staticmethod
    @error_code_decorator
    def docker_tag_not_fetched(docker_image_name):
        return f'Failed getting tag for: {docker_image_name}. Please check it exists and of demisto format.'

    @staticmethod
    @error_code_decorator
    def no_docker_tag(docker_image):
        return f'{docker_image} - The docker image in your integration/script does not have a tag.' \
               f' Please create or update to an updated versioned image.'

    @staticmethod
    @error_code_decorator
    def non_existing_docker(docker_image):
        return f'{docker_image} - Could not find the docker image. Check if it exists in ' \
               f'DockerHub: https://hub.docker.com/u/demisto/.'

    @staticmethod
    @error_code_decorator
    def docker_not_formatted_correctly(docker_image):
        return f'The docker image: {docker_image} is not of format - demisto/image_name:X.X'

    @staticmethod
    def suggest_docker_fix(docker_image_name: str, file_path: str) -> str:
        return f'You can check for the most updated version of {docker_image_name} ' \
               f'here: https://hub.docker.com/r/{docker_image_name}/tags\n' \
               f'To update the docker image run: demisto-sdk format -ud -i {file_path}\n'

    @staticmethod
    @error_code_decorator
    def docker_not_on_the_latest_tag(docker_image_tag, docker_image_latest_tag) -> str:
        return f'The docker image tag is not the latest numeric tag, please update it.\n' \
               f'The docker image tag in the yml file is: {docker_image_tag}\n' \
               f'The latest docker image tag in docker hub is: {docker_image_latest_tag}\n'

    @staticmethod
    @error_code_decorator
    def id_set_conflicts():
        return "You probably merged from master and your id_set.json has " \
               "conflicts. Run `demisto-sdk create-id-set`, it should reindex your id_set.json"

    @staticmethod
    @error_code_decorator
    def duplicated_id(obj_id):
        return f"The ID {obj_id} already exists, please update the file or update the " \
               f"id_set.json toversion field of this id to match the old occurrence of this id"

    @staticmethod
    @error_code_decorator
    def no_id_set_file():
        return "Unable to find id_set.json file in path - rerun the command with --create-id-set flag"

    @staticmethod
    @error_code_decorator
    def remove_field_from_dashboard(field):
        return f'the field {field} needs to be removed.'

    @staticmethod
    @error_code_decorator
    def include_field_in_dashboard(field):
        return f'The field {field} needs to be included. Please add it.'

    @staticmethod
    @error_code_decorator
    def remove_field_from_widget(field, widget):
        return f'The field {field} needs to be removed from the widget: {widget}.'

    @staticmethod
    @error_code_decorator
    def include_field_in_widget(field, widget_name):
        return f'The field {field} needs to be included in the widget: {widget_name}. Please add it.'

    @staticmethod
    @error_code_decorator
    def no_image_given():
        return "You've created/modified a yml or package but failed to provide an image as " \
               "a .png file for it, please add an image in order to proceed."

    @staticmethod
    @error_code_decorator
    def image_too_large():
        return "Too large logo, please update the logo to be under 10kB"

    @staticmethod
    @error_code_decorator
    def image_in_package_and_yml():
        return "Image in both yml and package, remove the 'image' " \
               "key from the yml file"

    @staticmethod
    @error_code_decorator
    def not_an_image_file():
        return "This isn't an image file or unified integration file."

    @staticmethod
    @error_code_decorator
    def no_image_field_in_yml():
        return "This is a yml file but has no image field."

    @staticmethod
    @error_code_decorator
    def image_field_not_in_base64():
        return "The image field isn't in base64 encoding."

    @staticmethod
    @error_code_decorator
    def default_image_error():
        return "This is the default image, please change to the integration image."

    @staticmethod
    @error_code_decorator
    def invalid_image_name():
        return "The image's file name is invalid - " \
               "make sure the name looks like the following: <integration_name>_image.png"

    @staticmethod
    @error_code_decorator
    def description_missing_from_conf_json(problematic_instances):
        return "Those instances don't have description:\n{}".format('\n'.join(problematic_instances))

    @staticmethod
    @error_code_decorator
    def test_not_in_conf_json(file_id):
        return f"You've failed to add the {file_id} to conf.json\n" \
               "see here: https://xsoar.pan.dev/docs/integrations/test-playbooks#adding-tests-to-confjson"

    @staticmethod
    @error_code_decorator
    def integration_not_registered(file_path, missing_test_playbook_configurations, no_tests_key):
        return f'The following integration is not registered in {CONF_PATH} file.\n' \
               f'Please add:\n{missing_test_playbook_configurations}\nto {CONF_PATH} ' \
               f'path under \'tests\' key.\n' \
               f'If you don\'t want to add a test playbook for this integration, please add: \n{no_tests_key}to the ' \
               f'file {file_path} or run \'demisto-sdk format -i {file_path}\''

    @staticmethod
    @error_code_decorator
    def no_test_playbook(file_path, file_type):
        return f'You don\'t have a TestPlaybook for {file_type} {file_path}. ' \
               f'If you have a TestPlaybook for this {file_type}, ' \
               f'please edit the yml file and add the TestPlaybook under the \'tests\' key. ' \
               f'If you don\'t want to create a TestPlaybook for this {file_type}, ' \
               f'edit the yml file and add  \ntests:\n -  No tests\n lines to it or ' \
               f'run \'demisto-sdk format -i {file_path}\''

    @staticmethod
    @error_code_decorator
    def test_playbook_not_configured(content_item_id, missing_test_playbook_configurations,
                                     missing_integration_configurations):
        return f'The TestPlaybook {content_item_id} is not registered in {CONF_PATH} file.\n ' \
               f'Please add\n{missing_test_playbook_configurations}\n ' \
               f'or if this test playbook is for an integration\n{missing_integration_configurations}\n ' \
               f'to {CONF_PATH} path under \'tests\' key.'

    @staticmethod
    @error_code_decorator
    def missing_release_notes(rn_path):
        return 'Missing release notes, Please add it under {}'.format(rn_path)

    @staticmethod
    @error_code_decorator
    def no_new_release_notes(release_notes_path):
        return F'No new comment has been added in the release notes file: {release_notes_path}'

    @staticmethod
    @error_code_decorator
    def release_notes_not_formatted_correctly(link_to_rn_standard):
        return F'Not formatted according to ' \
               F'release notes standards.\nFix according to {link_to_rn_standard}'

    @staticmethod
    @error_code_decorator
    def release_notes_not_finished():
        return "Please finish filling out the release notes. For common troubleshooting steps, please " \
               "review the documentation found here: " \
               "https://xsoar.pan.dev/docs/integrations/changelog#common-troubleshooting-tips"

    @staticmethod
    @error_code_decorator
    def release_notes_file_empty():
        return "Your release notes file is empty, please complete it\nHaving empty release notes " \
               "looks bad in the product UI.\nIf the change you made was minor, please use " \
               "\"Maintenance and stability enhancements.\" for general changes, or use " \
               "\"Documentation and metadata improvements.\" for changes to documentation."

    @staticmethod
    @error_code_decorator
    def multiple_release_notes_files():
        return "More than one release notes file has been found." \
               "Only one release note file is permitted per release. Please delete the extra release notes."

    @staticmethod
    @error_code_decorator
    def missing_release_notes_for_pack(pack):
        return f"Release notes were not found. Please run `demisto-sdk " \
               f"update-release-notes -i Packs/{pack} -u (major|minor|revision)` to " \
               f"generate release notes according to the new standard. You can refer to the documentation " \
               f"found here: https://xsoar.pan.dev/docs/integrations/changelog for more information."

    @staticmethod
    @error_code_decorator
    def missing_release_notes_entry(file_type, pack_name, entity_name):
        return f"No release note entry was found for the {file_type.value.lower()} \"{entity_name}\" in the " \
               f"{pack_name} pack. Please rerun the update-release-notes command without -u to " \
               f"generate an updated template. If you are trying to exclude an item from the release " \
               f"notes, please refer to the documentation found here - " \
               f"https://xsoar.pan.dev/docs/integrations/changelog#excluding-items"

    @staticmethod
    @error_code_decorator
    def added_release_notes_for_new_pack(pack_name):
        return f"ReleaseNotes were added for the newly created pack \"{pack_name}\" - remove them"

    @staticmethod
    @error_code_decorator
    def modified_existing_release_notes(pack_name):
        return f"Modified existing release notes for \"{pack_name}\" - revert the change and add new release notes " \
               f"if needed by running:\n`demisto-sdk update-release-notes -i Packs/{pack_name} -u " \
               f"(major|minor|revision)`\n" \
               f"You can refer to the documentation found here: " \
               f"https://xsoar.pan.dev/docs/integrations/changelog for more information."

    @staticmethod
    @error_code_decorator
    def playbook_cant_have_rolename():
        return "Playbook can not have a rolename."

    @staticmethod
    @error_code_decorator
    def using_instance_in_playbook():
        return "Playbook should not use specific instance."

    @staticmethod
    @error_code_decorator
    def playbook_unreachable_condition(task_id, next_task_branch):
        return f'Playbook conditional task with id:{task_id} has task with unreachable ' \
               f'next task condition "{next_task_branch}". Please remove this task or add ' \
               f'this condition to condition task with id:{task_id}.'

    @staticmethod
    @error_code_decorator
    def playbook_unhandled_condition(task_id, task_condition_labels):
        return f'Playbook conditional task with id:{task_id} has an unhandled ' \
               f'condition: {",".join(map(lambda x: f"{str(x)}", task_condition_labels))}'

    @staticmethod
    @error_code_decorator
    def playbook_unconnected_tasks(orphan_tasks):
        return f'The following tasks ids have no previous tasks: {orphan_tasks}'

    @staticmethod
    @error_code_decorator
    def playbook_cant_have_deletecontext_all():
        return 'Playbook can not have DeleteContext script with arg all set to yes.'

    @staticmethod
    @error_code_decorator
    def invalid_deprecated_playbook():
        return 'The description of all deprecated playbooks should follow one of the formats:' \
               '1. "Deprecated. Use <PLAYBOOK_NAME> instead."' \
               '2. "Deprecated. <REASON> No available replacement."'

    @staticmethod
    @error_code_decorator
    def invalid_script_id(script_entry_to_check, pb_task):
        return f"in task {pb_task} the script {script_entry_to_check} was not found in the id_set.json file. " \
               f"Please make sure:\n" \
               f"1 - The right script id is set and the spelling is correct.\n" \
               f"2 - The id_set.json file is up to date. Delete the file by running: rm -rf Tests/id_set.json and" \
               f" rerun the command."

    @staticmethod
    @error_code_decorator
    def content_entity_version_not_match_playbook_version(main_playbook, entities_names, main_playbook_version):
        return f"Playbook {main_playbook} with version {main_playbook_version} uses {entities_names} " \
               f"with a version that does not match the main playbook version. The from version of" \
               f" {entities_names} should be at least {main_playbook_version}."

    @staticmethod
    @error_code_decorator
    def integration_version_not_match_playbook_version(main_playbook, command, main_playbook_version):
        return f"Playbook {main_playbook} with version {main_playbook_version} uses the command {command} " \
               f"that not implemented in integration that match the main playbook version. This command should be " \
               f"implemented in an integration with a from version of at least {main_playbook_version}."

    @staticmethod
    @error_code_decorator
    def invalid_command_name_in_script(script_name, command):
        return f"in script {script_name} the command {command} has an invalid name. " \
               f"Please make sure:\n" \
               f"1 - The right command name is set and the spelling is correct." \
               f" Do not use 'dev' in it or suffix it with 'copy'\n" \
               f"2 - The id_set.json file is up to date. Delete the file by running: rm -rf Tests/id_set.json and" \
               f" rerun the command."

    @staticmethod
    @error_code_decorator
    def is_valid_script_file_path_in_folder(script_file):
        return f"The script file name: {script_file} is invalid, " \
               f"The script file name should be the same as the name of the folder that contains it."

    @staticmethod
    @error_code_decorator
    def is_valid_script_file_path_in_scripts_folder(script_file):
        return f"The script file name: {script_file} is invalid, " \
               f"The script file name should start with 'script-'."

    @staticmethod
    @error_code_decorator
    def incident_in_script_arg(arguments):
        return f"The script is part of a core pack. Therefore, the use of the word `incident` in argument names is" \
               f" forbidden. problematic argument names:\n {arguments}."

    @staticmethod
    @error_code_decorator
    def description_missing_in_beta_integration():
        return f"No detailed description file was found in the package. Please add one, " \
               f"and make sure it includes the beta disclaimer note." \
               f"Add the following to the detailed description:\n{BETA_INTEGRATION_DISCLAIMER}"

    @staticmethod
    @error_code_decorator
    def description_contains_contrib_details():
        return "Description file contains contribution/partner details that will be generated automatically " \
               "when the upload command is performed.\nDelete any details related to contribution/partner "

    @staticmethod
    @error_code_decorator
    def invalid_description_name():
        return "The description's file name is invalid - " \
               "make sure the name looks like the following: <integration_name>_description.md"

    @staticmethod
    @error_code_decorator
    def description_contains_demisto_word(line_nums):
        return f'Found the word \'Demisto\' in the description content in lines: {line_nums}.'

    @staticmethod
    @error_code_decorator
    def no_beta_disclaimer_in_description():
        return f"The detailed description in beta integration package " \
               f"does not contain the beta disclaimer note. Add the following to the description:\n" \
               f"{BETA_INTEGRATION_DISCLAIMER}"

    @staticmethod
    @error_code_decorator
    def no_beta_disclaimer_in_yml():
        return f"The detailed description field in beta integration " \
               f"does not contain the beta disclaimer note. Add the following to the detailed description:\n" \
               f"{BETA_INTEGRATION_DISCLAIMER}"

    @staticmethod
    @error_code_decorator
    def description_in_package_and_yml():
        return "A description was found both in the " \
               "package and in the yml, please update the package."

    @staticmethod
    @error_code_decorator
    def no_description_file_warning():
        return "No detailed description file was found. Consider adding one."

    @staticmethod
    @error_code_decorator
    def invalid_incident_field_name(words):
        return f"The words: {words} cannot be used as a name."

    @staticmethod
    @error_code_decorator
    def invalid_incident_field_content_key_value(content_value):
        return f"The content key must be set to {content_value}."

    @staticmethod
    @error_code_decorator
    def invalid_incident_field_system_key_value(system_value):
        return f"The system key must be set to {system_value}"

    @staticmethod
    @error_code_decorator
    def invalid_incident_field_type(file_type, type_fields):
        return f"Type: `{file_type}` is not one of available types.\n" \
               f"available types: {[value.value for value in type_fields]}"

    @staticmethod
    @error_code_decorator
    def invalid_incident_field_group_value(group):
        return f"Group {group} is not a group field."

    @staticmethod
    @error_code_decorator
    def invalid_incident_field_cli_name_regex(cli_regex):
        return f"Field `cliName` contains non-alphanumeric letters. " \
               f"must match regex: {cli_regex}"

    @staticmethod
    @error_code_decorator
    def invalid_incident_field_cli_name_value(cli_name):
        return f"cliName field can not be {cli_name} as it's a builtin key."

    @staticmethod
    @error_code_decorator
    def invalid_incident_field_or_type_from_version():
        return '"fromVersion" has an invalid value.'

    @staticmethod
    @error_code_decorator
    def new_incident_field_required():
        return 'New incident fields can not be required. change to:\nrequired: false.'

    @staticmethod
    @error_code_decorator
    def from_version_modified_after_rename():
        return "fromversion might have been modified, please make sure it hasn't changed."

    @staticmethod
    @error_code_decorator
    def incident_field_type_change():
        return 'Changing incident field type is not allowed.'

    @staticmethod
    @error_code_decorator
    def incident_type_integer_field(field):
        return f'The field {field} needs to be a positive integer. Please add it.\n'

    @staticmethod
    @error_code_decorator
    def incident_type_invalid_playbook_id_field():
        return 'The "playbookId" field is not valid - please enter a non-UUID playbook ID.'

    @staticmethod
    @error_code_decorator
    def incident_type_auto_extract_fields_invalid(incident_fields):
        return f"The following incident fields are not formatted correctly under " \
               f"`fieldCliNameToExtractSettings`: {incident_fields}\n" \
               f"Please format them in one of the following ways:\n" \
               f"1. To extract all indicators from the field: \n" \
               f"isExtractingAllIndicatorTypes: true, extractAsIsIndicatorTypeId: \"\", " \
               f"extractIndicatorTypesIDs: []\n" \
               f"2. To extract the incident field to a specific indicator without using regex: \n" \
               f"isExtractingAllIndicatorTypes: false, extractAsIsIndicatorTypeId: \"<INDICATOR_TYPE>\", " \
               f"extractIndicatorTypesIDs: []\n" \
               f"3. To extract indicators from the field using regex: \n" \
               f"isExtractingAllIndicatorTypes: false, extractAsIsIndicatorTypeId: \"\", " \
               f"extractIndicatorTypesIDs: [\"<INDICATOR_TYPE1>\", \"<INDICATOR_TYPE2>\"]"

    @staticmethod
    @error_code_decorator
    def incident_type_invalid_auto_extract_mode():
        return 'The `mode` field under `extractSettings` should be one of the following:\n' \
               ' - \"All\" - To extract all indicator types regardless of auto-extraction settings.\n' \
               ' - \"Specific\" - To extract only the specific indicator types set in the auto-extraction settings.'

    @staticmethod
    @error_code_decorator
    def incident_type_non_existent_playbook_id(incident_type, playbook):
        return f"in incident type {incident_type} the playbook {playbook} was not found in the id_set.json file. " \
               f"Please make sure:\n" \
               f"1 - The right playbook name is set and the spelling is correct.\n" \
               f"2 - The id_set.json file is up to date. Delete the file by running: rm -rf Tests/id_set.json and" \
               f" rerun the command."

    @staticmethod
    @error_code_decorator
    def pack_file_does_not_exist(file_name):
        return f'"{file_name}" file does not exist, create one in the root of the pack'

    @staticmethod
    @error_code_decorator
    def cant_open_pack_file(file_name):
        return f'Could not open "{file_name}" file'

    @staticmethod
    @error_code_decorator
    def cant_read_pack_file(file_name):
        return f'Could not read the contents of "{file_name}" file'

    @staticmethod
    @error_code_decorator
    def cant_parse_pack_file_to_list(file_name):
        return f'Could not parse the contents of "{file_name}" file into a list'

    @staticmethod
    @error_code_decorator
    def pack_file_bad_format(file_name):
        return f'Detected invalid {file_name} file'

    @staticmethod
    @error_code_decorator
    def pack_metadata_empty():
        return 'Pack metadata is empty.'

    @staticmethod
    @error_code_decorator
    def pack_metadata_should_be_dict(pack_meta_file):
        return f'Pack metadata {pack_meta_file} should be a dictionary.'

    @staticmethod
    @error_code_decorator
    def pack_metadata_certification_is_invalid(pack_meta_file):
        return f'Pack metadata {pack_meta_file} - certification field should be \'certified\' or \'verified\'.'

    @staticmethod
    @error_code_decorator
    def missing_field_iin_pack_metadata(pack_meta_file, missing_fields):
        return f'{pack_meta_file} - Missing fields in the pack metadata: {missing_fields}'

    @staticmethod
    @error_code_decorator
    def pack_metadata_name_not_valid():
        return f'Pack metadata {PACK_METADATA_NAME} field is not valid. Please fill valid pack name.'

    @staticmethod
    @error_code_decorator
    def pack_metadata_field_invalid():
        return f'Pack metadata {PACK_METADATA_DESC} field is not valid. Please fill valid pack description.'

    @staticmethod
    @error_code_decorator
    def dependencies_field_should_be_dict(pack_meta_file):
        return f'{pack_meta_file} - The dependencies field in the pack must be a dictionary.'

    @staticmethod
    @error_code_decorator
    def empty_field_in_pack_metadata(pack_meta_file, list_field):
        return f'{pack_meta_file} - Empty value in the {list_field} field.'

    @staticmethod
    @error_code_decorator
    def pack_metadata_isnt_json(pack_meta_file):
        return f'Could not parse {pack_meta_file} file contents to json format'

    @staticmethod
    @error_code_decorator
    def pack_metadata_missing_url_and_email():
        return 'Contributed packs must include email or url.'

    @staticmethod
    @error_code_decorator
    def pack_metadata_invalid_support_type():
        return 'Support field should be one of the following: xsoar, partner, developer or community.'

    @staticmethod
    @error_code_decorator
    def pack_metadata_version_should_be_raised(pack, old_version):
        return f"The pack version (currently: {old_version}) needs to be raised - " \
               f"make sure you are merged from master and " \
               f"update the \"currentVersion\" field in the " \
               f"pack_metadata.json or in case release notes are required run:\n" \
               f"`demisto-sdk update-release-notes -i Packs/{pack} -u (major|minor|revision)` to " \
               f"generate them according to the new standard."

    @staticmethod
    @error_code_decorator
    def pack_metadata_non_approved_usecases(non_approved_usecases: set) -> str:
        return f'The pack metadata contains non approved usecases: {", ".join(non_approved_usecases)}'

    @staticmethod
    @error_code_decorator
    def pack_metadata_non_approved_tags(non_approved_tags: set) -> str:
        return f'The pack metadata contains non approved tags: {", ".join(non_approved_tags)}'

    @staticmethod
    @error_code_decorator
    def pack_metadata_price_change(old_price, new_price) -> str:
        return f"The pack price was changed from {old_price} to {new_price} - revert the change"

    @staticmethod
    @error_code_decorator
    def pack_name_already_exists(new_pack_name) -> str:
        return f"A pack named: {new_pack_name} already exists in content repository, " \
               f"change the pack's name in the metadata file."

    @staticmethod
    @error_code_decorator
    def is_wrong_usage_of_usecase_tag():
        return "pack_metadata.json file contains the Use Case tag, without having any PB, incidents Types or Layouts"

    @staticmethod
    @error_code_decorator
    def pack_name_is_not_in_xsoar_standards(reason):
        if reason == "short":
            return f'Pack metadata {PACK_METADATA_NAME} field is not valid. The pack name must be at least 3' \
                   f' characters long.'
        if reason == "capital":
            return f'Pack metadata {PACK_METADATA_NAME} field is not valid. The pack name must start with a capital' \
                   f' letter.'
        if reason == "wrong_word":
            return f'Pack metadata {PACK_METADATA_NAME} field is not valid. The pack name must not contain the words:' \
                   f' ["Pack", "Playbook", "Integration", "Script"]'

    @staticmethod
    @error_code_decorator
    def pack_timestamp_field_not_in_iso_format(field_name, value, changed_value):
        return f"The field \"{field_name}\" should be in the following format: YYYY-MM-DDThh:mm:ssZ, found {value}.\n" \
               f"Suggested change: {changed_value}"

    @staticmethod
    @error_code_decorator
    def readme_error(stderr):
        return f'Failed verifying README.md Error Message is: {stderr}'

    @staticmethod
    @error_code_decorator
    def empty_readme_error():
        return 'README.md is empty'

    @staticmethod
    @error_code_decorator
    def readme_equal_description_error():
        return 'README.md content is equal to pack description. ' \
               'Please remove the duplicate description from README.md file.'

    @staticmethod
    @error_code_decorator
    def readme_contains_demisto_word(line_nums):
        return f'Found the word \'Demisto\' in the readme content in lines: {line_nums}.'

    @staticmethod
    @error_code_decorator
    def image_path_error(path, alternative_path):
        return f'Detected following image url:\n{path}\n' \
               f'Which is not the raw link. You probably want to use the following raw image url:\n{alternative_path}'

    @staticmethod
    @error_code_decorator
    def wrong_version_reputations(object_id, version):
        return "Reputation object with id {} must have version {}".format(object_id, version)

    @staticmethod
    @error_code_decorator
    def reputation_expiration_should_be_numeric():
        return 'Expiration field should have a positive numeric value.'

    @staticmethod
    @error_code_decorator
    def reputation_id_and_details_not_equal():
        return 'id and details fields are not equal.'

    @staticmethod
    @error_code_decorator
    def reputation_invalid_indicator_type_id():
        return 'Indicator type "id" field can not include spaces or special characters.'

    @staticmethod
    @error_code_decorator
    def reputation_empty_required_fields():
        return 'id and details fields can not be empty.'

    @staticmethod
    @error_code_decorator
    def structure_doesnt_match_scheme(pretty_formatted_string_of_regexes):
        return f"The file does not match any scheme we have, please refer to the following list " \
               f"for the various file name options we have in our repo {pretty_formatted_string_of_regexes}"

    @staticmethod
    @error_code_decorator
    def file_id_contains_slashes():
        return "File's ID contains slashes - please remove."

    @staticmethod
    @error_code_decorator
    def file_id_changed(old_version_id, new_file_id):
        return f"The file id has changed from {old_version_id} to {new_file_id}"

    @staticmethod
    @error_code_decorator
    def from_version_modified():
        return "You've added fromversion to an existing " \
               "file in the system, this is not allowed, please undo."

    @staticmethod
    @error_code_decorator
    def wrong_file_extension(file_extension, accepted_extensions):
        return "File extension {} is not valid. accepted {}".format(file_extension, accepted_extensions)

    @staticmethod
    @error_code_decorator
    def invalid_file_path():
        return "Found incompatible file path."

    @staticmethod
    @error_code_decorator
    def invalid_package_structure():
        return 'You should update the following file to the package format, for further details please visit ' \
               'https://xsoar.pan.dev/docs/integrations/package-dir.'

    @staticmethod
    @error_code_decorator
    def invalid_package_dependencies(pack_name):
        return f'{pack_name} depends on NonSupported / DeprecatedContent packs.'

    @staticmethod
    @error_code_decorator
    def invalid_core_pack_dependencies(core_pack, dependencies_packs):
        return f'The core pack {core_pack} cannot depend on non-core packs: {dependencies_packs} - ' \
               f'revert this change.'

    @staticmethod
    @error_code_decorator
    def pykwalify_missing_parameter(key_from_error, path):
        return f'Missing the field "{key_from_error}" in Path: {path}'

    @staticmethod
    @error_code_decorator
    def pykwalify_field_undefined(key_from_error):
        return f'The field "{key_from_error}" was not defined in the scheme'

    @staticmethod
    @error_code_decorator
    def pykwalify_field_undefined_with_path(key_from_error, path):
        return f'The field "{key_from_error}" in path {path} was not defined in the scheme'

    @staticmethod
    @error_code_decorator
    def pykwalify_missing_in_root(key_from_error):
        return f'Missing the field "{key_from_error}" in root'

    @staticmethod
    @error_code_decorator
    def pykwalify_general_error(error):
        return f'in {error}'

    @staticmethod
    @error_code_decorator
    def pykwalify_incorrect_enum(path_to_wrong_enum, wrong_enum, enum_values):
        return f'The value "{wrong_enum}" in {path_to_wrong_enum} is invalid - legal values include: {enum_values}'

    @staticmethod
    @error_code_decorator
    def invalid_version_in_layout(version_field):
        return f'{version_field} field in layout needs to be lower than 6.0.0'

    @staticmethod
    @error_code_decorator
    def invalid_version_in_layoutscontainer(version_field):
        return f'{version_field} field in layoutscontainer needs to be higher or equal to 6.0.0'

    @staticmethod
    @error_code_decorator
    def invalid_file_path_layout(file_name):
        return f'Invalid file name - {file_name}. layout file name should start with "layout-" prefix.'

    @staticmethod
    @error_code_decorator
    def invalid_file_path_layoutscontainer(file_name):
        return f'Invalid file name - {file_name}. layoutscontainer file name should start with ' \
               '"layoutscontainer-" prefix.'

    @staticmethod
    @error_code_decorator
    def invalid_incident_field_in_layout(invalid_inc_fields_list):
        return f"The layout contains incident fields that do not exist in the content: {invalid_inc_fields_list}.\n" \
               "Please make sure:\n" \
               "1 - The right incident field is set and the spelling is correct.\n" \
               "2 - The id_set.json file is up to date. Delete the file by running: rm -rf Tests/id_set.json and" \
               " rerun the command."

    @staticmethod
    @error_code_decorator
    def invalid_to_version_in_new_classifiers():
        return 'toVersion field in new classifiers needs to be higher than 6.0.0'

    @staticmethod
    @error_code_decorator
    def invalid_to_version_in_old_classifiers():
        return 'toVersion field in old classifiers needs to be lower than 6.0.0'

    @staticmethod
    @error_code_decorator
    def invalid_from_version_in_new_classifiers():
        return 'fromVersion field in new classifiers needs to be higher or equal to 6.0.0'

    @staticmethod
    @error_code_decorator
    def invalid_from_version_in_old_classifiers():
        return 'fromVersion field in old classifiers needs to be lower than 6.0.0'

    @staticmethod
    @error_code_decorator
    def missing_from_version_in_new_classifiers():
        return 'Must have fromVersion field in new classifiers'

    @staticmethod
    @error_code_decorator
    def missing_to_version_in_old_classifiers():
        return 'Must have toVersion field in old classifiers'

    @staticmethod
    @error_code_decorator
    def from_version_higher_to_version():
        return 'fromVersion field can not be higher than toVersion field'

    @staticmethod
    @error_code_decorator
    def invalid_type_in_new_classifiers():
        return 'Classifiers type must be classification'

    @staticmethod
    @error_code_decorator
    def classifier_non_existent_incident_types(incident_types):
        return f"The Classifiers related incident types: {incident_types} where not found."

    @staticmethod
    @error_code_decorator
    def invalid_from_version_in_mapper():
        return 'fromVersion field in mapper needs to be higher or equal to 6.0.0'

    @staticmethod
    @error_code_decorator
    def invalid_to_version_in_mapper():
        return 'toVersion field in mapper needs to be higher than 6.0.0'

    @staticmethod
    @error_code_decorator
    def invalid_mapper_file_name():
        return 'Invalid file name for mapper. Need to change to classifier-mapper-NAME.json'

    @staticmethod
    @error_code_decorator
    def missing_from_version_in_mapper():
        return 'Must have fromVersion field in mapper'

    @staticmethod
    @error_code_decorator
    def invalid_type_in_mapper():
        return 'Mappers type must be mapping-incoming or mapping-outgoing'

    @staticmethod
    @error_code_decorator
    def mapper_non_existent_incident_types(incident_types):
        return f"The Mapper related incident types: {incident_types} where not found."

    @staticmethod
    @error_code_decorator
    def invalid_incident_field_in_mapper(invalid_inc_fields_list):
        return f"Your mapper contains incident fields that do not exist in the content: {invalid_inc_fields_list}.\n" \
               "Please make sure:\n" \
               "1 - The right incident field is set and the spelling is correct.\n" \
               "2 - The id_set.json file is up to date. Delete the file by running: rm -rf Tests/id_set.json and" \
               " rerun the command."

    @staticmethod
    @error_code_decorator
    def changed_incident_field_in_mapper(changed_inc_fields):
        return f"Some incident fields were removed from the mapper, The removed fields: {changed_inc_fields}."

    @staticmethod
    @error_code_decorator
    def removed_incident_types(removed_inc_types):
        return f"Some Incidents types were removed from the mapper, the removed types are: {removed_inc_types}."

    @staticmethod
    @error_code_decorator
    def integration_not_runnable():
        return "Could not find any runnable command in the integration." \
               "Must have at least one command, `isFetch: true`, `feed: true`, `longRunning: true`"

    @staticmethod
    @error_code_decorator
    def invalid_uuid(task_key, id_, taskid):
        return f"On task: {task_key},  the field 'taskid': {taskid} and the 'id' under the 'task' field: {id_}, " \
               f"must be from uuid format."

    @staticmethod
    @error_code_decorator
    def taskid_different_from_id(task_key, id_, taskid):
        return f"On task: {task_key},  the field 'taskid': {taskid} and the 'id' under the 'task' field: {id_}, " \
               f"must be with equal value. "

    @staticmethod
    @error_code_decorator
    def integration_is_skipped(integration_id):
        return f"The integration {integration_id} is currently in skipped. Please add working tests and unskip."

    @staticmethod
    @error_code_decorator
    def all_entity_test_playbooks_are_skipped(entity_id):
        return f"All test playbooks for {entity_id} in this pack are currently skipped. " \
               f"Please unskip at least one of the relevant test playbooks.\n " \
               f"You can do this by deleting the line relevant to one of the test playbooks " \
               f"in the 'skipped_tests' section inside the conf.json file and deal " \
               f"with the matching issue,\n  or create a new active test playbook " \
               f"and add the id to the 'tests' field in the yml."

    @staticmethod
    def wrong_filename(file_type):
        return 'This is not a valid {} filename.'.format(file_type)

    @staticmethod
    def wrong_path():
        return "This is not a valid filepath."

    @staticmethod
    def beta_in_str(field):
        return "Field '{}' should NOT contain the substring \"beta\" in a new beta integration. " \
               "please change the id in the file.".format(field)

    @classmethod
    def breaking_backwards_no_old_script(cls, e):
        return "{}\n{}, Could not find the old file.".format(cls.BACKWARDS, str(e))

    @staticmethod
    def id_might_changed():
        return "ID may have changed, please make sure to check you have the correct one."

    @staticmethod
    def id_changed():
        return "You've changed the ID of the file, please undo this change."

    @staticmethod
    def might_need_release_notes():
        return "You may need RN in this file, please verify if they are required."

    @staticmethod
    def unknown_file():
        return "File type is unknown, check it out."

    @staticmethod
    def no_common_server_python(path):
        return "Could not get CommonServerPythonScript.py file. Please download it manually from {} and " \
               "add it to the root of the repository.".format(path)

    @staticmethod
    def no_yml_file(file_path):
        return "No yml files were found in {} directory.".format(file_path)

    @staticmethod
    @error_code_decorator
    def playbook_condition_has_no_else_path(tasks_ids):
        return f'Playbook conditional tasks with ids: {" ".join([str(id) for id in tasks_ids])} have no else path'<|MERGE_RESOLUTION|>--- conflicted
+++ resolved
@@ -23,7 +23,7 @@
 
 
 PRESET_ERROR_TO_IGNORE = {
-    'community': ['BC', 'CJ', 'DS100', 'DS101', 'DS102', 'DS103', 'DS104', 'IN125', 'IN126', 'IN140'],
+    'community': ['BC', 'CJ', 'DS100', 'DS101', 'DS102', 'DS103', 'DS104', 'IN125', 'IN126', 'IN141'],
     'partner': ['CJ']
 }
 
@@ -91,11 +91,8 @@
     "changed_integration_yml_fields": {'code': "IN138", "ui_applicable": False, 'related_field': 'script'},
     "incident_in_command_name_or_args": {'code': "IN139", "ui_applicable": False,
                                          'related_field': 'script.commands.name'},
-<<<<<<< HEAD
-    'missing_commands_in_readme': {'code': "IN140", "ui_applicable": False, 'related_field': 'script.commands.name'},
-=======
     "integration_is_skipped": {'code': "IN140", 'ui_applicable': False, 'related_field': ''},
->>>>>>> 04e6295a
+    'missing_commands_in_readme': {'code': "IN141", "ui_applicable": False, 'related_field': 'script.commands.name'},
     "invalid_v2_script_name": {'code': "SC100", 'ui_applicable': True, 'related_field': 'name'},
     "invalid_deprecated_script": {'code': "SC101", 'ui_applicable': False, 'related_field': 'comment'},
     "invalid_command_name_in_script": {'code': "SC102", 'ui_applicable': False, 'related_field': ''},
