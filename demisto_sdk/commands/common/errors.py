from distutils.version import LooseVersion
from pathlib import Path
from typing import Any, Dict, List, Optional, Union

import decorator
from requests import Response

from demisto_sdk.commands.common.constants import (
    BETA_INTEGRATION_DISCLAIMER,
    FILETYPE_TO_DEFAULT_FROMVERSION,
    INTEGRATION_CATEGORIES,
    PACK_METADATA_DESC,
    PACK_METADATA_NAME,
    RN_CONTENT_ENTITY_WITH_STARS,
    RN_HEADER_BY_FILE_TYPE,
    FileType,
    MarketplaceVersions,
)
from demisto_sdk.commands.common.content_constant_paths import CONF_PATH

FOUND_FILES_AND_ERRORS: list = []
FOUND_FILES_AND_IGNORED_ERRORS: list = []
# allowed errors to be ignored in any supported pack (XSOAR/Partner/Community) only if they appear in the .pack-ignore
ALLOWED_IGNORE_ERRORS = [
    "BA101",
    "BA106",
    "BA108",
    "BA109",
    "BA110",
    "BA111",
    "BA112",
    "BA113",
    "BA116",
    "BA119",
    "DS107",
    "GF102",
    "IF100",
    "IF106",
    "IF113",
    "IF115",
    "IF116",
    "IN109",
    "IN110",
    "IN122",
    "IN124",
    "IN126",
    "IN128",
    "IN135",
    "IN136",
    "IN139",
    "IN144",
    "IN145",
    "IN153",
    "IN154",
    "MP106",
    "PA113",
    "PA116",
    "PA124",
    "PA125",
    "PA127",
    "PA129",
    "PB104",
    "PB105",
    "PB106",
    "PB110",
    "PB111",
    "PB114",
    "PB115",
    "PB116",
    "PB107",
    "PB118",
    "PB119",
    "PB121",
    "RM100",
    "RM102",
    "RM104",
    "RM106",
    "RM108",
    "RM110",
    "RM112",
    "RM113",
    "RP102",
    "RP104",
    "SC100",
    "SC101",
    "SC105",
    "SC106",
    "IM111",
    "RN112",
    "RN113",
    "RN114",
    "RN115",
    "MR104",
    "MR105",
]

# predefined errors to be ignored in partner/community supported packs even if they do not appear in .pack-ignore
PRESET_ERROR_TO_IGNORE = {
    "community": [
        "BC",
        "CJ",
        "DS100",
        "DS101",
        "DS102",
        "DS103",
        "DS104",
        "IN125",
        "IN126",
        "IN140",
    ],
    "partner": ["CJ", "IN140"],
}

# predefined errors to be ignored in deprecated content entities even if they do not appear in .pack-ignore
PRESET_ERROR_TO_CHECK = {
<<<<<<< HEAD
    "deprecated": ['ST', 'BC', 'BA', 'IN127', 'IN128', 'PB104', 'SC101', 'IN155', 'SC107', 'PB120'],
=======
    "deprecated": ["ST", "BC", "BA", "IN127", "IN128", "PB104", "SC101"],
>>>>>>> e3c80b6f
}

ERROR_CODE = {
    # BA - Basic
    "wrong_version": {
        "code": "BA100",
        "ui_applicable": False,
        "related_field": "version",
    },
    "id_should_equal_name": {
        "code": "BA101",
        "ui_applicable": False,
        "related_field": "id",
    },
    "file_type_not_supported": {
        "code": "BA102",
        "ui_applicable": False,
        "related_field": "",
    },
    "file_name_include_spaces_error": {
        "code": "BA103",
        "ui_applicable": False,
        "related_field": "",
    },
    "changes_may_fail_validation": {
        "code": "BA104",
        "ui_applicable": False,
        "related_field": "",
    },
    "invalid_id_set": {"code": "BA105", "ui_applicable": False, "related_field": ""},
    "no_minimal_fromversion_in_file": {
        "code": "BA106",
        "ui_applicable": False,
        "related_field": "fromversion",
    },
    "running_on_master_with_git": {
        "code": "BA107",
        "ui_applicable": False,
        "related_field": "",
    },
    "folder_name_has_separators": {
        "code": "BA108",
        "ui_applicable": False,
        "related_field": "",
    },
    "file_name_has_separators": {
        "code": "BA109",
        "ui_applicable": False,
        "related_field": "",
    },
    "field_contain_forbidden_word": {
        "code": "BA110",
        "ui_applicable": False,
        "related_field": "",
    },
    "entity_name_contains_excluded_word": {
        "code": "BA111",
        "ui_applicable": False,
        "related_field": "",
    },
    "spaces_in_the_end_of_id": {
        "code": "BA112",
        "ui_applicable": False,
        "related_field": "id",
    },
    "spaces_in_the_end_of_name": {
        "code": "BA113",
        "ui_applicable": False,
        "related_field": "name",
    },
    "changed_pack_name": {
        "code": "BA114",
        "ui_applicable": False,
        "related_field": "name",
    },
    "file_cannot_be_deleted": {
        "code": "BA115",
        "ui_applicable": False,
        "related_field": "",
    },
    "cli_name_and_id_do_not_match": {
        "code": "BA116",
        "ui_applicable": False,
        "related_field": "cliName",
    },
    "incorrect_from_to_version_format": {
        "code": "BA117",
        "ui_applicable": False,
        "related_field": "",
    },
    "mismatching_from_to_versions": {
        "code": "BA118",
        "ui_applicable": False,
        "related_field": "",
    },
    "copyright_section_in_python_error": {
        "code": "BA119",
        "ui_applicable": False,
        "related_field": "",
    },
    # BC - Backward Compatible
    "breaking_backwards_subtype": {
        "code": "BC100",
        "ui_applicable": False,
        "related_field": "subtype",
    },
    "breaking_backwards_context": {
        "code": "BC101",
        "ui_applicable": False,
        "related_field": "contextPath",
    },
    "breaking_backwards_command": {
        "code": "BC102",
        "ui_applicable": False,
        "related_field": "contextPath",
    },
    "breaking_backwards_arg_changed": {
        "code": "BC103",
        "ui_applicable": False,
        "related_field": "name",
    },
    "breaking_backwards_command_arg_changed": {
        "code": "BC104",
        "ui_applicable": False,
        "related_field": "args",
    },
    "file_id_changed": {"code": "BC105", "ui_applicable": False, "related_field": "id"},
    "from_version_modified": {
        "code": "BC106",
        "ui_applicable": False,
        "related_field": "fromversion",
    },
    # CJ - conf.json
    "description_missing_from_conf_json": {
        "code": "CJ100",
        "ui_applicable": False,
        "related_field": "",
    },
    "test_not_in_conf_json": {
        "code": "CJ101",
        "ui_applicable": False,
        "related_field": "",
    },
    "integration_not_registered": {
        "code": "CJ102",
        "ui_applicable": False,
        "related_field": "",
    },
    "no_test_playbook": {"code": "CJ103", "ui_applicable": False, "related_field": ""},
    "test_playbook_not_configured": {
        "code": "CJ104",
        "ui_applicable": False,
        "related_field": "",
    },
    "all_entity_test_playbooks_are_skipped": {
        "code": "CJ105",
        "ui_applicable": False,
        "related_field": "",
    },
    # CL - Classifiers
    "invalid_to_version_in_new_classifiers": {
        "code": "CL100",
        "ui_applicable": False,
        "related_field": "toVersion",
    },
    "invalid_to_version_in_old_classifiers": {
        "code": "CL101",
        "ui_applicable": False,
        "related_field": "toVersion",
    },
    "invalid_from_version_in_new_classifiers": {
        "code": "CL102",
        "ui_applicable": False,
        "related_field": "fromVersion",
    },
    "invalid_from_version_in_old_classifiers": {
        "code": "CL103",
        "ui_applicable": False,
        "related_field": "fromVersion",
    },
    "missing_from_version_in_new_classifiers": {
        "code": "CL104",
        "ui_applicable": False,
        "related_field": "fromVersion",
    },
    "missing_to_version_in_old_classifiers": {
        "code": "CL105",
        "ui_applicable": False,
        "related_field": "toVersion",
    },
    "from_version_higher_to_version": {
        "code": "CL106",
        "ui_applicable": False,
        "related_field": "fromVersion",
    },
    "invalid_type_in_new_classifiers": {
        "code": "CL107",
        "ui_applicable": False,
        "related_field": "type",
    },
    "classifier_non_existent_incident_types": {
        "code": "CL108",
        "ui_applicable": False,
        "related_field": "incident_types",
    },
    # DA - Dashboards
    "remove_field_from_dashboard": {
        "code": "DA100",
        "ui_applicable": False,
        "related_field": "",
    },
    "include_field_in_dashboard": {
        "code": "DA101",
        "ui_applicable": False,
        "related_field": "",
    },
    # DB - DBot
    "dbot_invalid_output": {
        "code": "DB100",
        "ui_applicable": True,
        "related_field": "contextPath",
    },
    "dbot_invalid_description": {
        "code": "DB101",
        "ui_applicable": True,
        "related_field": "description",
    },
    # DO - Docker Images
    "default_docker_error": {
        "code": "DO100",
        "ui_applicable": True,
        "related_field": "dockerimage",
    },
    "latest_docker_error": {
        "code": "DO101",
        "ui_applicable": True,
        "related_field": "dockerimage",
    },
    "not_demisto_docker": {
        "code": "DO102",
        "ui_applicable": True,
        "related_field": "dockerimage",
    },
    "docker_tag_not_fetched": {
        "code": "DO103",
        "ui_applicable": True,
        "related_field": "dockerimage",
    },
    "no_docker_tag": {
        "code": "DO104",
        "ui_applicable": True,
        "related_field": "dockerimage",
    },
    "docker_not_formatted_correctly": {
        "code": "DO105",
        "ui_applicable": True,
        "related_field": "dockerimage",
    },
    "docker_not_on_the_latest_tag": {
        "code": "DO106",
        "ui_applicable": True,
        "related_field": "dockerimage",
    },
    "non_existing_docker": {
        "code": "DO107",
        "ui_applicable": True,
        "related_field": "dockerimage",
    },
    "dockerimage_not_in_yml_file": {
        "code": "DO108",
        "ui_applicable": True,
        "related_field": "dockerimage",
    },
    "deprecated_docker_error": {
        "code": "DO109",
        "ui_applicable": True,
        "related_field": "dockerimage",
    },
    # DS - Descriptions
    "description_missing_in_beta_integration": {
        "code": "DS100",
        "ui_applicable": False,
        "related_field": "",
    },
    "no_beta_disclaimer_in_description": {
        "code": "DS101",
        "ui_applicable": False,
        "related_field": "",
    },
    "no_beta_disclaimer_in_yml": {
        "code": "DS102",
        "ui_applicable": False,
        "related_field": "",
    },
    "description_in_package_and_yml": {
        "code": "DS103",
        "ui_applicable": False,
        "related_field": "",
    },
    "no_description_file_warning": {
        "code": "DS104",
        "ui_applicable": False,
        "related_field": "",
    },
    "description_contains_contrib_details": {
        "code": "DS105",
        "ui_applicable": False,
        "related_field": "detaileddescription",
    },
    "invalid_description_name": {
        "code": "DS106",
        "ui_applicable": False,
        "related_field": "",
    },
    "description_contains_demisto_word": {
        "code": "DS107",
        "ui_applicable": True,
        "related_field": "detaileddescription",
    },
    # GF - Generic Fields
    "invalid_generic_field_group_value": {
        "code": "GF100",
        "ui_applicable": False,
        "related_field": "group",
    },
    "invalid_generic_field_id": {
        "code": "GF101",
        "ui_applicable": False,
        "related_field": "id",
    },
    "unsearchable_key_should_be_true_generic_field": {
        "code": "GF102",
        "ui_applicable": False,
        "related_field": "unsearchable",
    },
    # ID - ID Set
    "id_set_conflicts": {"code": "ID100", "ui_applicable": False, "related_field": ""},
    # missing 101
    "duplicated_id": {"code": "ID102", "ui_applicable": False, "related_field": ""},
    "no_id_set_file": {"code": "ID103", "ui_applicable": False, "related_field": ""},
    # IF - Incident Fields
    "invalid_incident_field_name": {
        "code": "IF100",
        "ui_applicable": True,
        "related_field": "name",
    },
    "invalid_field_content_key_value": {
        "code": "IF101",
        "ui_applicable": False,
        "related_field": "content",
    },
    "invalid_incident_field_system_key_value": {
        "code": "IF102",
        "ui_applicable": False,
        "related_field": "system",
    },
    "invalid_field_type": {
        "code": "IF103",
        "ui_applicable": True,
        "related_field": "type",
    },
    "invalid_field_group_value": {
        "code": "IF104",
        "ui_applicable": False,
        "related_field": "group",
    },
    "invalid_incident_field_cli_name_regex": {
        "code": "IF105",
        "ui_applicable": False,
        "related_field": "cliName",
    },
    "invalid_incident_field_cli_name_value": {
        "code": "IF106",
        "ui_applicable": True,
        "related_field": "cliName",
    },
    # missing 107
    "invalid_incident_field_or_type_from_version": {
        "code": "IF108",
        "ui_applicable": False,
        "related_field": "fromVersion",
    },
    "new_field_required": {
        "code": "IF109",
        "ui_applicable": True,
        "related_field": "required",
    },
    "from_version_modified_after_rename": {
        "code": "IF110",
        "ui_applicable": False,
        "related_field": "fromVersion",
    },
    "incident_field_type_change": {
        "code": "IF111",
        "ui_applicable": False,
        "related_field": "type",
    },
    "field_version_is_not_correct": {
        "code": "IF112",
        "ui_applicable": False,
        "related_field": "fromVersion",
    },
    "invalid_incident_field_prefix": {
        "code": "IF113",
        "ui_applicable": False,
        "related_field": "name",
    },
    "incident_field_non_existent_script_id": {
        "code": "IF114",
        "ui_applicable": False,
        "related_field": "",
    },
    "unsearchable_key_should_be_true_incident_field": {
        "code": "IF115",
        "ui_applicable": False,
        "related_field": "unsearchable",
    },
    "select_values_cannot_contain_empty_values": {
        "code": "IF116",
        "ui_applicable": False,
        "related_field": "selectValues",
    },
    "invalid_marketplaces_in_alias": {
        "code": "IF117",
        "ui_applicable": False,
        "related_field": "Aliases",
    },
    "aliases_with_inner_alias": {
        "code": "IF118",
        "ui_applicable": False,
        "related_field": "Aliases",
    },
    # IM - Images
    "no_image_given": {
        "code": "IM100",
        "ui_applicable": True,
        "related_field": "image",
    },
    "image_too_large": {
        "code": "IM101",
        "ui_applicable": True,
        "related_field": "image",
    },
    "image_in_package_and_yml": {
        "code": "IM102",
        "ui_applicable": False,
        "related_field": "image",
    },
    "not_an_image_file": {
        "code": "IM103",
        "ui_applicable": False,
        "related_field": "image",
    },
    "no_image_field_in_yml": {
        "code": "IM104",
        "ui_applicable": True,
        "related_field": "image",
    },
    "image_field_not_in_base64": {
        "code": "IM105",
        "ui_applicable": True,
        "related_field": "image",
    },
    "default_image_error": {
        "code": "IM106",
        "ui_applicable": True,
        "related_field": "image",
    },
    "invalid_image_name": {
        "code": "IM107",
        "ui_applicable": False,
        "related_field": "image",
    },
    "image_is_empty": {
        "code": "IM108",
        "ui_applicable": True,
        "related_field": "image",
    },
    "author_image_is_missing": {
        "code": "IM109",
        "ui_applicable": True,
        "related_field": "image",
    },
    "invalid_image_name_or_location": {
        "code": "IM110",
        "ui_applicable": True,
        "related_field": "image",
    },
    "invalid_image_dimensions": {
        "code": "IM111",
        "ui_applicable": True,
        "related_field": "image",
    },
    # IN - Integrations
    "wrong_display_name": {
        "code": "IN100",
        "ui_applicable": True,
        "related_field": "<parameter-name>.display",
    },
    "wrong_default_parameter_not_empty": {
        "code": "IN101",
        "ui_applicable": True,
        "related_field": "<parameter-name>.default",
    },
    "wrong_required_value": {
        "code": "IN102",
        "ui_applicable": True,
        "related_field": "<parameter-name>.required",
    },
    "wrong_required_type": {
        "code": "IN103",
        "ui_applicable": True,
        "related_field": "<parameter-name>.type",
    },
    "wrong_category": {
        "code": "IN104",
        "ui_applicable": True,
        "related_field": "category",
    },
    "wrong_default_argument": {
        "code": "IN105",
        "ui_applicable": True,
        "related_field": "<argument-name>.default",
    },
    "no_default_arg": {
        "code": "IN106",
        "ui_applicable": True,
        "related_field": "<argument-name>.default",
    },
    "missing_reputation": {
        "code": "IN107",
        "ui_applicable": True,
        "related_field": "outputs",
    },
    "wrong_subtype": {
        "code": "IN108",
        "ui_applicable": False,
        "related_field": "subtype",
    },
    "beta_in_id": {"code": "IN109", "ui_applicable": False, "related_field": "id"},
    "beta_in_name": {"code": "IN110", "ui_applicable": False, "related_field": "name"},
    "beta_field_not_found": {
        "code": "IN111",
        "ui_applicable": False,
        "related_field": "beta",
    },
    "no_beta_in_display": {
        "code": "IN112",
        "ui_applicable": False,
        "related_field": "display",
    },
    "duplicate_arg_in_file": {
        "code": "IN113",
        "ui_applicable": True,
        "related_field": "arguments",
    },
    "duplicate_param": {
        "code": "IN114",
        "ui_applicable": True,
        "related_field": "configuration",
    },
    "invalid_context_output": {
        "code": "IN115",
        "ui_applicable": True,
        "related_field": "outputs",
    },
    "added_required_fields": {
        "code": "IN116",
        "ui_applicable": False,
        "related_field": "<parameter-name>.required",
    },
    "not_used_display_name": {
        "code": "IN117",
        "ui_applicable": True,
        "related_field": "<parameter-name>.display",
    },
    "empty_display_configuration": {
        "code": "IN118",
        "ui_applicable": True,
        "related_field": "<parameter-name>.display",
    },
    "feed_wrong_from_version": {
        "code": "IN119",
        "ui_applicable": False,
        "related_field": "fromversion",
    },
    "pwsh_wrong_version": {
        "code": "IN120",
        "ui_applicable": False,
        "related_field": "fromversion",
    },
    "parameter_missing_from_yml": {
        "code": "IN121",
        "ui_applicable": True,
        "related_field": "configuration",
    },
    "parameter_missing_for_feed": {
        "code": "IN122",
        "ui_applicable": True,
        "related_field": "configuration",
    },
    "invalid_version_integration_name": {
        "code": "IN123",
        "ui_applicable": True,
        "related_field": "display",
    },
    "param_not_allowed_to_hide": {
        "code": "IN124",
        "ui_applicable": False,
        "related_field": "<parameter-name>.hidden",
    },
    "no_default_value_in_parameter": {
        "code": "IN125",
        "ui_applicable": False,
        "related_field": "<parameter-name>.default",
    },
    "parameter_missing_from_yml_not_community_contributor": {
        "code": "IN126",
        "ui_applicable": False,
        "related_field": "configuration",
    },
    "invalid_deprecated_integration_display_name": {
        "code": "IN127",
        "ui_applicable": False,
        "related_field": "display",
    },
    "invalid_integration_deprecation__only_display_name_suffix": {
        "code": "IN157",
        "ui_applicable": False,
        "related_field": "deprecated",
    },
    "invalid_deprecation__only_description_deprecated": {
        "code": "IN158",
        "ui_applicable": False,
        "related_field": "deprecated",
    },
    "invalid_deprecated_integration_description": {
        "code": "IN128",
        "ui_applicable": False,
        "related_field": "",
    },
    "removed_integration_parameters": {
        "code": "IN129",
        "ui_applicable": False,
        "related_field": "configuration",
    },
    "integration_not_runnable": {
        "code": "IN130",
        "ui_applicable": False,
        "related_field": "configuration",
    },
    "missing_get_mapping_fields_command": {
        "code": "IN131",
        "ui_applicable": False,
        "related_field": "ismappable",
    },
    "integration_non_existent_classifier": {
        "code": "IN132",
        "ui_applicable": False,
        "related_field": "classifiers",
    },
    "integration_non_existent_mapper": {
        "code": "IN133",
        "ui_applicable": False,
        "related_field": "mappers",
    },
    "multiple_default_arg": {
        "code": "IN134",
        "ui_applicable": True,
        "related_field": "arguments",
    },
    "invalid_integration_parameters_display_name": {
        "code": "IN135",
        "ui_applicable": True,
        "related_field": "display",
    },
    "missing_output_context": {
        "code": "IN136",
        "ui_applicable": True,
        "related_field": "contextOutput",
    },
    "is_valid_integration_file_path_in_folder": {
        "code": "IN137",
        "ui_applicable": False,
        "related_field": "",
    },
    "is_valid_integration_file_path_in_integrations_folder": {
        "code": "IN138",
        "ui_applicable": False,
        "related_field": "",
    },
    "incident_in_command_name_or_args": {
        "code": "IN139",
        "ui_applicable": False,
        "related_field": "script.commands.name",
    },
    "integration_is_skipped": {
        "code": "IN140",
        "ui_applicable": False,
        "related_field": "",
    },
    "reputation_missing_argument": {
        "code": "IN141",
        "ui_applicable": True,
        "related_field": "<argument-name>.default",
    },
    "non_default_additional_info": {
        "code": "IN142",
        "ui_applicable": True,
        "related_field": "additionalinfo",
    },
    "missing_default_additional_info": {
        "code": "IN143",
        "ui_applicable": True,
        "related_field": "additionalinfo",
    },
    "wrong_is_array_argument": {
        "code": "IN144",
        "ui_applicable": True,
        "related_field": "<argument-name>.default",
    },
    "api_token_is_not_in_credential_type": {
        "code": "IN145",
        "ui_applicable": True,
        "related_field": "<argument-name>.type",
    },
    "fromlicense_in_parameters": {
        "code": "IN146",
        "ui_applicable": True,
        "related_field": "<parameter-name>.fromlicense",
    },
    "changed_integration_yml_fields": {
        "code": "IN147",
        "ui_applicable": False,
        "related_field": "script",
    },
    "parameter_is_malformed": {
        "code": "IN148",
        "ui_applicable": False,
        "related_field": "configuration",
    },
    "empty_outputs_common_paths": {
        "code": "IN149",
        "ui_applicable": False,
        "related_field": "contextOutput",
    },
    "invalid_siem_integration_name": {
        "code": "IN150",
        "ui_applicable": True,
        "related_field": "display",
    },
    "empty_command_arguments": {
        "code": "IN151",
        "ui_applicable": False,
        "related_field": "arguments",
    },
    "invalid_defaultvalue_for_checkbox_field": {
        "code": "IN152",
        "ui_applicable": True,
        "related_field": "defaultvalue",
    },
    "not_supported_integration_parameter_url_defaultvalue": {
        "code": "IN153",
        "ui_applicable": False,
        "related_field": "defaultvalue",
    },
    "missing_reliability_parameter": {
        "code": "IN154",
        "ui_applicable": False,
        "related_field": "configuration",
    },
    "integration_is_deprecated_and_used": {
        "code": "IN155",
        "ui_applicable": True,
        "related_field": "deprecated",
    },
    "invalid_hidden_attribute_for_param": {
        "code": "IN156",
        "ui_applicable": False,
        "related_field": "hidden",
    },
    "nativeimage_exist_in_integration_yml": {
        "code": "IN157",
        "ui_applicable": False,
        "related_field": "script",
    },
    # IT - Incident Types
    "incident_type_integer_field": {
        "code": "IT100",
        "ui_applicable": True,
        "related_field": "",
    },
    "incident_type_invalid_playbook_id_field": {
        "code": "IT101",
        "ui_applicable": False,
        "related_field": "playbookId",
    },
    "incident_type_auto_extract_fields_invalid": {
        "code": "IT102",
        "ui_applicable": False,
        "related_field": "extractSettings",
    },
    "incident_type_invalid_auto_extract_mode": {
        "code": "IT103",
        "ui_applicable": True,
        "related_field": "mode",
    },
    "incident_type_non_existent_playbook_id": {
        "code": "IT104",
        "ui_applicable": False,
        "related_field": "",
    },
    # LI - Lists
    "invalid_from_version_in_lists": {
        "code": "LI100",
        "ui_applicable": False,
        "related_field": "fromVersion",
    },
    "missing_from_version_in_list": {
        "code": "LI101",
        "ui_applicable": False,
        "related_field": "fromVersion",
    },
    # LO - Layouts
    "invalid_version_in_layout": {
        "code": "LO100",
        "ui_applicable": False,
        "related_field": "version",
    },
    "invalid_version_in_layoutscontainer": {
        "code": "LO101",
        "ui_applicable": False,
        "related_field": "version",
    },
    "invalid_file_path_layout": {
        "code": "LO102",
        "ui_applicable": False,
        "related_field": "",
    },
    "invalid_file_path_layoutscontainer": {
        "code": "LO103",
        "ui_applicable": False,
        "related_field": "",
    },
    "invalid_incident_field_in_layout": {
        "code": "LO104",
        "ui_applicable": False,
        "related_field": "",
    },
    "layouts_container_non_existent_script_id": {
        "code": "LO105",
        "ui_applicable": False,
        "related_field": "",
    },
    "layout_non_existent_script_id": {
        "code": "LO106",
        "ui_applicable": False,
        "related_field": "",
    },
    # MP - Mappers
    "invalid_from_version_in_mapper": {
        "code": "MP100",
        "ui_applicable": False,
        "related_field": "fromVersion",
    },
    "invalid_to_version_in_mapper": {
        "code": "MP101",
        "ui_applicable": False,
        "related_field": "toVersion",
    },
    "invalid_mapper_file_name": {
        "code": "MP102",
        "ui_applicable": False,
        "related_field": "",
    },
    "missing_from_version_in_mapper": {
        "code": "MP103",
        "ui_applicable": False,
        "related_field": "fromVersion",
    },
    "invalid_type_in_mapper": {
        "code": "MP104",
        "ui_applicable": False,
        "related_field": "type",
    },
    "mapper_non_existent_incident_types": {
        "code": "MP105",
        "ui_applicable": False,
        "related_field": "incident_types",
    },
    "invalid_incident_field_in_mapper": {
        "code": "MP106",
        "ui_applicable": False,
        "related_field": "mapping",
    },
    "changed_incident_field_in_mapper": {
        "code": "MP107",
        "ui_applicable": True,
        "related_field": "mapping",
    },
    "removed_incident_types": {
        "code": "MP108",
        "ui_applicable": True,
        "related_field": "mapping",
    },
    # PA - Packs (unique files)
    "pack_file_does_not_exist": {
        "code": "PA100",
        "ui_applicable": False,
        "related_field": "",
    },
    "cant_open_pack_file": {
        "code": "PA101",
        "ui_applicable": False,
        "related_field": "",
    },
    "cant_read_pack_file": {
        "code": "PA102",
        "ui_applicable": False,
        "related_field": "",
    },
    "cant_parse_pack_file_to_list": {
        "code": "PA103",
        "ui_applicable": False,
        "related_field": "",
    },
    "pack_file_bad_format": {
        "code": "PA104",
        "ui_applicable": False,
        "related_field": "",
    },
    "pack_metadata_empty": {
        "code": "PA105",
        "ui_applicable": False,
        "related_field": "",
    },
    "pack_metadata_should_be_dict": {
        "code": "PA106",
        "ui_applicable": False,
        "related_field": "",
    },
    "missing_field_iin_pack_metadata": {
        "code": "PA107",
        "ui_applicable": False,
        "related_field": "",
    },
    "pack_metadata_name_not_valid": {
        "code": "PA108",
        "ui_applicable": False,
        "related_field": "",
    },
    "pack_metadata_field_invalid": {
        "code": "PA109",
        "ui_applicable": False,
        "related_field": "",
    },
    "dependencies_field_should_be_dict": {
        "code": "PA110",
        "ui_applicable": False,
        "related_field": "",
    },
    "empty_field_in_pack_metadata": {
        "code": "PA111",
        "ui_applicable": False,
        "related_field": "",
    },
    "pack_metadata_isnt_json": {
        "code": "PA112",
        "ui_applicable": False,
        "related_field": "",
    },
    "pack_metadata_missing_url_and_email": {
        "code": "PA113",
        "ui_applicable": False,
        "related_field": "",
    },
    "pack_metadata_version_should_be_raised": {
        "code": "PA114",
        "ui_applicable": False,
        "related_field": "",
    },
    "pack_timestamp_field_not_in_iso_format": {
        "code": "PA115",
        "ui_applicable": False,
        "related_field": "",
    },
    "invalid_package_dependencies": {
        "code": "PA116",
        "ui_applicable": False,
        "related_field": "",
    },
    "pack_metadata_invalid_support_type": {
        "code": "PA117",
        "ui_applicable": False,
        "related_field": "",
    },
    "pack_metadata_certification_is_invalid": {
        "code": "PA118",
        "ui_applicable": False,
        "related_field": "",
    },
    "pack_metadata_non_approved_usecases": {
        "code": "PA119",
        "ui_applicable": False,
        "related_field": "",
    },
    "pack_metadata_non_approved_tags": {
        "code": "PA120",
        "ui_applicable": False,
        "related_field": "",
    },
    "pack_metadata_price_change": {
        "code": "PA121",
        "ui_applicable": False,
        "related_field": "",
    },
    "pack_name_already_exists": {
        "code": "PA122",
        "ui_applicable": False,
        "related_field": "",
    },
    "is_wrong_usage_of_usecase_tag": {
        "code": "PA123",
        "ui_applicable": False,
        "related_field": "",
    },
    "invalid_core_pack_dependencies": {
        "code": "PA124",
        "ui_applicable": True,
        "related_field": "",
    },
    "pack_name_is_not_in_xsoar_standards": {
        "code": "PA125",
        "ui_applicable": False,
        "related_field": "",
    },
    "pack_metadata_long_description": {
        "code": "PA126",
        "ui_applicable": False,
        "related_field": "",
    },
    "metadata_url_invalid": {
        "code": "PA127",
        "ui_applicable": False,
        "related_field": "",
    },
    "required_pack_file_does_not_exist": {
        "code": "PA128",
        "ui_applicable": False,
        "related_field": "",
    },
    "pack_metadata_missing_categories": {
        "code": "PA129",
        "ui_applicable": False,
        "related_field": "",
    },
    "wrong_version_format": {
        "code": "PA130",
        "ui_applicable": False,
        "related_field": "",
    },
    "pack_metadata_version_diff_from_rn": {
        "code": "PA131",
        "ui_applicable": False,
        "related_field": "",
    },
    "pack_should_be_deprecated": {
        "code": "PA132",
        "ui_applicable": False,
        "related_field": "",
    },
    "pack_metadata_non_approved_tag_prefix": {
        "code": "PA133",
        "ui_applicable": False,
        "related_field": "",
    },
    "categories_field_does_not_match_standard": {
        "code": "PA134",
        "ui_applicable": False,
        "related_field": "",
    },
    # PB - Playbooks
    "playbook_cant_have_rolename": {
        "code": "PB100",
        "ui_applicable": True,
        "related_field": "rolename",
    },
    "playbook_unreachable_condition": {
        "code": "PB101",
        "ui_applicable": True,
        "related_field": "tasks",
    },
    "playbook_unconnected_tasks": {
        "code": "PB103",
        "ui_applicable": True,
        "related_field": "tasks",
    },
    "invalid_deprecated_playbook": {
        "code": "PB104",
        "ui_applicable": False,
        "related_field": "description",
    },
    "playbook_cant_have_deletecontext_all": {
        "code": "PB105",
        "ui_applicable": True,
        "related_field": "tasks",
    },
    "using_instance_in_playbook": {
        "code": "PB106",
        "ui_applicable": True,
        "related_field": "tasks",
    },
    "invalid_script_id": {
        "code": "PB107",
        "ui_applicable": False,
        "related_field": "tasks",
    },
    "invalid_uuid": {
        "code": "PB108",
        "ui_applicable": False,
        "related_field": "taskid",
    },
    "taskid_different_from_id": {
        "code": "PB109",
        "ui_applicable": False,
        "related_field": "taskid",
    },
    "content_entity_version_not_match_playbook_version": {
        "code": "PB110",
        "ui_applicable": False,
        "related_field": "toVersion",
    },
    "integration_version_not_match_playbook_version": {
        "code": "PB111",
        "ui_applicable": False,
        "related_field": "toVersion",
    },
    "invalid_subplaybook_name": {
        "code": "PB113",
        "ui_applicable": False,
        "related_field": "tasks",
    },
    "playbook_not_quiet_mode": {
        "code": "PB114",
        "ui_applicable": False,
        "related_field": "",
    },
    "playbook_tasks_not_quiet_mode": {
        "code": "PB115",
        "ui_applicable": False,
        "related_field": "tasks",
    },
    "playbook_tasks_continue_on_error": {
        "code": "PB116",
        "ui_applicable": False,
        "related_field": "tasks",
    },
    "content_entity_is_not_in_id_set": {
        "code": "PB117",
        "ui_applicable": False,
        "related_field": "",
    },
    "input_key_not_in_tasks": {
        "code": "PB118",
        "ui_applicable": False,
        "related_field": "",
    },
    "input_used_not_in_input_section": {
        "code": "PB119",
        "ui_applicable": False,
        "related_field": "",
    },
    "playbook_is_deprecated_and_used": {
        "code": "PB120",
        "ui_applicable": False,
        "related_field": "deprecated",
    },
    "incorrect_value_references": {
        "code": "PB121",
        "ui_applicable": False,
        "related_field": "taskid",
    },
    "playbook_unhandled_task_branches": {
        "code": "PB122",
        "ui_applicable": True,
        "related_field": "conditions",
    },
    "playbook_unhandled_reply_options": {
        "code": "PB123",
        "ui_applicable": True,
        "related_field": "conditions",
    },
    "playbook_unhandled_script_condition_branches": {
        "code": "PB124",
        "ui_applicable": True,
        "related_field": "conditions",
    },
    "playbook_only_default_next": {
        "code": "PB125",
        "ui_applicable": True,
        "related_field": "conditions",
    },
    "playbook_only_default_reply_option": {
        "code": "PB126",
        "ui_applicable": True,
        "related_field": "message",
    },
    # PP - Pre-Process Rules
    "invalid_from_version_in_pre_process_rules": {
        "code": "PP100",
        "ui_applicable": False,
        "related_field": "fromVersion",
    },
    "invalid_incident_field_in_pre_process_rules": {
        "code": "PP101",
        "ui_applicable": False,
        "related_field": "",
    },
    "unknown_fields_in_pre_process_rules": {
        "code": "PP102",
        "ui_applicable": False,
        "related_field": "",
    },
    # RM - READMEs
    "readme_error": {"code": "RM100", "ui_applicable": False, "related_field": ""},
    "image_path_error": {"code": "RM101", "ui_applicable": False, "related_field": ""},
    "readme_missing_output_context": {
        "code": "RM102",
        "ui_applicable": False,
        "related_field": "",
    },
    "error_starting_mdx_server": {
        "code": "RM103",
        "ui_applicable": False,
        "related_field": "",
    },
    "empty_readme_error": {
        "code": "RM104",
        "ui_applicable": False,
        "related_field": "",
    },
    "readme_equal_description_error": {
        "code": "RM105",
        "ui_applicable": False,
        "related_field": "",
    },
    "readme_contains_demisto_word": {
        "code": "RM106",
        "ui_applicable": False,
        "related_field": "",
    },
    "template_sentence_in_readme": {
        "code": "RM107",
        "ui_applicable": False,
        "related_field": "",
    },
    "invalid_readme_image_error": {
        "code": "RM108",
        "ui_applicable": False,
        "related_field": "",
    },
    "missing_readme_file": {
        "code": "RM109",
        "ui_applicable": False,
        "related_field": "",
    },
    "missing_commands_from_readme": {
        "code": "RM110",
        "ui_applicable": False,
        "related_field": "",
    },
    "error_uninstall_node": {
        "code": "RM111",
        "ui_applicable": False,
        "related_field": "",
    },
    "invalid_readme_relative_url_error": {
        "code": "RM112",
        "ui_applicable": False,
        "related_field": "",
    },
    "copyright_section_in_readme_error": {
        "code": "RM113",
        "ui_applicable": False,
        "related_field": "",
    },
    # RN - Release Notes
    "missing_release_notes": {
        "code": "RN100",
        "ui_applicable": False,
        "related_field": "",
    },
    "no_new_release_notes": {
        "code": "RN101",
        "ui_applicable": False,
        "related_field": "",
    },
    "release_notes_not_formatted_correctly": {
        "code": "RN102",
        "ui_applicable": False,
        "related_field": "",
    },
    "release_notes_not_finished": {
        "code": "RN103",
        "ui_applicable": False,
        "related_field": "",
    },
    "release_notes_file_empty": {
        "code": "RN104",
        "ui_applicable": False,
        "related_field": "",
    },
    "multiple_release_notes_files": {
        "code": "RN105",
        "ui_applicable": False,
        "related_field": "",
    },
    "missing_release_notes_for_pack": {
        "code": "RN106",
        "ui_applicable": False,
        "related_field": "",
    },
    "missing_release_notes_entry": {
        "code": "RN107",
        "ui_applicable": False,
        "related_field": "",
    },
    "added_release_notes_for_new_pack": {
        "code": "RN108",
        "ui_applicable": False,
        "related_field": "",
    },
    "modified_existing_release_notes": {
        "code": "RN109",
        "ui_applicable": False,
        "related_field": "",
    },
    "release_notes_config_file_missing_release_notes": {
        "code": "RN110",
        "ui_applicable": False,
        "related_field": "",
    },
    "release_notes_docker_image_not_match_yaml": {
        "code": "RN111",
        "ui_applicable": False,
        "related_field": "",
    },
    "release_notes_bc_json_file_missing": {
        "code": "RN112",
        "ui_applicable": False,
        "related_field": "",
    },
    "release_notes_invalid_content_type_header": {
        "code": "RN113",
        "ui_applicable": False,
        "related_field": "",
    },
    "release_notes_invalid_content_name_header": {
        "code": "RN114",
        "ui_applicable": False,
        "related_field": "",
    },
    "release_notes_invalid_header_format": {
        "code": "RN115",
        "ui_applicable": False,
        "related_field": "",
    },
    # RP - Reputations (Indicator Types)
    "wrong_version_reputations": {
        "code": "RP100",
        "ui_applicable": False,
        "related_field": "version",
    },
    "reputation_expiration_should_be_numeric": {
        "code": "RP101",
        "ui_applicable": True,
        "related_field": "expiration",
    },
    "reputation_id_and_details_not_equal": {
        "code": "RP102",
        "ui_applicable": False,
        "related_field": "id",
    },
    "reputation_invalid_indicator_type_id": {
        "code": "RP103",
        "ui_applicable": False,
        "related_field": "id",
    },
    "reputation_empty_required_fields": {
        "code": "RP104",
        "ui_applicable": False,
        "related_field": "id",
    },
    # SC - Scripts
    "invalid_version_script_name": {
        "code": "SC100",
        "ui_applicable": True,
        "related_field": "name",
    },
    "invalid_deprecated_script": {
        "code": "SC101",
        "ui_applicable": False,
        "related_field": "comment",
    },
    "invalid_command_name_in_script": {
        "code": "SC102",
        "ui_applicable": False,
        "related_field": "",
    },
    "is_valid_script_file_path_in_folder": {
        "code": "SC103",
        "ui_applicable": False,
        "related_field": "",
    },
    "incident_in_script_arg": {
        "code": "SC105",
        "ui_applicable": True,
        "related_field": "args.name",
    },
    "runas_is_dbotrole": {
        "code": "SC106",
        "ui_applicable": False,
        "related_field": "runas",
    },
    "script_is_deprecated_and_used": {
        "code": "SC107",
        "ui_applicable": True,
        "related_field": "deprecated",
    },
    "nativeimage_exist_in_script_yml": {
        "code": "SC108",
        "ui_applicable": False,
        "related_field": "nativeimage",
    },
    # ST - Structures
    "structure_doesnt_match_scheme": {
        "code": "ST100",
        "ui_applicable": False,
        "related_field": "",
    },
    "file_id_contains_slashes": {
        "code": "ST101",
        "ui_applicable": False,
        "related_field": "id",
    },
    "wrong_file_extension": {
        "code": "ST104",
        "ui_applicable": False,
        "related_field": "",
    },
    "invalid_file_path": {"code": "ST105", "ui_applicable": False, "related_field": ""},
    "invalid_package_structure": {
        "code": "ST106",
        "ui_applicable": False,
        "related_field": "",
    },
    "pykwalify_missing_parameter": {
        "code": "ST107",
        "ui_applicable": False,
        "related_field": "",
    },
    "pykwalify_field_undefined": {
        "code": "ST108",
        "ui_applicable": False,
        "related_field": "",
    },
    "pykwalify_missing_in_root": {
        "code": "ST109",
        "ui_applicable": False,
        "related_field": "",
    },
    "pykwalify_general_error": {
        "code": "ST110",
        "ui_applicable": False,
        "related_field": "",
    },
    "pykwalify_field_undefined_with_path": {
        "code": "ST111",
        "ui_applicable": False,
        "related_field": "",
    },
    "pykwalify_incorrect_enum": {
        "code": "ST112",
        "ui_applicable": False,
        "related_field": "",
    },
    "invalid_yml_file": {"code": "ST113", "ui_applicable": False, "related_field": ""},
    # WD - Widgets
    "remove_field_from_widget": {
        "code": "WD100",
        "ui_applicable": False,
        "related_field": "",
    },
    "include_field_in_widget": {
        "code": "WD101",
        "ui_applicable": False,
        "related_field": "",
    },
    "invalid_fromversion_for_type_metrics": {
        "code": "WD102",
        "ui_applicable": False,
        "related_field": "",
    },
    # XC - XSOAR Config
    "xsoar_config_file_is_not_json": {
        "code": "XC100",
        "ui_applicable": False,
        "related_field": "",
    },
    "xsoar_config_file_malformed": {
        "code": "XC101",
        "ui_applicable": False,
        "related_field": "",
    },
    # JB - Jobs
    "invalid_fromversion_in_job": {
        "code": "JB100",
        "ui_applicable": False,
        "related_field": "fromVersion",
    },
    "invalid_both_selected_and_all_feeds_in_job": {
        "code": "JB101",
        "ui_applicable": False,
        "related_field": "isAllFields",
    },
    "unexpected_field_values_in_non_feed_job": {
        "code": "JB102",
        "ui_applicable": False,
        "related_field": "isFeed",
    },
    "missing_field_values_in_feed_job": {
        "code": "JB103",
        "ui_applicable": False,
        "related_field": "isFeed",
    },
    "empty_or_missing_job_name": {
        "code": "JB104",
        "ui_applicable": False,
        "related_field": "name",
    },
    # WZ - Wizards
    "invalid_dependency_pack_in_wizard": {
        "code": "WZ100",
        "ui_applicable": False,
        "related_field": "dependency_packs",
    },
    "missing_dependency_pack_in_wizard": {
        "code": "WZ101",
        "ui_applicable": False,
        "related_field": "dependency_packs",
    },
    "invalid_integration_in_wizard": {
        "code": "WZ102",
        "ui_applicable": False,
        "related_field": "wizard",
    },
    "invalid_playbook_in_wizard": {
        "code": "WZ103",
        "ui_applicable": False,
        "related_field": "wizard",
    },
    "wrong_link_in_wizard": {
        "code": "WZ104",
        "ui_applicable": False,
        "related_field": "wizard",
    },
    "wizard_integrations_without_playbooks": {
        "code": "WZ105",
        "ui_applicable": False,
        "related_field": "wizard",
    },
    # MR - Modeling Rules
    "modeling_rule_missing_schema_file": {
        "code": "MR100",
        "ui_applicable": False,
        "related_field": "",
    },
    "modeling_rule_keys_not_empty": {
        "code": "MR101",
        "ui_applicable": False,
        "related_field": "",
    },
    "modeling_rule_keys_are_missing": {
        "code": "MR102",
        "ui_applicable": False,
        "related_field": "",
    },
    "invalid_rule_name": {"code": "MR103", "ui_applicable": False, "related_field": ""},
    "modeling_rule_schema_types_invalid": {
        "code": "MR106",
        "ui_applicable": False,
        "related_field": "",
    },
    "modeling_rule_schema_xif_dataset_mismatch": {
        "code": "MR107",
        "ui_applicable": False,
        "related_field": "",
    },
    # CR - Correlation Rules
    "correlation_rule_starts_with_hyphen": {
        "code": "CR100",
        "ui_applicable": False,
        "related_field": "",
    },
    "correlation_rules_files_naming_error": {
        "code": "CR101",
        "ui_applicable": False,
        "related_field": "",
    },
    # XR - XSIAM Reports
    "xsiam_report_files_naming_error": {
        "code": "XR100",
        "ui_applicable": False,
        "related_field": "",
    },
    # PR - Parsing Rules
    "parsing_rules_files_naming_error": {
        "code": "PR100",
        "ui_applicable": False,
        "related_field": "",
    },
    # XT - XDRC Templates
    "xdrc_templates_files_naming_error": {
        "code": "XT100",
        "ui_applicable": False,
        "related_field": "",
    },
    # XD - XSIAM Dashboards
    "xsiam_dashboards_files_naming_error": {
        "code": "XD100",
        "ui_applicable": False,
        "related_field": "",
    },
}


def get_all_error_codes() -> List:
    error_codes = []
    for error in ERROR_CODE:
        error_codes.append(ERROR_CODE[error].get("code"))

    return error_codes


def get_error_object(error_code: str) -> Dict:
    for error in ERROR_CODE:
        if error_code == ERROR_CODE[error].get("code"):
            return ERROR_CODE[error]
    return {}


@decorator.decorator
def error_code_decorator(func, *args, **kwargs):
    return func(*args, **kwargs), ERROR_CODE[func.__name__].get("code")


class Errors:
    BACKWARDS = "Possible backwards compatibility break"

    @staticmethod
    @error_code_decorator
    def file_cannot_be_deleted(file_path: str):
        return f"The file {file_path} cannot be deleted. Please restore the file."

    @staticmethod
    def suggest_fix(file_path: str, *args: Any, cmd: str = "format") -> str:
        return f'To fix the problem, try running `demisto-sdk {cmd} -i {file_path} {" ".join(args)}`'

    @staticmethod
    @error_code_decorator
    def empty_command_arguments(command_name):
        return (
            f"The arguments of the integration command `{command_name}` can not be None. If the command has no arguments, "
            f"use `arguments: []` or remove the `arguments` field."
        )

    @staticmethod
    @error_code_decorator
    def wrong_version(expected="-1"):
        return (
            "The version for our files should always "
            "be {}, please update the file.".format(expected)
        )

    @staticmethod
    @error_code_decorator
    def id_should_equal_name(name: str, id_: str, file_path: str):
        file_name = Path(file_path).name
        return f"The name attribute of {file_name} (currently {name}) should be identical to its `id` attribute ({id_})"

    @staticmethod
    @error_code_decorator
    def file_type_not_supported(
        file_type: Optional[FileType], file_path: Union[str, Path]
    ):
        joined_path = "/".join(Path(file_path).parts[-3:])
        file_type_str = f"File type {file_type}" if file_type else f"File {joined_path}"
        return (
            f"{file_type_str} is not supported in the validate command.\n"
            "The validate command supports: Integrations, Scripts, Playbooks, "
            "Incident fields, Incident types, Indicator fields, Indicator types, Objects fields, Object types,"
            " Object modules, Images, Release notes, Layouts, Jobs, Wizards, Descriptions And Modeling Rules."
        )

    @staticmethod
    @error_code_decorator
    def file_name_include_spaces_error(file_name):
        return f"Please remove spaces from the file's name: '{file_name}'."

    @staticmethod
    @error_code_decorator
    def changes_may_fail_validation():
        return (
            "Warning: The changes may fail validation once submitted via a "
            "PR. To validate your changes, please make sure you have a git remote setup"
            " and pointing to github.com/demisto/content.\nYou can do this by running "
            "the following commands:\n\ngit remote add upstream https://github.com/"
            "demisto/content.git\ngit fetch upstream\n\nMore info about configuring "
            "a remote for a fork is available here: https://help.github.com/en/"
            "github/collaborating-with-issues-and-pull-requests/configuring-a-remote-for-a-fork"
        )

    @staticmethod
    @error_code_decorator
    def invalid_id_set():
        return (
            "id_set.json file is invalid - delete it and re-run `validate`.\n"
            "From content repository root run the following: `rm -rf Tests/id_set.json`\n"
            "Then re-run the `validate` command."
        )

    @staticmethod
    @error_code_decorator
    def no_minimal_fromversion_in_file(fromversion, oldest_supported_version):
        if fromversion == "fromversion":
            return (
                f"{fromversion} field is invalid.\nAdd `{fromversion}: "
                f"{oldest_supported_version}` to the file."
            )
        else:
            return (
                f'{fromversion} field is invalid.\nAdd `"{fromversion}": "{oldest_supported_version}"` '
                f"to the file."
            )

    @staticmethod
    @error_code_decorator
    def running_on_master_with_git():
        return (
            "Running on master branch while using git is ill advised."
            "\nrun: 'git checkout -b NEW_BRANCH_NAME' and rerun the command."
        )

    @staticmethod
    @error_code_decorator
    def folder_name_has_separators(entity_type, invalid_name, valid_name):
        return f"The {entity_type} folder name '{invalid_name}' should be named '{valid_name}' without any separator."

    @staticmethod
    @error_code_decorator
    def file_name_has_separators(entity_type, invalid_files, valid_files):
        return (
            f"The {entity_type} files {invalid_files} should be named {valid_files} "
            f"without any separator in the base name."
        )

    @staticmethod
    @error_code_decorator
    def field_contain_forbidden_word(field_names: list, word: str):
        return f"The following fields: {', '.join(field_names)} shouldn't contain the word '{word}'."

    @staticmethod
    @error_code_decorator
    def field_version_is_not_correct(
        from_version_set: LooseVersion,
        expected_from_version: LooseVersion,
        reason_for_version: str,
    ):
        return (
            f"The field has a fromVersion of: {from_version_set} but the minimal fromVersion "
            f"is {expected_from_version}.\nReason for minimum version is: {reason_for_version}"
        )

    @staticmethod
    @error_code_decorator
    def select_values_cannot_contain_empty_values():
        return "the field selectValues cannot contain empty values. Please remove."

    @staticmethod
    @error_code_decorator
    def unsearchable_key_should_be_true_incident_field():
        return "The unsearchable key in indicator and incident fields should be set to true."

    @staticmethod
    @error_code_decorator
    def unsearchable_key_should_be_true_generic_field():
        return "The unsearchable key in a generic field should be set to true."

    @staticmethod
    @error_code_decorator
    def wrong_display_name(param_name, param_display):
        return f"The display name of the {param_name} parameter should be '{param_display}'"

    @staticmethod
    @error_code_decorator
    def wrong_default_parameter_not_empty(param_name, default_value):
        return (
            f"The default value of the {param_name} parameter should be {default_value}"
        )

    @staticmethod
    @error_code_decorator
    def no_default_value_in_parameter(param_name):
        return f"The {param_name} parameter should have a default value"

    @staticmethod
    @error_code_decorator
    def wrong_required_value(param_name):
        return f"The required field of the {param_name} parameter should be False"

    @staticmethod
    @error_code_decorator
    def wrong_required_type(param_name):
        return f"The type field of the {param_name} parameter should be 8"

    @staticmethod
    @error_code_decorator
    def api_token_is_not_in_credential_type(param_name):
        return (
            f"In order to allow fetching the {param_name} from an external vault, the type of the {param_name} "
            f"parameter should be changed from 'Encrypted' (type 4), to 'Credentials' (type 9)'. For more details"
            f"check the convention for credentials - "
            f"https://xsoar.pan.dev/docs/integrations/code-conventions#credentials"
        )

    @staticmethod
    @error_code_decorator
    def fromlicense_in_parameters(param_name):
        return f'The "fromlicense" field of the {param_name} parameter is not allowed for contributors'

    @staticmethod
    @error_code_decorator
    def wrong_category(category, approved_list):
        return f"The category '{category}' is not in the integration schemas, the valid options are:\n{approved_list}"

    @staticmethod
    @error_code_decorator
    def reputation_missing_argument(arg_name, command_name, all=False):
        missing_msg = "These" if all else "At least one of these"
        return "{} arguments '{}' are required in the command '{}' and are not configured in yml.".format(
            missing_msg, arg_name, command_name
        )

    @staticmethod
    @error_code_decorator
    def wrong_default_argument(arg_name, command_name):
        return (
            "The argument '{}' of the command '{}' is not configured as default".format(
                arg_name, command_name
            )
        )

    @staticmethod
    @error_code_decorator
    def wrong_is_array_argument(arg_name, command_name):
        return "The argument '{}' of the command '{}' is not configured as array input.".format(
            arg_name, command_name
        )

    @staticmethod
    @error_code_decorator
    def no_default_arg(command_name):
        return "Could not find default argument " "{} in command {}".format(
            command_name, command_name
        )

    @staticmethod
    @error_code_decorator
    def missing_reputation(command_name, reputation_output, context_standard):
        return (
            "The outputs of the reputation command {} aren't valid. The {} outputs is missing. "
            "Fix according to context standard {} ".format(
                command_name, reputation_output, context_standard
            )
        )

    @staticmethod
    @error_code_decorator
    def wrong_subtype():
        return (
            "The subtype for our yml files should be either python2 or python3, "
            "please update the file."
        )

    @classmethod
    @error_code_decorator
    def beta_in_id(cls):
        return cls.beta_in_str("id")

    @classmethod
    @error_code_decorator
    def beta_in_name(cls):
        return cls.beta_in_str("name")

    @staticmethod
    @error_code_decorator
    def beta_field_not_found():
        return (
            "Beta integration yml file should have "
            'the field "beta: true", but was not found in the file.'
        )

    @staticmethod
    @error_code_decorator
    def no_beta_in_display():
        return (
            "Field 'display' in Beta integration yml file should include the string \"beta\", "
            "but was not found in the file."
        )

    @staticmethod
    @error_code_decorator
    def duplicate_arg_in_file(arg, command_name=None):
        err_msg = f"The argument '{arg}' is duplicated"
        if command_name:
            err_msg += f" in '{command_name}'."
        err_msg += ", please remove one of its appearances."
        return err_msg

    @staticmethod
    @error_code_decorator
    def duplicate_param(param_name):
        return (
            "The parameter '{}' of the "
            "file is duplicated, please remove one of its appearances.".format(
                param_name
            )
        )

    @staticmethod
    @error_code_decorator
    def invalid_context_output(command_name, output):
        return f"Invalid context output for command {command_name}. Output is {output}"

    @staticmethod
    @error_code_decorator
    def added_required_fields(field):
        return f"You've added required, the field is '{field}'"

    @staticmethod
    @error_code_decorator
    def removed_integration_parameters(field):
        return f"You've removed integration parameters, the removed parameters are '{field}'"

    @staticmethod
    @error_code_decorator
    def changed_integration_yml_fields(removed, changed):
        return (
            f"You've made some changes to some fields in the yml file, \n"
            f" the changed fields are: {changed} \n"
            f"the removed fields are: {removed} "
        )

    @staticmethod
    def suggest_server_allowlist_fix(words=None):
        words = words if words else ["incident"]
        return (
            f"To fix the problem, remove the words {words}, "
            f"or add them to the whitelist named argsExceptionsList in:\n"
            f"https://github.com/demisto/server/blob/57fbe417ae420c41ee12a9beb850ff4672209af8/services/"
            f"servicemodule_test.go#L8273"
        )

    @staticmethod
    @error_code_decorator
    def incident_in_command_name_or_args(commands, args):
        return (
            f"This is a core pack with an integration that contains the word incident in the following commands'"
            f" name or argument:\ncommand's name: {commands} \ncommand's argument: {args}"
        )

    @staticmethod
    @error_code_decorator
    def not_used_display_name(field_name):
        return (
            "The display details for {} will not be used "
            "due to the type of the parameter".format(field_name)
        )

    @staticmethod
    @error_code_decorator
    def empty_display_configuration(field_name):
        return f"No display details were entered for the field {field_name}"

    @staticmethod
    @error_code_decorator
    def feed_wrong_from_version(given_fromversion, needed_from_version="5.5.0"):
        return (
            "This is a feed and has wrong fromversion. got `{}` expected `{}`".format(
                given_fromversion, needed_from_version
            )
        )

    @staticmethod
    @error_code_decorator
    def pwsh_wrong_version(given_fromversion, needed_from_version="5.5.0"):
        return (
            f"Detected type: powershell and fromversion less than {needed_from_version}."
            f" Found version: {given_fromversion}"
        )

    @staticmethod
    @error_code_decorator
    def parameter_missing_from_yml(name):
        return f'A required parameter "{name}" is missing from the YAML file.'

    @staticmethod
    @error_code_decorator
    def parameter_is_malformed(name, correct_format):
        return (
            f'A required parameter "{name}" is malformed '
            f"in the YAML file.\nThe correct format of the parameter should "
            f"be as follows:\n{correct_format}"
        )

    @staticmethod
    @error_code_decorator
    def parameter_missing_from_yml_not_community_contributor(name, correct_format):
        """
        This error is ignored if the contributor is community
        """
        return (
            f'A required parameter "{name}" is missing or malformed '
            f"in the YAML file.\nThe correct format of the parameter should "
            f"be as follows:\n{correct_format}"
        )

    @staticmethod
    @error_code_decorator
    def parameter_missing_for_feed(name, correct_format):
        return (
            f"Feed Integration was detected A required "
            f'parameter "{name}" is missing or malformed in the YAML file.\n'
            f"The correct format of the parameter should be as follows:\n{correct_format}"
        )

    @staticmethod
    @error_code_decorator
    def missing_get_mapping_fields_command():
        return (
            'The command "get-mapping-fields" is missing from the YML file and is required as the ismappable '
            "field is set to true."
        )

    @staticmethod
    @error_code_decorator
    def readme_missing_output_context(command, context_paths):
        return (
            f"The Following context paths for command {command} are found in YML file "
            f"but are missing from the README file: {context_paths}"
        )

    @staticmethod
    @error_code_decorator
    def error_starting_mdx_server(line):
        return (
            f"Failed starting local mdx server. stdout: {line}.\n"
            f"Try running the following command: `npm install`"
        )

    @staticmethod
    @error_code_decorator
    def error_starting_docker_mdx_server(line):
        return (
            f"Failed starting docker mdx server. stdout: {line}.\n"
            f"Check to see if the docker daemon is up and running"
        )

    @staticmethod
    @error_code_decorator
    def error_uninstall_node():
        return (
            "The `node` runtime is not installed on the machine,\n"
            "while it is required for the validation process.\n"
            "Please download and install `node` to proceed\n"
            "See https://nodejs.org for installation instructions."
        )

    @staticmethod
    @error_code_decorator
    def missing_output_context(command, context_paths):
        return (
            f"The Following context paths for command {command} are found in the README file "
            f"but are missing from the YML file: {context_paths}"
        )

    @staticmethod
    @error_code_decorator
    def integration_non_existent_classifier(integration_classifier):
        return f"The integration has a classifier {integration_classifier} which does not exist."

    @staticmethod
    @error_code_decorator
    def integration_non_existent_mapper(integration_mapper):
        return (
            f"The integration has a mapper {integration_mapper} which does not exist."
        )

    @staticmethod
    @error_code_decorator
    def multiple_default_arg(command_name, default_args):
        return f"The integration command: {command_name} has multiple default arguments: {default_args}."

    @staticmethod
    @error_code_decorator
    def invalid_integration_parameters_display_name(invalid_display_names):
        return (
            f"The integration display names: {invalid_display_names} are invalid, "
            "Integration parameters display name should be capitalized and spaced using whitespaces "
            "and not underscores ( _ )."
        )

    @staticmethod
    @error_code_decorator
    def not_supported_integration_parameter_url_defaultvalue(
        param, invalid_defaultvalue
    ):
        return f"The integration parameter {param} has defaultvalue set to {invalid_defaultvalue}. If possible, replace the http prefix with https."

    @staticmethod
    @error_code_decorator
    def is_valid_integration_file_path_in_folder(integration_file):
        return (
            f"The integration file name: {integration_file} is invalid, "
            f"The integration file name and all the other files in the folder, should be the same as "
            f"the name of the folder that contains it."
        )

    @staticmethod
    @error_code_decorator
    def is_valid_integration_file_path_in_integrations_folder(integration_file):
        return (
            f"The integration file name: {integration_file} is invalid, "
            f"The integration file name should start with 'integration-'."
        )

    @staticmethod
    @error_code_decorator
    def invalid_version_integration_name(version_number: str):
        return (
            f"The display name of this v{version_number} integration is incorrect , "
            f"should be **name** v{version_number}.\n"
            f"e.g: Kenna v{version_number}, Jira v{version_number}"
        )

    @staticmethod
    @error_code_decorator
    def invalid_siem_integration_name(display_name: str):
        return (
            f"The display name of this siem integration is incorrect , "
            f'should end with "Event Collector".\n'
            f"e.g: {display_name} Event Collector"
        )

    @staticmethod
    @error_code_decorator
    def invalid_defaultvalue_for_checkbox_field(name: str):
        return (
            f"The defaultvalue checkbox of the {name} field is invalid. "
            f"Use a boolean represented as a lowercase string, e.g defaultvalue: 'true'"
        )

    @staticmethod
    @error_code_decorator
    def missing_reliability_parameter(command: str):
        return (
            f'Missing "Reliability" parameter in the {command} reputation command.'
            f"Please add it to the YAML file."
            f"For more information, refer to https://xsoar.pan.dev/docs/integrations/dbot#reliability-level"
        )

    @staticmethod
    @error_code_decorator
    def integration_is_deprecated_and_used(integration_name: str, commands_dict: dict):
        erorr_str = f"{integration_name} integration contains deprecated commands that are being used by other entities:\n"
        for command_name, command_usage_list in commands_dict.items():
            current_command_usage = "\n".join(command_usage_list)
            erorr_str += f"{command_name} is being used in the following locations:\n{current_command_usage}\n"
        return erorr_str

    @staticmethod
    @error_code_decorator
    def param_not_allowed_to_hide(parameter_name: str):
        """
        Note: This error is used when the parameter has `hidden:true` or mentions all marketplaces (equivalent to true)
        See invalid_hidden_attribute_for_param for invalid value types.

        """
        return (
            f'Parameter: "{parameter_name}" can\'t be hidden in all marketplaces. '
            f"Please either remove the `hidden` attribute, "
            f"or replace its value with a list of marketplace names, where you wish it to be hidden."
        )

    @staticmethod
    @error_code_decorator
    def invalid_hidden_attribute_for_param(param_name: str, invalid_value: str):
        marketplace_values = ", ".join(MarketplaceVersions)
        return (
            f"The `hidden` attribute value ({invalid_value}) for the {param_name} parameter "
            f"must be either a boolean, or a list of marketplace values "
            f"(Possible marketplace values: {marketplace_values}). "
            f"Note that this param is not required, and may be omitted."
        )

    @staticmethod
    @error_code_decorator
    def invalid_deprecated_integration_display_name():
        return 'The display_name (display) of all deprecated integrations should end with (Deprecated)".'

    @staticmethod
    @error_code_decorator
    def invalid_integration_deprecation__only_display_name_suffix(path: str):
        return (
            "All integrations whose display_names end with `(Deprecated)` must have `deprecated:true`."
            f"Please run demisto-sdk format --deprecate -i {path}"
        )

    @staticmethod
    @error_code_decorator
    def invalid_deprecation__only_description_deprecated(path: str):
        return (
            "All integrations whose description states are deprecated, must have `deprecated:true`."
            f"Please run demisto-sdk format --deprecate -i {path}"
        )

    @staticmethod
    @error_code_decorator
    def invalid_deprecated_integration_description():
        return (
            "The description of all deprecated integrations should follow one of the formats:"
            '1. "Deprecated. Use <INTEGRATION_DISPLAY_NAME> instead."'
            '2. "Deprecated. <REASON> No available replacement."'
        )

    @staticmethod
    @error_code_decorator
    def invalid_version_script_name(version_number: str):
        return (
            f"The name of this v{version_number} script is incorrect , should be **name**V{version_number}."
            f" e.g: DBotTrainTextClassifierV{version_number}"
        )

    @staticmethod
    @error_code_decorator
    def invalid_deprecated_script():
        return (
            "The comment of all deprecated scripts should follow one of the formats:"
            '1. "Deprecated. Use <SCRIPT_NAME> instead."'
            '2. "Deprecated. <REASON> No available replacement."'
        )

    @staticmethod
    @error_code_decorator
    def dbot_invalid_output(command_name, missing_outputs, context_standard):
        return (
            "The DBotScore outputs of the reputation command {} aren't valid. Missing: {}. "
            "Fix according to context standard {} ".format(
                command_name, missing_outputs, context_standard
            )
        )

    @staticmethod
    @error_code_decorator
    def dbot_invalid_description(command_name, missing_descriptions, context_standard):
        return (
            "The DBotScore description of the reputation command {} aren't valid. Missing: {}. "
            "Fix according to context standard {} ".format(
                command_name, missing_descriptions, context_standard
            )
        )

    @classmethod
    @error_code_decorator
    def breaking_backwards_subtype(cls):
        return f"{cls.BACKWARDS}, You've changed the subtype, please undo."

    @classmethod
    @error_code_decorator
    def breaking_backwards_context(cls):
        return "{}, You've changed the context in the file," " please undo.".format(
            cls.BACKWARDS
        )

    @classmethod
    @error_code_decorator
    def breaking_backwards_command(cls, old_command):
        return (
            "{}, You've changed the context in the file,please "
            "undo. the command is:\n{}".format(cls.BACKWARDS, old_command)
        )

    @classmethod
    @error_code_decorator
    def breaking_backwards_arg_changed(cls):
        return (
            "{}, You've changed the name of an arg in "
            "the file, please undo.".format(cls.BACKWARDS)
        )

    @classmethod
    @error_code_decorator
    def breaking_backwards_command_arg_changed(cls, commands_ls):
        error_msg = (
            "{}, Your updates to this file contains changes to a name or an argument of an existing "
            "command(s).\nPlease undo you changes to the following command(s):\n".format(
                cls.BACKWARDS
            )
        )
        error_msg += "\n".join(commands_ls)
        return error_msg

    @staticmethod
    @error_code_decorator
    def default_docker_error():
        return (
            "The current docker image in the yml file is the default one: demisto/python:1.3-alpine,\n"
            "Please create or use another docker image"
        )

    @staticmethod
    @error_code_decorator
    def latest_docker_error(docker_image_tag, docker_image_name):
        return (
            f'"latest" tag is not allowed,\n'
            f"Please create or update to an updated versioned image\n"
            f"You can check for the most updated version of {docker_image_tag} "
            f"here: https://hub.docker.com/r/{docker_image_name}/tags"
        )

    @staticmethod
    @error_code_decorator
    def deprecated_docker_error(docker_image_name, deprecated_reason):
        return (
            f"The docker image {docker_image_name} is deprecated - {deprecated_reason}"
        )

    @staticmethod
    @error_code_decorator
    def not_demisto_docker():
        return (
            "docker image must be a demisto docker image. When the docker image is ready, "
            "please rename it to: demisto/<image>:<tag>"
        )

    @staticmethod
    @error_code_decorator
    def docker_tag_not_fetched(docker_image_name, exception_msg=None):
        msg = f"Failed getting tag for: {docker_image_name}. Please check it exists and of demisto format."
        if exception_msg:
            msg = msg + "\n" + exception_msg
        return msg

    @staticmethod
    @error_code_decorator
    def no_docker_tag(docker_image):
        return (
            f"{docker_image} - The docker image in your integration/script does not have a tag."
            f" Please create or update to an updated versioned image."
        )

    @staticmethod
    @error_code_decorator
    def dockerimage_not_in_yml_file(file_path):
        return (
            f"There is no docker image provided in file {file_path}.\nYou can choose one from "
            "DockerHub: https://hub.docker.com/u/demisto/, or create your own in the repo: "
            " https://github.com/demisto/dockerfiles"
        )

    @staticmethod
    @error_code_decorator
    def non_existing_docker(docker_image):
        return (
            f"{docker_image} - Could not find the docker image. Check if it exists in "
            f"DockerHub: https://hub.docker.com/u/demisto/."
        )

    @staticmethod
    @error_code_decorator
    def docker_not_formatted_correctly(docker_image):
        return f"The docker image: {docker_image} is not of format - demisto/image_name:X.X"

    @staticmethod
    def suggest_docker_fix(
        docker_image_name: str, file_path: str, is_iron_bank=False
    ) -> str:
        docker_hub_link = f"https://hub.docker.com/r/{docker_image_name}/tags"
        iron_bank_link = f"https://repo1.dso.mil/dsop/opensource/palo-alto-networks/{docker_image_name}/"
        return (
            f"You can check for the most updated version of {docker_image_name} "
            f"here: {iron_bank_link if is_iron_bank else docker_hub_link} \n"
            f"To update the docker image run:\ndemisto-sdk format -ud -i {file_path}\n"
        )

    @staticmethod
    @error_code_decorator
    def docker_not_on_the_latest_tag(
        docker_image_tag, docker_image_latest_tag, is_iron_bank=False
    ) -> str:
        return (
            f"The docker image tag is not the latest numeric tag, please update it.\n"
            f"The docker image tag in the yml file is: {docker_image_tag}\n"
            f'The latest docker image tag in {"Iron Bank" if is_iron_bank else "docker hub"} '
            f"is: {docker_image_latest_tag}\n"
        )

    @staticmethod
    @error_code_decorator
    def id_set_conflicts():
        return (
            "You probably merged from master and your id_set.json has "
            "conflicts. Run `demisto-sdk create-id-set`, it should reindex your id_set.json"
        )

    @staticmethod
    @error_code_decorator
    def duplicated_id(obj_id):
        return (
            f"The ID {obj_id} already exists, please update the file or update the "
            f"id_set.json toversion field of this id to match the old occurrence of this id"
        )

    @staticmethod
    @error_code_decorator
    def no_id_set_file():
        return "Unable to find id_set.json file in path - rerun the command with --create-id-set flag"

    @staticmethod
    @error_code_decorator
    def remove_field_from_dashboard(field):
        return f"the field {field} needs to be removed."

    @staticmethod
    @error_code_decorator
    def include_field_in_dashboard(field):
        return f"The field {field} needs to be included. Please add it."

    @staticmethod
    @error_code_decorator
    def remove_field_from_widget(field, widget):
        return f"The field {field} needs to be removed from the widget: {widget}."

    @staticmethod
    @error_code_decorator
    def include_field_in_widget(field, widget_name):
        return f"The field {field} needs to be included in the widget: {widget_name}. Please add it."

    @staticmethod
    @error_code_decorator
    def invalid_fromversion_for_type_metrics():
        return (
            "The minimal fromVersion for widget with data type 'metrics' is '6.2.0'.\n"
        )

    @staticmethod
    @error_code_decorator
    def no_image_given():
        return (
            "You've created/modified a yml or package but failed to provide an image as "
            "a .png file for it, please add an image in order to proceed."
        )

    @staticmethod
    @error_code_decorator
    def image_too_large():
        return "Too large logo, please update the logo to be under 10kB"

    @staticmethod
    @error_code_decorator
    def image_in_package_and_yml():
        return (
            "Image in both yml and package, remove the 'image' " "key from the yml file"
        )

    @staticmethod
    @error_code_decorator
    def not_an_image_file():
        return "This isn't an image file or unified integration file."

    @staticmethod
    @error_code_decorator
    def no_image_field_in_yml():
        return "This is a yml file but has no image field."

    @staticmethod
    @error_code_decorator
    def image_field_not_in_base64():
        return "The image field isn't in base64 encoding."

    @staticmethod
    @error_code_decorator
    def default_image_error():
        return "This is the default image, please change to the integration image."

    @staticmethod
    @error_code_decorator
    def invalid_image_name():
        return (
            "The image's file name is invalid - make sure the name looks like the "
            "following: <integration_name>_image.png and that the integration_name is the same as the folder "
            "containing it."
        )

    @staticmethod
    @error_code_decorator
    def image_is_empty(image_path: str):
        return (
            f"The author image in path {image_path} should not be empty. "
            "Please provide a relevant image."
        )

    @staticmethod
    @error_code_decorator
    def author_image_is_missing(image_path: str):
        return f"Partners must provide a non-empty author image under the path {image_path}."

    @staticmethod
    @error_code_decorator
    def invalid_image_name_or_location():
        return (
            "The image file name or location is invalid\n"
            "If you're trying to add an integration image, make sure the image name looks like the following:<integration_name>_image.png and located in"
            "your integration folder: Packs/<MyPack>/Integrations/<MyIntegration>. For more info: "
            "https://xsoar.pan.dev/docs/integrations/package-dir#the-directory-structure-is-as-follows.\n"
            "If you're trying to add author image, make sure the image name looks like the following: Author_image.png and located in the pack root path."
            "For more info: https://xsoar.pan.dev/docs/packs/packs-format#author_imagepng\n"
            "Otherwise, any other image should be located under the 'Doc_files' dir."
        )

    @staticmethod
    @error_code_decorator
    def invalid_image_dimensions(width: int, height: int):
        return (
            f"The image dimensions are {width}x{height}. The requirements are 120x50."
        )

    @staticmethod
    @error_code_decorator
    def description_missing_from_conf_json(problematic_instances):
        return "Those instances don't have description:\n{}".format(
            "\n".join(problematic_instances)
        )

    @staticmethod
    @error_code_decorator
    def test_not_in_conf_json(file_id):
        return (
            f"You've failed to add the {file_id} to conf.json\n"
            "see here: https://xsoar.pan.dev/docs/integrations/test-playbooks#adding-tests-to-confjson"
        )

    @staticmethod
    @error_code_decorator
    def integration_not_registered(
        file_path, missing_test_playbook_configurations, no_tests_key
    ):
        return (
            f"The following integration is not registered in {CONF_PATH} file.\n"
            f"Please add:\n{missing_test_playbook_configurations}\nto {CONF_PATH} "
            f"path under 'tests' key.\n"
            f"If you don't want to add a test playbook for this integration, please add: \n{no_tests_key}to the "
            f"file {file_path} or run 'demisto-sdk format -i {file_path}'"
        )

    @staticmethod
    @error_code_decorator
    def no_test_playbook(file_path, file_type):
        return (
            f"You don't have a TestPlaybook for {file_type} {file_path}. "
            f"If you have a TestPlaybook for this {file_type}, "
            f"please edit the yml file and add the TestPlaybook under the 'tests' key. "
            f"If you don't want to create a TestPlaybook for this {file_type}, "
            f"edit the yml file and add  \ntests:\n -  No tests\n lines to it or "
            f"run 'demisto-sdk format -i {file_path}'"
        )

    @staticmethod
    @error_code_decorator
    def test_playbook_not_configured(
        content_item_id,
        missing_test_playbook_configurations,
        missing_integration_configurations,
    ):
        return (
            f"The TestPlaybook {content_item_id} is not registered in {CONF_PATH} file.\n "
            f"Please add\n{missing_test_playbook_configurations}\n "
            f"or if this test playbook is for an integration\n{missing_integration_configurations}\n "
            f"to {CONF_PATH} path under 'tests' key."
        )

    @staticmethod
    @error_code_decorator
    def missing_release_notes(rn_path):
        return f"Missing release notes, Please add it under {rn_path}"

    @staticmethod
    @error_code_decorator
    def no_new_release_notes(release_notes_path):
        return f"No new comment has been added in the release notes file: {release_notes_path}"

    @staticmethod
    @error_code_decorator
    def release_notes_not_formatted_correctly(link_to_rn_standard):
        return (
            f"Not formatted according to "
            f"release notes standards.\nFix according to {link_to_rn_standard}"
        )

    @staticmethod
    @error_code_decorator
    def release_notes_not_finished():
        return (
            "Please finish filling out the release notes. For common troubleshooting steps, please "
            "review the documentation found here: "
            "https://xsoar.pan.dev/docs/integrations/changelog#common-troubleshooting-tips"
        )

    @staticmethod
    @error_code_decorator
    def release_notes_file_empty():
        return (
            "Your release notes file is empty, please complete it\nHaving empty release notes "
            "looks bad in the product UI.\nMake sure the release notes explicitly describe what changes were made, even if they are minor.\n"
            "For changes to documentation you can use "
            '"Documentation and metadata improvements." '
        )

    @staticmethod
    @error_code_decorator
    def multiple_release_notes_files():
        return (
            "More than one release notes file has been found."
            "Only one release note file is permitted per release. Please delete the extra release notes."
        )

    @staticmethod
    @error_code_decorator
    def missing_release_notes_for_pack(pack):
        return (
            f"Release notes were not found. Please run `demisto-sdk "
            f"update-release-notes -i Packs/{pack} -u (major|minor|revision|documentation)` to "
            f"generate release notes according to the new standard. You can refer to the documentation "
            f"found here: https://xsoar.pan.dev/docs/integrations/changelog for more information."
        )

    @staticmethod
    @error_code_decorator
    def missing_release_notes_entry(file_type, pack_name, entity_name):
        return (
            f'No release note entry was found for the {file_type.value.lower()} "{entity_name}" in the '
            f"{pack_name} pack. Please rerun the update-release-notes command without -u to "
            f"generate an updated template. If you are trying to exclude an item from the release "
            f"notes, please refer to the documentation found here - "
            f"https://xsoar.pan.dev/docs/integrations/changelog#excluding-items"
        )

    @staticmethod
    @error_code_decorator
    def added_release_notes_for_new_pack(pack_name):
        return f'ReleaseNotes were added for the newly created pack "{pack_name}" - remove them'

    @staticmethod
    @error_code_decorator
    def modified_existing_release_notes(pack_name):
        return (
            f'Modified existing release notes for "{pack_name}" - revert the change and add new release notes '
            f"if needed by running:\n`demisto-sdk update-release-notes -i Packs/{pack_name} -u "
            f"(major|minor|revision|documentation)`\n"
            f"You can refer to the documentation found here: "
            f"https://xsoar.pan.dev/docs/integrations/changelog for more information."
        )

    @staticmethod
    @error_code_decorator
    def release_notes_config_file_missing_release_notes(config_rn_path: str):
        return (
            f"Release notes config file {config_rn_path} is missing corresponding release notes file.\n"
            f"""Please add release notes file: {config_rn_path.replace('json', 'md')}"""
        )

    @staticmethod
    @error_code_decorator
    def release_notes_bc_json_file_missing(json_path: str):
        return (
            f'A new release notes file contains the phrase "breaking changes" '
            "without a matching JSON file (with the same name as the release note file, e.g. 1_2_3.json). "
            f'Please run "demisto-sdk update-release-notes -i {json_path[:-4]}md -bc". '
            "For more information, refer to the following documentation: https://xsoar.pan.dev/docs/documentation/release-notes"
        )

    @staticmethod
    @error_code_decorator
    def release_notes_invalid_content_type_header(content_type: str, pack_name: str):
        return (
            f'The content type header "{content_type}" is either an invalid content type or does not exist in the "{pack_name}" pack.\n'
            f'Please use "demisto-sdk update-release-notes -i Packs/{pack_name}"\n'
            "For more information, refer to the following documentation: https://xsoar.pan.dev/docs/documentation/release-notes"
        )

    @staticmethod
    @error_code_decorator
    def release_notes_invalid_content_name_header(
        content_name_header: str, pack_name: str, content_type: str
    ):
        return (
            f'The {content_type} "{content_name_header}" does not exist in the "{pack_name}" pack.\n'
            f'Please use "demisto-sdk update-release-notes -i Packs/{pack_name}"\n'
            "For more information, refer to the following documentation: https://xsoar.pan.dev/docs/documentation/release-notes"
        )

    @staticmethod
    @error_code_decorator
    def release_notes_invalid_header_format(content_type: str, pack_name: str):
        contents_with_stars = [
            RN_HEADER_BY_FILE_TYPE[content] for content in RN_CONTENT_ENTITY_WITH_STARS
        ]
        error = (
            f'Please use "demisto-sdk update-release-notes -i Packs/{pack_name}"\n'
            "For more information, refer to the following documentation: https://xsoar.pan.dev/docs/documentation/release-notes"
        )

        if content_type in contents_with_stars:
            error = f'Did not find content items headers under "{content_type}" - might be duo to missing "**" symbols in the header.\n{error}'
        else:
            error = f'Did not find content items headers under "{content_type}" - might be duo to invalid format.\n{error}'
        return error

    @staticmethod
    @error_code_decorator
    def release_notes_docker_image_not_match_yaml(
        rn_file_name, un_matching_files_list: list, pack_path
    ):
        message_to_return = f"The {rn_file_name} release notes file contains incompatible Docker images:\n"
        for un_matching_file in un_matching_files_list:
            message_to_return += (
                f"- {un_matching_file.get('name')}: Release notes file has dockerimage: "
                f"{un_matching_file.get('rn_version')} but the YML file has dockerimage: "
                f"{un_matching_file.get('yml_version')}\n"
            )
        message_to_return += (
            f"To fix this please run: 'demisto-sdk update-release-notes -i {pack_path}'"
        )
        return message_to_return

    @staticmethod
    @error_code_decorator
    def playbook_cant_have_rolename():
        return "Playbook can not have a rolename."

    @staticmethod
    @error_code_decorator
    def using_instance_in_playbook():
        return "Playbook should not use specific instance."

    @staticmethod
    @error_code_decorator
    def playbook_unreachable_condition(task_id, next_task_branch):
        return (
            f"Playbook conditional task with id:{task_id} has task with unreachable "
            f'next task condition "{next_task_branch}". Please remove this task or add '
            f"this condition to condition task with id:{task_id}."
        )

    @staticmethod
    @error_code_decorator
    def playbook_only_default_next(task_id):
        return (
            f"Playbook conditional task with id:{task_id} only has a default condition. "
            f"Please remove this task or add "
            f"another non-default condition to condition task with id:{task_id}."
        )

    @staticmethod
    @error_code_decorator
    def playbook_only_default_reply_option(task_id):
        return (
            f"Playbook task with id:{task_id} only has a default option. "
            f"Please remove this task or add "
            f"another non-default option to the task with id:{task_id}."
        )

    @staticmethod
    @error_code_decorator
    def playbook_unhandled_task_branches(task_id, task_condition_labels):
        return (
            f"Playbook conditional task with id:{task_id} has an unhandled "
            f'condition: {",".join(map(lambda x: f"{str(x)}", task_condition_labels))}'
        )

    @staticmethod
    @error_code_decorator
    def playbook_unhandled_reply_options(task_id, task_condition_labels):
        return (
            f"Playbook conditional task with id:{task_id} has an unhandled "
            f'condition: {",".join(map(lambda x: f"{str(x)}", task_condition_labels))}'
        )

    @staticmethod
    @error_code_decorator
    def playbook_unhandled_script_condition_branches(task_id, task_condition_labels):
        return (
            f"Playbook conditional task with id:{task_id} has an unhandled "
            f'condition: {",".join(map(lambda x: f"{str(x)}", task_condition_labels))}'
        )

    @staticmethod
    @error_code_decorator
    def playbook_unconnected_tasks(orphan_tasks):
        return f"The following tasks ids have no previous tasks: {orphan_tasks}"

    @staticmethod
    @error_code_decorator
    def playbook_cant_have_deletecontext_all():
        return "Playbook can not have DeleteContext script with arg all set to yes."

    @staticmethod
    @error_code_decorator
    def invalid_deprecated_playbook():
        return (
            "The description of all deprecated playbooks should follow one of the formats:\n"
            '1. "Deprecated. Use <PLAYBOOK_NAME> instead."\n'
            '2. "Deprecated. <REASON> No available replacement."'
        )

    @staticmethod
    @error_code_decorator
    def invalid_script_id(script_entry_to_check, pb_task):
        return (
            f"in task {pb_task} the script {script_entry_to_check} was not found in the id_set.json file. "
            f"Please make sure:\n"
            f"1 - The right script id is set and the spelling is correct.\n"
            f"2 - The id_set.json file is up to date. Delete the file by running: rm -rf Tests/id_set.json and"
            f" rerun the command."
        )

    @staticmethod
    @error_code_decorator
    def invalid_subplaybook_name(playbook_entry_to_check, file_path):
        return (
            f"Sub-playbooks {playbook_entry_to_check} in {file_path} not found in the id_set.json file. "
            f"Please make sure:\n"
            f"1 - The right playbook name is set and the spelling is correct.\n"
            f"2 - The id_set.json file is up to date. Delete the file by running: rm -rf Tests/id_set.json and"
            f" rerun the command."
        )

    @staticmethod
    @error_code_decorator
    def content_entity_version_not_match_playbook_version(
        main_playbook: str,
        entities_names_and_version: str,
        main_playbook_version: str,
        content_sub_type: str,
    ):
        return (
            f"Playbook {main_playbook} with 'fromversion' {main_playbook_version} uses the following"
            f" {content_sub_type} with an invalid 'fromversion': [{entities_names_and_version}]. "
            f"The 'fromversion' of the {content_sub_type} should be {main_playbook_version} or lower."
        )

    @staticmethod
    @error_code_decorator
    def integration_version_not_match_playbook_version(
        main_playbook, command, main_playbook_version
    ):
        return (
            f"Playbook {main_playbook} with version {main_playbook_version} uses the command {command} "
            f"that not implemented in integration that match the main playbook version. This command should be "
            f"implemented in an integration with a from version of {main_playbook_version} or lower."
        )

    @staticmethod
    @error_code_decorator
    def invalid_command_name_in_script(script_name, command):
        return (
            f"in script {script_name} the command {command} has an invalid name. "
            f"Please make sure:\n"
            f"1 - The right command name is set and the spelling is correct."
            f" Do not use 'dev' in it or suffix it with 'copy'\n"
            f"2 - The id_set.json file is up to date. Delete the file by running: rm -rf Tests/id_set.json and"
            f" rerun the command."
        )

    @staticmethod
    @error_code_decorator
    def is_valid_script_file_path_in_folder(script_file):
        return (
            f"The script file name: {script_file} is invalid, "
            f"The script file name should be the same as the name of the folder that contains it, e.g. `Packs/MyPack/Scripts/MyScript/MyScript.yml`."
        )

    @staticmethod
    @error_code_decorator
    def incident_in_script_arg(arguments):
        return (
            f"The script is part of a core pack. Therefore, the use of the word `incident` in argument names is"
            f" forbidden. problematic argument names:\n {arguments}."
        )

    @staticmethod
    @error_code_decorator
    def description_missing_in_beta_integration():
        return (
            f"No detailed description file (<integration_name>_description.md) was found in the package."
            f" Please add one, and make sure it includes the beta disclaimer note."
            f" Add the following to the detailed description:\n{BETA_INTEGRATION_DISCLAIMER}"
        )

    @staticmethod
    @error_code_decorator
    def description_contains_contrib_details():
        return (
            "Description file contains contribution/partner details that will be generated automatically "
            "when the upload command is performed.\nDelete any details related to contribution/partner "
        )

    @staticmethod
    @error_code_decorator
    def invalid_description_name():
        return (
            "The description's file name is invalid - "
            "make sure the name looks like the following: <integration_name>_description.md "
            "and that the integration_name is the same as the folder containing it."
        )

    @staticmethod
    @error_code_decorator
    def description_contains_demisto_word(line_nums, yml_or_file):
        return f"Found the word 'Demisto' in the description content {yml_or_file} in lines: {line_nums}."

    @staticmethod
    @error_code_decorator
    def no_beta_disclaimer_in_description():
        return (
            f"The detailed description in beta integration package "
            f"does not contain the beta disclaimer note. Add the following to the description:\n"
            f"{BETA_INTEGRATION_DISCLAIMER}"
        )

    @staticmethod
    @error_code_decorator
    def no_beta_disclaimer_in_yml():
        return (
            f"The detailed description field in beta integration "
            f"does not contain the beta disclaimer note. Add the following to the detailed description:\n"
            f"{BETA_INTEGRATION_DISCLAIMER}"
        )

    @staticmethod
    @error_code_decorator
    def description_in_package_and_yml():
        return (
            "A description was found both in the "
            "package and in the yml, please update the package."
        )

    @staticmethod
    @error_code_decorator
    def no_description_file_warning():
        return "No detailed description file was found. Consider adding one."

    @staticmethod
    @error_code_decorator
    def invalid_incident_field_name(words):
        return f"The words: {words} cannot be used as a name."

    @staticmethod
    @error_code_decorator
    def invalid_field_content_key_value():
        return "The content key must be set to True."

    @staticmethod
    @error_code_decorator
    def invalid_incident_field_system_key_value():
        return "The system key must be set to False"

    @staticmethod
    @error_code_decorator
    def invalid_field_type(file_type, type_fields):
        return (
            f"Type: `{file_type}` is not one of available types.\n"
            f"available types: {type_fields}"
        )

    @staticmethod
    @error_code_decorator
    def invalid_field_group_value(group):
        return f"Group {group} is not a group field."

    @staticmethod
    @error_code_decorator
    def invalid_incident_field_cli_name_regex(cli_regex):
        return (
            f"Field `cliName` contains non-alphanumeric letters. "
            f"must match regex: {cli_regex}"
        )

    @staticmethod
    @error_code_decorator
    def invalid_incident_field_cli_name_value(cli_name):
        return f"cliName field can not be {cli_name} as it's a builtin key."

    @staticmethod
    @error_code_decorator
    def invalid_incident_field_or_type_from_version():
        return '"fromVersion" has an invalid value.'

    @staticmethod
    @error_code_decorator
    def new_field_required():
        return "New fields can not be required. change to:\nrequired: false."

    @staticmethod
    @error_code_decorator
    def from_version_modified_after_rename():
        return (
            "fromversion might have been modified, please make sure it hasn't changed."
        )

    @staticmethod
    @error_code_decorator
    def incident_field_type_change():
        return "Changing incident field type is not allowed."

    @staticmethod
    @error_code_decorator
    def incident_type_integer_field(field):
        return f"The field {field} needs to be a positive integer. Please add it.\n"

    @staticmethod
    @error_code_decorator
    def incident_type_invalid_playbook_id_field():
        return (
            'The "playbookId" field is not valid - please enter a non-UUID playbook ID.'
        )

    @staticmethod
    @error_code_decorator
    def incident_type_auto_extract_fields_invalid(incident_fields):
        return (
            f"The following incident fields are not formatted correctly under "
            f"`fieldCliNameToExtractSettings`: {incident_fields}\n"
            f"Please format them in one of the following ways:\n"
            f"1. To extract all indicators from the field: \n"
            f'isExtractingAllIndicatorTypes: true, extractAsIsIndicatorTypeId: "", '
            f"extractIndicatorTypesIDs: []\n"
            f"2. To extract the incident field to a specific indicator without using regex: \n"
            f'isExtractingAllIndicatorTypes: false, extractAsIsIndicatorTypeId: "<INDICATOR_TYPE>", '
            f"extractIndicatorTypesIDs: []\n"
            f"3. To extract indicators from the field using regex: \n"
            f'isExtractingAllIndicatorTypes: false, extractAsIsIndicatorTypeId: "", '
            f'extractIndicatorTypesIDs: ["<INDICATOR_TYPE1>", "<INDICATOR_TYPE2>"]'
        )

    @staticmethod
    @error_code_decorator
    def incident_type_invalid_auto_extract_mode():
        return (
            "The `mode` field under `extractSettings` should be one of the following:\n"
            ' - "All" - To extract all indicator types regardless of auto-extraction settings.\n'
            ' - "Specific" - To extract only the specific indicator types set in the auto-extraction settings.'
        )

    @staticmethod
    @error_code_decorator
    def incident_type_non_existent_playbook_id(incident_type, playbook):
        return (
            f"in incident type {incident_type} the playbook {playbook} was not found in the id_set.json file. "
            f"Please make sure:\n"
            f"1 - The right playbook name is set and the spelling is correct.\n"
            f"2 - The id_set.json file is up to date. Delete the file by running: rm -rf Tests/id_set.json and"
            f" rerun the command."
        )

    @staticmethod
    @error_code_decorator
    def incident_field_non_existent_script_id(incident_field, scripts):
        return (
            f"In incident field {incident_field} the following scripts were not found in the id_set.json file:"
            f" {scripts}"
        )

    @staticmethod
    @error_code_decorator
    def layouts_container_non_existent_script_id(layouts_container, scripts):
        return (
            f"In layouts container {layouts_container} the following scripts were not found in the id_set.json "
            f"file: {scripts}"
        )

    @staticmethod
    @error_code_decorator
    def layout_non_existent_script_id(layout, scripts):
        return f"In layout {layout} the following scripts were not found in the id_set.json file: {scripts}"

    @staticmethod
    def suggest_fix_non_existent_script_id() -> str:
        return (
            "Please make sure:\n"
            "1 - The right script name is set and the spelling is correct.\n"
            "2 - The id_set.json file is up to date. Delete the file by running: rm -rf Tests/id_set.json and"
            " rerun the command with the --create-id-set option."
        )

    @staticmethod
    @error_code_decorator
    def invalid_generic_field_group_value(group, generic_field_group):
        return f"Group {group} is not a valid generic field group. Please set group = {generic_field_group} instead."

    @staticmethod
    @error_code_decorator
    def invalid_generic_field_id(generic_id, generic_id_prefix):
        return f"ID {generic_id} is not a valid generic field ID - it should start with the prefix {generic_id_prefix}."

    @staticmethod
    @error_code_decorator
    def pack_file_does_not_exist(file_name):
        return f'"{file_name}" file does not exist, create one in the root of the pack'

    @staticmethod
    @error_code_decorator
    def required_pack_file_does_not_exist(file_name):
        return (
            f'The required "{file_name}" file does not exist in the pack root.\n '
            f"Its absence may prevent other tests from being run! Create it and run validate again."
        )

    @staticmethod
    @error_code_decorator
    def cant_open_pack_file(file_name):
        return f'Could not open "{file_name}" file'

    @staticmethod
    @error_code_decorator
    def cant_read_pack_file(file_name):
        return f'Could not read the contents of "{file_name}" file'

    @staticmethod
    @error_code_decorator
    def cant_parse_pack_file_to_list(file_name):
        return f'Could not parse the contents of "{file_name}" file into a list'

    @staticmethod
    @error_code_decorator
    def pack_file_bad_format(file_name):
        return f"Detected invalid {file_name} file"

    @staticmethod
    @error_code_decorator
    def pack_metadata_empty():
        return "Pack metadata is empty."

    @staticmethod
    @error_code_decorator
    def pack_metadata_should_be_dict(pack_meta_file):
        return f"Pack metadata {pack_meta_file} should be a dictionary."

    @staticmethod
    @error_code_decorator
    def pack_metadata_certification_is_invalid(pack_meta_file):
        return f"Pack metadata {pack_meta_file} - certification field should be 'certified' or 'verified'."

    @staticmethod
    @error_code_decorator
    def missing_field_iin_pack_metadata(pack_meta_file, missing_fields):
        return (
            f"{pack_meta_file} - Missing fields in the pack metadata: {missing_fields}"
        )

    @staticmethod
    @error_code_decorator
    def pack_metadata_name_not_valid():
        return f"Pack metadata {PACK_METADATA_NAME} field is not valid. Please fill valid pack name."

    @staticmethod
    @error_code_decorator
    def pack_metadata_field_invalid():
        return f"Pack metadata {PACK_METADATA_DESC} field is not valid. Please fill valid pack description."

    @staticmethod
    @error_code_decorator
    def dependencies_field_should_be_dict(pack_meta_file):
        return f"{pack_meta_file} - The dependencies field in the pack must be a dictionary."

    @staticmethod
    @error_code_decorator
    def empty_field_in_pack_metadata(pack_meta_file, list_field):
        return f"{pack_meta_file} - Empty value in the {list_field} field."

    @staticmethod
    @error_code_decorator
    def pack_metadata_isnt_json(pack_meta_file):
        return f"Could not parse {pack_meta_file} file contents to json format"

    @staticmethod
    @error_code_decorator
    def pack_metadata_missing_url_and_email():
        return "Contributed packs must include email or url."

    @staticmethod
    @error_code_decorator
    def pack_metadata_invalid_support_type():
        return "Support field should be one of the following: xsoar, partner, developer or community."

    @staticmethod
    @error_code_decorator
    def pack_metadata_version_should_be_raised(pack, old_version):
        return (
            f"The pack version (currently: {old_version}) needs to be raised - "
            f"make sure you are merged from master and "
            f'update the "currentVersion" field in the '
            f"pack_metadata.json or in case release notes are required run:\n"
            f"`demisto-sdk update-release-notes -i Packs/{pack} -u "
            f"(major|minor|revision|documentation)` to "
            f"generate them according to the new standard."
        )

    @staticmethod
    @error_code_decorator
    def pack_metadata_non_approved_usecases(non_approved_usecases: set) -> str:
        return (
            f'The pack metadata contains non approved usecases: {", ".join(non_approved_usecases)} '
            f"The list of approved use cases can be found in https://xsoar.pan.dev/docs/documentation/pack-docs#pack-keywords-tags-use-cases--categories"
        )

    @staticmethod
    @error_code_decorator
    def pack_metadata_non_approved_tags(non_approved_tags: set) -> str:
        return (
            f'The pack metadata contains non approved tags: {", ".join(non_approved_tags)}. '
            "The list of approved tags for each marketplace can be found on "
            "https://xsoar.pan.dev/docs/documentation/pack-docs#pack-keywords-tags-use-cases--categories"
        )

    @staticmethod
    @error_code_decorator
    def pack_metadata_non_approved_tag_prefix(tag, approved_prefixes: set) -> str:
        return (
            f"The pack metadata contains a tag with an invalid prefix: {tag}."
            f' The approved prefixes are: {", ".join(approved_prefixes)}.'
        )

    @staticmethod
    @error_code_decorator
    def pack_metadata_price_change(old_price, new_price) -> str:
        return f"The pack price was changed from {old_price} to {new_price} - revert the change"

    @staticmethod
    @error_code_decorator
    def pack_metadata_missing_categories(pack_meta_file) -> str:
        return (
            f"{pack_meta_file} - Missing categories.\nPlease supply at least one category, "
            f"for example: {INTEGRATION_CATEGORIES}"
        )

    @staticmethod
    @error_code_decorator
    def pack_name_already_exists(new_pack_name) -> str:
        return (
            f"A pack named: {new_pack_name} already exists in content repository, "
            f"change the pack's name in the metadata file."
        )

    @staticmethod
    @error_code_decorator
    def is_wrong_usage_of_usecase_tag():
        return "pack_metadata.json file contains the Use Case tag, without having any PB, incidents Types or Layouts"

    @staticmethod
    @error_code_decorator
    def pack_name_is_not_in_xsoar_standards(
        reason, excluded_words: Optional[List[str]] = None
    ):
        if reason == "short":
            return (
                f"Pack metadata {PACK_METADATA_NAME} field is not valid. The pack name must be at least 3"
                f" characters long."
            )
        if reason == "capital":
            return (
                f"Pack metadata {PACK_METADATA_NAME} field is not valid. The pack name must start with a capital"
                f" letter."
            )
        if reason == "wrong_word":
            return (
                f"Pack metadata {PACK_METADATA_NAME} field is not valid. The pack name must not contain the words:"
                f' ["Pack", "Playbook", "Integration", "Script"]'
            )
        if reason == "excluded_word":
            return (
                f"Pack metadata {PACK_METADATA_NAME} field is not valid. The pack name must not contain the words:"
                f" {excluded_words}"
            )

    @staticmethod
    @error_code_decorator
    def pack_metadata_long_description():
        return (
            "The description field of the pack_metadata.json file is longer than 130 characters."
            " Consider modifying it."
        )

    @staticmethod
    @error_code_decorator
    def pack_timestamp_field_not_in_iso_format(field_name, value, changed_value):
        return (
            f'The field "{field_name}" should be in the following format: YYYY-MM-DDThh:mm:ssZ, found {value}.\n'
            f"Suggested change: {changed_value}"
        )

    @staticmethod
    @error_code_decorator
    def readme_error(stderr):
        return f"Failed verifying README.md Error Message is: {stderr}"

    @staticmethod
    @error_code_decorator
    def empty_readme_error():
        return (
            "Pack writen by a partner or pack containing playbooks must have a full README.md file"
            "with pack information. Please refer to https://xsoar.pan.dev/docs/documentation/pack-docs#pack-readme "
            "for more information"
        )

    @staticmethod
    @error_code_decorator
    def readme_equal_description_error():
        return (
            "README.md content is equal to pack description. "
            "Please remove the duplicate description from README.md file."
        )

    @staticmethod
    @error_code_decorator
    def metadata_url_invalid():
        return (
            "The metadata URL leads to a GitHub repo instead of a support page. "
            "Please provide a URL for a support page as detailed in:\n "
            "https://xsoar.pan.dev/docs/packs/packs-format#pack_metadatajson\n "
            "Note that GitHub URLs that lead to a /issues page are also acceptable. "
            "(e.g. https://github.com/some_monitored_repo/issues)"
        )

    @staticmethod
    @error_code_decorator
    def readme_contains_demisto_word(line_nums):
        return f"Found the word 'Demisto' in the readme content in lines: {line_nums}."

    @staticmethod
    @error_code_decorator
    def template_sentence_in_readme(line_nums):
        return f"Please update the integration version differences section in lines: {line_nums}."

    @staticmethod
    @error_code_decorator
    def image_path_error(path, alternative_path):
        return (
            f"Detected following image url:\n{path}\n"
            f"Which is not the raw link. You probably want to use the following raw image url:\n{alternative_path}"
        )

    @staticmethod
    @error_code_decorator
    def copyright_section_in_readme_error(line_nums):
        return (
            f"Invalid keywords related to Copyrights (BSD, MIT, Copyright, proprietary) were found "
            f"in lines: {line_nums}. Copyright section cannot be part of pack readme."
        )

    @staticmethod
    @error_code_decorator
    def copyright_section_in_python_error(line_nums):
        return (
            f"Invalid keywords related to Copyrights (BSD, MIT, Copyright, proprietary) were found "
            f"in lines: {line_nums}. Copyright section cannot be part of script."
        )

    @staticmethod
    def pack_readme_image_relative_path_error(path):
        return (
            f"Detected the following image relative path: {path}.\nRelative paths are not supported in pack README files. See "
            f"https://xsoar.pan.dev/docs/integrations/integration-docs#images for further info on how to "
            f"add images to pack README files."
        )

    @staticmethod
    def invalid_readme_image_relative_path_error(path):
        return f"The following image relative path is not valid, please recheck it:\n{path}."

    @staticmethod
    def invalid_readme_image_absolute_path_error(path):
        return f"The following image link seems to be broken, please repair it:\n{path}"

    @staticmethod
    def branch_name_in_readme_image_absolute_path_error(path):
        return f"Branch name was found in the URL, please change it to the commit hash:\n{path}"

    @staticmethod
    def invalid_readme_insert_image_link_error(path):
        return f"Image link was not found, either insert it or remove it:\n{path}"

    @staticmethod
    @error_code_decorator
    def invalid_readme_relative_url_error(path):
        return (
            f"Relative urls are not supported within README. If this is not a relative url, please add "
            f"an https:// prefix:\n{path}. "
        )

    @staticmethod
    @error_code_decorator
    def invalid_readme_image_error(
        path: str, error_type: str, response: Optional[Response] = None
    ):
        error = "Error in readme image: "
        if response is not None:
            error += f"got HTTP response code {response.status_code}"
            error += f", reason = {response.reason}" if response.reason else " "

        error_body = {
            "pack_readme_relative_error": Errors.pack_readme_image_relative_path_error,
            "general_readme_relative_error": Errors.invalid_readme_image_relative_path_error,
            "general_readme_absolute_error": Errors.invalid_readme_image_absolute_path_error,
            "branch_name_readme_absolute_error": Errors.branch_name_in_readme_image_absolute_path_error,
            "insert_image_link_error": Errors.invalid_readme_insert_image_link_error,
        }.get(error_type, lambda x: f"Unexpected error when testing {x}")(path)

        return error + f"\n{error_body}"

    @staticmethod
    @error_code_decorator
    def wrong_version_reputations(object_id, version):
        return f"Reputation object with id {object_id} must have version {version}"

    @staticmethod
    @error_code_decorator
    def reputation_expiration_should_be_numeric():
        return "Expiration field should have a positive numeric value."

    @staticmethod
    @error_code_decorator
    def reputation_id_and_details_not_equal():
        return "id and details fields are not equal."

    @staticmethod
    @error_code_decorator
    def reputation_invalid_indicator_type_id():
        return 'Indicator type "id" field can not include spaces or special characters.'

    @staticmethod
    @error_code_decorator
    def reputation_empty_required_fields():
        return "id and details fields can not be empty."

    @staticmethod
    @error_code_decorator
    def structure_doesnt_match_scheme(pretty_formatted_string_of_regexes):
        return (
            f"The file does not match any scheme we have, please refer to the following list "
            f"for the various file name options we have in our repo {pretty_formatted_string_of_regexes}"
        )

    @staticmethod
    @error_code_decorator
    def file_id_contains_slashes():
        return "File's ID contains slashes - please remove."

    @staticmethod
    @error_code_decorator
    def file_id_changed(old_version_id, new_file_id):
        return f"The file id has changed from {old_version_id} to {new_file_id}"

    @staticmethod
    @error_code_decorator
    def from_version_modified():
        return (
            "You've added fromversion to an existing "
            "file in the system, this is not allowed, please undo."
        )

    @staticmethod
    @error_code_decorator
    def wrong_file_extension(file_extension, accepted_extensions):
        return f"File extension {file_extension} is not valid. accepted {accepted_extensions}"

    @staticmethod
    @error_code_decorator
    def invalid_file_path():
        return "Found incompatible file path."

    @staticmethod
    @error_code_decorator
    def invalid_package_structure():
        return (
            "You should update the following file to the package format, for further details please visit "
            "https://xsoar.pan.dev/docs/integrations/package-dir."
        )

    @staticmethod
    @error_code_decorator
    def invalid_package_dependencies(pack_name):
        return f"{pack_name} depends on NonSupported / DeprecatedContent packs."

    @staticmethod
    @error_code_decorator
    def invalid_core_pack_dependencies(core_pack, dependencies_packs):
        return (
            f"The core pack {core_pack} cannot depend on non-core packs: {dependencies_packs} - "
            f"revert this change."
        )

    @staticmethod
    @error_code_decorator
    def pykwalify_missing_parameter(key_from_error, path):
        return f'Missing the field "{key_from_error}" in Path: {path}'

    @staticmethod
    @error_code_decorator
    def pykwalify_field_undefined(key_from_error):
        return f'The field "{key_from_error}" was not defined in the scheme'

    @staticmethod
    @error_code_decorator
    def pykwalify_field_undefined_with_path(key_from_error, path):
        return (
            f'The field "{key_from_error}" in path {path} was not defined in the scheme'
        )

    @staticmethod
    @error_code_decorator
    def pykwalify_missing_in_root(key_from_error):
        return f'Missing the field "{key_from_error}" in root'

    @staticmethod
    @error_code_decorator
    def pykwalify_general_error(error):
        return f"in {error}"

    @staticmethod
    @error_code_decorator
    def pykwalify_incorrect_enum(path_to_wrong_enum, wrong_enum, enum_values):
        return f'The value "{wrong_enum}" in {path_to_wrong_enum} is invalid - legal values include: {enum_values}'

    @staticmethod
    @error_code_decorator
    def invalid_version_in_layout(version_field):
        return f"{version_field} field in layout needs to be lower than 6.0.0"

    @staticmethod
    @error_code_decorator
    def invalid_version_in_layoutscontainer(version_field):
        return f"{version_field} field in layoutscontainer needs to be higher or equal to 6.0.0"

    @staticmethod
    @error_code_decorator
    def invalid_file_path_layout(file_name):
        return f'Invalid file name - {file_name}. layout file name should start with "layout-" prefix.'

    @staticmethod
    @error_code_decorator
    def invalid_file_path_layoutscontainer(file_name):
        return (
            f"Invalid file name - {file_name}. layoutscontainer file name should start with "
            '"layoutscontainer-" prefix.'
        )

    @staticmethod
    @error_code_decorator
    def invalid_fromversion_in_job(version):
        return f"fromVersion field in Job needs to be at least {FILETYPE_TO_DEFAULT_FROMVERSION.get(FileType.JOB)} (found {version})"

    @staticmethod
    @error_code_decorator
    def invalid_both_selected_and_all_feeds_in_job():
        return "Job cannot have non-empty selectedFeeds values when isAllFields is set to true."

    @staticmethod
    @error_code_decorator
    def unexpected_field_values_in_non_feed_job(
        found_selected_fields: bool, found_is_all_fields: bool
    ):
        found: List[str] = []
        for key, value in {
            found_selected_fields: "selectedFeeds",
            found_is_all_fields: "isAllFields",
        }.items():
            if key:
                found.append(value)
        return f'Job objects cannot have non-empty {" or ".join(found)} when isFeed is set to false.'

    @staticmethod
    @error_code_decorator
    def empty_or_missing_job_name():
        return "Job objects must have a non-empty name."

    @staticmethod
    @error_code_decorator
    def missing_field_values_in_feed_job():
        return (
            "Job must either have non-empty selectedFeeds OR have isAllFields set to true "
            "when isFeed is set to true."
        )

    @staticmethod
    @error_code_decorator
    def invalid_from_version_in_pre_process_rules():
        return "fromVersion field in Pre Process Rule needs to be at least 6.5.0"

    @staticmethod
    @error_code_decorator
    def unknown_fields_in_pre_process_rules(fields_names: str):
        return f"Unknown field(s) in Pre Process Rule: {fields_names}"

    @staticmethod
    @error_code_decorator
    def invalid_from_version_in_lists():
        return "fromVersion field in a list item needs to be at least 6.5.0"

    @staticmethod
    @error_code_decorator
    def missing_from_version_in_list():
        return "Must have fromVersion field in list"

    @staticmethod
    @error_code_decorator
    def invalid_incident_field_in_pre_process_rules(invalid_inc_fields_list):
        return (
            f"The Pre Process Rules contains incident fields that do not exist in the content: {invalid_inc_fields_list}.\n"
            "Please make sure:\n"
            "1 - The right incident field is set and the spelling is correct.\n"
            "2 - The id_set.json file is up to date. Delete the file by running: rm -rf Tests/id_set.json and"
            " rerun the command."
        )

    @staticmethod
    @error_code_decorator
    def invalid_incident_field_in_layout(invalid_inc_fields_list):
        return (
            f"The layout contains incident fields that do not exist in the content: {invalid_inc_fields_list}.\n"
            "Please make sure:\n"
            "1 - The right incident field is set and the spelling is correct.\n"
            "2 - The id_set.json file is up to date. Delete the file by running: rm -rf Tests/id_set.json and"
            " rerun the command."
        )

    @staticmethod
    @error_code_decorator
    def invalid_to_version_in_new_classifiers():
        return "toVersion field in new classifiers needs to be higher than 6.0.0"

    @staticmethod
    @error_code_decorator
    def invalid_to_version_in_old_classifiers():
        return "toVersion field in old classifiers needs to be lower than 6.0.0"

    @staticmethod
    @error_code_decorator
    def invalid_from_version_in_new_classifiers():
        return (
            "fromVersion field in new classifiers needs to be higher or equal to 6.0.0"
        )

    @staticmethod
    @error_code_decorator
    def invalid_from_version_in_old_classifiers():
        return "fromVersion field in old classifiers needs to be lower than 6.0.0"

    @staticmethod
    @error_code_decorator
    def missing_from_version_in_new_classifiers():
        return "Must have fromVersion field in new classifiers"

    @staticmethod
    @error_code_decorator
    def missing_to_version_in_old_classifiers():
        return "Must have toVersion field in old classifiers"

    @staticmethod
    @error_code_decorator
    def from_version_higher_to_version():
        return "The `fromVersion` field cannot be higher or equal to the `toVersion` field."

    @staticmethod
    @error_code_decorator
    def invalid_type_in_new_classifiers():
        return "Classifiers type must be classification"

    @staticmethod
    @error_code_decorator
    def classifier_non_existent_incident_types(incident_types):
        return (
            f"The Classifiers related incident types: {incident_types} where not found."
        )

    @staticmethod
    @error_code_decorator
    def invalid_from_version_in_mapper():
        return "fromVersion field in mapper needs to be higher or equal to 6.0.0"

    @staticmethod
    @error_code_decorator
    def invalid_to_version_in_mapper():
        return "toVersion field in mapper needs to be higher than 6.0.0"

    @staticmethod
    @error_code_decorator
    def invalid_mapper_file_name():
        return "Invalid file name for mapper. Need to change to classifier-mapper-NAME.json"

    @staticmethod
    @error_code_decorator
    def missing_from_version_in_mapper():
        return "Must have fromVersion field in mapper"

    @staticmethod
    @error_code_decorator
    def invalid_type_in_mapper():
        return "Mappers type must be mapping-incoming or mapping-outgoing"

    @staticmethod
    @error_code_decorator
    def mapper_non_existent_incident_types(incident_types):
        return f"The Mapper related incident types: {incident_types} where not found."

    @staticmethod
    @error_code_decorator
    def invalid_incident_field_in_mapper(invalid_inc_fields_list):
        return (
            f"Your mapper contains incident fields that do not exist in the content: {invalid_inc_fields_list}.\n"
            "Please make sure:\n"
            "1 - The right incident field is set and the spelling is correct.\n"
            "2 - The id_set.json file is up to date. Delete the file by running: rm -rf Tests/id_set.json and"
            " rerun the command."
        )

    @staticmethod
    @error_code_decorator
    def changed_incident_field_in_mapper(changed_inc_fields):
        return f"Some incident fields were removed from the mapper, The removed fields: {changed_inc_fields}."

    @staticmethod
    @error_code_decorator
    def removed_incident_types(removed_inc_types):
        return f"Some Incidents types were removed from the mapper, the removed types are: {removed_inc_types}."

    @staticmethod
    @error_code_decorator
    def integration_not_runnable():
        return (
            "Could not find any runnable command in the integration."
            "Must have at least one command, `isFetch: true`, `feed: true`, `longRunning: true`"
        )

    @staticmethod
    @error_code_decorator
    def invalid_uuid(task_key, id_, taskid):
        return (
            f"On task: {task_key},  the field 'taskid': {taskid} and the 'id' under the 'task' field: {id_}, "
            f"must be from uuid format."
        )

    @staticmethod
    @error_code_decorator
    def taskid_different_from_id(task_key, id_, taskid):
        return (
            f"On task: {task_key},  the field 'taskid': {taskid} and the 'id' under the 'task' field: {id_}, "
            f"must be with equal value. "
        )

    @staticmethod
    @error_code_decorator
    def incorrect_value_references(task_key, value, task_name, section_name):
        return (
            f"On task: '{task_name}' with ID: '{task_key}', an input with the value: '{value}' was passed as string, rather than as "
            f"a reference in the '{section_name}' section. Change the reference to 'From previous tasks' from 'As value'"
            " , or change the value to ${" + value + "}."
        )

    @staticmethod
    @error_code_decorator
    def incorrect_from_to_version_format(incorrect_key: str):
        return (
            f"The format of the {incorrect_key} is incorrect\n"
            f"Please fix this so that it is in xx.xx.xx format and each member is a number only."
        )

    @staticmethod
    @error_code_decorator
    def mismatching_from_to_versions():
        return (
            "The `fromversion` and `toversion` are not synchronizied\n"
            "It is must be fromversion <= toversion."
        )

    @staticmethod
    @error_code_decorator
    def integration_is_skipped(integration_id, skip_comment: Optional[str] = None):
        message = f"The integration {integration_id} is currently in skipped. Please add working tests and unskip."
        if skip_comment:
            message += f" Skip comment: {skip_comment}"
        return message

    @staticmethod
    @error_code_decorator
    def all_entity_test_playbooks_are_skipped(entity_id):
        return (
            f"Either {entity_id} does not have any test playbooks or that all test playbooks in this "
            f"pack are currently skipped, and there is no unittests file to be found.\n"
            f"Please create a test playbook or un-skip at least one of the relevant test playbooks.\n "
            f"You can un-skip a playbook by deleting the line relevant to one of the test playbooks from "
            f"the 'skipped_tests' section inside the conf.json file and deal "
            f"with the matching issue,\n  or create a new active test playbook "
            f"and add the id to the 'tests' field in the yml."
        )

    @staticmethod
    def wrong_filename(file_type):
        return f"This is not a valid {file_type} filename."

    @staticmethod
    def wrong_path():
        return "This is not a valid filepath."

    @staticmethod
    def beta_in_str(field):
        return (
            "Field '{}' should NOT contain the substring \"beta\" in a new beta integration. "
            "please change the id in the file.".format(field)
        )

    @classmethod
    def breaking_backwards_no_old_script(cls, e):
        return f"{cls.BACKWARDS}\n{str(e)}, Could not find the old file."

    @staticmethod
    def id_might_changed():
        return (
            "ID may have changed, please make sure to check you have the correct one."
        )

    @staticmethod
    def id_changed():
        return "You've changed the ID of the file, please undo this change."

    @staticmethod
    def might_need_release_notes():
        return "You may need RN in this file, please verify if they are required."

    @staticmethod
    def unknown_file():
        return "File type is unknown, check it out."

    @staticmethod
    def no_common_server_python(path):
        return (
            "Could not get CommonServerPythonScript.py file. Please download it manually from {} and "
            "add it to the root of the repository.".format(path)
        )

    @staticmethod
    def no_yml_file(file_path):
        return f"No yml files were found in {file_path} directory."

    @staticmethod
    @error_code_decorator
    def playbook_condition_has_no_else_path(tasks_ids):
        return f'Playbook conditional tasks with ids: {" ".join([str(id) for id in tasks_ids])} have no else path'

    @staticmethod
    @error_code_decorator
    def xsoar_config_file_is_not_json(file_path):
        return f"Could not load {file_path} as a JSON XSOAR configuration file."

    @staticmethod
    @error_code_decorator
    def xsoar_config_file_malformed(
        configuration_file_path, schema_file_path, errors_table
    ):
        return (
            f'Errors were found in the configuration file: "{configuration_file_path}" '
            f'with schema "{schema_file_path}":\n {errors_table}'
        )

    @staticmethod
    @error_code_decorator
    def playbook_not_quiet_mode():
        return (
            "The playbook's quiet mode is off, it should be on, if it's done on purpose, then add this error to "
            "the pack's 'pack ignore' file"
        )

    @staticmethod
    @error_code_decorator
    def playbook_tasks_not_quiet_mode(tasks):
        return f"The following tasks of the playbook have the quiet mode turned off:\n{tasks}\n"

    @staticmethod
    @error_code_decorator
    def playbook_tasks_continue_on_error(tasks):
        return f"The following tasks of the playbook do not stop on error:\n{tasks}"

    @staticmethod
    @error_code_decorator
    def invalid_incident_field_prefix(field_name):
        return f"Field name: {field_name} is invalid. Field name must start with the relevant pack name."

    @staticmethod
    def suggest_fix_field_name(field_name, pack_prefix):
        return (
            f"To fix the problem, add pack name prefix to the field name. "
            f"You can use the pack name or one of the prefixes found in the itemPrefix field in the pack_metadata. "
            f"Example: {pack_prefix} {field_name}.\n"
            f"Also, make sure to update the field id and cliName accordingly. "
            f"Example: cliName: {pack_prefix.replace(' ', '').lower()}{field_name.replace(' ', '').lower()}."
        )

    @staticmethod
    @error_code_decorator
    def entity_name_contains_excluded_word(entity_name: str, excluded_words: List[str]):
        return f"Entity {entity_name} should not contain one of {excluded_words} in its name. Please remove."

    @staticmethod
    @error_code_decorator
    def content_entity_is_not_in_id_set(main_playbook, entities_names):
        return (
            f"Playbook {main_playbook} uses {entities_names}, which do not exist in the id_set.\n"
            f"Possible reason for such an error, would be that the name of the entity in the yml file of "
            f"{main_playbook} is not identical to its name in its own yml file. Or the id_set is not up to date"
        )

    @staticmethod
    @error_code_decorator
    def input_key_not_in_tasks(playbook_name: str, inputs: List[str]):
        return f"Playbook {playbook_name} contains inputs that are not used in any of its tasks: {', '.join(inputs)}"

    @staticmethod
    @error_code_decorator
    def input_used_not_in_input_section(playbook_name: str, inputs: List[str]):
        return f"Playbook {playbook_name} uses inputs that do not appear in the inputs section: {', '.join(inputs)}"

    @staticmethod
    @error_code_decorator
    def playbook_is_deprecated_and_used(playbook_name: str, files_list: list):
        files_list_str = "\n".join(files_list)
        return f"{playbook_name} playbook is deprecated and being used by the following entities:\n{files_list_str}"

    @staticmethod
    @error_code_decorator
    def spaces_in_the_end_of_id(item_id: str):
        return f'Content item id "{item_id}" should not have trailing spaces. Please remove.'

    @staticmethod
    @error_code_decorator
    def spaces_in_the_end_of_name(name: str):
        return f'Content item name "{name}" should not have trailing spaces. Please remove.'

    @staticmethod
    @error_code_decorator
    def cli_name_and_id_do_not_match(cli_name_correct):
        return (
            f"cliName and id do not match.\n"
            f"Please change cliName to {cli_name_correct} (the flat-case version of id, excluding item-type prefixes)"
        )

    @staticmethod
    @error_code_decorator
    def non_default_additional_info(params: List[str]):
        return f"The additionalinfo of params {params} is not the default value, please consider changing it."

    @staticmethod
    @error_code_decorator
    def missing_default_additional_info(params: List[str]):
        return f"The additionalinfo of params {params} is empty."

    @staticmethod
    @error_code_decorator
    def runas_is_dbotrole():
        return (
            "The runas value is DBotRole, it may cause access and exposure of sensitive data. "
            "Please consider changing it."
        )

    @staticmethod
    @error_code_decorator
    def script_is_deprecated_and_used(script_name: str, files_list: list):
        files_list_str = "\n".join(files_list)
        return f"{script_name} script is deprecated and being used by the following entities:\n{files_list_str}"

    @staticmethod
    @error_code_decorator
    def changed_pack_name(original_name):
        return (
            f"Pack folder names cannot be changed, please rename it back to {original_name}."
            f" If you wish to rename the pack, you can edit the name field in pack_metadata.json,"
            f" and the pack will be shown in the Marketplace accordingly.\n"
            f"If the file wasn't renamed, try pulling changes from master and re-run validations"
        )

    @staticmethod
    @error_code_decorator
    def wrong_version_format():
        return "Pack metadata version format is not valid. Please fill in a valid format (example: 0.0.0)"

    @staticmethod
    @error_code_decorator
    def pack_metadata_version_diff_from_rn(
        pack_path, rn_version, pack_metadata_version
    ):
        return (
            f"There is a difference between the version in the pack metadata"
            f"file and the version of the latest release note.\nexpected latest release note to be {pack_metadata_version} "
            f"instead found {rn_version}.\nTo fix the problem, try running `demisto-sdk update-release-notes -i {pack_path}`"
        )

    @staticmethod
    @error_code_decorator
    def invalid_marketplaces_in_alias(invalid_aliases: List[str]):
        return (
            'The following fields exist as aliases and have invalid "marketplaces" key value:'
            f"\n{invalid_aliases}\n"
            'the value of the "marketplaces" key in these fields should be ["xsoar"].'
        )

    @staticmethod
    @error_code_decorator
    def aliases_with_inner_alias(invalid_aliases: List[str]):
        return (
            "The following fields exist as aliases and therefore cannot contain an 'Aliases' key."
            f"\n{invalid_aliases}\n"
            "Please remove the key from the fields or removed the fields from the other field's Aliases list."
        )

    @staticmethod
    @error_code_decorator
    def missing_readme_file(location: FileType):
        return f"{location.name} is missing a README file"

    @staticmethod
    @error_code_decorator
    def missing_commands_from_readme(yml_name, missing_commands_from_readme):
        error_msg = (
            f"The following commands appear in {yml_name} but not in the README file:\n"
        )
        for command in missing_commands_from_readme:
            error_msg += f"{command}\n"
        return error_msg

    @staticmethod
    @error_code_decorator
    def empty_outputs_common_paths(paths: Dict[str, List[str]], yaml_path: str):
        commands_str = "\n".join(
            f"{command}:\t" + ", ".join(outputs) for command, outputs in paths.items()
        )

        return (
            f"The following command outputs are missing: \n{commands_str}\n"
            f"please type them or run demisto-sdk format -i {yaml_path}"
        )

    @staticmethod
    @error_code_decorator
    def invalid_content_item_id_wizard(invalid_content_item_id):
        return f"Failed to find {invalid_content_item_id} in content repo. Please check it's written correctly."

    @staticmethod
    @error_code_decorator
    def invalid_dependency_pack_in_wizard(dep_pack):
        return f'Dependency Pack "{dep_pack}" was not found. Please check it\'s written correctly.'

    @staticmethod
    @error_code_decorator
    def invalid_integration_in_wizard(integration: str):
        return f'Integration "{integration}" does not exist. Please check it\'s written correctly.'

    @staticmethod
    @error_code_decorator
    def invalid_playbook_in_wizard(playbook: str):
        return f'Playbook "{playbook}" does not exist. Please check it\'s written correctly.'

    @staticmethod
    @error_code_decorator
    def missing_dependency_pack_in_wizard(pack: str, content_item: str):
        return f'Pack "{pack}" is missing from the "dependency_packs". This pack is required for {content_item}.'

    @staticmethod
    @error_code_decorator
    def wrong_link_in_wizard(link):
        return f'Provided integration link "{link}" was not provided in fetching_integrations. Make sure it\'s written correctly.'

    @staticmethod
    @error_code_decorator
    def wizard_integrations_without_playbooks(integrations: set):
        return f"The following integrations are missing a set_playbook: {integrations}"

    @staticmethod
    @error_code_decorator
    def pack_should_be_deprecated(pack_name: str):
        return (
            f"Pack {pack_name} should be deprecated, as all its integrations, playbooks and scripts are"
            f" deprecated.\nThe name of the pack in the pack_metadata.json should end with (Deprecated)\n"
            f"The description of the pack in the pack_metadata.json should be one of the following formats:\n"
            f'1. "Deprecated. Use <PACK_NAME> instead."\n'
            f'2. "Deprecated. <REASON> No available replacement."'
        )

    @staticmethod
    @error_code_decorator
    def categories_field_does_not_match_standard(approved_list):
        return (
            f"The pack metadata categories field doesn't match the standard,\n"
            f"please make sure the field contain only one category from the following options:\n{approved_list}"
        )

    @staticmethod
    @error_code_decorator
    def modeling_rule_missing_schema_file(file_path: str):
        return f"The modeling rule {file_path} is missing a schema file."

    @staticmethod
    @error_code_decorator
    def modeling_rule_keys_not_empty():
        return (
            "Either the 'rules' key or the 'schema' key are not empty, make sure to set the value of these"
            " keys to an empty string."
        )

    @staticmethod
    @error_code_decorator
    def modeling_rule_keys_are_missing():
        return (
            "The 'rules' key or the 'schema' key is missing from the modeling rule yml file. "
            "Make sure to add them to your yml file with an empty string as value."
        )

    @staticmethod
    @error_code_decorator
    def modeling_rule_schema_types_invalid(invalid_types: list):
        return (
            f"The following types in the schema file are invalid {','.join(invalid_types)}. "
            f"Valid types are: string, int , float, datetime, boolean."
        )

    @staticmethod
    @error_code_decorator
    def correlation_rules_files_naming_error(invalid_files: list):
        return (
            f"The following correlation rules files do not match the naming conventions: {','.join(invalid_files)}.\n"
            f"Files in the modeling rules directory must use the pack's name as a prefix, e.g. `myPack-report1.yml`"
        )

    @staticmethod
    @error_code_decorator
    def xsiam_report_files_naming_error(invalid_files: list):
        return (
            f"The following xsiam report files do not match the naming conventions: {','.join(invalid_files)}.\n"
            f"XSIAM reports file name must use the pack's name as a prefix, e.g. `myPack-report1.yml`"
        )

    @staticmethod
    @error_code_decorator
    def parsing_rules_files_naming_error(invalid_files: list):
        return (
            f"The following parsing rules files do not match the naming conventions: {','.join(invalid_files)}.\n"
            f" Files in the parsing rules directory must be titled exactly as the pack, e.g. `myPack.yml`."
        )

    @staticmethod
    @error_code_decorator
    def xdrc_templates_files_naming_error(invalid_files: list):
        return (
            f"The following xdrc templates do not match the naming conventions:: {','.join(invalid_files)}.\n"
            f"Files in the xdrc templates directory must be titled exactly as the pack, e.g. `myPack.yml`."
        )

    @staticmethod
    @error_code_decorator
    def xsiam_dashboards_files_naming_error(invalid_files: list):
        return (
            f"The following XSIAM dashboards do not match the naming conventions:: {','.join(invalid_files)}.\n"
            f"Files name in the XSIAM dashboards directory must use the pack's name as a prefix, "
            f"e.g. `myPack-report1.yml` "
        )

    @staticmethod
    @error_code_decorator
    def modeling_rule_schema_xif_dataset_mismatch():
        return (
            "There is a mismatch between datasets in schema file and in the xif file. "
            "Either there are more datasets declared in one of the files, or the datasets titles are not the same."
        )

    @staticmethod
    @error_code_decorator
    def invalid_rule_name(invalid_files):
        return (
            f"The following rule file name is invalid {invalid_files} - make sure that the rule name is "
            f"the same as the folder containing it."
        )

    @staticmethod
    @error_code_decorator
    def correlation_rule_starts_with_hyphen():
        return "Correlation rule files cannot start with a hyphen, please remove it."

    @staticmethod
    @error_code_decorator
    def nativeimage_exist_in_integration_yml(integration_id):
        return (
            f"integration {integration_id} contains the nativeimage key in its yml, "
            f"this key is added only during the upload flow, please remove it."
        )

    @staticmethod
    @error_code_decorator
    def nativeimage_exist_in_script_yml(script_id):
        return (
            f"script {script_id} contains the nativeimage key in its yml, "
            f"this key is added only during the upload flow, please remove it."
        )<|MERGE_RESOLUTION|>--- conflicted
+++ resolved
@@ -113,11 +113,7 @@
 
 # predefined errors to be ignored in deprecated content entities even if they do not appear in .pack-ignore
 PRESET_ERROR_TO_CHECK = {
-<<<<<<< HEAD
-    "deprecated": ['ST', 'BC', 'BA', 'IN127', 'IN128', 'PB104', 'SC101', 'IN155', 'SC107', 'PB120'],
-=======
-    "deprecated": ["ST", "BC", "BA", "IN127", "IN128", "PB104", "SC101"],
->>>>>>> e3c80b6f
+    "deprecated": ["ST", "BC", "BA", "IN127", "IN128", "PB104", "SC101", "IN155", "SC107", "PB120"],
 }
 
 ERROR_CODE = {
