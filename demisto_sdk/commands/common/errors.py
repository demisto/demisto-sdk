--- conflicted
+++ resolved
@@ -7,14 +7,10 @@
                                                    PACK_METADATA_NAME)
 
 FOUND_FILES_AND_ERRORS = []
-
-<<<<<<< HEAD
 FOUND_FILES_AND_IGNORED_ERRORS = []
 
-ALLOWED_IGNORE_ERRORS = ['BA101', 'IF107', 'RP102', 'SC100']
-=======
 ALLOWED_IGNORE_ERRORS = ['BA101', 'IF107', 'RP102', 'SC100', 'IF106']
->>>>>>> 0a8a0e1f
+
 
 PRESET_ERROR_TO_IGNORE = {
     'community': ['BC', 'CJ', 'DS', "RM"],
