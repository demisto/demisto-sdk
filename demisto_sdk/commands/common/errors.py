--- conflicted
+++ resolved
@@ -2155,10 +2155,6 @@
 
     @staticmethod
     @error_code_decorator
-<<<<<<< HEAD
-    def missing_readme_file(location):
-        return f'{location} is missing a README file'
-=======
     def invalid_marketplaces_in_alias(invalid_aliases: List[str]):
         return 'The following fields exist as aliases and have invalid "marketplaces" key value:' \
                f'\n{invalid_aliases}\n' \
@@ -2170,4 +2166,8 @@
         return "The following fields exist as aliases and therefore cannot contain an 'Aliases' key."\
                f"\n{invalid_aliases}\n" \
                "Please remove the key from the fields or removed the fields from the other field's Aliases list."
->>>>>>> 7a270411
+
+    @staticmethod
+    @error_code_decorator
+    def missing_readme_file(location):
+        return f'{location} is missing a README file'