--- conflicted
+++ resolved
@@ -9,13 +9,9 @@
 FOUND_FILES_AND_ERRORS: list = []
 FOUND_FILES_AND_IGNORED_ERRORS: list = []
 
-<<<<<<< HEAD
-ALLOWED_IGNORE_ERRORS = ['BA101', 'BA106', 'RP102', 'RP104', 'SC100', 'IF106', 'PA113', 'PA116', 'IN126', 'PB105',
-                         'PB106', 'IN109', 'IN110', 'IN122', 'MP106', 'IN128', 'PB110', 'PB111']
-=======
 ALLOWED_IGNORE_ERRORS = ['BA101', 'BA106', 'RP102', 'RP104', 'SC100', 'IF106', 'PA113', 'PA116', 'PB105', 'PB106',
-                         'DO102', 'DO104', 'DO107', 'IN109', 'IN110', 'IN122', 'IN126', 'IN128', 'MP106']
->>>>>>> 8262c6b6
+                         'DO102', 'DO104', 'DO107', 'IN109', 'IN110', 'IN122', 'IN126', 'IN128', 'MP106', 'PB110',
+                         'PB111']
 
 PRESET_ERROR_TO_IGNORE = {
     'community': ['BC', 'CJ', 'DS', 'IN125', 'IN126'],
@@ -1203,10 +1199,10 @@
     @error_code_decorator
     def invalid_incident_field_in_layout(invalid_inc_fields_list):
         return f"The layout contains incident fields that do not exist in the content: {invalid_inc_fields_list}.\n" \
-            "Please make sure:\n" \
-            "1 - The right incident field is set and the spelling is correct.\n" \
-            "2 - The id_set.json file is up to date. Delete the file by running: rm -rf Tests/id_set.json and" \
-            " rerun the command."
+               "Please make sure:\n" \
+               "1 - The right incident field is set and the spelling is correct.\n" \
+               "2 - The id_set.json file is up to date. Delete the file by running: rm -rf Tests/id_set.json and" \
+               " rerun the command."
 
     @staticmethod
     @error_code_decorator
@@ -1287,10 +1283,10 @@
     @error_code_decorator
     def invalid_incident_field_in_mapper(invalid_inc_fields_list):
         return f"Your mapper contains incident fields that do not exist in the content: {invalid_inc_fields_list}.\n" \
-            "Please make sure:\n" \
-            "1 - The right incident field is set and the spelling is correct.\n" \
-            "2 - The id_set.json file is up to date. Delete the file by running: rm -rf Tests/id_set.json and" \
-            " rerun the command."
+               "Please make sure:\n" \
+               "1 - The right incident field is set and the spelling is correct.\n" \
+               "2 - The id_set.json file is up to date. Delete the file by running: rm -rf Tests/id_set.json and" \
+               " rerun the command."
 
     @staticmethod
     @error_code_decorator
