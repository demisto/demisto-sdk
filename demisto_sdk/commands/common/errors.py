from typing import Any

from demisto_sdk.commands.common.constants import (BETA_INTEGRATION_DISCLAIMER,
                                                   CONF_PATH,
                                                   INTEGRATION_CATEGORIES,
                                                   PACK_METADATA_DESC,
                                                   PACK_METADATA_NAME)

FOUND_FILES_AND_ERRORS: list = []
FOUND_FILES_AND_IGNORED_ERRORS: list = []

ALLOWED_IGNORE_ERRORS = ['BA101', 'BA106', 'RP102', 'RP104', 'SC100', 'IF106', 'PA113', 'PA116', 'IN126', 'PB105',
                         'PB106', 'IN109', 'IN110', 'IN122', 'MP106', 'IN128']

PRESET_ERROR_TO_IGNORE = {
    'community': ['BC', 'CJ', 'DS', 'IN125', 'IN126'],
    'partner': ['CJ']
}

PRESET_ERROR_TO_CHECK = {
    "deprecated": ['ST', 'BC', 'BA', 'IN127', 'IN128', 'PB104', 'SC101'],
}

<<<<<<< HEAD

ERROR_CODE = {
    "wrong_version": {'code': "BA100", 'ui_applicable': False, 'related_field': 'version'},
    "id_should_equal_name": {'code': "BA101", 'ui_applicable': False, 'related_field': 'id'},
    "file_type_not_supported": {'code': "BA102", 'ui_applicable': False, 'related_field': ''},
    "file_name_include_spaces_error": {'code': "BA103", 'ui_applicable': False, 'related_field': ''},
    "changes_may_fail_validation": {'code': "BA104", 'ui_applicable': False, 'related_field': ''},
    "invalid_id_set": {'code': "BA105", 'ui_applicable': False, 'related_field': ''},
    "no_minimal_fromversion_in_file": {'code': "BA106", 'ui_applicable': False, 'related_field': 'fromversion'},
    "wrong_display_name": {'code': "IN100", 'ui_applicable': True, 'related_field': '<parameter-name>.display'},
    "wrong_default_parameter_not_empty": {'code': "IN101", 'ui_applicable': True, 'related_field': '<parameter-name>.default'},
    "wrong_required_value": {'code': "IN102", 'ui_applicable': True, 'related_field': '<parameter-name>.required'},
    "wrong_required_type": {'code': "IN103", 'ui_applicable': True, 'related_field': '<parameter-name>.type'},
    "wrong_category": {'code': "IN104", 'ui_applicable': True, 'related_field': 'category'},
    "wrong_default_argument": {'code': "IN105", 'ui_applicable': True, 'related_field': '<argument-name>.default'},
    "no_default_arg": {'code': "IN106", 'ui_applicable': True, 'related_field': '<argument-name>.default'},
    "missing_reputation": {'code': "IN107", 'ui_applicable': True, 'related_field': 'outputs'},
    "wrong_subtype": {'code': "IN108", 'ui_applicable': False, 'related_field': 'subtype'},
    "beta_in_id": {'code': "IN109", 'ui_applicable': False, 'related_field': 'id'},
    "beta_in_name": {'code': "IN110", 'ui_applicable': False, 'related_field': 'name'},
    "beta_field_not_found": {'code': "IN111", 'ui_applicable': False, 'related_field': 'beta'},
    "no_beta_in_display": {'code': "IN112", 'ui_applicable': False, 'related_field': 'display'},
    "duplicate_arg_in_file": {'code': "IN113", 'ui_applicable': True, 'related_field': 'arguments'},
    "duplicate_param": {'code': "IN114", 'ui_applicable': True, 'related_field': 'configuration'},
    "invalid_context_output": {'code': "IN115", 'ui_applicable': True, 'related_field': 'outputs'},
    "added_required_fields": {'code': "IN116", 'ui_applicable': False, 'related_field': '<parameter-name>.required'},
    "not_used_display_name": {'code': "IN117", 'ui_applicable': True, 'related_field': '<parameter-name>.display'},
    "empty_display_configuration": {'code': "IN118", 'ui_applicable': True, 'related_field': '<parameter-name>.display'},
    "feed_wrong_from_version": {'code': "IN119", 'ui_applicable': False, 'related_field': 'fromversion'},
    "pwsh_wrong_version": {'code': "IN120", 'ui_applicable': False, 'related_field': 'fromversion'},
    "parameter_missing_from_yml": {'code': "IN121", 'ui_applicable': True, 'related_field': 'configuration'},
    "parameter_missing_for_feed": {'code': "IN122", 'ui_applicable': True, 'related_field': 'configuration'},
    "invalid_v2_integration_name": {'code': "IN123", 'ui_applicable': True, 'related_field': 'display'},
    "found_hidden_param": {'code': "IN124", 'ui_applicable': False, 'related_field': '<parameter-name>.hidden'},
    "no_default_value_in_parameter": {'code': "IN125", 'ui_applicable': False, 'related_field': '<parameter-name>.default'},
    "parameter_missing_from_yml_not_community_contributor": {'code': "IN126", 'ui_applicable': False, 'related_field': 'configuration'},
    "invalid_deprecated_integration_display_name": {'code': "IN127", 'ui_applicable': False, 'related_field': 'display'},
    "invalid_deprecated_integration_description": {'code': "IN128", 'ui_applicable': False, 'related_field': ''},
    "removed_integration_parameters": {'code': "IN129", 'ui_applicable': False, 'related_field': 'configuration'},
    "integration_not_runnable": {'code': "IN130", 'ui_applicable': False, 'related_field': 'configuration'},
    "missing_get_mapping_fields_command": {'code': "IN131", 'ui_applicable': False, 'related_field': 'ismappable'},
    "integration_non_existent_classifier": {'code': "IN132", 'ui_applicable': False, 'related_field': 'classifiers'},
    "integration_non_existent_mapper": {'code': "IN133", 'ui_applicable': False, 'related_field': 'mappers'},
    "invalid_v2_script_name": {'code': "SC100", 'ui_applicable': True, 'related_field': 'name'},
    "invalid_deprecated_script": {'code': "SC101", 'ui_applicable': False, 'related_field': 'comment'},
    "invalid_command_name_in_script": {'code': "SC102", 'ui_applicable': False, 'related_field': ''},
    "dbot_invalid_output": {'code': "DB100", 'ui_applicable': True, 'related_field': 'contextPath'},
    "dbot_invalid_description": {'code': "DB101", 'ui_applicable': True, 'related_field': 'description'},
    "breaking_backwards_subtype": {'code': "BC100", 'ui_applicable': False, 'related_field': 'subtype'},
    "breaking_backwards_context": {'code': "BC101", 'ui_applicable': False, 'related_field': 'contextPath'},
    "breaking_backwards_command": {'code': "BC102", 'ui_applicable': False, 'related_field': 'contextPath'},
    "breaking_backwards_arg_changed": {'code': "BC103", 'ui_applicable': False, 'related_field': 'name'},
    "breaking_backwards_command_arg_changed": {'code': "BC104", 'ui_applicable': False, 'related_field': 'args'},
    "default_docker_error": {'code': "DO100", 'ui_applicable': True, 'related_field': 'dockerimage'},
    "latest_docker_error": {'code': "DO101", 'ui_applicable': True, 'related_field': 'dockerimage'},
    "not_demisto_docker": {'code': "DO102", 'ui_applicable': True, 'related_field': 'dockerimage'},
    "docker_tag_not_fetched": {'code': "DO103", 'ui_applicable': True, 'related_field': 'dockerimage'},
    "no_docker_tag": {'code': "DO104", 'ui_applicable': True, 'related_field': 'dockerimage'},
    "docker_not_formatted_correctly": {'code': "DO105", 'ui_applicable': True, 'related_field': 'dockerimage'},
    "docker_not_on_the_latest_tag": {'code': "DO106", 'ui_applicable': True, 'related_field': 'dockerimage'},
    "non_existing_docker": {'code': "DO107", 'ui_applicable': True, 'related_field': 'dockerimage'},
    "id_set_conflicts": {'code': "ID100", 'ui_applicable': False, 'related_field': ''},
    "duplicated_id": {'code': "ID102", 'ui_applicable': False, 'related_field': ''},
    "remove_field_from_dashboard": {'code': "DA100", 'ui_applicable': False, 'related_field': ''},
    "include_field_in_dashboard": {'code': "DA101", 'ui_applicable': False, 'related_field': ''},
    "remove_field_from_widget": {'code': "WD100", 'ui_applicable': False, 'related_field': ''},
    "include_field_in_widget": {'code': "WD101", 'ui_applicable': False, 'related_field': ''},
    "no_image_given": {'code': "IM100", 'ui_applicable': True, 'related_field': 'image'},
    "image_too_large": {'code': "IM101", 'ui_applicable': True, 'related_field': 'image'},
    "image_in_package_and_yml": {'code': "IM102", 'ui_applicable': False, 'related_field': 'image'},
    "not_an_image_file": {'code': "IM103", 'ui_applicable': False, 'related_field': 'image'},
    "no_image_field_in_yml": {'code': "IM104", 'ui_applicable': True, 'related_field': 'image'},
    "image_field_not_in_base64": {'code': "IM105", 'ui_applicable': True, 'related_field': 'image'},
    "default_image_error": {'code': "IM106", 'ui_applicable': True, 'related_field': 'image'},
    "description_missing_from_conf_json": {'code': "CJ100", 'ui_applicable': False, 'related_field': ''},
    "test_not_in_conf_json": {'code': "CJ101", 'ui_applicable': False, 'related_field': ''},
    "integration_not_registered": {'code': "CJ102", 'ui_applicable': False, 'related_field': ''},
    "no_test_playbook": {'code': "CJ103", 'ui_applicable': False, 'related_field': ''},
    "test_playbook_not_configured": {'code': "CJ104", 'ui_applicable': False, 'related_field': ''},
    "missing_release_notes": {'code': "RN100", 'ui_applicable': False, 'related_field': ''},
    "no_new_release_notes": {'code': "RN101", 'ui_applicable': False, 'related_field': ''},
    "release_notes_not_formatted_correctly": {'code': "RN102", 'ui_applicable': False, 'related_field': ''},
    "release_notes_not_finished": {'code': "RN103", 'ui_applicable': False, 'related_field': ''},
    "release_notes_file_empty": {'code': "RN104", 'ui_applicable': False, 'related_field': ''},
    "multiple_release_notes_files": {'code': "RN105", 'ui_applicable': False, 'related_field': ''},
    "missing_release_notes_for_pack": {'code': "RN106", 'ui_applicable': False, 'related_field': ''},
    "missing_release_notes_entry": {'code': "RN107", 'ui_applicable': False, 'related_field': ''},
    "added_release_notes_for_new_pack": {'code': "RN108", 'ui_applicable': False, 'related_field': ''},
    "modified_existing_release_notes": {'code': "RN109", 'ui_applicable': False, 'related_field': ''},
    "playbook_cant_have_rolename": {'code': "PB100", 'ui_applicable': True, 'related_field': 'rolename'},
    "playbook_unreachable_condition": {'code': "PB101", 'ui_applicable': True, 'related_field': 'tasks'},
    "playbook_unhandled_condition": {'code': "PB102", 'ui_applicable': True, 'related_field': 'conditions'},
    "playbook_unconnected_tasks": {'code': "PB103", 'ui_applicable': True, 'related_field': 'tasks'},
    "invalid_deprecated_playbook": {'code': "PB104", 'ui_applicable': False, 'related_field': 'description'},
    "playbook_cant_have_deletecontext_all": {'code': "PB105", 'ui_applicable': True, 'related_field': 'tasks'},
    "using_instance_in_playbook": {'code': "PB106", 'ui_applicable': True, 'related_field': 'tasks'},
    "invalid_script_id": {'code': "PB107", 'ui_applicable': False, 'related_field': 'tasks'},
    "description_missing_in_beta_integration": {'code': "DS100", 'ui_applicable': False, 'related_field': ''},
    "no_beta_disclaimer_in_description": {'code': "DS101", 'ui_applicable': False, 'related_field': ''},
    "no_beta_disclaimer_in_yml": {'code': "DS102", 'ui_applicable': False, 'related_field': ''},
    "description_in_package_and_yml": {'code': "DS103", 'ui_applicable': False, 'related_field': ''},
    "no_description_file_warning": {'code': "DS104", 'ui_applicable': False, 'related_field': ''},
    "invalid_incident_field_name": {'code': "IF100", 'ui_applicable': True, 'related_field': 'name'},
    "invalid_incident_field_content_key_value": {'code': "IF101", 'ui_applicable': False, 'related_field': 'content'},
    "invalid_incident_field_system_key_value": {'code': "IF102", 'ui_applicable': False, 'related_field': 'system'},
    "invalid_incident_field_type": {'code': "IF103", 'ui_applicable': True, 'related_field': 'type'},
    "invalid_incident_field_group_value": {'code': "IF104", 'ui_applicable': False, 'related_field': 'group'},
    "invalid_incident_field_cli_name_regex": {'code': "IF105", 'ui_applicable': False, 'related_field': 'cliName'},
    "invalid_incident_field_cli_name_value": {'code': "IF106", 'ui_applicable': True, 'related_field': 'cliName'},
    "incident_field_or_type_from_version_5": {'code': "IF107", 'ui_applicable': True, 'related_field': 'fromVersion'},
    "invalid_incident_field_or_type_from_version": {'code': "IF108", 'ui_applicable': False, 'related_field': 'fromVersion'},
    "new_incident_field_required": {'code': "IF109", 'ui_applicable': True, 'related_field': 'required'},
    "from_version_modified_after_rename": {'code': "IF110", 'ui_applicable': False, 'related_field': 'fromVersion'},
    "incident_field_type_change": {'code': "IF111", 'ui_applicable': False, 'related_field': 'type'},
    "indicator_field_type_grid_minimal_version": {'code': "IF112", 'ui_applicable': False, 'related_field': 'fromVersion'},
    "incident_type_integer_field": {'code': "IT100", 'ui_applicable': True, 'related_field': ''},
    "incident_type_invalid_playbook_id_field": {'code': "IT101", 'ui_applicable': True, 'related_field': 'playbookId'},
    "incident_type_auto_extract_fields_invalid": {'code': "IT102", 'ui_applicable': True, 'related_field': 'extractSettings'},
    "incident_type_invalid_auto_extract_mode": {'code': "IT103", 'ui_applicable': True, 'related_field': 'mode'},
    "incident_type_non_existent_playbook_id": {'code': "IT104", 'ui_applicable': False, 'related_field': ''},
    "pack_file_does_not_exist": {'code': "PA100", 'ui_applicable': False, 'related_field': ''},
    "cant_open_pack_file": {'code': "PA101", 'ui_applicable': False, 'related_field': ''},
    "cant_read_pack_file": {'code': "PA102", 'ui_applicable': False, 'related_field': ''},
    "cant_parse_pack_file_to_list": {'code': "PA103", 'ui_applicable': False, 'related_field': ''},
    "pack_file_bad_format": {'code': "PA104", 'ui_applicable': False, 'related_field': ''},
    "pack_metadata_empty": {'code': "PA105", 'ui_applicable': False, 'related_field': ''},
    "pack_metadata_should_be_dict": {'code': "PA106", 'ui_applicable': False, 'related_field': ''},
    "missing_field_iin_pack_metadata": {'code': "PA107", 'ui_applicable': False, 'related_field': ''},
    "pack_metadata_name_not_valid": {'code': "PA108", 'ui_applicable': False, 'related_field': ''},
    "pack_metadata_field_invalid": {'code': "PA109", 'ui_applicable': False, 'related_field': ''},
    "dependencies_field_should_be_dict": {'code': "PA110", 'ui_applicable': False, 'related_field': ''},
    "empty_field_in_pack_metadata": {'code': "PA111", 'ui_applicable': False, 'related_field': ''},
    "pack_metadata_isnt_json": {'code': "PA112", 'ui_applicable': False, 'related_field': ''},
    "pack_metadata_missing_url_and_email": {'code': "PA113", 'ui_applicable': False, 'related_field': ''},
    "pack_metadata_version_should_be_raised": {'code': "PA114", 'ui_applicable': False, 'related_field': ''},
    "pack_timestamp_field_not_in_iso_format": {'code': "PA115", 'ui_applicable': False, 'related_field': ''},
    "invalid_package_dependencies": {'code': "PA116", 'ui_applicable': False, 'related_field': ''},
    "pack_metadata_invalid_support_type": {'code': "PA117", 'ui_applicable': False, 'related_field': ''},
    "pack_metadata_certification_is_invalid": {'code': "PA118", 'ui_applicable': False, 'related_field': ''},
    "pack_metadata_non_approved_usecases": {'code': "PA119", 'ui_applicable': False, 'related_field': ''},
    "pack_metadata_non_approved_tags": {'code': "PA120", 'ui_applicable': False, 'related_field': ''},
    "pack_metadata_price_change": {'code': "PA121", 'ui_applicable': False, 'related_field': ''},
    "readme_error": {'code': "RM100", 'ui_applicable': False, 'related_field': ''},
    "image_path_error": {'code': "RM101", 'ui_applicable': False, 'related_field': ''},
    "wrong_version_reputations": {'code': "RP100", 'ui_applicable': False, 'related_field': 'version'},
    "reputation_expiration_should_be_numeric": {'code': "RP101", 'ui_applicable': True, 'related_field': 'expiration'},
    "reputation_id_and_details_not_equal": {'code': "RP102", 'ui_applicable': False, 'related_field': 'id'},
    "reputation_invalid_indicator_type_id": {'code': "RP103", 'ui_applicable': False, 'related_field': 'id'},
    "reputation_empty_required_fields": {'code': "RP104", 'ui_applicable': False, 'related_field': 'id'},
    "structure_doesnt_match_scheme": {'code': "ST100", 'ui_applicable': False, 'related_field': ''},
    "file_id_contains_slashes": {'code': "ST101", 'ui_applicable': False, 'related_field': 'id'},
    "file_id_changed": {'code': "ST102", 'ui_applicable': False, 'related_field': 'id'},
    "from_version_modified": {'code': "ST103", 'ui_applicable': False, 'related_field': 'fromversion'},
    "wrong_file_extension": {'code': "ST104", 'ui_applicable': False, 'related_field': ''},
    "invalid_file_path": {'code': "ST105", 'ui_applicable': False, 'related_field': ''},
    "invalid_package_structure": {'code': "ST106", 'ui_applicable': False, 'related_field': ''},
    "pykwalify_missing_parameter": {'code': "ST107", 'ui_applicable': False, 'related_field': ''},
    "pykwalify_field_undefined": {'code': "ST108", 'ui_applicable': False, 'related_field': ''},
    "pykwalify_missing_in_root": {'code': "ST109", 'ui_applicable': False, 'related_field': ''},
    "pykwalify_general_error": {'code': "ST110", 'ui_applicable': False, 'related_field': ''},
    "invalid_to_version_in_new_classifiers": {'code': "CL100", 'ui_applicable': False, 'related_field': 'toVersion'},
    "invalid_to_version_in_old_classifiers": {'code': "CL101", 'ui_applicable': False, 'related_field': 'toVersion'},
    "invalid_from_version_in_new_classifiers": {'code': "CL102", 'ui_applicable': False, 'related_field': 'fromVersion'},
    "invalid_from_version_in_old_classifiers": {'code': "CL103", 'ui_applicable': False, 'related_field': 'fromVersion'},
    "missing_from_version_in_new_classifiers": {'code': "CL104", 'ui_applicable': False, 'related_field': 'fromVersion'},
    "missing_to_version_in_old_classifiers": {'code': "CL105", 'ui_applicable': False, 'related_field': 'toVersion'},
    "from_version_higher_to_version": {'code': "CL106", 'ui_applicable': False, 'related_field': 'fromVersion'},
    "invalid_type_in_new_classifiers": {'code': "CL107", 'ui_applicable': False, 'related_field': 'type'},
    "classifier_non_existent_incident_types": {'code': "CL108", 'ui_applicable': False, 'related_field': 'incident_types'},
    "invalid_from_version_in_mapper": {'code': "MP100", 'ui_applicable': False, 'related_field': 'fromVersion'},
    "invalid_to_version_in_mapper": {'code': "MP101", 'ui_applicable': False, 'related_field': 'toVersion'},
    "invalid_mapper_file_name": {'code': "MP102", 'ui_applicable': False, 'related_field': ''},
    "missing_from_version_in_mapper": {'code': "MP103", 'ui_applicable': False, 'related_field': 'fromVersion'},
    "invalid_type_in_mapper": {'code': "MP104", 'ui_applicable': False, 'related_field': 'type'},
    "mapper_non_existent_incident_types": {'code': "MP105", 'ui_applicable': False, 'related_field': 'incident_types'},
    "invalid_version_in_layout": {'code': "LO100", 'ui_applicable': False, 'related_field': 'version'},
    "invalid_version_in_layoutscontainer": {'code': "LO101", 'ui_applicable': False, 'related_field': 'version'},
    "invalid_file_path_layout": {'code': "LO102", 'ui_applicable': False, 'related_field': ''},
    "invalid_file_path_layoutscontainer": {'code': "LO103", 'ui_applicable': False, 'related_field': ''},
=======
ERROR_CODE = {
    "wrong_version": "BA100",
    "id_should_equal_name": "BA101",
    "file_type_not_supported": "BA102",
    "file_name_include_spaces_error": "BA103",
    "changes_may_fail_validation": "BA104",
    "invalid_id_set": "BA105",
    "no_minimal_fromversion_in_file": "BA106",
    "wrong_display_name": "IN100",
    "wrong_default_parameter_not_empty": "IN101",
    "wrong_required_value": "IN102",
    "wrong_required_type": "IN103",
    "wrong_category": "IN104",
    "wrong_default_argument": "IN105",
    "no_default_arg": "IN106",
    "missing_reputation": "IN107",
    "wrong_subtype": "IN108",
    "beta_in_id": "IN109",
    "beta_in_name": "IN110",
    "beta_field_not_found": "IN111",
    "no_beta_in_display": "IN112",
    "duplicate_arg_in_file": "IN113",
    "duplicate_param": "IN114",
    "invalid_context_output": "IN115",
    "added_required_fields": "IN116",
    "not_used_display_name": "IN117",
    "empty_display_configuration": "IN118",
    "feed_wrong_from_version": "IN119",
    "pwsh_wrong_version": "IN120",
    "parameter_missing_from_yml": "IN121",
    "parameter_missing_for_feed": "IN122",
    "invalid_v2_integration_name": "IN123",
    "found_hidden_param": "IN124",
    "no_default_value_in_parameter": "IN125",
    "parameter_missing_from_yml_not_community_contributor": "IN126",
    "invalid_deprecated_integration_display_name": "IN127",
    "invalid_deprecated_integration_description": "IN128",
    "removed_integration_parameters": "IN129",
    "integration_not_runnable": "IN130",
    "missing_get_mapping_fields_command": "IN131",
    "integration_non_existent_classifier": "IN132",
    "integration_non_existent_mapper": "IN133",
    "invalid_v2_script_name": "SC100",
    "invalid_deprecated_script": "SC101",
    "invalid_command_name_in_script": "SC102",
    "dbot_invalid_output": "DB100",
    "dbot_invalid_description": "DB101",
    "breaking_backwards_subtype": "BC100",
    "breaking_backwards_context": "BC101",
    "breaking_backwards_command": "BC102",
    "breaking_backwards_arg_changed": "BC103",
    "breaking_backwards_command_arg_changed": "BC104",
    "default_docker_error": "DO100",
    "latest_docker_error": "DO101",
    "not_demisto_docker": "DO102",
    "docker_tag_not_fetched": "DO103",
    "no_docker_tag": "DO104",
    "docker_not_formatted_correctly": "DO105",
    "docker_not_on_the_latest_tag": "DO106",
    "non_existing_docker": "DO107",
    "id_set_conflicts": "ID100",
    "duplicated_id": "ID102",
    "remove_field_from_dashboard": "DA100",
    "include_field_in_dashboard": "DA101",
    "remove_field_from_widget": "WD100",
    "include_field_in_widget": "WD101",
    "no_image_given": "IM100",
    "image_too_large": "IM101",
    "image_in_package_and_yml": "IM102",
    "not_an_image_file": "IM103",
    "no_image_field_in_yml": "IM104",
    "image_field_not_in_base64": "IM105",
    "default_image_error": "IM106",
    "description_missing_from_conf_json": "CJ100",
    "test_not_in_conf_json": "CJ101",
    "integration_not_registered": "CJ102",
    "no_test_playbook": "CJ103",
    "test_playbook_not_configured": "CJ104",
    "missing_release_notes": "RN100",
    "no_new_release_notes": "RN101",
    "release_notes_not_formatted_correctly": "RN102",
    "release_notes_not_finished": "RN103",
    "release_notes_file_empty": "RN104",
    "multiple_release_notes_files": "RN105",
    "missing_release_notes_for_pack": "RN106",
    "missing_release_notes_entry": "RN107",
    "added_release_notes_for_new_pack": "RN108",
    "modified_existing_release_notes": "RN109",
    "playbook_cant_have_rolename": "PB100",
    "playbook_unreachable_condition": "PB101",
    "playbook_unhandled_condition": "PB102",
    "playbook_unconnected_tasks": "PB103",
    "invalid_deprecated_playbook": "PB104",
    "playbook_cant_have_deletecontext_all": "PB105",
    "using_instance_in_playbook": "PB106",
    "invalid_script_id": "PB107",
    "description_missing_in_beta_integration": "DS100",
    "no_beta_disclaimer_in_description": "DS101",
    "no_beta_disclaimer_in_yml": "DS102",
    "description_in_package_and_yml": "DS103",
    "no_description_file_warning": "DS104",
    "invalid_incident_field_name": "IF100",
    "invalid_incident_field_content_key_value": "IF101",
    "invalid_incident_field_system_key_value": "IF102",
    "invalid_incident_field_type": "IF103",
    "invalid_incident_field_group_value": "IF104",
    "invalid_incident_field_cli_name_regex": "IF105",
    "invalid_incident_field_cli_name_value": "IF106",
    "incident_field_or_type_from_version_5": "IF107",
    "invalid_incident_field_or_type_from_version": "IF108",
    "new_incident_field_required": "IF109",
    "from_version_modified_after_rename": "IF110",
    "incident_field_type_change": "IF111",
    "indicator_field_type_grid_minimal_version": "IF112",
    "incident_type_integer_field": "IT100",
    "incident_type_invalid_playbook_id_field": "IT101",
    "incident_type_auto_extract_fields_invalid": "IT102",
    "incident_type_invalid_auto_extract_mode": "IT103",
    "incident_type_non_existent_playbook_id": "IT104",
    "pack_file_does_not_exist": "PA100",
    "cant_open_pack_file": "PA101",
    "cant_read_pack_file": "PA102",
    "cant_parse_pack_file_to_list": "PA103",
    "pack_file_bad_format": "PA104",
    "pack_metadata_empty": "PA105",
    "pack_metadata_should_be_dict": "PA106",
    "missing_field_iin_pack_metadata": "PA107",
    "pack_metadata_name_not_valid": "PA108",
    "pack_metadata_field_invalid": "PA109",
    "dependencies_field_should_be_dict": "PA110",
    "empty_field_in_pack_metadata": "PA111",
    "pack_metadata_isnt_json": "PA112",
    "pack_metadata_missing_url_and_email": "PA113",
    "pack_metadata_version_should_be_raised": "PA114",
    "pack_timestamp_field_not_in_iso_format": 'PA115',
    "invalid_package_dependencies": "PA116",
    "pack_metadata_invalid_support_type": "PA117",
    "pack_metadata_certification_is_invalid": "PA118",
    "pack_metadata_non_approved_usecases": "PA119",
    "pack_metadata_non_approved_tags": "PA120",
    "pack_metadata_price_change": "PA121",
    "readme_error": "RM100",
    "image_path_error": "RM101",
    "wrong_version_reputations": "RP100",
    "reputation_expiration_should_be_numeric": "RP101",
    "reputation_id_and_details_not_equal": "RP102",
    "reputation_invalid_indicator_type_id": "RP103",
    "reputation_empty_required_fields": "RP104",
    "structure_doesnt_match_scheme": "ST100",
    "file_id_contains_slashes": "ST101",
    "file_id_changed": "ST102",
    "from_version_modified": "ST103",
    "wrong_file_extension": "ST104",
    "invalid_file_path": "ST105",
    "invalid_package_structure": "ST106",
    "pykwalify_missing_parameter": "ST107",
    "pykwalify_field_undefined": "ST108",
    "pykwalify_missing_in_root": "ST109",
    "pykwalify_general_error": "ST110",
    "invalid_to_version_in_new_classifiers": "CL100",
    "invalid_to_version_in_old_classifiers": "CL101",
    "invalid_from_version_in_new_classifiers": "CL102",
    "invalid_from_version_in_old_classifiers": "CL103",
    "missing_from_version_in_new_classifiers": "CL104",
    "missing_to_version_in_old_classifiers": "CL105",
    "from_version_higher_to_version": "CL106",
    "invalid_type_in_new_classifiers": "CL107",
    "classifier_non_existent_incident_types": "CL108",
    "invalid_from_version_in_mapper": "MP100",
    "invalid_to_version_in_mapper": "MP101",
    "invalid_mapper_file_name": "MP102",
    "missing_from_version_in_mapper": "MP103",
    "invalid_type_in_mapper": "MP104",
    "mapper_non_existent_incident_types": "MP105",
    "invalid_incident_field_in_mapper": "MP106",
    "invalid_version_in_layout": "LO100",
    "invalid_version_in_layoutscontainer": "LO101",
    "invalid_file_path_layout": "LO102",
    "invalid_file_path_layoutscontainer": "LO103",
    "invalid_incident_field_in_layout": "LO104"
>>>>>>> 5af25be5
}


def get_all_error_codes():
    error_codes = set()
    for error in ERROR_CODE:
        error_codes.add(ERROR_CODE[error].get('code'))

    return error_codes


def get_all_data_from_error_code(error_code):
    for error in ERROR_CODE:
        if error_code == ERROR_CODE[error].get('code'):
            return ERROR_CODE[error]


def error_code_decorator(f):
    def wrapper(*args, **kwargs):
        return f(*args, **kwargs), ERROR_CODE[f.__name__].get('code')

    return wrapper


class Errors:
    BACKWARDS = "Possible backwards compatibility break"

    @staticmethod
    def suggest_fix(file_path: str, *args: Any, cmd: str = 'format') -> str:
        return f'To fix the problem, try running `demisto-sdk {cmd} -i {file_path} {" ".join(args)}`'

    @staticmethod
    @error_code_decorator
    def wrong_version(expected="-1"):
        return "The version for our files should always " \
               "be {}, please update the file.".format(expected)

    @staticmethod
    @error_code_decorator
    def id_should_equal_name(name, file_id):
        return "The File's name, which is: '{}', should be equal to its ID, which is: '{}'." \
               " please update the file.".format(name, file_id)

    @staticmethod
    @error_code_decorator
    def file_type_not_supported():
        return "The file type is not supported in validate command\n " \
               "validate' command supports: Integrations, Scripts, Playbooks, " \
               "Incident fields, Indicator fields, Images, Release notes, Layouts and Descriptions"

    @staticmethod
    @error_code_decorator
    def file_name_include_spaces_error(file_name):
        return "Please remove spaces from the file's name: '{}'.".format(file_name)

    @staticmethod
    @error_code_decorator
    def changes_may_fail_validation():
        return "Warning: The changes may fail validation once submitted via a " \
               "PR. To validate your changes, please make sure you have a git remote setup" \
               " and pointing to github.com/demisto/content.\nYou can do this by running " \
               "the following commands:\n\ngit remote add upstream https://github.com/" \
               "demisto/content.git\ngit fetch upstream\n\nMore info about configuring " \
               "a remote for a fork is available here: https://help.github.com/en/" \
               "github/collaborating-with-issues-and-pull-requests/configuring-a-remote-for-a-fork"

    @staticmethod
    @error_code_decorator
    def invalid_id_set():
        return "id_set.json file is invalid - delete it and re-run `validate`.\n" \
               "From content repository root run the following: `rm -rf Tests/id_set.json`\n" \
               "Then re-run the `validate` command."

    @staticmethod
    @error_code_decorator
    def no_minimal_fromversion_in_file(fromversion, oldest_supported_version):
        if fromversion == 'fromversion':
            return f"{fromversion} field is invalid.\nAdd `{fromversion}: " \
                   f"{oldest_supported_version}` to the file."
        else:
            return f'{fromversion} field is invalid.\nAdd `"{fromversion}": "{oldest_supported_version}"` ' \
                   f'to the file.'

    @staticmethod
    @error_code_decorator
    def indicator_field_type_grid_minimal_version(fromversion):
        return f"The indicator field has a fromVersion of: {fromversion} but the minimal fromVersion is 5.5.0."

    @staticmethod
    @error_code_decorator
    def wrong_display_name(param_name, param_display):
        return 'The display name of the {} parameter should be \'{}\''.format(param_name, param_display)

    @staticmethod
    @error_code_decorator
    def wrong_default_parameter_not_empty(param_name, default_value):
        return 'The default value of the {} parameter should be {}'.format(param_name, default_value)

    @staticmethod
    @error_code_decorator
    def wrong_required_value(param_name):
        return 'The required field of the {} parameter should be False'.format(param_name)

    @staticmethod
    @error_code_decorator
    def wrong_required_type(param_name):
        return 'The type field of the {} parameter should be 8'.format(param_name)

    @staticmethod
    @error_code_decorator
    def wrong_category(category):
        return "The category '{}' is not in the integration schemas, the valid options are:\n{}" \
            .format(category, '\n'.join(INTEGRATION_CATEGORIES))

    @staticmethod
    @error_code_decorator
    def wrong_default_argument(arg_name, command_name):
        return "The argument '{}' of the command '{}' is not configured as default" \
            .format(arg_name, command_name)

    @staticmethod
    @error_code_decorator
    def no_default_arg(command_name):
        return "Could not find default argument " \
               "{} in command {}".format(command_name, command_name)

    @staticmethod
    @error_code_decorator
    def missing_reputation(command_name, reputation_output, context_standard):
        return "The outputs of the reputation command {} aren't valid. The {} outputs is missing. " \
               "Fix according to context standard {} " \
            .format(command_name, reputation_output, context_standard)

    @staticmethod
    @error_code_decorator
    def wrong_subtype():
        return "The subtype for our yml files should be either python2 or python3, " \
               "please update the file."

    @classmethod
    @error_code_decorator
    def beta_in_id(cls):
        return cls.beta_in_str('id')

    @classmethod
    @error_code_decorator
    def beta_in_name(cls):
        return cls.beta_in_str('name')

    @staticmethod
    @error_code_decorator
    def beta_field_not_found():
        return "Beta integration yml file should have " \
               "the field \"beta: true\", but was not found in the file."

    @staticmethod
    @error_code_decorator
    def no_beta_in_display():
        return "Field 'display' in Beta integration yml file should include the string \"beta\", " \
               "but was not found in the file."

    @staticmethod
    @error_code_decorator
    def duplicate_arg_in_file(arg, command_name=None):
        err_msg = "The argument '{}' is duplicated".format(arg)
        if command_name:
            err_msg += " in '{}'.".format(command_name)
        err_msg += ", please remove one of its appearances."
        return err_msg

    @staticmethod
    @error_code_decorator
    def duplicate_param(param_name):
        return "The parameter '{}' of the " \
               "file is duplicated, please remove one of its appearances.".format(param_name)

    @staticmethod
    @error_code_decorator
    def invalid_context_output(command_name, output):
        return f'Invalid context output for command {command_name}. Output is {output}'

    @staticmethod
    @error_code_decorator
    def added_required_fields(field):
        return "You've added required, the field is '{}'".format(field)

    @staticmethod
    @error_code_decorator
    def not_used_display_name(field_name):
        return "The display details for {} will not be used " \
               "due to the type of the parameter".format(field_name)

    @staticmethod
    @error_code_decorator
    def empty_display_configuration(field_name):
        return "No display details were entered for the field {}".format(field_name)

    @staticmethod
    @error_code_decorator
    def feed_wrong_from_version(given_fromversion, needed_from_version="5.5.0"):
        return "This is a feed and has wrong fromversion. got `{}` expected `{}`" \
            .format(given_fromversion, needed_from_version)

    @staticmethod
    @error_code_decorator
    def pwsh_wrong_version(given_fromversion, needed_from_version='5.5.0'):
        return f'Detected type: powershell and fromversion less than {needed_from_version}.' \
               f' Found version: {given_fromversion}'

    @staticmethod
    @error_code_decorator
    def parameter_missing_from_yml(name, correct_format):
        return f'A required parameter "{name}" is missing or malformed ' \
               f'in the YAML file.\nThe correct format of the parameter should ' \
               f'be as follows:\n{correct_format}'

    @staticmethod
    @error_code_decorator
    def parameter_missing_for_feed(name, correct_format):
        return f'Feed Integration was detected A required ' \
               f'parameter "{name}" is missing or malformed in the YAML file.\n' \
               f'The correct format of the parameter should be as follows:\n{correct_format}'

    @staticmethod
    @error_code_decorator
    def invalid_v2_integration_name():
        return "The display name of this v2 integration is incorrect , should be **name** v2.\n" \
               "e.g: Kenna v2, Jira v2"

    @staticmethod
    @error_code_decorator
    def found_hidden_param(parameter_name):
        return f"Parameter: \"{parameter_name}\" can't be hidden. Please remove this field."

    @staticmethod
    @error_code_decorator
    def no_default_value_in_parameter(param_name):
        return 'The {} parameter should have a default value'.format(param_name)

    @staticmethod
    @error_code_decorator
    def parameter_missing_from_yml_not_community_contributor(name, correct_format):
        """
            This error is ignored if the contributor is community
        """
        return f'A required parameter "{name}" is missing or malformed ' \
               f'in the YAML file.\nThe correct format of the parameter should ' \
               f'be as follows:\n{correct_format}'

    @staticmethod
    @error_code_decorator
    def invalid_deprecated_integration_display_name():
        return 'The display_name (display) of all deprecated integrations should end with (Deprecated)".'

    @staticmethod
    @error_code_decorator
    def invalid_deprecated_integration_description():
        return 'The description of all deprecated integrations should start with "Deprecated.".'

    @staticmethod
    @error_code_decorator
    def removed_integration_parameters(field):
        return "You've removed integration parameters, the removed parameters are '{}'".format(field)

    @staticmethod
    @error_code_decorator
    def integration_not_runnable():
        return "Could not find any runnable command in the integration." \
               "Must have at least one command, `isFetch: true`, `feed: true`, `longRunning: true`"

    @staticmethod
    @error_code_decorator
    def missing_get_mapping_fields_command():
        return 'The command "get-mapping-fields" is missing from the YML file and is required as the ismappable ' \
               'field is set to true.'

    @staticmethod
    @error_code_decorator
    def integration_non_existent_classifier(integration_classifier):
        return f"The integration has a classifier {integration_classifier} which does not exist."

    @staticmethod
    @error_code_decorator
<<<<<<< HEAD
    def integration_non_existent_mapper(integration_mapper):
        return f"The integration has a mapper {integration_mapper} which does not exist."
=======
    def invalid_deprecated_integration_description():
        return 'The description of all deprecated integrations should follow one of the formats:' \
               '1. "Deprecated. Use <INTEGRATION_DISPLAY_NAME> instead."' \
               '2. "Deprecated. <REASON> No available replacement."'
>>>>>>> 5af25be5

    @staticmethod
    @error_code_decorator
    def invalid_v2_script_name():
        return "The name of this v2 script is incorrect , should be **name**V2." \
               " e.g: DBotTrainTextClassifierV2"

    @staticmethod
    @error_code_decorator
    def invalid_deprecated_script():
        return "Every deprecated script's comment has to start with 'Deprecated.'"

    @staticmethod
    @error_code_decorator
    def invalid_command_name_in_script(script_name, command):
        return f"in script {script_name} the command {command} has an invalid name. " \
               f"Please make sure:\n" \
               f"1 - The right command name is set and the spelling is correct." \
               f" Do not use 'dev' in it or suffix it with 'copy'\n" \
               f"2 - The id_set.json file is up to date. Delete the file by running: rm -rf Tests/id_set.json and" \
               f" rerun the command."

    @staticmethod
    @error_code_decorator
    def dbot_invalid_output(command_name, missing_outputs, context_standard):
        return "The DBotScore outputs of the reputation command {} aren't valid. Missing: {}. " \
               "Fix according to context standard {} ".format(command_name, missing_outputs,
                                                              context_standard)

    @staticmethod
    @error_code_decorator
    def dbot_invalid_description(command_name, missing_descriptions, context_standard):
        return "The DBotScore description of the reputation command {} aren't valid. Missing: {}. " \
               "Fix according to context standard {} " \
            .format(command_name, missing_descriptions, context_standard)

    @classmethod
    @error_code_decorator
    def breaking_backwards_subtype(cls):
        return "{}, You've changed the subtype, please undo.".format(cls.BACKWARDS)

    @classmethod
    @error_code_decorator
    def breaking_backwards_context(cls):
        return "{}, You've changed the context in the file," \
               " please undo.".format(cls.BACKWARDS)

    @classmethod
    @error_code_decorator
    def breaking_backwards_command(cls, old_command):
        return "{}, You've changed the context in the file,please " \
               "undo. the command is:\n{}".format(cls.BACKWARDS, old_command)

    @classmethod
    @error_code_decorator
    def breaking_backwards_arg_changed(cls):
        return "{}, You've changed the name of an arg in " \
               "the file, please undo.".format(cls.BACKWARDS)

    @classmethod
    @error_code_decorator
    def breaking_backwards_command_arg_changed(cls, command):
        return "{}, You've changed the name of a command or its arg in" \
               " the file, please undo, the command was:\n{}".format(cls.BACKWARDS, command)

    @staticmethod
    @error_code_decorator
    def default_docker_error():
        return 'The current docker image in the yml file is the default one: demisto/python:1.3-alpine,\n' \
               'Please create or use another docker image'

    @staticmethod
    @error_code_decorator
    def latest_docker_error(docker_image_tag, docker_image_name):
        return f'"latest" tag is not allowed,\n' \
               f'Please create or update to an updated versioned image\n' \
               f'You can check for the most updated version of {docker_image_tag} ' \
               f'here: https://hub.docker.com/r/{docker_image_name}/tags'

    @staticmethod
    @error_code_decorator
    def not_demisto_docker():
        return 'docker image must be a demisto docker image. When the docker image is ready, ' \
               'please rename it to: demisto/<image>:<tag>'

    @staticmethod
    @error_code_decorator
    def docker_tag_not_fetched(docker_image_name):
        return f'Failed getting tag for: {docker_image_name}. Please check it exists and of demisto format.'

    @staticmethod
    @error_code_decorator
    def no_docker_tag(docker_image):
        return f'{docker_image} - The docker image in your integration/script does not have a tag.' \
               f' Please create or update to an updated versioned image\n'

    @staticmethod
    @error_code_decorator
    def docker_not_formatted_correctly(docker_image):
        return f'The docker image: {docker_image} is not of format - demisto/image_name:X.X'

    @staticmethod
    @error_code_decorator
    def docker_not_on_the_latest_tag(docker_image_tag, docker_image_latest_tag, docker_image_name, file_path):
        return f'The docker image tag is not the latest numeric tag, please update it.\n' \
               f'The docker image tag in the yml file is: {docker_image_tag}\n' \
               f'The latest docker image tag in docker hub is: {docker_image_latest_tag}\n' \
               f'You can check for the most updated version of {docker_image_name} ' \
               f'here: https://hub.docker.com/r/{docker_image_name}/tags\n' \
               f'To update the docker image run: demisto-sdk format -ud -i {file_path}\n'

    @staticmethod
    @error_code_decorator
    def non_existing_docker(docker_image):
        return f'{docker_image} - Could not find the docker image. Check if it exists in ' \
               f'DockerHub: https://hub.docker.com/u/demisto/.'

    @staticmethod
    @error_code_decorator
    def id_set_conflicts():
        return "You probably merged from master and your id_set.json has " \
               "conflicts. Run `demisto-sdk create-id-set`, it should reindex your id_set.json"

    @staticmethod
    @error_code_decorator
    def duplicated_id(obj_id):
        return f"The ID {obj_id} already exists, please update the file or update the " \
               f"id_set.json toversion field of this id to match the old occurrence of this id"

    @staticmethod
    @error_code_decorator
    def remove_field_from_dashboard(field):
        return f'the field {field} needs to be removed.'

    @staticmethod
    @error_code_decorator
    def include_field_in_dashboard(field):
        return f'The field {field} needs to be included. Please add it.'

    @staticmethod
    @error_code_decorator
    def remove_field_from_widget(field, widget):
        return f'The field {field} needs to be removed from the widget: {widget}.'

    @staticmethod
    @error_code_decorator
    def include_field_in_widget(field, widget_name):
        return f'The field {field} needs to be included in the widget: {widget_name}. Please add it.'

    @staticmethod
    @error_code_decorator
    def no_image_given():
        return "You've created/modified a yml or package but failed to provide an image as " \
               "a .png file for it, please add an image in order to proceed."

    @staticmethod
    @error_code_decorator
    def image_too_large():
        return "Too large logo, please update the logo to be under 10kB"

    @staticmethod
    @error_code_decorator
    def image_in_package_and_yml():
        return "Image in both yml and package, remove the 'image' " \
               "key from the yml file"

    @staticmethod
    @error_code_decorator
    def not_an_image_file():
        return "This isn't an image file or unified integration file."

    @staticmethod
    @error_code_decorator
    def no_image_field_in_yml():
        return "This is a yml file but has no image field."

    @staticmethod
    @error_code_decorator
    def image_field_not_in_base64():
        return "The image field isn't in base64 encoding."

    @staticmethod
    @error_code_decorator
    def default_image_error():
        return "This is the default image, please change to the integration image."

    @staticmethod
    @error_code_decorator
    def description_missing_from_conf_json(problematic_instances):
        return "Those instances don't have description:\n{}".format('\n'.join(problematic_instances))

    @staticmethod
    @error_code_decorator
    def test_not_in_conf_json(file_id):
        return "You've failed to add the {file_id} to conf.json\n" \
               "see here: https://xsoar.pan.dev/docs/integrations/test-playbooks#adding-tests-to-confjson"

    @staticmethod
    @error_code_decorator
    def integration_not_registered(file_path, missing_test_playbook_configurations, no_tests_key):
        return f'The following integration is not registered in {CONF_PATH} file.\n' \
               f'Please add:\n{missing_test_playbook_configurations}\nto {CONF_PATH} ' \
               f'path under \'tests\' key.\n' \
               f'If you don\'t want to add a test playbook for this integration, please add: \n{no_tests_key}to the ' \
               f'file {file_path} or run \'demisto-sdk format -i {file_path}\''

    @staticmethod
    @error_code_decorator
    def no_test_playbook(file_path, file_type):
        return f'You don\'t have a TestPlaybook for {file_type} {file_path}. ' \
               f'If you have a TestPlaybook for this {file_type}, ' \
               f'please edit the yml file and add the TestPlaybook under the \'tests\' key. ' \
               f'If you don\'t want to create a TestPlaybook for this {file_type}, ' \
               f'edit the yml file and add  \ntests:\n -  No tests\n lines to it or ' \
               f'run \'demisto-sdk format -i {file_path}\''

    @staticmethod
    @error_code_decorator
    def test_playbook_not_configured(content_item_id, missing_test_playbook_configurations,
                                     missing_integration_configurations):
        return f'The TestPlaybook {content_item_id} is not registered in {CONF_PATH} file.\n ' \
               f'Please add\n{missing_test_playbook_configurations}\n ' \
               f'or if this test playbook is for an integration\n{missing_integration_configurations}\n ' \
               f'to {CONF_PATH} path under \'tests\' key.'

    @staticmethod
    @error_code_decorator
    def missing_release_notes(rn_path):
        return 'Missing release notes, Please add it under {}'.format(rn_path)

    @staticmethod
    @error_code_decorator
    def no_new_release_notes(release_notes_path):
        return F'No new comment has been added in the release notes file: {release_notes_path}'

    @staticmethod
    @error_code_decorator
    def release_notes_not_formatted_correctly(link_to_rn_standard):
        return F'Not formatted according to ' \
               F'release notes standards.\nFix according to {link_to_rn_standard}'

    @staticmethod
    @error_code_decorator
    def release_notes_not_finished():
        return "Please finish filling out the release notes. For common troubleshooting steps, please " \
               "review the documentation found here: " \
               "https://xsoar.pan.dev/docs/integrations/changelog#common-troubleshooting-tips"

    @staticmethod
    @error_code_decorator
    def release_notes_file_empty():
        return "Your release notes file is empty, please complete it\nHaving empty release notes " \
               "looks bad in the product UI.\nIf the change you made was minor, please use " \
               "\"Maintenance and stability enhancements.\" for general changes, or use " \
               "\"Documentation and metadata improvements.\" for changes to documentation."

    @staticmethod
    @error_code_decorator
    def multiple_release_notes_files():
        return "More than one release notes file has been found." \
               "Only one release note file is permitted per release. Please delete the extra release notes."

    @staticmethod
    @error_code_decorator
    def missing_release_notes_for_pack(pack):
        return f"Release notes were not found. Please run `demisto-sdk " \
               f"update-release-notes -i Packs/{pack} -u (major|minor|revision)` to " \
               f"generate release notes according to the new standard. You can refer to the documentation " \
               f"found here: https://xsoar.pan.dev/docs/integrations/changelog for more information."

    @staticmethod
    @error_code_decorator
    def missing_release_notes_entry(file_type, pack_name, entity_name):
        return f"No release note entry was found for the {file_type.lower()} \"{entity_name}\" in the " \
               f"{pack_name} pack. Please rerun the update-release-notes command without -u to " \
               f"generate an updated template. If you are trying to exclude an item from the release " \
               f"notes, please refer to the documentation found here - " \
               f"https://xsoar.pan.dev/docs/integrations/changelog#excluding-items"

    @staticmethod
    @error_code_decorator
    def added_release_notes_for_new_pack(pack_name):
        return f"ReleaseNotes were added for the newly created pack \"{pack_name}\" - remove them"

    @staticmethod
    @error_code_decorator
    def modified_existing_release_notes(pack_name):
        return f"Modified existing release notes for \"{pack_name}\" - revert the change and add new release notes " \
               f"if needed by running:\n`demisto-sdk update-release-notes -i Packs/{pack_name} -u " \
               f"(major|minor|revision)`\n" \
               f"You can refer to the documentation found here: " \
               f"https://xsoar.pan.dev/docs/integrations/changelog for more information."

    @staticmethod
    @error_code_decorator
    def playbook_cant_have_rolename():
        return "Playbook can not have a rolename."

    @staticmethod
    @error_code_decorator
    def using_instance_in_playbook():
        return "Playbook should not use specific instance."

    @staticmethod
    @error_code_decorator
    def playbook_unreachable_condition(task_id, next_task_branch):
        return f'Playbook conditional task with id:{task_id} has task with unreachable ' \
               f'next task condition "{next_task_branch}". Please remove this task or add ' \
               f'this condition to condition task with id:{task_id}.'

    @staticmethod
    @error_code_decorator
    def playbook_unhandled_condition(task_id, task_condition_labels):
        return f'Playbook conditional task with id:{task_id} has an unhandled ' \
               f'condition: {",".join(map(lambda x: f"{str(x)}", task_condition_labels))}'

    @staticmethod
    @error_code_decorator
    def playbook_unconnected_tasks(orphan_tasks):
        return f'The following tasks ids have no previous tasks: {orphan_tasks}'

    @staticmethod
    @error_code_decorator
    def playbook_cant_have_deletecontext_all():
        return 'Playbook can not have DeleteContext script with arg all set to yes.'

    @staticmethod
    @error_code_decorator
    def invalid_deprecated_playbook():
        return 'The playbook description has to start with "Deprecated."'

    @staticmethod
    @error_code_decorator
    def invalid_script_id(script_entry_to_check, pb_task):
        return f"in task {pb_task} the script {script_entry_to_check} was not found in the id_set.json file. " \
               f"Please make sure:\n" \
               f"1 - The right script id is set and the spelling is correct.\n" \
               f"2 - The id_set.json file is up to date. Delete the file by running: rm -rf Tests/id_set.json and" \
               f" rerun the command."

    @staticmethod
    @error_code_decorator
    def description_missing_in_beta_integration():
        return f"No detailed description file was found in the package. Please add one, " \
               f"and make sure it includes the beta disclaimer note." \
               f"Add the following to the detailed description:\n{BETA_INTEGRATION_DISCLAIMER}"

    @staticmethod
    @error_code_decorator
    def no_beta_disclaimer_in_description():
        return f"The detailed description in beta integration package " \
               f"does not contain the beta disclaimer note. Add the following to the description:\n" \
               f"{BETA_INTEGRATION_DISCLAIMER}"

    @staticmethod
    @error_code_decorator
    def no_beta_disclaimer_in_yml():
        return f"The detailed description field in beta integration " \
               f"does not contain the beta disclaimer note. Add the following to the detailed description:\n" \
               f"{BETA_INTEGRATION_DISCLAIMER}"

    @staticmethod
    @error_code_decorator
    def description_in_package_and_yml():
        return "A description was found both in the " \
               "package and in the yml, please update the package."

    @staticmethod
    @error_code_decorator
    def no_description_file_warning():
        return "No detailed description file was found. Consider adding one."

    @staticmethod
    @error_code_decorator
    def invalid_incident_field_name(word):
        return f"The word {word} cannot be used as a name, please update the file."

    @staticmethod
    @error_code_decorator
    def invalid_incident_field_content_key_value(content_value):
        return f"The content key must be set to {content_value}."

    @staticmethod
    @error_code_decorator
    def invalid_incident_field_system_key_value(system_value):
        return f"The system key must be set to {system_value}"

    @staticmethod
    @error_code_decorator
    def invalid_incident_field_type(file_type, TypeFields):
        return f"Type: `{file_type}` is not one of available types.\n" \
               f"available types: {[value.value for value in TypeFields]}"

    @staticmethod
    @error_code_decorator
    def invalid_incident_field_group_value(group):
        return f"Group {group} is not a group field."

    @staticmethod
    @error_code_decorator
    def invalid_incident_field_cli_name_regex(cli_regex):
        return f"Field `cliName` contains non-alphanumeric letters. " \
               f"must match regex: {cli_regex}"

    @staticmethod
    @error_code_decorator
    def invalid_incident_field_cli_name_value(cli_name):
        return f"cliName field can not be {cli_name} as it's a builtin key."

    @staticmethod
    @error_code_decorator
    def invalid_incident_field_or_type_from_version():
        return '"fromVersion" has an invalid value.'

    @staticmethod
    @error_code_decorator
    def new_incident_field_required():
        return 'New incident fields can not be required. change to:\nrequired: false.'

    @staticmethod
    @error_code_decorator
    def from_version_modified_after_rename():
        return "fromversion might have been modified, please make sure it hasn't changed."

    @staticmethod
    @error_code_decorator
    def incident_field_type_change():
        return 'Changing incident field type is not allowed.'

    @staticmethod
    @error_code_decorator
    def incident_type_integer_field(field):
        return f'The field {field} needs to be a positive integer. Please add it.\n'

    @staticmethod
    @error_code_decorator
    def incident_type_invalid_playbook_id_field():
        return 'The "playbookId" field is not valid - please enter a non-UUID playbook ID.'

    @staticmethod
    @error_code_decorator
    def incident_type_auto_extract_fields_invalid(incident_fields):
        return f"The following incident fields are not formatted correctly under " \
               f"`fieldCliNameToExtractSettings`: {incident_fields}\n" \
               f"Please format them in one of the following ways:\n" \
               f"1. To extract all indicators from the field: \n" \
               f"isExtractingAllIndicatorTypes: true, extractAsIsIndicatorTypeId: \"\", " \
               f"extractIndicatorTypesIDs: []\n" \
               f"2. To extract the incident field to a specific indicator without using regex: \n" \
               f"isExtractingAllIndicatorTypes: false, extractAsIsIndicatorTypeId: \"<INDICATOR_TYPE>\", " \
               f"extractIndicatorTypesIDs: []\n" \
               f"3. To extract indicators from the field using regex: \n" \
               f"isExtractingAllIndicatorTypes: false, extractAsIsIndicatorTypeId: \"\", " \
               f"extractIndicatorTypesIDs: [\"<INDICATOR_TYPE1>\", \"<INDICATOR_TYPE2>\"]"

    @staticmethod
    @error_code_decorator
    def incident_type_invalid_auto_extract_mode():
        return 'The `mode` field under `extractSettings` should be one of the following:\n' \
               ' - \"All\" - To extract all indicator types regardless of auto-extraction settings.\n' \
               ' - \"Specific\" - To extract only the specific indicator types set in the auto-extraction settings.'

    @staticmethod
    @error_code_decorator
    def incident_type_non_existent_playbook_id(incident_type, playbook):
        return f"in incident type {incident_type} the playbook {playbook} was not found in the id_set.json file. " \
               f"Please make sure:\n" \
               f"1 - The right playbook name is set and the spelling is correct.\n" \
               f"2 - The id_set.json file is up to date. Delete the file by running: rm -rf Tests/id_set.json and" \
               f" rerun the command."

    @staticmethod
    @error_code_decorator
    def pack_file_does_not_exist(file_name):
        return f'"{file_name}" file does not exist, create one in the root of the pack'

    @staticmethod
    @error_code_decorator
    def cant_open_pack_file(file_name):
        return f'Could not open "{file_name}" file'

    @staticmethod
    @error_code_decorator
    def cant_read_pack_file(file_name):
        return f'Could not read the contents of "{file_name}" file'

    @staticmethod
    @error_code_decorator
    def cant_parse_pack_file_to_list(file_name):
        return f'Could not parse the contents of "{file_name}" file into a list'

    @staticmethod
    @error_code_decorator
    def pack_file_bad_format(file_name):
        return f'Detected invalid {file_name} file'

    @staticmethod
    @error_code_decorator
    def pack_metadata_empty():
        return 'Pack metadata is empty.'

    @staticmethod
    @error_code_decorator
    def pack_metadata_should_be_dict(pack_meta_file):
        return f'Pack metadata {pack_meta_file} should be a dictionary.'

    @staticmethod
    @error_code_decorator
    def pack_metadata_certification_is_invalid(pack_meta_file):
        return f'Pack metadata {pack_meta_file} - certification field should be \'certified\' or \'verified\'.'

    @staticmethod
    @error_code_decorator
    def missing_field_iin_pack_metadata(pack_meta_file, missing_fields):
        return f'{pack_meta_file} - Missing fields in the pack metadata: {missing_fields}'

    @staticmethod
    @error_code_decorator
    def pack_metadata_name_not_valid():
        return f'Pack metadata {PACK_METADATA_NAME} field is not valid. Please fill valid pack name.'

    @staticmethod
    @error_code_decorator
    def pack_metadata_field_invalid():
        return f'Pack metadata {PACK_METADATA_DESC} field is not valid. Please fill valid pack description.'

    @staticmethod
    @error_code_decorator
    def dependencies_field_should_be_dict(pack_meta_file):
        return f'{pack_meta_file} - The dependencies field in the pack must be a dictionary.'

    @staticmethod
    @error_code_decorator
    def empty_field_in_pack_metadata(pack_meta_file, list_field):
        return f'{pack_meta_file} - Empty value in the {list_field} field.'

    @staticmethod
    @error_code_decorator
    def pack_metadata_isnt_json(pack_meta_file):
        return f'Could not parse {pack_meta_file} file contents to json format'

    @staticmethod
    @error_code_decorator
    def pack_metadata_missing_url_and_email():
        return 'Contributed packs must include email or url.'

    @staticmethod
    @error_code_decorator
    def pack_metadata_invalid_support_type(pack_meta_file):
        return 'Support field should be one of the following: xsoar, partner, developer or community.'

    @staticmethod
    @error_code_decorator
    def pack_metadata_version_should_be_raised(pack, old_version):
        return f"The pack version (currently: {old_version}) needs to be raised - " \
               f"make sure you are merged from master and " \
               f"update the \"currentVersion\" field in the " \
               f"pack_metadata.json or in case release notes are required run:\n" \
               f"`demisto-sdk update-release-notes -i Packs/{pack} -u (major|minor|revision)` to " \
               f"generate them according to the new standard."

    @staticmethod
    @error_code_decorator
    def pack_metadata_non_approved_usecases(non_approved_usecases: set) -> str:
        return f'The pack metadata contains non approved usecases: {", ".join(non_approved_usecases)}'

    @staticmethod
    @error_code_decorator
    def pack_metadata_non_approved_tags(non_approved_tags: set) -> str:
        return f'The pack metadata contains non approved tags: {", ".join(non_approved_tags)}'

    @staticmethod
    @error_code_decorator
    def pack_metadata_price_change(old_price, new_price) -> str:
        return f"The pack price was changed from {old_price} to {new_price} - revert the change"

    @staticmethod
    @error_code_decorator
    def pack_timestamp_field_not_in_iso_format(field_name, value, changed_value):
        return f"The field \"{field_name}\" should be in the following format: YYYY-MM-DDThh:mm:ssZ, found {value}.\n" \
               f"Suggested change: {changed_value}"

    @staticmethod
    @error_code_decorator
    def readme_error(stderr):
        return f'Failed verifying README.md Error Message is: {stderr}'

    @staticmethod
    @error_code_decorator
    def image_path_error(path, alternative_path):
        return f'Detected following image url:\n{path}\n' \
               f'Which is not the raw link. You probably want to use the following raw image url:\n{alternative_path}'

    @staticmethod
    @error_code_decorator
    def wrong_version_reputations(object_id, version):
        return "Reputation object with id {} must have version {}".format(object_id, version)

    @staticmethod
    @error_code_decorator
    def reputation_expiration_should_be_numeric():
        return 'Expiration field should have a positive numeric value.'

    @staticmethod
    @error_code_decorator
    def reputation_id_and_details_not_equal():
        return 'id and details fields are not equal.'

    @staticmethod
    @error_code_decorator
    def reputation_invalid_indicator_type_id():
        return 'Indicator type "id" field can not include spaces or special characters.'

    @staticmethod
    @error_code_decorator
    def reputation_empty_required_fields():
        return 'id and details fields can not be empty.'

    @staticmethod
    @error_code_decorator
    def structure_doesnt_match_scheme(pretty_formatted_string_of_regexes):
        return f"The file does not match any scheme we have, please refer to the following list " \
               f"for the various file name options we have in our repo {pretty_formatted_string_of_regexes}"

    @staticmethod
    @error_code_decorator
    def file_id_contains_slashes():
        return "File's ID contains slashes - please remove."

    @staticmethod
    @error_code_decorator
    def file_id_changed(old_version_id, new_file_id):
        return f"The file id has changed from {old_version_id} to {new_file_id}"

    @staticmethod
    @error_code_decorator
    def from_version_modified():
        return "You've added fromversion to an existing " \
               "file in the system, this is not allowed, please undo."

    @staticmethod
    @error_code_decorator
    def wrong_file_extension(file_extension, accepted_extensions):
        return "File extension {} is not valid. accepted {}".format(file_extension, accepted_extensions)

    @staticmethod
    @error_code_decorator
    def invalid_file_path():
        return "Found incompatible file path."

    @staticmethod
    @error_code_decorator
    def invalid_package_structure(invalid_files):
        return 'You should update the following file to the package format, for further details please visit ' \
               'https://xsoar.pan.dev/docs/integrations/package-dir.'

    @staticmethod
    @error_code_decorator
    def invalid_package_dependencies(pack_name):
        return f'{pack_name} depends on NonSupported / DeprecatedContent packs.'

    @staticmethod
    @error_code_decorator
    def pykwalify_missing_parameter(key_from_error, current_string, path):
        return f'Missing {key_from_error} in \n{current_string}\nPath: {path}'

    @staticmethod
    @error_code_decorator
    def pykwalify_field_undefined(key_from_error):
        return f'The field {key_from_error} was not defined in the scheme'

    @staticmethod
    @error_code_decorator
    def pykwalify_missing_in_root(key_from_error):
        return f'Missing {key_from_error} in root'

    @staticmethod
    @error_code_decorator
    def pykwalify_general_error(error):
        return f'in {error}'

    @staticmethod
    @error_code_decorator
    def invalid_version_in_layout(version_field):
        return f'{version_field} field in layout needs to be lower than 6.0.0'

    @staticmethod
    @error_code_decorator
    def invalid_version_in_layoutscontainer(version_field):
        return f'{version_field} field in layoutscontainer needs to be higher or equal to 6.0.0'

    @staticmethod
    @error_code_decorator
    def invalid_file_path_layout(file_name):
        return f'Invalid file name - {file_name}. layout file name should start with "layout-" prefix.'

    @staticmethod
    @error_code_decorator
    def invalid_file_path_layoutscontainer(file_name):
        return f'Invalid file name - {file_name}. layoutscontainer file name should start with ' \
               '"layoutscontainer-" prefix.'

    @staticmethod
    @error_code_decorator
    def invalid_incident_field_in_layout(invalid_inc_fields_list):
        return f"The layout contains incident fields that do not exist in the content: {invalid_inc_fields_list}.\n" \
            "Please make sure:\n" \
            "1 - The right incident field is set and the spelling is correct.\n" \
            "2 - The id_set.json file is up to date. Delete the file by running: rm -rf Tests/id_set.json and" \
            " rerun the command."

    @staticmethod
    @error_code_decorator
    def invalid_to_version_in_new_classifiers():
        return 'toVersion field in new classifiers needs to be higher than 6.0.0'

    @staticmethod
    @error_code_decorator
    def invalid_to_version_in_old_classifiers():
        return 'toVersion field in old classifiers needs to be lower than 6.0.0'

    @staticmethod
    @error_code_decorator
    def invalid_from_version_in_new_classifiers():
        return 'fromVersion field in new classifiers needs to be higher or equal to 6.0.0'

    @staticmethod
    @error_code_decorator
    def invalid_from_version_in_old_classifiers():
        return 'fromVersion field in old classifiers needs to be lower than 6.0.0'

    @staticmethod
    @error_code_decorator
    def missing_from_version_in_new_classifiers():
        return 'Must have fromVersion field in new classifiers'

    @staticmethod
    @error_code_decorator
    def missing_to_version_in_old_classifiers():
        return 'Must have toVersion field in old classifiers'

    @staticmethod
    @error_code_decorator
    def from_version_higher_to_version():
        return 'fromVersion field can not be higher than toVersion field'

    @staticmethod
    @error_code_decorator
    def invalid_type_in_new_classifiers():
        return 'Classifiers type must be classification'

    @staticmethod
    @error_code_decorator
    def classifier_non_existent_incident_types(incident_types):
        return f"The Classifiers related incident types: {incident_types} where not found."

    @staticmethod
    @error_code_decorator
    def invalid_from_version_in_mapper():
        return 'fromVersion field in mapper needs to be higher or equal to 6.0.0'

    @staticmethod
    @error_code_decorator
    def invalid_to_version_in_mapper():
        return 'toVersion field in mapper needs to be higher than 6.0.0'

    @staticmethod
    @error_code_decorator
    def invalid_mapper_file_name():
        return 'Invalid file name for mapper. Need to change to classifier-mapper-NAME.json'

    @staticmethod
    @error_code_decorator
    def missing_from_version_in_mapper():
        return 'Must have fromVersion field in mapper'

    @staticmethod
    @error_code_decorator
    def invalid_type_in_mapper():
        return 'Mappers type must be mapping-incoming or mapping-outgoing'

    @staticmethod
    @error_code_decorator
    def mapper_non_existent_incident_types(incident_types):
        return f"The Mapper related incident types: {incident_types} where not found."

    @staticmethod
<<<<<<< HEAD
=======
    @error_code_decorator
    def invalid_incident_field_in_mapper(invalid_inc_fields_list):
        return f"Your mapper contains incident fields that do not exist in the content: {invalid_inc_fields_list}.\n" \
            "Please make sure:\n" \
            "1 - The right incident field is set and the spelling is correct.\n" \
            "2 - The id_set.json file is up to date. Delete the file by running: rm -rf Tests/id_set.json and" \
            " rerun the command."

    @staticmethod
    @error_code_decorator
    def integration_not_runnable():
        return "Could not find any runnable command in the integration." \
               "Must have at least one command, `isFetch: true`, `feed: true`, `longRunning: true`"

    @staticmethod
>>>>>>> 5af25be5
    def wrong_filename(file_type):
        return 'This is not a valid {} filename.'.format(file_type)

    @staticmethod
    def wrong_path():
        return "This is not a valid filepath."

    @staticmethod
    def beta_in_str(field):
        return "Field '{}' should NOT contain the substring \"beta\" in a new beta integration. " \
               "please change the id in the file.".format(field)

    @classmethod
    def breaking_backwards_no_old_script(cls, e):
        return "{}\n{}, Could not find the old file.".format(cls.BACKWARDS, str(e))

    @staticmethod
    def id_might_changed():
        return "ID may have changed, please make sure to check you have the correct one."

    @staticmethod
    def id_changed():
        return "You've changed the ID of the file, please undo this change."

    @staticmethod
    def might_need_release_notes():
        return "You may need RN in this file, please verify if they are required."

    @staticmethod
    def unknown_file():
        return "File type is unknown, check it out."

    @staticmethod
    def no_common_server_python(path):
        return "Could not get CommonServerPythonScript.py file. Please download it manually from {} and " \
               "add it to the root of the repository.".format(path)

    @staticmethod
    def no_yml_file(file_path):
        return "No yml files were found in {} directory.".format(file_path)<|MERGE_RESOLUTION|>--- conflicted
+++ resolved
@@ -21,7 +21,6 @@
     "deprecated": ['ST', 'BC', 'BA', 'IN127', 'IN128', 'PB104', 'SC101'],
 }
 
-<<<<<<< HEAD
 
 ERROR_CODE = {
     "wrong_version": {'code': "BA100", 'ui_applicable': False, 'related_field': 'version'},
@@ -197,192 +196,12 @@
     "missing_from_version_in_mapper": {'code': "MP103", 'ui_applicable': False, 'related_field': 'fromVersion'},
     "invalid_type_in_mapper": {'code': "MP104", 'ui_applicable': False, 'related_field': 'type'},
     "mapper_non_existent_incident_types": {'code': "MP105", 'ui_applicable': False, 'related_field': 'incident_types'},
+    "invalid_incident_field_in_mapper": {'code': "MP106", 'ui_applicable': False, 'related_field': 'mapping'},
     "invalid_version_in_layout": {'code': "LO100", 'ui_applicable': False, 'related_field': 'version'},
     "invalid_version_in_layoutscontainer": {'code': "LO101", 'ui_applicable': False, 'related_field': 'version'},
     "invalid_file_path_layout": {'code': "LO102", 'ui_applicable': False, 'related_field': ''},
     "invalid_file_path_layoutscontainer": {'code': "LO103", 'ui_applicable': False, 'related_field': ''},
-=======
-ERROR_CODE = {
-    "wrong_version": "BA100",
-    "id_should_equal_name": "BA101",
-    "file_type_not_supported": "BA102",
-    "file_name_include_spaces_error": "BA103",
-    "changes_may_fail_validation": "BA104",
-    "invalid_id_set": "BA105",
-    "no_minimal_fromversion_in_file": "BA106",
-    "wrong_display_name": "IN100",
-    "wrong_default_parameter_not_empty": "IN101",
-    "wrong_required_value": "IN102",
-    "wrong_required_type": "IN103",
-    "wrong_category": "IN104",
-    "wrong_default_argument": "IN105",
-    "no_default_arg": "IN106",
-    "missing_reputation": "IN107",
-    "wrong_subtype": "IN108",
-    "beta_in_id": "IN109",
-    "beta_in_name": "IN110",
-    "beta_field_not_found": "IN111",
-    "no_beta_in_display": "IN112",
-    "duplicate_arg_in_file": "IN113",
-    "duplicate_param": "IN114",
-    "invalid_context_output": "IN115",
-    "added_required_fields": "IN116",
-    "not_used_display_name": "IN117",
-    "empty_display_configuration": "IN118",
-    "feed_wrong_from_version": "IN119",
-    "pwsh_wrong_version": "IN120",
-    "parameter_missing_from_yml": "IN121",
-    "parameter_missing_for_feed": "IN122",
-    "invalid_v2_integration_name": "IN123",
-    "found_hidden_param": "IN124",
-    "no_default_value_in_parameter": "IN125",
-    "parameter_missing_from_yml_not_community_contributor": "IN126",
-    "invalid_deprecated_integration_display_name": "IN127",
-    "invalid_deprecated_integration_description": "IN128",
-    "removed_integration_parameters": "IN129",
-    "integration_not_runnable": "IN130",
-    "missing_get_mapping_fields_command": "IN131",
-    "integration_non_existent_classifier": "IN132",
-    "integration_non_existent_mapper": "IN133",
-    "invalid_v2_script_name": "SC100",
-    "invalid_deprecated_script": "SC101",
-    "invalid_command_name_in_script": "SC102",
-    "dbot_invalid_output": "DB100",
-    "dbot_invalid_description": "DB101",
-    "breaking_backwards_subtype": "BC100",
-    "breaking_backwards_context": "BC101",
-    "breaking_backwards_command": "BC102",
-    "breaking_backwards_arg_changed": "BC103",
-    "breaking_backwards_command_arg_changed": "BC104",
-    "default_docker_error": "DO100",
-    "latest_docker_error": "DO101",
-    "not_demisto_docker": "DO102",
-    "docker_tag_not_fetched": "DO103",
-    "no_docker_tag": "DO104",
-    "docker_not_formatted_correctly": "DO105",
-    "docker_not_on_the_latest_tag": "DO106",
-    "non_existing_docker": "DO107",
-    "id_set_conflicts": "ID100",
-    "duplicated_id": "ID102",
-    "remove_field_from_dashboard": "DA100",
-    "include_field_in_dashboard": "DA101",
-    "remove_field_from_widget": "WD100",
-    "include_field_in_widget": "WD101",
-    "no_image_given": "IM100",
-    "image_too_large": "IM101",
-    "image_in_package_and_yml": "IM102",
-    "not_an_image_file": "IM103",
-    "no_image_field_in_yml": "IM104",
-    "image_field_not_in_base64": "IM105",
-    "default_image_error": "IM106",
-    "description_missing_from_conf_json": "CJ100",
-    "test_not_in_conf_json": "CJ101",
-    "integration_not_registered": "CJ102",
-    "no_test_playbook": "CJ103",
-    "test_playbook_not_configured": "CJ104",
-    "missing_release_notes": "RN100",
-    "no_new_release_notes": "RN101",
-    "release_notes_not_formatted_correctly": "RN102",
-    "release_notes_not_finished": "RN103",
-    "release_notes_file_empty": "RN104",
-    "multiple_release_notes_files": "RN105",
-    "missing_release_notes_for_pack": "RN106",
-    "missing_release_notes_entry": "RN107",
-    "added_release_notes_for_new_pack": "RN108",
-    "modified_existing_release_notes": "RN109",
-    "playbook_cant_have_rolename": "PB100",
-    "playbook_unreachable_condition": "PB101",
-    "playbook_unhandled_condition": "PB102",
-    "playbook_unconnected_tasks": "PB103",
-    "invalid_deprecated_playbook": "PB104",
-    "playbook_cant_have_deletecontext_all": "PB105",
-    "using_instance_in_playbook": "PB106",
-    "invalid_script_id": "PB107",
-    "description_missing_in_beta_integration": "DS100",
-    "no_beta_disclaimer_in_description": "DS101",
-    "no_beta_disclaimer_in_yml": "DS102",
-    "description_in_package_and_yml": "DS103",
-    "no_description_file_warning": "DS104",
-    "invalid_incident_field_name": "IF100",
-    "invalid_incident_field_content_key_value": "IF101",
-    "invalid_incident_field_system_key_value": "IF102",
-    "invalid_incident_field_type": "IF103",
-    "invalid_incident_field_group_value": "IF104",
-    "invalid_incident_field_cli_name_regex": "IF105",
-    "invalid_incident_field_cli_name_value": "IF106",
-    "incident_field_or_type_from_version_5": "IF107",
-    "invalid_incident_field_or_type_from_version": "IF108",
-    "new_incident_field_required": "IF109",
-    "from_version_modified_after_rename": "IF110",
-    "incident_field_type_change": "IF111",
-    "indicator_field_type_grid_minimal_version": "IF112",
-    "incident_type_integer_field": "IT100",
-    "incident_type_invalid_playbook_id_field": "IT101",
-    "incident_type_auto_extract_fields_invalid": "IT102",
-    "incident_type_invalid_auto_extract_mode": "IT103",
-    "incident_type_non_existent_playbook_id": "IT104",
-    "pack_file_does_not_exist": "PA100",
-    "cant_open_pack_file": "PA101",
-    "cant_read_pack_file": "PA102",
-    "cant_parse_pack_file_to_list": "PA103",
-    "pack_file_bad_format": "PA104",
-    "pack_metadata_empty": "PA105",
-    "pack_metadata_should_be_dict": "PA106",
-    "missing_field_iin_pack_metadata": "PA107",
-    "pack_metadata_name_not_valid": "PA108",
-    "pack_metadata_field_invalid": "PA109",
-    "dependencies_field_should_be_dict": "PA110",
-    "empty_field_in_pack_metadata": "PA111",
-    "pack_metadata_isnt_json": "PA112",
-    "pack_metadata_missing_url_and_email": "PA113",
-    "pack_metadata_version_should_be_raised": "PA114",
-    "pack_timestamp_field_not_in_iso_format": 'PA115',
-    "invalid_package_dependencies": "PA116",
-    "pack_metadata_invalid_support_type": "PA117",
-    "pack_metadata_certification_is_invalid": "PA118",
-    "pack_metadata_non_approved_usecases": "PA119",
-    "pack_metadata_non_approved_tags": "PA120",
-    "pack_metadata_price_change": "PA121",
-    "readme_error": "RM100",
-    "image_path_error": "RM101",
-    "wrong_version_reputations": "RP100",
-    "reputation_expiration_should_be_numeric": "RP101",
-    "reputation_id_and_details_not_equal": "RP102",
-    "reputation_invalid_indicator_type_id": "RP103",
-    "reputation_empty_required_fields": "RP104",
-    "structure_doesnt_match_scheme": "ST100",
-    "file_id_contains_slashes": "ST101",
-    "file_id_changed": "ST102",
-    "from_version_modified": "ST103",
-    "wrong_file_extension": "ST104",
-    "invalid_file_path": "ST105",
-    "invalid_package_structure": "ST106",
-    "pykwalify_missing_parameter": "ST107",
-    "pykwalify_field_undefined": "ST108",
-    "pykwalify_missing_in_root": "ST109",
-    "pykwalify_general_error": "ST110",
-    "invalid_to_version_in_new_classifiers": "CL100",
-    "invalid_to_version_in_old_classifiers": "CL101",
-    "invalid_from_version_in_new_classifiers": "CL102",
-    "invalid_from_version_in_old_classifiers": "CL103",
-    "missing_from_version_in_new_classifiers": "CL104",
-    "missing_to_version_in_old_classifiers": "CL105",
-    "from_version_higher_to_version": "CL106",
-    "invalid_type_in_new_classifiers": "CL107",
-    "classifier_non_existent_incident_types": "CL108",
-    "invalid_from_version_in_mapper": "MP100",
-    "invalid_to_version_in_mapper": "MP101",
-    "invalid_mapper_file_name": "MP102",
-    "missing_from_version_in_mapper": "MP103",
-    "invalid_type_in_mapper": "MP104",
-    "mapper_non_existent_incident_types": "MP105",
-    "invalid_incident_field_in_mapper": "MP106",
-    "invalid_version_in_layout": "LO100",
-    "invalid_version_in_layoutscontainer": "LO101",
-    "invalid_file_path_layout": "LO102",
-    "invalid_file_path_layoutscontainer": "LO103",
-    "invalid_incident_field_in_layout": "LO104"
->>>>>>> 5af25be5
+    "invalid_incident_field_in_layout": {'code': "LO104", 'ui_applicable': False, 'related_field': ''}
 }
 
 
@@ -640,7 +459,9 @@
     @staticmethod
     @error_code_decorator
     def invalid_deprecated_integration_description():
-        return 'The description of all deprecated integrations should start with "Deprecated.".'
+        return 'The description of all deprecated integrations should follow one of the formats:' \
+               '1. "Deprecated. Use <INTEGRATION_DISPLAY_NAME> instead."' \
+               '2. "Deprecated. <REASON> No available replacement."'
 
     @staticmethod
     @error_code_decorator
@@ -666,15 +487,8 @@
 
     @staticmethod
     @error_code_decorator
-<<<<<<< HEAD
     def integration_non_existent_mapper(integration_mapper):
         return f"The integration has a mapper {integration_mapper} which does not exist."
-=======
-    def invalid_deprecated_integration_description():
-        return 'The description of all deprecated integrations should follow one of the formats:' \
-               '1. "Deprecated. Use <INTEGRATION_DISPLAY_NAME> instead."' \
-               '2. "Deprecated. <REASON> No available replacement."'
->>>>>>> 5af25be5
 
     @staticmethod
     @error_code_decorator
@@ -1462,8 +1276,6 @@
         return f"The Mapper related incident types: {incident_types} where not found."
 
     @staticmethod
-<<<<<<< HEAD
-=======
     @error_code_decorator
     def invalid_incident_field_in_mapper(invalid_inc_fields_list):
         return f"Your mapper contains incident fields that do not exist in the content: {invalid_inc_fields_list}.\n" \
@@ -1473,13 +1285,6 @@
             " rerun the command."
 
     @staticmethod
-    @error_code_decorator
-    def integration_not_runnable():
-        return "Could not find any runnable command in the integration." \
-               "Must have at least one command, `isFetch: true`, `feed: true`, `longRunning: true`"
-
-    @staticmethod
->>>>>>> 5af25be5
     def wrong_filename(file_type):
         return 'This is not a valid {} filename.'.format(file_type)
 
