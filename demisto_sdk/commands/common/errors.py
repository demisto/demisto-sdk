--- conflicted
+++ resolved
@@ -23,7 +23,6 @@
 
 
 ERROR_CODE = {
-<<<<<<< HEAD
     "wrong_version": {'code': "BA100", 'ui_applicable': False, 'related_field': 'version'},
     "id_should_equal_name": {'code': "BA101", 'ui_applicable': False, 'related_field': 'id'},
     "file_type_not_supported": {'code': "BA102", 'ui_applicable': False, 'related_field': ''},
@@ -65,6 +64,8 @@
     "missing_get_mapping_fields_command": {'code': "IN131", 'ui_applicable': False, 'related_field': 'ismappable'},
     "integration_non_existent_classifier": {'code': "IN132", 'ui_applicable': False, 'related_field': 'classifiers'},
     "integration_non_existent_mapper": {'code': "IN133", 'ui_applicable': False, 'related_field': 'mappers'},
+    "multiple_default_arg": {'code': "IN134", "ui_applicable": True, 'related_field': "arguments"},
+    "invalid_integration_parameters_display_name": {'code': "IN135", 'ui_applicable': True, 'related_field': 'display'},
     "invalid_v2_script_name": {'code': "SC100", 'ui_applicable': True, 'related_field': 'name'},
     "invalid_deprecated_script": {'code': "SC101", 'ui_applicable': False, 'related_field': 'comment'},
     "invalid_command_name_in_script": {'code': "SC102", 'ui_applicable': False, 'related_field': ''},
@@ -119,6 +120,8 @@
     "playbook_cant_have_deletecontext_all": {'code': "PB105", 'ui_applicable': True, 'related_field': 'tasks'},
     "using_instance_in_playbook": {'code': "PB106", 'ui_applicable': True, 'related_field': 'tasks'},
     "invalid_script_id": {'code': "PB107", 'ui_applicable': False, 'related_field': 'tasks'},
+    "invalid_uuid": {'code': "PB108", 'ui_applicable': False, 'related_field': 'taskid'},
+    "taskid_different_from_id": {'code': "PB109", 'ui_applicable': False, 'related_field': 'taskid'},
     "description_missing_in_beta_integration": {'code': "DS100", 'ui_applicable': False, 'related_field': ''},
     "no_beta_disclaimer_in_description": {'code': "DS101", 'ui_applicable': False, 'related_field': ''},
     "no_beta_disclaimer_in_yml": {'code': "DS102", 'ui_applicable': False, 'related_field': ''},
@@ -203,191 +206,6 @@
     "invalid_file_path_layout": {'code': "LO102", 'ui_applicable': False, 'related_field': ''},
     "invalid_file_path_layoutscontainer": {'code': "LO103", 'ui_applicable': False, 'related_field': ''},
     "invalid_incident_field_in_layout": {'code': "LO104", 'ui_applicable': False, 'related_field': ''}
-=======
-    "wrong_version": "BA100",
-    "id_should_equal_name": "BA101",
-    "file_type_not_supported": "BA102",
-    "file_name_include_spaces_error": "BA103",
-    "changes_may_fail_validation": "BA104",
-    "invalid_id_set": "BA105",
-    "no_minimal_fromversion_in_file": "BA106",
-    "wrong_display_name": "IN100",
-    "wrong_default_parameter_not_empty": "IN101",
-    "wrong_required_value": "IN102",
-    "wrong_required_type": "IN103",
-    "wrong_category": "IN104",
-    "wrong_default_argument": "IN105",
-    "no_default_arg": "IN106",
-    "missing_reputation": "IN107",
-    "wrong_subtype": "IN108",
-    "beta_in_id": "IN109",
-    "beta_in_name": "IN110",
-    "beta_field_not_found": "IN111",
-    "no_beta_in_display": "IN112",
-    "duplicate_arg_in_file": "IN113",
-    "duplicate_param": "IN114",
-    "invalid_context_output": "IN115",
-    "added_required_fields": "IN116",
-    "not_used_display_name": "IN117",
-    "empty_display_configuration": "IN118",
-    "feed_wrong_from_version": "IN119",
-    "pwsh_wrong_version": "IN120",
-    "parameter_missing_from_yml": "IN121",
-    "parameter_missing_for_feed": "IN122",
-    "invalid_v2_integration_name": "IN123",
-    "found_hidden_param": "IN124",
-    "no_default_value_in_parameter": "IN125",
-    "parameter_missing_from_yml_not_community_contributor": "IN126",
-    "invalid_deprecated_integration_display_name": "IN127",
-    "invalid_deprecated_integration_description": "IN128",
-    "removed_integration_parameters": "IN129",
-    "integration_not_runnable": "IN130",
-    "missing_get_mapping_fields_command": "IN131",
-    "integration_non_existent_classifier": "IN132",
-    "integration_non_existent_mapper": "IN133",
-    "multiple_default_arg": "IN134",
-    "invalid_integration_parameters_display_name": "IN135",
-    "invalid_v2_script_name": "SC100",
-    "invalid_deprecated_script": "SC101",
-    "invalid_command_name_in_script": "SC102",
-    "dbot_invalid_output": "DB100",
-    "dbot_invalid_description": "DB101",
-    "breaking_backwards_subtype": "BC100",
-    "breaking_backwards_context": "BC101",
-    "breaking_backwards_command": "BC102",
-    "breaking_backwards_arg_changed": "BC103",
-    "breaking_backwards_command_arg_changed": "BC104",
-    "default_docker_error": "DO100",
-    "latest_docker_error": "DO101",
-    "not_demisto_docker": "DO102",
-    "docker_tag_not_fetched": "DO103",
-    "no_docker_tag": "DO104",
-    "docker_not_formatted_correctly": "DO105",
-    "docker_not_on_the_latest_tag": "DO106",
-    "non_existing_docker": "DO107",
-    "id_set_conflicts": "ID100",
-    "duplicated_id": "ID102",
-    "remove_field_from_dashboard": "DA100",
-    "include_field_in_dashboard": "DA101",
-    "remove_field_from_widget": "WD100",
-    "include_field_in_widget": "WD101",
-    "no_image_given": "IM100",
-    "image_too_large": "IM101",
-    "image_in_package_and_yml": "IM102",
-    "not_an_image_file": "IM103",
-    "no_image_field_in_yml": "IM104",
-    "image_field_not_in_base64": "IM105",
-    "default_image_error": "IM106",
-    "description_missing_from_conf_json": "CJ100",
-    "test_not_in_conf_json": "CJ101",
-    "integration_not_registered": "CJ102",
-    "no_test_playbook": "CJ103",
-    "test_playbook_not_configured": "CJ104",
-    "missing_release_notes": "RN100",
-    "no_new_release_notes": "RN101",
-    "release_notes_not_formatted_correctly": "RN102",
-    "release_notes_not_finished": "RN103",
-    "release_notes_file_empty": "RN104",
-    "multiple_release_notes_files": "RN105",
-    "missing_release_notes_for_pack": "RN106",
-    "missing_release_notes_entry": "RN107",
-    "added_release_notes_for_new_pack": "RN108",
-    "modified_existing_release_notes": "RN109",
-    "playbook_cant_have_rolename": "PB100",
-    "playbook_unreachable_condition": "PB101",
-    "playbook_unhandled_condition": "PB102",
-    "playbook_unconnected_tasks": "PB103",
-    "invalid_deprecated_playbook": "PB104",
-    "playbook_cant_have_deletecontext_all": "PB105",
-    "using_instance_in_playbook": "PB106",
-    "invalid_script_id": "PB107",
-    "invalid_uuid": "PB108",
-    "taskid_different_from_id": "PB109",
-    "description_missing_in_beta_integration": "DS100",
-    "no_beta_disclaimer_in_description": "DS101",
-    "no_beta_disclaimer_in_yml": "DS102",
-    "description_in_package_and_yml": "DS103",
-    "no_description_file_warning": "DS104",
-    "invalid_incident_field_name": "IF100",
-    "invalid_incident_field_content_key_value": "IF101",
-    "invalid_incident_field_system_key_value": "IF102",
-    "invalid_incident_field_type": "IF103",
-    "invalid_incident_field_group_value": "IF104",
-    "invalid_incident_field_cli_name_regex": "IF105",
-    "invalid_incident_field_cli_name_value": "IF106",
-    "incident_field_or_type_from_version_5": "IF107",
-    "invalid_incident_field_or_type_from_version": "IF108",
-    "new_incident_field_required": "IF109",
-    "from_version_modified_after_rename": "IF110",
-    "incident_field_type_change": "IF111",
-    "indicator_field_type_grid_minimal_version": "IF112",
-    "incident_type_integer_field": "IT100",
-    "incident_type_invalid_playbook_id_field": "IT101",
-    "incident_type_auto_extract_fields_invalid": "IT102",
-    "incident_type_invalid_auto_extract_mode": "IT103",
-    "incident_type_non_existent_playbook_id": "IT104",
-    "pack_file_does_not_exist": "PA100",
-    "cant_open_pack_file": "PA101",
-    "cant_read_pack_file": "PA102",
-    "cant_parse_pack_file_to_list": "PA103",
-    "pack_file_bad_format": "PA104",
-    "pack_metadata_empty": "PA105",
-    "pack_metadata_should_be_dict": "PA106",
-    "missing_field_iin_pack_metadata": "PA107",
-    "pack_metadata_name_not_valid": "PA108",
-    "pack_metadata_field_invalid": "PA109",
-    "dependencies_field_should_be_dict": "PA110",
-    "empty_field_in_pack_metadata": "PA111",
-    "pack_metadata_isnt_json": "PA112",
-    "pack_metadata_missing_url_and_email": "PA113",
-    "pack_metadata_version_should_be_raised": "PA114",
-    "pack_timestamp_field_not_in_iso_format": 'PA115',
-    "invalid_package_dependencies": "PA116",
-    "pack_metadata_invalid_support_type": "PA117",
-    "pack_metadata_certification_is_invalid": "PA118",
-    "pack_metadata_non_approved_usecases": "PA119",
-    "pack_metadata_non_approved_tags": "PA120",
-    "pack_metadata_price_change": "PA121",
-    "readme_error": "RM100",
-    "image_path_error": "RM101",
-    "wrong_version_reputations": "RP100",
-    "reputation_expiration_should_be_numeric": "RP101",
-    "reputation_id_and_details_not_equal": "RP102",
-    "reputation_invalid_indicator_type_id": "RP103",
-    "reputation_empty_required_fields": "RP104",
-    "structure_doesnt_match_scheme": "ST100",
-    "file_id_contains_slashes": "ST101",
-    "file_id_changed": "ST102",
-    "from_version_modified": "ST103",
-    "wrong_file_extension": "ST104",
-    "invalid_file_path": "ST105",
-    "invalid_package_structure": "ST106",
-    "pykwalify_missing_parameter": "ST107",
-    "pykwalify_field_undefined": "ST108",
-    "pykwalify_missing_in_root": "ST109",
-    "pykwalify_general_error": "ST110",
-    "invalid_to_version_in_new_classifiers": "CL100",
-    "invalid_to_version_in_old_classifiers": "CL101",
-    "invalid_from_version_in_new_classifiers": "CL102",
-    "invalid_from_version_in_old_classifiers": "CL103",
-    "missing_from_version_in_new_classifiers": "CL104",
-    "missing_to_version_in_old_classifiers": "CL105",
-    "from_version_higher_to_version": "CL106",
-    "invalid_type_in_new_classifiers": "CL107",
-    "classifier_non_existent_incident_types": "CL108",
-    "invalid_from_version_in_mapper": "MP100",
-    "invalid_to_version_in_mapper": "MP101",
-    "invalid_mapper_file_name": "MP102",
-    "missing_from_version_in_mapper": "MP103",
-    "invalid_type_in_mapper": "MP104",
-    "mapper_non_existent_incident_types": "MP105",
-    "invalid_incident_field_in_mapper": "MP106",
-    "invalid_version_in_layout": "LO100",
-    "invalid_version_in_layoutscontainer": "LO101",
-    "invalid_file_path_layout": "LO102",
-    "invalid_file_path_layoutscontainer": "LO103",
-    "invalid_incident_field_in_layout": "LO104"
->>>>>>> 5d162990
 }
 
 
@@ -488,6 +306,11 @@
 
     @staticmethod
     @error_code_decorator
+    def no_default_value_in_parameter(param_name):
+        return 'The {} parameter should have a default value'.format(param_name)
+
+    @staticmethod
+    @error_code_decorator
     def wrong_required_value(param_name):
         return 'The required field of the {} parameter should be False'.format(param_name)
 
@@ -576,6 +399,11 @@
 
     @staticmethod
     @error_code_decorator
+    def removed_integration_parameters(field):
+        return "You've removed integration parameters, the removed parameters are '{}'".format(field)
+
+    @staticmethod
+    @error_code_decorator
     def not_used_display_name(field_name):
         return "The display details for {} will not be used " \
                "due to the type of the parameter".format(field_name)
@@ -603,47 +431,6 @@
         return f'A required parameter "{name}" is missing or malformed ' \
                f'in the YAML file.\nThe correct format of the parameter should ' \
                f'be as follows:\n{correct_format}'
-
-    @staticmethod
-    @error_code_decorator
-    def parameter_missing_for_feed(name, correct_format):
-        return f'Feed Integration was detected A required ' \
-               f'parameter "{name}" is missing or malformed in the YAML file.\n' \
-               f'The correct format of the parameter should be as follows:\n{correct_format}'
-
-    @staticmethod
-    @error_code_decorator
-    def invalid_v2_integration_name():
-        return "The display name of this v2 integration is incorrect , should be **name** v2.\n" \
-               "e.g: Kenna v2, Jira v2"
-
-    @staticmethod
-    @error_code_decorator
-    def found_hidden_param(parameter_name):
-        return f"Parameter: \"{parameter_name}\" can't be hidden. Please remove this field."
-
-    @staticmethod
-    @error_code_decorator
-<<<<<<< HEAD
-    def no_default_value_in_parameter(param_name):
-        return 'The {} parameter should have a default value'.format(param_name)
-=======
-    def multiple_default_arg(command_name, default_args):
-        return f"The integration command: {command_name} has multiple default arguments: {default_args}."
-
-    @staticmethod
-    @error_code_decorator
-    def invalid_integration_parameters_display_name(invalid_display_names):
-        return f"The integration display names: {invalid_display_names} are invalid, " \
-               "Integration parameters display name should be capitalized and spaced using whitespaces " \
-               "and not underscores ( _ )."
-
-    @staticmethod
-    @error_code_decorator
-    def invalid_v2_integration_name():
-        return "The display name of this v2 integration is incorrect , should be **name** v2.\n" \
-               "e.g: Kenna v2, Jira v2"
->>>>>>> 5d162990
 
     @staticmethod
     @error_code_decorator
@@ -657,6 +444,52 @@
 
     @staticmethod
     @error_code_decorator
+    def parameter_missing_for_feed(name, correct_format):
+        return f'Feed Integration was detected A required ' \
+               f'parameter "{name}" is missing or malformed in the YAML file.\n' \
+               f'The correct format of the parameter should be as follows:\n{correct_format}'
+
+    @staticmethod
+    @error_code_decorator
+    def missing_get_mapping_fields_command():
+        return 'The command "get-mapping-fields" is missing from the YML file and is required as the ismappable ' \
+               'field is set to true.'
+
+    @staticmethod
+    @error_code_decorator
+    def integration_non_existent_classifier(integration_classifier):
+        return f"The integration has a classifier {integration_classifier} which does not exist."
+
+    @staticmethod
+    @error_code_decorator
+    def integration_non_existent_mapper(integration_mapper):
+        return f"The integration has a mapper {integration_mapper} which does not exist."
+
+    @staticmethod
+    @error_code_decorator
+    def multiple_default_arg(command_name, default_args):
+        return f"The integration command: {command_name} has multiple default arguments: {default_args}."
+
+    @staticmethod
+    @error_code_decorator
+    def invalid_integration_parameters_display_name(invalid_display_names):
+        return f"The integration display names: {invalid_display_names} are invalid, " \
+               "Integration parameters display name should be capitalized and spaced using whitespaces " \
+               "and not underscores ( _ )."
+
+    @staticmethod
+    @error_code_decorator
+    def invalid_v2_integration_name():
+        return "The display name of this v2 integration is incorrect , should be **name** v2.\n" \
+               "e.g: Kenna v2, Jira v2"
+
+    @staticmethod
+    @error_code_decorator
+    def found_hidden_param(parameter_name):
+        return f"Parameter: \"{parameter_name}\" can't be hidden. Please remove this field."
+
+    @staticmethod
+    @error_code_decorator
     def invalid_deprecated_integration_display_name():
         return 'The display_name (display) of all deprecated integrations should end with (Deprecated)".'
 
@@ -669,33 +502,6 @@
 
     @staticmethod
     @error_code_decorator
-    def removed_integration_parameters(field):
-        return "You've removed integration parameters, the removed parameters are '{}'".format(field)
-
-    @staticmethod
-    @error_code_decorator
-    def integration_not_runnable():
-        return "Could not find any runnable command in the integration." \
-               "Must have at least one command, `isFetch: true`, `feed: true`, `longRunning: true`"
-
-    @staticmethod
-    @error_code_decorator
-    def missing_get_mapping_fields_command():
-        return 'The command "get-mapping-fields" is missing from the YML file and is required as the ismappable ' \
-               'field is set to true.'
-
-    @staticmethod
-    @error_code_decorator
-    def integration_non_existent_classifier(integration_classifier):
-        return f"The integration has a classifier {integration_classifier} which does not exist."
-
-    @staticmethod
-    @error_code_decorator
-    def integration_non_existent_mapper(integration_mapper):
-        return f"The integration has a mapper {integration_mapper} which does not exist."
-
-    @staticmethod
-    @error_code_decorator
     def invalid_v2_script_name():
         return "The name of this v2 script is incorrect , should be **name**V2." \
                " e.g: DBotTrainTextClassifierV2"
@@ -704,16 +510,6 @@
     @error_code_decorator
     def invalid_deprecated_script():
         return "Every deprecated script's comment has to start with 'Deprecated.'"
-
-    @staticmethod
-    @error_code_decorator
-    def invalid_command_name_in_script(script_name, command):
-        return f"in script {script_name} the command {command} has an invalid name. " \
-               f"Please make sure:\n" \
-               f"1 - The right command name is set and the spelling is correct." \
-               f" Do not use 'dev' in it or suffix it with 'copy'\n" \
-               f"2 - The id_set.json file is up to date. Delete the file by running: rm -rf Tests/id_set.json and" \
-               f" rerun the command."
 
     @staticmethod
     @error_code_decorator
@@ -788,6 +584,12 @@
     def no_docker_tag(docker_image):
         return f'{docker_image} - The docker image in your integration/script does not have a tag.' \
                f' Please create or update to an updated versioned image\n'
+
+    @staticmethod
+    @error_code_decorator
+    def non_existing_docker(docker_image):
+        return f'{docker_image} - Could not find the docker image. Check if it exists in ' \
+               f'DockerHub: https://hub.docker.com/u/demisto/.'
 
     @staticmethod
     @error_code_decorator
@@ -806,12 +608,6 @@
 
     @staticmethod
     @error_code_decorator
-    def non_existing_docker(docker_image):
-        return f'{docker_image} - Could not find the docker image. Check if it exists in ' \
-               f'DockerHub: https://hub.docker.com/u/demisto/.'
-
-    @staticmethod
-    @error_code_decorator
     def id_set_conflicts():
         return "You probably merged from master and your id_set.json has " \
                "conflicts. Run `demisto-sdk create-id-set`, it should reindex your id_set.json"
@@ -1030,6 +826,16 @@
         return f"in task {pb_task} the script {script_entry_to_check} was not found in the id_set.json file. " \
                f"Please make sure:\n" \
                f"1 - The right script id is set and the spelling is correct.\n" \
+               f"2 - The id_set.json file is up to date. Delete the file by running: rm -rf Tests/id_set.json and" \
+               f" rerun the command."
+
+    @staticmethod
+    @error_code_decorator
+    def invalid_command_name_in_script(script_name, command):
+        return f"in script {script_name} the command {command} has an invalid name. " \
+               f"Please make sure:\n" \
+               f"1 - The right command name is set and the spelling is correct." \
+               f" Do not use 'dev' in it or suffix it with 'copy'\n" \
                f"2 - The id_set.json file is up to date. Delete the file by running: rm -rf Tests/id_set.json and" \
                f" rerun the command."
 
@@ -1489,8 +1295,6 @@
             " rerun the command."
 
     @staticmethod
-<<<<<<< HEAD
-=======
     @error_code_decorator
     def integration_not_runnable():
         return "Could not find any runnable command in the integration." \
@@ -1509,7 +1313,6 @@
                f"must be with equal value. "
 
     @staticmethod
->>>>>>> 5d162990
     def wrong_filename(file_type):
         return 'This is not a valid {} filename.'.format(file_type)
 
