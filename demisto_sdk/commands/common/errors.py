from typing import Any

from demisto_sdk.commands.common.constants import (BETA_INTEGRATION_DISCLAIMER,
                                                   CONF_PATH,
                                                   INTEGRATION_CATEGORIES,
                                                   PACK_METADATA_DESC,
                                                   PACK_METADATA_NAME)

FOUND_FILES_AND_ERRORS: list = []
FOUND_FILES_AND_IGNORED_ERRORS: list = []

ALLOWED_IGNORE_ERRORS = ['BA101', 'BA106', 'RP102', 'RP104', 'SC100', 'IF106', 'PA113', 'PA116', 'IN126', 'PB105',
<<<<<<< HEAD
                         'PB106', 'IN109', 'IN110', 'IN122', 'IN128']
=======
                         'PB106', 'IN109', 'IN110', 'IN122', 'MP106']
>>>>>>> 18de0105

PRESET_ERROR_TO_IGNORE = {
    'community': ['BC', 'CJ', 'DS', 'IN125', 'IN126'],
    'partner': ['CJ']
}

PRESET_ERROR_TO_CHECK = {
    "deprecated": ['ST', 'BC', 'BA', 'IN127', 'IN128', 'PB104', 'SC101'],
}

ERROR_CODE = {
    "wrong_version": "BA100",
    "id_should_equal_name": "BA101",
    "file_type_not_supported": "BA102",
    "file_name_include_spaces_error": "BA103",
    "changes_may_fail_validation": "BA104",
    "invalid_id_set": "BA105",
    "no_minimal_fromversion_in_file": "BA106",
    "wrong_display_name": "IN100",
    "wrong_default_parameter_not_empty": "IN101",
    "wrong_required_value": "IN102",
    "wrong_required_type": "IN103",
    "wrong_category": "IN104",
    "wrong_default_argument": "IN105",
    "no_default_arg": "IN106",
    "missing_reputation": "IN107",
    "wrong_subtype": "IN108",
    "beta_in_id": "IN109",
    "beta_in_name": "IN110",
    "beta_field_not_found": "IN111",
    "no_beta_in_display": "IN112",
    "duplicate_arg_in_file": "IN113",
    "duplicate_param": "IN114",
    "invalid_context_output": "IN115",
    "added_required_fields": "IN116",
    "not_used_display_name": "IN117",
    "empty_display_configuration": "IN118",
    "feed_wrong_from_version": "IN119",
    "pwsh_wrong_version": "IN120",
    "parameter_missing_from_yml": "IN121",
    "parameter_missing_for_feed": "IN122",
    "invalid_v2_integration_name": "IN123",
    "found_hidden_param": "IN124",
    "no_default_value_in_parameter": "IN125",
    "parameter_missing_from_yml_not_community_contributor": "IN126",
    "invalid_deprecated_integration_display_name": "IN127",
    "invalid_deprecated_integration_description": "IN128",
    "removed_integration_parameters": "IN129",
    "integration_not_runnable": "IN130",
    "missing_get_mapping_fields_command": "IN131",
    "integration_non_existent_classifier": "IN132",
    "integration_non_existent_mapper": "IN133",
    "invalid_v2_script_name": "SC100",
    "invalid_deprecated_script": "SC101",
    "invalid_command_name_in_script": "SC102",
    "dbot_invalid_output": "DB100",
    "dbot_invalid_description": "DB101",
    "breaking_backwards_subtype": "BC100",
    "breaking_backwards_context": "BC101",
    "breaking_backwards_command": "BC102",
    "breaking_backwards_arg_changed": "BC103",
    "breaking_backwards_command_arg_changed": "BC104",
    "default_docker_error": "DO100",
    "latest_docker_error": "DO101",
    "not_demisto_docker": "DO102",
    "docker_tag_not_fetched": "DO103",
    "no_docker_tag": "DO104",
    "docker_not_formatted_correctly": "DO105",
    "docker_not_on_the_latest_tag": "DO106",
    "non_existing_docker": "DO107",
    "id_set_conflicts": "ID100",
    "duplicated_id": "ID102",
    "remove_field_from_dashboard": "DA100",
    "include_field_in_dashboard": "DA101",
    "remove_field_from_widget": "WD100",
    "include_field_in_widget": "WD101",
    "no_image_given": "IM100",
    "image_too_large": "IM101",
    "image_in_package_and_yml": "IM102",
    "not_an_image_file": "IM103",
    "no_image_field_in_yml": "IM104",
    "image_field_not_in_base64": "IM105",
    "default_image_error": "IM106",
    "description_missing_from_conf_json": "CJ100",
    "test_not_in_conf_json": "CJ101",
    "integration_not_registered": "CJ102",
    "no_test_playbook": "CJ103",
    "test_playbook_not_configured": "CJ104",
    "missing_release_notes": "RN100",
    "no_new_release_notes": "RN101",
    "release_notes_not_formatted_correctly": "RN102",
    "release_notes_not_finished": "RN103",
    "release_notes_file_empty": "RN104",
    "multiple_release_notes_files": "RN105",
    "missing_release_notes_for_pack": "RN106",
    "missing_release_notes_entry": "RN107",
    "added_release_notes_for_new_pack": "RN108",
    "modified_existing_release_notes": "RN109",
    "playbook_cant_have_rolename": "PB100",
    "playbook_unreachable_condition": "PB101",
    "playbook_unhandled_condition": "PB102",
    "playbook_unconnected_tasks": "PB103",
    "invalid_deprecated_playbook": "PB104",
    "playbook_cant_have_deletecontext_all": "PB105",
    "using_instance_in_playbook": "PB106",
    "invalid_script_id": "PB107",
    "description_missing_in_beta_integration": "DS100",
    "no_beta_disclaimer_in_description": "DS101",
    "no_beta_disclaimer_in_yml": "DS102",
    "description_in_package_and_yml": "DS103",
    "no_description_file_warning": "DS104",
    "invalid_incident_field_name": "IF100",
    "invalid_incident_field_content_key_value": "IF101",
    "invalid_incident_field_system_key_value": "IF102",
    "invalid_incident_field_type": "IF103",
    "invalid_incident_field_group_value": "IF104",
    "invalid_incident_field_cli_name_regex": "IF105",
    "invalid_incident_field_cli_name_value": "IF106",
    "incident_field_or_type_from_version_5": "IF107",
    "invalid_incident_field_or_type_from_version": "IF108",
    "new_incident_field_required": "IF109",
    "from_version_modified_after_rename": "IF110",
    "incident_field_type_change": "IF111",
    "indicator_field_type_grid_minimal_version": "IF112",
    "incident_type_integer_field": "IT100",
    "incident_type_invalid_playbook_id_field": "IT101",
    "incident_type_auto_extract_fields_invalid": "IT102",
    "incident_type_invalid_auto_extract_mode": "IT103",
    "incident_type_non_existent_playbook_id": "IT104",
    "pack_file_does_not_exist": "PA100",
    "cant_open_pack_file": "PA101",
    "cant_read_pack_file": "PA102",
    "cant_parse_pack_file_to_list": "PA103",
    "pack_file_bad_format": "PA104",
    "pack_metadata_empty": "PA105",
    "pack_metadata_should_be_dict": "PA106",
    "missing_field_iin_pack_metadata": "PA107",
    "pack_metadata_name_not_valid": "PA108",
    "pack_metadata_field_invalid": "PA109",
    "dependencies_field_should_be_dict": "PA110",
    "empty_field_in_pack_metadata": "PA111",
    "pack_metadata_isnt_json": "PA112",
    "pack_metadata_missing_url_and_email": "PA113",
    "pack_metadata_version_should_be_raised": "PA114",
    "pack_timestamp_field_not_in_iso_format": 'PA115',
    "invalid_package_dependencies": "PA116",
    "pack_metadata_invalid_support_type": "PA117",
    "pack_metadata_certification_is_invalid": "PA118",
    "pack_metadata_non_approved_usecases": "PA119",
    "pack_metadata_non_approved_tags": "PA120",
    "pack_metadata_price_change": "PA121",
    "readme_error": "RM100",
    "image_path_error": "RM101",
    "wrong_version_reputations": "RP100",
    "reputation_expiration_should_be_numeric": "RP101",
    "reputation_id_and_details_not_equal": "RP102",
    "reputation_invalid_indicator_type_id": "RP103",
    "reputation_empty_required_fields": "RP104",
    "structure_doesnt_match_scheme": "ST100",
    "file_id_contains_slashes": "ST101",
    "file_id_changed": "ST102",
    "from_version_modified": "ST103",
    "wrong_file_extension": "ST104",
    "invalid_file_path": "ST105",
    "invalid_package_structure": "ST106",
    "pykwalify_missing_parameter": "ST107",
    "pykwalify_field_undefined": "ST108",
    "pykwalify_missing_in_root": "ST109",
    "pykwalify_general_error": "ST110",
    "invalid_to_version_in_new_classifiers": "CL100",
    "invalid_to_version_in_old_classifiers": "CL101",
    "invalid_from_version_in_new_classifiers": "CL102",
    "invalid_from_version_in_old_classifiers": "CL103",
    "missing_from_version_in_new_classifiers": "CL104",
    "missing_to_version_in_old_classifiers": "CL105",
    "from_version_higher_to_version": "CL106",
    "invalid_type_in_new_classifiers": "CL107",
    "classifier_non_existent_incident_types": "CL108",
    "invalid_from_version_in_mapper": "MP100",
    "invalid_to_version_in_mapper": "MP101",
    "invalid_mapper_file_name": "MP102",
    "missing_from_version_in_mapper": "MP103",
    "invalid_type_in_mapper": "MP104",
    "mapper_non_existent_incident_types": "MP105",
    "invalid_incident_field_in_mapper": "MP106",
    "invalid_version_in_layout": "LO100",
    "invalid_version_in_layoutscontainer": "LO101",
    "invalid_file_path_layout": "LO102",
    "invalid_file_path_layoutscontainer": "LO103",
    "invalid_incident_field_in_layout": "LO104"
}


def error_code_decorator(f):
    def wrapper(*args, **kwargs):
        return f(*args, **kwargs), ERROR_CODE[f.__name__]

    return wrapper


class Errors:
    BACKWARDS = "Possible backwards compatibility break"

    @staticmethod
    def suggest_fix(file_path: str, *args: Any, cmd: str = 'format') -> str:
        return f'To fix the problem, try running `demisto-sdk {cmd} -i {file_path} {" ".join(args)}`'

    @staticmethod
    @error_code_decorator
    def wrong_version(expected="-1"):
        return "The version for our files should always " \
               "be {}, please update the file.".format(expected)

    @staticmethod
    @error_code_decorator
    def id_should_equal_name(name, file_id):
        return "The File's name, which is: '{}', should be equal to its ID, which is: '{}'." \
               " please update the file.".format(name, file_id)

    @staticmethod
    @error_code_decorator
    def file_type_not_supported():
        return "The file type is not supported in validate command\n " \
               "validate' command supports: Integrations, Scripts, Playbooks, " \
               "Incident fields, Indicator fields, Images, Release notes, Layouts and Descriptions"

    @staticmethod
    @error_code_decorator
    def file_name_include_spaces_error(file_name):
        return "Please remove spaces from the file's name: '{}'.".format(file_name)

    @staticmethod
    @error_code_decorator
    def changes_may_fail_validation():
        return "Warning: The changes may fail validation once submitted via a " \
               "PR. To validate your changes, please make sure you have a git remote setup" \
               " and pointing to github.com/demisto/content.\nYou can do this by running " \
               "the following commands:\n\ngit remote add upstream https://github.com/" \
               "demisto/content.git\ngit fetch upstream\n\nMore info about configuring " \
               "a remote for a fork is available here: https://help.github.com/en/" \
               "github/collaborating-with-issues-and-pull-requests/configuring-a-remote-for-a-fork"

    @staticmethod
    @error_code_decorator
    def invalid_id_set():
        return "id_set.json file is invalid - delete it and re-run `validate`.\n" \
               "From content repository root run the following: `rm -rf Tests/id_set.json`\n" \
               "Then re-run the `validate` command."

    @staticmethod
    @error_code_decorator
    def no_minimal_fromversion_in_file(fromversion, oldest_supported_version):
        if fromversion == 'fromversion':
            return f"{fromversion} field is invalid.\nAdd `{fromversion}: " \
                   f"{oldest_supported_version}` to the file."
        else:
            return f'{fromversion} field is invalid.\nAdd `"{fromversion}": "{oldest_supported_version}"` ' \
                   f'to the file.'

    @staticmethod
    @error_code_decorator
    def indicator_field_type_grid_minimal_version(fromversion):
        return f"The indicator field has a fromVersion of: {fromversion} but the minimal fromVersion is 5.5.0."

    @staticmethod
    @error_code_decorator
    def wrong_display_name(param_name, param_display):
        return 'The display name of the {} parameter should be \'{}\''.format(param_name, param_display)

    @staticmethod
    @error_code_decorator
    def wrong_default_parameter_not_empty(param_name, default_value):
        return 'The default value of the {} parameter should be {}'.format(param_name, default_value)

    @staticmethod
    @error_code_decorator
    def no_default_value_in_parameter(param_name):
        return 'The {} parameter should have a default value'.format(param_name)

    @staticmethod
    @error_code_decorator
    def wrong_required_value(param_name):
        return 'The required field of the {} parameter should be False'.format(param_name)

    @staticmethod
    @error_code_decorator
    def wrong_required_type(param_name):
        return 'The type field of the {} parameter should be 8'.format(param_name)

    @staticmethod
    @error_code_decorator
    def wrong_category(category):
        return "The category '{}' is not in the integration schemas, the valid options are:\n{}" \
            .format(category, '\n'.join(INTEGRATION_CATEGORIES))

    @staticmethod
    @error_code_decorator
    def wrong_default_argument(arg_name, command_name):
        return "The argument '{}' of the command '{}' is not configured as default" \
            .format(arg_name, command_name)

    @staticmethod
    @error_code_decorator
    def no_default_arg(command_name):
        return "Could not find default argument " \
               "{} in command {}".format(command_name, command_name)

    @staticmethod
    @error_code_decorator
    def missing_reputation(command_name, reputation_output, context_standard):
        return "The outputs of the reputation command {} aren't valid. The {} outputs is missing. " \
               "Fix according to context standard {} " \
            .format(command_name, reputation_output, context_standard)

    @staticmethod
    @error_code_decorator
    def wrong_subtype():
        return "The subtype for our yml files should be either python2 or python3, " \
               "please update the file."

    @classmethod
    @error_code_decorator
    def beta_in_id(cls):
        return cls.beta_in_str('id')

    @classmethod
    @error_code_decorator
    def beta_in_name(cls):
        return cls.beta_in_str('name')

    @staticmethod
    @error_code_decorator
    def beta_field_not_found():
        return "Beta integration yml file should have " \
               "the field \"beta: true\", but was not found in the file."

    @staticmethod
    @error_code_decorator
    def no_beta_in_display():
        return "Field 'display' in Beta integration yml file should include the string \"beta\", " \
               "but was not found in the file."

    @staticmethod
    @error_code_decorator
    def duplicate_arg_in_file(arg, command_name=None):
        err_msg = "The argument '{}' is duplicated".format(arg)
        if command_name:
            err_msg += " in '{}'.".format(command_name)
        err_msg += ", please remove one of its appearances."
        return err_msg

    @staticmethod
    @error_code_decorator
    def duplicate_param(param_name):
        return "The parameter '{}' of the " \
               "file is duplicated, please remove one of its appearances.".format(param_name)

    @staticmethod
    @error_code_decorator
    def invalid_context_output(command_name, output):
        return f'Invalid context output for command {command_name}. Output is {output}'

    @staticmethod
    @error_code_decorator
    def added_required_fields(field):
        return "You've added required, the field is '{}'".format(field)

    @staticmethod
    @error_code_decorator
    def removed_integration_parameters(field):
        return "You've removed integration parameters, the removed parameters are '{}'".format(field)

    @staticmethod
    @error_code_decorator
    def not_used_display_name(field_name):
        return "The display details for {} will not be used " \
               "due to the type of the parameter".format(field_name)

    @staticmethod
    @error_code_decorator
    def empty_display_configuration(field_name):
        return "No display details were entered for the field {}".format(field_name)

    @staticmethod
    @error_code_decorator
    def feed_wrong_from_version(given_fromversion, needed_from_version="5.5.0"):
        return "This is a feed and has wrong fromversion. got `{}` expected `{}`" \
            .format(given_fromversion, needed_from_version)

    @staticmethod
    @error_code_decorator
    def pwsh_wrong_version(given_fromversion, needed_from_version='5.5.0'):
        return f'Detected type: powershell and fromversion less than {needed_from_version}.' \
               f' Found version: {given_fromversion}'

    @staticmethod
    @error_code_decorator
    def parameter_missing_from_yml(name, correct_format):
        return f'A required parameter "{name}" is missing or malformed ' \
               f'in the YAML file.\nThe correct format of the parameter should ' \
               f'be as follows:\n{correct_format}'

    @staticmethod
    @error_code_decorator
    def parameter_missing_from_yml_not_community_contributor(name, correct_format):
        """
            This error is ignored if the contributor is community
        """
        return f'A required parameter "{name}" is missing or malformed ' \
               f'in the YAML file.\nThe correct format of the parameter should ' \
               f'be as follows:\n{correct_format}'

    @staticmethod
    @error_code_decorator
    def parameter_missing_for_feed(name, correct_format):
        return f'Feed Integration was detected A required ' \
               f'parameter "{name}" is missing or malformed in the YAML file.\n' \
               f'The correct format of the parameter should be as follows:\n{correct_format}'

    @staticmethod
    @error_code_decorator
    def missing_get_mapping_fields_command():
        return 'The command "get-mapping-fields" is missing from the YML file and is required as the ismappable ' \
               'field is set to true.'

    @staticmethod
    @error_code_decorator
    def integration_non_existent_classifier(integration_classifier):
        return f"The integration has a classifier {integration_classifier} which does not exist."

    @staticmethod
    @error_code_decorator
    def integration_non_existent_mapper(integration_mapper):
        return f"The integration has a mapper {integration_mapper} which does not exist."

    @staticmethod
    @error_code_decorator
    def invalid_v2_integration_name():
        return "The display name of this v2 integration is incorrect , should be **name** v2.\n" \
               "e.g: Kenna v2, Jira v2"

    @staticmethod
    @error_code_decorator
    def found_hidden_param(parameter_name):
        return f"Parameter: \"{parameter_name}\" can't be hidden. Please remove this field."

    @staticmethod
    @error_code_decorator
    def invalid_deprecated_integration_display_name():
        return 'The display_name (display) of all deprecated integrations should end with (Deprecated)".'

    @staticmethod
    @error_code_decorator
    def invalid_deprecated_integration_description():
        return 'The description of all deprecated integrations should follow one of the formats:' \
               '1. "Deprecated. Use <INTEGRATION_DISPLAY_NAME> instead."' \
               '2. "Deprecated. <REASON> No available replacement."'

    @staticmethod
    @error_code_decorator
    def invalid_v2_script_name():
        return "The name of this v2 script is incorrect , should be **name**V2." \
               " e.g: DBotTrainTextClassifierV2"

    @staticmethod
    @error_code_decorator
    def invalid_deprecated_script():
        return "Every deprecated script's comment has to start with 'Deprecated.'"

    @staticmethod
    @error_code_decorator
    def dbot_invalid_output(command_name, missing_outputs, context_standard):
        return "The DBotScore outputs of the reputation command {} aren't valid. Missing: {}. " \
               "Fix according to context standard {} ".format(command_name, missing_outputs,
                                                              context_standard)

    @staticmethod
    @error_code_decorator
    def dbot_invalid_description(command_name, missing_descriptions, context_standard):
        return "The DBotScore description of the reputation command {} aren't valid. Missing: {}. " \
               "Fix according to context standard {} " \
            .format(command_name, missing_descriptions, context_standard)

    @classmethod
    @error_code_decorator
    def breaking_backwards_subtype(cls):
        return "{}, You've changed the subtype, please undo.".format(cls.BACKWARDS)

    @classmethod
    @error_code_decorator
    def breaking_backwards_context(cls):
        return "{}, You've changed the context in the file," \
               " please undo.".format(cls.BACKWARDS)

    @classmethod
    @error_code_decorator
    def breaking_backwards_command(cls, old_command):
        return "{}, You've changed the context in the file,please " \
               "undo. the command is:\n{}".format(cls.BACKWARDS, old_command)

    @classmethod
    @error_code_decorator
    def breaking_backwards_arg_changed(cls):
        return "{}, You've changed the name of an arg in " \
               "the file, please undo.".format(cls.BACKWARDS)

    @classmethod
    @error_code_decorator
    def breaking_backwards_command_arg_changed(cls, command):
        return "{}, You've changed the name of a command or its arg in" \
               " the file, please undo, the command was:\n{}".format(cls.BACKWARDS, command)

    @staticmethod
    @error_code_decorator
    def default_docker_error():
        return 'The current docker image in the yml file is the default one: demisto/python:1.3-alpine,\n' \
               'Please create or use another docker image'

    @staticmethod
    @error_code_decorator
    def latest_docker_error(docker_image_tag, docker_image_name):
        return f'"latest" tag is not allowed,\n' \
               f'Please create or update to an updated versioned image\n' \
               f'You can check for the most updated version of {docker_image_tag} ' \
               f'here: https://hub.docker.com/r/{docker_image_name}/tags'

    @staticmethod
    @error_code_decorator
    def not_demisto_docker():
        return 'docker image must be a demisto docker image. When the docker image is ready, ' \
               'please rename it to: demisto/<image>:<tag>'

    @staticmethod
    @error_code_decorator
    def docker_tag_not_fetched(docker_image_name):
        return f'Failed getting tag for: {docker_image_name}. Please check it exists and of demisto format.'

    @staticmethod
    @error_code_decorator
    def no_docker_tag(docker_image):
        return f'{docker_image} - The docker image in your integration/script does not have a tag.' \
               f' Please create or update to an updated versioned image\n'

    @staticmethod
    @error_code_decorator
    def non_existing_docker(docker_image):
        return f'{docker_image} - Could not find the docker image. Check if it exists in ' \
               f'DockerHub: https://hub.docker.com/u/demisto/.'

    @staticmethod
    @error_code_decorator
    def docker_not_formatted_correctly(docker_image):
        return f'The docker image: {docker_image} is not of format - demisto/image_name:X.X'

    @staticmethod
    @error_code_decorator
    def docker_not_on_the_latest_tag(docker_image_tag, docker_image_latest_tag, docker_image_name, file_path):
        return f'The docker image tag is not the latest numeric tag, please update it.\n' \
               f'The docker image tag in the yml file is: {docker_image_tag}\n' \
               f'The latest docker image tag in docker hub is: {docker_image_latest_tag}\n' \
               f'You can check for the most updated version of {docker_image_name} ' \
               f'here: https://hub.docker.com/r/{docker_image_name}/tags\n' \
               f'To update the docker image run: demisto-sdk format -ud -i {file_path}\n'

    @staticmethod
    @error_code_decorator
    def id_set_conflicts():
        return "You probably merged from master and your id_set.json has " \
               "conflicts. Run `demisto-sdk create-id-set`, it should reindex your id_set.json"

    @staticmethod
    @error_code_decorator
    def duplicated_id(obj_id):
        return f"The ID {obj_id} already exists, please update the file or update the " \
               f"id_set.json toversion field of this id to match the old occurrence of this id"

    @staticmethod
    @error_code_decorator
    def remove_field_from_dashboard(field):
        return f'the field {field} needs to be removed.'

    @staticmethod
    @error_code_decorator
    def include_field_in_dashboard(field):
        return f'The field {field} needs to be included. Please add it.'

    @staticmethod
    @error_code_decorator
    def remove_field_from_widget(field, widget):
        return f'The field {field} needs to be removed from the widget: {widget}.'

    @staticmethod
    @error_code_decorator
    def include_field_in_widget(field, widget_name):
        return f'The field {field} needs to be included in the widget: {widget_name}. Please add it.'

    @staticmethod
    @error_code_decorator
    def no_image_given():
        return "You've created/modified a yml or package but failed to provide an image as " \
               "a .png file for it, please add an image in order to proceed."

    @staticmethod
    @error_code_decorator
    def image_too_large():
        return "Too large logo, please update the logo to be under 10kB"

    @staticmethod
    @error_code_decorator
    def image_in_package_and_yml():
        return "Image in both yml and package, remove the 'image' " \
               "key from the yml file"

    @staticmethod
    @error_code_decorator
    def not_an_image_file():
        return "This isn't an image file or unified integration file."

    @staticmethod
    @error_code_decorator
    def no_image_field_in_yml():
        return "This is a yml file but has no image field."

    @staticmethod
    @error_code_decorator
    def image_field_not_in_base64():
        return "The image field isn't in base64 encoding."

    @staticmethod
    @error_code_decorator
    def default_image_error():
        return "This is the default image, please change to the integration image."

    @staticmethod
    @error_code_decorator
    def description_missing_from_conf_json(problematic_instances):
        return "Those instances don't have description:\n{}".format('\n'.join(problematic_instances))

    @staticmethod
    @error_code_decorator
    def test_not_in_conf_json(file_id):
        return "You've failed to add the {file_id} to conf.json\n" \
               "see here: https://xsoar.pan.dev/docs/integrations/test-playbooks#adding-tests-to-confjson"

    @staticmethod
    @error_code_decorator
    def integration_not_registered(file_path, missing_test_playbook_configurations, no_tests_key):
        return f'The following integration is not registered in {CONF_PATH} file.\n' \
               f'Please add:\n{missing_test_playbook_configurations}\nto {CONF_PATH} ' \
               f'path under \'tests\' key.\n' \
               f'If you don\'t want to add a test playbook for this integration, please add: \n{no_tests_key}to the ' \
               f'file {file_path} or run \'demisto-sdk format -i {file_path}\''

    @staticmethod
    @error_code_decorator
    def no_test_playbook(file_path, file_type):
        return f'You don\'t have a TestPlaybook for {file_type} {file_path}. ' \
               f'If you have a TestPlaybook for this {file_type}, ' \
               f'please edit the yml file and add the TestPlaybook under the \'tests\' key. ' \
               f'If you don\'t want to create a TestPlaybook for this {file_type}, ' \
               f'edit the yml file and add  \ntests:\n -  No tests\n lines to it or ' \
               f'run \'demisto-sdk format -i {file_path}\''

    @staticmethod
    @error_code_decorator
    def test_playbook_not_configured(content_item_id, missing_test_playbook_configurations,
                                     missing_integration_configurations):
        return f'The TestPlaybook {content_item_id} is not registered in {CONF_PATH} file.\n ' \
               f'Please add\n{missing_test_playbook_configurations}\n ' \
               f'or if this test playbook is for an integration\n{missing_integration_configurations}\n ' \
               f'to {CONF_PATH} path under \'tests\' key.'

    @staticmethod
    @error_code_decorator
    def missing_release_notes(rn_path):
        return 'Missing release notes, Please add it under {}'.format(rn_path)

    @staticmethod
    @error_code_decorator
    def no_new_release_notes(release_notes_path):
        return F'No new comment has been added in the release notes file: {release_notes_path}'

    @staticmethod
    @error_code_decorator
    def release_notes_not_formatted_correctly(link_to_rn_standard):
        return F'Not formatted according to ' \
               F'release notes standards.\nFix according to {link_to_rn_standard}'

    @staticmethod
    @error_code_decorator
    def release_notes_not_finished():
        return "Please finish filling out the release notes. For common troubleshooting steps, please " \
               "review the documentation found here: " \
               "https://xsoar.pan.dev/docs/integrations/changelog#common-troubleshooting-tips"

    @staticmethod
    @error_code_decorator
    def release_notes_file_empty():
        return "Your release notes file is empty, please complete it\nHaving empty release notes " \
               "looks bad in the product UI.\nIf the change you made was minor, please use " \
               "\"Maintenance and stability enhancements.\" for general changes, or use " \
               "\"Documentation and metadata improvements.\" for changes to documentation."

    @staticmethod
    @error_code_decorator
    def multiple_release_notes_files():
        return "More than one release notes file has been found." \
               "Only one release note file is permitted per release. Please delete the extra release notes."

    @staticmethod
    @error_code_decorator
    def missing_release_notes_for_pack(pack):
        return f"Release notes were not found. Please run `demisto-sdk " \
               f"update-release-notes -i Packs/{pack} -u (major|minor|revision)` to " \
               f"generate release notes according to the new standard. You can refer to the documentation " \
               f"found here: https://xsoar.pan.dev/docs/integrations/changelog for more information."

    @staticmethod
    @error_code_decorator
    def missing_release_notes_entry(file_type, pack_name, entity_name):
        return f"No release note entry was found for the {file_type.lower()} \"{entity_name}\" in the " \
               f"{pack_name} pack. Please rerun the update-release-notes command without -u to " \
               f"generate an updated template. If you are trying to exclude an item from the release " \
               f"notes, please refer to the documentation found here - " \
               f"https://xsoar.pan.dev/docs/integrations/changelog#excluding-items"

    @staticmethod
    @error_code_decorator
    def added_release_notes_for_new_pack(pack_name):
        return f"ReleaseNotes were added for the newly created pack \"{pack_name}\" - remove them"

    @staticmethod
    @error_code_decorator
    def modified_existing_release_notes(pack_name):
        return f"Modified existing release notes for \"{pack_name}\" - revert the change and add new release notes " \
               f"if needed by running:\n`demisto-sdk update-release-notes -i Packs/{pack_name} -u " \
               f"(major|minor|revision)`\n" \
               f"You can refer to the documentation found here: " \
               f"https://xsoar.pan.dev/docs/integrations/changelog for more information."

    @staticmethod
    @error_code_decorator
    def playbook_cant_have_rolename():
        return "Playbook can not have a rolename."

    @staticmethod
    @error_code_decorator
    def using_instance_in_playbook():
        return "Playbook should not use specific instance."

    @staticmethod
    @error_code_decorator
    def playbook_unreachable_condition(task_id, next_task_branch):
        return f'Playbook conditional task with id:{task_id} has task with unreachable ' \
               f'next task condition "{next_task_branch}". Please remove this task or add ' \
               f'this condition to condition task with id:{task_id}.'

    @staticmethod
    @error_code_decorator
    def playbook_unhandled_condition(task_id, task_condition_labels):
        return f'Playbook conditional task with id:{task_id} has an unhandled ' \
               f'condition: {",".join(map(lambda x: f"{str(x)}", task_condition_labels))}'

    @staticmethod
    @error_code_decorator
    def playbook_unconnected_tasks(orphan_tasks):
        return f'The following tasks ids have no previous tasks: {orphan_tasks}'

    @staticmethod
    @error_code_decorator
    def playbook_cant_have_deletecontext_all():
        return 'Playbook can not have DeleteContext script with arg all set to yes.'

    @staticmethod
    @error_code_decorator
    def invalid_deprecated_playbook():
        return 'The playbook description has to start with "Deprecated."'

    @staticmethod
    @error_code_decorator
    def invalid_script_id(script_entry_to_check, pb_task):
        return f"in task {pb_task} the script {script_entry_to_check} was not found in the id_set.json file. " \
               f"Please make sure:\n" \
               f"1 - The right script id is set and the spelling is correct.\n" \
               f"2 - The id_set.json file is up to date. Delete the file by running: rm -rf Tests/id_set.json and" \
               f" rerun the command."

    @staticmethod
    @error_code_decorator
    def invalid_command_name_in_script(script_name, command):
        return f"in script {script_name} the command {command} has an invalid name. " \
               f"Please make sure:\n" \
               f"1 - The right command name is set and the spelling is correct." \
               f" Do not use 'dev' in it or suffix it with 'copy'\n" \
               f"2 - The id_set.json file is up to date. Delete the file by running: rm -rf Tests/id_set.json and" \
               f" rerun the command."

    @staticmethod
    @error_code_decorator
    def description_missing_in_beta_integration():
        return f"No detailed description file was found in the package. Please add one, " \
               f"and make sure it includes the beta disclaimer note." \
               f"Add the following to the detailed description:\n{BETA_INTEGRATION_DISCLAIMER}"

    @staticmethod
    @error_code_decorator
    def no_beta_disclaimer_in_description():
        return f"The detailed description in beta integration package " \
               f"does not contain the beta disclaimer note. Add the following to the description:\n" \
               f"{BETA_INTEGRATION_DISCLAIMER}"

    @staticmethod
    @error_code_decorator
    def no_beta_disclaimer_in_yml():
        return f"The detailed description field in beta integration " \
               f"does not contain the beta disclaimer note. Add the following to the detailed description:\n" \
               f"{BETA_INTEGRATION_DISCLAIMER}"

    @staticmethod
    @error_code_decorator
    def description_in_package_and_yml():
        return "A description was found both in the " \
               "package and in the yml, please update the package."

    @staticmethod
    @error_code_decorator
    def no_description_file_warning():
        return "No detailed description file was found. Consider adding one."

    @staticmethod
    @error_code_decorator
    def invalid_incident_field_name(word):
        return f"The word {word} cannot be used as a name, please update the file."

    @staticmethod
    @error_code_decorator
    def invalid_incident_field_content_key_value(content_value):
        return f"The content key must be set to {content_value}."

    @staticmethod
    @error_code_decorator
    def invalid_incident_field_system_key_value(system_value):
        return f"The system key must be set to {system_value}"

    @staticmethod
    @error_code_decorator
    def invalid_incident_field_type(file_type, TypeFields):
        return f"Type: `{file_type}` is not one of available types.\n" \
               f"available types: {[value.value for value in TypeFields]}"

    @staticmethod
    @error_code_decorator
    def invalid_incident_field_group_value(group):
        return f"Group {group} is not a group field."

    @staticmethod
    @error_code_decorator
    def invalid_incident_field_cli_name_regex(cli_regex):
        return f"Field `cliName` contains non-alphanumeric letters. " \
               f"must match regex: {cli_regex}"

    @staticmethod
    @error_code_decorator
    def invalid_incident_field_cli_name_value(cli_name):
        return f"cliName field can not be {cli_name} as it's a builtin key."

    @staticmethod
    @error_code_decorator
    def invalid_incident_field_or_type_from_version():
        return '"fromVersion" has an invalid value.'

    @staticmethod
    @error_code_decorator
    def new_incident_field_required():
        return 'New incident fields can not be required. change to:\nrequired: false.'

    @staticmethod
    @error_code_decorator
    def from_version_modified_after_rename():
        return "fromversion might have been modified, please make sure it hasn't changed."

    @staticmethod
    @error_code_decorator
    def incident_field_type_change():
        return 'Changing incident field type is not allowed.'

    @staticmethod
    @error_code_decorator
    def incident_type_integer_field(field):
        return f'The field {field} needs to be a positive integer. Please add it.\n'

    @staticmethod
    @error_code_decorator
    def incident_type_invalid_playbook_id_field():
        return 'The "playbookId" field is not valid - please enter a non-UUID playbook ID.'

    @staticmethod
    @error_code_decorator
    def incident_type_auto_extract_fields_invalid(incident_fields):
        return f"The following incident fields are not formatted correctly under " \
               f"`fieldCliNameToExtractSettings`: {incident_fields}\n" \
               f"Please format them in one of the following ways:\n" \
               f"1. To extract all indicators from the field: \n" \
               f"isExtractingAllIndicatorTypes: true, extractAsIsIndicatorTypeId: \"\", " \
               f"extractIndicatorTypesIDs: []\n" \
               f"2. To extract the incident field to a specific indicator without using regex: \n" \
               f"isExtractingAllIndicatorTypes: false, extractAsIsIndicatorTypeId: \"<INDICATOR_TYPE>\", " \
               f"extractIndicatorTypesIDs: []\n" \
               f"3. To extract indicators from the field using regex: \n" \
               f"isExtractingAllIndicatorTypes: false, extractAsIsIndicatorTypeId: \"\", " \
               f"extractIndicatorTypesIDs: [\"<INDICATOR_TYPE1>\", \"<INDICATOR_TYPE2>\"]"

    @staticmethod
    @error_code_decorator
    def incident_type_invalid_auto_extract_mode():
        return 'The `mode` field under `extractSettings` should be one of the following:\n' \
               ' - \"All\" - To extract all indicator types regardless of auto-extraction settings.\n' \
               ' - \"Specific\" - To extract only the specific indicator types set in the auto-extraction settings.'

    @staticmethod
    @error_code_decorator
    def incident_type_non_existent_playbook_id(incident_type, playbook):
        return f"in incident type {incident_type} the playbook {playbook} was not found in the id_set.json file. " \
               f"Please make sure:\n" \
               f"1 - The right playbook name is set and the spelling is correct.\n" \
               f"2 - The id_set.json file is up to date. Delete the file by running: rm -rf Tests/id_set.json and" \
               f" rerun the command."

    @staticmethod
    @error_code_decorator
    def pack_file_does_not_exist(file_name):
        return f'"{file_name}" file does not exist, create one in the root of the pack'

    @staticmethod
    @error_code_decorator
    def cant_open_pack_file(file_name):
        return f'Could not open "{file_name}" file'

    @staticmethod
    @error_code_decorator
    def cant_read_pack_file(file_name):
        return f'Could not read the contents of "{file_name}" file'

    @staticmethod
    @error_code_decorator
    def cant_parse_pack_file_to_list(file_name):
        return f'Could not parse the contents of "{file_name}" file into a list'

    @staticmethod
    @error_code_decorator
    def pack_file_bad_format(file_name):
        return f'Detected invalid {file_name} file'

    @staticmethod
    @error_code_decorator
    def pack_metadata_empty():
        return 'Pack metadata is empty.'

    @staticmethod
    @error_code_decorator
    def pack_metadata_should_be_dict(pack_meta_file):
        return f'Pack metadata {pack_meta_file} should be a dictionary.'

    @staticmethod
    @error_code_decorator
    def pack_metadata_certification_is_invalid(pack_meta_file):
        return f'Pack metadata {pack_meta_file} - certification field should be \'certified\' or \'verified\'.'

    @staticmethod
    @error_code_decorator
    def missing_field_iin_pack_metadata(pack_meta_file, missing_fields):
        return f'{pack_meta_file} - Missing fields in the pack metadata: {missing_fields}'

    @staticmethod
    @error_code_decorator
    def pack_metadata_name_not_valid():
        return f'Pack metadata {PACK_METADATA_NAME} field is not valid. Please fill valid pack name.'

    @staticmethod
    @error_code_decorator
    def pack_metadata_field_invalid():
        return f'Pack metadata {PACK_METADATA_DESC} field is not valid. Please fill valid pack description.'

    @staticmethod
    @error_code_decorator
    def dependencies_field_should_be_dict(pack_meta_file):
        return f'{pack_meta_file} - The dependencies field in the pack must be a dictionary.'

    @staticmethod
    @error_code_decorator
    def empty_field_in_pack_metadata(pack_meta_file, list_field):
        return f'{pack_meta_file} - Empty value in the {list_field} field.'

    @staticmethod
    @error_code_decorator
    def pack_metadata_isnt_json(pack_meta_file):
        return f'Could not parse {pack_meta_file} file contents to json format'

    @staticmethod
    @error_code_decorator
    def pack_metadata_missing_url_and_email():
        return 'Contributed packs must include email or url.'

    @staticmethod
    @error_code_decorator
    def pack_metadata_invalid_support_type(pack_meta_file):
        return 'Support field should be one of the following: xsoar, partner, developer or community.'

    @staticmethod
    @error_code_decorator
    def pack_metadata_version_should_be_raised(pack, old_version):
        return f"The pack version (currently: {old_version}) needs to be raised - " \
               f"make sure you are merged from master and " \
               f"update the \"currentVersion\" field in the " \
               f"pack_metadata.json or in case release notes are required run:\n" \
               f"`demisto-sdk update-release-notes -i Packs/{pack} -u (major|minor|revision)` to " \
               f"generate them according to the new standard."

    @staticmethod
    @error_code_decorator
    def pack_metadata_non_approved_usecases(non_approved_usecases: set) -> str:
        return f'The pack metadata contains non approved usecases: {", ".join(non_approved_usecases)}'

    @staticmethod
    @error_code_decorator
    def pack_metadata_non_approved_tags(non_approved_tags: set) -> str:
        return f'The pack metadata contains non approved tags: {", ".join(non_approved_tags)}'

    @staticmethod
    @error_code_decorator
    def pack_metadata_price_change(old_price, new_price) -> str:
        return f"The pack price was changed from {old_price} to {new_price} - revert the change"

    @staticmethod
    @error_code_decorator
    def pack_timestamp_field_not_in_iso_format(field_name, value, changed_value):
        return f"The field \"{field_name}\" should be in the following format: YYYY-MM-DDThh:mm:ssZ, found {value}.\n" \
               f"Suggested change: {changed_value}"

    @staticmethod
    @error_code_decorator
    def readme_error(stderr):
        return f'Failed verifying README.md Error Message is: {stderr}'

    @staticmethod
    @error_code_decorator
    def image_path_error(path, alternative_path):
        return f'Detected following image url:\n{path}\n' \
               f'Which is not the raw link. You probably want to use the following raw image url:\n{alternative_path}'

    @staticmethod
    @error_code_decorator
    def wrong_version_reputations(object_id, version):
        return "Reputation object with id {} must have version {}".format(object_id, version)

    @staticmethod
    @error_code_decorator
    def reputation_expiration_should_be_numeric():
        return 'Expiration field should have a positive numeric value.'

    @staticmethod
    @error_code_decorator
    def reputation_id_and_details_not_equal():
        return 'id and details fields are not equal.'

    @staticmethod
    @error_code_decorator
    def reputation_invalid_indicator_type_id():
        return 'Indicator type "id" field can not include spaces or special characters.'

    @staticmethod
    @error_code_decorator
    def reputation_empty_required_fields():
        return 'id and details fields can not be empty.'

    @staticmethod
    @error_code_decorator
    def structure_doesnt_match_scheme(pretty_formatted_string_of_regexes):
        return f"The file does not match any scheme we have, please refer to the following list " \
               f"for the various file name options we have in our repo {pretty_formatted_string_of_regexes}"

    @staticmethod
    @error_code_decorator
    def file_id_contains_slashes():
        return "File's ID contains slashes - please remove."

    @staticmethod
    @error_code_decorator
    def file_id_changed(old_version_id, new_file_id):
        return f"The file id has changed from {old_version_id} to {new_file_id}"

    @staticmethod
    @error_code_decorator
    def from_version_modified():
        return "You've added fromversion to an existing " \
               "file in the system, this is not allowed, please undo."

    @staticmethod
    @error_code_decorator
    def wrong_file_extension(file_extension, accepted_extensions):
        return "File extension {} is not valid. accepted {}".format(file_extension, accepted_extensions)

    @staticmethod
    @error_code_decorator
    def invalid_file_path():
        return "Found incompatible file path."

    @staticmethod
    @error_code_decorator
    def invalid_package_structure(invalid_files):
        return 'You should update the following file to the package format, for further details please visit ' \
               'https://xsoar.pan.dev/docs/integrations/package-dir.'

    @staticmethod
    @error_code_decorator
    def invalid_package_dependencies(pack_name):
        return f'{pack_name} depends on NonSupported / DeprecatedContent packs.'

    @staticmethod
    @error_code_decorator
    def pykwalify_missing_parameter(key_from_error, current_string, path):
        return f'Missing {key_from_error} in \n{current_string}\nPath: {path}'

    @staticmethod
    @error_code_decorator
    def pykwalify_field_undefined(key_from_error):
        return f'The field {key_from_error} was not defined in the scheme'

    @staticmethod
    @error_code_decorator
    def pykwalify_missing_in_root(key_from_error):
        return f'Missing {key_from_error} in root'

    @staticmethod
    @error_code_decorator
    def pykwalify_general_error(error):
        return f'in {error}'

    @staticmethod
    @error_code_decorator
    def invalid_version_in_layout(version_field):
        return f'{version_field} field in layout needs to be lower than 6.0.0'

    @staticmethod
    @error_code_decorator
    def invalid_version_in_layoutscontainer(version_field):
        return f'{version_field} field in layoutscontainer needs to be higher or equal to 6.0.0'

    @staticmethod
    @error_code_decorator
    def invalid_file_path_layout(file_name):
        return f'Invalid file name - {file_name}. layout file name should start with "layout-" prefix.'

    @staticmethod
    @error_code_decorator
    def invalid_file_path_layoutscontainer(file_name):
        return f'Invalid file name - {file_name}. layoutscontainer file name should start with ' \
               '"layoutscontainer-" prefix.'

    @staticmethod
    @error_code_decorator
    def invalid_incident_field_in_layout(invalid_inc_fields_list):
        return f"The layout contains incident fields that do not exist in the content: {invalid_inc_fields_list}.\n" \
            "Please make sure:\n" \
            "1 - The right incident field is set and the spelling is correct.\n" \
            "2 - The id_set.json file is up to date. Delete the file by running: rm -rf Tests/id_set.json and" \
            " rerun the command."

    @staticmethod
    @error_code_decorator
    def invalid_to_version_in_new_classifiers():
        return 'toVersion field in new classifiers needs to be higher than 6.0.0'

    @staticmethod
    @error_code_decorator
    def invalid_to_version_in_old_classifiers():
        return 'toVersion field in old classifiers needs to be lower than 6.0.0'

    @staticmethod
    @error_code_decorator
    def invalid_from_version_in_new_classifiers():
        return 'fromVersion field in new classifiers needs to be higher or equal to 6.0.0'

    @staticmethod
    @error_code_decorator
    def invalid_from_version_in_old_classifiers():
        return 'fromVersion field in old classifiers needs to be lower than 6.0.0'

    @staticmethod
    @error_code_decorator
    def missing_from_version_in_new_classifiers():
        return 'Must have fromVersion field in new classifiers'

    @staticmethod
    @error_code_decorator
    def missing_to_version_in_old_classifiers():
        return 'Must have toVersion field in old classifiers'

    @staticmethod
    @error_code_decorator
    def from_version_higher_to_version():
        return 'fromVersion field can not be higher than toVersion field'

    @staticmethod
    @error_code_decorator
    def invalid_type_in_new_classifiers():
        return 'Classifiers type must be classification'

    @staticmethod
    @error_code_decorator
    def classifier_non_existent_incident_types(incident_types):
        return f"The Classifiers related incident types: {incident_types} where not found."

    @staticmethod
    @error_code_decorator
    def invalid_from_version_in_mapper():
        return 'fromVersion field in mapper needs to be higher or equal to 6.0.0'

    @staticmethod
    @error_code_decorator
    def invalid_to_version_in_mapper():
        return 'toVersion field in mapper needs to be higher than 6.0.0'

    @staticmethod
    @error_code_decorator
    def invalid_mapper_file_name():
        return 'Invalid file name for mapper. Need to change to classifier-mapper-NAME.json'

    @staticmethod
    @error_code_decorator
    def missing_from_version_in_mapper():
        return 'Must have fromVersion field in mapper'

    @staticmethod
    @error_code_decorator
    def invalid_type_in_mapper():
        return 'Mappers type must be mapping-incoming or mapping-outgoing'

    @staticmethod
    @error_code_decorator
    def mapper_non_existent_incident_types(incident_types):
        return f"The Mapper related incident types: {incident_types} where not found."

    @staticmethod
    @error_code_decorator
    def invalid_incident_field_in_mapper(invalid_inc_fields_list):
        return f"Your mapper contains incident fields that do not exist in the content: {invalid_inc_fields_list}.\n" \
            "Please make sure:\n" \
            "1 - The right incident field is set and the spelling is correct.\n" \
            "2 - The id_set.json file is up to date. Delete the file by running: rm -rf Tests/id_set.json and" \
            " rerun the command."

    @staticmethod
    @error_code_decorator
    def integration_not_runnable():
        return "Could not find any runnable command in the integration." \
               "Must have at least one command, `isFetch: true`, `feed: true`, `longRunning: true`"

    @staticmethod
    def wrong_filename(file_type):
        return 'This is not a valid {} filename.'.format(file_type)

    @staticmethod
    def wrong_path():
        return "This is not a valid filepath."

    @staticmethod
    def beta_in_str(field):
        return "Field '{}' should NOT contain the substring \"beta\" in a new beta integration. " \
               "please change the id in the file.".format(field)

    @classmethod
    def breaking_backwards_no_old_script(cls, e):
        return "{}\n{}, Could not find the old file.".format(cls.BACKWARDS, str(e))

    @staticmethod
    def id_might_changed():
        return "ID may have changed, please make sure to check you have the correct one."

    @staticmethod
    def id_changed():
        return "You've changed the ID of the file, please undo this change."

    @staticmethod
    def might_need_release_notes():
        return "You may need RN in this file, please verify if they are required."

    @staticmethod
    def unknown_file():
        return "File type is unknown, check it out."

    @staticmethod
    def no_common_server_python(path):
        return "Could not get CommonServerPythonScript.py file. Please download it manually from {} and " \
               "add it to the root of the repository.".format(path)

    @staticmethod
    def no_yml_file(file_path):
        return "No yml files were found in {} directory.".format(file_path)<|MERGE_RESOLUTION|>--- conflicted
+++ resolved
@@ -10,11 +10,7 @@
 FOUND_FILES_AND_IGNORED_ERRORS: list = []
 
 ALLOWED_IGNORE_ERRORS = ['BA101', 'BA106', 'RP102', 'RP104', 'SC100', 'IF106', 'PA113', 'PA116', 'IN126', 'PB105',
-<<<<<<< HEAD
-                         'PB106', 'IN109', 'IN110', 'IN122', 'IN128']
-=======
-                         'PB106', 'IN109', 'IN110', 'IN122', 'MP106']
->>>>>>> 18de0105
+                         'PB106', 'IN109', 'IN110', 'IN122', 'MP106', 'IN128']
 
 PRESET_ERROR_TO_IGNORE = {
     'community': ['BC', 'CJ', 'DS', 'IN125', 'IN126'],
