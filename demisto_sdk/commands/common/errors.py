from typing import Any, Dict, List, Optional

import decorator

from demisto_sdk.commands.common.constants import (BETA_INTEGRATION_DISCLAIMER,
                                                   CONF_PATH,
                                                   INTEGRATION_CATEGORIES,
                                                   PACK_METADATA_DESC,
                                                   PACK_METADATA_NAME)

FOUND_FILES_AND_ERRORS: list = []
FOUND_FILES_AND_IGNORED_ERRORS: list = []
ALLOWED_IGNORE_ERRORS = [
    'BA101', 'BA106', 'BA108', 'BA109', 'BA110', 'BA111', 'BA112', 'BA113',
    'DS107',
    'GF102',
    'IF100', 'IF106', 'IF115',
    'IN109', 'IN110', 'IN122', 'IN126', 'IN128', 'IN135', 'IN136', 'IN139', 'IN144', 'IN145',
    'MP106',
    'PA113', 'PA116', 'PA124', 'PA125', 'PA127', 'PA129'
    'PB104', 'PB105', 'PB106', 'PB110', 'PB111', 'PB112', 'PB114', 'PB115', 'PB116',
    'RM100', 'RM102', 'RM104', 'RM106',
    'RP102', 'RP104',
    'SC100', 'SC101', 'SC105',
]

PRESET_ERROR_TO_IGNORE = {
    'community': ['BC', 'CJ', 'DS100', 'DS101', 'DS102', 'DS103', 'DS104', 'IN125', 'IN126', 'IN140'],
    'partner': ['CJ', 'IN140']
}

PRESET_ERROR_TO_CHECK = {
    "deprecated": ['ST', 'BC', 'BA', 'IN127', 'IN128', 'PB104', 'SC101'],
}

ERROR_CODE = {
    # BA - Basic
    "wrong_version": {'code': "BA100", 'ui_applicable': False, 'related_field': 'version'},
    "id_should_equal_name": {'code': "BA101", 'ui_applicable': False, 'related_field': 'id'},
    "file_type_not_supported": {'code': "BA102", 'ui_applicable': False, 'related_field': ''},
    "file_name_include_spaces_error": {'code': "BA103", 'ui_applicable': False, 'related_field': ''},
    "changes_may_fail_validation": {'code': "BA104", 'ui_applicable': False, 'related_field': ''},
    "invalid_id_set": {'code': "BA105", 'ui_applicable': False, 'related_field': ''},
    "no_minimal_fromversion_in_file": {'code': "BA106", 'ui_applicable': False, 'related_field': 'fromversion'},
    "running_on_master_with_git": {'code': "BA107", 'ui_applicable': False, 'related_field': ''},
    "folder_name_has_separators": {'code': "BA108", 'ui_applicable': False, 'related_field': ''},
    "file_name_has_separators": {'code': "BA109", 'ui_applicable': False, 'related_field': ''},
    "field_contain_forbidden_word": {'code': "BA110", 'ui_applicable': False, 'related_field': ''},
    'entity_name_contains_excluded_word': {'code': 'BA111', 'ui_applicable': False, 'related_field': ''},
    "spaces_in_the_end_of_id": {'code': "BA112", 'ui_applicable': False, 'related_field': 'id'},
    "spaces_in_the_end_of_name": {'code': "BA113", 'ui_applicable': False, 'related_field': 'name'},

    # BC - Backward Compatible
    "breaking_backwards_subtype": {'code': "BC100", 'ui_applicable': False, 'related_field': 'subtype'},
    "breaking_backwards_context": {'code': "BC101", 'ui_applicable': False, 'related_field': 'contextPath'},
    "breaking_backwards_command": {'code': "BC102", 'ui_applicable': False, 'related_field': 'contextPath'},
    "breaking_backwards_arg_changed": {'code': "BC103", 'ui_applicable': False, 'related_field': 'name'},
    "breaking_backwards_command_arg_changed": {'code': "BC104", 'ui_applicable': False, 'related_field': 'args'},

    # CJ - conf.json
    "description_missing_from_conf_json": {'code': "CJ100", 'ui_applicable': False, 'related_field': ''},
    "test_not_in_conf_json": {'code': "CJ101", 'ui_applicable': False, 'related_field': ''},
    "integration_not_registered": {'code': "CJ102", 'ui_applicable': False, 'related_field': ''},
    "no_test_playbook": {'code': "CJ103", 'ui_applicable': False, 'related_field': ''},
    "test_playbook_not_configured": {'code': "CJ104", 'ui_applicable': False, 'related_field': ''},
    "all_entity_test_playbooks_are_skipped": {'code': "CJ105", 'ui_applicable': False, 'related_field': ''},

    # CL - Classifiers
    "invalid_to_version_in_new_classifiers": {'code': "CL100", 'ui_applicable': False, 'related_field': 'toVersion'},
    "invalid_to_version_in_old_classifiers": {'code': "CL101", 'ui_applicable': False, 'related_field': 'toVersion'},
    "invalid_from_version_in_new_classifiers": {'code': "CL102", 'ui_applicable': False,
                                                'related_field': 'fromVersion'},
    "invalid_from_version_in_old_classifiers": {'code': "CL103", 'ui_applicable': False,
                                                'related_field': 'fromVersion'},
    "missing_from_version_in_new_classifiers": {'code': "CL104", 'ui_applicable': False,
                                                'related_field': 'fromVersion'},
    "missing_to_version_in_old_classifiers": {'code': "CL105", 'ui_applicable': False, 'related_field': 'toVersion'},
    "from_version_higher_to_version": {'code': "CL106", 'ui_applicable': False, 'related_field': 'fromVersion'},
    "invalid_type_in_new_classifiers": {'code': "CL107", 'ui_applicable': False, 'related_field': 'type'},
    "classifier_non_existent_incident_types": {'code': "CL108", 'ui_applicable': False,
                                               'related_field': 'incident_types'},

    # DA - Dashboards
    "remove_field_from_dashboard": {'code': "DA100", 'ui_applicable': False, 'related_field': ''},
    "include_field_in_dashboard": {'code': "DA101", 'ui_applicable': False, 'related_field': ''},

    # DB - DBot
    "dbot_invalid_output": {'code': "DB100", 'ui_applicable': True, 'related_field': 'contextPath'},
    "dbot_invalid_description": {'code': "DB101", 'ui_applicable': True, 'related_field': 'description'},

    # DO - Docker Images
    "default_docker_error": {'code': "DO100", 'ui_applicable': True, 'related_field': 'dockerimage'},
    "latest_docker_error": {'code': "DO101", 'ui_applicable': True, 'related_field': 'dockerimage'},
    "not_demisto_docker": {'code': "DO102", 'ui_applicable': True, 'related_field': 'dockerimage'},
    "docker_tag_not_fetched": {'code': "DO103", 'ui_applicable': True, 'related_field': 'dockerimage'},
    "no_docker_tag": {'code': "DO104", 'ui_applicable': True, 'related_field': 'dockerimage'},
    "docker_not_formatted_correctly": {'code': "DO105", 'ui_applicable': True, 'related_field': 'dockerimage'},
    "docker_not_on_the_latest_tag": {'code': "DO106", 'ui_applicable': True, 'related_field': 'dockerimage'},
    "non_existing_docker": {'code': "DO107", 'ui_applicable': True, 'related_field': 'dockerimage'},
    "dockerimage_not_in_yml_file": {'code': "DO108", 'ui_applicable': True, 'related_field': 'dockerimage'},

    # DS - Descriptions
    "description_missing_in_beta_integration": {'code': "DS100", 'ui_applicable': False, 'related_field': ''},
    "no_beta_disclaimer_in_description": {'code': "DS101", 'ui_applicable': False, 'related_field': ''},
    "no_beta_disclaimer_in_yml": {'code': "DS102", 'ui_applicable': False, 'related_field': ''},
    "description_in_package_and_yml": {'code': "DS103", 'ui_applicable': False, 'related_field': ''},
    "no_description_file_warning": {'code': "DS104", 'ui_applicable': False, 'related_field': ''},
    "description_contains_contrib_details": {'code': "DS105", 'ui_applicable': False,
                                             'related_field': 'detaileddescription'},
    "invalid_description_name": {'code': "DS106", 'ui_applicable': False, 'related_field': ''},
    "description_contains_demisto_word": {'code': "DS107", 'ui_applicable': True,
                                          'related_field': 'detaileddescription'},

    # GF - Generic Fields
    "invalid_generic_field_group_value": {'code': "GF100", 'ui_applicable': False, 'related_field': 'group'},
    "invalid_generic_field_id": {'code': "GF101", 'ui_applicable': False, 'related_field': 'id'},
    "unsearchable_key_should_be_true_generic_field": {'code': "GF102", 'ui_applicable': False, 'related_field': 'unsearchable'},

    # ID - ID Set
    "id_set_conflicts": {'code': "ID100", 'ui_applicable': False, 'related_field': ''},
    # missing 101
    "duplicated_id": {'code': "ID102", 'ui_applicable': False, 'related_field': ''},
    "no_id_set_file": {'code': "ID103", 'ui_applicable': False, 'related_field': ''},

    # IF - Incident Fields
    "invalid_incident_field_name": {'code': "IF100", 'ui_applicable': True, 'related_field': 'name'},
    "invalid_incident_field_content_key_value": {'code': "IF101", 'ui_applicable': False, 'related_field': 'content'},
    "invalid_incident_field_system_key_value": {'code': "IF102", 'ui_applicable': False, 'related_field': 'system'},
    "invalid_incident_field_type": {'code': "IF103", 'ui_applicable': True, 'related_field': 'type'},
    "invalid_incident_field_group_value": {'code': "IF104", 'ui_applicable': False, 'related_field': 'group'},
    "invalid_incident_field_cli_name_regex": {'code': "IF105", 'ui_applicable': False, 'related_field': 'cliName'},
    "invalid_incident_field_cli_name_value": {'code': "IF106", 'ui_applicable': True, 'related_field': 'cliName'},
    # missing 107
    "invalid_incident_field_or_type_from_version": {'code': "IF108", 'ui_applicable': False,
                                                    'related_field': 'fromVersion'},
    "new_incident_field_required": {'code': "IF109", 'ui_applicable': True, 'related_field': 'required'},
    "from_version_modified_after_rename": {'code': "IF110", 'ui_applicable': False, 'related_field': 'fromVersion'},
    "incident_field_type_change": {'code': "IF111", 'ui_applicable': False, 'related_field': 'type'},
    "indicator_field_type_grid_minimal_version": {'code': "IF112", 'ui_applicable': False,
                                                  'related_field': 'fromVersion'},
    "invalid_incident_field_prefix": {'code': "IF113", 'ui_applicable': False, 'related_field': 'name'},
    "incident_field_non_existent_script_id": {'code': "IF114", 'ui_applicable': False, 'related_field': ''},
    "unsearchable_key_should_be_true_incident_field": {'code': "IF115", 'ui_applicable': False, 'related_field': 'unsearchable'},

    # IM - Images
    "no_image_given": {'code': "IM100", 'ui_applicable': True, 'related_field': 'image'},
    "image_too_large": {'code': "IM101", 'ui_applicable': True, 'related_field': 'image'},
    "image_in_package_and_yml": {'code': "IM102", 'ui_applicable': False, 'related_field': 'image'},
    "not_an_image_file": {'code': "IM103", 'ui_applicable': False, 'related_field': 'image'},
    "no_image_field_in_yml": {'code': "IM104", 'ui_applicable': True, 'related_field': 'image'},
    "image_field_not_in_base64": {'code': "IM105", 'ui_applicable': True, 'related_field': 'image'},
    "default_image_error": {'code': "IM106", 'ui_applicable': True, 'related_field': 'image'},
    "invalid_image_name": {'code': "IM107", 'ui_applicable': False, 'related_field': 'image'},
    "image_is_empty": {'code': "IM108", 'ui_applicable': True, 'related_field': 'image'},
    "author_image_is_missing": {'code': "IM109", 'ui_applicable': True, 'related_field': 'image'},

    # IN - Integrations
    "wrong_display_name": {'code': "IN100", 'ui_applicable': True, 'related_field': '<parameter-name>.display'},
    "wrong_default_parameter_not_empty": {'code': "IN101", 'ui_applicable': True,
                                          'related_field': '<parameter-name>.default'},
    "wrong_required_value": {'code': "IN102", 'ui_applicable': True, 'related_field': '<parameter-name>.required'},
    "wrong_required_type": {'code': "IN103", 'ui_applicable': True, 'related_field': '<parameter-name>.type'},
    "wrong_category": {'code': "IN104", 'ui_applicable': True, 'related_field': 'category'},
    "wrong_default_argument": {'code': "IN105", 'ui_applicable': True, 'related_field': '<argument-name>.default'},
    "no_default_arg": {'code': "IN106", 'ui_applicable': True, 'related_field': '<argument-name>.default'},
    "missing_reputation": {'code': "IN107", 'ui_applicable': True, 'related_field': 'outputs'},
    "wrong_subtype": {'code': "IN108", 'ui_applicable': False, 'related_field': 'subtype'},
    "beta_in_id": {'code': "IN109", 'ui_applicable': False, 'related_field': 'id'},
    "beta_in_name": {'code': "IN110", 'ui_applicable': False, 'related_field': 'name'},
    "beta_field_not_found": {'code': "IN111", 'ui_applicable': False, 'related_field': 'beta'},
    "no_beta_in_display": {'code': "IN112", 'ui_applicable': False, 'related_field': 'display'},
    "duplicate_arg_in_file": {'code': "IN113", 'ui_applicable': True, 'related_field': 'arguments'},
    "duplicate_param": {'code': "IN114", 'ui_applicable': True, 'related_field': 'configuration'},
    "invalid_context_output": {'code': "IN115", 'ui_applicable': True, 'related_field': 'outputs'},
    "added_required_fields": {'code': "IN116", 'ui_applicable': False, 'related_field': '<parameter-name>.required'},
    "not_used_display_name": {'code': "IN117", 'ui_applicable': True, 'related_field': '<parameter-name>.display'},
    "empty_display_configuration": {'code': "IN118", 'ui_applicable': True,
                                    'related_field': '<parameter-name>.display'},
    "feed_wrong_from_version": {'code': "IN119", 'ui_applicable': False, 'related_field': 'fromversion'},
    "pwsh_wrong_version": {'code': "IN120", 'ui_applicable': False, 'related_field': 'fromversion'},
    "parameter_missing_from_yml": {'code': "IN121", 'ui_applicable': True, 'related_field': 'configuration'},
    "parameter_missing_for_feed": {'code': "IN122", 'ui_applicable': True, 'related_field': 'configuration'},
    "invalid_version_integration_name": {'code': "IN123", 'ui_applicable': True, 'related_field': 'display'},
    "found_hidden_param": {'code': "IN124", 'ui_applicable': False, 'related_field': '<parameter-name>.hidden'},
    "no_default_value_in_parameter": {'code': "IN125", 'ui_applicable': False,
                                      'related_field': '<parameter-name>.default'},
    "parameter_missing_from_yml_not_community_contributor": {'code': "IN126", 'ui_applicable': False,
                                                             'related_field': 'configuration'},
    "invalid_deprecated_integration_display_name": {'code': "IN127", 'ui_applicable': False,
                                                    'related_field': 'display'},
    "invalid_deprecated_integration_description": {'code': "IN128", 'ui_applicable': False, 'related_field': ''},
    "removed_integration_parameters": {'code': "IN129", 'ui_applicable': False, 'related_field': 'configuration'},
    "integration_not_runnable": {'code': "IN130", 'ui_applicable': False, 'related_field': 'configuration'},
    "missing_get_mapping_fields_command": {'code': "IN131", 'ui_applicable': False, 'related_field': 'ismappable'},
    "integration_non_existent_classifier": {'code': "IN132", 'ui_applicable': False, 'related_field': 'classifiers'},
    "integration_non_existent_mapper": {'code': "IN133", 'ui_applicable': False, 'related_field': 'mappers'},
    "multiple_default_arg": {'code': "IN134", "ui_applicable": True, 'related_field': "arguments"},
    "invalid_integration_parameters_display_name": {'code': "IN135", 'ui_applicable': True, 'related_field': 'display'},
    "missing_output_context": {'code': "IN136", 'ui_applicable': True, 'related_field': 'contextOutput'},
    "is_valid_integration_file_path_in_folder": {'code': "IN137", 'ui_applicable': False, 'related_field': ''},
    "is_valid_integration_file_path_in_integrations_folder": {'code': "IN138", 'ui_applicable': False,
                                                              'related_field': ''},
    "incident_in_command_name_or_args": {'code': "IN139", "ui_applicable": False,
                                         'related_field': 'script.commands.name'},
    "integration_is_skipped": {'code': "IN140", 'ui_applicable': False, 'related_field': ''},
    "reputation_missing_argument": {'code': "IN141", 'ui_applicable': True, 'related_field': '<argument-name>.default'},
    "non_default_additional_info": {'code': "IN142", 'ui_applicable': True, 'related_field': 'additionalinfo'},
    "missing_default_additional_info": {'code': "IN143", 'ui_applicable': True, 'related_field': 'additionalinfo'},
    "wrong_is_array_argument": {'code': "IN144", 'ui_applicable': True, 'related_field': '<argument-name>.default'},
    "api_token_is_not_in_credential_type": {'code': "IN145", 'ui_applicable': True, 'related_field': '<argument-name>.type'},
    "fromlicense_in_parameters": {'code': "IN146", 'ui_applicable': True,
                                  'related_field': '<parameter-name>.fromlicense'},
    "changed_integration_yml_fields": {'code': "IN147", "ui_applicable": False, 'related_field': 'script'},

    # IT - Incident Types
    "incident_type_integer_field": {'code': "IT100", 'ui_applicable': True, 'related_field': ''},
    "incident_type_invalid_playbook_id_field": {'code': "IT101", 'ui_applicable': False, 'related_field': 'playbookId'},
    "incident_type_auto_extract_fields_invalid": {'code': "IT102", 'ui_applicable': False,
                                                  'related_field': 'extractSettings'},
    "incident_type_invalid_auto_extract_mode": {'code': "IT103", 'ui_applicable': True, 'related_field': 'mode'},
    "incident_type_non_existent_playbook_id": {'code': "IT104", 'ui_applicable': False, 'related_field': ''},

    # LI - Lists
    "invalid_from_server_version_in_lists": {'code': "LI100", 'ui_applicable': False,
                                             'related_field': 'fromVersion'},

    # LO - Layouts
    "invalid_version_in_layout": {'code': "LO100", 'ui_applicable': False, 'related_field': 'version'},
    "invalid_version_in_layoutscontainer": {'code': "LO101", 'ui_applicable': False, 'related_field': 'version'},
    "invalid_file_path_layout": {'code': "LO102", 'ui_applicable': False, 'related_field': ''},
    "invalid_file_path_layoutscontainer": {'code': "LO103", 'ui_applicable': False, 'related_field': ''},
    "invalid_incident_field_in_layout": {'code': "LO104", 'ui_applicable': False, 'related_field': ''},
    "layouts_container_non_existent_script_id": {'code': "LO105", 'ui_applicable': False, 'related_field': ''},
    "layout_non_existent_script_id": {'code': "LO106", 'ui_applicable': False, 'related_field': ''},

    # MP - Mappers
    "invalid_from_version_in_mapper": {'code': "MP100", 'ui_applicable': False, 'related_field': 'fromVersion'},
    "invalid_to_version_in_mapper": {'code': "MP101", 'ui_applicable': False, 'related_field': 'toVersion'},
    "invalid_mapper_file_name": {'code': "MP102", 'ui_applicable': False, 'related_field': ''},
    "missing_from_version_in_mapper": {'code': "MP103", 'ui_applicable': False, 'related_field': 'fromVersion'},
    "invalid_type_in_mapper": {'code': "MP104", 'ui_applicable': False, 'related_field': 'type'},
    "mapper_non_existent_incident_types": {'code': "MP105", 'ui_applicable': False, 'related_field': 'incident_types'},
    "invalid_incident_field_in_mapper": {'code': "MP106", 'ui_applicable': False, 'related_field': 'mapping'},
    "changed_incident_field_in_mapper": {'code': "MP107", 'ui_applicable': True, 'related_field': 'mapping'},
    "removed_incident_types": {'code': "MP108", 'ui_applicable': True, 'related_field': 'mapping'},

    # PA - Packs (unique files)
    "pack_file_does_not_exist": {'code': "PA100", 'ui_applicable': False, 'related_field': ''},
    "cant_open_pack_file": {'code': "PA101", 'ui_applicable': False, 'related_field': ''},
    "cant_read_pack_file": {'code': "PA102", 'ui_applicable': False, 'related_field': ''},
    "cant_parse_pack_file_to_list": {'code': "PA103", 'ui_applicable': False, 'related_field': ''},
    "pack_file_bad_format": {'code': "PA104", 'ui_applicable': False, 'related_field': ''},
    "pack_metadata_empty": {'code': "PA105", 'ui_applicable': False, 'related_field': ''},
    "pack_metadata_should_be_dict": {'code': "PA106", 'ui_applicable': False, 'related_field': ''},
    "missing_field_iin_pack_metadata": {'code': "PA107", 'ui_applicable': False, 'related_field': ''},
    "pack_metadata_name_not_valid": {'code': "PA108", 'ui_applicable': False, 'related_field': ''},
    "pack_metadata_field_invalid": {'code': "PA109", 'ui_applicable': False, 'related_field': ''},
    "dependencies_field_should_be_dict": {'code': "PA110", 'ui_applicable': False, 'related_field': ''},
    "empty_field_in_pack_metadata": {'code': "PA111", 'ui_applicable': False, 'related_field': ''},
    "pack_metadata_isnt_json": {'code': "PA112", 'ui_applicable': False, 'related_field': ''},
    "pack_metadata_missing_url_and_email": {'code': "PA113", 'ui_applicable': False, 'related_field': ''},
    "pack_metadata_version_should_be_raised": {'code': "PA114", 'ui_applicable': False, 'related_field': ''},
    "pack_timestamp_field_not_in_iso_format": {'code': "PA115", 'ui_applicable': False, 'related_field': ''},
    "invalid_package_dependencies": {'code': "PA116", 'ui_applicable': False, 'related_field': ''},
    "pack_metadata_invalid_support_type": {'code': "PA117", 'ui_applicable': False, 'related_field': ''},
    "pack_metadata_certification_is_invalid": {'code': "PA118", 'ui_applicable': False, 'related_field': ''},
    "pack_metadata_non_approved_usecases": {'code': "PA119", 'ui_applicable': False, 'related_field': ''},
    "pack_metadata_non_approved_tags": {'code': "PA120", 'ui_applicable': False, 'related_field': ''},
    "pack_metadata_price_change": {'code': "PA121", 'ui_applicable': False, 'related_field': ''},
    "pack_name_already_exists": {'code': "PA122", 'ui_applicable': False, 'related_field': ''},
    "is_wrong_usage_of_usecase_tag": {'code': "PA123", 'ui_applicable': False, 'related_field': ''},
    "invalid_core_pack_dependencies": {'code': "PA124", 'ui_applicable': True, 'related_field': ''},
    "pack_name_is_not_in_xsoar_standards": {'code': "PA125", 'ui_applicable': False, 'related_field': ''},
    "pack_metadata_long_description": {'code': "PA126", 'ui_applicable': False, 'related_field': ''},
    "metadata_url_invalid": {'code': "PA127", 'ui_applicable': False, 'related_field': ''},
    "required_pack_file_does_not_exist": {'code': "PA128", 'ui_applicable': False, 'related_field': ''},
<<<<<<< HEAD
    "pack_metadata_missing_categories": {'code': "PA129", 'ui_applicable': False, 'related_field': ''},
=======

    # PB - Playbooks
    "playbook_cant_have_rolename": {'code': "PB100", 'ui_applicable': True, 'related_field': 'rolename'},
    "playbook_unreachable_condition": {'code': "PB101", 'ui_applicable': True, 'related_field': 'tasks'},
    "playbook_unhandled_condition": {'code': "PB102", 'ui_applicable': True, 'related_field': 'conditions'},
    "playbook_unconnected_tasks": {'code': "PB103", 'ui_applicable': True, 'related_field': 'tasks'},
    "invalid_deprecated_playbook": {'code': "PB104", 'ui_applicable': False, 'related_field': 'description'},
    "playbook_cant_have_deletecontext_all": {'code': "PB105", 'ui_applicable': True, 'related_field': 'tasks'},
    "using_instance_in_playbook": {'code': "PB106", 'ui_applicable': True, 'related_field': 'tasks'},
    "invalid_script_id": {'code': "PB107", 'ui_applicable': False, 'related_field': 'tasks'},
    "invalid_uuid": {'code': "PB108", 'ui_applicable': False, 'related_field': 'taskid'},
    "taskid_different_from_id": {'code': "PB109", 'ui_applicable': False, 'related_field': 'taskid'},
    "content_entity_version_not_match_playbook_version": {'code': "PB110", 'ui_applicable': False,
                                                          'related_field': 'toVersion'},
    "integration_version_not_match_playbook_version": {'code': "PB111", 'ui_applicable': False,
                                                       'related_field': 'toVersion'},
    "playbook_condition_has_no_else_path": {'code': "PB112", 'ui_applicable': False, 'related_field': 'nexttasks'},
    "invalid_subplaybook_name": {'code': "PB113", 'ui_applicable': False, 'related_field': 'tasks'},
    "playbook_not_quiet_mode": {'code': "PB114", 'ui_applicable': False, 'related_field': ''},
    "playbook_tasks_not_quiet_mode": {'code': "PB115", 'ui_applicable': False, 'related_field': 'tasks'},
    "playbook_tasks_continue_on_error": {'code': "PB116", 'ui_applicable': False, 'related_field': 'tasks'},
    "content_entity_is_not_in_id_set": {'code': "PB117", 'ui_applicable': False, 'related_field': ''},

    # PP - Pre-Process Rules
    "invalid_from_server_version_in_pre_process_rules": {'code': "PP100", 'ui_applicable': False, 'related_field': 'fromServerVersion'},
    "invalid_incident_field_in_pre_process_rules": {'code': "PP101", 'ui_applicable': False, 'related_field': ''},

    # RM - READMEs
>>>>>>> 0cabc805
    "readme_error": {'code': "RM100", 'ui_applicable': False, 'related_field': ''},
    "image_path_error": {'code': "RM101", 'ui_applicable': False, 'related_field': ''},
    "readme_missing_output_context": {'code': "RM102", 'ui_applicable': False, 'related_field': ''},
    "error_starting_mdx_server": {'code': "RM103", 'ui_applicable': False, 'related_field': ''},
    "empty_readme_error": {'code': "RM104", 'ui_applicable': False, 'related_field': ''},
    "readme_equal_description_error": {'code': "RM105", 'ui_applicable': False, 'related_field': ''},
    "readme_contains_demisto_word": {'code': "RM106", 'ui_applicable': False, 'related_field': ''},
    "template_sentence_in_readme": {'code': "RM107", 'ui_applicable': False, 'related_field': ''},
    "invalid_readme_image_error": {'code': "RM108", 'ui_applicable': False, 'related_field': ''},

    # RN - Release Notes
    "missing_release_notes": {'code': "RN100", 'ui_applicable': False, 'related_field': ''},
    "no_new_release_notes": {'code': "RN101", 'ui_applicable': False, 'related_field': ''},
    "release_notes_not_formatted_correctly": {'code': "RN102", 'ui_applicable': False, 'related_field': ''},
    "release_notes_not_finished": {'code': "RN103", 'ui_applicable': False, 'related_field': ''},
    "release_notes_file_empty": {'code': "RN104", 'ui_applicable': False, 'related_field': ''},
    "multiple_release_notes_files": {'code': "RN105", 'ui_applicable': False, 'related_field': ''},
    "missing_release_notes_for_pack": {'code': "RN106", 'ui_applicable': False, 'related_field': ''},
    "missing_release_notes_entry": {'code': "RN107", 'ui_applicable': False, 'related_field': ''},
    "added_release_notes_for_new_pack": {'code': "RN108", 'ui_applicable': False, 'related_field': ''},
    "modified_existing_release_notes": {'code': "RN109", 'ui_applicable': False, 'related_field': ''},
    "release_notes_config_file_missing_release_notes": {'code': "RN110", 'ui_applicable': False, 'related_field': ''},

    # RP - Reputations (Indicator Types)
    "wrong_version_reputations": {'code': "RP100", 'ui_applicable': False, 'related_field': 'version'},
    "reputation_expiration_should_be_numeric": {'code': "RP101", 'ui_applicable': True, 'related_field': 'expiration'},
    "reputation_id_and_details_not_equal": {'code': "RP102", 'ui_applicable': False, 'related_field': 'id'},
    "reputation_invalid_indicator_type_id": {'code': "RP103", 'ui_applicable': False, 'related_field': 'id'},
    "reputation_empty_required_fields": {'code': "RP104", 'ui_applicable': False, 'related_field': 'id'},

    # SC - Scripts
    "invalid_version_script_name": {'code': "SC100", 'ui_applicable': True, 'related_field': 'name'},
    "invalid_deprecated_script": {'code': "SC101", 'ui_applicable': False, 'related_field': 'comment'},
    "invalid_command_name_in_script": {'code': "SC102", 'ui_applicable': False, 'related_field': ''},
    "is_valid_script_file_path_in_folder": {'code': "SC103", 'ui_applicable': False, 'related_field': ''},
    "is_valid_script_file_path_in_scripts_folder": {'code': "SC104", 'ui_applicable': False, 'related_field': ''},
    "incident_in_script_arg": {'code': "SC105", 'ui_applicable': True, 'related_field': 'args.name'},

    # ST - Structures
    "structure_doesnt_match_scheme": {'code': "ST100", 'ui_applicable': False, 'related_field': ''},
    "file_id_contains_slashes": {'code': "ST101", 'ui_applicable': False, 'related_field': 'id'},
    "file_id_changed": {'code': "ST102", 'ui_applicable': False, 'related_field': 'id'},
    "from_version_modified": {'code': "ST103", 'ui_applicable': False, 'related_field': 'fromversion'},
    "wrong_file_extension": {'code': "ST104", 'ui_applicable': False, 'related_field': ''},
    "invalid_file_path": {'code': "ST105", 'ui_applicable': False, 'related_field': ''},
    "invalid_package_structure": {'code': "ST106", 'ui_applicable': False, 'related_field': ''},
    "pykwalify_missing_parameter": {'code': "ST107", 'ui_applicable': False, 'related_field': ''},
    "pykwalify_field_undefined": {'code': "ST108", 'ui_applicable': False, 'related_field': ''},
    "pykwalify_missing_in_root": {'code': "ST109", 'ui_applicable': False, 'related_field': ''},
    "pykwalify_general_error": {'code': "ST110", 'ui_applicable': False, 'related_field': ''},
    "pykwalify_field_undefined_with_path": {'code': "ST111", 'ui_applicable': False, 'related_field': ''},
    "pykwalify_incorrect_enum": {'code': "ST112", 'ui_applicable': False, 'related_field': ''},

    # WD - Widgets
    "remove_field_from_widget": {'code': "WD100", 'ui_applicable': False, 'related_field': ''},
    "include_field_in_widget": {'code': "WD101", 'ui_applicable': False, 'related_field': ''},
    "invalid_fromversion_for_type_metrics": {'code': "WD102", 'ui_applicable': False, 'related_field': ''},

    # XC - XSOAR Config
    "xsoar_config_file_is_not_json": {'code': "XC100", 'ui_applicable': False, 'related_field': ''},
    "xsoar_config_file_malformed": {'code': "XC101", 'ui_applicable': False, 'related_field': ''},
}


def get_all_error_codes() -> List:
    error_codes = []
    for error in ERROR_CODE:
        error_codes.append(ERROR_CODE[error].get('code'))

    return error_codes


def get_error_object(error_code: str) -> Dict:
    for error in ERROR_CODE:
        if error_code == ERROR_CODE[error].get('code'):
            return ERROR_CODE[error]
    return {}


@decorator.decorator
def error_code_decorator(func, *args, **kwargs):
    return func(*args, **kwargs), ERROR_CODE[func.__name__].get('code')


class Errors:
    BACKWARDS = "Possible backwards compatibility break"

    @staticmethod
    def suggest_fix(file_path: str, *args: Any, cmd: str = 'format') -> str:
        return f'To fix the problem, try running `demisto-sdk {cmd} -i {file_path} {" ".join(args)}`'

    @staticmethod
    @error_code_decorator
    def wrong_version(expected="-1"):
        return "The version for our files should always " \
               "be {}, please update the file.".format(expected)

    @staticmethod
    @error_code_decorator
    def id_should_equal_name(name, file_id):
        return "The File's name, which is: '{}', should be equal to its ID, which is: '{}'." \
               " please update the file.".format(name, file_id)

    @staticmethod
    @error_code_decorator
    def file_type_not_supported():
        return "The file type is not supported in the validate command.\n" \
               "The validate command supports: Integrations, Scripts, Playbooks, " \
               "Incident fields, Incident types, Indicator fields, Indicator types, Objects fields, Object types," \
               " Object modules, Images, Release notes, Layouts and Descriptions."

    @staticmethod
    @error_code_decorator
    def file_name_include_spaces_error(file_name):
        return "Please remove spaces from the file's name: '{}'.".format(file_name)

    @staticmethod
    @error_code_decorator
    def changes_may_fail_validation():
        return "Warning: The changes may fail validation once submitted via a " \
               "PR. To validate your changes, please make sure you have a git remote setup" \
               " and pointing to github.com/demisto/content.\nYou can do this by running " \
               "the following commands:\n\ngit remote add upstream https://github.com/" \
               "demisto/content.git\ngit fetch upstream\n\nMore info about configuring " \
               "a remote for a fork is available here: https://help.github.com/en/" \
               "github/collaborating-with-issues-and-pull-requests/configuring-a-remote-for-a-fork"

    @staticmethod
    @error_code_decorator
    def invalid_id_set():
        return "id_set.json file is invalid - delete it and re-run `validate`.\n" \
               "From content repository root run the following: `rm -rf Tests/id_set.json`\n" \
               "Then re-run the `validate` command."

    @staticmethod
    @error_code_decorator
    def no_minimal_fromversion_in_file(fromversion, oldest_supported_version):
        if fromversion == 'fromversion':
            return f"{fromversion} field is invalid.\nAdd `{fromversion}: " \
                   f"{oldest_supported_version}` to the file."
        else:
            return f'{fromversion} field is invalid.\nAdd `"{fromversion}": "{oldest_supported_version}"` ' \
                   f'to the file.'

    @staticmethod
    @error_code_decorator
    def running_on_master_with_git():
        return "Running on master branch while using git is ill advised." \
               "\nrun: 'git checkout -b NEW_BRANCH_NAME' and rerun the command."

    @staticmethod
    @error_code_decorator
    def folder_name_has_separators(entity_type, invalid_name, valid_name):
        return f"The {entity_type} folder name '{invalid_name}' should be named '{valid_name}' without any separator."

    @staticmethod
    @error_code_decorator
    def file_name_has_separators(entity_type, invalid_files, valid_files):
        return f"The {entity_type} files {invalid_files} should be named {valid_files} " \
               f"without any separator in the base name."

    @staticmethod
    @error_code_decorator
    def field_contain_forbidden_word(field_names: list, word: str):
        return f"The following fields: {', '.join(field_names)} shouldn't contain the word '{word}'."

    @staticmethod
    @error_code_decorator
    def indicator_field_type_grid_minimal_version(fromversion):
        return f"The indicator field has a fromVersion of: {fromversion} but the minimal fromVersion is 5.5.0."

    @staticmethod
    @error_code_decorator
    def unsearchable_key_should_be_true_incident_field():
        return 'The unsearchable key in indicator and incident fields should be set to true.'

    @staticmethod
    @error_code_decorator
    def unsearchable_key_should_be_true_generic_field():
        return 'The unsearchable key in a generic field should be set to true.'

    @staticmethod
    @error_code_decorator
    def wrong_display_name(param_name, param_display):
        return 'The display name of the {} parameter should be \'{}\''.format(param_name, param_display)

    @staticmethod
    @error_code_decorator
    def wrong_default_parameter_not_empty(param_name, default_value):
        return 'The default value of the {} parameter should be {}'.format(param_name, default_value)

    @staticmethod
    @error_code_decorator
    def no_default_value_in_parameter(param_name):
        return 'The {} parameter should have a default value'.format(param_name)

    @staticmethod
    @error_code_decorator
    def wrong_required_value(param_name):
        return 'The required field of the {} parameter should be False'.format(param_name)

    @staticmethod
    @error_code_decorator
    def wrong_required_type(param_name):
        return 'The type field of the {} parameter should be 8'.format(param_name)

    @staticmethod
    @error_code_decorator
    def api_token_is_not_in_credential_type(param_name):
        return f"In order to allow fetching the {param_name} from an external vault, the type of the {param_name} " \
               f"parameter should be changed from 'Encrypted' (type 4), to 'Credentials' (type 9)'. For more details" \
               f"check the convention for credentials - " \
               f"https://xsoar.pan.dev/docs/integrations/code-conventions#credentials"

    @staticmethod
    @error_code_decorator
    def fromlicense_in_parameters(param_name):
        return 'The "fromlicense" field of the {} parameter is not allowed for contributors'.format(param_name)

    @staticmethod
    @error_code_decorator
    def wrong_category(category):
        return "The category '{}' is not in the integration schemas, the valid options are:\n{}" \
            .format(category, '\n'.join(INTEGRATION_CATEGORIES))

    @staticmethod
    @error_code_decorator
    def reputation_missing_argument(arg_name, command_name, all=False):
        missing_msg = "These" if all else 'At least one of these'
        return "{} arguments '{}' are required in the command '{}' and are not configured in yml." \
            .format(missing_msg, arg_name, command_name)

    @staticmethod
    @error_code_decorator
    def wrong_default_argument(arg_name, command_name):
        return "The argument '{}' of the command '{}' is not configured as default" \
            .format(arg_name, command_name)

    @staticmethod
    @error_code_decorator
    def wrong_is_array_argument(arg_name, command_name):
        return "The argument '{}' of the command '{}' is not configured as array input." \
            .format(arg_name, command_name)

    @staticmethod
    @error_code_decorator
    def no_default_arg(command_name):
        return "Could not find default argument " \
               "{} in command {}".format(command_name, command_name)

    @staticmethod
    @error_code_decorator
    def missing_reputation(command_name, reputation_output, context_standard):
        return "The outputs of the reputation command {} aren't valid. The {} outputs is missing. " \
               "Fix according to context standard {} " \
            .format(command_name, reputation_output, context_standard)

    @staticmethod
    @error_code_decorator
    def wrong_subtype():
        return "The subtype for our yml files should be either python2 or python3, " \
               "please update the file."

    @classmethod
    @error_code_decorator
    def beta_in_id(cls):
        return cls.beta_in_str('id')

    @classmethod
    @error_code_decorator
    def beta_in_name(cls):
        return cls.beta_in_str('name')

    @staticmethod
    @error_code_decorator
    def beta_field_not_found():
        return "Beta integration yml file should have " \
               "the field \"beta: true\", but was not found in the file."

    @staticmethod
    @error_code_decorator
    def no_beta_in_display():
        return "Field 'display' in Beta integration yml file should include the string \"beta\", " \
               "but was not found in the file."

    @staticmethod
    @error_code_decorator
    def duplicate_arg_in_file(arg, command_name=None):
        err_msg = "The argument '{}' is duplicated".format(arg)
        if command_name:
            err_msg += " in '{}'.".format(command_name)
        err_msg += ", please remove one of its appearances."
        return err_msg

    @staticmethod
    @error_code_decorator
    def duplicate_param(param_name):
        return "The parameter '{}' of the " \
               "file is duplicated, please remove one of its appearances.".format(param_name)

    @staticmethod
    @error_code_decorator
    def invalid_context_output(command_name, output):
        return f'Invalid context output for command {command_name}. Output is {output}'

    @staticmethod
    @error_code_decorator
    def added_required_fields(field):
        return "You've added required, the field is '{}'".format(field)

    @staticmethod
    @error_code_decorator
    def removed_integration_parameters(field):
        return "You've removed integration parameters, the removed parameters are '{}'".format(field)

    @staticmethod
    @error_code_decorator
    def changed_integration_yml_fields(removed, changed):
        return f"You've made some changes to some fields in the yml file, \n" \
               f" the changed fields are: {changed} \n" \
               f"the removed fields are: {removed} "

    @staticmethod
    def suggest_server_allowlist_fix(words=None):
        words = words if words else ['incident']
        return f"To fix the problem, remove the words {words}, " \
               f"or add them to the whitelist named argsExceptionsList in:\n" \
               f"https://github.com/demisto/server/blob/57fbe417ae420c41ee12a9beb850ff4672209af8/services/" \
               f"servicemodule_test.go#L8273"

    @staticmethod
    @error_code_decorator
    def incident_in_command_name_or_args(commands, args):
        return f"This is a core pack with an integration that contains the word incident in the following commands'" \
               f" name or argument:\ncommand's name: {commands} \ncommand's argument: {args}"

    @staticmethod
    @error_code_decorator
    def not_used_display_name(field_name):
        return "The display details for {} will not be used " \
               "due to the type of the parameter".format(field_name)

    @staticmethod
    @error_code_decorator
    def empty_display_configuration(field_name):
        return "No display details were entered for the field {}".format(field_name)

    @staticmethod
    @error_code_decorator
    def feed_wrong_from_version(given_fromversion, needed_from_version="5.5.0"):
        return "This is a feed and has wrong fromversion. got `{}` expected `{}`" \
            .format(given_fromversion, needed_from_version)

    @staticmethod
    @error_code_decorator
    def pwsh_wrong_version(given_fromversion, needed_from_version='5.5.0'):
        return f'Detected type: powershell and fromversion less than {needed_from_version}.' \
               f' Found version: {given_fromversion}'

    @staticmethod
    @error_code_decorator
    def parameter_missing_from_yml(name, correct_format):
        return f'A required parameter "{name}" is missing or malformed ' \
               f'in the YAML file.\nThe correct format of the parameter should ' \
               f'be as follows:\n{correct_format}'

    @staticmethod
    @error_code_decorator
    def parameter_missing_from_yml_not_community_contributor(name, correct_format):
        """
            This error is ignored if the contributor is community
        """
        return f'A required parameter "{name}" is missing or malformed ' \
               f'in the YAML file.\nThe correct format of the parameter should ' \
               f'be as follows:\n{correct_format}'

    @staticmethod
    @error_code_decorator
    def parameter_missing_for_feed(name, correct_format):
        return f'Feed Integration was detected A required ' \
               f'parameter "{name}" is missing or malformed in the YAML file.\n' \
               f'The correct format of the parameter should be as follows:\n{correct_format}'

    @staticmethod
    @error_code_decorator
    def missing_get_mapping_fields_command():
        return 'The command "get-mapping-fields" is missing from the YML file and is required as the ismappable ' \
               'field is set to true.'

    @staticmethod
    @error_code_decorator
    def readme_missing_output_context(command, context_paths):
        return f'The Following context paths for command {command} are found in YML file ' \
               f'but are missing from the README file: {context_paths}'

    @staticmethod
    @error_code_decorator
    def error_starting_mdx_server(line):
        return f'Failed starting mdx server. stdout: {line}.\n' \
               f'Try running the following command: `npm install`'

    @staticmethod
    @error_code_decorator
    def missing_output_context(command, context_paths):
        return f'The Following context paths for command {command} are found in the README file ' \
               f'but are missing from the YML file: {context_paths}'

    @staticmethod
    @error_code_decorator
    def integration_non_existent_classifier(integration_classifier):
        return f"The integration has a classifier {integration_classifier} which does not exist."

    @staticmethod
    @error_code_decorator
    def integration_non_existent_mapper(integration_mapper):
        return f"The integration has a mapper {integration_mapper} which does not exist."

    @staticmethod
    @error_code_decorator
    def multiple_default_arg(command_name, default_args):
        return f"The integration command: {command_name} has multiple default arguments: {default_args}."

    @staticmethod
    @error_code_decorator
    def invalid_integration_parameters_display_name(invalid_display_names):
        return f"The integration display names: {invalid_display_names} are invalid, " \
               "Integration parameters display name should be capitalized and spaced using whitespaces " \
               "and not underscores ( _ )."

    @staticmethod
    @error_code_decorator
    def is_valid_integration_file_path_in_folder(integration_file):
        return f"The integration file name: {integration_file} is invalid, " \
               f"The integration file name should be the same as the name of the folder that contains it."

    @staticmethod
    @error_code_decorator
    def is_valid_integration_file_path_in_integrations_folder(integration_file):
        return f"The integration file name: {integration_file} is invalid, " \
               f"The integration file name should start with 'integration-'."

    @staticmethod
    @error_code_decorator
    def invalid_version_integration_name(version_number: str):
        return f"The display name of this v{version_number} integration is incorrect , " \
               f"should be **name** v{version_number}.\n" \
               f"e.g: Kenna v{version_number}, Jira v{version_number}"

    @staticmethod
    @error_code_decorator
    def found_hidden_param(parameter_name):
        return f"Parameter: \"{parameter_name}\" can't be hidden. Please remove this field."

    @staticmethod
    @error_code_decorator
    def invalid_deprecated_integration_display_name():
        return 'The display_name (display) of all deprecated integrations should end with (Deprecated)".'

    @staticmethod
    @error_code_decorator
    def invalid_deprecated_integration_description():
        return 'The description of all deprecated integrations should follow one of the formats:' \
               '1. "Deprecated. Use <INTEGRATION_DISPLAY_NAME> instead."' \
               '2. "Deprecated. <REASON> No available replacement."'

    @staticmethod
    @error_code_decorator
    def invalid_version_script_name(version_number: str):
        return f"The name of this v{version_number} script is incorrect , should be **name**V{version_number}." \
               f" e.g: DBotTrainTextClassifierV{version_number}"

    @staticmethod
    @error_code_decorator
    def invalid_deprecated_script():
        return 'The comment of all deprecated scripts should follow one of the formats:' \
               '1. "Deprecated. Use <SCRIPT_NAME> instead."' \
               '2. "Deprecated. <REASON> No available replacement."'

    @staticmethod
    @error_code_decorator
    def dbot_invalid_output(command_name, missing_outputs, context_standard):
        return "The DBotScore outputs of the reputation command {} aren't valid. Missing: {}. " \
               "Fix according to context standard {} ".format(command_name, missing_outputs,
                                                              context_standard)

    @staticmethod
    @error_code_decorator
    def dbot_invalid_description(command_name, missing_descriptions, context_standard):
        return "The DBotScore description of the reputation command {} aren't valid. Missing: {}. " \
               "Fix according to context standard {} " \
            .format(command_name, missing_descriptions, context_standard)

    @classmethod
    @error_code_decorator
    def breaking_backwards_subtype(cls):
        return "{}, You've changed the subtype, please undo.".format(cls.BACKWARDS)

    @classmethod
    @error_code_decorator
    def breaking_backwards_context(cls):
        return "{}, You've changed the context in the file," \
               " please undo.".format(cls.BACKWARDS)

    @classmethod
    @error_code_decorator
    def breaking_backwards_command(cls, old_command):
        return "{}, You've changed the context in the file,please " \
               "undo. the command is:\n{}".format(cls.BACKWARDS, old_command)

    @classmethod
    @error_code_decorator
    def breaking_backwards_arg_changed(cls):
        return "{}, You've changed the name of an arg in " \
               "the file, please undo.".format(cls.BACKWARDS)

    @classmethod
    @error_code_decorator
    def breaking_backwards_command_arg_changed(cls, command):
        return "{}, You've changed the name of a command or its arg in" \
               " the file, please undo, the command was:\n{}".format(cls.BACKWARDS, command)

    @staticmethod
    @error_code_decorator
    def default_docker_error():
        return 'The current docker image in the yml file is the default one: demisto/python:1.3-alpine,\n' \
               'Please create or use another docker image'

    @staticmethod
    @error_code_decorator
    def latest_docker_error(docker_image_tag, docker_image_name):
        return f'"latest" tag is not allowed,\n' \
               f'Please create or update to an updated versioned image\n' \
               f'You can check for the most updated version of {docker_image_tag} ' \
               f'here: https://hub.docker.com/r/{docker_image_name}/tags'

    @staticmethod
    @error_code_decorator
    def not_demisto_docker():
        return 'docker image must be a demisto docker image. When the docker image is ready, ' \
               'please rename it to: demisto/<image>:<tag>'

    @staticmethod
    @error_code_decorator
    def docker_tag_not_fetched(docker_image_name, exception_msg=None):
        msg = f'Failed getting tag for: {docker_image_name}. Please check it exists and of demisto format.'
        if exception_msg:
            msg = msg + '\n' + exception_msg
        return msg

    @staticmethod
    @error_code_decorator
    def no_docker_tag(docker_image):
        return f'{docker_image} - The docker image in your integration/script does not have a tag.' \
               f' Please create or update to an updated versioned image.'

    @staticmethod
    @error_code_decorator
    def dockerimage_not_in_yml_file(file_path):
        return f'There is no docker image provided in file {file_path}.\nYou can choose one from ' \
               'DockerHub: https://hub.docker.com/u/demisto/, or create your own in the repo: ' \
               ' https://github.com/demisto/dockerfiles'

    @staticmethod
    @error_code_decorator
    def non_existing_docker(docker_image):
        return f'{docker_image} - Could not find the docker image. Check if it exists in ' \
               f'DockerHub: https://hub.docker.com/u/demisto/.'

    @staticmethod
    @error_code_decorator
    def docker_not_formatted_correctly(docker_image):
        return f'The docker image: {docker_image} is not of format - demisto/image_name:X.X'

    @staticmethod
    def suggest_docker_fix(docker_image_name: str, file_path: str, is_iron_bank=False) -> str:
        docker_hub_link = f'https://hub.docker.com/r/{docker_image_name}/tags'
        iron_bank_link = f'https://repo1.dso.mil/dsop/opensource/palo-alto-networks/{docker_image_name}/'
        return f'You can check for the most updated version of {docker_image_name} ' \
               f'here: {iron_bank_link if is_iron_bank else docker_hub_link} \n' \
               f'To update the docker image run:\ndemisto-sdk format -ud -i {file_path}\n'

    @staticmethod
    @error_code_decorator
    def docker_not_on_the_latest_tag(docker_image_tag, docker_image_latest_tag, is_iron_bank=False) -> str:
        return f'The docker image tag is not the latest numeric tag, please update it.\n' \
               f'The docker image tag in the yml file is: {docker_image_tag}\n' \
               f'The latest docker image tag in {"Iron Bank" if is_iron_bank else "docker hub" } ' \
               f'is: {docker_image_latest_tag}\n'

    @staticmethod
    @error_code_decorator
    def id_set_conflicts():
        return "You probably merged from master and your id_set.json has " \
               "conflicts. Run `demisto-sdk create-id-set`, it should reindex your id_set.json"

    @staticmethod
    @error_code_decorator
    def duplicated_id(obj_id):
        return f"The ID {obj_id} already exists, please update the file or update the " \
               f"id_set.json toversion field of this id to match the old occurrence of this id"

    @staticmethod
    @error_code_decorator
    def no_id_set_file():
        return "Unable to find id_set.json file in path - rerun the command with --create-id-set flag"

    @staticmethod
    @error_code_decorator
    def remove_field_from_dashboard(field):
        return f'the field {field} needs to be removed.'

    @staticmethod
    @error_code_decorator
    def include_field_in_dashboard(field):
        return f'The field {field} needs to be included. Please add it.'

    @staticmethod
    @error_code_decorator
    def remove_field_from_widget(field, widget):
        return f'The field {field} needs to be removed from the widget: {widget}.'

    @staticmethod
    @error_code_decorator
    def include_field_in_widget(field, widget_name):
        return f'The field {field} needs to be included in the widget: {widget_name}. Please add it.'

    @staticmethod
    @error_code_decorator
    def invalid_fromversion_for_type_metrics():
        return 'The minimal fromVersion for widget with data type \'metrics\' is \'6.2.0\'.\n'

    @staticmethod
    @error_code_decorator
    def no_image_given():
        return "You've created/modified a yml or package but failed to provide an image as " \
               "a .png file for it, please add an image in order to proceed."

    @staticmethod
    @error_code_decorator
    def image_too_large():
        return "Too large logo, please update the logo to be under 10kB"

    @staticmethod
    @error_code_decorator
    def image_in_package_and_yml():
        return "Image in both yml and package, remove the 'image' " \
               "key from the yml file"

    @staticmethod
    @error_code_decorator
    def not_an_image_file():
        return "This isn't an image file or unified integration file."

    @staticmethod
    @error_code_decorator
    def no_image_field_in_yml():
        return "This is a yml file but has no image field."

    @staticmethod
    @error_code_decorator
    def image_field_not_in_base64():
        return "The image field isn't in base64 encoding."

    @staticmethod
    @error_code_decorator
    def default_image_error():
        return "This is the default image, please change to the integration image."

    @staticmethod
    @error_code_decorator
    def invalid_image_name():
        return "The image's file name is invalid - " \
               "make sure the name looks like the following: <integration_name>_image.png"

    @staticmethod
    @error_code_decorator
    def image_is_empty(image_path: str):
        return f'The author image in path {image_path} should not be empty. ' \
               'Please provide a relevant image.'

    @staticmethod
    @error_code_decorator
    def author_image_is_missing(image_path: str):
        return f'Partners must provide a non-empty author image under the path {image_path}.'

    @staticmethod
    @error_code_decorator
    def description_missing_from_conf_json(problematic_instances):
        return "Those instances don't have description:\n{}".format('\n'.join(problematic_instances))

    @staticmethod
    @error_code_decorator
    def test_not_in_conf_json(file_id):
        return f"You've failed to add the {file_id} to conf.json\n" \
               "see here: https://xsoar.pan.dev/docs/integrations/test-playbooks#adding-tests-to-confjson"

    @staticmethod
    @error_code_decorator
    def integration_not_registered(file_path, missing_test_playbook_configurations, no_tests_key):
        return f'The following integration is not registered in {CONF_PATH} file.\n' \
               f'Please add:\n{missing_test_playbook_configurations}\nto {CONF_PATH} ' \
               f'path under \'tests\' key.\n' \
               f'If you don\'t want to add a test playbook for this integration, please add: \n{no_tests_key}to the ' \
               f'file {file_path} or run \'demisto-sdk format -i {file_path}\''

    @staticmethod
    @error_code_decorator
    def no_test_playbook(file_path, file_type):
        return f'You don\'t have a TestPlaybook for {file_type} {file_path}. ' \
               f'If you have a TestPlaybook for this {file_type}, ' \
               f'please edit the yml file and add the TestPlaybook under the \'tests\' key. ' \
               f'If you don\'t want to create a TestPlaybook for this {file_type}, ' \
               f'edit the yml file and add  \ntests:\n -  No tests\n lines to it or ' \
               f'run \'demisto-sdk format -i {file_path}\''

    @staticmethod
    @error_code_decorator
    def test_playbook_not_configured(content_item_id, missing_test_playbook_configurations,
                                     missing_integration_configurations):
        return f'The TestPlaybook {content_item_id} is not registered in {CONF_PATH} file.\n ' \
               f'Please add\n{missing_test_playbook_configurations}\n ' \
               f'or if this test playbook is for an integration\n{missing_integration_configurations}\n ' \
               f'to {CONF_PATH} path under \'tests\' key.'

    @staticmethod
    @error_code_decorator
    def missing_release_notes(rn_path):
        return 'Missing release notes, Please add it under {}'.format(rn_path)

    @staticmethod
    @error_code_decorator
    def no_new_release_notes(release_notes_path):
        return F'No new comment has been added in the release notes file: {release_notes_path}'

    @staticmethod
    @error_code_decorator
    def release_notes_not_formatted_correctly(link_to_rn_standard):
        return F'Not formatted according to ' \
               F'release notes standards.\nFix according to {link_to_rn_standard}'

    @staticmethod
    @error_code_decorator
    def release_notes_not_finished():
        return "Please finish filling out the release notes. For common troubleshooting steps, please " \
               "review the documentation found here: " \
               "https://xsoar.pan.dev/docs/integrations/changelog#common-troubleshooting-tips"

    @staticmethod
    @error_code_decorator
    def release_notes_file_empty():
        return "Your release notes file is empty, please complete it\nHaving empty release notes " \
               "looks bad in the product UI.\nIf the change you made was minor, please use " \
               "\"Maintenance and stability enhancements.\" for general changes, or use " \
               "\"Documentation and metadata improvements.\" for changes to documentation."

    @staticmethod
    @error_code_decorator
    def multiple_release_notes_files():
        return "More than one release notes file has been found." \
               "Only one release note file is permitted per release. Please delete the extra release notes."

    @staticmethod
    @error_code_decorator
    def missing_release_notes_for_pack(pack):
        return f"Release notes were not found. Please run `demisto-sdk " \
               f"update-release-notes -i Packs/{pack} -u (major|minor|revision|documentation)` to " \
               f"generate release notes according to the new standard. You can refer to the documentation " \
               f"found here: https://xsoar.pan.dev/docs/integrations/changelog for more information."

    @staticmethod
    @error_code_decorator
    def missing_release_notes_entry(file_type, pack_name, entity_name):
        return f"No release note entry was found for the {file_type.value.lower()} \"{entity_name}\" in the " \
               f"{pack_name} pack. Please rerun the update-release-notes command without -u to " \
               f"generate an updated template. If you are trying to exclude an item from the release " \
               f"notes, please refer to the documentation found here - " \
               f"https://xsoar.pan.dev/docs/integrations/changelog#excluding-items"

    @staticmethod
    @error_code_decorator
    def added_release_notes_for_new_pack(pack_name):
        return f"ReleaseNotes were added for the newly created pack \"{pack_name}\" - remove them"

    @staticmethod
    @error_code_decorator
    def modified_existing_release_notes(pack_name):
        return f"Modified existing release notes for \"{pack_name}\" - revert the change and add new release notes " \
               f"if needed by running:\n`demisto-sdk update-release-notes -i Packs/{pack_name} -u " \
               f"(major|minor|revision|documentation)`\n" \
               f"You can refer to the documentation found here: " \
               f"https://xsoar.pan.dev/docs/integrations/changelog for more information."

    @staticmethod
    @error_code_decorator
    def release_notes_config_file_missing_release_notes(config_rn_path: str):
        return f'Release notes config file {config_rn_path} is missing corresponding release notes file.\n' \
               f'''Please add release notes file: {config_rn_path.replace('json', 'md')}'''

    @staticmethod
    @error_code_decorator
    def playbook_cant_have_rolename():
        return "Playbook can not have a rolename."

    @staticmethod
    @error_code_decorator
    def using_instance_in_playbook():
        return "Playbook should not use specific instance."

    @staticmethod
    @error_code_decorator
    def playbook_unreachable_condition(task_id, next_task_branch):
        return f'Playbook conditional task with id:{task_id} has task with unreachable ' \
               f'next task condition "{next_task_branch}". Please remove this task or add ' \
               f'this condition to condition task with id:{task_id}.'

    @staticmethod
    @error_code_decorator
    def playbook_unhandled_condition(task_id, task_condition_labels):
        return f'Playbook conditional task with id:{task_id} has an unhandled ' \
               f'condition: {",".join(map(lambda x: f"{str(x)}", task_condition_labels))}'

    @staticmethod
    @error_code_decorator
    def playbook_unconnected_tasks(orphan_tasks):
        return f'The following tasks ids have no previous tasks: {orphan_tasks}'

    @staticmethod
    @error_code_decorator
    def playbook_cant_have_deletecontext_all():
        return 'Playbook can not have DeleteContext script with arg all set to yes.'

    @staticmethod
    @error_code_decorator
    def invalid_deprecated_playbook():
        return 'The description of all deprecated playbooks should follow one of the formats:\n' \
               '1. "Deprecated. Use <PLAYBOOK_NAME> instead."\n' \
               '2. "Deprecated. <REASON> No available replacement."'

    @staticmethod
    @error_code_decorator
    def invalid_script_id(script_entry_to_check, pb_task):
        return f"in task {pb_task} the script {script_entry_to_check} was not found in the id_set.json file. " \
               f"Please make sure:\n" \
               f"1 - The right script id is set and the spelling is correct.\n" \
               f"2 - The id_set.json file is up to date. Delete the file by running: rm -rf Tests/id_set.json and" \
               f" rerun the command."

    @staticmethod
    @error_code_decorator
    def invalid_subplaybook_name(playbook_entry_to_check, file_path):
        return f"Sub-playbooks {playbook_entry_to_check} in {file_path} not found in the id_set.json file. " \
               f"Please make sure:\n" \
               f"1 - The right playbook name is set and the spelling is correct.\n" \
               f"2 - The id_set.json file is up to date. Delete the file by running: rm -rf Tests/id_set.json and" \
               f" rerun the command."

    @staticmethod
    @error_code_decorator
    def content_entity_version_not_match_playbook_version(main_playbook, entities_names, main_playbook_version):
        return f"Playbook {main_playbook} with version {main_playbook_version} uses {entities_names} " \
               f"with a version that does not match the main playbook version. The from version of" \
               f" {entities_names} should be {main_playbook_version} or lower."

    @staticmethod
    @error_code_decorator
    def integration_version_not_match_playbook_version(main_playbook, command, main_playbook_version):
        return f"Playbook {main_playbook} with version {main_playbook_version} uses the command {command} " \
               f"that not implemented in integration that match the main playbook version. This command should be " \
               f"implemented in an integration with a from version of {main_playbook_version} or lower."

    @staticmethod
    @error_code_decorator
    def invalid_command_name_in_script(script_name, command):
        return f"in script {script_name} the command {command} has an invalid name. " \
               f"Please make sure:\n" \
               f"1 - The right command name is set and the spelling is correct." \
               f" Do not use 'dev' in it or suffix it with 'copy'\n" \
               f"2 - The id_set.json file is up to date. Delete the file by running: rm -rf Tests/id_set.json and" \
               f" rerun the command."

    @staticmethod
    @error_code_decorator
    def is_valid_script_file_path_in_folder(script_file):
        return f"The script file name: {script_file} is invalid, " \
               f"The script file name should be the same as the name of the folder that contains it."

    @staticmethod
    @error_code_decorator
    def is_valid_script_file_path_in_scripts_folder(script_file):
        return f"The script file name: {script_file} is invalid, " \
               f"The script file name should start with 'script-'."

    @staticmethod
    @error_code_decorator
    def incident_in_script_arg(arguments):
        return f"The script is part of a core pack. Therefore, the use of the word `incident` in argument names is" \
               f" forbidden. problematic argument names:\n {arguments}."

    @staticmethod
    @error_code_decorator
    def description_missing_in_beta_integration():
        return f"No detailed description file (<integration_name>_description.md) was found in the package." \
               f" Please add one, and make sure it includes the beta disclaimer note." \
               f" Add the following to the detailed description:\n{BETA_INTEGRATION_DISCLAIMER}"

    @staticmethod
    @error_code_decorator
    def description_contains_contrib_details():
        return "Description file contains contribution/partner details that will be generated automatically " \
               "when the upload command is performed.\nDelete any details related to contribution/partner "

    @staticmethod
    @error_code_decorator
    def invalid_description_name():
        return "The description's file name is invalid - " \
               "make sure the name looks like the following: <integration_name>_description.md"

    @staticmethod
    @error_code_decorator
    def description_contains_demisto_word(line_nums, yml_or_file):
        return f'Found the word \'Demisto\' in the description content {yml_or_file} in lines: {line_nums}.'

    @staticmethod
    @error_code_decorator
    def no_beta_disclaimer_in_description():
        return f"The detailed description in beta integration package " \
               f"does not contain the beta disclaimer note. Add the following to the description:\n" \
               f"{BETA_INTEGRATION_DISCLAIMER}"

    @staticmethod
    @error_code_decorator
    def no_beta_disclaimer_in_yml():
        return f"The detailed description field in beta integration " \
               f"does not contain the beta disclaimer note. Add the following to the detailed description:\n" \
               f"{BETA_INTEGRATION_DISCLAIMER}"

    @staticmethod
    @error_code_decorator
    def description_in_package_and_yml():
        return "A description was found both in the " \
               "package and in the yml, please update the package."

    @staticmethod
    @error_code_decorator
    def no_description_file_warning():
        return "No detailed description file was found. Consider adding one."

    @staticmethod
    @error_code_decorator
    def invalid_incident_field_name(words):
        return f"The words: {words} cannot be used as a name."

    @staticmethod
    @error_code_decorator
    def invalid_incident_field_content_key_value(content_value):
        return f"The content key must be set to {content_value}."

    @staticmethod
    @error_code_decorator
    def invalid_incident_field_system_key_value(system_value):
        return f"The system key must be set to {system_value}"

    @staticmethod
    @error_code_decorator
    def invalid_incident_field_type(file_type, type_fields):
        return f"Type: `{file_type}` is not one of available types.\n" \
               f"available types: {[value.value for value in type_fields]}"

    @staticmethod
    @error_code_decorator
    def invalid_incident_field_group_value(group):
        return f"Group {group} is not a group field."

    @staticmethod
    @error_code_decorator
    def invalid_incident_field_cli_name_regex(cli_regex):
        return f"Field `cliName` contains non-alphanumeric letters. " \
               f"must match regex: {cli_regex}"

    @staticmethod
    @error_code_decorator
    def invalid_incident_field_cli_name_value(cli_name):
        return f"cliName field can not be {cli_name} as it's a builtin key."

    @staticmethod
    @error_code_decorator
    def invalid_incident_field_or_type_from_version():
        return '"fromVersion" has an invalid value.'

    @staticmethod
    @error_code_decorator
    def new_incident_field_required():
        return 'New incident fields can not be required. change to:\nrequired: false.'

    @staticmethod
    @error_code_decorator
    def from_version_modified_after_rename():
        return "fromversion might have been modified, please make sure it hasn't changed."

    @staticmethod
    @error_code_decorator
    def incident_field_type_change():
        return 'Changing incident field type is not allowed.'

    @staticmethod
    @error_code_decorator
    def incident_type_integer_field(field):
        return f'The field {field} needs to be a positive integer. Please add it.\n'

    @staticmethod
    @error_code_decorator
    def incident_type_invalid_playbook_id_field():
        return 'The "playbookId" field is not valid - please enter a non-UUID playbook ID.'

    @staticmethod
    @error_code_decorator
    def incident_type_auto_extract_fields_invalid(incident_fields):
        return f"The following incident fields are not formatted correctly under " \
               f"`fieldCliNameToExtractSettings`: {incident_fields}\n" \
               f"Please format them in one of the following ways:\n" \
               f"1. To extract all indicators from the field: \n" \
               f"isExtractingAllIndicatorTypes: true, extractAsIsIndicatorTypeId: \"\", " \
               f"extractIndicatorTypesIDs: []\n" \
               f"2. To extract the incident field to a specific indicator without using regex: \n" \
               f"isExtractingAllIndicatorTypes: false, extractAsIsIndicatorTypeId: \"<INDICATOR_TYPE>\", " \
               f"extractIndicatorTypesIDs: []\n" \
               f"3. To extract indicators from the field using regex: \n" \
               f"isExtractingAllIndicatorTypes: false, extractAsIsIndicatorTypeId: \"\", " \
               f"extractIndicatorTypesIDs: [\"<INDICATOR_TYPE1>\", \"<INDICATOR_TYPE2>\"]"

    @staticmethod
    @error_code_decorator
    def incident_type_invalid_auto_extract_mode():
        return 'The `mode` field under `extractSettings` should be one of the following:\n' \
               ' - \"All\" - To extract all indicator types regardless of auto-extraction settings.\n' \
               ' - \"Specific\" - To extract only the specific indicator types set in the auto-extraction settings.'

    @staticmethod
    @error_code_decorator
    def incident_type_non_existent_playbook_id(incident_type, playbook):
        return f"in incident type {incident_type} the playbook {playbook} was not found in the id_set.json file. " \
               f"Please make sure:\n" \
               f"1 - The right playbook name is set and the spelling is correct.\n" \
               f"2 - The id_set.json file is up to date. Delete the file by running: rm -rf Tests/id_set.json and" \
               f" rerun the command."

    @staticmethod
    @error_code_decorator
    def incident_field_non_existent_script_id(incident_field, scripts):
        return f"In incident field {incident_field} the following scripts were not found in the id_set.json file:" \
               f" {scripts}"

    @staticmethod
    @error_code_decorator
    def layouts_container_non_existent_script_id(layouts_container, scripts):
        return f"In layouts container {layouts_container} the following scripts were not found in the id_set.json " \
               f"file: {scripts}"

    @staticmethod
    @error_code_decorator
    def layout_non_existent_script_id(layout, scripts):
        return f"In layout {layout} the following scripts were not found in the id_set.json file: {scripts}"

    @staticmethod
    def suggest_fix_non_existent_script_id() -> str:
        return "Please make sure:\n" \
               "1 - The right script name is set and the spelling is correct.\n" \
               "2 - The id_set.json file is up to date. Delete the file by running: rm -rf Tests/id_set.json and" \
               " rerun the command with the --create-id-set option."

    @staticmethod
    @error_code_decorator
    def invalid_generic_field_group_value(group, generic_field_group):
        return f"Group {group} is not a valid generic field group. Please set group = {generic_field_group} instead."

    @staticmethod
    @error_code_decorator
    def invalid_generic_field_id(generic_id, generic_id_prefix):
        return f"ID {generic_id} is not a valid generic field ID - it should start with the prefix {generic_id_prefix}."

    @staticmethod
    @error_code_decorator
    def pack_file_does_not_exist(file_name):
        return f'"{file_name}" file does not exist, create one in the root of the pack'

    @staticmethod
    @error_code_decorator
    def required_pack_file_does_not_exist(file_name):
        return f'The required "{file_name}" file does not exist in the pack root.\n ' \
               f'Its absence may prevent other tests from being run! Create it and run validate again.'

    @staticmethod
    @error_code_decorator
    def cant_open_pack_file(file_name):
        return f'Could not open "{file_name}" file'

    @staticmethod
    @error_code_decorator
    def cant_read_pack_file(file_name):
        return f'Could not read the contents of "{file_name}" file'

    @staticmethod
    @error_code_decorator
    def cant_parse_pack_file_to_list(file_name):
        return f'Could not parse the contents of "{file_name}" file into a list'

    @staticmethod
    @error_code_decorator
    def pack_file_bad_format(file_name):
        return f'Detected invalid {file_name} file'

    @staticmethod
    @error_code_decorator
    def pack_metadata_empty():
        return 'Pack metadata is empty.'

    @staticmethod
    @error_code_decorator
    def pack_metadata_should_be_dict(pack_meta_file):
        return f'Pack metadata {pack_meta_file} should be a dictionary.'

    @staticmethod
    @error_code_decorator
    def pack_metadata_certification_is_invalid(pack_meta_file):
        return f'Pack metadata {pack_meta_file} - certification field should be \'certified\' or \'verified\'.'

    @staticmethod
    @error_code_decorator
    def missing_field_iin_pack_metadata(pack_meta_file, missing_fields):
        return f'{pack_meta_file} - Missing fields in the pack metadata: {missing_fields}'

    @staticmethod
    @error_code_decorator
    def pack_metadata_name_not_valid():
        return f'Pack metadata {PACK_METADATA_NAME} field is not valid. Please fill valid pack name.'

    @staticmethod
    @error_code_decorator
    def pack_metadata_field_invalid():
        return f'Pack metadata {PACK_METADATA_DESC} field is not valid. Please fill valid pack description.'

    @staticmethod
    @error_code_decorator
    def dependencies_field_should_be_dict(pack_meta_file):
        return f'{pack_meta_file} - The dependencies field in the pack must be a dictionary.'

    @staticmethod
    @error_code_decorator
    def empty_field_in_pack_metadata(pack_meta_file, list_field):
        return f'{pack_meta_file} - Empty value in the {list_field} field.'

    @staticmethod
    @error_code_decorator
    def pack_metadata_isnt_json(pack_meta_file):
        return f'Could not parse {pack_meta_file} file contents to json format'

    @staticmethod
    @error_code_decorator
    def pack_metadata_missing_url_and_email():
        return 'Contributed packs must include email or url.'

    @staticmethod
    @error_code_decorator
    def pack_metadata_invalid_support_type():
        return 'Support field should be one of the following: xsoar, partner, developer or community.'

    @staticmethod
    @error_code_decorator
    def pack_metadata_version_should_be_raised(pack, old_version):
        return f"The pack version (currently: {old_version}) needs to be raised - " \
               f"make sure you are merged from master and " \
               f"update the \"currentVersion\" field in the " \
               f"pack_metadata.json or in case release notes are required run:\n" \
               f"`demisto-sdk update-release-notes -i Packs/{pack} -u " \
               f"(major|minor|revision|documentation)` to " \
               f"generate them according to the new standard."

    @staticmethod
    @error_code_decorator
    def pack_metadata_non_approved_usecases(non_approved_usecases: set) -> str:
        return f'The pack metadata contains non approved usecases: {", ".join(non_approved_usecases)}'

    @staticmethod
    @error_code_decorator
    def pack_metadata_non_approved_tags(non_approved_tags: set) -> str:
        return f'The pack metadata contains non approved tags: {", ".join(non_approved_tags)}'

    @staticmethod
    @error_code_decorator
    def pack_metadata_price_change(old_price, new_price) -> str:
        return f"The pack price was changed from {old_price} to {new_price} - revert the change"

    @staticmethod
    @error_code_decorator
    def pack_metadata_missing_categories(pack_meta_file) -> str:
        return f'{pack_meta_file} - Missing categories. \nAt least one category should be chosen,' \
               f' for example: {INTEGRATION_CATEGORIES}'

    @staticmethod
    @error_code_decorator
    def pack_name_already_exists(new_pack_name) -> str:
        return f"A pack named: {new_pack_name} already exists in content repository, " \
               f"change the pack's name in the metadata file."

    @staticmethod
    @error_code_decorator
    def is_wrong_usage_of_usecase_tag():
        return "pack_metadata.json file contains the Use Case tag, without having any PB, incidents Types or Layouts"

    @staticmethod
    @error_code_decorator
    def pack_name_is_not_in_xsoar_standards(reason, excluded_words: Optional[List[str]] = None):
        if reason == "short":
            return f'Pack metadata {PACK_METADATA_NAME} field is not valid. The pack name must be at least 3' \
                   f' characters long.'
        if reason == "capital":
            return f'Pack metadata {PACK_METADATA_NAME} field is not valid. The pack name must start with a capital' \
                   f' letter.'
        if reason == "wrong_word":
            return f'Pack metadata {PACK_METADATA_NAME} field is not valid. The pack name must not contain the words:' \
                   f' ["Pack", "Playbook", "Integration", "Script"]'
        if reason == 'excluded_word':
            return f'Pack metadata {PACK_METADATA_NAME} field is not valid. The pack name must not contain the words:' \
                   f' {excluded_words}'

    @staticmethod
    @error_code_decorator
    def pack_metadata_long_description():
        return "The description field of the pack_metadata.json file is longer than 130 characters." \
               " Consider modifying it."

    @staticmethod
    @error_code_decorator
    def pack_timestamp_field_not_in_iso_format(field_name, value, changed_value):
        return f"The field \"{field_name}\" should be in the following format: YYYY-MM-DDThh:mm:ssZ, found {value}.\n" \
               f"Suggested change: {changed_value}"

    @staticmethod
    @error_code_decorator
    def readme_error(stderr):
        return f'Failed verifying README.md Error Message is: {stderr}'

    @staticmethod
    @error_code_decorator
    def empty_readme_error():
        return 'README.md is empty'

    @staticmethod
    @error_code_decorator
    def readme_equal_description_error():
        return 'README.md content is equal to pack description. ' \
               'Please remove the duplicate description from README.md file.'

    @staticmethod
    @error_code_decorator
    def metadata_url_invalid():
        return 'The metadata URL leads to a GitHub repo instead of a support page. ' \
               'Please provide a URL for a support page as detailed in:\n ' \
               'https://xsoar.pan.dev/docs/packs/packs-format#pack_metadatajson\n ' \
               'Note that GitHub URLs that lead to a /issues page are also acceptable. ' \
               '(e.g. https://github.com/some_monitored_repo/issues)'

    @staticmethod
    @error_code_decorator
    def readme_contains_demisto_word(line_nums):
        return f'Found the word \'Demisto\' in the readme content in lines: {line_nums}.'

    @staticmethod
    @error_code_decorator
    def template_sentence_in_readme(line_nums):
        return f"Please update the integration version differences section in lines: {line_nums}."

    @staticmethod
    @error_code_decorator
    def image_path_error(path, alternative_path):
        return f'Detected following image url:\n{path}\n' \
               f'Which is not the raw link. You probably want to use the following raw image url:\n{alternative_path}'

    @staticmethod
    def pack_readme_image_relative_path_error(path):
        return f'Detected the following image relative path: {path}.\nRelative paths are not supported in pack README files. See ' \
               f'https://xsoar.pan.dev/docs/integrations/integration-docs#images for further info on how to ' \
               f'add images to pack README files.'

    @staticmethod
    def invalid_readme_image_relative_path_error(path):
        return f'The following image relative path is not valid, please recheck it:\n{path}.'

    @staticmethod
    def invalid_readme_image_absolute_path_error(path):
        return f'The following image link seems to be broken, please repair it:\n{path}'

    @staticmethod
    def branch_name_in_readme_image_absolute_path_error(path):
        return f'Branch name was found in the URL, please change it to the commit hash:\n{path}'

    @staticmethod
    def invalid_readme_insert_image_link_error(path):
        return f'Image link was not found, either insert it or remove it:\n{path}'

    @staticmethod
    @error_code_decorator
    def invalid_readme_image_error(path, error_type):
        return 'Error in readme image:\n' + {
            'pack_readme_relative_error': Errors.pack_readme_image_relative_path_error,
            'general_readme_relative_error': Errors.invalid_readme_image_relative_path_error,
            'general_readme_absolute_error': Errors.invalid_readme_image_absolute_path_error,
            'branch_name_readme_absolute_error': Errors.branch_name_in_readme_image_absolute_path_error,
            'insert_image_link_error': Errors.invalid_readme_insert_image_link_error
        }.get(error_type, lambda x: f'Something went wrong when testing {x}')(path)

    @staticmethod
    @error_code_decorator
    def wrong_version_reputations(object_id, version):
        return "Reputation object with id {} must have version {}".format(object_id, version)

    @staticmethod
    @error_code_decorator
    def reputation_expiration_should_be_numeric():
        return 'Expiration field should have a positive numeric value.'

    @staticmethod
    @error_code_decorator
    def reputation_id_and_details_not_equal():
        return 'id and details fields are not equal.'

    @staticmethod
    @error_code_decorator
    def reputation_invalid_indicator_type_id():
        return 'Indicator type "id" field can not include spaces or special characters.'

    @staticmethod
    @error_code_decorator
    def reputation_empty_required_fields():
        return 'id and details fields can not be empty.'

    @staticmethod
    @error_code_decorator
    def structure_doesnt_match_scheme(pretty_formatted_string_of_regexes):
        return f"The file does not match any scheme we have, please refer to the following list " \
               f"for the various file name options we have in our repo {pretty_formatted_string_of_regexes}"

    @staticmethod
    @error_code_decorator
    def file_id_contains_slashes():
        return "File's ID contains slashes - please remove."

    @staticmethod
    @error_code_decorator
    def file_id_changed(old_version_id, new_file_id):
        return f"The file id has changed from {old_version_id} to {new_file_id}"

    @staticmethod
    @error_code_decorator
    def from_version_modified():
        return "You've added fromversion to an existing " \
               "file in the system, this is not allowed, please undo."

    @staticmethod
    @error_code_decorator
    def wrong_file_extension(file_extension, accepted_extensions):
        return "File extension {} is not valid. accepted {}".format(file_extension, accepted_extensions)

    @staticmethod
    @error_code_decorator
    def invalid_file_path():
        return "Found incompatible file path."

    @staticmethod
    @error_code_decorator
    def invalid_package_structure():
        return 'You should update the following file to the package format, for further details please visit ' \
               'https://xsoar.pan.dev/docs/integrations/package-dir.'

    @staticmethod
    @error_code_decorator
    def invalid_package_dependencies(pack_name):
        return f'{pack_name} depends on NonSupported / DeprecatedContent packs.'

    @staticmethod
    @error_code_decorator
    def invalid_core_pack_dependencies(core_pack, dependencies_packs):
        return f'The core pack {core_pack} cannot depend on non-core packs: {dependencies_packs} - ' \
               f'revert this change.'

    @staticmethod
    @error_code_decorator
    def pykwalify_missing_parameter(key_from_error, path):
        return f'Missing the field "{key_from_error}" in Path: {path}'

    @staticmethod
    @error_code_decorator
    def pykwalify_field_undefined(key_from_error):
        return f'The field "{key_from_error}" was not defined in the scheme'

    @staticmethod
    @error_code_decorator
    def pykwalify_field_undefined_with_path(key_from_error, path):
        return f'The field "{key_from_error}" in path {path} was not defined in the scheme'

    @staticmethod
    @error_code_decorator
    def pykwalify_missing_in_root(key_from_error):
        return f'Missing the field "{key_from_error}" in root'

    @staticmethod
    @error_code_decorator
    def pykwalify_general_error(error):
        return f'in {error}'

    @staticmethod
    @error_code_decorator
    def pykwalify_incorrect_enum(path_to_wrong_enum, wrong_enum, enum_values):
        return f'The value "{wrong_enum}" in {path_to_wrong_enum} is invalid - legal values include: {enum_values}'

    @staticmethod
    @error_code_decorator
    def invalid_version_in_layout(version_field):
        return f'{version_field} field in layout needs to be lower than 6.0.0'

    @staticmethod
    @error_code_decorator
    def invalid_version_in_layoutscontainer(version_field):
        return f'{version_field} field in layoutscontainer needs to be higher or equal to 6.0.0'

    @staticmethod
    @error_code_decorator
    def invalid_file_path_layout(file_name):
        return f'Invalid file name - {file_name}. layout file name should start with "layout-" prefix.'

    @staticmethod
    @error_code_decorator
    def invalid_file_path_layoutscontainer(file_name):
        return f'Invalid file name - {file_name}. layoutscontainer file name should start with ' \
               '"layoutscontainer-" prefix.'

    @staticmethod
    @error_code_decorator
    def invalid_from_server_version_in_pre_process_rules(version_field):
        return f'{version_field} field in Pre Process Rule needs to be at least 6.5.0'

    @staticmethod
    @error_code_decorator
    def unknown_fields_in_pre_process_rules(fields_names: str):
        return f'Unknown field(s) in Pre Process Rule: {fields_names}'

    @staticmethod
    @error_code_decorator
    def invalid_from_server_version_in_lists(version_field):
        return f'{version_field} field in a list item needs to be at least 6.5.0'

    @staticmethod
    @error_code_decorator
    def invalid_incident_field_in_pre_process_rules(invalid_inc_fields_list):
        return f"The Pre Process Rules contains incident fields that do not exist in the content: {invalid_inc_fields_list}.\n" \
               "Please make sure:\n" \
               "1 - The right incident field is set and the spelling is correct.\n" \
               "2 - The id_set.json file is up to date. Delete the file by running: rm -rf Tests/id_set.json and" \
               " rerun the command."

    @staticmethod
    @error_code_decorator
    def invalid_incident_field_in_layout(invalid_inc_fields_list):
        return f"The layout contains incident fields that do not exist in the content: {invalid_inc_fields_list}.\n" \
               "Please make sure:\n" \
               "1 - The right incident field is set and the spelling is correct.\n" \
               "2 - The id_set.json file is up to date. Delete the file by running: rm -rf Tests/id_set.json and" \
               " rerun the command."

    @staticmethod
    @error_code_decorator
    def invalid_to_version_in_new_classifiers():
        return 'toVersion field in new classifiers needs to be higher than 6.0.0'

    @staticmethod
    @error_code_decorator
    def invalid_to_version_in_old_classifiers():
        return 'toVersion field in old classifiers needs to be lower than 6.0.0'

    @staticmethod
    @error_code_decorator
    def invalid_from_version_in_new_classifiers():
        return 'fromVersion field in new classifiers needs to be higher or equal to 6.0.0'

    @staticmethod
    @error_code_decorator
    def invalid_from_version_in_old_classifiers():
        return 'fromVersion field in old classifiers needs to be lower than 6.0.0'

    @staticmethod
    @error_code_decorator
    def missing_from_version_in_new_classifiers():
        return 'Must have fromVersion field in new classifiers'

    @staticmethod
    @error_code_decorator
    def missing_to_version_in_old_classifiers():
        return 'Must have toVersion field in old classifiers'

    @staticmethod
    @error_code_decorator
    def from_version_higher_to_version():
        return 'The `fromVersion` field cannot be higher or equal to the `toVersion` field.'

    @staticmethod
    @error_code_decorator
    def invalid_type_in_new_classifiers():
        return 'Classifiers type must be classification'

    @staticmethod
    @error_code_decorator
    def classifier_non_existent_incident_types(incident_types):
        return f"The Classifiers related incident types: {incident_types} where not found."

    @staticmethod
    @error_code_decorator
    def invalid_from_version_in_mapper():
        return 'fromVersion field in mapper needs to be higher or equal to 6.0.0'

    @staticmethod
    @error_code_decorator
    def invalid_to_version_in_mapper():
        return 'toVersion field in mapper needs to be higher than 6.0.0'

    @staticmethod
    @error_code_decorator
    def invalid_mapper_file_name():
        return 'Invalid file name for mapper. Need to change to classifier-mapper-NAME.json'

    @staticmethod
    @error_code_decorator
    def missing_from_version_in_mapper():
        return 'Must have fromVersion field in mapper'

    @staticmethod
    @error_code_decorator
    def invalid_type_in_mapper():
        return 'Mappers type must be mapping-incoming or mapping-outgoing'

    @staticmethod
    @error_code_decorator
    def mapper_non_existent_incident_types(incident_types):
        return f"The Mapper related incident types: {incident_types} where not found."

    @staticmethod
    @error_code_decorator
    def invalid_incident_field_in_mapper(invalid_inc_fields_list):
        return f"Your mapper contains incident fields that do not exist in the content: {invalid_inc_fields_list}.\n" \
               "Please make sure:\n" \
               "1 - The right incident field is set and the spelling is correct.\n" \
               "2 - The id_set.json file is up to date. Delete the file by running: rm -rf Tests/id_set.json and" \
               " rerun the command."

    @staticmethod
    @error_code_decorator
    def changed_incident_field_in_mapper(changed_inc_fields):
        return f"Some incident fields were removed from the mapper, The removed fields: {changed_inc_fields}."

    @staticmethod
    @error_code_decorator
    def removed_incident_types(removed_inc_types):
        return f"Some Incidents types were removed from the mapper, the removed types are: {removed_inc_types}."

    @staticmethod
    @error_code_decorator
    def integration_not_runnable():
        return "Could not find any runnable command in the integration." \
               "Must have at least one command, `isFetch: true`, `feed: true`, `longRunning: true`"

    @staticmethod
    @error_code_decorator
    def invalid_uuid(task_key, id_, taskid):
        return f"On task: {task_key},  the field 'taskid': {taskid} and the 'id' under the 'task' field: {id_}, " \
               f"must be from uuid format."

    @staticmethod
    @error_code_decorator
    def taskid_different_from_id(task_key, id_, taskid):
        return f"On task: {task_key},  the field 'taskid': {taskid} and the 'id' under the 'task' field: {id_}, " \
               f"must be with equal value. "

    @staticmethod
    @error_code_decorator
    def integration_is_skipped(integration_id, skip_comment: Optional[str] = None):
        message = f"The integration {integration_id} is currently in skipped. Please add working tests and unskip."
        if skip_comment:
            message += f" Skip comment: {skip_comment}"
        return message

    @staticmethod
    @error_code_decorator
    def all_entity_test_playbooks_are_skipped(entity_id):
        return f"Either {entity_id} does not have any test playbooks or that all test playbooks in this " \
               f"pack are currently skipped.\n" \
               f"Please create a test playbook or un-skip at least one of the relevant test playbooks.\n " \
               f"You can un-skip a playbook by deleting the line relevant to one of the test playbooks from " \
               f"the 'skipped_tests' section inside the conf.json file and deal " \
               f"with the matching issue,\n  or create a new active test playbook " \
               f"and add the id to the 'tests' field in the yml."

    @staticmethod
    def wrong_filename(file_type):
        return 'This is not a valid {} filename.'.format(file_type)

    @staticmethod
    def wrong_path():
        return "This is not a valid filepath."

    @staticmethod
    def beta_in_str(field):
        return "Field '{}' should NOT contain the substring \"beta\" in a new beta integration. " \
               "please change the id in the file.".format(field)

    @classmethod
    def breaking_backwards_no_old_script(cls, e):
        return "{}\n{}, Could not find the old file.".format(cls.BACKWARDS, str(e))

    @staticmethod
    def id_might_changed():
        return "ID may have changed, please make sure to check you have the correct one."

    @staticmethod
    def id_changed():
        return "You've changed the ID of the file, please undo this change."

    @staticmethod
    def might_need_release_notes():
        return "You may need RN in this file, please verify if they are required."

    @staticmethod
    def unknown_file():
        return "File type is unknown, check it out."

    @staticmethod
    def no_common_server_python(path):
        return "Could not get CommonServerPythonScript.py file. Please download it manually from {} and " \
               "add it to the root of the repository.".format(path)

    @staticmethod
    def no_yml_file(file_path):
        return "No yml files were found in {} directory.".format(file_path)

    @staticmethod
    @error_code_decorator
    def playbook_condition_has_no_else_path(tasks_ids):
        return f'Playbook conditional tasks with ids: {" ".join([str(id) for id in tasks_ids])} have no else path'

    @staticmethod
    @error_code_decorator
    def xsoar_config_file_is_not_json(file_path):
        return f"Could not load {file_path} as a JSON XSOAR configuration file."

    @staticmethod
    @error_code_decorator
    def xsoar_config_file_malformed(configuration_file_path, schema_file_path, errors_table):
        return f'Errors were found in the configuration file: "{configuration_file_path}" ' \
               f'with schema "{schema_file_path}":\n {errors_table}'

    @staticmethod
    @error_code_decorator
    def playbook_not_quiet_mode():
        return "The playbook's quiet mode is off, it should be on, if it's done on purpose, then add this error to " \
               "the pack's 'pack ignore' file"

    @staticmethod
    @error_code_decorator
    def playbook_tasks_not_quiet_mode(tasks):
        return f"The following tasks of the playbook have the quiet mode turned off:\n{tasks}\n"

    @staticmethod
    @error_code_decorator
    def playbook_tasks_continue_on_error(tasks):
        return f"The following tasks of the playbook do not stop on error:\n{tasks}"

    @staticmethod
    @error_code_decorator
    def invalid_incident_field_prefix(field_name):
        return f"Field name: {field_name} is invalid. Field name must start with the relevant pack name."

    @staticmethod
    def suggest_fix_field_name(field_name, pack_prefix):
        return f"To fix the problem, add pack name prefix to the field name. " \
               f"You can use the pack name or one of the prefixes found in the itemPrefix field in the pack_metadata. " \
               f"Example: {pack_prefix} {field_name}.\n" \
               f"Also make sure to update the field id and cliName accordingly. " \
               f"Example: cliName: {pack_prefix.replace(' ', '')}{field_name.replace(' ', '')}, "

    @staticmethod
    @error_code_decorator
    def entity_name_contains_excluded_word(entity_name: str, excluded_words: List[str]):
        return f'Entity {entity_name} should not contain one of {excluded_words} in its name. Please remove.'

    @staticmethod
    @error_code_decorator
    def content_entity_is_not_in_id_set(main_playbook, entities_names):
        return f"Playbook {main_playbook} uses {entities_names}, which do not exist in the id_set.\n" \
               f"Possible reason for such an error, would be that the name of the entity in the yml file of " \
               f"{main_playbook} is not identical to its name in its own yml file. Or the id_set is not up to date"

    @staticmethod
    @error_code_decorator
    def spaces_in_the_end_of_id(item_id: str):
        return f'Content item id "{item_id}" should not have trailing spaces. Please remove.'

    @staticmethod
    @error_code_decorator
    def spaces_in_the_end_of_name(name: str):
        return f'Content item name "{name}" should not have trailing spaces. Please remove.'

    @staticmethod
    @error_code_decorator
    def non_default_additional_info(params: List[str]):
        return f'The additionalinfo of params {params} is not the default value, please consider changing it.'

    @staticmethod
    @error_code_decorator
    def missing_default_additional_info(params: List[str]):
        return f'The additionalinfo of params {params} is empty.'<|MERGE_RESOLUTION|>--- conflicted
+++ resolved
@@ -17,7 +17,7 @@
     'IF100', 'IF106', 'IF115',
     'IN109', 'IN110', 'IN122', 'IN126', 'IN128', 'IN135', 'IN136', 'IN139', 'IN144', 'IN145',
     'MP106',
-    'PA113', 'PA116', 'PA124', 'PA125', 'PA127', 'PA129'
+    'PA113', 'PA116', 'PA124', 'PA125', 'PA127',
     'PB104', 'PB105', 'PB106', 'PB110', 'PB111', 'PB112', 'PB114', 'PB115', 'PB116',
     'RM100', 'RM102', 'RM104', 'RM106',
     'RP102', 'RP104',
@@ -274,9 +274,6 @@
     "pack_metadata_long_description": {'code': "PA126", 'ui_applicable': False, 'related_field': ''},
     "metadata_url_invalid": {'code': "PA127", 'ui_applicable': False, 'related_field': ''},
     "required_pack_file_does_not_exist": {'code': "PA128", 'ui_applicable': False, 'related_field': ''},
-<<<<<<< HEAD
-    "pack_metadata_missing_categories": {'code': "PA129", 'ui_applicable': False, 'related_field': ''},
-=======
 
     # PB - Playbooks
     "playbook_cant_have_rolename": {'code': "PB100", 'ui_applicable': True, 'related_field': 'rolename'},
@@ -305,7 +302,6 @@
     "invalid_incident_field_in_pre_process_rules": {'code': "PP101", 'ui_applicable': False, 'related_field': ''},
 
     # RM - READMEs
->>>>>>> 0cabc805
     "readme_error": {'code': "RM100", 'ui_applicable': False, 'related_field': ''},
     "image_path_error": {'code': "RM101", 'ui_applicable': False, 'related_field': ''},
     "readme_missing_output_context": {'code': "RM102", 'ui_applicable': False, 'related_field': ''},
@@ -1500,12 +1496,6 @@
 
     @staticmethod
     @error_code_decorator
-    def pack_metadata_missing_categories(pack_meta_file) -> str:
-        return f'{pack_meta_file} - Missing categories. \nAt least one category should be chosen,' \
-               f' for example: {INTEGRATION_CATEGORIES}'
-
-    @staticmethod
-    @error_code_decorator
     def pack_name_already_exists(new_pack_name) -> str:
         return f"A pack named: {new_pack_name} already exists in content repository, " \
                f"change the pack's name in the metadata file."
