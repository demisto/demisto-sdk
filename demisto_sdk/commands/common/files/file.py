import inspect
import shutil
import urllib.parse
from abc import ABC, abstractmethod
from functools import cached_property, lru_cache
from io import BytesIO
from pathlib import Path
from typing import Any, Optional, Type, Union

import requests
from bs4.dammit import UnicodeDammit
from requests.exceptions import ConnectionError, RequestException, Timeout

from demisto_sdk.commands.common.constants import (
    DEMISTO_GIT_PRIMARY_BRANCH,
    DEMISTO_GIT_UPSTREAM,
    urljoin,
)
from demisto_sdk.commands.common.files.errors import (
    FileContentReadError,
    FileReadError,
    GitFileReadError,
    HttpFileReadError,
    LocalFileReadError,
    UnknownFileError,
)
from demisto_sdk.commands.common.git_content_config import GitContentConfig
from demisto_sdk.commands.common.git_util import GitUtil
from demisto_sdk.commands.common.handlers.xsoar_handler import XSOAR_Handler
from demisto_sdk.commands.common.logger import logger
from demisto_sdk.commands.common.tools import retry


<<<<<<< HEAD
class File(ABC, BaseModel):
    git_util: GitUtil
    git_sha: Optional[str] = None
    input_path: Path
    _input_path_content: bytes = PrivateAttr(None)
    default_encoding: str = "utf-8"  # default encoding is utf-8

    class Config:
        arbitrary_types_allowed = (
            True  # allows having custom classes for properties in model
        )

    @validator("git_util", pre=True, always=True)
    def get_git_util(cls, v: Optional[GitUtil]) -> GitUtil:
        return v or GitUtil.from_content_path()

    @validator("input_path", always=True)
    def get_input_path(cls, v: Path, values: Dict) -> Path:
        input_path = v
        git_util = values["git_util"]
        git_sha = values["git_sha"]
        if input_path.is_absolute():
            return input_path
        else:
            logger.debug(
                f"path {input_path} is not absolute, trying to get full relative path from {git_util.repo.working_dir}"
            )
        if git_sha and git_util.is_file_exist_in_commit_or_branch(input_path, git_sha):
            return input_path
        input_path = git_util.repo.working_dir / input_path
        if not input_path.exists():
            raise FileNotFoundError(f"File {input_path} does not exist")

        return input_path
=======
class File(ABC):

    git_util = GitUtil.from_content_path()
>>>>>>> 392ca5dd

    @property
    def path(self) -> Path:
        return getattr(self, "_path")

    @cached_property
    def file_content(self) -> bytes:
        return self.path.read_bytes()

    @property
    def normalized_suffix(self) -> str:
        """
        Returns the suffix of the file (without .)
        """
        if suffix := self.path.suffix.lower():
            return suffix[1:]
        return suffix

    @property
    def original_encoding(self) -> Optional[str]:
        """
        Returns the encoding of the file
        """
        return UnicodeDammit(self.file_content).original_encoding

    @property
    def size(self) -> int:
        """
        Returns the size of the file
        """
        return self.path.stat().st_size

    def copy_file(self, destination_path: Union[Path, str]):
        shutil.copyfile(self.path, destination_path)

    @abstractmethod
    def load(self, file_content: bytes) -> Any:
        """
        Loads the file as the requested file type.

        Args:
            file_content: the file content in bytes

        Returns:
            Any: the file content in the desired format
        """
        raise NotImplementedError

    @classmethod
    @abstractmethod
    def is_model_type_by_path(cls, path: Path) -> bool:
        """
        Returns whether a file based on its path fits to the class based on file-name/file-suffix
        """
        raise NotImplementedError

    @classmethod
    def __file_factory(cls, path: Path) -> Type["File"]:
        """
        Returns the correct file class (cls) based on the path of the file.
        """

        def _file_factory(_cls):
            for subclass in _cls.__subclasses__():
                if not inspect.isabstract(subclass) and subclass.is_model_type_by_path(
                    path
                ):
                    return subclass
                if _subclass := _file_factory(subclass):
                    return _subclass
            return None

        if file_object := _file_factory(cls):
            return file_object

        raise UnknownFileError(f"Could not identify file {path}")

    @classmethod
    @lru_cache
    def _from_path(
        cls,
<<<<<<< HEAD
        input_path: Union[Path, str],
        git_util: Optional[GitUtil] = None,
        tag: Optional[str] = None,
        **kwargs,
    ) -> "File":
=======
        path: Union[Path, str],
    ) -> Type["File"]:
>>>>>>> 392ca5dd
        """
        Returns the correct file cls based on its path when using File cls directly, otherwise returns the predefined
        file cls.

        Args:
            path: the file input path

        Returns:
            File: any subclass (cls) of the File model.
        """
<<<<<<< HEAD
        input_path = Path(input_path)

        model_attributes: Dict[str, Any] = {
            "input_path": input_path,
            "git_util": git_util,
            "git_sha": tag,
        }

        model_attributes.update(kwargs)
=======
        path = Path(path)
>>>>>>> 392ca5dd

        if cls is File:
            file_cls = cls.__file_factory(path)
        else:
            file_cls = cls
        logger.debug(f"Using class {file_cls} for file {path}")
        return file_cls

    @classmethod
    def as_default(cls, **kwargs):
        """
        Returns the base instance of the file subclasses, used mainly when reading files directly from memory
        """
        return super().__new__(cls)

    @classmethod
    @lru_cache
    def read_from_file_content(
        cls,
        file_content: Union[bytes, BytesIO],
        encoding: Optional[str] = None,
        handler: Optional[XSOAR_Handler] = None,
    ) -> Any:
        """
        Read a file from its representation in bytes.

        Args:
            file_content: the file content in bytes / bytesIo
            encoding: any custom encoding if needed, relevant only for Text based files
            handler: whether a custom handler is required, if not takes the default, relevant only for json/yaml files

        Returns:
            Any: the file content in the desired format
        """
        if cls is File:
            raise ValueError("when reading file content, specify concrete file class")

        try:
            return cls.as_default(encoding=encoding, handler=handler).load(file_content)
        except LocalFileReadError as e:
            logger.error(f"Could not read file content as {cls.__name__} file")
            raise FileContentReadError(exc=e.original_exc)

    @classmethod
    def as_path(cls, path: Path, **kwargs):
        """
        Returns the base instance of the file subclasses with path
        """
        instance = cls.as_default()
        instance._path = path
        return instance

    @classmethod
    @lru_cache
    def read_from_local_path(
        cls,
        path: Union[Path, str],
        encoding: Optional[str] = None,
        handler: Optional[XSOAR_Handler] = None,
        clear_cache: bool = False,
    ) -> Any:
        """
        Reads a file from a local path in the file system.

        Args:
            path: the path of the file
            encoding: any custom encoding if needed
            handler: whether a custom handler is required, if not takes the default.
            clear_cache: whether to clear cache

        Returns:
            Any: the file content in the desired format
        """
        path = Path(path)

        if clear_cache:
            cls.read_from_local_path.cache_clear()

        if not path.is_absolute():
            logger.debug(
                f"path {path} is not absolute, trying to get full relative path from {cls.git_util.repo.working_dir}"
            )
            path = cls.git_util.repo.working_dir / path
            if not path.exists():
                raise FileNotFoundError(f"File {path} does not exist")

        return (
            cls._from_path(path)
            .as_path(path, encoding=encoding, handler=handler)
            .__read_local_file()
        )

    def __read_local_file(self):
        try:
            return self.load(self.file_content)
        except FileReadError:
            logger.error(
                f"Could not read file {self.path} as {self.__class__.__name__} file"
            )
            raise

    @classmethod
    @lru_cache
    def read_from_git_path(
        cls,
        path: Union[str, Path],
        tag: str = DEMISTO_GIT_PRIMARY_BRANCH,
        encoding: Optional[str] = None,
        from_remote: bool = True,
        handler: Optional[XSOAR_Handler] = None,
        clear_cache: bool = False,
    ) -> Any:
        """
        Reads a file from a specific git sha/branch.

        Args:
            path: the path to the file
            tag: branch / sha of the desired commit
            encoding: any custom encoding if needed
            from_remote: whether it should be taken from remote branch/sha or local branch/sha
            handler: whether a custom handler is required, if not takes the default.
            clear_cache: whether to clear cache

        Returns:
            Any: the file content in the desired format
        """
        path = Path(path)

        if clear_cache:
            cls.read_from_git_path.cache_clear()
<<<<<<< HEAD
        model = cls._from_path(
            input_path=path, git_util=git_util, handler=handler, tag=tag
        )
        return model.__read_git_file(tag, from_remote=from_remote)
=======
>>>>>>> 392ca5dd

        if cls.git_util.is_file_exist_in_commit_or_branch(
            path, commit_or_branch=tag, from_remote=from_remote
        ):
            # when reading from git we need relative path from the repo root
            path = cls.git_util.path_from_git_root(path)
        else:
            raise FileNotFoundError(
                f"File {path} does not exist in commit/branch {tag}"
            )

        return (
            cls._from_path(path)
            .as_path(path, encoding=encoding, handler=handler)
            .__read_git_file(tag, from_remote)
        )

    def __read_git_file(self, tag: str, from_remote: bool = True) -> Any:
        try:
            return self.load(
                self.git_util.read_file_content(
                    self.path, commit_or_branch=tag, from_remote=from_remote
                )
            )
        except Exception as e:
            if from_remote:
                tag = f"{DEMISTO_GIT_UPSTREAM}:{tag}"
            logger.error(
                f"Could not read git file {self.path} from {tag} as {self.__class__.__name__} file"
            )
            raise GitFileReadError(
                self.path,
                tag=tag,
                exc=e,
            )

    @classmethod
    def read_from_github_api(
        cls,
        path: str,
        git_content_config: Optional[GitContentConfig] = None,
        encoding: Optional[str] = None,
        tag: str = DEMISTO_GIT_PRIMARY_BRANCH,
        handler: Optional[XSOAR_Handler] = None,
        clear_cache: bool = False,
        verify_ssl: bool = True,
    ) -> Any:
        """
        Reads a file from Github api.

        Args:
            path: the path to the file in github
            git_content_config: git content config object
            encoding: any custom encoding if needed
            tag: the branch/sha to take the file from within Github
            handler: whether a custom handler is required, if not takes the default.
            clear_cache: whether to clear cache
            verify_ssl: whether SSL should be verified

        Returns:
            Any: the file content in the desired format
        """
        if not git_content_config:
            git_content_config = GitContentConfig()

        git_path_url = urljoin(git_content_config.base_api, tag, path)
        github_token = git_content_config.CREDENTIALS.github_token

        timeout = 10

        try:
            return cls.read_from_http_request(
                git_path_url,
                headers=frozenset(
                    {
                        "Authorization": f"Bearer {github_token}"
                        if github_token
                        else "",
                        "Accept": "application/vnd.github.VERSION.raw",
                    }.items()
                ),
                timeout=timeout,
                handler=handler,
                clear_cache=clear_cache,
                verify=verify_ssl,
                encoding=encoding,
            )
        except FileReadError as e:
            logger.warning(
                f"Received error {e} when trying to retrieve {git_path_url} content from Github, retrying"
            )
            try:
                return cls.read_from_http_request(
                    git_path_url,
                    params=frozenset({"token": github_token}.items()),
                    timeout=timeout,
                )
            except FileReadError:
                logger.error(
                    f"Could not retrieve the content of {git_path_url} file from Github"
                )
                raise

    @classmethod
    def read_from_gitlab_api(
        cls,
        path: str,
        git_content_config: Optional[GitContentConfig] = None,
        tag: str = DEMISTO_GIT_PRIMARY_BRANCH,
        handler: Optional[XSOAR_Handler] = None,
        clear_cache: bool = False,
        verify_ssl: bool = True,
        encoding: Optional[str] = None,
    ) -> Any:
        """
        Reads a file from Gitlab api.

        Args:
            path: the path to the file in gitlab
            git_content_config: git content config object
            tag: the branch/sha to take the file from within Gitlab
            handler: whether a custom handler is required, if not takes the default.
            clear_cache: whether to clear cache
            verify_ssl: whether SSL should be verified
            encoding: any custom encoding if needed

        Returns:
            Any: the file content in the desired format
        """
        if not git_content_config:
            git_content_config = GitContentConfig()

        git_path_url = urljoin(
            git_content_config.base_api, "files", urllib.parse.quote_plus(path), "raw"
        )
        gitlab_token = git_content_config.CREDENTIALS.gitlab_token

        return cls.read_from_http_request(
            git_path_url,
            headers=frozenset({"PRIVATE-TOKEN": gitlab_token}.items()),
            params=frozenset({"ref": tag}.items()),
            handler=handler,
            clear_cache=clear_cache,
            verify=verify_ssl,
            encoding=encoding,
        )

    @classmethod
    @retry(times=5, exceptions=(Timeout, ConnectionError))
    @lru_cache
    def read_from_http_request(
        cls,
        url: str,
        headers: Optional[frozenset] = None,
        params: Optional[frozenset] = None,
        verify: bool = True,
        timeout: Optional[int] = None,
        handler: Optional[XSOAR_Handler] = None,
        encoding: Optional[str] = None,
        clear_cache: bool = False,
    ) -> Any:
        """
        Reads a file from any api via http request.

        Args:
            url: the utl to the file
            headers: request headers
            params: request params
            verify: whether SSL should be verified
            timeout: timeout for the request
            handler: whether a custom handler is required, if not takes the default.
            encoding: any custom encoding if needed
            clear_cache: whether to clear cache

        Returns:
            Any: the file content in the desired format

        """
        if cls is File:
            raise ValueError(
                "when reading from file content please specify concrete class"
            )
        if clear_cache:
            cls.read_from_http_request.cache_clear()
        try:
            response = requests.get(
                url,
                params={key: value for key, value in params} if params else None,
                verify=verify,
                timeout=timeout,
                headers={key: value for key, value in headers} if headers else None,
            )
            response.raise_for_status()
        except RequestException as e:
            logger.exception(f"Could not retrieve file from {url}")
            raise HttpFileReadError(url, exc=e)

        try:
            return cls.read_from_file_content(
                response.content, encoding=encoding, handler=handler
            )
        except FileContentReadError as e:
            logger.error(f"Could not read file from {url} as {cls.__name__} file")
            raise HttpFileReadError(url, exc=e)<|MERGE_RESOLUTION|>--- conflicted
+++ resolved
@@ -31,46 +31,9 @@
 from demisto_sdk.commands.common.tools import retry
 
 
-<<<<<<< HEAD
-class File(ABC, BaseModel):
-    git_util: GitUtil
-    git_sha: Optional[str] = None
-    input_path: Path
-    _input_path_content: bytes = PrivateAttr(None)
-    default_encoding: str = "utf-8"  # default encoding is utf-8
-
-    class Config:
-        arbitrary_types_allowed = (
-            True  # allows having custom classes for properties in model
-        )
-
-    @validator("git_util", pre=True, always=True)
-    def get_git_util(cls, v: Optional[GitUtil]) -> GitUtil:
-        return v or GitUtil.from_content_path()
-
-    @validator("input_path", always=True)
-    def get_input_path(cls, v: Path, values: Dict) -> Path:
-        input_path = v
-        git_util = values["git_util"]
-        git_sha = values["git_sha"]
-        if input_path.is_absolute():
-            return input_path
-        else:
-            logger.debug(
-                f"path {input_path} is not absolute, trying to get full relative path from {git_util.repo.working_dir}"
-            )
-        if git_sha and git_util.is_file_exist_in_commit_or_branch(input_path, git_sha):
-            return input_path
-        input_path = git_util.repo.working_dir / input_path
-        if not input_path.exists():
-            raise FileNotFoundError(f"File {input_path} does not exist")
-
-        return input_path
-=======
 class File(ABC):
 
     git_util = GitUtil.from_content_path()
->>>>>>> 392ca5dd
 
     @property
     def path(self) -> Path:
@@ -152,16 +115,8 @@
     @lru_cache
     def _from_path(
         cls,
-<<<<<<< HEAD
-        input_path: Union[Path, str],
-        git_util: Optional[GitUtil] = None,
-        tag: Optional[str] = None,
-        **kwargs,
-    ) -> "File":
-=======
         path: Union[Path, str],
     ) -> Type["File"]:
->>>>>>> 392ca5dd
         """
         Returns the correct file cls based on its path when using File cls directly, otherwise returns the predefined
         file cls.
@@ -172,19 +127,7 @@
         Returns:
             File: any subclass (cls) of the File model.
         """
-<<<<<<< HEAD
-        input_path = Path(input_path)
-
-        model_attributes: Dict[str, Any] = {
-            "input_path": input_path,
-            "git_util": git_util,
-            "git_sha": tag,
-        }
-
-        model_attributes.update(kwargs)
-=======
         path = Path(path)
->>>>>>> 392ca5dd
 
         if cls is File:
             file_cls = cls.__file_factory(path)
@@ -315,13 +258,6 @@
 
         if clear_cache:
             cls.read_from_git_path.cache_clear()
-<<<<<<< HEAD
-        model = cls._from_path(
-            input_path=path, git_util=git_util, handler=handler, tag=tag
-        )
-        return model.__read_git_file(tag, from_remote=from_remote)
-=======
->>>>>>> 392ca5dd
 
         if cls.git_util.is_file_exist_in_commit_or_branch(
             path, commit_or_branch=tag, from_remote=from_remote
