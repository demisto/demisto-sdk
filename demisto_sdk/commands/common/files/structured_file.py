--- conflicted
+++ resolved
@@ -18,18 +18,6 @@
         return getattr(self, "_handler")
 
     @classmethod
-<<<<<<< HEAD
-    @lru_cache
-    def read_from_file_content(
-        cls,
-        file_content: Union[bytes, BytesIO],
-        handler: Optional[XSOAR_Handler] = None,
-        encoding: Optional[str] = None,
-    ) -> Any:
-        return super().read_from_file_content(
-            file_content, handler=cls.validate_handler(handler), encoding=encoding
-        )
-=======
     def as_path(cls, path: Path, **kwargs):
         instance = super().as_path(path, **kwargs)
         instance._handler = kwargs.get("handler") or cls.default_handler
@@ -40,7 +28,6 @@
         instance = super().as_default(**kwargs)
         instance._handler = kwargs.get("handler") or cls.default_handler
         return instance
->>>>>>> 392ca5dd
 
     def load(self, file_content: bytes) -> Any:
         return self.handler.load(StringIO(super().load(file_content)))
