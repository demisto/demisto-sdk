"""
This is module to store the git configuration of the content repo
"""
import enum
import os
from functools import lru_cache
from typing import Optional, Tuple
from urllib.parse import urljoin, urlparse

import click
import giturlparse
# dirs
import requests
from git import InvalidGitRepositoryError

from demisto_sdk.commands.common.git_util import GitUtil
from demisto_sdk.commands.common.handlers import JSON_Handler
from demisto_sdk.commands.common.logger import logger

json = JSON_Handler()


class GitProvider(enum.Enum):
    GitHub = 'github'
    GitLab = 'gitlab'


class GitCredentials:
    ENV_GITHUB_TOKEN_NAME = 'DEMISTO_SDK_GITHUB_TOKEN'
    ENV_GITLAB_TOKEN_NAME = 'DEMISTO_SDK_GITLAB_TOKEN'

    def __init__(self):
        self.github_token = os.getenv(self.ENV_GITHUB_TOKEN_NAME)
        self.gitlab_token = os.getenv(self.ENV_GITLAB_TOKEN_NAME)


class GitContentConfig:
    """Holds links, credentials and other content related github configuration

    Attributes:
        credentials: Credentials to the git.
    """
    BASE_RAW_GITHUB_LINK = r'https://raw.{GITHUB_HOST}/'
    SDK_API_GITHUB_RELEASES = r'https://api.github.com/repos/demisto/demisto-sdk/releases'
    OFFICIAL_CONTENT_REPO_NAME = 'demisto/content'
    OFFICIAL_CONTENT_PROJECT_ID = 2596
    CONTENT_GITHUB_UPSTREAM = r'upstream.*demisto/content'
    CONTENT_GITHUB_ORIGIN = r'origin.*demisto/content'
    GITHUB_USER_CONTENT = 'githubusercontent.com'

    GITHUB = 'github.com'
    GITLAB = 'gitlab.com'
    CODE_PAN_RUN = 'code.pan.run'

    BASE_RAW_GITLAB_LINK = "https://{GITLAB_HOST}/api/v4/projects/{GITLAB_ID}/repository"

    ENV_REPO_HOSTNAME_NAME = 'DEMISTO_SDK_REPO_HOSTNAME'

    GITHUB_TO_USERCONTENT = {GITHUB: GITHUB_USER_CONTENT}
    USERCONTENT_TO_GITHUB = {GITHUB_USER_CONTENT: GITHUB}

    ALLOWED_REPOS = {
        (GITHUB, OFFICIAL_CONTENT_REPO_NAME),
        (CODE_PAN_RUN, OFFICIAL_CONTENT_PROJECT_ID)
    }

    CREDENTIALS = GitCredentials()

    def __init__(
            self,
            repo_name: Optional[str] = None,
            git_provider: Optional[GitProvider] = GitProvider.GitHub,
            repo_hostname: Optional[str] = None,
            project_id: Optional[int] = None
    ):
        """
        Args:
            repo_name: Name of the repo (e.g "demisto/content")
            git_provider: The git provider to use (e.g GitProvider.GitHub, GitProvider.GitLab)
            repo_hostname: The hostname to use (e.g "code.pan.run", "gitlab.com", "my-hostename.com")
            project_id: The project id, relevant for gitlab.
        """
        self.current_repository = repo_name if repo_name else None
        self.project_id: Optional[int] = None
        if project_id:
            git_provider = GitProvider.GitLab
            self.project_id = int(project_id)
<<<<<<< HEAD
        self.credentials = GitCredentials()
=======
>>>>>>> f9c6f6a2
        hostname = urlparse(repo_hostname).hostname
        self.repo_hostname = hostname or repo_hostname or os.getenv(GitContentConfig.ENV_REPO_HOSTNAME_NAME)
        self.git_provider = git_provider
        if not self.repo_hostname:
            self.repo_hostname = GitContentConfig.GITHUB_USER_CONTENT if git_provider == GitProvider.GitHub else GitContentConfig.GITLAB
        self.repo_hostname = GitContentConfig.GITHUB_TO_USERCONTENT.get(self.repo_hostname, self.repo_hostname)  # type: ignore[arg-type]

        parsed_git = GitContentConfig._get_repository_properties()

        if parsed_git is None:
            hostname = self.repo_hostname
            organization = None
            repo_name = self.current_repository
        else:
            hostname = parsed_git.host
            organization = parsed_git.owner
            repo_name = parsed_git.repo
            if '@' in parsed_git.host:  # the library sometimes returns hostname as <username>@<hostname>
                hostname = parsed_git.host.split('@')[1]  # to get proper hostname, without the username or tokens
        if (self.repo_hostname, self.current_repository) not in GitContentConfig.ALLOWED_REPOS or \
           (self.repo_hostname, self.project_id) not in GitContentConfig.ALLOWED_REPOS:
            self._set_repo_config(hostname, organization, repo_name, project_id)  # type: ignore[arg-type]

        if self.git_provider == GitProvider.GitHub:
            # DO NOT USE os.path.join on URLs, it may cause errors
            self.base_api = urljoin(GitContentConfig.BASE_RAW_GITHUB_LINK.format(GITHUB_HOST=self.repo_hostname),
                                    self.current_repository)
        else:  # gitlab
            self.base_api = GitContentConfig.BASE_RAW_GITLAB_LINK.format(GITLAB_HOST=self.repo_hostname,
                                                                         GITLAB_ID=self.project_id)

    @staticmethod
    def _get_repository_properties() -> Optional[giturlparse.result.GitUrlParsed]:
        """Returns the git repository of the cwd.
        if not running in a git repository, will return an empty string
        """
        try:
            urls = GitUtil().repo.remote().urls
            for url in urls:
                parsed_git = giturlparse.parse(url)
                if parsed_git and parsed_git.host and parsed_git.repo:
                    return parsed_git
        except (InvalidGitRepositoryError, AttributeError):
            return None
        return None

<<<<<<< HEAD
    def _set_repo_config(self, hostname, organization=None, repo_name=None, project_id=None):
        if self.current_repository and self.git_provider == GitProvider.GitHub and self.repo_hostname:
            if self._search_github_repo(self.repo_hostname, repo_name=self.current_repository):
                return
        if self.project_id and self.git_provider == GitProvider.GitLab and self.repo_hostname:
            if self._search_gitlab_repo(self.repo_hostname, project_id=self.project_id):
                return
=======
    def _set_repo_config(self, hostname: str, organization: str = None, repo_name: str = None, project_id: int = None):
        """
        Set repository config.
        Search the repository on gitlab or gitlab APIs to check if exists.
        If not, defaults to demisto/content.
>>>>>>> f9c6f6a2

        Args:
            hostname (str): The hostname of the repo
            organization (str, optional): The organization of the repo. Defaults to None.
            repo_name (str, optional): The repo name. Defaults to None.
            project_id (int, optional): The repo id. Defaults to None.
        """
        gitlab_hostname, gitlab_id = (self._search_gitlab_repo(hostname, project_id=project_id)) or \
                                     (self._search_gitlab_repo(self.repo_hostname, project_id=project_id)) or \
                                     (self._search_gitlab_repo(hostname, repo_name=repo_name)) or \
                                     (self._search_gitlab_repo(self.repo_hostname, repo_name=repo_name)) or \
                                     (None, None)

        if self.git_provider == GitProvider.GitLab and gitlab_id is None:
            click.secho(f'If your repo is in private gitlab repo, '
                        f'configure `{GitCredentials.ENV_GITLAB_TOKEN_NAME}` environment variable '
                        f'or configure `{GitContentConfig.ENV_REPO_HOSTNAME_NAME}` environment variable', fg='yellow')
            click.secho('Could not find the repository name on gitlab - defaulting to demisto/content', fg='yellow')
            self.git_provider = GitProvider.GitHub
            self.current_repository = GitContentConfig.OFFICIAL_CONTENT_REPO_NAME
            self.repo_hostname = GitContentConfig.GITHUB_USER_CONTENT
            return

        if gitlab_id is not None:
            self.git_provider = GitProvider.GitLab
            self.project_id = gitlab_id
<<<<<<< HEAD
            self.repo_hostname = gitlab_hostname
=======
            self.repo_hostname = str(gitlab_hostname)
>>>>>>> f9c6f6a2
        else:  # github
            current_repo = f'{organization}/{repo_name}' if organization and repo_name else self.current_repository
            github_hostname, github_repo = self._search_github_repo(hostname, self.current_repository) or \
                self._search_github_repo(self.repo_hostname, current_repo) \
                or (None, None)
            self.git_provider = GitProvider.GitHub
            if not github_hostname or not github_repo:  # github was not found.
                click.secho(f'If your repo is in private github repo, '
                            f'configure `{GitCredentials.ENV_GITHUB_TOKEN_NAME}` environment variable '
                            f'or configure `{GitContentConfig.ENV_REPO_HOSTNAME_NAME}` environment variable',
                            fg='yellow')
                click.secho('Could not find the repository name on gitlab - defaulting to demisto/content', fg='yellow')
                self.current_repository = GitContentConfig.OFFICIAL_CONTENT_REPO_NAME
                self.repo_hostname = GitContentConfig.GITHUB_USER_CONTENT
            else:
                self.repo_hostname = github_hostname
                self.current_repository = github_repo

    @staticmethod
    @lru_cache
    def _search_github_repo(github_hostname: str, repo_name: str) -> Optional[Tuple[str, str]]:
        """
        Searches the github API for the repo
        Args:
            github_hostname: hostname of github.
            repo_name: repository name in this structure: "<org_name>/<repo_name>".

        Returns:
            If found -  a tuple of the github hostname and the repo name that was found.
            If not found - 'None`
        """
        if not github_hostname or not repo_name:
            return None
        api_host = GitContentConfig.USERCONTENT_TO_GITHUB.get(github_hostname, github_hostname).lower()
        github_hostname = GitContentConfig.GITHUB_TO_USERCONTENT.get(github_hostname, github_hostname)
        if (api_host, repo_name) in GitContentConfig.ALLOWED_REPOS:
            return github_hostname, repo_name
        github_hostname = GitContentConfig.GITHUB_TO_USERCONTENT.get(api_host, api_host)
        try:
            r = requests.get(f'https://api.{api_host}/repos/{repo_name}',
                             headers={
                                 'Authorization': f"Bearer {GitContentConfig.CREDENTIALS.github_token}"
                                 if GitContentConfig.CREDENTIALS.github_token else None,
                                 'Accept': 'application/vnd.github.VERSION.raw'},
                             verify=False,
                             timeout=10)
            if r.ok:
                return github_hostname, repo_name
            r = requests.get(f'https://api.{api_host}/repos/{repo_name}',
                             verify=False,
                             params={'token': GitContentConfig.CREDENTIALS.github_token},
                             timeout=10)
            if r.ok:
                return github_hostname, repo_name
            logger.debug(
                f'Could not access GitHub api in `_search_github_repo`. status code={r.status_code}, reason={r.reason}')
            return None
        except (requests.exceptions.ConnectionError, requests.exceptions.ReadTimeout) as e:
            logger.debug(str(e), exc_info=True)
            return None

    @staticmethod
    @lru_cache
    def _search_gitlab_repo(gitlab_hostname: str, repo_name: Optional[str] = None,
                            project_id: Optional[int] = None) -> \
            Optional[Tuple[str, int]]:
        """
        Searches the gitlab API for the repo.
        One of `repo_name` or `project_id` is mandatory.
        Args:
            gitlab_hostname: hostname of gitlab.
            repo_name: The repo name to search.
            project_id: The project id to search

        Returns:
            If found - A tuple of the gitlab hostname and the gitlab id.
            If not found - `None`.

        """
        if not gitlab_hostname or \
                gitlab_hostname == GitContentConfig.GITHUB_USER_CONTENT or \
                gitlab_hostname == GitContentConfig.GITHUB:
            return None
        if project_id and (gitlab_hostname, project_id) in GitContentConfig.ALLOWED_REPOS:
            return gitlab_hostname, project_id
        try:
            res = None
            if project_id:
                res = requests.get(f"https://{gitlab_hostname}/api/v4/projects/{project_id}",
                                   headers={'PRIVATE-TOKEN': GitContentConfig.CREDENTIALS.gitlab_token},
                                   timeout=10,
                                   verify=False)
                if res.ok:
                    return gitlab_hostname, project_id

            if repo_name:
                res = requests.get(f"https://{gitlab_hostname}/api/v4/projects",
                                   params={'search': repo_name},
                                   headers={'PRIVATE-TOKEN': GitContentConfig.CREDENTIALS.gitlab_token},
                                   timeout=10,
                                   verify=False)
                if not res.ok:
                    return None
                search_results = res.json()
                assert search_results and isinstance(search_results, list) and isinstance(search_results[0], dict)
                gitlab_id = search_results[0].get('id')
                if gitlab_id is None:
                    return None
                return gitlab_hostname, gitlab_id
            logger.debug('Could not access GitLab api in `_search_gitlab_repo`.')
            if res:
                logger.debug(f'status code={res.status_code}. reason={res.reason}')
            return None

        except (requests.exceptions.ConnectionError, requests.exceptions.ReadTimeout, json.JSONDecodeError, AssertionError) as e:
            logger.debug(str(e), exc_info=True)
            return None<|MERGE_RESOLUTION|>--- conflicted
+++ resolved
@@ -85,10 +85,6 @@
         if project_id:
             git_provider = GitProvider.GitLab
             self.project_id = int(project_id)
-<<<<<<< HEAD
-        self.credentials = GitCredentials()
-=======
->>>>>>> f9c6f6a2
         hostname = urlparse(repo_hostname).hostname
         self.repo_hostname = hostname or repo_hostname or os.getenv(GitContentConfig.ENV_REPO_HOSTNAME_NAME)
         self.git_provider = git_provider
@@ -135,21 +131,11 @@
             return None
         return None
 
-<<<<<<< HEAD
-    def _set_repo_config(self, hostname, organization=None, repo_name=None, project_id=None):
-        if self.current_repository and self.git_provider == GitProvider.GitHub and self.repo_hostname:
-            if self._search_github_repo(self.repo_hostname, repo_name=self.current_repository):
-                return
-        if self.project_id and self.git_provider == GitProvider.GitLab and self.repo_hostname:
-            if self._search_gitlab_repo(self.repo_hostname, project_id=self.project_id):
-                return
-=======
     def _set_repo_config(self, hostname: str, organization: str = None, repo_name: str = None, project_id: int = None):
         """
         Set repository config.
         Search the repository on gitlab or gitlab APIs to check if exists.
         If not, defaults to demisto/content.
->>>>>>> f9c6f6a2
 
         Args:
             hostname (str): The hostname of the repo
@@ -176,11 +162,7 @@
         if gitlab_id is not None:
             self.git_provider = GitProvider.GitLab
             self.project_id = gitlab_id
-<<<<<<< HEAD
-            self.repo_hostname = gitlab_hostname
-=======
             self.repo_hostname = str(gitlab_hostname)
->>>>>>> f9c6f6a2
         else:  # github
             current_repo = f'{organization}/{repo_name}' if organization and repo_name else self.current_repository
             github_hostname, github_repo = self._search_github_repo(hostname, self.current_repository) or \
