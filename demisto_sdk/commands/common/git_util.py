--- conflicted
+++ resolved
@@ -66,7 +66,6 @@
                 f"Unable to find Repository from current {repo_path.absolute()} - aborting"
             )
 
-<<<<<<< HEAD
     @classmethod
     def from_content_path(cls, path: Optional[Path] = None) -> "GitUtil":
         if content_path := os.getenv("DEMISTO_SDK_CONTENT_PATH"):
@@ -133,9 +132,7 @@
         except KeyError:
             return False
 
-=======
     @functools.lru_cache
->>>>>>> fe4c6141
     def get_all_files(self) -> Set[Path]:
         return set(map(Path, self.repo.git.ls_files("-z").split("\x00")))
 
