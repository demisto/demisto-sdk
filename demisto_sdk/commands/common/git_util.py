import os
import re
from pathlib import Path
from typing import Set, Tuple

import click
import gitdb
from git import InvalidGitRepositoryError, Repo


class GitUtil:
    repo: Repo

    def __init__(self, repo: Repo = None):
        if not repo:
            try:
                self.repo = Repo(Path.cwd(), search_parent_directories=True)
            except InvalidGitRepositoryError:
                raise InvalidGitRepositoryError("Unable to find Repository from current working directory - aborting")
        else:
            self.repo = repo

    def modified_files(self, prev_ver: str = 'master', committed_only: bool = False,
                       staged_only: bool = False, debug: bool = False, include_untracked: bool = False) -> Set[Path]:
        """Gets all the files that are recognized by git as modified against the prev_ver.
        Args:
            prev_ver (str): The base branch against which the comparison is made.
            committed_only (bool): Whether to return only committed files.
            staged_only (bool): Whether to return only staged files.
            debug (bool): Whether to print the debug logs.
            include_untracked (bool): Whether to include untracked files.
        Returns:
            Set: A set of Paths to the modified files.
        """
        remote, branch = self._handle_prev_ver(prev_ver)

        # when checking branch against itself only return the last commit.
        last_commit = self._only_last_commit(prev_ver, requested_status='M')
        if last_commit:
            self.debug_print(debug=debug, status='Modified', staged=set(), committed=last_commit)
            return last_commit

        # get all renamed files - some of these can be identified as modified by git,
        # but we want to identify them as renamed - so will remove them from the returned files.
        renamed = {item[0] for item in self.renamed_files(prev_ver, committed_only, staged_only)}

        # handle a case where a file is wrongly recognized as renamed (not 100% score) and
        # is actually of modified status
        untrue_rename_staged = self.handle_wrong_renamed_status(status='M', remote=remote, branch=branch,
                                                                staged_only=True)
        untrue_rename_committed = self.handle_wrong_renamed_status(status='M', remote=remote, branch=branch,
                                                                   staged_only=False)

        deleted = self.deleted_files(prev_ver, committed_only, staged_only)

        committed = set()

        if not staged_only:
            # get all committed files identified as modified which are changed from prev_ver.
            # this can result in extra files identified which were not touched on this branch.
            if remote:
                committed = {Path(os.path.join(item.a_path)) for item
                             in self.repo.remote(name=remote).refs[branch].commit.diff(
                    self.repo.active_branch).iter_change_type('M')}.union(untrue_rename_committed)

            # if remote does not exist we are checking against the commit sha1
            else:
                committed = {Path(os.path.join(item.a_path)) for item in self.repo.commit(rev=prev_ver).diff(
                    self.repo.active_branch).iter_change_type('M')}.union(untrue_rename_committed)

            # identify all files that were touched on this branch regardless of status
            # intersect these with all the committed files to identify the committed modified files.
            all_branch_changed_files = self._get_all_changed_files(prev_ver)
            committed = committed.intersection(all_branch_changed_files)

        # remove the renamed and deleted files from the committed
        committed = committed - renamed - deleted

        if committed_only:
            self.debug_print(debug=debug, status='Modified', staged=set(), committed=committed)
            return committed

        untracked = set()  # type: Set
        if include_untracked:
            # get all untracked modified files
            untracked = self._get_untracked_files('M')

        # get all the files that are staged on the branch and identified as modified.
        staged = {Path(os.path.join(item.a_path)) for item
                  in self.repo.head.commit.diff().iter_change_type('M')}.union(untracked).union(untrue_rename_staged)

        # If a file is Added in regards to prev_ver
        # and is then modified locally after being committed - it is identified as modified
        # but we want to identify the file as Added (its actual status against prev_ver) -
        # so will remove it from the staged modified files.
        # also remove the deleted and renamed files as well.
        if remote:
            committed_added = {Path(os.path.join(item.a_path)) for item in
                               self.repo.remote(name=remote).refs[branch].commit.
                               diff(self.repo.active_branch).iter_change_type('A')}

        # if remote does not exist we are checking against the commit sha1
        else:
            committed_added = {Path(os.path.join(item.a_path)) for item in
                               self.repo.commit(rev=prev_ver).diff(self.repo.active_branch).iter_change_type('A')}

        staged = staged - committed_added - renamed - deleted

        if staged_only:
            self.debug_print(debug=debug, status='Modified', staged=staged, committed=set())
            return staged

        self.debug_print(debug=debug, status='Modified', staged=staged, committed=committed)

        return staged.union(committed)

    def added_files(self, prev_ver: str = 'master', committed_only: bool = False,
                    staged_only: bool = False, debug: bool = False, include_untracked: bool = False) -> Set[Path]:
        """Gets all the files that are recognized by git as added against the prev_ver.
        Args:
            prev_ver (str): The base branch against which the comparison is made.
            committed_only (bool): Whether to return only committed files.
            staged_only (bool): Whether to return only staged files.
            debug (bool): Whether to print the debug logs.
            include_untracked (bool): Whether to include untracked files.
        Returns:
            Set: A set of Paths to the added files.
        """
        remote, branch = self._handle_prev_ver(prev_ver)

        # when checking branch against itself only return the last commit.
        last_commit = self._only_last_commit(prev_ver, requested_status='A')
        if last_commit:
            self.debug_print(debug=debug, status='Added', staged=set(), committed=last_commit)
            return last_commit

        deleted = self.deleted_files(prev_ver, committed_only, staged_only)

        # handle a case where a file is wrongly recognized as renamed (not 100% score) and is actually of added status
        untrue_rename_staged = self.handle_wrong_renamed_status(status='A', remote=remote, branch=branch,
                                                                staged_only=True)
        untrue_rename_committed = self.handle_wrong_renamed_status(status='A', remote=remote, branch=branch,
                                                                   staged_only=False)

        # get all committed files identified as added which are changed from prev_ver.
        # this can result in extra files identified which were not touched on this branch.
        if remote:
            committed = {Path(os.path.join(item.a_path)) for item
                         in self.repo.remote(name=remote).refs[branch].commit.diff(
                self.repo.active_branch).iter_change_type('A')}.union(untrue_rename_committed)

        # if remote does not exist we are checking against the commit sha1
        else:
            committed = {Path(os.path.join(item.a_path)) for item
                         in self.repo.commit(rev=prev_ver).diff(
                self.repo.active_branch).iter_change_type('A')}.union(untrue_rename_committed)

        # identify all files that were touched on this branch regardless of status
        # intersect these with all the committed files to identify the committed added files.
        all_branch_changed_files = self._get_all_changed_files(prev_ver)
        committed = committed.intersection(all_branch_changed_files)

        # remove deleted files
        committed = committed - deleted

        if committed_only:
            self.debug_print(debug=debug, status='Added', staged=set(), committed=committed)
            return committed

        untracked_added = set()  # type: Set
        untracked_modified = set()  # type: Set
        if include_untracked:
            # get all untracked added files
            untracked_added = self._get_untracked_files('A')

            # get all untracked modified files
            untracked_modified = self._get_untracked_files('M')

        # get all the files that are staged on the branch and identified as added.
        staged = {Path(os.path.join(item.a_path)) for item in
                  self.repo.head.commit.diff().iter_change_type('A')}.union(untrue_rename_staged)

        # If a file is Added in regards to prev_ver
        # and is then modified locally after being committed - it is identified as modified
        # but we want to identify the file as Added (its actual status against prev_ver) -
        # so will added it from the staged added files.
        # same goes to untracked files - can be identified as modified but are actually added against prev_ver
        committed_added_locally_modified = {Path(os.path.join(item.a_path)) for item in
                                            self.repo.head.commit.diff().iter_change_type('M')}.intersection(committed)
        untracked = untracked_added.union(untracked_modified.intersection(committed))

        staged = staged.union(committed_added_locally_modified).union(untracked)

        # remove deleted files.
        staged = staged - deleted

        if staged_only:
            self.debug_print(debug=debug, status='Added', staged=staged, committed=set())
            return staged

        self.debug_print(debug=debug, status='Added', staged=staged, committed=committed)

        return staged.union(committed)

    def deleted_files(self, prev_ver: str = 'master', committed_only: bool = False,
                      staged_only: bool = False, include_untracked: bool = False) -> Set[Path]:
        """Gets all the files that are recognized by git as deleted against the prev_ver.
        Args:
            prev_ver (str): The base branch against which the comparison is made.
            committed_only (bool): Whether to return only committed files.
            staged_only (bool): Whether to return only staged files.
            include_untracked (bool): Whether to include untracked files.
        Returns:
            Set: A set of Paths to the deleted files.
        """
        remote, branch = self._handle_prev_ver(prev_ver)

        # when checking branch against itself only return the last commit.
        last_commit = self._only_last_commit(prev_ver, requested_status='D')
        if last_commit:
            return last_commit

        committed = set()

        if not staged_only:
            # get all committed files identified as added which are changed from prev_ver.
            # this can result in extra files identified which were not touched on this branch.
            if remote:
                committed = {Path(os.path.join(item.a_path)) for item
                             in self.repo.remote(name=remote).refs[branch].commit.diff(
                    self.repo.active_branch).iter_change_type('D')}

            # if remote does not exist we are checking against the commit sha1
            else:
                committed = {Path(os.path.join(item.a_path)) for item
                             in self.repo.commit(rev=prev_ver).diff(
                    self.repo.active_branch).iter_change_type('D')}

            # identify all files that were touched on this branch regardless of status
            # intersect these with all the committed files to identify the committed added files.
            all_branch_changed_files = self._get_all_changed_files(prev_ver)
            committed = committed.intersection(all_branch_changed_files)

        if committed_only:
            return committed

        untracked = set()  # type: Set
        if include_untracked:
            # get all untracked deleted files
            untracked = self._get_untracked_files('D')

        # get all the files that are staged on the branch and identified as added.
        staged = {Path(os.path.join(item.a_path)) for item in
                  self.repo.head.commit.diff().iter_change_type('D')}.union(untracked)

        if staged_only:
            return staged

        return staged.union(committed)

    def renamed_files(self, prev_ver: str = 'master', committed_only: bool = False,
                      staged_only: bool = False, debug: bool = False,
                      include_untracked: bool = False) -> Set[Tuple[Path, Path]]:
        """Gets all the files that are recognized by git as renamed against the prev_ver.
        Args:
            prev_ver (str): The base branch against which the comparison is made.
            committed_only (bool): Whether to return only committed files.
            staged_only (bool): Whether to return only staged files.
            debug (bool): Whether to print the debug logs.
            include_untracked (bool): Whether to include untracked files.
        Returns:
            Set: A set of Tuples of Paths to the renamed files -
            first element being the old file path and the second is the new.
        """
        remote, branch = self._handle_prev_ver(prev_ver)

        # when checking branch against itself only return the last commit.
        last_commit = self._only_last_commit(prev_ver, requested_status='R')
        if last_commit:
            self.debug_print(debug=debug, status='Renamed', staged=set(), committed=last_commit)
            return last_commit

        deleted = self.deleted_files(prev_ver, committed_only, staged_only)
        committed = set()

        if not staged_only:
            # get all committed files identified as renamed which are changed from prev_ver and are with 100% score.
            # this can result in extra files identified which were not touched on this branch.
            if remote:
                committed = {(Path(item.a_path), Path(item.b_path)) for item
                             in self.repo.remote(name=remote).refs[branch].commit.diff(
                    self.repo.active_branch).iter_change_type('R') if item.score == 100}

            # if remote does not exist we are checking against the commit sha1
            else:
                committed = {(Path(item.a_path), Path(item.b_path)) for item
                             in self.repo.commit(rev=prev_ver).diff(
                    self.repo.active_branch).iter_change_type('R') if item.score == 100}

            # identify all files that were touched on this branch regardless of status
            # intersect these with all the committed files to identify the committed added files.
            all_branch_changed_files = self._get_all_changed_files(prev_ver)
            committed = {tuple_item for tuple_item in committed
                         if (tuple_item[1] in all_branch_changed_files and tuple_item[1] not in deleted)}

        if committed_only:
            self.debug_print(debug=debug, status='Renamed', staged=set(), committed=committed)
            return committed

        untracked = set()  # type:Set
        if include_untracked:
            # get all untracked renamed files
            untracked = self._get_untracked_files('R')

        # get all the files that are staged on the branch and identified as renamed and are with 100% score.
        staged = {(Path(item.a_path), Path(item.b_path)) for item
                  in self.repo.head.commit.diff().iter_change_type('R') if item.score == 100}.union(untracked)

        if staged_only:
            self.debug_print(debug=debug, status='Renamed', staged=staged, committed=set())
            return staged

        self.debug_print(debug=debug, status='Renamed', staged=staged, committed=committed)

        return staged.union(committed)

    def _get_untracked_files(self, requested_status: str) -> set:
        """return all untracked files of the given requested status.
        Args:
            requested_status (str): M, A, R, D - the git status to return
        Returns:
            Set: of path strings which include the untracked files of a certain status.
        """
        git_status = self.repo.git.status('--short', '-u').split('\n')

        # in case there are no local changes - return
        if git_status == ['']:
            return set()

        extracted_paths = set()
        for line in git_status:
            line = line.strip()
            file_status = line.split()[0].upper() if not line.startswith('?') else 'A'
            if file_status.startswith(requested_status):
                if requested_status == 'R':
                    if file_status == 'R100':
                        extracted_paths.add((Path(line.split()[-2]), Path(line.split()[-1])))
                else:
                    extracted_paths.add(Path(line.split()[-1]))  # type: ignore

        return extracted_paths

    def _get_all_changed_files(self, prev_ver: str) -> Set[Path]:
        """Get all the files changed in the current branch without status distinction.
        Args:
            prev_ver (str): The base branch against which the comparison is made.
        Returns:
            Set: of Paths to files changed in the current branch.
        """
        remote, branch = self._handle_prev_ver(prev_ver)

        if remote:
            return {Path(os.path.join(item)) for item
                    in self.repo.git.diff('--name-only',
                                          f'{remote}/{branch}...{self.repo.active_branch}').split('\n')}

        # if remote does not exist we are checking against the commit sha1
        else:
            return {Path(os.path.join(item)) for item
                    in self.repo.git.diff('--name-only',
                                          f'{prev_ver}...{self.repo.active_branch}').split('\n')}

    def _only_last_commit(self, prev_ver: str, requested_status: str) -> Set:
        """Get all the files that were changed in the last commit of a given type when checking a branch against itself.
        Args:
            prev_ver (str): The base branch against which the comparison is made.
            requested_status (str): M, A, R, D - the git status to return
        Returns:
            Set: of Paths to files changed in the the last commit or an empty set if not
            running on master against master.
        """
        # when checking branch against itself only return the last commit.
        if self.get_current_working_branch() != prev_ver:
            return set()

        try:
            if requested_status != 'R':
                return {Path(os.path.join(item.a_path)) for item in
                        self.repo.commit('HEAD~1').diff().iter_change_type(requested_status) if item.score == 100}
            else:
                return {(Path(item.a_path), Path(item.b_path)) for item in
                        self.repo.commit('HEAD~1').diff().iter_change_type(requested_status)}
        except gitdb.exc.BadName:
            # in case no last commit exists - just pass
            pass

        return set()

    def check_if_remote_exists(self, remote):
        if '/' in remote:
            remote = remote.split('/')[0]

        return remote in self.repo.remotes

    def _handle_prev_ver(self, prev_ver):
        # check for sha1 in regex
        sha1_pattern = re.compile(r'\b[0-9a-f]{40}\b', flags=re.IGNORECASE)
        if sha1_pattern.match(prev_ver):
            return None, prev_ver

        if '/' in prev_ver:
            remote = prev_ver.split('/')[0]
            remote = remote if self.check_if_remote_exists(remote) else str(self.repo.remote())
            branch = prev_ver.split('/')[1]

        else:
            remote = str(self.repo.remote())
            branch = prev_ver

        return remote, branch

    def get_current_working_branch(self) -> str:
        return str(self.repo.active_branch)

    def git_path(self) -> str:
        git_path = self.repo.git.rev_parse('--show-toplevel')
        return git_path.replace('\n', '')

    def debug_print(self, debug: bool, status: str, staged: Set, committed: Set) -> None:
        if debug:
            click.echo(f'######## - {status} staged:')
            click.echo(staged)
            click.echo('\n')
            click.echo(f'######## - {status} committed:')
            click.echo(committed)
            click.echo('\n')

    def handle_wrong_renamed_status(self, status: str, remote: str, branch: str, staged_only: bool) -> Set[Path]:
        """Get all the files that are recognized as non-100% rename in a given file status.
        Args:
            status (str): the requested file status
            remote (str): the used git remote
            branch (str): the used git branch
            staged_only (bool): whether to bring only staged files
        Returns:
            Set: of Paths to non 100% renamed files which are of a given status.
        """
        if staged_only:
            return {Path(item.b_path) for item
                    in self.repo.head.commit.diff().iter_change_type('R') if item.score < 100 and
                    self._check_file_status(file_path=str(item.b_path), remote=remote, branch=branch) == status}

        if remote:
            return {Path(item.b_path) for item in self.repo.remote(name=remote).refs[branch].commit.diff(
                self.repo.active_branch).iter_change_type('R') if item.score < 100 and
                self._check_file_status(file_path=str(item.b_path), remote=remote, branch=branch) == status}

        # if remote does not exist we are checking against the commit sha1
        return {Path(item.b_path) for item in self.repo.commit(rev=branch).diff(
            self.repo.active_branch).iter_change_type('R') if item.score < 100 and
            self._check_file_status(file_path=str(item.b_path), remote=remote, branch=branch) == status}

    def _check_file_status(self, file_path: str, remote: str, branch: str) -> str:
        """Get the git status of a given file path
        Args:
            file_path (str): the file path to check
            remote (str): the used git remote
            branch (str): the used git branch
        Returns:
            str: the git status of the file (M, A, R, D).
        """
        if remote:
            diff_line = self.repo.git.diff('--name-status',
                                           f'{remote}/{branch}...{self.repo.active_branch}',
                                           '--', file_path)

        # if remote does not exist we are checking against the commit sha1
        else:
            diff_line = self.repo.git.diff('--name-status',
                                           f'{branch}...{self.repo.active_branch}',
                                           '--', file_path)

        if not diff_line:
            return ''

        return diff_line.split()[0].upper() if not diff_line.startswith('?') else 'A'

<<<<<<< HEAD
    def get_all_changed_files(self, prev_ver: str = 'master', committed_only: bool = False,
                              staged_only: bool = False, debug: bool = False,
                              include_untracked: bool = False) -> Set[Path]:
        modified_files = self.modified_files(prev_ver=prev_ver, committed_only=committed_only, staged_only=staged_only,
                                             debug=debug, include_untracked=include_untracked)
        added_files = self.added_files(prev_ver=prev_ver, committed_only=committed_only, staged_only=staged_only,
                                       debug=debug, include_untracked=include_untracked)
        renamed_files = self.renamed_files(prev_ver=prev_ver, committed_only=committed_only, staged_only=staged_only,
                                           debug=debug, include_untracked=include_untracked)
        renamed_files = {file[1] for file in renamed_files}
        return modified_files.union(added_files).union(renamed_files)
=======
    def get_local_remote_file_content(self, git_file_path: str) -> str:
        """Get local file content from remote branch. For example get origin/master:README.md

        Args:
            git_file_path: The git file path. For example get origin/master:README.md

        Returns:
            The fetched file content.
        """
        file_content = self.repo.git.show(git_file_path)
        return file_content

    def get_local_remote_file_path(self, full_file_path: str, tag: str) -> str:
        """Get local file path of remote branch. For example get origin/master:README.md

        Args:
            full_file_path: The file path to fetch. For example 'content/README.md'
            tag: The tag of the branch. For example 'master'

        Returns:
            The git file path. For example get origin/master:README.md
        """
        relative_file_path = os.path.relpath(full_file_path, self.git_path())
        try:
            remote_name = self.repo.remote().name
        except ValueError as exc:
            if "Remote named 'origin' didn't exist" in str(exc):
                remote_name = 'origin'
            else:
                raise exc
        return f'{remote_name}/{tag}:{relative_file_path}'
>>>>>>> b0f54553
<|MERGE_RESOLUTION|>--- conflicted
+++ resolved
@@ -485,7 +485,38 @@
 
         return diff_line.split()[0].upper() if not diff_line.startswith('?') else 'A'
 
-<<<<<<< HEAD
+    def get_local_remote_file_content(self, git_file_path: str) -> str:
+        """Get local file content from remote branch. For example get origin/master:README.md
+
+        Args:
+            git_file_path: The git file path. For example get origin/master:README.md
+
+        Returns:
+            The fetched file content.
+        """
+        file_content = self.repo.git.show(git_file_path)
+        return file_content
+
+    def get_local_remote_file_path(self, full_file_path: str, tag: str) -> str:
+        """Get local file path of remote branch. For example get origin/master:README.md
+
+        Args:
+            full_file_path: The file path to fetch. For example 'content/README.md'
+            tag: The tag of the branch. For example 'master'
+
+        Returns:
+            The git file path. For example get origin/master:README.md
+        """
+        relative_file_path = os.path.relpath(full_file_path, self.git_path())
+        try:
+            remote_name = self.repo.remote().name
+        except ValueError as exc:
+            if "Remote named 'origin' didn't exist" in str(exc):
+                remote_name = 'origin'
+            else:
+                raise exc
+        return f'{remote_name}/{tag}:{relative_file_path}'
+
     def get_all_changed_files(self, prev_ver: str = 'master', committed_only: bool = False,
                               staged_only: bool = False, debug: bool = False,
                               include_untracked: bool = False) -> Set[Path]:
@@ -496,37 +527,4 @@
         renamed_files = self.renamed_files(prev_ver=prev_ver, committed_only=committed_only, staged_only=staged_only,
                                            debug=debug, include_untracked=include_untracked)
         renamed_files = {file[1] for file in renamed_files}
-        return modified_files.union(added_files).union(renamed_files)
-=======
-    def get_local_remote_file_content(self, git_file_path: str) -> str:
-        """Get local file content from remote branch. For example get origin/master:README.md
-
-        Args:
-            git_file_path: The git file path. For example get origin/master:README.md
-
-        Returns:
-            The fetched file content.
-        """
-        file_content = self.repo.git.show(git_file_path)
-        return file_content
-
-    def get_local_remote_file_path(self, full_file_path: str, tag: str) -> str:
-        """Get local file path of remote branch. For example get origin/master:README.md
-
-        Args:
-            full_file_path: The file path to fetch. For example 'content/README.md'
-            tag: The tag of the branch. For example 'master'
-
-        Returns:
-            The git file path. For example get origin/master:README.md
-        """
-        relative_file_path = os.path.relpath(full_file_path, self.git_path())
-        try:
-            remote_name = self.repo.remote().name
-        except ValueError as exc:
-            if "Remote named 'origin' didn't exist" in str(exc):
-                remote_name = 'origin'
-            else:
-                raise exc
-        return f'{remote_name}/{tag}:{relative_file_path}'
->>>>>>> b0f54553
+        return modified_files.union(added_files).union(renamed_files)