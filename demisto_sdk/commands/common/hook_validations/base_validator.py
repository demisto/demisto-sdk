import io
import os
from typing import Optional

import click

from demisto_sdk.commands.common.constants import (PACK_METADATA_SUPPORT,
                                                   PACKS_DIR,
                                                   PACKS_PACK_META_FILE_NAME,
                                                   FileType)
from demisto_sdk.commands.common.errors import (ALLOWED_IGNORE_ERRORS,
                                                FOUND_FILES_AND_ERRORS,
                                                FOUND_FILES_AND_IGNORED_ERRORS,
                                                PRESET_ERROR_TO_CHECK,
                                                PRESET_ERROR_TO_IGNORE,
                                                get_all_error_codes,
                                                get_error_object)
from demisto_sdk.commands.common.handlers import JSON_Handler
from demisto_sdk.commands.common.tools import (
    find_type, get_file_displayed_name, get_json, get_pack_name,
    get_relative_path_from_packs_dir, get_yaml)

json = JSON_Handler()


def error_codes(error_codes_str: str):

    def error_codes_decorator(func):

        def wrapper(self, *args, **kwargs):
            if self.specific_validations:
                error_codes = error_codes_str.split(',')
                for error_code in error_codes:
                    if self.should_run_validation(error_code):
                        return func(self, *args, **kwargs)
            else:
                return func(self, *args, **kwargs)

            return True

        return wrapper

    return error_codes_decorator


class BaseValidator:

    def __init__(self, ignored_errors=None, print_as_warnings=False, suppress_print: bool = False,
<<<<<<< HEAD
                 json_file_path: Optional[str] = None):
        # these are the ignored errors from the .pack-ignore including un-allowed error codes
        self.ignored_errors = ignored_errors or {}
        # these are the predefined ignored errors from packs which are partner/community support based.
        # represented by PRESET_ERROR_TO_IGNORE
        self.predefined_by_support_ignored_errors = {}  # type: ignore[var-annotated]
        # these are the predefined ignored errors from packs which are deprecated.
        # represented by PRESET_ERROR_TO_CHECK
        self.predefined_deprecated_ignored_errors = {}  # type: ignore[var-annotated]
=======
                 json_file_path: Optional[str] = None, specific_validations: Optional[list] = None):
        self.ignored_errors = ignored_errors if ignored_errors else {}
>>>>>>> 4ce7f8d9
        self.print_as_warnings = print_as_warnings
        self.checked_files = set()  # type: ignore
        self.suppress_print = suppress_print
        self.json_file_path = json_file_path
        self.specific_validations = specific_validations

    @staticmethod
    def should_ignore_error(
        error_code,
        ignored_errors_pack_ignore,
        predefined_deprecated_ignored_errors,
        predefined_by_support_ignored_errors
    ):
        """
        Determine if an error should be ignored or not. That includes all types of ignored errors,
        errors which come from .pack-ignore, pre-defined errors of partner/community packs and pre-defined errors
        of deprecated packs.

        Args:
            error_code (str): the error code of the validation.
            ignored_errors_pack_ignore (list[str]): a list of ignored errors which is
                part of the .pack-ignore that belongs to a specific file.
            predefined_deprecated_ignored_errors (list[str]): a list of ignored errors which are part of a deprecated
                content entity.
            predefined_by_support_ignored_errors (list[str)): a list of ignored errors which are part of the support
                level of a pack.

        Returns:
            True if error should be ignored, False if not.
        """
        error_type = error_code[:2]

        if error_code in predefined_deprecated_ignored_errors or error_type in predefined_deprecated_ignored_errors:
            return True

        if error_code in predefined_by_support_ignored_errors or error_type in predefined_by_support_ignored_errors:
            return True

        return (
            error_code in ignored_errors_pack_ignore or error_type in ignored_errors_pack_ignore
        ) and (
            error_code in ALLOWED_IGNORE_ERRORS
        )

    @staticmethod
    def is_error_not_allowed_in_pack_ignore(error_code, ignored_errors_pack_ignore):
        """
        Determine whether an error code that is in the .pack-ignore should not be ignored.

         Args:
            error_code (str): the error code of the validation.
            ignored_errors_pack_ignore (list[str]): a list of ignored errors which
                should be ignored in the file (a single row).

        Returns:
            True if error code can not be ignored, False otherwise.
        """
        error_type = error_code[:2]
        return (
            error_code in ignored_errors_pack_ignore or error_type in ignored_errors_pack_ignore
        ) and (
            error_code not in ALLOWED_IGNORE_ERRORS
        )

    def should_run_validation(self, error_code: str):
        if not self.specific_validations:
            return True
        return error_code in self.specific_validations or error_code[:2] in self.specific_validations

    def handle_error(self, error_message, error_code, file_path, should_print=True, suggested_fix=None, warning=False,
                     drop_line=False):
        """
        Handle an error that occurred during validation.

        Args:
            drop_line (bool): Whether to drop a line at the beginning of the error message
            warning (bool): Print the error as a warning
            suggested_fix (str): A suggested fix
            error_message (str): The error message
            file_path (str): The file from which the error occurred
            error_code (str): The error code
            should_print (bool): whether the command should be printed

        Returns:
            str: formatted error message.
        """
<<<<<<< HEAD
=======
        if self.specific_validations:
            if not self.should_run_validation(error_code):
                # if the error code is not specified in the specific_validations list, we exit the function and return None
                return None
>>>>>>> 4ce7f8d9

        def formatted_error_str(error_type):
            if error_type not in {'ERROR', 'WARNING'}:
                raise ValueError("Error type is not valid. Should be in {'ERROR', 'WARNING'}")

            formatted_error_message_prefix = f"[{error_type}]: {file_path}: [{error_code}]"
            if is_error_not_allowed_in_pack_ignore:
                formatted = f"{formatted_error_message_prefix} can not be ignored in .pack-ignore\n"
            else:
                formatted = f"{formatted_error_message_prefix} - {error_message}".rstrip("\n") + "\n"
            if drop_line:
                formatted = '\n' + formatted
            return formatted

        if file_path:
            if not isinstance(file_path, str):
                file_path = str(file_path)

            file_name = os.path.basename(file_path)
            self.check_file_flags(file_name, file_path)

            rel_file_path = get_relative_path_from_packs_dir(file_path)

        else:
            file_name = 'No-Name'
            rel_file_path = 'No-Name'

        ignored_errors_pack_ignore = self.ignored_errors.get(file_name) or self.ignored_errors.get(rel_file_path) or []
        predefined_deprecated_ignored_errors = self.predefined_deprecated_ignored_errors.get(file_name) or self.predefined_deprecated_ignored_errors.get(rel_file_path) or []  # noqa: E501
        predefined_by_support_ignored_errors = self.predefined_by_support_ignored_errors.get(file_path) or self.predefined_by_support_ignored_errors.get(rel_file_path) or []  # noqa: E501

        is_error_not_allowed_in_pack_ignore = self.is_error_not_allowed_in_pack_ignore(
            error_code=error_code, ignored_errors_pack_ignore=ignored_errors_pack_ignore
        )

        if self.should_ignore_error(
            error_code, ignored_errors_pack_ignore,
            predefined_deprecated_ignored_errors,
            predefined_by_support_ignored_errors
        ) or warning:
            if self.print_as_warnings or warning:
                click.secho(formatted_error_str('WARNING'), fg="yellow")
                self.json_output(file_path, error_code, error_message, warning)
                self.add_to_report_error_list(error_code, file_path, FOUND_FILES_AND_IGNORED_ERRORS)
            return None

        formatted_error = formatted_error_str('ERROR')
        if should_print and not self.suppress_print:
            if suggested_fix and not is_error_not_allowed_in_pack_ignore:
                click.secho(formatted_error[:-1], fg="bright_red")
                if error_code == 'ST109':
                    click.secho("Please add to the root of the yml.\n", fg="bright_red")
                elif error_code == 'ST107':
                    missing_field = error_message.split(" ")[3]
                    path_to_add = error_message.split(":")[1]
                    click.secho(f"Please add the field {missing_field} to the path: {path_to_add} in the yml.\n",
                                fg="bright_red")
                else:
                    click.secho(suggested_fix + "\n", fg="bright_red")

            else:
                click.secho(formatted_error, fg="bright_red")

        self.json_output(file_path, error_code, error_message, warning)
        self.add_to_report_error_list(error_code, file_path, FOUND_FILES_AND_ERRORS)
        return formatted_error

    def check_file_flags(self, file_name, file_path):
        if file_name not in self.checked_files:
            self.check_deprecated(file_path)
            self.update_checked_flags_by_support_level(file_path)
            self.checked_files.add(file_name)

    def check_deprecated(self, file_path):
        if file_path.endswith('.yml'):
            yml_dict = get_yaml(file_path)
            if yml_dict.get('deprecated'):
                self.add_flag_to_ignore_list(file_path, 'deprecated')

    @staticmethod
    def get_metadata_file_content(meta_file_path):
        if not os.path.exists(meta_file_path):
            return {}

        with io.open(meta_file_path, encoding="utf-8") as file:
            metadata_file_content = file.read()

        return json.loads(metadata_file_content)

    def update_checked_flags_by_support_level(self, file_path):
        pack_name = get_pack_name(file_path)
        if pack_name:
            metadata_path = os.path.join(PACKS_DIR, pack_name, PACKS_PACK_META_FILE_NAME)
            metadata_json = self.get_metadata_file_content(metadata_path)
            support = metadata_json.get(PACK_METADATA_SUPPORT)

            if support in ('partner', 'community'):
                self.add_flag_to_ignore_list(file_path, support)

    @staticmethod
    def create_reverse_ignored_errors_list(errors_to_check):
        ignored_error_list = []
        all_errors = get_all_error_codes()
        for error_code in all_errors:
            error_type = error_code[:2]
            if error_code not in errors_to_check and error_type not in errors_to_check:
                ignored_error_list.append(error_code)

        return ignored_error_list

    def add_flag_to_ignore_list(self, file_path, flag):
        if flag in PRESET_ERROR_TO_IGNORE:
            for predefined_error_code in PRESET_ERROR_TO_IGNORE[flag]:
                if file_path not in self.predefined_by_support_ignored_errors:
                    self.predefined_by_support_ignored_errors[file_path] = []
                self.predefined_by_support_ignored_errors[file_path].append(predefined_error_code)

        elif flag in PRESET_ERROR_TO_CHECK:
            deprecated_ignored_errors = self.create_reverse_ignored_errors_list(PRESET_ERROR_TO_CHECK[flag])
            for ignored_error in deprecated_ignored_errors:
                if file_path not in self.predefined_deprecated_ignored_errors:
                    self.predefined_deprecated_ignored_errors[file_path] = []
                self.predefined_deprecated_ignored_errors[file_path].append(ignored_error)

    @staticmethod
    def add_to_report_error_list(error_code, file_path, error_list) -> bool:
        formatted_file_and_error = f'{file_path} - [{error_code}]'
        if formatted_file_and_error not in error_list:
            error_list.append(formatted_file_and_error)
            return True
        return False

    def json_output(self, file_path: str, error_code: str, error_message: str, warning: bool) -> None:
        """Adds an error's info to the output JSON file

        Args:
            file_path (str): The file path where the error ocurred.
            error_code (str): The error code
            error_message (str): The error message
            warning (bool): Whether the error is defined as a warning
        """
        if not self.json_file_path:
            return

        error_data = get_error_object(error_code)

        output = {
            'severity': 'warning' if warning else 'error',
            'errorCode': error_code,
            'message': error_message,
            'ui': error_data.get('ui_applicable'),
            'relatedField': error_data.get('related_field'),
            'linter': 'validate'
        }

        json_contents = []
        existing_json = ''
        if os.path.exists(self.json_file_path):
            try:
                existing_json = get_json(self.json_file_path)
            except ValueError:
                pass
            if isinstance(existing_json, list):
                json_contents = existing_json

        file_type = find_type(file_path)
        entity_type = file_type.value if file_type else 'pack'

        # handling unified yml image errors
        if entity_type == FileType.INTEGRATION.value and error_code.startswith('IM'):
            entity_type = FileType.IMAGE.value

        formatted_error_output = {
            'filePath': file_path,
            'fileType': os.path.splitext(file_path)[1].replace('.', ''),
            'entityType': entity_type,
            'errorType': 'Settings',
            'name': get_file_displayed_name(file_path),
            'linter': 'validate',
            **output
        }
        json_contents.append(formatted_error_output)
        with open(self.json_file_path, 'w') as f:
            json.dump(json_contents, f, indent=4)<|MERGE_RESOLUTION|>--- conflicted
+++ resolved
@@ -46,8 +46,7 @@
 class BaseValidator:
 
     def __init__(self, ignored_errors=None, print_as_warnings=False, suppress_print: bool = False,
-<<<<<<< HEAD
-                 json_file_path: Optional[str] = None):
+                 json_file_path: Optional[str] = None, specific_validations: Optional[list] = None):
         # these are the ignored errors from the .pack-ignore including un-allowed error codes
         self.ignored_errors = ignored_errors or {}
         # these are the predefined ignored errors from packs which are partner/community support based.
@@ -56,10 +55,6 @@
         # these are the predefined ignored errors from packs which are deprecated.
         # represented by PRESET_ERROR_TO_CHECK
         self.predefined_deprecated_ignored_errors = {}  # type: ignore[var-annotated]
-=======
-                 json_file_path: Optional[str] = None, specific_validations: Optional[list] = None):
-        self.ignored_errors = ignored_errors if ignored_errors else {}
->>>>>>> 4ce7f8d9
         self.print_as_warnings = print_as_warnings
         self.checked_files = set()  # type: ignore
         self.suppress_print = suppress_print
@@ -146,13 +141,10 @@
         Returns:
             str: formatted error message.
         """
-<<<<<<< HEAD
-=======
         if self.specific_validations:
             if not self.should_run_validation(error_code):
                 # if the error code is not specified in the specific_validations list, we exit the function and return None
                 return None
->>>>>>> 4ce7f8d9
 
         def formatted_error_str(error_type):
             if error_type not in {'ERROR', 'WARNING'}:
