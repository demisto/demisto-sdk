--- conflicted
+++ resolved
@@ -2,13 +2,6 @@
 from pathlib import Path
 from typing import Optional
 
-<<<<<<< HEAD
-from ruamel.yaml.comments import (  # noqa:TID251 - only importing CommentedSeq
-    CommentedSeq,
-)
-
-=======
->>>>>>> 1e08a570
 from demisto_sdk.commands.common.constants import (
     PACK_METADATA_SUPPORT,
     PACKS_DIR,
