--- conflicted
+++ resolved
@@ -17,13 +17,8 @@
 
 class ClassifierValidator(ContentEntityValidator):
 
-<<<<<<< HEAD
-    def __init__(self, structure_validator, new_classifier_version=True, ignored_errors=None,
+    def __init__(self, structure_validator, new_classifier_version=True, ignored_errors=None, is_circle=False,
                  print_as_warnings=False, suppress_print=False, json_file_path=''):
-=======
-    def __init__(self, structure_validator, new_classifier_version=True, ignored_errors=None, is_circle=False,
-                 print_as_warnings=False, suppress_print=False):
->>>>>>> 5af25be5
         super().__init__(structure_validator, ignored_errors=ignored_errors, print_as_warnings=print_as_warnings,
                          suppress_print=suppress_print, json_file_path=json_file_path)
         self.new_classifier_version = new_classifier_version
