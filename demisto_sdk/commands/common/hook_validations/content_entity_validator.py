import json
import re
from abc import abstractmethod
from distutils.version import LooseVersion
from typing import Optional

import yaml
from demisto_sdk.commands.common.constants import (ENTITY_NAME_SEPARATORS,
                                                   FEATURE_BRANCHES,
                                                   OLDEST_SUPPORTED_VERSION,
                                                   EXCLUDED_DISPLAY_NAME_WORDS)
from demisto_sdk.commands.common.errors import Errors
from demisto_sdk.commands.common.hook_validations.base_validator import \
    BaseValidator
from demisto_sdk.commands.common.hook_validations.structure import \
    StructureValidator
from demisto_sdk.commands.common.tools import (_get_file_id,
                                               is_test_config_match,
                                               run_command,
                                               get_file_displayed_name)


class ContentEntityValidator(BaseValidator):
    DEFAULT_VERSION = -1
    CONF_PATH = "./Tests/conf.json"

    def __init__(self, structure_validator, ignored_errors=None, print_as_warnings=False, skip_docker_check=False,
                 suppress_print=False, json_file_path=None):
        # type: (StructureValidator, dict, bool, bool, bool, Optional[str]) -> None
        super().__init__(ignored_errors=ignored_errors, print_as_warnings=print_as_warnings,
                         suppress_print=suppress_print, json_file_path=json_file_path)
        self.structure_validator = structure_validator
        self.current_file = structure_validator.current_file
        self.old_file = structure_validator.old_file
        self.file_path = structure_validator.file_path
        self.is_valid = structure_validator.is_valid
        self.skip_docker_check = skip_docker_check
        self.prev_ver = structure_validator.prev_ver
        self.branch_name = structure_validator.branch_name

    def is_valid_file(self, validate_rn=True):
        tests = [
            self.is_valid_version(),
            self.is_valid_fromversion(),
<<<<<<< HEAD
            self.name_does_not_contain_contributor_type_name()
=======
            self.name_does_not_contain_excluded_word()
>>>>>>> 6e1e0bf7
        ]
        return all(tests)

    @abstractmethod
    def is_valid_version(self):
        # type: () -> bool
        pass

    def _is_valid_version(self):
        # type: () -> bool
        """Base is_valid_version method for files that version is their root.

        Return:
            True if version is valid, else False
        """
        if self.current_file.get('version') != self.DEFAULT_VERSION:
            error_message, error_code = Errors.wrong_version(self.DEFAULT_VERSION)
            if self.handle_error(error_message, error_code, file_path=self.file_path,
                                 suggested_fix=Errors.suggest_fix(self.file_path)):
                self.is_valid = False
                return False
        return True

<<<<<<< HEAD
    def name_does_not_contain_contributor_type_name(self) -> bool:
        """
        Checks whether given object has contributor name type.
        This validation is needed because the label of contributor is automatically added to the name, so this
        validation will prevent it from being added twice.
        Returns:
            (bool) False if name corresponding to file path contains contributor type name, true otherwise.
=======
    def name_does_not_contain_excluded_word(self) -> bool:
        """
        Checks whether given object contains excluded word.
        Returns:
            (bool) False if display name corresponding to file path contains excluded word, true otherwise.
>>>>>>> 6e1e0bf7
        """
        name = get_file_displayed_name(self.file_path)
        if not name:
            return True
        lowercase_name = name.lower()
<<<<<<< HEAD
        if any(contributor_name in lowercase_name for contributor_name in self.CONTRIBUTOR_TYPE_LIST):
            error_message, error_code = Errors.entity_name_contains_contribution_type_name(name,
                                                                                           self.CONTRIBUTOR_TYPE_LIST)
=======
        if any(excluded_word in lowercase_name for excluded_word in EXCLUDED_DISPLAY_NAME_WORDS):
            error_message, error_code = Errors.entity_name_contains_excluded_word(name,
                                                                                  EXCLUDED_DISPLAY_NAME_WORDS)
>>>>>>> 6e1e0bf7
            if self.handle_error(error_message, error_code, file_path=self.file_path):
                return False
        return True

    @staticmethod
    def is_release_branch():
        # type: () -> bool
        """Check if we are working on a release branch.

        Returns:
            (bool): is release branch
        """
        diff_string_config_yml = run_command("git diff origin/master .circleci/config.yml")
        if re.search(r'[+-][ ]+CONTENT_VERSION: ".*', diff_string_config_yml):
            return True
        return False

    @staticmethod
    def is_subset_dictionary(new_dict, old_dict):
        # type: (dict, dict) -> bool
        """Check if the new dictionary is a sub set of the old dictionary.

        Args:
            new_dict (dict): current branch result from _get_command_to_args
            old_dict (dict): master branch result from _get_command_to_args

        Returns:
            bool. Whether the new dictionary is a sub set of the old dictionary.
        """
        for arg, required in old_dict.items():
            if arg not in new_dict.keys():
                return False

            if required != new_dict[arg] and new_dict[arg]:
                return False

        for arg, required in new_dict.items():
            if arg not in old_dict.keys() and required:
                return False
        return True

    def _is_id_equals_name(self, file_type):
        """Validate that the id of the file equals to the name.
         Args:
            file_type (str): the file type. can be 'integration', 'script', 'playbook', 'dashboard', 'id'

        Returns:
            bool. Whether the file's id is equal to to its name
        """

        file_id = _get_file_id(file_type, self.current_file)
        name = self.current_file.get('name', '')
        if file_id != name:
            error_message, error_code = Errors.id_should_equal_name(name, file_id)
            if self.handle_error(error_message, error_code, file_path=self.file_path,
                                 suggested_fix=Errors.suggest_fix(self.file_path)):
                return False

        return True

    def _load_conf_file(self):
        with open(self.CONF_PATH) as data_file:
            return json.load(data_file)

    def are_tests_registered_in_conf_json_file_or_yml_file(self, test_playbooks: list) -> bool:
        """
        If the file is a test playbook:
            Validates it is registered in conf.json file
        If the file is an integration:
            Validating it is registered in conf.json file or that the yml file has 'No tests' under 'tests' key
        Args:
            test_playbooks: The yml file's list of test playbooks

        Returns:
            True if all test playbooks are configured in conf.json
        """
        no_tests_explicitly = any(test for test in test_playbooks if 'no test' in test.lower())
        if no_tests_explicitly:
            return True
        conf_json_tests = self._load_conf_file()['tests']
        file_type = self.structure_validator.scheme_name
        if not isinstance(file_type, str):
            file_type = file_type.value  # type: ignore

        content_item_id = _get_file_id(file_type, self.current_file)

        # Test playbook case
        if file_type == 'testplaybook':
            is_configured_test = any(test_config for test_config in conf_json_tests if
                                     is_test_config_match(test_config, test_playbook_id=content_item_id))
            if not is_configured_test:
                missing_test_playbook_configurations = json.dumps({'playbookID': content_item_id}, indent=4)
                missing_integration_configurations = json.dumps(
                    {'integrations': '<integration ID>', 'playbookID': content_item_id},
                    indent=4)
                error_message, error_code = Errors.test_playbook_not_configured(content_item_id,
                                                                                missing_test_playbook_configurations,
                                                                                missing_integration_configurations)
                if self.handle_error(error_message, error_code, file_path=self.file_path):
                    return False

        # Integration case
        elif file_type == 'integration':
            is_configured_test = any(
                test_config for test_config in conf_json_tests if is_test_config_match(test_config,
                                                                                       integration_id=content_item_id))
            if not is_configured_test:
                missing_test_playbook_configurations = json.dumps(
                    {'integrations': content_item_id, 'playbookID': '<TestPlaybook ID>'},
                    indent=4)
                no_tests_key = yaml.dump({'tests': ['No tests']})
                error_message, error_code = Errors.integration_not_registered(self.file_path,
                                                                              missing_test_playbook_configurations,
                                                                              no_tests_key)
                if self.handle_error(error_message, error_code, file_path=self.file_path):
                    return False

        return True

    def yml_has_test_key(self, test_playbooks: list, file_type: str) -> bool:
        """
        Checks if tests are configured.
        If not: prints an error message according to the file type and return the check result
        Args:
            test_playbooks: The yml file's list of test playbooks
            file_type: The file type, could be an integration or a playbook.

        Returns:
            True if tests are configured (not None and not an empty list) otherwise return False.
        """
        if not test_playbooks:
            error_message, error_code = Errors.no_test_playbook(self.file_path, file_type)
            if self.handle_error(error_message, error_code, file_path=self.file_path):
                return False
        return True

    def should_run_fromversion_validation(self):
        # skip check if the comparison is to a feature branch or if you are on the feature branch itself.
        # also skip if the file in question is reputations.json
        if any((feature_branch_name in self.prev_ver or feature_branch_name in self.branch_name)
               for feature_branch_name in FEATURE_BRANCHES) or self.file_path.endswith('reputations.json'):
            return False

        return True

    def is_valid_fromversion(self):
        """Check if the file has a fromversion 5.0.0 or higher
            This is not checked if checking on or against a feature branch.
        """
        if not self.should_run_fromversion_validation():
            return True

        if self.file_path.endswith('json'):
            if LooseVersion(self.current_file.get('fromVersion', '0.0.0')) < LooseVersion(OLDEST_SUPPORTED_VERSION):
                error_message, error_code = Errors.no_minimal_fromversion_in_file('fromVersion',
                                                                                  OLDEST_SUPPORTED_VERSION)
                if self.handle_error(error_message, error_code, file_path=self.file_path,
                                     suggested_fix=Errors.suggest_fix(self.file_path)):
                    return False
        elif self.file_path.endswith('.yml'):
            if LooseVersion(self.current_file.get('fromversion', '0.0.0')) < LooseVersion(OLDEST_SUPPORTED_VERSION):
                error_message, error_code = Errors.no_minimal_fromversion_in_file('fromversion',
                                                                                  OLDEST_SUPPORTED_VERSION)
                if self.handle_error(error_message, error_code, file_path=self.file_path,
                                     suggested_fix=Errors.suggest_fix(self.file_path)):
                    return False

        return True

    @staticmethod
    def remove_separators_from_name(base_name) -> str:
        """
        Removes separators from a given name of folder or file.

        Args:
            base_name: The base name of the folder/file.

        Return:
            The base name without separators.
        """

        for separator in ENTITY_NAME_SEPARATORS:

            if separator in base_name:
                base_name = base_name.replace(separator, '')

        return base_name<|MERGE_RESOLUTION|>--- conflicted
+++ resolved
@@ -42,11 +42,7 @@
         tests = [
             self.is_valid_version(),
             self.is_valid_fromversion(),
-<<<<<<< HEAD
-            self.name_does_not_contain_contributor_type_name()
-=======
             self.name_does_not_contain_excluded_word()
->>>>>>> 6e1e0bf7
         ]
         return all(tests)
 
@@ -70,35 +66,19 @@
                 return False
         return True
 
-<<<<<<< HEAD
-    def name_does_not_contain_contributor_type_name(self) -> bool:
-        """
-        Checks whether given object has contributor name type.
-        This validation is needed because the label of contributor is automatically added to the name, so this
-        validation will prevent it from being added twice.
-        Returns:
-            (bool) False if name corresponding to file path contains contributor type name, true otherwise.
-=======
     def name_does_not_contain_excluded_word(self) -> bool:
         """
         Checks whether given object contains excluded word.
         Returns:
             (bool) False if display name corresponding to file path contains excluded word, true otherwise.
->>>>>>> 6e1e0bf7
         """
         name = get_file_displayed_name(self.file_path)
         if not name:
             return True
         lowercase_name = name.lower()
-<<<<<<< HEAD
-        if any(contributor_name in lowercase_name for contributor_name in self.CONTRIBUTOR_TYPE_LIST):
-            error_message, error_code = Errors.entity_name_contains_contribution_type_name(name,
-                                                                                           self.CONTRIBUTOR_TYPE_LIST)
-=======
         if any(excluded_word in lowercase_name for excluded_word in EXCLUDED_DISPLAY_NAME_WORDS):
             error_message, error_code = Errors.entity_name_contains_excluded_word(name,
                                                                                   EXCLUDED_DISPLAY_NAME_WORDS)
->>>>>>> 6e1e0bf7
             if self.handle_error(error_message, error_code, file_path=self.file_path):
                 return False
         return True
