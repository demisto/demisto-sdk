from demisto_sdk.commands.common.errors import Errors
from demisto_sdk.commands.common.hook_validations.content_entity_validator import \
    ContentEntityValidator
from demisto_sdk.commands.common.tools import print_error


class DashboardValidator(ContentEntityValidator):
    @staticmethod
    def get_widgets_from_dashboard(dashboard):
        # type: () -> list
        layout_of_dashboard: list = dashboard.get('layout', [])
        widgets = []
        if layout_of_dashboard:
            widgets = [item.get('widget') for item in layout_of_dashboard]
        return widgets

    def is_valid_dashboard(self, validate_rn=True):
        # type: (bool) -> bool
        """Check whether the dashboard is valid or not.

        Returns:
            bool. Whether the dashboard is valid or not
        """
<<<<<<< HEAD
        is_dashboard_valid = all([
            super().is_valid_file(validate_rn),
            self.is_valid_version()
        ])
=======
        is_dashboard_valid = super().is_valid_file(validate_rn)
>>>>>>> 262d0446

        # check only on added filescontent_entity_validator_test
        if not self.old_file:
            is_dashboard_valid = all([
                is_dashboard_valid,
                self.is_id_equals_name()
            ])

        return is_dashboard_valid

    def is_valid_version(self):
        # type: () -> bool
        """Return if version is valid. uses default method.

        Returns:
            True if version is valid, else False.
        """
        return self._is_valid_version()

    def is_id_equals_name(self):
        # type: () -> bool
        """Check whether the dashboard ID is equal to its name.

        Returns:
            bool. Whether the file id equals to its name
        """
        return super(DashboardValidator, self)._is_id_equals_name('dashboard')

    def contains_forbidden_fields(self):
        # type: () -> bool
        """Return if root and widgets exclude the unnecessary fields.

        Returns:
            True if exclude, else False.
        """
        error_msg = ""
        is_valid = True
        fields_to_exclude = ['system', 'isCommon', 'shared', 'owner',
                             'sortValues', 'vcShouldIgnore', 'commitMessage', 'shouldCommit']

        widgets = self.get_widgets_from_dashboard(self.current_file)

        for field in fields_to_exclude:
            if self.current_file.get(field) is not None:
                error_message, error_code = Errors.remove_field_from_dashboard(field)
                formatted_message = self.handle_error(error_message, error_code, file_path=self.file_path,
                                                      should_print=False)
                if formatted_message:
                    is_valid = False
                    error_msg += formatted_message
            # iterate over the widgets if exist
            if widgets:
                for widget in widgets:
                    if widget.get(field):
                        error_message, error_code = Errors.remove_field_from_widget(field, widget)
                        formatted_message = self.handle_error(error_message, error_code, file_path=self.file_path,
                                                              should_print=False)
                        if formatted_message:
                            is_valid = False
                            error_msg += formatted_message
        if error_msg:
            print_error(error_msg)
        return is_valid

    def is_including_fields(self):
        # type: () -> bool
        """Return if root and inner widgets includes the necessary fields.

        Returns:
            True if include, else False.
        """
        error_msg = ""
        is_valid = True
        fields_to_include = ['fromDate', 'toDate', 'fromDateLicense']

        widgets = self.get_widgets_from_dashboard(self.current_file)

        for field in fields_to_include:
            if not self.current_file.get(field):
                error_message, error_code = Errors.include_field_in_dashboard(field)
                formatted_message = self.handle_error(error_message, error_code, file_path=self.file_path,
                                                      should_print=False)
                if formatted_message:
                    is_valid = False
                    error_msg += formatted_message
            # iterate over the widgets if exist
            if widgets:
                for widget in widgets:
                    if not widget.get(field):
                        widget_name = widget.get("name")
                        error_message, error_code = Errors.include_field_in_widget(field, widget_name)
                        formatted_message = self.handle_error(error_message, error_code, file_path=self.file_path,
                                                              should_print=False)
                        if formatted_message:
                            is_valid = False
                            error_msg += formatted_message
        if error_msg:
            print_error(error_msg)
        return is_valid<|MERGE_RESOLUTION|>--- conflicted
+++ resolved
@@ -21,16 +21,12 @@
         Returns:
             bool. Whether the dashboard is valid or not
         """
-<<<<<<< HEAD
         is_dashboard_valid = all([
             super().is_valid_file(validate_rn),
             self.is_valid_version()
         ])
-=======
-        is_dashboard_valid = super().is_valid_file(validate_rn)
->>>>>>> 262d0446
 
-        # check only on added filescontent_entity_validator_test
+        # check only on added files
         if not self.old_file:
             is_dashboard_valid = all([
                 is_dashboard_valid,
