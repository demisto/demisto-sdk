--- conflicted
+++ resolved
@@ -21,13 +21,8 @@
               'application/vnd.docker.distribution.manifest.list.v2+json'
 }
 
-<<<<<<< HEAD
-# use 20 seconds timeout for requests
-TIMEOUT = 20
-=======
 # use 60 seconds timeout for requests
 TIMEOUT = 60
->>>>>>> fbaa9f53
 DEFAULT_REGISTRY = 'registry-1.docker.io'
 
 
