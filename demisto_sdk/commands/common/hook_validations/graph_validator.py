from pathlib import Path
from typing import List, Optional

from demisto_sdk.commands.common.content.content import Content
from demisto_sdk.commands.common.errors import Errors
from demisto_sdk.commands.common.git_util import GitUtil
from demisto_sdk.commands.common.hook_validations.base_validator import (
    BaseValidator,
    error_codes,
)
from demisto_sdk.commands.common.tools import (
    get_all_content_objects_paths_in_dir,
    get_marketplace_to_core_packs,
    get_pack_name,
    replace_incident_to_alert,
)
from demisto_sdk.commands.content_graph.commands.update import update_content_graph
from demisto_sdk.commands.content_graph.interface import (
    ContentGraphInterface,
)
from demisto_sdk.commands.content_graph.objects.content_item import ContentItem


class GraphValidator(BaseValidator):
    """GraphValidator makes validations on the content graph."""

    def __init__(
        self,
        specific_validations: list = None,
        git_files: list = None,
        input_files: list = None,
        update_graph: bool = True,
        include_optional_deps: bool = False,
    ):
        super().__init__(specific_validations=specific_validations)
        self.include_optional = include_optional_deps
<<<<<<< HEAD
        self.graph = ContentGraphInterface()
        if should_update:
            update_content_graph(
                self.graph,
                use_git=True,
                output_path=self.graph.output_path,
            )
=======
        self.graph = ContentGraphInterface(update_graph=update_graph)
>>>>>>> 65801417
        self.file_paths: List[str] = git_files or get_all_content_objects_paths_in_dir(
            input_files
        )
        self.pack_ids: List[str] = []
        for file_path in self.file_paths:
            pack_name: Optional[str] = get_pack_name(file_path)
            if pack_name and pack_name not in self.pack_ids:
                self.pack_ids.append(pack_name)

    def __enter__(self):
        return self

    def __exit__(self, *args):
        return self.graph.__exit__()

    def is_valid_content_graph(self) -> bool:
        is_valid = (
            self.validate_dependencies(),
            self.validate_marketplaces_fields(),
            self.validate_fromversion_fields(),
            self.validate_toversion_fields(),
            self.is_file_using_unknown_content(),
            self.is_file_display_name_already_exists(),
            self.validate_duplicate_ids(),
            self.validate_unique_script_name(),
            self.validate_deprecated_items_usage(),
        )
        return all(is_valid)

    def validate_dependencies(self):
        """Validating the pack dependencies"""
        is_valid = []
        is_valid.append(self.are_core_pack_dependencies_valid())
        return all(is_valid)

    @error_codes("GR105")
    def validate_duplicate_ids(self):
        is_valid = True
        for content_item, duplicates in self.graph.validate_duplicate_ids(
            self.file_paths
        ):
            for duplicate in duplicates:
                error_message, error_code = Errors.duplicated_id(
                    content_item.object_id, duplicate.path
                )
                if self.handle_error(
                    error_message,
                    error_code,
                    file_path=content_item.path,
                    drop_line=True,
                ):
                    is_valid = False
        return is_valid

    @error_codes("PA124")
    def are_core_pack_dependencies_valid(self):
        """Validates, for each marketplace version, that its core packs don't depend on non-core packs.
        On `validate -a`, all core packs are checked.

        Note: if at the first-level dependency of core packs there are only core packs, for every
            core pack, then it is true for all levels. Thus, checking only the first level of
            DEPENDS_ON relationships suffices for this validation.
        """
        is_valid = True

        mp_to_core_packs = get_marketplace_to_core_packs()
        for marketplace, mp_core_packs in mp_to_core_packs.items():
            if not self.pack_ids:
                pack_ids_to_check = list(mp_core_packs)
            else:
                pack_ids_to_check = [
                    pack_id for pack_id in self.pack_ids if pack_id in mp_core_packs
                ]

            for core_pack_node in self.graph.find_core_packs_depend_on_non_core_packs(
                pack_ids_to_check, marketplace, list(mp_core_packs)
            ):
                non_core_pack_dependencies = [
                    relationship.content_item_to.object_id
                    for relationship in core_pack_node.depends_on
                    if not relationship.is_test
                ]
                error_message, error_code = Errors.invalid_core_pack_dependencies(
                    core_pack_node.object_id, non_core_pack_dependencies
                )
                if self.handle_error(
                    error_message, error_code, file_path=core_pack_node.path
                ):
                    is_valid = False

        return is_valid

    @error_codes("GR100")
    def validate_marketplaces_fields(self):
        """
        Source's marketplaces field is a subset of the target's marketplaces field
        """
        is_valid = True
        content_item: ContentItem
        for content_item in self.graph.find_uses_paths_with_invalid_marketplaces(
            self.pack_ids
        ):
            used_content_items = [
                relationship.content_item_to.object_id
                for relationship in content_item.uses
            ]
            error_message, error_code = Errors.uses_items_not_in_marketplaces(
                content_item.name, content_item.marketplaces, used_content_items
            )
            if self.handle_error(error_message, error_code, content_item.path):
                is_valid = False

        return is_valid

    @error_codes("GR101")
    def validate_fromversion_fields(self):
        """Validates that source's fromversion >= target's fromversion."""
        is_valid = []

        # Returns warnings - for non supported versions
        content_items_with_invalid_fromversion: List[
            ContentItem
        ] = self.graph.find_uses_paths_with_invalid_fromversion(
            self.file_paths, for_supported_versions=False
        )
        for content_item in content_items_with_invalid_fromversion:
            is_valid.append(self.handle_invalid_fromversion(content_item, warning=True))

        # Returns errors - for supported versions
        content_items_with_invalid_fromversion = (
            self.graph.find_uses_paths_with_invalid_fromversion(
                self.file_paths, for_supported_versions=True
            )
        )
        for content_item in content_items_with_invalid_fromversion:
            is_valid.append(self.handle_invalid_fromversion(content_item))

        return all(is_valid)

    def handle_invalid_fromversion(
        self, content_item: ContentItem, warning: bool = False
    ):
        is_valid = True
        """Handles a single invalid fromversion query result"""
        used_content_items = [
            relationship.content_item_to.object_id for relationship in content_item.uses
        ]
        error_message, error_code = Errors.uses_items_with_invalid_fromversion(
            content_item.name, content_item.fromversion, used_content_items
        )
        if self.handle_error(
            error_message, error_code, content_item.path, warning=warning
        ):
            is_valid = False

        return is_valid

    @error_codes("GR102")
    def validate_toversion_fields(self):
        """Validate that source's toversion <= target's toversion."""
        is_valid = []

        # Returns warnings - for non supported versions
        content_items_with_invalid_versions: List[
            ContentItem
        ] = self.graph.find_uses_paths_with_invalid_toversion(
            self.file_paths, for_supported_versions=False
        )

        for content_item in content_items_with_invalid_versions:
            is_valid.append(self.handle_invalid_toversion(content_item, warning=True))

        # Returns errors - for supported versions
        content_items_with_invalid_versions = (
            self.graph.find_uses_paths_with_invalid_toversion(
                self.file_paths, for_supported_versions=True
            )
        )
        for content_item in content_items_with_invalid_versions:
            is_valid.append(self.handle_invalid_toversion(content_item))

        return all(is_valid)

    def handle_invalid_toversion(
        self, content_item: ContentItem, warning: bool = False
    ):
        """Handles a single invalid toversion query result"""
        is_valid = True
        used_content_items = [
            relationship.content_item_to.object_id for relationship in content_item.uses
        ]
        error_message, error_code = Errors.uses_items_with_invalid_toversion(
            content_item.name, content_item.toversion, used_content_items
        )
        if self.handle_error(
            error_message, error_code, content_item.path, warning=warning
        ):
            is_valid = False

        return is_valid

    @error_codes("GR107")
    def validate_deprecated_items_usage(self):
        """Validates there are no items used deprecated items.
        For existing content, a warning is raised.
        """
        is_valid = True
        new_files = GitUtil(repo=Content.git()).added_files()
        items: List[dict] = self.graph.find_items_using_deprecated_items(
            self.file_paths
        )
        for item in items:
            deprecated_command = item.get("deprecated_command")
            deprecated_content = item.get("deprecated_content")

            items_using_deprecated = item.get("object_using_deprecated") or []
            for item_using_deprecated in items_using_deprecated:
                item_using_deprecated_path = Path(item_using_deprecated)
                error_message, error_code = Errors.deprecated_items_usage(
                    deprecated_command or deprecated_content,
                    str(item_using_deprecated_path.absolute()),
                    item.get("deprecated_content_type"),
                )
                if self.handle_error(
                    error_message,
                    error_code,
                    str(item_using_deprecated_path.absolute()),
                    warning=(
                        item_using_deprecated_path not in new_files
                    ),  # we raise error only for new content
                ):
                    is_valid &= False
        return is_valid

    @error_codes("GR103")
    def is_file_using_unknown_content(self):
        """Validates that there is no usage of unknown content items.
        The validation runs twice:
        1. Cases where a warning should be raised - if the using content item is a test playbook/test script,
            or if the dependency is optional.
        2. Cases where an error should be raised - the complementary case.
        """
        is_valid = [
            self._find_unknown_content_uses(raises_error=False),
            self._find_unknown_content_uses(raises_error=True),
        ]
        if self.include_optional:
            is_valid.append(
                self._find_unknown_content_uses(
                    raises_error=True, include_optional=True
                )
            )

        return all(is_valid)

    def _find_unknown_content_uses(
        self, raises_error: bool, include_optional: bool = False
    ) -> bool:
        """Validates that there is no usage of unknown content items.
        Note: if self.file_paths is empty, the validation runs on all files - in this case, returns a warning.
        otherwise, returns an error iff raises_error is True.
        """

        is_valid = True

        content_item: ContentItem
        for content_item in self.graph.get_unknown_content_uses(
            self.file_paths,
            raises_error=raises_error,
            include_optional=include_optional,
        ):
            unknown_content_names = [
                relationship.content_item_to.object_id or relationship.content_item_to.name  # type: ignore
                for relationship in content_item.uses
            ]
            error_message, error_code = Errors.using_unknown_content(
                content_item.name, unknown_content_names
            )

            if self.handle_error(
                error_message,
                error_code,
                content_item.path,
                warning=not include_optional or not raises_error,
            ):
                is_valid = False

        return is_valid

    @error_codes("GR104")
    def is_file_display_name_already_exists(self):
        """
        Validate that there are no duplicate display names in the repo
        """
        is_valid = True
        query_results = self.graph.get_duplicate_pack_display_name(self.file_paths)

        if query_results:
            for content_id, duplicate_names_id in query_results:
                (
                    error_message,
                    error_code,
                ) = Errors.multiple_packs_with_same_display_name(
                    content_id, duplicate_names_id
                )
                if self.handle_error(error_message, error_code, ""):
                    is_valid = False

        return is_valid

    @error_codes("GR106")
    def validate_unique_script_name(self):
        """
        Validate that there are no duplicate names of scripts
        when the script name included `alert`.
        """
        is_valid = True
        query_results = self.graph.get_duplicate_script_name_included_incident(
            self.file_paths
        )

        if query_results:
            for script_name, file_path in query_results.items():
                (error_message, error_code,) = Errors.duplicated_script_name(
                    replace_incident_to_alert(script_name), script_name
                )
                if self.handle_error(
                    error_message,
                    error_code,
                    file_path,
                ):
                    is_valid = False

        return is_valid<|MERGE_RESOLUTION|>--- conflicted
+++ resolved
@@ -34,7 +34,6 @@
     ):
         super().__init__(specific_validations=specific_validations)
         self.include_optional = include_optional_deps
-<<<<<<< HEAD
         self.graph = ContentGraphInterface()
         if should_update:
             update_content_graph(
@@ -42,9 +41,6 @@
                 use_git=True,
                 output_path=self.graph.output_path,
             )
-=======
-        self.graph = ContentGraphInterface(update_graph=update_graph)
->>>>>>> 65801417
         self.file_paths: List[str] = git_files or get_all_content_objects_paths_in_dir(
             input_files
         )
