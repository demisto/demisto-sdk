--- conflicted
+++ resolved
@@ -76,13 +76,9 @@
                 pack_ids_to_check, marketplace, list(mp_core_packs)
             ):
                 non_core_pack_dependencies = [
-<<<<<<< HEAD
-                    relationship.content_item_to.object_id for relationship in core_pack_node.depends_on
-=======
                     relationship.content_item_to.object_id
                     for relationship in core_pack_node.depends_on
                     if not relationship.is_test
->>>>>>> a72a84d6
                 ]
                 error_message, error_code = Errors.invalid_core_pack_dependencies(
                     core_pack_node.object_id, non_core_pack_dependencies
