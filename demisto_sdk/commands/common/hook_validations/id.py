--- conflicted
+++ resolved
@@ -17,14 +17,8 @@
 from demisto_sdk.commands.unify.unifier import Unifier
 
 
-<<<<<<< HEAD
-class IDSetValidator(BaseValidator):
-    """IDSetValidator was designed to validate the inter connectivity between content entities
-     in the content, private repo and premium repo.
-=======
 class IDSetValidations(BaseValidator):
     """IDSetValidations was designed to make sure all the inter connected content entities are valid.
->>>>>>> 6e72b3bb
 
     The id_set.json file is created using the update_id_set.py script. It contains all the data from the various
     executables we have in Content repository -
