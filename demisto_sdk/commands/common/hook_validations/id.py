--- conflicted
+++ resolved
@@ -221,12 +221,9 @@
         Returns:
             bool. Whether the file is valid in the id_set or not.
         """
-<<<<<<< HEAD
+        self.ignored_errors = ignored_errors
         if isinstance(file_path, Path):
             file_path = str(file_path)
-=======
-        self.ignored_errors = ignored_errors
->>>>>>> b2c5e0ff
         is_valid = True
 
         if self.is_circle:  # No need to check on local env because the id_set will contain this info after the commit
