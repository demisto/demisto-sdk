import os
import re
from collections import OrderedDict
from distutils.version import LooseVersion

import click
import demisto_sdk.commands.common.constants as constants
from demisto_sdk.commands.common.configuration import Configuration
from demisto_sdk.commands.common.errors import Errors
from demisto_sdk.commands.common.hook_validations.base_validator import \
    BaseValidator
from demisto_sdk.commands.common.update_id_set import (get_classifier_data,
                                                       get_incident_type_data,
                                                       get_integration_data,
                                                       get_mapper_data,
                                                       get_pack_metadata_data,
                                                       get_playbook_data,
                                                       get_script_data)
from demisto_sdk.commands.unify.unifier import Unifier


class IDSetValidations(BaseValidator):
    """IDSetValidations was designed to make sure all the inter connected content entities are valid.

    The id_set.json file is created using the update_id_set.py script. It contains all the data from the various
    executables we have in Content repository - Playbooks/Scripts/Integration. The script extracts the command and
    script names so we will later on will be able to use it in the test filtering we have in our build system.

    Attributes:
        is_circle (bool): whether we are running on circle or local env.
        id_set (dict): Dictionary that hold all the data from the id_set.json file.
        script_set (set): Set of all the data regarding scripts in our system.
        playbook_set (set): Set of all the data regarding playbooks in our system.
        integration_set (set): Set of all the data regarding integrations in our system.
        test_playbook_set (set): Set of all the data regarding test playbooks in our system.
    """
    SCRIPTS_SECTION = "scripts"
    PLAYBOOK_SECTION = "playbooks"
    INTEGRATION_SECTION = "integrations"
    TEST_PLAYBOOK_SECTION = "TestPlaybooks"
    CLASSIFIERS_SECTION = "Classifiers"
    LAYOUTS_SECTION = "Layouts"
    MAPPERS_SECTION = "Mappers"
    INCIDENT_TYPES_SECTION = "IncidentTypes"
    PACKS_SECTION = "Packs"

    def __init__(self, is_test_run=False, is_circle=False, configuration=Configuration(), ignored_errors=None,
                 print_as_warnings=False, suppress_print=False, id_set_file=None, json_file_path=None):
        super().__init__(ignored_errors=ignored_errors, print_as_warnings=print_as_warnings,
                         suppress_print=suppress_print, json_file_path=json_file_path)
        self.is_circle = is_circle
        self.configuration = configuration
        if not is_test_run and self.is_circle:
            self.id_set_file = id_set_file
            self.script_set = self.id_set_file[self.SCRIPTS_SECTION]
            self.playbook_set = self.id_set_file[self.PLAYBOOK_SECTION]
            self.integration_set = self.id_set_file[self.INTEGRATION_SECTION]
            self.test_playbook_set = self.id_set_file[self.TEST_PLAYBOOK_SECTION]
            self.classifiers_set = self.id_set_file[self.CLASSIFIERS_SECTION]
            self.layouts_set = self.id_set_file[self.LAYOUTS_SECTION]
            self.mappers_set = self.id_set_file[self.MAPPERS_SECTION]
            self.incident_types_set = self.id_set_file[self.INCIDENT_TYPES_SECTION]
            self.packs_set = self.id_set_file[self.PACKS_SECTION]

    def _is_incident_type_default_playbook_found(self, incident_type_data):
        """Check if the default playbook of an incident type is in the id_set

        Args:
            incident_type_data (dict): Dictionary that holds the extracted details from the given incident type.

        Returns:
            bool. Whether the playbook is in the id_set or not.
        """
        is_valid = True
        incident_type_name = list(incident_type_data.keys())[0]
        incident_type_playbook = incident_type_data[incident_type_name].get('playbooks')
        if incident_type_playbook:
            # setting initially to false, if the default playbook is in the id_set, it will be valid
            is_valid = False
            for checked_playbook in self.playbook_set:
                checked_playbook_name = list(checked_playbook.keys())[0]
                if incident_type_playbook == checked_playbook_name:
                    is_valid = True
                    break
            if not is_valid:  # add error message if not valid
                error_message, error_code = Errors.incident_type_non_existent_playbook_id(incident_type_name,
                                                                                          incident_type_playbook)
                if not self.handle_error(error_message, error_code, file_path="id_set.json"):
                    is_valid = True

        return is_valid

    def _is_non_real_command_found(self, script_data):
        """Check if the script depend-on section has a non real command

        Args:
            script_data (dict): Dictionary that holds the extracted details from the given script.

        Returns:
            bool. Whether the script is valid or not.
        """
        is_valid = True
        depends_on_commands = script_data.get('depends_on')
        if depends_on_commands:
            for command in depends_on_commands:
                if command != 'test-module':
                    if command.endswith('dev') or command.endswith('copy'):
                        error_message, error_code = Errors.invalid_command_name_in_script(script_data.get('name'),
                                                                                          command)
                        if self.handle_error(error_message, error_code, file_path="id_set.json"):
                            return not is_valid
        return is_valid

    def _is_integration_classifier_and_mapper_found(self, integration_data):
        """Check if the integration classifier and mapper are found

        Args:
            integration_data (dict): Dictionary that holds the extracted details from the given integration.

        Returns:
            bool. Whether the integration fetch incident classifier is found.
        """
        is_valid_classifier = True
        integration_classifier = integration_data.get('classifiers', '')  # there is only 1 classifier per integration
        if integration_classifier:
            # setting initially to false, if the classifier is in the id_set, it will be valid
            is_valid_classifier = False
            for classifier in self.classifiers_set:
                checked_classifier_name = list(classifier.keys())[0]
                if integration_classifier == checked_classifier_name:
                    is_valid_classifier = True
                    break
            if not is_valid_classifier:  # add error message if not valid
                error_message, error_code = Errors.integration_non_existent_classifier(integration_classifier)
                if not self.handle_error(error_message, error_code, file_path="id_set.json"):
                    is_valid_classifier = True

        is_valid_mapper = True
        integration_mapper = integration_data.get('mappers', [''])[0]  # there is only 1 mapper per integration
        if integration_mapper:
            # setting initially to false, if the mapper is in the id_set, it will be valid
            is_valid_mapper = False
            for mapper in self.mappers_set:
                checked_mapper_name = list(mapper.keys())[0]
                if integration_mapper == checked_mapper_name:
                    is_valid_mapper = True
                    break
            if not is_valid_mapper:  # add error message if not valid
                error_message, error_code = Errors.integration_non_existent_mapper(integration_mapper)
                if not self.handle_error(error_message, error_code, file_path="id_set.json"):
                    is_valid_mapper = True

        return is_valid_classifier and is_valid_mapper

    def _is_classifier_incident_types_found(self, classifier_data):
        """Check if the classifier incident types were found

        Args:
            classifier_data (dict): Dictionary that holds the extracted details from the given classfier.

        Returns:
            bool. Whether the classifier related incident types are found.
        """
        is_valid = True
        classifier_incident_types = set(classifier_data.get('incident_types', set()))
        if classifier_incident_types:
            # setting initially to false, if the incident types is in the id_set, it will be valid
            is_valid = False
            for incident_type in self.incident_types_set:
                incident_type_name = list(incident_type.keys())[0]
                # remove a related incident types if exists in the id_set
                if incident_type_name in classifier_incident_types:
                    classifier_incident_types.remove(incident_type_name)
                    if not classifier_incident_types:
                        break

            if not classifier_incident_types:  # if nothing remains, these incident types were all found
                is_valid = True
            else:  # there are missing incident types in the id_set, classifier is invalid
                error_message, error_code = Errors.classifier_non_existent_incident_types(
                    str(classifier_incident_types))
                if not self.handle_error(error_message, error_code, file_path="id_set.json"):
                    is_valid = True

        return is_valid

    def _is_mapper_incident_types_found(self, mapper_data):
        """Check if the classifier incident types were found

        Args:
            mapper_data (dict): Dictionary that holds the extracted details from the given mapper.

        Returns:
            bool. Whether the classifier related incident types are found.
        """
        is_valid = True
        mapper_incident_types = set(mapper_data.get('incident_types', set()))
        if mapper_incident_types:
            # setting initially to false, if the incident types is in the id_set, it will be valid
            is_valid = False
            for incident_type in self.incident_types_set:
                incident_type_name = list(incident_type.keys())[0]
                # remove a related incident types if exists in the id_set
                if incident_type_name in mapper_incident_types:
                    mapper_incident_types.remove(incident_type_name)
                    if not mapper_incident_types:
                        break

            if not mapper_incident_types:  # if nothing remains, these incident types were all found
                is_valid = True
            else:  # there are missing incident types in the id_set, mapper is invalid
                error_message, error_code = Errors.mapper_non_existent_incident_types(str(mapper_incident_types))
                if not self.handle_error(error_message, error_code, file_path="id_set.json"):
                    is_valid = True

        return is_valid

    def _are_playbook_entities_versions_valid(self, playbook_data, file_path):
        """Check if the playbook's version match playbook's entities (script , sub-playbook, integration)

        Args:
            playbook_data (dict): Dictionary that holds the extracted details from the given playbook.
            file_path (string): Path to the file (current playbook).

        Returns:
            bool. Whether the playbook's version match playbook's entities.
        """
        playbook_data_2nd_level = playbook_data.get(list(playbook_data.keys())[0])
        playbook_name = playbook_data_2nd_level.get("name")
        playbook_version = playbook_data_2nd_level.get("fromversion")
        playbook_scripts_list = playbook_data_2nd_level.get("implementing_scripts", [])
        sub_playbooks_list = playbook_data_2nd_level.get("implementing_playbooks", [])
        playbook_integration_commands = self.get_commands_to_integration(playbook_name, file_path)

        result, error = self.is_entity_version_match_playbook_version(sub_playbooks_list, playbook_version,
                                                                      self.playbook_set, playbook_name, file_path)
        if not result:
            return False, error

        result, error = self.is_entity_version_match_playbook_version(playbook_scripts_list, playbook_version,
                                                                      self.script_set, playbook_name, file_path)
        if not result:
            return False, error

        result, error = self.is_playbook_integration_version_valid(playbook_integration_commands, playbook_version,
                                                                   playbook_name, file_path)
        if not result:
            return False, error

        return True, None

    def is_subplaybook_name_valid(self, playbook_data, file_path):
        """Checks whether a sub playbook name is valid (i.e id exists in set_id)
        Args:
            playbook_data (dict): Dictionary that holds the extracted details from the given playbook.
             {playbook name: playbook data (dict)}
            file_path (string): Path to the file (current playbook).

        Return:
            bool. if all sub playbooks names of this playbook are valid.
        """
        # Get a dict with all playbook fields from the playbook data dict.
        playbook_data_2nd_level = playbook_data.get(list(playbook_data.keys())[0])
        main_playbook_name = playbook_data_2nd_level.get("name")
        sub_playbooks_list = playbook_data_2nd_level.get("implementing_playbooks", [])
        for playbook_dict in self.playbook_set:
            playbook_name = list(playbook_dict.values())[0].get('name')
            if playbook_name in sub_playbooks_list:
                sub_playbooks_list.remove(playbook_name)

        if sub_playbooks_list:
            error_message, error_code = Errors.invalid_subplaybook_name(sub_playbooks_list, main_playbook_name)
            if self.handle_error(error_message, error_code, file_path):
                return False

        return True

    def get_commands_to_integration(self, file_name, file_path):
        """ gets playbook's 'command_to_integration' dict from playbook set in id_set file.

        Args:
            file_name (string): Name of current playbook.
            file_path (string): : Path to the playbook file.

        Returns:
            dictionary. Playbook's 'command_to_integration' dict.
        """
        commands_to_integration = {}
        for playbook_dict in self.playbook_set:
            playbook_name = list(playbook_dict.keys())[0]
            playbook_path = playbook_dict[playbook_name].get("file_path")
            is_this_the_playbook = playbook_name == file_name and file_path == playbook_path
            if is_this_the_playbook:
                playbook_data = playbook_dict[playbook_name]
                commands_to_integration = playbook_data.get("command_to_integration", {})
                return commands_to_integration
        return commands_to_integration

    def is_entity_version_match_playbook_version(self, implemented_entity_list_from_playbook,
                                                 main_playbook_version, entity_set_from_id_set,
                                                 playbook_name, file_path):
        """Check if the playbook's version match playbook's entities (script or sub-playbook)
        Goes over the relevant entity set from id_set and check if the version of this entity match is equal or lower
        to the main playbook's version.
        For example, for given scripts list : implemented_entity_list_from_playbook = ["script1", "script2"],
        main playbook version = "5.0.0".
        This code searches for script1 version in the scripts set (in id_set) and returns True only if
        script1 version <= "5.0.0." (main playbook version), otherwise returns False. Does the same for "script2".

        Args:
            implemented_entity_list_from_playbook (list): List of relevant entities yo check from playbook. For example,
            list of implementing_scripts or list of implementing_playbooks.
            main_playbook_version (str): Playbook's from version.
            entity_set_from_id_set (dict) : Entity's data set (scripts or playbooks) from id_set file.
            playbook_name (str) : Playbook's name.
            file_path (string): Path to the file (current playbook).

        Returns:
            bool. Whether the playbook's version match playbook's entities.
        """
        invalid_version_entities = []
        implemented_entities = implemented_entity_list_from_playbook.copy()
        is_valid = True, None
        for entity_data_dict in entity_set_from_id_set:
            if not implemented_entities:
                break

            entity_id = list(entity_data_dict.keys())[0]
            all_entity_fields = entity_data_dict[entity_id]
            entity_name = entity_id if entity_id in implemented_entity_list_from_playbook else all_entity_fields.get(
                "name")
            is_entity_used_in_playbook = entity_name in implemented_entity_list_from_playbook

            if is_entity_used_in_playbook:
                entity_version = all_entity_fields.get("fromversion", "")
                is_version_valid = not entity_version or LooseVersion(entity_version) <= LooseVersion(
                    main_playbook_version)
                if not is_version_valid:
                    invalid_version_entities.append(entity_name)
                implemented_entities.remove(entity_name)

        if invalid_version_entities:
            error_message, error_code = Errors.content_entity_version_not_match_playbook_version(
                playbook_name, invalid_version_entities, main_playbook_version)
            if self.handle_error(error_message, error_code, file_path):
                is_valid = False, error_message

        if implemented_entities:
            error_message, error_code = Errors.content_entity_is_not_in_id_set(
                playbook_name, implemented_entities)
            if self.handle_error(error_message, error_code, file_path):
                is_valid = False, error_message

        return is_valid

    def is_playbook_integration_version_valid(self, playbook_integration_commands, playbook_version, playbook_name,
                                              file_path):
        """Check if the playbook's version match playbook's used integrations.
        Goes over all the integrations' commands that used in the current playbook. For each command, checks its
        integration's from version.
        If at least one existing integration was found that integration version <= playbook version, True is returned.
        If no such integration was found, False returned.

        Args:
            playbook_integration_commands (dict): Playbook's 'command_to_integration' dict.
            playbook_version (str): Playbook's from version .
            playbook_name (str) : Playbook's name .
            file_path (string): Path to the file (current playbook) .

        Returns:
            bool. Whether the playbook's version match playbook's used integrations.
        """

        for command in playbook_integration_commands:
            implemented_integrations_list = playbook_integration_commands[command]
            integration_from_valid_version_found = False
            for integration in implemented_integrations_list:
                integration_version = self.get_integration_version(integration)
                is_version_valid = not integration_version or LooseVersion(integration_version) <= LooseVersion(
                    playbook_version)
                if is_version_valid:
                    integration_from_valid_version_found = True
                    break

            if not integration_from_valid_version_found:
                error_message, error_code = Errors.integration_version_not_match_playbook_version(playbook_name,
                                                                                                  command,
                                                                                                  playbook_version)
                if self.handle_error(error_message, error_code, file_path):
                    return False, error_message

        return True, None

    def get_integration_version(self, integration_to_search):
        general_version = ""  # i.e integration has no specific version
        for integration_dict in self.integration_set:
            integration_name = list(integration_dict.keys())[0]
            if integration_name == integration_to_search:
                integration_data = integration_dict[integration_name]
                return integration_data.get("fromversion", "")
        return general_version

    def is_file_valid_in_set(self, file_path, file_type, ignored_errors=None):
        """Check if the file is valid in the id_set

        Args:
            file_path (string): Path to the file.
            file_type (string): The file type.
            ignored_errors (list): a list of ignored errors for the specific file

        Returns:
            bool. Whether the file is valid in the id_set or not.
        """
        self.ignored_errors = ignored_errors
        is_valid = True
        if self.is_circle:  # No need to check on local env because the id_set will contain this info after the commit
            click.echo(f"id set validations for: {file_path}")

            if re.match(constants.PACKS_SCRIPT_YML_REGEX, file_path, re.IGNORECASE):
                unifier = Unifier(os.path.dirname(file_path))
                yml_path, code = unifier.get_script_or_integration_package_data()
                script_data = get_script_data(yml_path, script_code=code)
                is_valid = self._is_non_real_command_found(script_data)
            elif file_type == constants.FileType.INCIDENT_TYPE:
                incident_type_data = OrderedDict(get_incident_type_data(file_path))
                is_valid = self._is_incident_type_default_playbook_found(incident_type_data)
            elif file_type == constants.FileType.INTEGRATION:
                integration_data = get_integration_data(file_path)
                is_valid = self._is_integration_classifier_and_mapper_found(integration_data)
            elif file_type == constants.FileType.CLASSIFIER:
                classifier_data = get_classifier_data(file_path)
                is_valid = self._is_classifier_incident_types_found(classifier_data)
            elif file_type == constants.FileType.MAPPER:
                mapper_data = get_mapper_data(file_path)
                is_valid = self._is_mapper_incident_types_found(mapper_data)
            elif file_type == constants.FileType.PLAYBOOK:
                playbook_data = get_playbook_data(file_path)
<<<<<<< HEAD
                is_valid, _ = self._are_playbook_entities_versions_valid(playbook_data, file_path)

=======
                playbook_answers = [self._are_playbook_entities_versions_valid(playbook_data, file_path),
                                    self.is_subplaybook_name_valid(playbook_data, file_path)]
                is_valid = all(playbook_answers)
>>>>>>> 0684ddd2
        return is_valid

    def _is_pack_display_name_already_exist(self, pack_metadata_data):
        """Check if the pack display name already exists in our repo
        Args:
            pack_metadata_data (dict): Dictionary that holds the extracted details from the given metadata file.
        Returns:
            bool. Whether the metadata file is valid or not.
        """
        new_pack_folder_name = list(pack_metadata_data.keys())[0]
        new_pack_name = pack_metadata_data[new_pack_folder_name]['name']
        for pack_folder_name, pack_data in self.packs_set.items():
            if new_pack_name == pack_data['name'] and new_pack_folder_name != pack_folder_name:
                return False, Errors.pack_name_already_exists(new_pack_name)
        return True, None

    def is_unique_file_valid_in_set(self, pack_path, ignored_errors=None):
        """Check if unique files are valid against the rest of the files, using the ID set.
        Args:
            pack_path (string): Path to the file.
            ignored_errors (list): a list of ignored errors for the specific file
        Returns:
            bool. Whether the file is valid in the id_set or not.
            string. Error massage if the file is invalid else None.
        """
        self.ignored_errors = ignored_errors
        is_valid = True
        error = None
        if self.is_circle:
            click.echo(f"id set validations for: {pack_path}")

            is_valid, error = self._is_pack_display_name_already_exist(
                get_pack_metadata_data(f'{pack_path}/pack_metadata.json', False))

        return is_valid, error<|MERGE_RESOLUTION|>--- conflicted
+++ resolved
@@ -435,14 +435,11 @@
                 is_valid = self._is_mapper_incident_types_found(mapper_data)
             elif file_type == constants.FileType.PLAYBOOK:
                 playbook_data = get_playbook_data(file_path)
-<<<<<<< HEAD
                 is_valid, _ = self._are_playbook_entities_versions_valid(playbook_data, file_path)
 
-=======
                 playbook_answers = [self._are_playbook_entities_versions_valid(playbook_data, file_path),
                                     self.is_subplaybook_name_valid(playbook_data, file_path)]
                 is_valid = all(playbook_answers)
->>>>>>> 0684ddd2
         return is_valid
 
     def _is_pack_display_name_already_exist(self, pack_metadata_data):
