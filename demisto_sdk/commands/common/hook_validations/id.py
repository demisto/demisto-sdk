--- conflicted
+++ resolved
@@ -6,21 +6,9 @@
 
 import demisto_sdk.commands.common.constants as constants
 from demisto_sdk.commands.common.configuration import Configuration
-<<<<<<< HEAD
-=======
-from demisto_sdk.commands.common.constants import (INTEGRATION_REGEX,
-                                                   INTEGRATION_YML_REGEX,
-                                                   PLAYBOOK_REGEX,
-                                                   SCRIPT_JS_REGEX,
-                                                   SCRIPT_PY_REGEX,
-                                                   SCRIPT_REGEX,
-                                                   SCRIPT_YML_REGEX,
-                                                   TEST_PLAYBOOK_REGEX,
-                                                   TEST_SCRIPT_REGEX)
 from demisto_sdk.commands.common.errors import Errors
 from demisto_sdk.commands.common.hook_validations.base_validator import \
     BaseValidator
->>>>>>> e2881d64
 from demisto_sdk.commands.common.tools import (collect_ids,
                                                get_script_or_integration_id)
 from demisto_sdk.commands.common.update_id_set import (get_integration_data,
