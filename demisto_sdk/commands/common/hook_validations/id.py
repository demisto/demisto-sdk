--- conflicted
+++ resolved
@@ -41,11 +41,7 @@
     INCIDENT_TYPES_SECTION = "IncidentTypes"
 
     def __init__(self, is_test_run=False, is_circle=False, configuration=Configuration(), ignored_errors=None,
-<<<<<<< HEAD
-                 print_as_warnings=False, suppress_print=False, json_file_path=''):
-=======
-                 print_as_warnings=False, suppress_print=False, id_set_file=None):
->>>>>>> 5d162990
+                 print_as_warnings=False, suppress_print=False, id_set_file=None, json_file_path=''):
         super().__init__(ignored_errors=ignored_errors, print_as_warnings=print_as_warnings,
                          suppress_print=suppress_print, json_file_path=json_file_path)
         self.is_circle = is_circle
