import json
import os
import re
from collections import OrderedDict
from distutils.version import LooseVersion

import click
import demisto_sdk.commands.common.constants as constants
from demisto_sdk.commands.common.configuration import Configuration
from demisto_sdk.commands.common.errors import Errors
from demisto_sdk.commands.common.hook_validations.base_validator import \
    BaseValidator
from demisto_sdk.commands.common.update_id_set import (get_classifier_data,
                                                       get_incident_type_data,
                                                       get_integration_data,
                                                       get_mapper_data,
                                                       get_playbook_data,
                                                       get_script_data)
from demisto_sdk.commands.unify.unifier import Unifier


class IDSetValidator(BaseValidator):
    """IDSetValidator was designed to make sure we create the id_set.json in the correct way so we can use it later on.

    The id_set.json file is created using the update_id_set.py script. It contains all the data from the various
    executables we have in Content repository - Playbooks/Scripts/Integration. The script extracts the command and
    script names so we will later on will be able to use it in the test filtering we have in our build system.

    Attributes:
        is_circle (bool): whether we are running on circle or local env.
        id_set (dict): Dictionary that hold all the data from the id_set.json file.
        script_set (set): Set of all the data regarding scripts in our system.
        playbook_set (set): Set of all the data regarding playbooks in our system.
        integration_set (set): Set of all the data regarding integrations in our system.
        test_playbook_set (set): Set of all the data regarding test playbooks in our system.
    """
    SCRIPTS_SECTION = "scripts"
    PLAYBOOK_SECTION = "playbooks"
    INTEGRATION_SECTION = "integrations"
    TEST_PLAYBOOK_SECTION = "TestPlaybooks"
    CLASSIFIERS_SECTION = "Classifiers"
    LAYOUTS_SECTION = "Layouts"
    MAPPERS_SECTION = "Mappers"
    INCIDENT_TYPES_SECTION = "IncidentTypes"

    ID_SET_PATH = "./Tests/id_set.json"

    def __init__(self, is_test_run=False, is_circle=False, configuration=Configuration(), ignored_errors=None,
                 print_as_warnings=False, suppress_print=False, id_set_path: str = None):
        super().__init__(ignored_errors=ignored_errors, print_as_warnings=print_as_warnings,
                         suppress_print=suppress_print)
        self.is_circle = is_circle
        # self.is_circle = True
        self.configuration = configuration
        if not is_test_run and self.is_circle:
            self.id_set_path = id_set_path or self.ID_SET_PATH
            self.id_set = self.load_id_set()
            self.script_set = self.id_set[self.SCRIPTS_SECTION]
            self.playbook_set = self.id_set[self.PLAYBOOK_SECTION]
            self.integration_set = self.id_set[self.INTEGRATION_SECTION]
            self.test_playbook_set = self.id_set[self.TEST_PLAYBOOK_SECTION]
            self.classifiers_set = self.id_set[self.CLASSIFIERS_SECTION]
            self.layouts_set = self.id_set[self.LAYOUTS_SECTION]
            self.mappers_set = self.id_set[self.MAPPERS_SECTION]
            self.incident_types_set = self.id_set[self.INCIDENT_TYPES_SECTION]

    def load_id_set(self):
        with open(self.id_set_path, 'r') as id_set_file:
            try:
                id_set = json.load(id_set_file)
            except ValueError as ex:
                if "Expecting property name" in str(ex):
                    error_message, error_code = Errors.id_set_conflicts()
                    if self.handle_error(error_message, error_code, file_path="id_set.json"):
                        raise
                    else:
                        pass

                raise

            return id_set

    def _is_incident_type_default_playbook_found(self, incident_type_data):
        """Check if the default playbook of an incident type is in the id_set

        Args:
            incident_type_data (dict): Dictionary that holds the extracted details from the given incident type.

        Returns:
            bool. Whether the playbook is in the id_set or not.
        """
        is_valid = True
        incident_type_name = list(incident_type_data.keys())[0]
        incident_type_playbook = incident_type_data[incident_type_name].get('playbooks')
        if incident_type_playbook:
            # setting initially to false, if the default playbook is in the id_set, it will be valid
            is_valid = False
            for checked_playbook in self.playbook_set:
                checked_playbook_name = list(checked_playbook.keys())[0]
                if incident_type_playbook == checked_playbook_name:
                    is_valid = True
                    break
            if not is_valid:  # add error message if not valid
                error_message, error_code = Errors.incident_type_non_existent_playbook_id(incident_type_name,
                                                                                          incident_type_playbook)
                self.handle_error(error_message, error_code, file_path="id_set.json")

        return is_valid

    def _is_non_real_command_found(self, script_data):
        """Check if the script depend-on section has a non real command

        Args:
            script_data (dict): Dictionary that holds the extracted details from the given script.

        Returns:
            bool. Whether the script is valid or not.
        """
        is_valid = True
        depends_on_commands = script_data.get('depends_on')
        if depends_on_commands:
            for command in depends_on_commands:
                if command != 'test-module':
                    if command.endswith('dev') or command.endswith('copy'):
                        error_message, error_code = Errors.invalid_command_name_in_script(script_data.get('name'),
                                                                                          command)
                        self.handle_error(error_message, error_code, file_path="id_set.json")
                        return not is_valid
        return is_valid

    def _is_integration_classifier_and_mapper_found(self, integration_data):
        """Check if the integration classifier and mapper are found

        Args:
            integration_data (dict): Dictionary that holds the extracted details from the given integration.

        Returns:
            bool. Whether the integration fetch incident classifier is found.
        """
        is_valid_classifier = True
        integration_classifier = integration_data.get('classifiers', '')  # there is only 1 classifier per integration
        if integration_classifier:
            # setting initially to false, if the classifier is in the id_set, it will be valid
            is_valid_classifier = False
            for classifier in self.classifiers_set:
                checked_classifier_name = list(classifier.keys())[0]
                if integration_classifier == checked_classifier_name:
                    is_valid_classifier = True
                    break
            if not is_valid_classifier:  # add error message if not valid
                error_message, error_code = Errors.integration_non_existent_classifier(integration_classifier)
                self.handle_error(error_message, error_code, file_path="id_set.json")

        is_valid_mapper = True
        integration_mapper = integration_data.get('mappers', [''])[0]  # there is only 1 mapper per integration
        if integration_mapper:
            # setting initially to false, if the mapper is in the id_set, it will be valid
            is_valid_mapper = False
            for mapper in self.mappers_set:
                checked_mapper_name = list(mapper.keys())[0]
                if integration_mapper == checked_mapper_name:
                    is_valid_mapper = True
                    break
            if not is_valid_mapper:  # add error message if not valid
                error_message, error_code = Errors.integration_non_existent_mapper(integration_mapper)
                self.handle_error(error_message, error_code, file_path="id_set.json")

        return is_valid_classifier and is_valid_mapper

    def _is_classifier_incident_types_found(self, classifier_data):
        """Check if the classifier incident types were found

        Args:
            classifier_data (dict): Dictionary that holds the extracted details from the given classfier.

        Returns:
            bool. Whether the classifier related incident types are found.
        """
        is_valid = True
        classifier_incident_types = set(classifier_data.get('incident_types', set()))
        if classifier_incident_types:
            # setting initially to false, if the incident types is in the id_set, it will be valid
            is_valid = False
            for incident_type in self.incident_types_set:
                incident_type_name = list(incident_type.keys())[0]
                # remove a related incident types if exists in the id_set
                if incident_type_name in classifier_incident_types:
                    classifier_incident_types.remove(incident_type_name)
                    if not classifier_incident_types:
                        break

            if not classifier_incident_types:  # if nothing remains, these incident types were all found
                is_valid = True
            else:  # there are missing incident types in the id_set, classifier is invalid
                error_message, error_code = Errors.classifier_non_existent_incident_types(
                    str(classifier_incident_types))
                self.handle_error(error_message, error_code, file_path="id_set.json")

        return is_valid

    def _is_mapper_incident_types_found(self, mapper_data):
        """Check if the classifier incident types were found

        Args:
            mapper_data (dict): Dictionary that holds the extracted details from the given mapper.

        Returns:
            bool. Whether the classifier related incident types are found.
        """
        is_valid = True
        mapper_incident_types = set(mapper_data.get('incident_types', set()))
        if mapper_incident_types:
            # setting initially to false, if the incident types is in the id_set, it will be valid
            is_valid = False
            for incident_type in self.incident_types_set:
                incident_type_name = list(incident_type.keys())[0]
                # remove a related incident types if exists in the id_set
                if incident_type_name in mapper_incident_types:
                    mapper_incident_types.remove(incident_type_name)
                    if not mapper_incident_types:
                        break

            if not mapper_incident_types:  # if nothing remains, these incident types were all found
                is_valid = True
            else:  # there are missing incident types in the id_set, mapper is invalid
                error_message, error_code = Errors.mapper_non_existent_incident_types(str(mapper_incident_types))
                self.handle_error(error_message, error_code, file_path="id_set.json")

        return is_valid

    def _are_playbook_entities_versions_valid(self, playbook_data, file_path):
        """Check if the playbook's version match playbook's entities (script , sub-playbook, integration)

        Args:
            playbook_data (dict): Dictionary that holds the extracted details from the given playbook.
            file_path (string): Path to the file (current playbook).

        Returns:
            bool. Whether the playbook's version match playbook's entities.
        """
        playbook_data_2nd_level = playbook_data.get(list(playbook_data.keys())[0])
        playbook_name = playbook_data_2nd_level.get("name")
        playbook_version = playbook_data_2nd_level.get("fromversion")
        playbook_scripts_list = playbook_data_2nd_level.get("implementing_scripts", [])
        sub_playbooks_list = playbook_data_2nd_level.get("implementing_playbooks", [])
        playbook_integration_commands = self.get_commands_to_integration(playbook_name)

        if not self.is_entity_version_match_playbook_version(sub_playbooks_list, playbook_version, self.playbook_set,
                                                             playbook_name, file_path):
            return False

        if not self.is_entity_version_match_playbook_version(playbook_scripts_list, playbook_version, self.script_set,
                                                             playbook_name, file_path):
            return False

        if not self.is_playbook_integration_version_valid(playbook_integration_commands,
                                                          playbook_version, playbook_name, file_path):
            return False

        return True

    def get_commands_to_integration(self, file_name):
        """ gets playbook's 'command_to_integration' dict from playbook set in id_set file.

        Args:
            file_name (string): Name of current playbook.

        Returns:
            dictionary. Playbook's 'command_to_integration' dict.
        """
        commands_to_integration = {}
        for playbook_dict in self.playbook_set:
            playbook_name = list(playbook_dict.keys())[0]
            is_this_the_playbook = playbook_name == file_name
            if is_this_the_playbook:
                playbook_data = playbook_dict[playbook_name]
                commands_to_integration = playbook_data.get("command_to_integration", {})
                return commands_to_integration
        return commands_to_integration

    def is_entity_version_match_playbook_version(self, implemented_entity_list_from_playbook,
                                                 main_playbook_version, entity_set_from_id_set,
                                                 playbook_name, file_path):
        """Check if the playbook's version match playbook's entities (script or sub-playbook)
        Goes over the relevant entity set from id_set and check if the version of this entity match (at most) the main
        playbook version.
        For example, for given scripts list : implemented_entity_list_from_playbook = ["script1", "script2"],
        main playbook version = "5.0.0".
        This code searches for script1 version in the scripts set (in id_set) and returns True only if
        script1 version <= "5.0.0." (main playbook version), otherwise returns False. Does the same for "script2".

        Args:
            implemented_entity_list_from_playbook (list): Dictionary that holds the extracted details from the given
            playbook.
            main_playbook_version (str): Playbook's from version .
            entity_set_from_id_set (dict) : Entity's data set (scripts or playbooks) from id_set file .
            playbook_name (str) : Playbook's name .
            file_path (string): Path to the file (current playbook) .

        Returns:
            bool. Whether the playbook's version match playbook's entities.
        """
        for entity_data_dict in entity_set_from_id_set:
            name = list(entity_data_dict.keys())[0]
            is_entity_exist_in_playbook = name in implemented_entity_list_from_playbook
            if is_entity_exist_in_playbook:
                entity_version = entity_data_dict[name].get("fromversion", "")
                is_version_valid = not entity_version or LooseVersion(entity_version) <= LooseVersion(
                    main_playbook_version)
                if not is_version_valid:
                    error_message, error_code = Errors.content_entity_version_not_match_playbook_version(
                        playbook_name, name, main_playbook_version, entity_version)
                    self.handle_error(error_message, error_code, file_path)
                    return False
        return True

    def is_playbook_integration_version_valid(self, playbook_integration_commands, playbook_version, playbook_name,
                                              file_path):
        """Check if the playbook's version match playbook's used integrations.
        Goes over all the integrations' commands that used in the current playbook. For each command, checks it's
        integration's from version.
        If at least one existing integration was found that integration version <= playbook version, True is returned.
        If no such integration was found, False returned.

        Args:
            playbook_integration_commands (dict): Playbook's 'command_to_integration' dict.
            playbook_version (str): Playbook's from version .
            playbook_name (str) : Playbook's name .
            file_path (string): Path to the file (current playbook) .

        Returns:
            bool. Whether the playbook's version match playbook's used integrations.
        """

        for command in playbook_integration_commands:
            implemented_integrations_list = playbook_integration_commands[command]
            integration_from_valid_version_found = False
            for integration in implemented_integrations_list:
                integration_version = self.get_integration_version(integration)
                is_version_valid = not integration_version or LooseVersion(integration_version) <= LooseVersion(
                    playbook_version)
                if is_version_valid:
                    integration_from_valid_version_found = True
                    break

            if not integration_from_valid_version_found:
                error_message, error_code = Errors.integration_version_not_match_playbook_version(playbook_name,
                                                                                                  command,
                                                                                                  playbook_version)
                self.handle_error(error_message, error_code, file_path)
                return False

        return True

    def get_integration_version(self, integration_to_search):
        general_version = ""  # i.e integration has no specific version
        for integration_dict in self.integration_set:
            integration_name = list(integration_dict.keys())[0]
            if integration_name == integration_to_search:
                integration_data = integration_dict[integration_name]
                return integration_data.get("fromversion", "")
        return general_version

    def is_file_valid_in_set(self, file_path, file_type):
        """Check if the file is valid in the id_set

        Args:
            file_path (string): Path to the file.
            file_type (string): The file type.

        Returns:
            bool. Whether the file is valid in the id_set or not.
        """
        is_valid = True
<<<<<<< HEAD
        #  self.is_circle = True
=======

>>>>>>> 1bd776cb
        if self.is_circle:  # No need to check on local env because the id_set will contain this info after the commit
            click.echo(f"id set validations for: {file_path}")

            if re.match(constants.PACKS_SCRIPT_YML_REGEX, file_path, re.IGNORECASE):
                unifier = Unifier(os.path.dirname(file_path))
                yml_path, code = unifier.get_script_or_integration_package_data()
                script_data = get_script_data(yml_path, script_code=code)
                is_valid = self._is_non_real_command_found(script_data)
            elif file_type == constants.FileType.INCIDENT_TYPE:
                incident_type_data = OrderedDict(get_incident_type_data(file_path))
                is_valid = self._is_incident_type_default_playbook_found(incident_type_data)
            elif file_type == constants.FileType.INTEGRATION:
                integration_data = get_integration_data(file_path)
                is_valid = self._is_integration_classifier_and_mapper_found(integration_data)
            elif file_type == constants.FileType.CLASSIFIER:
                classifier_data = get_classifier_data(file_path)
                is_valid = self._is_classifier_incident_types_found(classifier_data)
            elif file_type == constants.FileType.MAPPER:
                mapper_data = get_mapper_data(file_path)
                is_valid = self._is_mapper_incident_types_found(mapper_data)
            elif file_type == constants.FileType.PLAYBOOK:
                playbook_data = get_playbook_data(file_path)
                is_valid = self._are_playbook_entities_versions_valid(playbook_data, file_path)

        return is_valid<|MERGE_RESOLUTION|>--- conflicted
+++ resolved
@@ -372,11 +372,7 @@
             bool. Whether the file is valid in the id_set or not.
         """
         is_valid = True
-<<<<<<< HEAD
         #  self.is_circle = True
-=======
-
->>>>>>> 1bd776cb
         if self.is_circle:  # No need to check on local env because the id_set will contain this info after the commit
             click.echo(f"id set validations for: {file_path}")
 
