--- conflicted
+++ resolved
@@ -321,7 +321,24 @@
             print_error(error_msg)
         return is_valid
 
-<<<<<<< HEAD
+    def is_valid_required(self):
+        # type: () -> bool
+        """Validate that the incident field is not required."""
+        error_msg = None
+        is_valid = True
+
+        # due to a current platform limitation, incident fields can not be set to required
+        # after it will be fixed, need to validate that required field are not associated to all incident types
+        # as can be seen in this pr: https://github.com/demisto/content/pull/5682
+        required = self.current_file.get('required', False)
+        if required:
+            error_msg = f'{self.file_path}: new incident fields can not be required' \
+                        f' due to a current platform limitation.'
+            is_valid = False
+        if not is_valid:
+            print_error(error_msg)
+        return is_valid
+
     def is_changed_type(self):
         # type: () -> bool
         """Validate that the type was not changed."""
@@ -334,22 +351,6 @@
                 error_msg = f'{self.file_path}: "fromVersion" as an invalid value.'
                 is_valid = False
 
-=======
-    def is_valid_required(self):
-        # type: () -> bool
-        """Validate that the incident field is not required."""
-        error_msg = None
-        is_valid = True
-
-        # due to a current platform limitation, incident fields can not be set to required
-        # after it will be fixed, need to validate that required field are not associated to all incident types
-        # as can be seen in this pr: https://github.com/demisto/content/pull/5682
-        required = self.current_file.get('required', False)
-        if required:
-            error_msg = f'{self.file_path}: new incident fields can not be required' \
-                        f' due to a current platform limitation.'
-            is_valid = False
->>>>>>> f3e0c4ea
         if not is_valid:
             print_error(error_msg)
         return is_valid