import os
import re
from pathlib import Path
from typing import Dict, Optional

from demisto_sdk.commands.common import tools
from demisto_sdk.commands.common.constants import (
    ALERT_FETCH_REQUIRED_PARAMS,
    BANG_COMMAND_ARGS_MAPPING_DICT,
    BANG_COMMAND_NAMES,
    DBOT_SCORES_DICT,
    DEFAULT_CONTENT_ITEM_FROM_VERSION,
    DEPRECATED_REGEXES,
    ENDPOINT_COMMAND_NAME,
    ENDPOINT_FLEXIBLE_REQUIRED_ARGS,
    FEED_REQUIRED_PARAMS,
    FIRST_FETCH,
    FIRST_FETCH_PARAM,
    INCIDENT_FETCH_REQUIRED_PARAMS,
    IOC_OUTPUTS_DICT,
    MAX_FETCH,
    MAX_FETCH_PARAM,
    PACKS_DIR,
    PACKS_PACK_META_FILE_NAME,
    PYTHON_SUBTYPES,
    REPUTATION_COMMAND_NAMES,
    TYPE_PWSH,
    XSOAR_CONTEXT_STANDARD_URL,
    XSOAR_SUPPORT,
    MarketplaceVersions,
)
from demisto_sdk.commands.common.default_additional_info_loader import load_default_additional_info_dict
from demisto_sdk.commands.common.errors import FOUND_FILES_AND_ERRORS, FOUND_FILES_AND_IGNORED_ERRORS, Errors
from demisto_sdk.commands.common.handlers import JSON_Handler, YAML_Handler
from demisto_sdk.commands.common.hook_validations.base_validator import error_codes
from demisto_sdk.commands.common.hook_validations.content_entity_validator import ContentEntityValidator
from demisto_sdk.commands.common.hook_validations.description import DescriptionValidator
from demisto_sdk.commands.common.hook_validations.docker import DockerImageValidator
from demisto_sdk.commands.common.hook_validations.image import ImageValidator
from demisto_sdk.commands.common.tools import (
    _get_file_id,
    compare_context_path_in_yml_and_readme,
    extract_deprecated_command_names_from_yml,
    extract_none_deprecated_command_names_from_yml,
    get_core_pack_list,
    get_file_version_suffix_if_exists,
    get_files_in_dir,
    get_item_marketplaces,
    get_pack_name,
    is_iron_bank_pack,
    print_error,
    server_version_compare,
    string_to_bool,
)

json = JSON_Handler()
yaml = YAML_Handler()
default_additional_info = load_default_additional_info_dict()


class IntegrationValidator(ContentEntityValidator):
    """IntegrationValidator is designed to validate the correctness of the file structure we enter to content repo. And
    also try to catch possible Backward compatibility breaks due to the preformed changes.
    """

    EXPIRATION_FIELD_TYPE = 17
    ALLOWED_HIDDEN_PARAMS = {"longRunning", "feedIncremental", "feedReputation"}

    def __init__(
        self,
        structure_validator,
        ignored_errors=None,
        print_as_warnings=False,
        skip_docker_check=False,
        json_file_path=None,
        validate_all=False,
        deprecation_validator=None,
    ):
        super().__init__(
            structure_validator,
            ignored_errors=ignored_errors,
            print_as_warnings=print_as_warnings,
            json_file_path=json_file_path,
            skip_docker_check=skip_docker_check,
        )
        self.validate_all = validate_all
        self.deprecation_validator = deprecation_validator

    @error_codes("BA100")
    def is_valid_version(self) -> bool:
        if (
            self.current_file.get("commonfields", {}).get("version")
            == self.DEFAULT_VERSION
        ):
            return True

        error_message, error_code = Errors.wrong_version()
        if self.handle_error(
            error_message,
            error_code,
            file_path=self.file_path,
            suggested_fix=Errors.suggest_fix(self.file_path),
        ):
            self.is_valid = False
            return False

        return True

    def is_backward_compatible(self) -> bool:
        """Check whether the Integration is backward compatible or not, update the _is_valid field to determine that"""
        if not self.old_file:
            return True

        answers = [
            super().is_backward_compatible(),
            self.no_change_to_context_path(),
            self.no_removed_integration_parameters(),
            self.no_added_required_fields(),
            self.no_changed_command_name_or_arg(),
            self.is_valid_display_configuration(),
            self.no_changed_removed_yml_fields(),
            # will move to is_valid_integration after https://github.com/demisto/etc/issues/17949
            self.is_outputs_for_reputations_commands_valid(),
        ]
        return all(answers)

    def core_integration_validations(self, validate_rn: bool = True):
        """Perform the core integration validations (common to both beta and regular integrations)
        Args:
            validate_rn (bool): Whether to validate release notes (changelog) or not.
        """
        answers = [
            super().is_valid_file(validate_rn),
            self.validate_readme_exists(self.validate_all),
            self.is_valid_subtype(),
            self.is_valid_default_array_argument_in_reputation_command(),
            self.is_valid_default_argument(),
            self.is_proxy_configured_correctly(),
            self.is_insecure_configured_correctly(),
            self.is_checkbox_param_configured_correctly(),
            self.is_valid_category(),
            self.is_id_equals_name(),
            self.is_docker_image_valid(),
            self.is_valid_feed(),
            self.is_valid_fetch(),
            self.is_there_a_runnable(),
            self.is_valid_display_name(),
            self.is_valid_default_value_for_checkbox(),
            self.is_valid_display_name_for_siem(),
            self.is_valid_pwsh(),
            self.is_valid_image(),
            self.is_valid_max_fetch_and_first_fetch(),
            self.is_valid_as_deprecated(),
            self.is_valid_parameters_display_name(),
            self.is_valid_parameter_url_default_value(),
            self.is_mapping_fields_command_exist(),
            self.is_valid_integration_file_path(),
            self.is_valid_py_file_names(),
            self.has_no_duplicate_params(),
            self.has_no_duplicate_args(),
            self.is_there_separators_in_names(),
            self.name_not_contain_the_type(),
            self.is_valid_endpoint_command(),
            self.is_api_token_in_credential_type(),
            self.are_common_outputs_with_description(),
        ]

        return all(answers)

    def is_valid_file(
        self,
        validate_rn: bool = True,
        skip_test_conf: bool = False,
        check_is_unskipped: bool = True,
        conf_json_data: dict = {},
        is_modified=False,
    ) -> bool:
        """Check whether the Integration is valid or not according to the LEVEL SUPPORT OPTIONS
        that depends on the contributor type

            Args:
                validate_rn (bool): Whether to validate release notes (changelog) or not.
                skip_test_conf (bool): If true then will skip test playbook configuration validation
                check_is_unskipped (bool): Whether to check if the integration is unskipped.
                conf_json_data (dict): The conf.json file data.
                is_modified (bool): Wether the given files are modified or not.

            Returns:
                bool: True if integration is valid, False otherwise.
        """

        answers = [
            self.core_integration_validations(validate_rn),
            self.is_valid_hidden_params(),
            self.is_valid_description(beta_integration=False),
            self.is_context_correct_in_readme(),
            self.verify_yml_commands_match_readme(is_modified),
            self.verify_reputation_commands_has_reliability(is_modified),
            self.is_integration_deprecated_and_used(),
        ]

        if check_is_unskipped:
            answers.append(self.is_unskipped_integration(conf_json_data))

        if not skip_test_conf:
            answers.append(self.are_tests_configured())

        core_packs_list = get_core_pack_list()

        pack = get_pack_name(self.file_path)
        is_core = True if pack in core_packs_list else False
        if is_core:
            answers.append(self.no_incident_in_core_packs())

        return all(answers)

    def is_valid_beta_integration(self, validate_rn: bool = True) -> bool:
        """Check whether the beta Integration is valid or not, update the _is_valid field to determine that
        Args:
            validate_rn (bool): Whether to validate release notes (changelog) or not.

        Returns:
            bool: True if integration is valid, False otherwise.
        """
        answers = [
            self.core_integration_validations(validate_rn),
            self.is_valid_beta(),
            self.is_valid_description(beta_integration=True),
        ]
        return all(answers)

    def is_valid_as_deprecated(self):
        """Check if the integration is valid as a deprecated integration."""
        answers = [
            self._is_valid_deprecated_integration_display_name(),
            self._is_valid_deprecated_integration_description(),
        ]
        return all(answers)

    @error_codes("IN140")
    def is_unskipped_integration(self, conf_json_data):
        """Validated the integration testing is not skipped."""
        skipped_integrations = conf_json_data.get("skipped_integrations", {})
        integration_id = _get_file_id("integration", self.current_file)
        if skipped_integrations and integration_id in skipped_integrations:
<<<<<<< HEAD
            skip_comment = skipped_integrations[integration_id]
            error_message, error_code = Errors.integration_is_skipped(
                integration_id, skip_comment
            )
            if self.handle_error(error_message, error_code, file_path=self.file_path):
                self.is_valid = False
=======
            if "no instance" in skipped_integrations[integration_id].lower() and not self.has_unittest(self.file_path):
                skip_comment = skipped_integrations[integration_id]
                error_message, error_code = Errors.integration_is_skipped(integration_id, skip_comment)
                if self.handle_error(error_message, error_code, file_path=self.file_path):
                    self.is_valid = False
>>>>>>> 8a4cccc7
        return self.is_valid

    @error_codes("IN127")
    def _is_valid_deprecated_integration_display_name(self) -> bool:
        is_valid = True
        is_deprecated = self.current_file.get("deprecated", False)
        display_name = self.current_file.get("display", "")
        if is_deprecated:
            if not display_name.endswith("(Deprecated)"):
                (
                    error_message,
                    error_code,
                ) = Errors.invalid_deprecated_integration_display_name()
                if self.handle_error(
                    error_message, error_code, file_path=self.file_path
                ):
                    is_valid = False
        return is_valid

    @error_codes("IN128")
    def _is_valid_deprecated_integration_description(self) -> bool:
        is_valid = True
        is_deprecated = self.current_file.get("deprecated", False)
        description = self.current_file.get("description", "")
        deprecated_v2_regex = DEPRECATED_REGEXES[0]
        deprecated_no_replace_regex = DEPRECATED_REGEXES[1]
        if is_deprecated:
            if re.search(deprecated_v2_regex, description) or re.search(
                deprecated_no_replace_regex, description
            ):
                pass
            else:
                (
                    error_message,
                    error_code,
                ) = Errors.invalid_deprecated_integration_description()
                if self.handle_error(
                    error_message, error_code, file_path=self.file_path
                ):
                    is_valid = False

        return is_valid

    @error_codes("IN152")
    def is_valid_default_value_for_checkbox(self) -> bool:
        config = self.current_file.get("configuration", {})
        for param in config:
            if param.get("type") == 8:
                if param.get("defaultvalue") not in [None, "true", "false"]:
                    (
                        error_message,
                        error_code,
                    ) = Errors.invalid_defaultvalue_for_checkbox_field(
                        param.get("name")
                    )
                    if self.handle_error(
                        error_message, error_code, file_path=self.file_path
                    ):
                        return False
        return True

    def are_tests_configured(self) -> bool:
        """
        Checks if the integration has a TestPlaybook and if the TestPlaybook is configured in conf.json
        And prints an error message accordingly
        """
        tests = self.current_file.get("tests", [])
        return self.are_tests_registered_in_conf_json_file_or_yml_file(tests)

    @error_codes("IN100,IN101,IN102,IN103")
    def is_valid_param(self, param_name: str, param_display: str) -> bool:
        """Check if the given parameter has the right configuration."""
        err_msgs = []
        configuration = self.current_file.get("configuration", [])
        for configuration_param in configuration:
            configuration_param_name = configuration_param["name"]
            if configuration_param_name == param_name:
                if configuration_param["display"] != param_display:
                    error_message, error_code = Errors.wrong_display_name(
                        param_name, param_display
                    )
                    formatted_message = self.handle_error(
                        error_message,
                        error_code,
                        file_path=self.file_path,
                        should_print=False,
                    )
                    if formatted_message:
                        err_msgs.append(formatted_message)

                if configuration_param.get("defaultvalue", "") not in (
                    False,
                    "false",
                    "",
                ):
                    (
                        error_message,
                        error_code,
                    ) = Errors.wrong_default_parameter_not_empty(param_name, "''")
                    formatted_message = self.handle_error(
                        error_message,
                        error_code,
                        file_path=self.file_path,
                        should_print=False,
                    )
                    if formatted_message:
                        err_msgs.append(formatted_message)

                if configuration_param.get("required", False):
                    error_message, error_code = Errors.wrong_required_value(param_name)
                    formatted_message = self.handle_error(
                        error_message,
                        error_code,
                        file_path=self.file_path,
                        should_print=False,
                    )
                    if formatted_message:
                        err_msgs.append(formatted_message)

                if configuration_param.get("type") != 8:
                    error_message, error_code = Errors.wrong_required_type(param_name)
                    formatted_message = self.handle_error(
                        error_message,
                        error_code,
                        file_path=self.file_path,
                        should_print=False,
                    )
                    if formatted_message:
                        err_msgs.append(formatted_message)

        if err_msgs:
            print_error(
                "{} Received the following error for {} validation:\n{}\n {}\n".format(
                    self.file_path,
                    param_name,
                    "\n".join(err_msgs),
                    Errors.suggest_fix(file_path=self.file_path),
                )
            )
            self.is_valid = False
            return False
        return True

    def is_proxy_configured_correctly(self) -> bool:
        """Check that if an integration has a proxy parameter that it is configured properly."""
        return self.is_valid_param("proxy", "Use system proxy settings")

    def is_insecure_configured_correctly(self) -> bool:
        """Check that if an integration has an insecure parameter that it is configured properly."""
        insecure_field_name = ""
        configuration = self.current_file.get("configuration", [])
        for configuration_param in configuration:
            if configuration_param["name"] in ("insecure", "unsecure"):
                insecure_field_name = configuration_param["name"]
        if insecure_field_name:
            return self.is_valid_param(
                insecure_field_name, "Trust any certificate (not secure)"
            )
        return True

    def is_checkbox_param_configured_correctly(self) -> bool:
        """Check that if an integration has a checkbox parameter it is configured properly.
        Returns:
            bool. True if the checkbox parameter is configured correctly, False otherwise.
        """
        configuration = self.current_file.get("configuration", [])
        for configuration_param in configuration:
            param_name = configuration_param["name"]
            if configuration_param["type"] == 8 and param_name not in (
                "insecure",
                "unsecure",
                "proxy",
                "isFetch",
            ):
                if not self.is_valid_checkbox_param(configuration_param, param_name):
                    self.is_valid = False
        if not self.is_valid:
            return False
        return True

    @error_codes("IN102")
    def is_valid_checkbox_param(
        self, configuration_param: dict, param_name: str
    ) -> bool:
        """Check if the given checkbox parameter required field is False.
        Returns:
            bool. True if valid, False otherwise.
        """
        if configuration_param.get("required", False):
            error_message, error_code = Errors.wrong_required_value(param_name)
            if self.handle_error(error_message, error_code, file_path=self.file_path):
                return False
        return True

    @error_codes("IN104")
    def is_valid_category(self) -> bool:
        """Check that the integration category is in the schema."""
        if tools.is_external_repository():
            return True
        category = self.current_file.get("category", None)
        approved_list = tools.get_current_categories()
        if category not in approved_list:
            error_message, error_code = Errors.wrong_category(category, approved_list)
            if self.handle_error(error_message, error_code, file_path=self.file_path):
                self.is_valid = False
                return False

        return True

    @error_codes("IN105,IN144,IN106")
    def is_valid_default_array_argument_in_reputation_command(self) -> bool:
        """Check if a reputation command (domain/email/file/ip/url/cve)
            has a default non required argument and make sure the default value can accept array of inputs.

        Returns:
            bool. Whether a reputation command hold a valid argument which support array.
        """
        commands = self.current_file.get("script", {}).get("commands", [])
        if commands is None:
            commands = []
        flag = True
        for command in commands:
            command_name = command.get("name", "")
            if command_name in BANG_COMMAND_NAMES:
                command_mapping = BANG_COMMAND_ARGS_MAPPING_DICT[command_name]
                flag_found_arg = False
                for arg in command.get("arguments", []):
                    arg_name = arg.get("name")
                    if arg_name in command_mapping["default"]:
                        flag_found_arg = True
                        if arg.get("default") is False:
                            error_message, error_code = Errors.wrong_default_argument(
                                arg_name, command_name
                            )
                            if self.handle_error(
                                error_message, error_code, file_path=self.file_path
                            ):
                                self.is_valid = False
                                flag = False
                        if not arg.get("isArray"):
                            error_message, error_code = Errors.wrong_is_array_argument(
                                arg_name, command_name
                            )
                            if self.handle_error(
                                error_message, error_code, file_path=self.file_path
                            ):
                                self.is_valid = False
                                flag = False

                flag_found_required = command_mapping.get("required", True)
                if not flag_found_arg and flag_found_required:
                    error_message, error_code = Errors.no_default_arg(command_name)
                    if self.handle_error(
                        error_message, error_code, file_path=self.file_path
                    ):
                        flag = False

        if not flag:
            print_error(Errors.suggest_fix(self.file_path))
        return flag

    @error_codes("IN134")
    def is_valid_default_argument(self) -> bool:
        """Check if a  command has at most 1 default argument.

        Returns:
            bool. Whether a command holds at most 1 default argument.
        """
        is_valid = True
        commands = self.current_file.get("script", {}).get("commands", [])
        if commands is None:
            commands = []

        for command in commands:
            default_args = set()
            if command.get("arguments", []) is None:
                error_message, error_code = Errors.empty_command_arguments(
                    command.get("name")
                )
                if self.handle_error(
                    error_message,
                    error_code,
                    file_path=self.file_path,
                    suggested_fix=Errors.suggest_fix(self.file_path),
                ):
                    is_valid = False  # do not break the main loop as there can be multiple invalid commands
                    continue

            for arg in command.get("arguments", []):
                if arg.get("default"):
                    default_args.add(arg.get("name"))
            if len(default_args) > 1:  # if more than one default arg, command is faulty
                error_message, error_code = Errors.multiple_default_arg(
                    command.get("name"), str(default_args)
                )
                if self.handle_error(
                    error_message, error_code, file_path=self.file_path
                ):
                    is_valid = False  # do not break the main loop as there can be multiple invalid commands

        return is_valid

    @staticmethod
    def _get_invalid_dbot_outputs(context_outputs_paths, context_outputs_descriptions):
        missing_outputs = set()
        missing_descriptions = set()
        for dbot_score_output in DBOT_SCORES_DICT:
            if dbot_score_output not in context_outputs_paths:
                missing_outputs.add(dbot_score_output)
            else:  # DBot Score output path is in the outputs
                if (
                    DBOT_SCORES_DICT.get(dbot_score_output)
                    not in context_outputs_descriptions
                ):
                    missing_descriptions.add(dbot_score_output)
                    # self.is_valid = False - Do not fail build over wrong description

        return missing_outputs, missing_descriptions

    @error_codes("DB100,DB101,IN107")
    def is_outputs_for_reputations_commands_valid(self) -> bool:
        """Check if a reputation command (domain/email/file/ip/url)
            has the correct DBotScore outputs according to the context standard
            https://xsoar.pan.dev/docs/integrations/context-standards

        Returns:
            bool. Whether a reputation command holds valid outputs
        """
        context_standard = XSOAR_CONTEXT_STANDARD_URL
        commands = self.current_file.get("script", {}).get("commands", [])
        output_for_reputation_valid = True
        for command in commands:
            command_name = command.get("name")
            # look for reputations commands
            if command_name in BANG_COMMAND_NAMES:
                context_outputs_paths = set()
                context_outputs_descriptions = set()
                for output in command.get("outputs", []):
                    context_outputs_paths.add(output.get("contextPath"))
                    context_outputs_descriptions.add(output.get("description"))

                # validate DBotScore outputs and descriptions
                if command_name in REPUTATION_COMMAND_NAMES:
                    (
                        missing_outputs,
                        missing_descriptions,
                    ) = self._get_invalid_dbot_outputs(
                        context_outputs_paths, context_outputs_descriptions
                    )
                    if missing_outputs:
                        error_message, error_code = Errors.dbot_invalid_output(
                            command_name, missing_outputs, context_standard
                        )
                        if self.handle_error(
                            error_message,
                            error_code,
                            file_path=self.file_path,
                            warning=self.structure_validator.quiet_bc,
                        ):
                            self.is_valid = False
                            output_for_reputation_valid = False

                    if missing_descriptions:
                        error_message, error_code = Errors.dbot_invalid_description(
                            command_name, missing_descriptions, context_standard
                        )
                        if self.handle_error(
                            error_message,
                            error_code,
                            file_path=self.file_path,
                            warning=True,
                        ):
                            self.is_valid = False
                            output_for_reputation_valid = False

                # validate the IOC output
                reputation_output = IOC_OUTPUTS_DICT.get(command_name)
                if reputation_output and not reputation_output.intersection(
                    context_outputs_paths
                ):
                    error_message, error_code = Errors.missing_reputation(
                        command_name, reputation_output, context_standard
                    )
                    if self.handle_error(
                        error_message,
                        error_code,
                        file_path=self.file_path,
                        warning=self.structure_validator.quiet_bc,
                    ):
                        self.is_valid = False
                        output_for_reputation_valid = False

        return output_for_reputation_valid

    @error_codes("IN108")
    def is_valid_subtype(self) -> bool:
        """Validate that the subtype is python2 or python3."""
        type_ = self.current_file.get("script", {}).get("type")
        if type_ == "python":
            subtype = self.current_file.get("script", {}).get("subtype")
            if subtype not in PYTHON_SUBTYPES:
                error_message, error_code = Errors.wrong_subtype()
                if self.handle_error(
                    error_message, error_code, file_path=self.file_path
                ):
                    self.is_valid = False
                    return False

        return True

    @error_codes("BC100")
    def no_changed_subtype(self) -> bool:
        """Validate that the subtype was not changed.
        Returns True if valid, and False otherwise."""
        type_ = self.current_file.get("script", {}).get("type")
        if type_ == "python":
            subtype = self.current_file.get("script", {}).get("subtype")
            if self.old_file:
                old_subtype = self.old_file.get("script", {}).get("subtype", "")
                if old_subtype and old_subtype != subtype:
                    error_message, error_code = Errors.breaking_backwards_subtype()
                    if self.handle_error(
                        error_message,
                        error_code,
                        file_path=self.file_path,
                        warning=self.structure_validator.quiet_bc,
                    ):
                        self.is_valid = False
                        return False

        return True

    def is_valid_beta(self) -> bool:
        """Validate that beta integration has correct beta attributes"""
        valid_status = True
        if not all([self._is_display_contains_beta(), self._has_beta_param()]):
            self.is_valid = False
            valid_status = False
        if not self.old_file:
            if not all(
                [self._id_has_no_beta_substring(), self._name_has_no_beta_substring()]
            ):
                self.is_valid = False
                valid_status = False
        return valid_status

    @error_codes("IN109")
    def _id_has_no_beta_substring(self) -> bool:
        """Checks that 'id' field dose not include the substring 'beta'"""
        common_fields = self.current_file.get("commonfields", {})
        integration_id = common_fields.get("id", "")
        if "beta" in integration_id.lower():
            error_message, error_code = Errors.beta_in_id()
            if self.handle_error(error_message, error_code, file_path=self.file_path):
                return False

        return True

    @error_codes("IN110")
    def _name_has_no_beta_substring(self) -> bool:
        """Checks that 'name' field dose not include the substring 'beta'"""
        name = self.current_file.get("name", "")
        if "beta" in name.lower():
            error_message, error_code = Errors.beta_in_name()
            if self.handle_error(error_message, error_code, file_path=self.file_path):
                return False

        return True

    @error_codes("IN111")
    def _has_beta_param(self) -> bool:
        """Checks that integration has 'beta' field with value set to true"""
        beta = self.current_file.get("beta", False)
        if not beta:
            error_message, error_code = Errors.beta_field_not_found()
            if self.handle_error(error_message, error_code, file_path=self.file_path):
                return False

        return True

    @error_codes("IN112")
    def _is_display_contains_beta(self) -> bool:
        """Checks that 'display' field includes the substring 'beta'"""
        if not self.current_file.get(
            "deprecated"
        ):  # this validation is not needed for deprecated beta integrations
            display = self.current_file.get("display", "")
            if "beta" not in display.lower():
                error_message, error_code = Errors.no_beta_in_display()
                if self.handle_error(
                    error_message, error_code, file_path=self.file_path
                ):
                    return False

        return True

    @error_codes("IN113")
    def has_no_duplicate_args(self) -> bool:
        """Check if a command has the same arg more than once

        Returns:
            bool. True if there are no duplicates, False if duplicates exist.
        """
        commands = self.current_file.get("script", {}).get("commands", [])
        does_not_have_duplicate_args = True
        for command in commands:
            # If this happens, an error message will be shown from is_valid_default_argument(), but still need to check
            # for it here to avoid crash
            if command.get("arguments", []) is None:
                continue
            arg_names: list = []
            for arg in command.get("arguments", []):
                arg_name = arg.get("name")
                if arg_name in arg_names:
                    error_message, error_code = Errors.duplicate_arg_in_file(
                        arg_name, command["name"]
                    )
                    if self.handle_error(
                        error_message, error_code, file_path=self.file_path
                    ):
                        self.is_valid = False
                        does_not_have_duplicate_args = False

                else:
                    arg_names.append(arg_name)

        return does_not_have_duplicate_args

    @error_codes("IN139")
    def no_incident_in_core_packs(self):
        """check if commands' name or argument contains the word incident"""

        commands = self.current_file.get("script", {}).get("commands", [])
        commands_with_incident = []
        args_with_incident: Dict[str, list] = {}
        no_incidents = True
        for command in commands:
            command_name = command.get("name", "")
            if "incident" in command_name:
                commands_with_incident.append(command_name)
            args = command.get("arguments", [])
            for arg in args:
                arg_name = arg.get("name")
                if "incident" in arg_name:
                    args_with_incident.setdefault(command_name, []).append(arg_name)

        if commands_with_incident or args_with_incident:
            error_message, error_code = Errors.incident_in_command_name_or_args(
                commands_with_incident, args_with_incident
            )
            if self.handle_error(
                error_message,
                error_code,
                file_path=self.file_path,
                suggested_fix=Errors.suggest_server_allowlist_fix(),
            ):
                self.is_valid = False
                no_incidents = False

        return no_incidents

    @error_codes("IN114")
    def has_no_duplicate_params(self) -> bool:
        """Check if the integration has the same param more than once

        Returns:
            bool. True if there are no duplicates, False if duplicates exist.
        """
        does_not_have_duplicate_param = True
        configurations = self.current_file.get("configuration", [])
        param_list = set()
        for configuration_param in configurations:
            param_name = configuration_param["name"]
            if param_name in param_list:
                error_message, error_code = Errors.duplicate_param(param_name)
                if self.handle_error(
                    error_message, error_code, file_path=self.file_path
                ):
                    self.is_valid = False
                    does_not_have_duplicate_param = False

            else:
                param_list.add(param_name)

        return does_not_have_duplicate_param

    @staticmethod
    def _get_command_to_args(integration_json: dict) -> dict:
        """Get a dictionary command name to it's arguments.

        Args:
            integration_json (dict): Dictionary of the examined integration.

        Returns:
            dict. command name to a list of it's arguments.
        """
        command_to_args: dict = {}
        commands = integration_json.get("script", {}).get("commands", [])
        for command in commands:
            command_to_args[command["name"]] = {}
            for arg in command.get("arguments", []):
                command_to_args[command["name"]][arg["name"]] = arg.get(
                    "required", False
                )
        return command_to_args

    @error_codes("BC104")
    def no_changed_command_name_or_arg(self) -> bool:
        """Check if a command name or argument as been changed.

        Returns:
            bool. True if valid, and False otherwise.
        """
        changed_commands = []
        current_command_to_args = self._get_command_to_args(self.current_file)
        old_command_to_args = self._get_command_to_args(self.old_file)

        for command, args_dict in old_command_to_args.items():
            if (
                command not in current_command_to_args.keys()
                or not self.is_subset_dictionary(
                    current_command_to_args[command], args_dict
                )
            ):
                changed_commands.append(command)
        if changed_commands:
            error_message, error_code = Errors.breaking_backwards_command_arg_changed(
                changed_commands
            )
            if self.handle_error(
                error_message,
                error_code,
                file_path=self.file_path,
                warning=self.structure_validator.quiet_bc,
            ):
                self.is_valid = False
                return False
        return True

    @staticmethod
    def _is_sub_set(supposed_bigger_list: list, supposed_smaller_list: list) -> bool:
        """Check if supposed_smaller_list is a subset of the supposed_bigger_list"""
        return all(item in supposed_bigger_list for item in supposed_smaller_list)

    @error_codes("IN115")
    def _get_command_to_context_paths(self, integration_json: dict) -> dict:
        """Get a dictionary command name to it's context paths.

        Args:
            integration_json (dict): Dictionary of the examined integration.

        Returns:
            dict. command name to a list of it's context paths.
        """
        command_to_context_dict = {}
        commands = integration_json.get("script", {}).get("commands", [])
        for command in commands:
            context_list = []
            outputs = command.get("outputs", None)
            if not outputs:
                continue
            for output in outputs:
                command_name = command["name"]
                try:
                    context_list.append(output["contextPath"])
                except KeyError:
                    error_message, error_code = Errors.invalid_context_output(
                        command_name, output
                    )
                    if self.handle_error(
                        error_message, error_code, file_path=self.file_path
                    ):
                        self.is_valid = False

            command_to_context_dict[command["name"]] = sorted(context_list)
        return command_to_context_dict

    @error_codes("BC102")
    def no_change_to_context_path(self) -> bool:
        """Check if a context path as been changed.

        Returns:
            bool. True if valid, and False otherwise.
        """
        current_command_to_context_paths = self._get_command_to_context_paths(
            self.current_file
        )
        old_command_to_context_paths = self._get_command_to_context_paths(self.old_file)
        # if old integration command has no outputs, no change of context will occur.
        if not old_command_to_context_paths:
            return True
        no_change = True
        for old_command, old_context_paths in old_command_to_context_paths.items():
            if old_command in current_command_to_context_paths.keys():
                if not self._is_sub_set(
                    current_command_to_context_paths[old_command], old_context_paths
                ):
                    error_message, error_code = Errors.breaking_backwards_command(
                        old_command
                    )
                    if self.handle_error(
                        error_message,
                        error_code,
                        file_path=self.file_path,
                        warning=self.structure_validator.quiet_bc,
                    ):
                        self.is_valid = False
                        no_change = False
            else:
                error_message, error_code = Errors.breaking_backwards_command(
                    old_command
                )
                if self.handle_error(
                    error_message,
                    error_code,
                    file_path=self.file_path,
                    warning=self.structure_validator.quiet_bc,
                ):
                    self.is_valid = False
                    no_change = False

        return no_change

    @error_codes("IN129")
    def no_removed_integration_parameters(self) -> bool:
        """Check if integration parameters were removed.
        Returns True if valid, and False otherwise.
        """
        no_removed_parameter = True
        current_configuration = self.current_file.get("configuration", [])
        old_configuration = self.old_file.get("configuration", [])
        current_param_names = {param.get("name") for param in current_configuration}
        old_param_names = {param.get("name") for param in old_configuration}
        if not old_param_names.issubset(current_param_names):
            removed_parameters = old_param_names - current_param_names
            error_message, error_code = Errors.removed_integration_parameters(
                repr(removed_parameters)
            )
            if self.handle_error(
                error_message,
                error_code,
                file_path=self.file_path,
                warning=self.structure_validator.quiet_bc,
            ):
                self.is_valid = False
                no_removed_parameter = False

        return no_removed_parameter

    @staticmethod
    def _get_field_to_required_dict(integration_json):
        """Get a dictionary field name to its required status.

        Args:
            integration_json (dict): Dictionary of the examined integration.

        Returns:
            dict. Field name to its required status.
        """
        field_to_required = {}
        configuration = integration_json.get("configuration", [])
        for field in configuration:
            field_to_required[field.get("name")] = field.get("required", False)
        return field_to_required

    @error_codes("IN147")
    def no_changed_removed_yml_fields(self):
        """checks if some specific Fields in the yml file were changed from true to false or removed
        Returns True if valid, and False otherwise.
        """
        fields = [
            "feed",
            "isfetch",
            "longRunning",
            "longRunningPort",
            "ismappable",
            "isremotesyncin",
            "isremotesyncout",
        ]
        currentscript = self.current_file.get("script", {})
        oldscript = self.old_file.get("script", {})

        removed, changed = {}, {}

        for field in fields:
            old = oldscript.get(field)
            current = currentscript.get(field)

            if (
                old is not None and old is True
            ):  # the field exists in old file and is true
                if current is None:  # the field was removed from current
                    removed[field] = old
                elif not current:  # changed from true to false
                    changed[field] = old

        if removed or changed:
            error_message, error_code = Errors.changed_integration_yml_fields(
                repr(removed), repr(changed)
            )
            if self.handle_error(
                error_message,
                error_code,
                file_path=self.file_path,
                warning=self.structure_validator.quiet_bc,
            ):
                self.is_valid = False
                return False
        return True

    @error_codes("IN116")
    def no_added_required_fields(self) -> bool:
        """Check if required field were added.
        Returns True if valid, and False otherwise.
        """
        current_field_to_required = self._get_field_to_required_dict(self.current_file)
        old_field_to_required = self._get_field_to_required_dict(self.old_file)
        no_added_required = True
        for field, required in current_field_to_required.items():
            if field in old_field_to_required.keys():
                # if required is True and old_field is False.
                if required and required != old_field_to_required[field]:
                    error_message, error_code = Errors.added_required_fields(field)
                    if self.handle_error(
                        error_message,
                        error_code,
                        file_path=self.file_path,
                        warning=self.structure_validator.quiet_bc,
                    ):
                        self.is_valid = False
                        no_added_required = False

            # if required is True but no old field.
            elif required:
                error_message, error_code = Errors.added_required_fields(field)
                if self.handle_error(
                    error_message,
                    error_code,
                    file_path=self.file_path,
                    warning=self.structure_validator.quiet_bc,
                ):
                    self.is_valid = False
                    no_added_required = False

        return no_added_required

    def is_id_equals_name(self):
        """Check whether the integration's ID is equal to its name

        Returns:
            bool. True if valid, and False otherwise.
        """
        return super()._is_id_equals_name("integration")

    @error_codes("IN117,IN118")
    def is_valid_display_configuration(self):
        """Validate that the display settings are not empty for non-hidden fields and for type 17 params.

        Returns:
            bool. Whether the display is there for non-hidden fields.
            Returns True if valid, and False otherwise.
        """
        configuration = self.current_file.get("configuration", [])
        for configuration_param in configuration:
            field_type = configuration_param["type"]
            is_field_hidden = configuration_param.get("hidden", False)
            configuration_display = configuration_param.get("display")

            # This parameter type will not use the display value.
            if field_type == self.EXPIRATION_FIELD_TYPE:
                if configuration_display:
                    error_message, error_code = Errors.not_used_display_name(
                        configuration_param["name"]
                    )
                    if self.handle_error(
                        error_message,
                        error_code,
                        file_path=self.file_path,
                        warning=self.structure_validator.quiet_bc,
                    ):
                        self.is_valid = False
                        return False

            elif (
                not is_field_hidden
                and not configuration_display
                and not configuration_param.get("displaypassword")
                and configuration_param["name"]
                not in ("feedExpirationPolicy", "feedExpirationInterval")
            ):
                error_message, error_code = Errors.empty_display_configuration(
                    configuration_param["name"]
                )
                if self.handle_error(
                    error_message,
                    error_code,
                    file_path=self.file_path,
                    warning=self.structure_validator.quiet_bc,
                ):
                    self.is_valid = False
                    return False

        return True

    def is_docker_image_valid(self) -> bool:
        # dockers should not be checked when running on all files
        if self.skip_docker_check:
            return True
        is_iron_bank = is_iron_bank_pack(self.file_path)
        docker_image_validator = DockerImageValidator(
            self.file_path,
            is_modified_file=True,
            is_integration=True,
            ignored_errors=self.ignored_errors,
            print_as_warnings=self.print_as_warnings,
            suppress_print=self.suppress_print,
            json_file_path=self.json_file_path,
            is_iron_bank=is_iron_bank,
            specific_validations=self.specific_validations,
        )

        # making sure we don't show error of validation if fetching is failed.
        _, error_code = Errors.docker_tag_not_fetched("", "")
        if f"{self.file_path} - [{error_code}]" in FOUND_FILES_AND_ERRORS:
            return False

        if docker_image_validator.is_docker_image_valid():
            return True

        self.is_valid = False
        return False

    @error_codes("IN119")
    def is_valid_feed(self) -> bool:
        valid_from_version = valid_feed_params = True
        if self.current_file.get("script", {}).get("feed"):
            from_version = self.current_file.get(
                "fromversion", DEFAULT_CONTENT_ITEM_FROM_VERSION
            )
            if not from_version or server_version_compare("5.5.0", from_version) == 1:
                error_message, error_code = Errors.feed_wrong_from_version(from_version)
                if self.handle_error(
                    error_message,
                    error_code,
                    file_path=self.file_path,
                    suggested_fix=Errors.suggest_fix(
                        self.file_path, "--from-version", "5.5.0"
                    ),
                ):
                    valid_from_version = False

            valid_feed_params = self.all_feed_params_exist()
        return valid_from_version and valid_feed_params

    @error_codes("IN120")
    def is_valid_pwsh(self) -> bool:
        if self.current_file.get("script", {}).get("type") == TYPE_PWSH:
            from_version = self.current_file.get(
                "fromversion", DEFAULT_CONTENT_ITEM_FROM_VERSION
            )
            if not from_version or server_version_compare("5.5.0", from_version) > 0:
                error_message, error_code = Errors.pwsh_wrong_version(from_version)
                if self.handle_error(
                    error_message,
                    error_code,
                    file_path=self.file_path,
                    suggested_fix=Errors.suggest_fix(
                        self.file_path, "--from-version", "5.5.0"
                    ),
                ):
                    return False
        return True

    @error_codes("IN121,IN148")
    def is_valid_fetch(self) -> bool:
        """
        validate that all required fields in integration that have fetch incidents are in the yml file.
        Returns:
            bool. True if the integration is defined as well False otherwise.
        """
        fetch_params_exist = True
        if self.current_file.get("script", {}).get("isfetch") is True:

            # get the iten marketplaces to decide which are the required params
            # if no marketplaces or xsoar in marketplaces - the required params will be INCIDENT_FETCH_REQUIRED_PARAMS (with Incident type etc. )
            # otherwise it will be the ALERT_FETCH_REQUIRED_PARAMS (with Alert type etc. )
            marketplaces = get_item_marketplaces(
                item_path=self.file_path, item_data=self.current_file
            )
            is_xsoar_marketplace = (
                not marketplaces or MarketplaceVersions.XSOAR.value in marketplaces
            )
            fetch_required_params = (
                INCIDENT_FETCH_REQUIRED_PARAMS
                if is_xsoar_marketplace
                else ALERT_FETCH_REQUIRED_PARAMS
            )
            params = [
                dict.copy(_key) for _key in self.current_file.get("configuration", [])
            ]

            # ignore optional fields
            for param in params:
                for field in ["defaultvalue", "section", "advanced"]:
                    param.pop(field, None)

            for fetch_required_param in fetch_required_params:
                # If this condition returns true, we'll go over the params dict and we'll check if there's a param that match the fetch_required_param name.
                # If there is one, we know that in the params dict there is a matching param to the fetch_required_param but it has a malformed structure.
                if fetch_required_param not in params:
                    error_message = ""
                    error_code = ""
                    for param in params:
                        if param.get("name") == fetch_required_param.get("name"):
                            error_message, error_code = Errors.parameter_is_malformed(
                                fetch_required_param.get("name"),
                                yaml.dumps(fetch_required_param),
                            )
                    if not error_message:
                        error_message, error_code = Errors.parameter_missing_from_yml(
                            fetch_required_param.get("name")
                        )
                    if self.handle_error(
                        error_message,
                        error_code,
                        file_path=self.file_path,
                        suggested_fix=Errors.suggest_fix(self.file_path),
                    ):
                        fetch_params_exist = False

        return fetch_params_exist

    @error_codes("IN126,IN125")
    def is_valid_max_fetch_and_first_fetch(self) -> bool:
        """
        validate that the max_fetch and first_fetch params exist in the yml and the max_fetch has default value
        Returns:
            bool. True if the integration is defined as well False otherwise.
        """
        fetch_params_exist = True
        if self.current_file.get("script", {}).get("isfetch") is True:
            params = self.current_file.get("configuration", [])
            first_fetch_param = None
            max_fetch_param = None
            for param in params:
                # the common names for the first_fetch param
                if param.get("name") == FIRST_FETCH:
                    first_fetch_param = param
                elif param.get("name") == MAX_FETCH:
                    max_fetch_param = param

            if not first_fetch_param:
                (
                    error_message,
                    error_code,
                ) = Errors.parameter_missing_from_yml_not_community_contributor(
                    "first_fetch", yaml.dumps(FIRST_FETCH_PARAM)
                )
                if self.handle_error(
                    error_message, error_code, file_path=self.file_path
                ):
                    fetch_params_exist = False

            if not max_fetch_param:
                (
                    error_message,
                    error_code,
                ) = Errors.parameter_missing_from_yml_not_community_contributor(
                    "max_fetch", yaml.dumps(MAX_FETCH_PARAM)
                )
                if self.handle_error(
                    error_message, error_code, file_path=self.file_path
                ):
                    fetch_params_exist = False

            elif not max_fetch_param.get("defaultvalue"):
                error_message, error_code = Errors.no_default_value_in_parameter(
                    "max_fetch"
                )
                if self.handle_error(
                    error_message, error_code, file_path=self.file_path
                ):
                    fetch_params_exist = False

        return fetch_params_exist

    @error_codes("IN122")
    def all_feed_params_exist(self) -> bool:
        """
        validate that all required fields in feed integration are in the yml file.
        Returns:
            bool. True if the integration is defined as well False otherwise.
        """
        params_exist = True
        # Build params in efficient way of param_name: {param_field_name: param_field_value} to query quickly for param.
        params = {
            param.get("name"): {k: v for k, v in param.items()}
            for param in self.current_file.get("configuration", [])
        }

        for param_name, param_details in params.items():
            if "defaultvalue" in param_details and param_name != "feed":
                param_details.pop("defaultvalue")
            if "hidden" in param_details:
                param_details.pop("hidden")

        for required_param in FEED_REQUIRED_PARAMS:
            is_valid = False
            param_details = params.get(required_param.get("name"))  # type: ignore
            equal_key_values: Dict = required_param.get("must_equal", dict())  # type: ignore
            contained_key_values: Dict = required_param.get("must_contain", dict())  # type: ignore
            if param_details:
                # Check length to see no unexpected key exists in the config. Add +1 for the 'name' key.
                is_valid = (
                    len(equal_key_values) + len(contained_key_values) + 1
                    == len(param_details)
                    and all(
                        k in param_details and param_details[k] == v
                        for k, v in equal_key_values.items()
                    )
                    and all(
                        k in param_details and v in param_details[k]
                        for k, v in contained_key_values.items()
                    )
                )
            if not is_valid:
                param_structure = dict(
                    equal_key_values,
                    **contained_key_values,
                    name=required_param.get("name"),
                )
                error_message, error_code = Errors.parameter_missing_for_feed(
                    required_param.get("name"), yaml.dumps(param_structure)
                )
                if self.handle_error(
                    error_message,
                    error_code,
                    file_path=self.file_path,
                    suggested_fix=Errors.suggest_fix(self.file_path),
                ):
                    params_exist = False

        return params_exist

    @error_codes("IN123")
    def is_valid_display_name(self) -> bool:
        version_number: Optional[str] = get_file_version_suffix_if_exists(
            self.current_file, check_in_display=True
        )
        if not version_number:
            return True
        else:
            display_name = self.current_file.get("display")
            correct_name = f" v{version_number}"
            if not display_name.endswith(correct_name):  # type: ignore
                error_message, error_code = Errors.invalid_version_integration_name(
                    version_number
                )
                if self.handle_error(
                    error_message, error_code, file_path=self.file_path
                ):
                    return False

            return True

    @error_codes("IN150")
    def is_valid_display_name_for_siem(self) -> bool:
        is_siem = self.current_file.get("script", {}).get("isfetchevents")

        if is_siem:
            display_name = self.current_file.get("display", "")
            if not display_name.endswith("Event Collector"):
                error_message, error_code = Errors.invalid_siem_integration_name(
                    display_name
                )
                if self.handle_error(
                    error_message, error_code, file_path=self.file_path
                ):
                    return False

        return True

    @error_codes("IN124,IN156")
    def is_valid_hidden_params(self) -> bool:
        """
        Verify there are no non-allowed hidden integration parameters.
        This is a workaround as pykwalify schemas do not allow multiple types
         (e.g. equivalent for Union[list[str] | bool]).

        See update_hidden_parameters_value for the allowed values the hidden attribute.

        Returns:
            bool. True if there aren't non-allowed hidden parameters. False otherwise.
        """

        def is_str_bool(input_: str):
            try:
                string_to_bool(input_)
                return True
            except ValueError:
                return False

        valid = True

        for param in self.current_file.get("configuration", ()):
            name = param.get("name", "")
            hidden = param.get("hidden")

            invalid_type = not isinstance(hidden, (type(None), bool, list, str))
            invalid_string = isinstance(hidden, str) and not is_str_bool(hidden)

            if invalid_type or invalid_string:
                message, code = Errors.invalid_hidden_attribute_for_param(name, hidden)
                if self.handle_error(message, code, self.file_path):
                    valid = False

            is_true = (hidden is True) or (
                is_str_bool(hidden) and string_to_bool(hidden)
            )
            invalid_bool = is_true and name not in self.ALLOWED_HIDDEN_PARAMS
            hidden_in_all_marketplaces = isinstance(hidden, list) and set(
                hidden
            ) == set(MarketplaceVersions)

            if invalid_bool or hidden_in_all_marketplaces:
                error_message, error_code = Errors.param_not_allowed_to_hide(name)
                if self.handle_error(
                    error_message, error_code, file_path=self.file_path
                ):
                    valid = False

            elif isinstance(hidden, list) and (
                invalid := set(hidden).difference(MarketplaceVersions)
            ):
                # if the value is a list, all its values must be marketplace names
                joined_marketplaces = ", ".join(map(str, invalid))
                message, code = Errors.invalid_hidden_attribute_for_param(
                    name, joined_marketplaces
                )
                if self.handle_error(message, code, self.file_path):
                    valid = False

        return valid

    def is_valid_image(self) -> bool:
        """Verifies integration image/logo is valid.

        Returns:
            bool. True if integration image/logo is valid, False otherwise.
        """
        image_validator = ImageValidator(
            self.file_path,
            ignored_errors=self.ignored_errors,
            print_as_warnings=self.print_as_warnings,
            json_file_path=self.json_file_path,
            specific_validations=self.specific_validations,
        )
        if not image_validator.is_valid():
            return False
        return True

    def is_valid_description(self, beta_integration: bool = False) -> bool:
        """Verifies integration description is valid.

        Returns:
            bool: True if description is valid, False otherwise.
        """
        description_validator = DescriptionValidator(
            self.file_path,
            ignored_errors=self.ignored_errors,
            print_as_warnings=self.print_as_warnings,
            json_file_path=self.json_file_path,
            specific_validations=self.specific_validations,
        )
        if beta_integration:
            if not description_validator.is_valid_beta_description():
                return False
        else:
            if not description_validator.is_valid_file():
                return False
        return True

    @error_codes("IN130")
    def is_there_a_runnable(self) -> bool:
        """Verifies there's at least one runnable command.
            at least one of:
            command in commands section
            isFetch
            feed
            long-running

        Returns:
            if there's at least one runnable in the yaml
        """
        script = self.current_file.get("script", {})

        if not any(
            [
                script.get("commands"),
                script.get("isfetch", script.get("isFetch")),
                script.get("feed"),
                script.get("longRunning"),
            ]
        ):
            self.is_valid = False
            error, code = Errors.integration_not_runnable()
            self.handle_error(error, code, file_path=self.file_path)
            return False
        return True

    @error_codes("IN135")
    def is_valid_parameters_display_name(self) -> bool:
        """Verifies integration parameters display name is valid.

        Returns:
            bool: True if description is valid - capitalized and spaced using whitespace and not underscores,
            False otherwise.
        """
        configuration = self.current_file.get("configuration", {})
        parameters_display_name = [
            param.get("display") for param in configuration if param.get("display")
        ]

        invalid_display_names = []
        for parameter in parameters_display_name:
            invalid_display_names.append(parameter) if parameter and not parameter[
                0
            ].isupper() or "_" in parameter else None

        if invalid_display_names:
            (
                error_message,
                error_code,
            ) = Errors.invalid_integration_parameters_display_name(
                invalid_display_names
            )
            if self.handle_error(error_message, error_code, file_path=self.file_path):
                return False

        return True

    @error_codes("IN153")
    def is_valid_parameter_url_default_value(self) -> bool:
        """Verifies integration parameters default value is valid.

        Returns:
            bool: True if the default value of the url parameter uses the https protocol,
            False otherwise.
        """
        configuration = self.current_file.get("configuration", {})
        parameters_default_values = [
            (param.get("display"), param.get("defaultvalue"))
            for param in configuration
            if param.get("defaultvalue")
        ]

        is_valid = True
        for param, defaultvalue in parameters_default_values:
            if defaultvalue and isinstance(defaultvalue, str):
                if defaultvalue.startswith("http:"):
                    (
                        error_message,
                        error_code,
                    ) = Errors.not_supported_integration_parameter_url_defaultvalue(
                        param, defaultvalue
                    )
                    if self.handle_error(
                        error_message, error_code, file_path=self.file_path
                    ):
                        is_valid = False

        return is_valid

    @error_codes("IN138,IN137")
    def is_valid_integration_file_path(self) -> bool:
        absolute_file_path = self.file_path
        integrations_folder = os.path.basename(os.path.dirname(absolute_file_path))
        integration_file = os.path.basename(absolute_file_path)

        # drop file extension
        integration_file, _ = os.path.splitext(integration_file)

        if integrations_folder == "Integrations":
            if not integration_file.startswith("integration-"):

                (
                    error_message,
                    error_code,
                ) = Errors.is_valid_integration_file_path_in_integrations_folder(
                    integration_file
                )
                if self.handle_error(
                    error_message, error_code, file_path=self.file_path
                ):
                    return False

        elif integration_file != integrations_folder:
            valid_integration_name = integration_file.replace("-", "").replace("_", "")

            if valid_integration_name != integrations_folder:
                (
                    error_message,
                    error_code,
                ) = Errors.is_valid_integration_file_path_in_folder(integration_file)
                if self.handle_error(
                    error_message, error_code, file_path=self.file_path
                ):
                    return False

        return True

    @error_codes("IN137")
    def is_valid_py_file_names(self):
        # Gets the all integration .py files from the integration folder.
        excluded_files = [
            "demistomock.py",
            "conftest.py",
            "CommonServerPython.py",
            "CommonServerUserPython.py",
            ".vulture_whitelist.py",
        ]
        files_to_check = get_files_in_dir(
            os.path.dirname(self.file_path), ["py"], False
        )
        invalid_files = []
        integrations_folder = os.path.basename(os.path.dirname(self.file_path))

        for file_path in files_to_check:
            file_name = os.path.basename(file_path)
            if file_name not in excluded_files:
                # The unittest has _test.py suffix whereas the integration only has the .py suffix
                splitter = "_" if file_name.endswith("_test.py") else "."
                base_name = file_name.rsplit(splitter, 1)[0]

                if integrations_folder != base_name:
                    invalid_files.append(file_name)

        if invalid_files:
            error_message, error_code = Errors.is_valid_integration_file_path_in_folder(
                invalid_files
            )
            if self.handle_error(error_message, error_code, file_path=self.file_path):
                self.is_valid = False
                return False

        return True

    @error_codes("IN131")
    def is_mapping_fields_command_exist(self) -> bool:
        """
        Check if get-mapping-fields command exists in the YML if  the ismappble field is set to true
        Returns:
            True if get-mapping-fields commands exist in the yml, else False.
        """
        script = self.current_file.get("script", {})
        if script.get("ismappable"):
            command_names = {command["name"] for command in script.get("commands", [])}
            if "get-mapping-fields" not in command_names:
                error, code = Errors.missing_get_mapping_fields_command()
                if self.handle_error(error, code, file_path=self.file_path):
                    self.is_valid = False
                    return False
        return True

    @error_codes("RM102,IN136")
    def is_context_correct_in_readme(self) -> bool:
        """
        Checks if there has been a corresponding change to the integration's README
        when changing the context paths of an integration.
        This validation might run together with is_context_different_in_yml in Readme's validation.

        Returns:
            True if there has been a corresponding change to README file when context is changed in integration
        """
        valid = True

        dir_path = os.path.dirname(self.file_path)
        if not os.path.exists(os.path.join(dir_path, "README.md")):
            return True

        # Only run validation if the validation has not run with is_context_different_in_yml on readme
        # so no duplicates errors will be created:
        error, missing_from_readme_error_code = Errors.readme_missing_output_context(
            "", ""
        )
        error, missing_from_yml_error_code = Errors.missing_output_context("", "")
        readme_path = os.path.join(dir_path, "README.md")

        if (
            f"{readme_path} - [{missing_from_readme_error_code}]"
            in FOUND_FILES_AND_IGNORED_ERRORS
            or f"{readme_path} - [{missing_from_readme_error_code}]"
            in FOUND_FILES_AND_ERRORS
            or f"{self.file_path} - [{missing_from_yml_error_code}]"
            in FOUND_FILES_AND_IGNORED_ERRORS
            or f"{self.file_path} - [{missing_from_yml_error_code}]"
            in FOUND_FILES_AND_ERRORS
        ):
            return False

        # get README file's content
        with open(readme_path) as readme:
            readme_content = readme.read()

        # commands = self.current_file.get("script", {}).get('commands', [])
        difference = compare_context_path_in_yml_and_readme(
            self.current_file, readme_content
        )
        for command_name in difference:
            if difference[command_name].get("only in yml"):
                error, code = Errors.readme_missing_output_context(
                    command_name, ", ".join(difference[command_name].get("only in yml"))
                )
                if self.handle_error(error, code, file_path=readme_path):
                    valid = False

            if difference[command_name].get("only in readme"):
                error, code = Errors.missing_output_context(
                    command_name,
                    ", ".join(difference[command_name].get("only in readme")),
                )
                if self.handle_error(error, code, file_path=self.file_path):
                    valid = False

        return valid

    def is_there_separators_in_names(self) -> bool:
        """
        Check if there are separators in the integration folder or files.

        Returns:
            true if the folder/files names are valid and there are no separators, and false if not.
        """
        is_unified_integration = self.current_file.get("script", {}).get(
            "script", ""
        ) not in ["-", ""]

        if is_unified_integration:
            return True

        answers = [self.check_separators_in_folder(), self.check_separators_in_files()]

        return all(answers)

    @error_codes("BA108")
    def check_separators_in_folder(self) -> bool:
        """
        Check if there are separators in the integration folder.

        Returns:
            true if the name is valid and there are no separators, and false if not.
        """

        integration_folder_name = os.path.basename(os.path.dirname(self.file_path))
        valid_folder_name = self.remove_separators_from_name(integration_folder_name)

        if valid_folder_name != integration_folder_name:
            error_message, error_code = Errors.folder_name_has_separators(
                "integration", integration_folder_name, valid_folder_name
            )
            if self.handle_error(error_message, error_code, file_path=self.file_path):
                self.is_valid = False
                return False

        return True

    @error_codes("BA109")
    def check_separators_in_files(self):
        """
        Check if there are separators in the integration files names.

        Returns:
            true if the files names are valid and there is no separators, and false if not.
        """

        # Gets the all integration files that may have the integration name as base name
        files_to_check = get_files_in_dir(
            os.path.dirname(self.file_path), ["yml", "py", "md", "png"], False
        )
        invalid_files = []
        valid_files = []

        for file_path in files_to_check:

            file_name = os.path.basename(file_path)
            if file_name.startswith("README"):
                continue

            if (
                file_name.endswith("_image.png")
                or file_name.endswith("_description.md")
                or file_name.endswith("_test.py")
                or file_name.endswith("_unified.yml")
            ):
                base_name = file_name.rsplit("_", 1)[0]

            else:
                base_name = file_name.rsplit(".", 1)[0]

            valid_base_name = self.remove_separators_from_name(base_name)

            if valid_base_name != base_name:
                invalid_files.append(file_name)
                valid_files.append(valid_base_name.join(file_name.rsplit(base_name, 1)))

        if invalid_files:

            error_message, error_code = Errors.file_name_has_separators(
                "integration", invalid_files, valid_files
            )
            if self.handle_error(error_message, error_code, file_path=self.file_path):
                self.is_valid = False
                return False

        return True

    @error_codes("BA110")
    def name_not_contain_the_type(self):
        """
        Check that the entity name or display name does not contain the entity type
        Returns: True if the name is valid
        """

        name = self.current_file.get("name", "")
        display_name = self.current_file.get("display", "")
        field_names = []
        if "integration" in name.lower():
            field_names.append("name")
        if "integration" in display_name.lower():
            field_names.append("display")

        if field_names:
            error_message, error_code = Errors.field_contain_forbidden_word(
                field_names=field_names, word="integration"
            )

            if self.handle_error(error_message, error_code, file_path=self.file_path):
                self.is_valid = False
                return False

        return True

    def is_valid_endpoint_command(self):
        """
        Check if the endpoint command in yml is valid by standard.
        This command is separated than other reputation command as the inputs are different standard.

        Returns:
            true if the inputs and outputs are valid.
        """
        commands = self.current_file.get("script", {}).get("commands", [])

        if "endpoint" not in [x.get("name") for x in commands]:
            return True

        # extracting the specific command from commands.
        endpoint_command = [arg for arg in commands if arg.get("name") == "endpoint"][0]
        return self._is_valid_endpoint_inputs(
            endpoint_command, required_arguments=ENDPOINT_FLEXIBLE_REQUIRED_ARGS
        )

    @error_codes("IN141,IN105")
    def _is_valid_endpoint_inputs(self, command_data, required_arguments):
        """
        Check if the input for endpoint commands includes at least one required_arguments,
        and that only ip is the default argument.
        Returns:
            true if the inputs are valid.
        """
        endpoint_command_inputs = command_data.get("arguments", [])
        existing_arguments = {arg["name"] for arg in endpoint_command_inputs}

        # checking at least one of the required argument is found as argument
        if not set(required_arguments).intersection(existing_arguments):
            error_message, error_code = Errors.reputation_missing_argument(
                list(required_arguments), command_data.get("name"), all=False
            )
            if self.handle_error(error_message, error_code, file_path=self.file_path):
                self.is_valid = False
                return False

        # checking no other arguments are default argument:
        default_args_found = [
            (arg.get("name"), arg.get("default", False))
            for arg in endpoint_command_inputs
        ]
        command_default_arg_map = BANG_COMMAND_ARGS_MAPPING_DICT[ENDPOINT_COMMAND_NAME]
        default_arg_name = command_default_arg_map["default"]
        other_default_args_found = list(
            filter(
                lambda x: x[1] is True and x[0] not in default_arg_name,
                default_args_found,
            )
        )
        if other_default_args_found:
            error_message, error_code = Errors.wrong_default_argument(
                default_arg_name, ENDPOINT_COMMAND_NAME
            )
            if self.handle_error(error_message, error_code, file_path=self.file_path):
                self.is_valid = False
                return False
        return True

    @error_codes("IN142,IN143")
    def default_params_have_default_additional_info(self):
        """Check if the all integration params that can have a default description have a it set.
        Raises warnings if the additional info is defined (not empty) but is different from the default.

        Returns:
            bool: True if all relevant params have an additional info value
                  False if at least one param that can have a default additionalInfo has an empty one.
        """
        params_missing_defaults = []
        params_with_non_default_description = []

        additional_info = {
            param["name"]: param.get("additionalinfo", "")
            for param in self.current_file.get("configuration", [])
        }

        for param, info in additional_info.items():
            if (
                param in default_additional_info
                and info != default_additional_info[param]
            ):
                if not info:
                    params_missing_defaults.append(param)
                else:
                    params_with_non_default_description.append(param)
        if params_with_non_default_description:
            (
                non_default_error_message,
                non_default_error_code,
            ) = Errors.non_default_additional_info(params_with_non_default_description)
            self.handle_error(
                non_default_error_message,
                non_default_error_code,
                file_path=self.file_path,
                warning=True,
            )

        if params_missing_defaults:
            (
                missing_error_message,
                missing_error_code,
            ) = Errors.missing_default_additional_info(params_missing_defaults)
            self.handle_error(
                missing_error_message,
                missing_error_code,
                self.current_file,
                suggested_fix=Errors.suggest_fix(self.file_path),
            )
            return False
        return True

    @error_codes("IN146")
    def has_no_fromlicense_key_in_contributions_integration(self):
        """Verifies that only xsoar supported integration can contain the `fromlicense` key in the configuration.

        Returns:
            bool: True if the key does not exist or if the support level of the integration is `xsoar`, False otherwise.
        """
        pack_name = get_pack_name(self.file_path)
        if pack_name:
            metadata_path = Path(PACKS_DIR, pack_name, PACKS_PACK_META_FILE_NAME)
            metadata_content = self.get_metadata_file_content(metadata_path)

            if metadata_content.get("support", "").lower() == XSOAR_SUPPORT:
                return True

            conf_params = self.current_file.get("configuration", [])
            for param_name in conf_params:
                if "fromlicense" in param_name.keys():
                    error_message, error_code = Errors.fromlicense_in_parameters(
                        param_name.get("name")
                    )

                    if self.handle_error(
                        error_message, error_code, file_path=self.file_path
                    ):
                        self.is_valid = False
                        return False

            return True

        else:
            raise Exception(
                "Could not find the pack name of the integration, "
                "please verify the integration is in a pack"
            )

    @error_codes("IN145")
    def is_api_token_in_credential_type(self):
        """Checks if there are no keys with the `encrypted` type,
            The best practice is to use the `credential` type instead of `encrypted`.

        Returns:
            bool: True if there is no a key with type encrypted False otherwise.
        """
        pack_name = get_pack_name(self.file_path)
        if pack_name:
            metadata_path = Path(PACKS_DIR, pack_name, PACKS_PACK_META_FILE_NAME)
            metadata_content = self.get_metadata_file_content(metadata_path)

            if metadata_content.get("support") != XSOAR_SUPPORT:
                return True

            conf_params = self.current_file.get("configuration", [])
            for param in conf_params:
                if param.get("type") == 4 and not param.get("hidden"):
                    (
                        error_message,
                        error_code,
                    ) = Errors.api_token_is_not_in_credential_type(param.get("name"))
                    if self.handle_error(
                        error_message, error_code, file_path=self.file_path
                    ):
                        return False

            return True

        raise Exception(
            "Could not find the pack name of the integration, "
            "please verify the integration is in a pack"
        )

    @error_codes("IN149")
    def are_common_outputs_with_description(self):
        defaults = json.loads(
            (
                Path(__file__).absolute().parents[2]
                / "common/default_output_descriptions.json"
            ).read_text()
        )

        missing = {}
        for command in self.current_file.get("script", {}).get("commands", []):
            command_missing = []
            for output in command.get("outputs") or []:  # outputs in some UT are None
                if output["contextPath"] in defaults and not output.get("description"):
                    command_missing.append(output["contextPath"])

            if command_missing:
                missing[command["name"]] = command_missing

        if missing:
            error_message, error_code = Errors.empty_outputs_common_paths(
                missing, self.file_path
            )
            if self.handle_error(error_message, error_code, self.file_path):
                return False

        return True

    def exclude_get_indicators_commands(self, missing_commands_from_readme):
        """
        Delete the get-indicators commands from the command list
        Args:
            missing_commands_from_readme (list): a list of all the captured missing from readme commands.

        Return:
            list: A list with the same commands as the given list except for the get-indicators commands.
        """
        return [
            missing_command
            for missing_command in missing_commands_from_readme
            if not missing_command.endswith("get-indicators")
        ]

    @error_codes("RM110")
    def verify_yml_commands_match_readme(self, is_modified=False):
        """
        Checks if there are commands that doesn't appear in the readme but appear in the .yml file
        Args:
            is_modified (bool): Whether the given files are modified or not.

        Return:
            bool: True if all commands are documented in the README, False if there's no README file in the expected
             path, or any of the commands is missing.
        """
        if not is_modified:
            return True
        yml_commands_list = extract_none_deprecated_command_names_from_yml(
            self.current_file
        )
        is_valid = True
        readme_path = Path(self.file_path).parent / "README.md"
        if not readme_path.exists():
            return False

        readme_content = readme_path.read_text()
        excluded_from_readme_commands = [
            "get-mapping-fields",
            "xsoar-search-incidents",
            "xsoar-get-incident",
            "get-remote-data",
            "update-remote-data",
            "get-modified-remote-data",
            "update-remote-system",
        ]
        missing_commands_from_readme = [
            command
            for command in yml_commands_list
            if command not in readme_content
            and command not in excluded_from_readme_commands
        ]
        missing_commands_from_readme = self.exclude_get_indicators_commands(
            missing_commands_from_readme
        )
        if missing_commands_from_readme:
            error_message, error_code = Errors.missing_commands_from_readme(
                os.path.basename(self.file_path), missing_commands_from_readme
            )
            if self.handle_error(error_message, error_code, file_path=self.file_path):
                is_valid = False

        return is_valid

    @error_codes("IN154")
    def verify_reputation_commands_has_reliability(self, is_modified: bool = False):
        """
        In case the integration has reputation command, ensure there is a reliability parameter.
        Args:
            is_modified (bool): Whether the given files are modified or not.

        Return:
            bool: True if there are no reputation commands or there is a reliability parameter
             and False if there is at least one reputation command without a reliability parameter in the configuration.
        """
        if not is_modified:
            return True
        commands_names = [
            command.get("name")
            for command in self.current_file.get("script", {}).get("commands", [])
        ]
        yml_config_names = " ".join(
            [
                config.get("name")
                for config in self.current_file.get("configuration", {})
            ]
        )
        for command in commands_names:
            if command in REPUTATION_COMMAND_NAMES:
                if "reliability" in yml_config_names.lower():
                    return True
                error_message, error_code = Errors.missing_reliability_parameter(
                    command
                )
                if self.handle_error(
                    error_message, error_code, file_path=self.file_path
                ):
                    return False
        return True

    @error_codes("IN155")
    def is_integration_deprecated_and_used(self):
        """
        Checks if there are commands that are deprecated and is used in other none-deprcated scripts / playbooks.

        Return:
            bool: False if there are deprecated commands that are used in any none-deprcated scripts / playbooks.
            True otherwise.
        """
        deprecated_commands_list = []
        is_valid = True

        if self.current_file.get("deprecated"):
            deprecated_commands_list = [
                command.get("name")
                for command in self.current_file.get("script", {}).get("commands", [])
            ]
        else:
            deprecated_commands_list = extract_deprecated_command_names_from_yml(
                self.current_file
            )

        if deprecated_commands_list:
            integration_id = self.current_file.get("commonfields", {}).get("id", "")
            used_commands_dict = (
                self.deprecation_validator.validate_integartion_commands_deprecation(
                    deprecated_commands_list, integration_id
                )
            )
            if used_commands_dict:
                error_message, error_code = Errors.integration_is_deprecated_and_used(
                    self.current_file.get("name"), used_commands_dict
                )
                if self.handle_error(
                    error_message, error_code, file_path=self.file_path
                ):
                    is_valid = False

        return is_valid

    def get_test_path(self, file_path: str):
        """ Gets a yml path and returns the matching integration's test."""
        test_path = Path(file_path)
        test_file_name = test_path.parts[-1].replace('.yml', '_test.py')
        return test_path.parent / test_file_name

    def has_unittest(self, file_path):
        """ Checks if the tests file exist. If so, Test Playbook is not a must. """
        test_path = self.get_test_path(file_path)

        # We only check existence as we have coverage report to check the actual tests
        if not test_path.exists():
            return False

        return True<|MERGE_RESOLUTION|>--- conflicted
+++ resolved
@@ -243,20 +243,17 @@
         skipped_integrations = conf_json_data.get("skipped_integrations", {})
         integration_id = _get_file_id("integration", self.current_file)
         if skipped_integrations and integration_id in skipped_integrations:
-<<<<<<< HEAD
-            skip_comment = skipped_integrations[integration_id]
-            error_message, error_code = Errors.integration_is_skipped(
-                integration_id, skip_comment
-            )
-            if self.handle_error(error_message, error_code, file_path=self.file_path):
-                self.is_valid = False
-=======
-            if "no instance" in skipped_integrations[integration_id].lower() and not self.has_unittest(self.file_path):
+            if "no instance" in skipped_integrations[
+                integration_id
+            ].lower() and not self.has_unittest(self.file_path):
                 skip_comment = skipped_integrations[integration_id]
-                error_message, error_code = Errors.integration_is_skipped(integration_id, skip_comment)
-                if self.handle_error(error_message, error_code, file_path=self.file_path):
+                error_message, error_code = Errors.integration_is_skipped(
+                    integration_id, skip_comment
+                )
+                if self.handle_error(
+                    error_message, error_code, file_path=self.file_path
+                ):
                     self.is_valid = False
->>>>>>> 8a4cccc7
         return self.is_valid
 
     @error_codes("IN127")
@@ -2252,13 +2249,13 @@
         return is_valid
 
     def get_test_path(self, file_path: str):
-        """ Gets a yml path and returns the matching integration's test."""
+        """Gets a yml path and returns the matching integration's test."""
         test_path = Path(file_path)
-        test_file_name = test_path.parts[-1].replace('.yml', '_test.py')
+        test_file_name = test_path.parts[-1].replace(".yml", "_test.py")
         return test_path.parent / test_file_name
 
     def has_unittest(self, file_path):
-        """ Checks if the tests file exist. If so, Test Playbook is not a must. """
+        """Checks if the tests file exist. If so, Test Playbook is not a must."""
         test_path = self.get_test_path(file_path)
 
         # We only check existence as we have coverage report to check the actual tests
