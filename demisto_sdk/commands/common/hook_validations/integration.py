import os
import re
from typing import Dict, Optional

import yaml
from demisto_sdk.commands.common.constants import (
    BANG_COMMAND_ARGS_MAPPING_DICT, BANG_COMMAND_NAMES, DBOT_SCORES_DICT, XSOAR_CONTEXT_STANDARD_URL,
<<<<<<< HEAD
    DEPRECATED_REGEXES, ENDPOINT_FLEXIBLE_REQUIRED_ARGS, FEED_REQUIRED_PARAMS, ENDPOINT_COMMAND_NAME,
=======
    DEPRECATED_REGEXES, ENDPOINT_FLEXIBLE_REQUIRED_ARGS, FEED_REQUIRED_PARAMS,
>>>>>>> 663d2c3e
    FETCH_REQUIRED_PARAMS, FIRST_FETCH, FIRST_FETCH_PARAM,
    INTEGRATION_CATEGORIES, IOC_OUTPUTS_DICT, MAX_FETCH, MAX_FETCH_PARAM,
    PYTHON_SUBTYPES, TYPE_PWSH)
from demisto_sdk.commands.common.errors import (FOUND_FILES_AND_ERRORS,
                                                FOUND_FILES_AND_IGNORED_ERRORS,
                                                Errors)
from demisto_sdk.commands.common.hook_validations.content_entity_validator import \
    ContentEntityValidator
from demisto_sdk.commands.common.hook_validations.description import \
    DescriptionValidator
from demisto_sdk.commands.common.hook_validations.docker import \
    DockerImageValidator
from demisto_sdk.commands.common.hook_validations.image import ImageValidator
from demisto_sdk.commands.common.tools import (
    _get_file_id, compare_context_path_in_yml_and_readme, get_core_pack_list,
    get_file_version_suffix_if_exists, get_files_in_dir, get_pack_name,
    print_error, server_version_compare)


class IntegrationValidator(ContentEntityValidator):
    """IntegrationValidator is designed to validate the correctness of the file structure we enter to content repo. And
    also try to catch possible Backward compatibility breaks due to the preformed changes.
    """

    EXPIRATION_FIELD_TYPE = 17
    ALLOWED_HIDDEN_PARAMS = {'longRunning', 'feedIncremental', 'feedReputation'}

    def is_valid_version(self):
        # type: () -> bool
        if self.current_file.get("commonfields", {}).get('version') == self.DEFAULT_VERSION:
            return True

        error_message, error_code = Errors.wrong_version()
        if self.handle_error(error_message, error_code, file_path=self.file_path):
            self.is_valid = False
            return False

        return True

    def is_backward_compatible(self):
        # type: () -> bool
        """Check whether the Integration is backward compatible or not, update the _is_valid field to determine that"""
        if not self.old_file:
            return True

        answers = [
            self.is_changed_context_path(),
            self.is_removed_integration_parameters(),
            self.is_added_required_fields(),
            self.is_changed_command_name_or_arg(),
            self.is_changed_subtype(),
            self.is_not_valid_display_configuration(),
            self.is_changed_removed_yml_fields(),
            # will move to is_valid_integration after https://github.com/demisto/etc/issues/17949
            not self.is_outputs_for_reputations_commands_valid(),
        ]
        return not any(answers)

    def is_valid_file(self, validate_rn: bool = True, skip_test_conf: bool = False,
                      check_is_unskipped: bool = True, conf_json_data: dict = {}) -> bool:
        """Check whether the Integration is valid or not according to the LEVEL SUPPORT OPTIONS
        that depends on the contributor type

            Args:
                validate_rn (bool): Whether to validate release notes (changelog) or not.
                skip_test_conf (bool): If true then will skip test playbook configuration validation
                check_is_unskipped (bool): Whether to check if the integration is unskipped.
                conf_file (dict):

            Returns:
                bool: True if integration is valid, False otherwise.
        """

        answers = [
            super().is_valid_file(validate_rn),
            self.is_valid_subtype(),
            self.is_valid_default_argument_in_reputation_command(),
            self.is_valid_default_argument(),
            self.is_proxy_configured_correctly(),
            self.is_insecure_configured_correctly(),
            self.is_checkbox_param_configured_correctly(),
            self.is_valid_category(),
            self.is_id_equals_name(),
            self.is_docker_image_valid(),
            self.is_valid_feed(),
            self.is_valid_fetch(),
            self.is_there_a_runnable(),
            self.is_valid_display_name(),
            self.is_valid_hidden_params(),
            self.is_valid_pwsh(),
            self.is_valid_image(),
            self.is_valid_description(beta_integration=False),
            self.is_valid_max_fetch_and_first_fetch(),
            self.is_valid_as_deprecated(),
            self.is_valid_parameters_display_name(),
            self.is_mapping_fields_command_exist(),
            self.is_context_change_in_readme(),
            self.is_valid_integration_file_path(),
            self.has_no_duplicate_params(),
            self.has_no_duplicate_args(),
            self.is_there_separators_in_names(),
            self.name_not_contain_the_type(),
            self.is_valid_endpoint_command(),

        ]

        if check_is_unskipped:
            answers.append(self.is_unskipped_integration(conf_json_data))

        if not skip_test_conf:
            answers.append(self.are_tests_configured())

        core_packs_list = get_core_pack_list()

        pack = get_pack_name(self.file_path)
        is_core = True if pack in core_packs_list else False
        if is_core:
            answers.append(self.no_incident_in_core_packs())

        return all(answers)

    def is_valid_beta_integration(self, validate_rn: bool = True) -> bool:
        """Check whether the beta Integration is valid or not, update the _is_valid field to determine that
            Args:
                validate_rn (bool): Whether to validate release notes (changelog) or not.

            Returns:
                bool: True if integration is valid, False otherwise.
        """
        answers = [
            super().is_valid_file(validate_rn),
            self.is_valid_default_argument_in_reputation_command(),
            self.is_valid_subtype(),
            self.is_valid_category(),
            self.is_valid_beta(),
            self.is_valid_image(),
            self.is_valid_description(beta_integration=True),
            self.is_valid_as_deprecated(),
            self.is_there_separators_in_names(),
            self.name_not_contain_the_type()

        ]
        return all(answers)

    def is_valid_as_deprecated(self):
        """Check if the integration is valid as a deprecated integration."""
        answers = [
            self._is_valid_deprecated_integration_display_name(),
            self._is_valid_deprecated_integration_description(),
        ]
        return all(answers)

    def is_unskipped_integration(self, conf_json_data):
        """Validated the integration testing is not skipped."""
        skipped_integrations = conf_json_data.get('skipped_integrations', {})
        integration_id = _get_file_id('integration', self.current_file)
        if skipped_integrations and integration_id in skipped_integrations:
            error_message, error_code = Errors.integration_is_skipped(integration_id)
            if self.handle_error(error_message, error_code, file_path=self.file_path):
                self.is_valid = False
        return self.is_valid

    def _is_valid_deprecated_integration_display_name(self) -> bool:
        is_valid = True
        is_deprecated = self.current_file.get('deprecated', False)
        display_name = self.current_file.get('display', '')
        if is_deprecated:
            if not display_name.endswith('(Deprecated)'):
                error_message, error_code = Errors.invalid_deprecated_integration_display_name()
                if self.handle_error(error_message, error_code, file_path=self.file_path):
                    is_valid = False
        return is_valid

    def _is_valid_deprecated_integration_description(self) -> bool:
        is_valid = True
        is_deprecated = self.current_file.get('deprecated', False)
        description = self.current_file.get('description', '')
        deprecated_v2_regex = DEPRECATED_REGEXES[0]
        deprecated_no_replace_regex = DEPRECATED_REGEXES[1]
        if is_deprecated:
            if re.search(deprecated_v2_regex, description) or re.search(deprecated_no_replace_regex, description):
                pass
            else:
                error_message, error_code = Errors.invalid_deprecated_integration_description()
                if self.handle_error(error_message, error_code, file_path=self.file_path):
                    is_valid = False

        return is_valid

    def are_tests_configured(self) -> bool:
        """
        Checks if the integration has a TestPlaybook and if the TestPlaybook is configured in conf.json
        And prints an error message accordingly
        """
        tests = self.current_file.get('tests', [])
        return self.are_tests_registered_in_conf_json_file_or_yml_file(tests)

    def is_valid_param(self, param_name, param_display):
        # type: (str, str) -> bool
        """Check if the given parameter has the right configuration."""
        err_msgs = []
        configuration = self.current_file.get('configuration', [])
        for configuration_param in configuration:
            configuration_param_name = configuration_param['name']
            if configuration_param_name == param_name:
                if configuration_param['display'] != param_display:
                    error_message, error_code = Errors.wrong_display_name(param_name, param_display)
                    formatted_message = self.handle_error(error_message, error_code, file_path=self.file_path,
                                                          should_print=False)
                    if formatted_message:
                        err_msgs.append(formatted_message)

                if configuration_param.get('defaultvalue', '') not in ('false', ''):
                    error_message, error_code = Errors.wrong_default_parameter_not_empty(param_name, "''")
                    formatted_message = self.handle_error(error_message, error_code, file_path=self.file_path,
                                                          should_print=False)
                    if formatted_message:
                        err_msgs.append(formatted_message)

                if configuration_param.get('required', False):
                    error_message, error_code = Errors.wrong_required_value(param_name)
                    formatted_message = self.handle_error(error_message, error_code, file_path=self.file_path,
                                                          should_print=False)
                    if formatted_message:
                        err_msgs.append(formatted_message)

                if configuration_param.get('type') != 8:
                    error_message, error_code = Errors.wrong_required_type(param_name)
                    formatted_message = self.handle_error(error_message, error_code, file_path=self.file_path,
                                                          should_print=False)
                    if formatted_message:
                        err_msgs.append(formatted_message)

        if err_msgs:
            print_error('{} Received the following error for {} validation:\n{}'
                        .format(self.file_path, param_name, '\n'.join(err_msgs)))
            self.is_valid = False
            return False
        return True

    def is_proxy_configured_correctly(self):
        # type: () -> bool
        """Check that if an integration has a proxy parameter that it is configured properly."""
        return self.is_valid_param('proxy', 'Use system proxy settings')

    def is_insecure_configured_correctly(self):
        # type: () -> bool
        """Check that if an integration has an insecure parameter that it is configured properly."""
        insecure_field_name = ''
        configuration = self.current_file.get('configuration', [])
        for configuration_param in configuration:
            if configuration_param['name'] in ('insecure', 'unsecure'):
                insecure_field_name = configuration_param['name']
        if insecure_field_name:
            return self.is_valid_param(insecure_field_name, 'Trust any certificate (not secure)')
        return True

    def is_checkbox_param_configured_correctly(self):
        # type: () -> bool
        """Check that if an integration has a checkbox parameter it is configured properly.
        Returns:
            bool. True if the checkbox parameter is configured correctly, False otherwise.
        """
        configuration = self.current_file.get('configuration', [])
        for configuration_param in configuration:
            param_name = configuration_param['name']
            if configuration_param['type'] == 8 and param_name not in ('insecure', 'unsecure', 'proxy', 'isFetch'):
                if not self.is_valid_checkbox_param(configuration_param, param_name):
                    self.is_valid = False
        if not self.is_valid:
            return False
        return True

    def is_valid_checkbox_param(self, configuration_param, param_name):
        # type: (dict, str) -> bool
        """Check if the given checkbox parameter required field is False.
        Returns:
            bool. True if valid, False otherwise.
        """
        if configuration_param.get('required', False):
            error_message, error_code = Errors.wrong_required_value(param_name)
            if self.handle_error(error_message, error_code, file_path=self.file_path):
                return False
        return True

    def is_valid_category(self):
        # type: () -> bool
        """Check that the integration category is in the schema."""
        category = self.current_file.get('category', None)
        if category not in INTEGRATION_CATEGORIES:
            error_message, error_code = Errors.wrong_category(category)
            if self.handle_error(error_message, error_code, file_path=self.file_path):
                self.is_valid = False
                return False

        return True

    def is_valid_default_argument_in_reputation_command(self):
        # type: () -> bool
        """Check if a reputation command (domain/email/file/ip/url/cve)
            has a default non required argument.

        Returns:
            bool. Whether a reputation command hold a valid argument
        """
        commands = self.current_file.get('script', {}).get('commands', [])
        if commands is None:
            commands = []
        flag = True
        for command in commands:
            command_name = command.get('name', '')
            if command_name in BANG_COMMAND_NAMES:
                command_mapping = BANG_COMMAND_ARGS_MAPPING_DICT[command_name]
                flag_found_arg = False
                for arg in command.get('arguments', []):
                    arg_name = arg.get('name')
                    if arg_name in command_mapping['default']:
                        flag_found_arg = True
                        if arg.get('default') is False:
                            error_message, error_code = Errors.wrong_default_argument(arg_name,
                                                                                      command_name)
                            if self.handle_error(error_message, error_code, file_path=self.file_path):
                                self.is_valid = False
                                flag = False

                flag_found_required = command_mapping.get('required', True)
                if not flag_found_arg and flag_found_required:
                    error_message, error_code = Errors.no_default_arg(command_name)
                    if self.handle_error(error_message, error_code, file_path=self.file_path):
                        flag = False

        if not flag:
            print_error(Errors.suggest_fix(self.file_path))
        return flag

    def is_valid_default_argument(self):
        # type: () -> bool
        """Check if a  command has at most 1 default argument.

        Returns:
            bool. Whether a command holds at most 1 default argument.
        """
        is_valid = True
        commands = self.current_file.get('script', {}).get('commands', [])
        if commands is None:
            commands = []

        for command in commands:
            default_args = set()
            for arg in command.get('arguments', []):
                if arg.get('default'):
                    default_args.add(arg.get('name'))
            if len(default_args) > 1:  # if more than one default arg, command is faulty
                error_message, error_code = Errors.multiple_default_arg(command.get('name'), str(default_args))
                if self.handle_error(error_message, error_code, file_path=self.file_path):
                    is_valid = False  # do not break the main loop as there can be multiple invalid commands

        return is_valid

    def is_outputs_for_reputations_commands_valid(self):
        # type: () -> bool
        """Check if a reputation command (domain/email/file/ip/url)
            has the correct DBotScore outputs according to the context standard
            https://xsoar.pan.dev/docs/integrations/context-standards

        Returns:
            bool. Whether a reputation command holds valid outputs
        """
        context_standard = XSOAR_CONTEXT_STANDARD_URL
        commands = self.current_file.get('script', {}).get('commands', [])
        output_for_reputation_valid = True
        for command in commands:
            command_name = command.get('name')
            # look for reputations commands
            if command_name in BANG_COMMAND_NAMES:
                context_outputs_paths = set()
                context_outputs_descriptions = set()
                for output in command.get('outputs', []):
                    context_outputs_paths.add(output.get('contextPath'))
                    context_outputs_descriptions.add(output.get('description'))

                # validate DBotScore outputs and descriptions
                missing_outputs = set()
                missing_descriptions = set()
                for dbot_score_output in DBOT_SCORES_DICT:
                    if dbot_score_output not in context_outputs_paths:
                        missing_outputs.add(dbot_score_output)
                    else:  # DBot Score output path is in the outputs
                        if DBOT_SCORES_DICT.get(dbot_score_output) not in context_outputs_descriptions:
                            missing_descriptions.add(dbot_score_output)
                            # self.is_valid = False - Do not fail build over wrong description

                if missing_outputs:
                    error_message, error_code = Errors.dbot_invalid_output(command_name, missing_outputs,
                                                                           context_standard)
                    if self.handle_error(error_message, error_code, file_path=self.file_path,
                                         warning=self.structure_validator.quite_bc):
                        self.is_valid = False
                        output_for_reputation_valid = False

                if missing_descriptions:
                    error_message, error_code = Errors.dbot_invalid_description(command_name, missing_descriptions,
                                                                                context_standard)
                    self.handle_error(error_message, error_code, file_path=self.file_path, warning=True)

                # validate the IOC output
                reputation_output = IOC_OUTPUTS_DICT.get(command_name)
                if reputation_output and not reputation_output.intersection(context_outputs_paths):
                    error_message, error_code = Errors.missing_reputation(command_name, reputation_output,
                                                                          context_standard)
                    if self.handle_error(error_message, error_code, file_path=self.file_path,
                                         warning=self.structure_validator.quite_bc):
                        self.is_valid = False
                        output_for_reputation_valid = False

        return output_for_reputation_valid

    def is_valid_subtype(self):
        # type: () -> bool
        """Validate that the subtype is python2 or python3."""
        type_ = self.current_file.get('script', {}).get('type')
        if type_ == 'python':
            subtype = self.current_file.get('script', {}).get('subtype')
            if subtype not in PYTHON_SUBTYPES:
                error_message, error_code = Errors.wrong_subtype()
                if self.handle_error(error_message, error_code, file_path=self.file_path):
                    self.is_valid = False
                    return False

        return True

    def is_changed_subtype(self):
        # type: () -> bool
        """Validate that the subtype was not changed."""
        type_ = self.current_file.get('script', {}).get('type')
        if type_ == 'python':
            subtype = self.current_file.get('script', {}).get('subtype')
            if self.old_file:
                old_subtype = self.old_file.get('script', {}).get('subtype', "")
                if old_subtype and old_subtype != subtype:
                    error_message, error_code = Errors.breaking_backwards_subtype()
                    if self.handle_error(error_message, error_code, file_path=self.file_path,
                                         warning=self.structure_validator.quite_bc):
                        self.is_valid = False
                        return True

        return False

    def is_valid_beta(self):
        # type: () -> bool
        """Validate that beta integration has correct beta attributes"""
        valid_status = True
        if not all([self._is_display_contains_beta(), self._has_beta_param()]):
            self.is_valid = False
            valid_status = False
        if not self.old_file:
            if not all([self._id_has_no_beta_substring(), self._name_has_no_beta_substring()]):
                self.is_valid = False
                valid_status = False
        return valid_status

    def _id_has_no_beta_substring(self):
        # type: () -> bool
        """Checks that 'id' field dose not include the substring 'beta'"""
        common_fields = self.current_file.get('commonfields', {})
        integration_id = common_fields.get('id', '')
        if 'beta' in integration_id.lower():
            error_message, error_code = Errors.beta_in_id()
            if self.handle_error(error_message, error_code, file_path=self.file_path):
                return False

        return True

    def _name_has_no_beta_substring(self):
        # type: () -> bool
        """Checks that 'name' field dose not include the substring 'beta'"""
        name = self.current_file.get('name', '')
        if 'beta' in name.lower():
            error_message, error_code = Errors.beta_in_name()
            if self.handle_error(error_message, error_code, file_path=self.file_path):
                return False

        return True

    def _has_beta_param(self):
        # type: () -> bool
        """Checks that integration has 'beta' field with value set to true"""
        beta = self.current_file.get('beta', False)
        if not beta:
            error_message, error_code = Errors.beta_field_not_found()
            if self.handle_error(error_message, error_code, file_path=self.file_path):
                return False

        return True

    def _is_display_contains_beta(self):
        # type: () -> bool
        """Checks that 'display' field includes the substring 'beta'"""
        if not self.current_file.get('deprecated'):  # this validation is not needed for deprecated beta integrations
            display = self.current_file.get('display', '')
            if 'beta' not in display.lower():
                error_message, error_code = Errors.no_beta_in_display()
                if self.handle_error(error_message, error_code, file_path=self.file_path):
                    return False

        return True

    def has_no_duplicate_args(self):
        # type: () -> bool
        """Check if a command has the same arg more than once

        Returns:
            bool. True if there are no duplicates, False if duplicates exist.
        """
        commands = self.current_file.get('script', {}).get('commands', [])
        does_not_have_duplicate_args = True
        for command in commands:
            arg_list = []  # type: list
            for arg in command.get('arguments', []):
                if arg in arg_list:
                    error_message, error_code = Errors.duplicate_arg_in_file(arg['name'], command['name'])
                    if self.handle_error(error_message, error_code, file_path=self.file_path):
                        self.is_valid = False
                        does_not_have_duplicate_args = False

                else:
                    arg_list.append(arg)

        return does_not_have_duplicate_args

    def no_incident_in_core_packs(self):
        """check if commands' name or argument contains the word incident"""

        commands = self.current_file.get('script', {}).get('commands', [])
        commands_with_incident = []
        args_with_incident: Dict[str, list] = {}
        no_incidents = True
        for command in commands:
            command_name = command.get('name', '')
            if 'incident' in command_name:
                commands_with_incident.append(command_name)
            args = command.get('arguments', [])
            for arg in args:
                arg_name = arg.get("name")
                if 'incident' in arg_name:
                    args_with_incident.setdefault(command_name, []).append(arg_name)

        if commands_with_incident or args_with_incident:
            error_message, error_code = Errors.incident_in_command_name_or_args(commands_with_incident,
                                                                                args_with_incident)
            if self.handle_error(error_message, error_code, file_path=self.file_path,
                                 suggested_fix=Errors.suggest_server_allowlist_fix()):
                self.is_valid = False
                no_incidents = False

        return no_incidents

    def has_no_duplicate_params(self):
        # type: () -> bool
        """Check if the integration has the same param more than once

        Returns:
            bool. True if there are no duplicates, False if duplicates exist.
        """
        does_not_have_duplicate_param = True
        configurations = self.current_file.get('configuration', [])
        param_list = set()
        for configuration_param in configurations:
            param_name = configuration_param['name']
            if param_name in param_list:
                error_message, error_code = Errors.duplicate_param(param_name)
                if self.handle_error(error_message, error_code, file_path=self.file_path):
                    self.is_valid = False
                    does_not_have_duplicate_param = False

            else:
                param_list.add(param_name)

        return does_not_have_duplicate_param

    @staticmethod
    def _get_command_to_args(integration_json):
        # type: (dict) -> dict
        """Get a dictionary command name to it's arguments.

        Args:
            integration_json (dict): Dictionary of the examined integration.

        Returns:
            dict. command name to a list of it's arguments.
        """
        command_to_args = {}  # type: dict
        commands = integration_json.get('script', {}).get('commands', [])
        for command in commands:
            command_to_args[command['name']] = {}
            for arg in command.get('arguments', []):
                command_to_args[command['name']][arg['name']] = arg.get('required', False)
        return command_to_args

    def is_changed_command_name_or_arg(self):
        # type: () -> bool
        """Check if a command name or argument as been changed.

        Returns:
            bool. Whether a command name or argument as been changed.
        """
        current_command_to_args = self._get_command_to_args(self.current_file)
        old_command_to_args = self._get_command_to_args(self.old_file)

        for command, args_dict in old_command_to_args.items():
            if command not in current_command_to_args.keys() or \
                    not self.is_subset_dictionary(current_command_to_args[command], args_dict):
                error_message, error_code = Errors.breaking_backwards_command_arg_changed(command)
                if self.handle_error(error_message, error_code, file_path=self.file_path,
                                     warning=self.structure_validator.quite_bc):
                    self.is_valid = False
                    return True

        return False

    @staticmethod
    def _is_sub_set(supposed_bigger_list, supposed_smaller_list):
        # type: (list, list) -> bool
        """Check if supposed_smaller_list is a subset of the supposed_bigger_list"""
        return all(item in supposed_bigger_list for item in supposed_smaller_list)

    def _get_command_to_context_paths(self, integration_json):
        # type: (dict) -> dict
        """Get a dictionary command name to it's context paths.

        Args:
            integration_json (dict): Dictionary of the examined integration.

        Returns:
            dict. command name to a list of it's context paths.
        """
        command_to_context_dict = {}
        commands = integration_json.get('script', {}).get('commands', [])
        for command in commands:
            context_list = []
            outputs = command.get('outputs', None)
            if not outputs:
                continue
            for output in outputs:
                command_name = command['name']
                try:
                    context_list.append(output['contextPath'])
                except KeyError:
                    error_message, error_code = Errors.invalid_context_output(command_name, output)
                    if self.handle_error(error_message, error_code, file_path=self.file_path):
                        self.is_valid = False

            command_to_context_dict[command['name']] = sorted(context_list)
        return command_to_context_dict

    def is_changed_context_path(self):
        # type: () -> bool
        """Check if a context path as been changed.

        Returns:
            bool. Whether a context path as been changed.
        """
        current_command_to_context_paths = self._get_command_to_context_paths(self.current_file)
        old_command_to_context_paths = self._get_command_to_context_paths(self.old_file)
        # if old integration command has no outputs, no change of context will occur.
        if not old_command_to_context_paths:
            return False
        # if new integration command has no outputs, and old one does, a change of context will occur.
        if not current_command_to_context_paths and old_command_to_context_paths \
                and not self.structure_validator.quite_bc:
            return True
        for old_command, old_context_paths in old_command_to_context_paths.items():
            if old_command in current_command_to_context_paths.keys():
                if not self._is_sub_set(current_command_to_context_paths[old_command], old_context_paths):
                    error_message, error_code = Errors.breaking_backwards_command(old_command)
                    if self.handle_error(error_message, error_code, file_path=self.file_path,
                                         warning=self.structure_validator.quite_bc):
                        self.is_valid = False
                        return True

        return False

    def is_removed_integration_parameters(self):
        # type: () -> bool
        """Check if integration parameters were removed."""
        is_removed_parameter = False
        current_configuration = self.current_file.get('configuration', [])
        old_configuration = self.old_file.get('configuration', [])
        current_param_names = {param.get('name') for param in current_configuration}
        old_param_names = {param.get('name') for param in old_configuration}
        if not old_param_names.issubset(current_param_names):
            removed_parameters = old_param_names - current_param_names
            error_message, error_code = Errors.removed_integration_parameters(repr(removed_parameters))
            if self.handle_error(error_message, error_code, file_path=self.file_path,
                                 warning=self.structure_validator.quite_bc):
                self.is_valid = False
                is_removed_parameter = True

        return is_removed_parameter

    @staticmethod
    def _get_field_to_required_dict(integration_json):
        """Get a dictionary field name to its required status.

        Args:
            integration_json (dict): Dictionary of the examined integration.

        Returns:
            dict. Field name to its required status.
        """
        field_to_required = {}
        configuration = integration_json.get('configuration', [])
        for field in configuration:
            field_to_required[field.get('name')] = field.get('required', False)
        return field_to_required

    def is_changed_removed_yml_fields(self):
        """checks if some specific Fields in the yml file were changed from true to false or removed"""
        fields = ['feed', 'isfetch', 'longRunning', 'longRunningPort', 'ismappable', 'isremotesyncin',
                  'isremotesyncout']
        currentscript = self.current_file.get('script', {})
        oldscript = self.old_file.get('script', {})

        removed, changed = {}, {}

        for field in fields:
            old = oldscript.get(field)
            current = currentscript.get(field)

            if old is not None and old is True:  # the field exists in old file and is true
                if current is None:  # the field was removed from current
                    removed[field] = old
                elif not current:  # changed from true to false
                    changed[field] = old

        if removed or changed:
            error_message, error_code = Errors.changed_integration_yml_fields(repr(removed), repr(changed))
            if self.handle_error(error_message, error_code, file_path=self.file_path,
                                 warning=self.structure_validator.quite_bc):
                self.is_valid = False
                return True
        return False

    def is_added_required_fields(self):
        # type: () -> bool
        """Check if required field were added."""
        current_field_to_required = self._get_field_to_required_dict(self.current_file)
        old_field_to_required = self._get_field_to_required_dict(self.old_file)
        is_added_required = False
        for field, required in current_field_to_required.items():
            if field in old_field_to_required.keys():
                # if required is True and old_field is False.
                if required and required != old_field_to_required[field]:
                    error_message, error_code = Errors.added_required_fields(field)
                    if self.handle_error(error_message, error_code, file_path=self.file_path,
                                         warning=self.structure_validator.quite_bc):
                        self.is_valid = False
                        is_added_required = True

            # if required is True but no old field.
            elif required:
                error_message, error_code = Errors.added_required_fields(field)
                if self.handle_error(error_message, error_code, file_path=self.file_path,
                                     warning=self.structure_validator.quite_bc):
                    self.is_valid = False
                    is_added_required = True

        return is_added_required

    def is_id_equals_name(self):
        """Check whether the integration's ID is equal to its name

        Returns:
            bool. Whether the integration's id equals to its name
        """
        return super(IntegrationValidator, self)._is_id_equals_name('integration')

    def is_not_valid_display_configuration(self):
        """Validate that the display settings are not empty for non-hidden fields and for type 17 params.

        Returns:
            bool. Whether the display is there for non-hidden fields.
        """
        configuration = self.current_file.get('configuration', [])
        for configuration_param in configuration:
            field_type = configuration_param['type']
            is_field_hidden = configuration_param.get('hidden', False)
            configuration_display = configuration_param.get('display')

            # This parameter type will not use the display value.
            if field_type == self.EXPIRATION_FIELD_TYPE:
                if configuration_display:
                    error_message, error_code = Errors.not_used_display_name(configuration_param['name'])
                    if self.handle_error(error_message, error_code, file_path=self.file_path,
                                         warning=self.structure_validator.quite_bc):
                        self.is_valid = False
                        return True

            elif not is_field_hidden and not configuration_display and not configuration_param.get('displaypassword') \
                    and configuration_param['name'] not in ('feedExpirationPolicy', 'feedExpirationInterval'):
                error_message, error_code = Errors.empty_display_configuration(configuration_param['name'])
                if self.handle_error(error_message, error_code, file_path=self.file_path,
                                     warning=self.structure_validator.quite_bc):
                    self.is_valid = False
                    return True

        return False

    def is_docker_image_valid(self):
        # type: () -> bool
        # dockers should not be checked when running on all files
        if self.skip_docker_check:
            return True

        docker_image_validator = DockerImageValidator(self.file_path, is_modified_file=True, is_integration=True,
                                                      ignored_errors=self.ignored_errors,
                                                      print_as_warnings=self.print_as_warnings,
                                                      suppress_print=self.suppress_print,
                                                      json_file_path=self.json_file_path)
        if docker_image_validator.is_docker_image_valid():
            return True

        self.is_valid = False
        return False

    def is_valid_feed(self):
        # type: () -> bool
        valid_from_version = valid_feed_params = True
        if self.current_file.get("script", {}).get("feed"):
            from_version = self.current_file.get("fromversion", "0.0.0")
            if not from_version or server_version_compare("5.5.0", from_version) == 1:
                error_message, error_code = Errors.feed_wrong_from_version(from_version)
                if self.handle_error(error_message, error_code, file_path=self.file_path,
                                     suggested_fix=Errors.suggest_fix(self.file_path, '--from-version', '5.5.0')):
                    valid_from_version = False

            valid_feed_params = self.all_feed_params_exist()
        return valid_from_version and valid_feed_params

    def is_valid_pwsh(self) -> bool:
        if self.current_file.get("script", {}).get("type") == TYPE_PWSH:
            from_version = self.current_file.get("fromversion", "0.0.0")
            if not from_version or server_version_compare("5.5.0", from_version) > 0:
                error_message, error_code = Errors.pwsh_wrong_version(from_version)
                if self.handle_error(error_message, error_code, file_path=self.file_path,
                                     suggested_fix=Errors.suggest_fix(self.file_path, '--from-version', '5.5.0')):
                    return False
        return True

    def is_valid_fetch(self) -> bool:
        """
        validate that all required fields in integration that have fetch incidents are in the yml file.
        Returns:
            bool. True if the integration is defined as well False otherwise.
        """
        fetch_params_exist = True
        if self.current_file.get('script', {}).get('isfetch') is True:
            params = [dict.copy(_key) for _key in self.current_file.get('configuration', [])]
            for param in params:
                if 'defaultvalue' in param:
                    param.pop('defaultvalue')
            for param in FETCH_REQUIRED_PARAMS:
                if param not in params:
                    error_message, error_code = Errors.parameter_missing_from_yml(param.get('name'),
                                                                                  yaml.dump(param))
                    if self.handle_error(error_message, error_code, file_path=self.file_path):
                        fetch_params_exist = False

        return fetch_params_exist

    def is_valid_max_fetch_and_first_fetch(self) -> bool:
        """
        validate that the max_fetch and first_fetch params exist in the yml and the max_fetch has default value
        Returns:
            bool. True if the integration is defined as well False otherwise.
        """
        fetch_params_exist = True
        if self.current_file.get('script', {}).get('isfetch') is True:
            params = self.current_file.get('configuration', [])
            first_fetch_param = None
            max_fetch_param = None
            for param in params:
                # the common names for the first_fetch param
                if param.get('name') == FIRST_FETCH:
                    first_fetch_param = param
                elif param.get('name') == MAX_FETCH:
                    max_fetch_param = param

            if not first_fetch_param:
                error_message, error_code = Errors.parameter_missing_from_yml_not_community_contributor(
                    'first_fetch', yaml.dump(FIRST_FETCH_PARAM))
                if self.handle_error(error_message, error_code, file_path=self.file_path):
                    fetch_params_exist = False

            if not max_fetch_param:
                error_message, error_code = Errors.parameter_missing_from_yml_not_community_contributor(
                    'max_fetch', yaml.dump(MAX_FETCH_PARAM))
                if self.handle_error(error_message, error_code, file_path=self.file_path):
                    fetch_params_exist = False

            elif not max_fetch_param.get("defaultvalue"):
                error_message, error_code = Errors.no_default_value_in_parameter('max_fetch')
                if self.handle_error(error_message, error_code, file_path=self.file_path):
                    fetch_params_exist = False

        return fetch_params_exist

    def all_feed_params_exist(self) -> bool:
        """
        validate that all required fields in feed integration are in the yml file.
        Returns:
            bool. True if the integration is defined as well False otherwise.
        """
        params_exist = True
        # Build params in efficient way of param_name: {param_field_name: param_field_value} to query quickly for param.
        params = {
            param.get('name'): {k: v for k, v in param.items()} for param in self.current_file.get('configuration', [])}

        for param_name, param_details in params.items():
            if 'defaultvalue' in param_details and param_name != 'feed':
                param_details.pop('defaultvalue')
            if 'hidden' in param_details:
                param_details.pop('hidden')

        for required_param in FEED_REQUIRED_PARAMS:
            is_valid = False
            param_details = params.get(required_param.get('name'))  # type: ignore
            equal_key_values: Dict = required_param.get('must_equal', dict())  # type: ignore
            contained_key_values: Dict = required_param.get('must_contain', dict())  # type: ignore
            if param_details:
                # Check length to see no unexpected key exists in the config. Add +1 for the 'name' key.
                is_valid = len(equal_key_values) + len(contained_key_values) + 1 == len(param_details) and all(
                    k in param_details and param_details[k] == v for k, v in equal_key_values.items()) and all(
                    k in param_details and v in param_details[k]
                    for k, v in contained_key_values.items())
            if not is_valid:
                param_structure = dict(equal_key_values, **contained_key_values, name=required_param.get('name'))
                error_message, error_code = Errors.parameter_missing_for_feed(required_param.get('name'),
                                                                              yaml.dump(param_structure))
                if self.handle_error(error_message, error_code, file_path=self.file_path):
                    params_exist = False

        return params_exist

    def is_valid_display_name(self):
        # type: () -> bool
        version_number: Optional[str] = get_file_version_suffix_if_exists(self.current_file,
                                                                          check_in_display=True)
        if not version_number:
            return True
        else:
            display_name = self.current_file.get('display')
            correct_name = f' v{version_number}'
            if not display_name.endswith(correct_name):  # type: ignore
                error_message, error_code = Errors.invalid_version_integration_name(version_number)
                if self.handle_error(error_message, error_code, file_path=self.file_path):
                    return False

            return True

    def is_valid_hidden_params(self) -> bool:
        """
        Verify there are no non-allowed hidden integration parameters.
        Returns:
            bool. True if there aren't non-allowed hidden parameters. False otherwise.
        """
        ans = True
        conf = self.current_file.get('configuration', [])
        for int_parameter in conf:
            is_param_hidden = int_parameter.get('hidden')
            param_name = int_parameter.get('name')
            if is_param_hidden and param_name not in self.ALLOWED_HIDDEN_PARAMS:
                error_message, error_code = Errors.found_hidden_param(param_name)
                if self.handle_error(error_message, error_code, file_path=self.file_path):
                    ans = False

        return ans

    def is_valid_image(self) -> bool:
        """Verifies integration image/logo is valid.

        Returns:
            bool. True if integration image/logo is valid, False otherwise.
        """
        image_validator = ImageValidator(self.file_path, ignored_errors=self.ignored_errors,
                                         print_as_warnings=self.print_as_warnings,
                                         json_file_path=self.json_file_path)
        if not image_validator.is_valid():
            return False
        return True

    def is_valid_description(self, beta_integration: bool = False) -> bool:
        """Verifies integration description is valid.

        Returns:
            bool: True if description is valid, False otherwise.
        """
        description_validator = DescriptionValidator(self.file_path, ignored_errors=self.ignored_errors,
                                                     print_as_warnings=self.print_as_warnings,
                                                     json_file_path=self.json_file_path)
        if beta_integration:
            if not description_validator.is_valid_beta_description():
                return False
        else:
            if not description_validator.is_valid():
                return False
        return True

    def is_there_a_runnable(self) -> bool:
        """Verifies there's at least one runnable command.
            at least one of:
            command in commands section
            isFetch
            feed
            long-running

        Returns:
            if there's at least one runnable in the yaml
        """
        script = self.current_file.get('script', {})

        if not any([
            script.get('commands'), script.get('isfetch', script.get('isFetch')), script.get("feed"),
            script.get('longRunning')]
        ):
            self.is_valid = False
            error, code = Errors.integration_not_runnable()
            self.handle_error(error, code, file_path=self.file_path)
            return False
        return True

    def is_valid_parameters_display_name(self) -> bool:
        """Verifies integration parameters display name is valid.

        Returns:
            bool: True if description is valid - capitalized and spaced using whitespace and not underscores,
            False otherwise.
        """
        configuration = self.current_file.get('configuration', {})
        parameters_display_name = [param.get('display') for param in configuration if param.get('display')]

        invalid_display_names = []
        for parameter in parameters_display_name:
            invalid_display_names.append(parameter) if parameter and not parameter[0].isupper() or '_' in parameter \
                else None

        if invalid_display_names:
            error_message, error_code = Errors.invalid_integration_parameters_display_name(invalid_display_names)
            if self.handle_error(error_message, error_code, file_path=self.file_path):
                return False

        return True

    def is_valid_integration_file_path(self) -> bool:
        absolute_file_path = self.file_path
        integrations_folder = os.path.basename(os.path.dirname(absolute_file_path))
        integration_file = os.path.basename(absolute_file_path)

        # drop file extension
        integration_file, _ = os.path.splitext(integration_file)

        if integrations_folder == 'Integrations':
            if not integration_file.startswith('integration-'):

                error_message, error_code = \
                    Errors.is_valid_integration_file_path_in_integrations_folder(integration_file)
                if self.handle_error(error_message, error_code, file_path=self.file_path):
                    return False

        elif integration_file != integrations_folder:
            valid_integration_file = integration_file.replace('-', '').replace('_', '')

            if valid_integration_file.lower() != integrations_folder.lower():
                error_message, error_code = Errors.is_valid_integration_file_path_in_folder(integration_file)
                if self.handle_error(error_message, error_code, file_path=self.file_path):
                    return False

        return True

    def is_mapping_fields_command_exist(self) -> bool:
        """
        Check if get-mapping-fields command exists in the YML if  the ismappble field is set to true
        Returns:
            True if get-mapping-fields commands exist in the yml, else False.
        """
        script = self.current_file.get('script', {})
        if script.get('ismappable'):
            command_names = {command['name'] for command in script.get('commands', [])}
            if 'get-mapping-fields' not in command_names:
                error, code = Errors.missing_get_mapping_fields_command()
                if self.handle_error(error, code, file_path=self.file_path):
                    self.is_valid = False
                    return False
        return True

    def is_context_change_in_readme(self) -> bool:
        """
        Checks if there has been a corresponding change to the integration's README
        when changing the context paths of an integration.
        This validation might run together with is_context_different_in_yml in Readme's validation.

        Returns:
            True if there has been a corresponding change to README file when context is changed in integration
        """
        valid = True

        dir_path = os.path.dirname(self.file_path)
        if not os.path.exists(os.path.join(dir_path, 'README.md')):
            return True

        # Only run validation if the validation has not run with is_context_different_in_yml on readme
        # so no duplicates errors will be created:
        error, missing_from_readme_error_code = Errors.readme_missing_output_context('', '')
        error, missing_from_yml_error_code = Errors.missing_output_context('', '')
        readme_path = os.path.join(dir_path, 'README.md')

        if f'{readme_path} - [{missing_from_readme_error_code}]' in FOUND_FILES_AND_IGNORED_ERRORS \
                or f'{readme_path} - [{missing_from_readme_error_code}]' in FOUND_FILES_AND_ERRORS \
                or f'{self.file_path} - [{missing_from_yml_error_code}]' in FOUND_FILES_AND_IGNORED_ERRORS \
                or f'{self.file_path} - [{missing_from_yml_error_code}]' in FOUND_FILES_AND_ERRORS:
            return False

        # get README file's content
        with open(readme_path, 'r') as readme:
            readme_content = readme.read()

        # commands = self.current_file.get("script", {}).get('commands', [])
        difference = compare_context_path_in_yml_and_readme(self.current_file, readme_content)
        for command_name in difference:
            if difference[command_name].get('only in yml'):
                error, code = Errors.readme_missing_output_context(
                    command_name,
                    ", ".join(difference[command_name].get('only in yml')))
                if self.handle_error(error, code, file_path=readme_path):
                    valid = False

            if difference[command_name].get('only in readme'):
                error, code = Errors.missing_output_context(command_name,
                                                            ", ".join(difference[command_name].get('only in readme')))
                if self.handle_error(error, code, file_path=self.file_path):
                    valid = False

        return valid

    def is_there_separators_in_names(self) -> bool:
        """
        Check if there are separators in the integration folder or files.

        Returns:
            true if the folder/files names are valid and there are no separators, and false if not.
        """
        is_unified_integration = self.current_file.get('script', {}).get('script', '') not in ['-', '']

        if is_unified_integration:
            return True

        answers = [
            self.check_separators_in_folder(),
            self.check_separators_in_files()
        ]

        return all(answers)

    def check_separators_in_folder(self) -> bool:
        """
        Check if there are separators in the integration folder.

        Returns:
            true if the name is valid and there are no separators, and false if not.
        """

        integration_folder_name = os.path.basename(os.path.dirname(self.file_path))
        valid_folder_name = self.remove_separators_from_name(integration_folder_name)

        if valid_folder_name != integration_folder_name:
            error_message, error_code = Errors.folder_name_has_separators('integration', integration_folder_name,
                                                                          valid_folder_name)
            if self.handle_error(error_message, error_code, file_path=self.file_path):
                self.is_valid = False
                return False

        return True

    def check_separators_in_files(self):
        """
        Check if there are separators in the integration files names.

        Returns:
            true if the files names are valid and there is no separators, and false if not.
        """

        # Gets the all integration files that may have the integration name as base name
        files_to_check = get_files_in_dir(os.path.dirname(self.file_path), ['yml', 'py', 'md', 'png'], False)
        invalid_files = []
        valid_files = []

        for file_path in files_to_check:

            file_name = os.path.basename(file_path)
            if file_name.startswith('README'):
                continue

            if file_name.endswith('_image.png') or file_name.endswith('_description.md') or \
                    file_name.endswith('_test.py') or file_name.endswith('_unified.yml'):
                base_name = file_name.rsplit('_', 1)[0]

            else:
                base_name = file_name.rsplit('.', 1)[0]

            valid_base_name = self.remove_separators_from_name(base_name)

            if valid_base_name != base_name:
                invalid_files.append(file_name)
                valid_files.append(valid_base_name.join(file_name.rsplit(base_name, 1)))

        if invalid_files:

            error_message, error_code = Errors.file_name_has_separators('integration', invalid_files, valid_files)
            if self.handle_error(error_message, error_code, file_path=self.file_path):
                self.is_valid = False
                return False

        return True

    def name_not_contain_the_type(self):
        """
        Check that the entity name or display name does not contain the entity type
        Returns: True if the name is valid
        """

        name = self.current_file.get('name', '')
        display_name = self.current_file.get('display', '')
        field_names = []
        if 'integration' in name.lower():
            field_names.append('name')
        if 'integration' in display_name.lower():
            field_names.append('display')

        if field_names:
            error_message, error_code = Errors.field_contain_forbidden_word(
                field_names=field_names, word='integration')

            if self.handle_error(error_message, error_code, file_path=self.file_path):
                self.is_valid = False
                return False

        return True

    def is_valid_endpoint_command(self):
        """
        Check if the endpoint command in yml is valid by standard.
        This command is separated than other reputation command as the inputs are different standard.

        Returns:
            true if the inputs and outputs are valid.
        """
        commands = self.current_file.get('script', {}).get('commands', [])

        if 'endpoint' not in [x.get('name') for x in commands]:
            return True

        # extracting the specific command from commands.
        endpoint_command = [arg for arg in commands if arg.get('name') == 'endpoint'][0]
        return self._is_valid_endpoint_inputs(endpoint_command, required_arguments=ENDPOINT_FLEXIBLE_REQUIRED_ARGS) \
            and self._is_valid_endpoint_outputs(endpoint_command)

    def _is_valid_endpoint_inputs(self, command_data, required_arguments):
        """
        Check if the input for endpoint commands includes at least one required_arguments,
        and that only ip is the default argument.
        Returns:
            true if the inputs are valid.
        """
        endpoint_command_inputs = command_data.get('arguments', [])
        existing_arguments = {arg['name'] for arg in endpoint_command_inputs}

        # checking at least one of the required argument is found as argument
        if not set(required_arguments).intersection(existing_arguments):
            error_message, error_code = Errors.reputation_missing_argument(list(required_arguments),
                                                                           command_data.get('name'),
                                                                           all=False)
            if self.handle_error(error_message, error_code, file_path=self.file_path):
                self.is_valid = False
                return False

        # checking no other arguments are default argument:
        default_args_found = [(arg.get('name'), arg.get('default', False)) for arg in endpoint_command_inputs]
        command_default_arg_map = BANG_COMMAND_ARGS_MAPPING_DICT[ENDPOINT_COMMAND_NAME]
        default_arg_name = command_default_arg_map['default']
        other_default_args_found = list(filter(
            lambda x: x[1] is True and x[0] not in default_arg_name, default_args_found))
        if other_default_args_found:
            error_message, error_code = Errors.wrong_default_argument(default_arg_name, ENDPOINT_COMMAND_NAME)
            if self.handle_error(error_message, error_code, file_path=self.file_path):
                self.is_valid = False
                return False
        return True

    def _is_valid_endpoint_outputs(self, command_data):
        context_standard = XSOAR_CONTEXT_STANDARD_URL
        output_for_reputation_valid = True
        context_outputs_paths = set()
        for output in command_data.get('outputs', []):
            context_outputs_paths.add(output.get('contextPath'))

        # validate the reputation command outputs
<<<<<<< HEAD
        reputation_output = IOC_OUTPUTS_DICT.get(ENDPOINT_COMMAND_NAME)
        if reputation_output and (reputation_output - context_outputs_paths):
            error_message, error_code = Errors.missing_reputation(ENDPOINT_COMMAND_NAME, reputation_output,
=======
        reputation_output = IOC_OUTPUTS_DICT.get('endpoint')
        if reputation_output and (reputation_output - context_outputs_paths):
            error_message, error_code = Errors.missing_reputation('endpoint', reputation_output,
>>>>>>> 663d2c3e
                                                                  context_standard)
            if self.handle_error(error_message, error_code, file_path=self.file_path):
                self.is_valid = False
                output_for_reputation_valid = False

        return output_for_reputation_valid<|MERGE_RESOLUTION|>--- conflicted
+++ resolved
@@ -4,15 +4,11 @@
 
 import yaml
 from demisto_sdk.commands.common.constants import (
-    BANG_COMMAND_ARGS_MAPPING_DICT, BANG_COMMAND_NAMES, DBOT_SCORES_DICT, XSOAR_CONTEXT_STANDARD_URL,
-<<<<<<< HEAD
-    DEPRECATED_REGEXES, ENDPOINT_FLEXIBLE_REQUIRED_ARGS, FEED_REQUIRED_PARAMS, ENDPOINT_COMMAND_NAME,
-=======
-    DEPRECATED_REGEXES, ENDPOINT_FLEXIBLE_REQUIRED_ARGS, FEED_REQUIRED_PARAMS,
->>>>>>> 663d2c3e
-    FETCH_REQUIRED_PARAMS, FIRST_FETCH, FIRST_FETCH_PARAM,
-    INTEGRATION_CATEGORIES, IOC_OUTPUTS_DICT, MAX_FETCH, MAX_FETCH_PARAM,
-    PYTHON_SUBTYPES, TYPE_PWSH)
+    BANG_COMMAND_ARGS_MAPPING_DICT, BANG_COMMAND_NAMES, DBOT_SCORES_DICT,
+    DEPRECATED_REGEXES, ENDPOINT_COMMAND_NAME, ENDPOINT_FLEXIBLE_REQUIRED_ARGS,
+    FEED_REQUIRED_PARAMS, FETCH_REQUIRED_PARAMS, FIRST_FETCH,
+    FIRST_FETCH_PARAM, INTEGRATION_CATEGORIES, IOC_OUTPUTS_DICT, MAX_FETCH,
+    MAX_FETCH_PARAM, PYTHON_SUBTYPES, TYPE_PWSH, XSOAR_CONTEXT_STANDARD_URL)
 from demisto_sdk.commands.common.errors import (FOUND_FILES_AND_ERRORS,
                                                 FOUND_FILES_AND_IGNORED_ERRORS,
                                                 Errors)
@@ -1316,15 +1312,9 @@
             context_outputs_paths.add(output.get('contextPath'))
 
         # validate the reputation command outputs
-<<<<<<< HEAD
         reputation_output = IOC_OUTPUTS_DICT.get(ENDPOINT_COMMAND_NAME)
         if reputation_output and (reputation_output - context_outputs_paths):
             error_message, error_code = Errors.missing_reputation(ENDPOINT_COMMAND_NAME, reputation_output,
-=======
-        reputation_output = IOC_OUTPUTS_DICT.get('endpoint')
-        if reputation_output and (reputation_output - context_outputs_paths):
-            error_message, error_code = Errors.missing_reputation('endpoint', reputation_output,
->>>>>>> 663d2c3e
                                                                   context_standard)
             if self.handle_error(error_message, error_code, file_path=self.file_path):
                 self.is_valid = False
