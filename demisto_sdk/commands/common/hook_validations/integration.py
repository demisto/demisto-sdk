--- conflicted
+++ resolved
@@ -1454,7 +1454,6 @@
         raise Exception('Could not find the pack name of the integration, '
                         'please verify the integration is in a pack')
 
-<<<<<<< HEAD
     def is_valid_ansible_integration(self):
         """  Perform the core integration validations applicable to the ansible codegen
         """
@@ -1473,7 +1472,7 @@
         ]
 
         return all(answers)
-=======
+
     def are_common_outputs_with_description(self):
         defaults = json.loads(
             (Path(__file__).absolute().parents[2] / 'common/default_output_descriptions.json').read_text())
@@ -1493,5 +1492,4 @@
             if self.handle_error(error_message, error_code, self.file_path):
                 return False
 
-        return True
->>>>>>> 17d00942
+        return True