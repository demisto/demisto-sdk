--- conflicted
+++ resolved
@@ -173,7 +173,6 @@
             self.is_valid_endpoint_command(),
             self.is_api_token_in_credential_type(),
             self.are_common_outputs_with_description(),
-            self.is_native_image_does_not_exist_in_yml()
         ]
 
         return all(answers)
@@ -2259,16 +2258,6 @@
 
         return is_valid
 
-<<<<<<< HEAD
-    @error_codes('IN157')
-    def is_native_image_does_not_exist_in_yml(self):
-        if self.current_file.get('script', {}).get('nativeimage'):
-            error_message, error_code = Errors.nativeimage_exist_in_integration_yml(
-                self.current_file.get('commonfields', {}).get('id')
-            )
-            if self.handle_error(error_message, error_code, file_path=self.file_path):
-                return False
-=======
     def get_test_path(self, file_path: str):
         """Gets a yml path and returns the matching integration's test."""
         test_path = Path(file_path)
@@ -2283,5 +2272,4 @@
         if not test_path.exists():
             return False
 
->>>>>>> a8329624
         return True