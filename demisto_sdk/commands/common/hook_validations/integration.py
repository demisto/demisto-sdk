--- conflicted
+++ resolved
@@ -112,12 +112,9 @@
             self.has_no_duplicate_params(),
             self.has_no_duplicate_args(),
             self.is_there_separators_in_names(),
-<<<<<<< HEAD
+            self.name_not_contain_the_type(),
             self.is_valid_endpoint_params()
-=======
-            self.name_not_contain_the_type()
-
->>>>>>> 152af3d6
+
         ]
 
         if check_is_unskipped:
@@ -1236,7 +1233,30 @@
 
         return True
 
-<<<<<<< HEAD
+    def name_not_contain_the_type(self):
+        """
+        Check that the entity name or display name does not contain the entity type
+        Returns: True if the name is valid
+        """
+
+        name = self.current_file.get('name', '')
+        display_name = self.current_file.get('display', '')
+        field_names = []
+        if 'integration' in name.lower():
+            field_names.append('name')
+        if 'integration' in display_name.lower():
+            field_names.append('display')
+
+        if field_names:
+            error_message, error_code = Errors.field_contain_forbidden_word(
+                field_names=field_names, word='integration')
+
+            if self.handle_error(error_message, error_code, file_path=self.file_path):
+                self.is_valid = False
+                return False
+
+        return True
+
     def is_valid_endpoint_command(self):
         """
         Check if the endpoint command in yml is valid by standard.
@@ -1303,28 +1323,3 @@
 
 
 
-=======
-    def name_not_contain_the_type(self):
-        """
-        Check that the entity name or display name does not contain the entity type
-        Returns: True if the name is valid
-        """
-
-        name = self.current_file.get('name', '')
-        display_name = self.current_file.get('display', '')
-        field_names = []
-        if 'integration' in name.lower():
-            field_names.append('name')
-        if 'integration' in display_name.lower():
-            field_names.append('display')
-
-        if field_names:
-            error_message, error_code = Errors.field_contain_forbidden_word(
-                field_names=field_names, word='integration')
-
-            if self.handle_error(error_message, error_code, file_path=self.file_path):
-                self.is_valid = False
-                return False
-
-        return True
->>>>>>> 152af3d6
