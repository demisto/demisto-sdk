import os
import re
from pathlib import Path
from typing import Dict, Optional

from demisto_sdk.commands.common import tools
from demisto_sdk.commands.common.constants import (
    ALERT_FETCH_REQUIRED_PARAMS,
    BANG_COMMAND_ARGS_MAPPING_DICT,
    BANG_COMMAND_NAMES,
    DBOT_SCORES_DICT,
    DEFAULT_CONTENT_ITEM_FROM_VERSION,
    DEPRECATED_DESC_REGEX,
    DEPRECATED_NO_REPLACE_DESC_REGEX,
    ENDPOINT_COMMAND_NAME,
    ENDPOINT_FLEXIBLE_REQUIRED_ARGS,
    FEED_REQUIRED_PARAMS,
    FIRST_FETCH,
    FIRST_FETCH_PARAM,
    INCIDENT_FETCH_REQUIRED_PARAMS,
    IOC_OUTPUTS_DICT,
    MAX_FETCH,
    MAX_FETCH_PARAM,
    PACKS_DIR,
    PACKS_PACK_META_FILE_NAME,
    PYTHON_SUBTYPES,
    RELIABILITY_PARAMETER_NAMES,
    REPUTATION_COMMAND_NAMES,
    TYPE_PWSH,
    XSOAR_CONTEXT_STANDARD_URL,
    XSOAR_SUPPORT,
    MarketplaceVersions,
)
from demisto_sdk.commands.common.default_additional_info_loader import (
    load_default_additional_info_dict,
)
from demisto_sdk.commands.common.errors import (
    FOUND_FILES_AND_ERRORS,
    FOUND_FILES_AND_IGNORED_ERRORS,
    Errors,
)
from demisto_sdk.commands.common.handlers import DEFAULT_JSON_HANDLER as json
from demisto_sdk.commands.common.handlers import DEFAULT_YAML_HANDLER as yaml
from demisto_sdk.commands.common.hook_validations.base_validator import error_codes
from demisto_sdk.commands.common.hook_validations.content_entity_validator import (
    ContentEntityValidator,
)
from demisto_sdk.commands.common.hook_validations.description import (
    DescriptionValidator,
)
from demisto_sdk.commands.common.hook_validations.docker import DockerImageValidator
from demisto_sdk.commands.common.hook_validations.image import ImageValidator
from demisto_sdk.commands.common.logger import logger
from demisto_sdk.commands.common.tools import (
    _get_file_id,
    compare_context_path_in_yml_and_readme,
    extract_deprecated_command_names_from_yml,
    extract_none_deprecated_command_names_from_yml,
    get_core_pack_list,
    get_file_version_suffix_if_exists,
    get_files_in_dir,
    get_item_marketplaces,
    get_pack_name,
    is_iron_bank_pack,
    server_version_compare,
    string_to_bool,
)

default_additional_info = load_default_additional_info_dict()


class IntegrationValidator(ContentEntityValidator):
    """IntegrationValidator is designed to validate the correctness of the file structure we enter to content repo. And
    also try to catch possible Backward compatibility breaks due to the preformed changes.
    """

    EXPIRATION_FIELD_TYPE = 17
    ALLOWED_HIDDEN_PARAMS = {"longRunning", "feedIncremental", "feedReputation"}

    def __init__(
        self,
        structure_validator,
        ignored_errors=None,
        skip_docker_check=False,
        json_file_path=None,
        validate_all=False,
        deprecation_validator=None,
        using_git=False,
    ):
        super().__init__(
            structure_validator,
            ignored_errors=ignored_errors,
            json_file_path=json_file_path,
            skip_docker_check=skip_docker_check,
        )
        self.running_validations_using_git = using_git
        self.validate_all = validate_all
        self.deprecation_validator = deprecation_validator

    @error_codes("BA100")
    def is_valid_version(self) -> bool:
        if (
            self.current_file.get("commonfields", {}).get("version")
            == self.DEFAULT_VERSION
        ):
            return True

        error_message, error_code = Errors.wrong_version()
        if self.handle_error(
            error_message,
            error_code,
            file_path=self.file_path,
            suggested_fix=Errors.suggest_fix(self.file_path),
        ):
            self.is_valid = False
            return False

        return True

    def is_backward_compatible(self) -> bool:
        """Check whether the Integration is backward compatible or not, update the _is_valid field to determine that"""
        if not self.old_file:
            return True

        answers = [
            super().is_backward_compatible(),
            self.no_change_to_context_path(),
            self.no_removed_integration_parameters(),
            self.no_added_required_fields(),
            self.no_changed_command_name_or_arg(),
            self.is_valid_display_configuration(),
            self.no_changed_removed_yml_fields(),
        ]
        return all(answers)

    def core_integration_validations(self, validate_rn: bool = True):
        """Perform the core integration validations (common to both beta and regular integrations)
        Args:
            validate_rn (bool): Whether to validate release notes (changelog) or not.
        """
        answers = [
            super().is_valid_file(validate_rn),
            self.validate_readme_exists(self.validate_all),
            self.is_valid_subtype(),
            self.is_valid_default_array_argument_in_reputation_command(),
            self.is_valid_default_argument(),
            self.is_proxy_configured_correctly(),
            self.is_insecure_configured_correctly(),
            self.is_checkbox_param_configured_correctly(),
            self.is_valid_category(),
            self.is_id_equals_name(),
            self.is_docker_image_valid(),
            self.is_valid_feed(),
            self.is_valid_fetch(),
            self.is_there_a_runnable(),
            self.is_valid_display_name(),
            self.is_valid_default_value_for_checkbox(),
            self.is_valid_display_name_for_siem(),
            self.is_valid_xsiam_marketplace(),
            self.is_valid_pwsh(),
            self.is_valid_image(),
            self.is_valid_max_fetch_and_first_fetch(),
            self.is_valid_as_deprecated(),
            self.is_valid_parameters_display_name(),
            self.is_valid_parameter_url_default_value(),
            self.is_mapping_fields_command_exist(),
            self.is_valid_integration_file_path(),
            self.is_valid_py_file_names(),
            self.has_no_duplicate_params(),
            self.has_no_duplicate_args(),
            self.is_there_separators_in_names(),
            self.name_not_contain_the_type(),
            self.is_valid_endpoint_command(),
            self.is_api_token_in_credential_type(),
            self.are_common_outputs_with_description(),
            self.is_native_image_does_not_exist_in_yml(),
            self.validate_unit_test_exists(),
            self.is_line_ends_with_dot(),
        ]

        return all(answers)

    def is_valid_file(
        self,
        validate_rn: bool = True,
        skip_test_conf: bool = False,
        check_is_unskipped: bool = True,
        conf_json_data: dict = {},
        is_modified=False,
    ) -> bool:
        """Check whether the Integration is valid or not according to the LEVEL SUPPORT OPTIONS
        that depends on the contributor type

            Args:
                validate_rn (bool): Whether to validate release notes (changelog) or not.
                skip_test_conf (bool): If true then will skip test playbook configuration validation
                check_is_unskipped (bool): Whether to check if the integration is unskipped.
                conf_json_data (dict): The conf.json file data.
                is_modified (bool): Wether the given files are modified or not.

            Returns:
                bool: True if integration is valid, False otherwise.
        """

        answers = [
            self.core_integration_validations(validate_rn),
            self.is_valid_hidden_params(),
            self.is_valid_description(beta_integration=False),
            self.is_context_correct_in_readme(),
            self.verify_yml_commands_match_readme(is_modified),
            self.verify_reputation_commands_has_reliability(),
            self.is_integration_deprecated_and_used(),
            self.is_outputs_for_reputations_commands_valid(),
        ]

        if check_is_unskipped:
            answers.append(self.is_unskipped_integration(conf_json_data))

        if not skip_test_conf:
            answers.append(self.are_tests_configured())

        core_packs_list = get_core_pack_list()

        pack = get_pack_name(self.file_path)
        is_core = True if pack in core_packs_list else False
        if is_core:
            answers.append(self.no_incident_in_core_packs())

        return all(answers)

    def is_valid_beta_integration(self, validate_rn: bool = True) -> bool:
        """Check whether the beta Integration is valid or not, update the _is_valid field to determine that
        Args:
            validate_rn (bool): Whether to validate release notes (changelog) or not.

        Returns:
            bool: True if integration is valid, False otherwise.
        """
        answers = [
            self.core_integration_validations(validate_rn),
            self.is_valid_beta(),
            self.is_valid_description(beta_integration=True),
        ]
        return all(answers)

    def is_valid_as_deprecated(self):
        """Check if the integration is valid as a deprecated integration."""
        answers = [
            self._is_valid_deprecated_integration_display_name(),
            self._is_valid_deprecated_integration_description(),
        ]
        return all(answers)

    @error_codes("IN140")
    def is_unskipped_integration(self, conf_json_data):
        """Validated the integration testing is not skipped."""
        skipped_integrations = conf_json_data.get("skipped_integrations", {})
        integration_id = _get_file_id("integration", self.current_file)
        if skipped_integrations and integration_id in skipped_integrations:
            if "no instance" in skipped_integrations[
                integration_id
            ].lower() and not self.has_unittest(self.file_path):
                skip_comment = skipped_integrations[integration_id]
                error_message, error_code = Errors.integration_is_skipped(
                    integration_id, skip_comment
                )
                if self.handle_error(
                    error_message, error_code, file_path=self.file_path
                ):
                    self.is_valid = False
        return self.is_valid

    @error_codes("IN127,IN157")
    def _is_valid_deprecated_integration_display_name(self) -> bool:
        is_deprecated = self.current_file.get("deprecated", False)
        is_display_name_deprecated = self.current_file.get("display", "").endswith(
            "(Deprecated)"
        )

        if is_deprecated and (not is_display_name_deprecated):
            (
                error_message,
                error_code,
            ) = Errors.invalid_deprecated_integration_display_name()
            if self.handle_error(error_message, error_code, file_path=self.file_path):
                return False

        if (not is_deprecated) and is_display_name_deprecated:
            (
                error_message,
                error_code,
            ) = Errors.invalid_integration_deprecation__only_display_name_suffix(
                self.file_path
            )
            if self.handle_error(error_message, error_code, file_path=self.file_path):
                return False

        return True

    @error_codes("IN128,IN158")
    def _is_valid_deprecated_integration_description(self) -> bool:
        is_deprecated = self.current_file.get("deprecated", False)
        description = self.current_file.get("description", "")

        description_indicates_deprecation = any(
            (
                re.search(DEPRECATED_DESC_REGEX, description),
                re.search(DEPRECATED_NO_REPLACE_DESC_REGEX, description),
            )
        )

        if is_deprecated and (not description_indicates_deprecation):
            (
                error_message,
                error_code,
            ) = Errors.invalid_deprecated_integration_description()
            if self.handle_error(error_message, error_code, file_path=self.file_path):
                return False

        if (not is_deprecated) and description_indicates_deprecation:
            (
                error_message,
                error_code,
            ) = Errors.invalid_deprecation__only_description_deprecated(self.file_path)
            if self.handle_error(error_message, error_code, file_path=self.file_path):
                return False
        return True

    @error_codes("IN152")
    def is_valid_default_value_for_checkbox(self) -> bool:
        config = self.current_file.get("configuration", {})
        for param in config:
            if param.get("type") == 8:
                if param.get("defaultvalue") not in [None, "true", "false"]:
                    (
                        error_message,
                        error_code,
                    ) = Errors.invalid_defaultvalue_for_checkbox_field(
                        param.get("name")
                    )
                    if self.handle_error(
                        error_message, error_code, file_path=self.file_path
                    ):
                        return False
        return True

    def are_tests_configured(self) -> bool:
        """
        Checks if the integration has a TestPlaybook and if the TestPlaybook is configured in conf.json
        And prints an error message accordingly
        """
        tests = self.current_file.get("tests", [])
        return self.are_tests_registered_in_conf_json_file_or_yml_file(tests)

    @error_codes("IN100,IN101,IN102,IN103")
    def is_valid_param(self, param_name: str, param_display: str) -> bool:
        """Check if the given parameter has the right configuration."""
        err_msgs = []
        configuration = self.current_file.get("configuration", [])
        for configuration_param in configuration:
            configuration_param_name = configuration_param["name"]
            if configuration_param_name == param_name:
                if configuration_param["display"] != param_display:
                    error_message, error_code = Errors.wrong_display_name(
                        param_name, param_display
                    )
                    formatted_message = self.handle_error(
                        error_message,
                        error_code,
                        file_path=self.file_path,
                    )
                    if formatted_message:
                        err_msgs.append(formatted_message)

                if configuration_param.get("defaultvalue", "") not in (
                    False,
                    "false",
                    "",
                ):
                    (
                        error_message,
                        error_code,
                    ) = Errors.wrong_default_parameter_not_empty(param_name, "''")
                    formatted_message = self.handle_error(
                        error_message,
                        error_code,
                        file_path=self.file_path,
                    )
                    if formatted_message:
                        err_msgs.append(formatted_message)

                if configuration_param.get("required", False):
                    error_message, error_code = Errors.wrong_required_value(param_name)
                    formatted_message = self.handle_error(
                        error_message,
                        error_code,
                        file_path=self.file_path,
                    )
                    if formatted_message:
                        err_msgs.append(formatted_message)

                if configuration_param.get("type") != 8:
                    error_message, error_code = Errors.wrong_required_type(param_name)
                    formatted_message = self.handle_error(
                        error_message,
                        error_code,
                        file_path=self.file_path,
                    )
                    if formatted_message:
                        err_msgs.append(formatted_message)

        if err_msgs:
            logger.error(
                "{} Received the following error for {} validation:\n{}\n {}\n".format(
                    self.file_path,
                    param_name,
                    "\n".join(err_msgs),
                    Errors.suggest_fix(file_path=self.file_path),
                )
            )
            self.is_valid = False
            return False
        return True

    def is_proxy_configured_correctly(self) -> bool:
        """Check that if an integration has a proxy parameter that it is configured properly."""
        return self.is_valid_param("proxy", "Use system proxy settings")

    def is_insecure_configured_correctly(self) -> bool:
        """Check that if an integration has an insecure parameter that it is configured properly."""
        insecure_field_name = ""
        configuration = self.current_file.get("configuration", [])
        for configuration_param in configuration:
            if configuration_param["name"] in ("insecure", "unsecure"):
                insecure_field_name = configuration_param["name"]
        if insecure_field_name:
            return self.is_valid_param(
                insecure_field_name, "Trust any certificate (not secure)"
            )
        return True

    def is_checkbox_param_configured_correctly(self) -> bool:
        """Check that if an integration has a checkbox parameter it is configured properly.
        Returns:
            bool. True if the checkbox parameter is configured correctly, False otherwise.
        """
        configuration = self.current_file.get("configuration", [])
        for configuration_param in configuration:
            param_name = configuration_param["name"]
            if configuration_param["type"] == 8 and param_name not in (
                "insecure",
                "unsecure",
                "proxy",
                "isFetch",
            ):
                if not self.is_valid_checkbox_param(configuration_param, param_name):
                    self.is_valid = False
        if not self.is_valid:
            return False
        return True

    @error_codes("IN102")
    def is_valid_checkbox_param(
        self, configuration_param: dict, param_name: str
    ) -> bool:
        """Check if the given checkbox parameter required field is False.
        Returns:
            bool. True if valid, False otherwise.
        """
        if configuration_param.get("required", False):
            error_message, error_code = Errors.wrong_required_value(param_name)
            if self.handle_error(error_message, error_code, file_path=self.file_path):
                return False
        return True

    @error_codes("IN104")
    def is_valid_category(self) -> bool:
        """Check that the integration category is in the schema."""
        if tools.is_external_repository():
            return True
        category = self.current_file.get("category", None)
        approved_list = tools.get_current_categories()
        if category not in approved_list:
            error_message, error_code = Errors.wrong_category(category, approved_list)
            if self.handle_error(error_message, error_code, file_path=self.file_path):
                self.is_valid = False
                return False

        return True

    @error_codes("IN105,IN144,IN106")
    def is_valid_default_array_argument_in_reputation_command(self) -> bool:
        """Check if a reputation command (domain/email/file/ip/url/cve)
            has a default non required argument and make sure the default value can accept array of inputs.

        Returns:
            bool. Whether a reputation command hold a valid argument which support array.
        """
        commands = self.current_file.get("script", {}).get("commands", [])
        if commands is None:
            commands = []
        flag = True
        for command in commands:
            command_name = command.get("name", "")
            if command_name in BANG_COMMAND_NAMES:
                command_mapping = BANG_COMMAND_ARGS_MAPPING_DICT[command_name]
                flag_found_arg = False
                for arg in command.get("arguments", []):
                    arg_name = arg.get("name")
                    if arg_name in command_mapping["default"]:
                        flag_found_arg = True
                        if arg.get("default") is False:
                            error_message, error_code = Errors.wrong_default_argument(
                                arg_name, command_name
                            )
                            if self.handle_error(
                                error_message, error_code, file_path=self.file_path
                            ):
                                self.is_valid = False
                                flag = False
                        if not arg.get("isArray"):
                            error_message, error_code = Errors.wrong_is_array_argument(
                                arg_name, command_name
                            )
                            if self.handle_error(
                                error_message, error_code, file_path=self.file_path
                            ):
                                self.is_valid = False
                                flag = False

                flag_found_required = command_mapping.get("required", True)
                if not flag_found_arg and flag_found_required:
                    error_message, error_code = Errors.no_default_arg(command_name)
                    if self.handle_error(
                        error_message, error_code, file_path=self.file_path
                    ):
                        flag = False

        if not flag:
            logger.error(Errors.suggest_fix(self.file_path))
        return flag

    @error_codes("IN134")
    def is_valid_default_argument(self) -> bool:
        """Check if a  command has at most 1 default argument.

        Returns:
            bool. Whether a command holds at most 1 default argument.
        """
        is_valid = True
        commands = self.current_file.get("script", {}).get("commands", [])
        if commands is None:
            commands = []

        for command in commands:
            default_args = set()
            if command.get("arguments", []) is None:
                error_message, error_code = Errors.empty_command_arguments(
                    command.get("name")
                )
                if self.handle_error(
                    error_message,
                    error_code,
                    file_path=self.file_path,
                    suggested_fix=Errors.suggest_fix(self.file_path),
                ):
                    is_valid = False  # do not break the main loop as there can be multiple invalid commands
                    continue

            for arg in command.get("arguments", []):
                if arg.get("default"):
                    default_args.add(arg.get("name"))
            if len(default_args) > 1:  # if more than one default arg, command is faulty
                error_message, error_code = Errors.multiple_default_arg(
                    command.get("name"), str(default_args)
                )
                if self.handle_error(
                    error_message, error_code, file_path=self.file_path
                ):
                    is_valid = False  # do not break the main loop as there can be multiple invalid commands

        return is_valid

    @staticmethod
    def _get_invalid_dbot_outputs(context_outputs_paths, context_outputs_descriptions):
        missing_outputs = set()
        missing_descriptions = set()
        for dbot_score_output in DBOT_SCORES_DICT:
            if dbot_score_output not in context_outputs_paths:
                missing_outputs.add(dbot_score_output)
            else:  # DBot Score output path is in the outputs
                if (
                    DBOT_SCORES_DICT.get(dbot_score_output)
                    not in context_outputs_descriptions
                ):
                    missing_descriptions.add(dbot_score_output)
                    # self.is_valid = False - Do not fail build over wrong description

        return missing_outputs, missing_descriptions

    @error_codes("DB100,DB101,IN107")
    def is_outputs_for_reputations_commands_valid(self) -> bool:
        """Check if a reputation command (domain/email/file/ip/url)
            has the correct DBotScore outputs according to the context standard
            https://xsoar.pan.dev/docs/integrations/context-standards

        Returns:
            bool. Whether a reputation command holds valid outputs
        """
        context_standard = XSOAR_CONTEXT_STANDARD_URL
        commands = self.current_file.get("script", {}).get("commands", [])
        output_for_reputation_valid = True
        for command in commands:
            command_name = command.get("name")
            # look for reputations commands
            if command_name in BANG_COMMAND_NAMES:
                context_outputs_paths = set()
                context_outputs_descriptions = set()
                for output in command.get("outputs", []):
                    context_outputs_paths.add(output.get("contextPath"))
                    context_outputs_descriptions.add(output.get("description"))

                # validate DBotScore outputs and descriptions
                if command_name in REPUTATION_COMMAND_NAMES:
                    (
                        missing_outputs,
                        missing_descriptions,
                    ) = self._get_invalid_dbot_outputs(
                        context_outputs_paths, context_outputs_descriptions
                    )
                    if missing_outputs:
                        error_message, error_code = Errors.dbot_invalid_output(
                            command_name, missing_outputs, context_standard
                        )
                        if self.handle_error(
                            error_message,
                            error_code,
                            file_path=self.file_path,
                            warning=self.structure_validator.quiet_bc,
                        ):
                            self.is_valid = False
                            output_for_reputation_valid = False

                    if missing_descriptions:
                        error_message, error_code = Errors.dbot_invalid_description(
                            command_name, missing_descriptions, context_standard
                        )
                        if self.handle_error(
                            error_message,
                            error_code,
                            file_path=self.file_path,
                            warning=True,
                        ):
                            self.is_valid = False
                            output_for_reputation_valid = False

                # validate the IOC output
                reputation_output = IOC_OUTPUTS_DICT.get(command_name)
                if reputation_output and not reputation_output.intersection(
                    context_outputs_paths
                ):
                    error_message, error_code = Errors.missing_reputation(
                        command_name, reputation_output, context_standard
                    )
                    if self.handle_error(
                        error_message,
                        error_code,
                        file_path=self.file_path,
                        warning=self.structure_validator.quiet_bc,
                    ):
                        self.is_valid = False
                        output_for_reputation_valid = False

        return output_for_reputation_valid

    @error_codes("IN108")
    def is_valid_subtype(self) -> bool:
        """Validate that the subtype is python2 or python3."""
        type_ = self.current_file.get("script", {}).get("type")
        if type_ == "python":
            subtype = self.current_file.get("script", {}).get("subtype")
            if subtype not in PYTHON_SUBTYPES:
                error_message, error_code = Errors.wrong_subtype()
                if self.handle_error(
                    error_message, error_code, file_path=self.file_path
                ):
                    self.is_valid = False
                    return False

        return True

    @error_codes("BC100")
    def no_changed_subtype(self) -> bool:
        """Validate that the subtype was not changed.
        Returns True if valid, and False otherwise."""
        type_ = self.current_file.get("script", {}).get("type")
        if type_ == "python":
            subtype = self.current_file.get("script", {}).get("subtype")
            if self.old_file:
                old_subtype = self.old_file.get("script", {}).get("subtype", "")
                if old_subtype and old_subtype != subtype:
                    error_message, error_code = Errors.breaking_backwards_subtype()
                    if self.handle_error(
                        error_message,
                        error_code,
                        file_path=self.file_path,
                        warning=self.structure_validator.quiet_bc,
                    ):
                        self.is_valid = False
                        return False

        return True

    def is_valid_beta(self) -> bool:
        """Validate that beta integration has correct beta attributes"""
        valid_status = True
        if not all([self._is_display_contains_beta(), self._has_beta_param()]):
            self.is_valid = False
            valid_status = False
        if not self.old_file:
            if not all(
                [self._id_has_no_beta_substring(), self._name_has_no_beta_substring()]
            ):
                self.is_valid = False
                valid_status = False
        return valid_status

    @error_codes("IN109")
    def _id_has_no_beta_substring(self) -> bool:
        """Checks that 'id' field dose not include the substring 'beta'"""
        common_fields = self.current_file.get("commonfields", {})
        integration_id = common_fields.get("id", "")
        if "beta" in integration_id.lower():
            error_message, error_code = Errors.beta_in_id()
            if self.handle_error(error_message, error_code, file_path=self.file_path):
                return False

        return True

    @error_codes("IN110")
    def _name_has_no_beta_substring(self) -> bool:
        """Checks that 'name' field dose not include the substring 'beta'"""
        name = self.current_file.get("name", "")
        if "beta" in name.lower():
            error_message, error_code = Errors.beta_in_name()
            if self.handle_error(error_message, error_code, file_path=self.file_path):
                return False

        return True

    @error_codes("IN111")
    def _has_beta_param(self) -> bool:
        """Checks that integration has 'beta' field with value set to true"""
        beta = self.current_file.get("beta", False)
        if not beta:
            error_message, error_code = Errors.beta_field_not_found()
            if self.handle_error(error_message, error_code, file_path=self.file_path):
                return False

        return True

    @error_codes("IN112")
    def _is_display_contains_beta(self) -> bool:
        """Checks that 'display' field includes the substring 'beta'"""
        if not self.current_file.get(
            "deprecated"
        ):  # this validation is not needed for deprecated beta integrations
            display = self.current_file.get("display", "")
            if "beta" not in display.lower():
                error_message, error_code = Errors.no_beta_in_display()
                if self.handle_error(
                    error_message, error_code, file_path=self.file_path
                ):
                    return False

        return True

    @error_codes("IN113")
    def has_no_duplicate_args(self) -> bool:
        """Check if a command has the same arg more than once

        Returns:
            bool. True if there are no duplicates, False if duplicates exist.
        """
        commands = self.current_file.get("script", {}).get("commands", [])
        does_not_have_duplicate_args = True
        for command in commands:
            # If this happens, an error message will be shown from is_valid_default_argument(), but still need to check
            # for it here to avoid crash
            if command.get("arguments", []) is None:
                continue
            arg_names: list = []
            for arg in command.get("arguments", []):
                arg_name = arg.get("name")
                if arg_name in arg_names:
                    error_message, error_code = Errors.duplicate_arg_in_file(
                        arg_name, command["name"]
                    )
                    if self.handle_error(
                        error_message, error_code, file_path=self.file_path
                    ):
                        self.is_valid = False
                        does_not_have_duplicate_args = False

                else:
                    arg_names.append(arg_name)

        return does_not_have_duplicate_args

    @error_codes("IN139")
    def no_incident_in_core_packs(self):
        """check if commands' name or argument contains the word incident"""

        commands = self.current_file.get("script", {}).get("commands", [])
        commands_with_incident = []
        args_with_incident: Dict[str, list] = {}
        no_incidents = True
        for command in commands:
            command_name = command.get("name", "")
            if "incident" in command_name:
                commands_with_incident.append(command_name)
            args = command.get("arguments", [])
            for arg in args:
                arg_name = arg.get("name")
                if "incident" in arg_name:
                    args_with_incident.setdefault(command_name, []).append(arg_name)

        if commands_with_incident or args_with_incident:
            error_message, error_code = Errors.incident_in_command_name_or_args(
                commands_with_incident, args_with_incident
            )
            if self.handle_error(
                error_message,
                error_code,
                file_path=self.file_path,
                suggested_fix=Errors.suggest_server_allowlist_fix(),
            ):
                self.is_valid = False
                no_incidents = False

        return no_incidents

    @error_codes("IN114")
    def has_no_duplicate_params(self) -> bool:
        """Check if the integration has the same param more than once

        Returns:
            bool. True if there are no duplicates, False if duplicates exist.
        """
        does_not_have_duplicate_param = True
        configurations = self.current_file.get("configuration", [])
        param_list = set()
        for configuration_param in configurations:
            param_name = configuration_param["name"]
            if param_name in param_list:
                error_message, error_code = Errors.duplicate_param(param_name)
                if self.handle_error(
                    error_message, error_code, file_path=self.file_path
                ):
                    self.is_valid = False
                    does_not_have_duplicate_param = False

            else:
                param_list.add(param_name)

        return does_not_have_duplicate_param

    @staticmethod
    def _get_command_to_args(integration_json: dict) -> dict:
        """Get a dictionary command name to it's arguments.

        Args:
            integration_json (dict): Dictionary of the examined integration.

        Returns:
            dict. command name to a list of it's arguments.
        """
        command_to_args: dict = {}
        commands = integration_json.get("script", {}).get("commands", [])
        for command in commands:
            command_to_args[command["name"]] = {}
            for arg in command.get("arguments", []):
                command_to_args[command["name"]][arg["name"]] = arg.get(
                    "required", False
                )
        return command_to_args

    @error_codes("BC104")
    def no_changed_command_name_or_arg(self) -> bool:
        """Check if a command name or argument as been changed.

        Returns:
            bool. True if valid, and False otherwise.
        """
        changed_commands = []
        current_command_to_args = self._get_command_to_args(self.current_file)
        old_command_to_args = self._get_command_to_args(self.old_file)

        for command, args_dict in old_command_to_args.items():
            if (
                command not in current_command_to_args.keys()
                or not self.is_subset_dictionary(
                    current_command_to_args[command], args_dict
                )
            ):
                changed_commands.append(command)
        if changed_commands:
            error_message, error_code = Errors.breaking_backwards_command_arg_changed(
                changed_commands
            )
            if self.handle_error(
                error_message,
                error_code,
                file_path=self.file_path,
                warning=self.structure_validator.quiet_bc,
            ):
                self.is_valid = False
                return False
        return True

    @staticmethod
    def _is_sub_set(supposed_bigger_list: list, supposed_smaller_list: list) -> bool:
        """Check if supposed_smaller_list is a subset of the supposed_bigger_list"""
        return all(item in supposed_bigger_list for item in supposed_smaller_list)

    @error_codes("IN115")
    def _get_command_to_context_paths(self, integration_json: dict) -> dict:
        """Get a dictionary command name to it's context paths.

        Args:
            integration_json (dict): Dictionary of the examined integration.

        Returns:
            dict. command name to a list of it's context paths.
        """
        command_to_context_dict = {}
        commands = integration_json.get("script", {}).get("commands", [])
        for command in commands:
            context_list = []
            outputs = command.get("outputs", None)
            if not outputs:
                continue
            for output in outputs:
                command_name = command["name"]
                try:
                    context_list.append(output["contextPath"])
                except KeyError:
                    error_message, error_code = Errors.invalid_context_output(
                        command_name, output
                    )
                    if self.handle_error(
                        error_message, error_code, file_path=self.file_path
                    ):
                        self.is_valid = False

            command_to_context_dict[command["name"]] = sorted(context_list)
        return command_to_context_dict

    @error_codes("BC102")
    def no_change_to_context_path(self) -> bool:
        """Check if a context path as been changed.

        Returns:
            bool. True if valid, and False otherwise.
        """
        current_command_to_context_paths = self._get_command_to_context_paths(
            self.current_file
        )
        old_command_to_context_paths = self._get_command_to_context_paths(self.old_file)
        # if old integration command has no outputs, no change of context will occur.
        if not old_command_to_context_paths:
            return True
        no_change = True
        for old_command, old_context_paths in old_command_to_context_paths.items():
            if old_command in current_command_to_context_paths.keys():
                if not self._is_sub_set(
                    current_command_to_context_paths[old_command], old_context_paths
                ):
                    error_message, error_code = Errors.breaking_backwards_command(
                        old_command
                    )
                    if self.handle_error(
                        error_message,
                        error_code,
                        file_path=self.file_path,
                        warning=self.structure_validator.quiet_bc,
                    ):
                        self.is_valid = False
                        no_change = False
            else:
                error_message, error_code = Errors.breaking_backwards_command(
                    old_command
                )
                if self.handle_error(
                    error_message,
                    error_code,
                    file_path=self.file_path,
                    warning=self.structure_validator.quiet_bc,
                ):
                    self.is_valid = False
                    no_change = False

        return no_change

    @error_codes("IN129")
    def no_removed_integration_parameters(self) -> bool:
        """Check if integration parameters were removed.
        Returns True if valid, and False otherwise.
        """
        no_removed_parameter = True
        current_configuration = self.current_file.get("configuration", [])
        old_configuration = self.old_file.get("configuration", [])
        current_param_names = {param.get("name") for param in current_configuration}
        old_param_names = {param.get("name") for param in old_configuration}
        if not old_param_names.issubset(current_param_names):
            removed_parameters = old_param_names - current_param_names
            error_message, error_code = Errors.removed_integration_parameters(
                repr(removed_parameters)
            )
            if self.handle_error(
                error_message,
                error_code,
                file_path=self.file_path,
                warning=self.structure_validator.quiet_bc,
            ):
                self.is_valid = False
                no_removed_parameter = False

        return no_removed_parameter

    @staticmethod
    def _get_field_to_required_dict(integration_json):
        """Get a dictionary field name to its required status.

        Args:
            integration_json (dict): Dictionary of the examined integration.

        Returns:
            dict. Field name to its required status.
        """
        field_to_required = {}
        configuration = integration_json.get("configuration", [])
        for field in configuration:
            field_to_required[field.get("name")] = field.get("required", False)
        return field_to_required

    @error_codes("IN147")
    def no_changed_removed_yml_fields(self):
        """checks if some specific Fields in the yml file were changed from true to false or removed
        Returns True if valid, and False otherwise.
        """
        fields = [
            "feed",
            "isfetch",
            "longRunning",
            "longRunningPort",
            "ismappable",
            "isremotesyncin",
            "isremotesyncout",
        ]
        currentscript = self.current_file.get("script", {})
        oldscript = self.old_file.get("script", {})

        removed, changed = {}, {}

        for field in fields:
            old = oldscript.get(field)
            current = currentscript.get(field)

            if (
                old is not None and old is True
            ):  # the field exists in old file and is true
                if current is None:  # the field was removed from current
                    removed[field] = old
                elif not current:  # changed from true to false
                    changed[field] = old

        if removed or changed:
            error_message, error_code = Errors.changed_integration_yml_fields(
                repr(removed), repr(changed)
            )
            if self.handle_error(
                error_message,
                error_code,
                file_path=self.file_path,
                warning=self.structure_validator.quiet_bc,
            ):
                self.is_valid = False
                return False
        return True

    @error_codes("IN116")
    def no_added_required_fields(self) -> bool:
        """Check if required field were added.
        Returns True if valid, and False otherwise.
        """
        current_field_to_required = self._get_field_to_required_dict(self.current_file)
        old_field_to_required = self._get_field_to_required_dict(self.old_file)
        no_added_required = True
        for field, required in current_field_to_required.items():
            if field in old_field_to_required.keys():
                # if required is True and old_field is False.
                if required and required != old_field_to_required[field]:
                    error_message, error_code = Errors.added_required_fields(field)
                    if self.handle_error(
                        error_message,
                        error_code,
                        file_path=self.file_path,
                        warning=self.structure_validator.quiet_bc,
                    ):
                        self.is_valid = False
                        no_added_required = False

            # if required is True but no old field.
            elif required:
                error_message, error_code = Errors.added_required_fields(field)
                if self.handle_error(
                    error_message,
                    error_code,
                    file_path=self.file_path,
                    warning=self.structure_validator.quiet_bc,
                ):
                    self.is_valid = False
                    no_added_required = False

        return no_added_required

    def is_id_equals_name(self):
        """Check whether the integration's ID is equal to its name

        Returns:
            bool. True if valid, and False otherwise.
        """
        return super()._is_id_equals_name("integration")

    @error_codes("IN117,IN118")
    def is_valid_display_configuration(self):
        """Validate that the display settings are not empty for non-hidden fields and for type 17 params.

        Returns:
            bool. Whether the display is there for non-hidden fields.
            Returns True if valid, and False otherwise.
        """
        configuration = self.current_file.get("configuration", [])
        for configuration_param in configuration:
            field_type = configuration_param["type"]
            is_field_hidden = configuration_param.get("hidden", False)
            configuration_display = configuration_param.get("display")

            # This parameter type will not use the display value.
            if field_type == self.EXPIRATION_FIELD_TYPE:
                if configuration_display:
                    error_message, error_code = Errors.not_used_display_name(
                        configuration_param["name"]
                    )
                    if self.handle_error(
                        error_message,
                        error_code,
                        file_path=self.file_path,
                        warning=self.structure_validator.quiet_bc,
                    ):
                        self.is_valid = False
                        return False

            elif (
                not is_field_hidden
                and not configuration_display
                and not configuration_param.get("displaypassword")
                and configuration_param["name"]
                not in ("feedExpirationPolicy", "feedExpirationInterval")
            ):
                error_message, error_code = Errors.empty_display_configuration(
                    configuration_param["name"]
                )
                if self.handle_error(
                    error_message,
                    error_code,
                    file_path=self.file_path,
                    warning=self.structure_validator.quiet_bc,
                ):
                    self.is_valid = False
                    return False

        return True

    def is_docker_image_valid(self) -> bool:
        # dockers should not be checked when running on all files
        if self.skip_docker_check:
            return True
        is_iron_bank = is_iron_bank_pack(self.file_path)
        docker_image_validator = DockerImageValidator(
            self.file_path,
            is_modified_file=True,
            is_integration=True,
            ignored_errors=self.ignored_errors,
            json_file_path=self.json_file_path,
            is_iron_bank=is_iron_bank,
            specific_validations=self.specific_validations,
        )

        # making sure we don't show error of validation if fetching is failed.
        _, error_code = Errors.docker_tag_not_fetched("", "")
        if f"{self.file_path} - [{error_code}]" in FOUND_FILES_AND_ERRORS:
            return False

        if docker_image_validator.is_docker_image_valid():
            return True

        self.is_valid = False
        return False

    @error_codes("IN119")
    def is_valid_feed(self) -> bool:
        valid_from_version = valid_feed_params = True
        if self.current_file.get("script", {}).get("feed"):
            from_version = self.current_file.get(
                "fromversion", DEFAULT_CONTENT_ITEM_FROM_VERSION
            )
            if not from_version or server_version_compare("5.5.0", from_version) == 1:
                error_message, error_code = Errors.feed_wrong_from_version(from_version)
                if self.handle_error(
                    error_message,
                    error_code,
                    file_path=self.file_path,
                    suggested_fix=Errors.suggest_fix(
                        self.file_path, "--from-version", "5.5.0"
                    ),
                ):
                    valid_from_version = False

            valid_feed_params = self.all_feed_params_exist()
        return valid_from_version and valid_feed_params

    @error_codes("IN120")
    def is_valid_pwsh(self) -> bool:
        if self.current_file.get("script", {}).get("type") == TYPE_PWSH:
            from_version = self.current_file.get(
                "fromversion", DEFAULT_CONTENT_ITEM_FROM_VERSION
            )
            if not from_version or server_version_compare("5.5.0", from_version) > 0:
                error_message, error_code = Errors.pwsh_wrong_version(from_version)
                if self.handle_error(
                    error_message,
                    error_code,
                    file_path=self.file_path,
                    suggested_fix=Errors.suggest_fix(
                        self.file_path, "--from-version", "5.5.0"
                    ),
                ):
                    return False
        return True

    @error_codes("IN121,IN148")
    def is_valid_fetch(self) -> bool:
        """
        validate that all required fields in integration that have fetch incidents are in the yml file.
        Returns:
            bool. True if the integration is defined as well False otherwise.
        """
        fetch_params_exist = True
        if self.current_file.get("script", {}).get("isfetch") is True:
            # get the iten marketplaces to decide which are the required params
            # if no marketplaces or xsoar in marketplaces - the required params will be INCIDENT_FETCH_REQUIRED_PARAMS (with Incident type etc. )
            # otherwise it will be the ALERT_FETCH_REQUIRED_PARAMS (with Alert type etc. )
            marketplaces = get_item_marketplaces(
                item_path=self.file_path, item_data=self.current_file
            )
            is_xsoar_marketplace = (
                not marketplaces or MarketplaceVersions.XSOAR.value in marketplaces
            )
            fetch_required_params = (
                INCIDENT_FETCH_REQUIRED_PARAMS
                if is_xsoar_marketplace
                else ALERT_FETCH_REQUIRED_PARAMS
            )
            params = [
                dict.copy(_key) for _key in self.current_file.get("configuration", [])
            ]

            # ignore optional fields
            for param in params:
                for field in ["defaultvalue", "section", "advanced", "required"]:
                    param.pop(field, None)

            for fetch_required_param in fetch_required_params:
                # If this condition returns true, we'll go over the params dict and we'll check if there's a param that match the fetch_required_param name.
                # If there is one, we know that in the params dict there is a matching param to the fetch_required_param but it has a malformed structure.
                if fetch_required_param not in params:
                    error_message = ""
                    error_code = ""
                    for param in params:
                        if param.get("name") == fetch_required_param.get("name"):
                            error_message, error_code = Errors.parameter_is_malformed(
                                fetch_required_param.get("name"),
                                yaml.dumps(fetch_required_param),
                            )
                    if not error_message:
                        error_message, error_code = Errors.parameter_missing_from_yml(
                            fetch_required_param.get("name")
                        )
                    if self.handle_error(
                        error_message,
                        error_code,
                        file_path=self.file_path,
                        suggested_fix=Errors.suggest_fix(self.file_path),
                    ):
                        fetch_params_exist = False

        return fetch_params_exist

    @error_codes("IN126,IN125")
    def is_valid_max_fetch_and_first_fetch(self) -> bool:
        """
        validate that the max_fetch and first_fetch params exist in the yml and the max_fetch has default value
        Returns:
            bool. True if the integration is defined as well False otherwise.
        """
        fetch_params_exist = True
        if self.current_file.get("script", {}).get("isfetch") is True:
            params = self.current_file.get("configuration", [])
            first_fetch_param = None
            max_fetch_param = None
            for param in params:
                # the common names for the first_fetch param
                if param.get("name") == FIRST_FETCH:
                    first_fetch_param = param
                elif param.get("name") == MAX_FETCH:
                    max_fetch_param = param

            if not first_fetch_param:
                (
                    error_message,
                    error_code,
                ) = Errors.parameter_missing_from_yml_not_community_contributor(
                    "first_fetch", yaml.dumps(FIRST_FETCH_PARAM)
                )
                if self.handle_error(
                    error_message, error_code, file_path=self.file_path
                ):
                    fetch_params_exist = False

            if not max_fetch_param:
                (
                    error_message,
                    error_code,
                ) = Errors.parameter_missing_from_yml_not_community_contributor(
                    "max_fetch", yaml.dumps(MAX_FETCH_PARAM)
                )
                if self.handle_error(
                    error_message, error_code, file_path=self.file_path
                ):
                    fetch_params_exist = False

            elif not max_fetch_param.get("defaultvalue"):
                error_message, error_code = Errors.no_default_value_in_parameter(
                    "max_fetch"
                )
                if self.handle_error(
                    error_message, error_code, file_path=self.file_path
                ):
                    fetch_params_exist = False

        return fetch_params_exist

    @error_codes("IN122")
    def all_feed_params_exist(self) -> bool:
        """
        validate that all required fields in feed integration are in the yml file.
        Returns:
            bool. True if the integration is defined as well False otherwise.
        """
        params_exist = True
        # Build params in efficient way of param_name: {param_field_name: param_field_value} to query quickly for param.
        params = {
            param.get("name"): {k: v for k, v in param.items()}
            for param in self.current_file.get("configuration", [])
        }
        for param_name, param_details in params.items():
            if "defaultvalue" in param_details and param_name != "feed":
                param_details.pop("defaultvalue")
            if "hidden" in param_details:
                param_details.pop("hidden")
            if "section" in param_details:
                param_details.pop("section")

        for required_param in FEED_REQUIRED_PARAMS:
            is_valid = False
            param_details = params.get(required_param.get("name"))  # type: ignore
            equal_key_values: Dict = required_param.get("must_equal", dict())  # type: ignore
            contained_key_values: Dict = required_param.get("must_contain", dict())  # type: ignore
            must_be_one_of: Dict = required_param.get("must_be_one_of", list())  # type: ignore
            if param_details:
                # Check length to see no unexpected key exists in the config. Add +1 for the 'name' key.
                is_valid = (
                    (
                        any(
                            k in param_details and param_details[k] in v
                            for k, v in must_be_one_of.items()
                        )
                        or not must_be_one_of
                    )
                    and all(
                        k in param_details and param_details[k] == v
                        for k, v in equal_key_values.items()
                    )
                    and all(
                        k in param_details and v in param_details[k]
                        for k, v in contained_key_values.items()
                    )
                )
            if not is_valid:
                param_structure = dict(
                    equal_key_values,
                    **contained_key_values,
                    name=required_param.get("name"),
                )
                error_message, error_code = Errors.parameter_missing_for_feed(
                    required_param.get("name"), yaml.dumps(param_structure)
                )
                if self.handle_error(
                    error_message,
                    error_code,
                    file_path=self.file_path,
                    suggested_fix=Errors.suggest_fix(self.file_path),
                ):
                    params_exist = False

        return params_exist

    @error_codes("IN123")
    def is_valid_display_name(self) -> bool:
        version_number: Optional[str] = get_file_version_suffix_if_exists(
            self.current_file, check_in_display=True
        )
        if not version_number:
            return True
        else:
            display_name = self.current_file.get("display")
            correct_name = f" v{version_number}"
            if not display_name.endswith(correct_name):  # type: ignore
                error_message, error_code = Errors.invalid_version_integration_name(
                    version_number
                )
                if self.handle_error(
                    error_message, error_code, file_path=self.file_path
                ):
                    return False

            return True

    @error_codes("IN150")
    def is_valid_display_name_for_siem(self) -> bool:
        is_siem = self.current_file.get("script", {}).get("isfetchevents")

        if is_siem:
            display_name = self.current_file.get("display", "")
            if not display_name.endswith("Event Collector"):
                error_message, error_code = Errors.invalid_siem_integration_name(
                    display_name
                )
                if self.handle_error(
                    error_message, error_code, file_path=self.file_path
                ):
                    return False

        return True

    def _is_replaced_by_type9(self, display_name: str) -> bool:
        """
        This function is used to check the case where a parameter is hidden but because is replaced by a type 9 parameter.
        Returns:
            bool. True if the parameter is hidden but because is replaced by a type 9 parameter. False otherwise.
        """
        for param in self.current_file.get("configuration", ()):
            if param.get("type") == 9 and display_name.lower() in (
                param.get("display", "").lower(),
                param.get("displaypassword", "").lower(),
            ):
                return True
        return False

    @error_codes("IN124,IN156")
    def is_valid_hidden_params(self) -> bool:
        """
        Verify there are no non-allowed hidden integration parameters.
        This is a workaround as pykwalify schemas do not allow multiple types
         (e.g. equivalent for Union[list[str] | bool]).

        See update_hidden_parameters_value for the allowed values the hidden attribute.

        Returns:
            bool. True if there aren't non-allowed hidden parameters. False otherwise.
        """

        def is_str_bool(input_: str):
            try:
                string_to_bool(input_)
                return True
            except ValueError:
                return False

        valid = True

        for param in self.current_file.get("configuration", ()):
            name = param.get("name", "")
            display_name = param.get("display", "")
            type_ = param.get("type")
            hidden = param.get("hidden")

            invalid_type = not isinstance(hidden, (type(None), bool, list, str))
            invalid_string = isinstance(hidden, str) and not is_str_bool(hidden)

            if invalid_type or invalid_string:
                message, code = Errors.invalid_hidden_attribute_for_param(name, hidden)
                if self.handle_error(message, code, self.file_path):
                    valid = False

            is_true = (hidden is True) or (
                is_str_bool(hidden) and string_to_bool(hidden)
            )
            invalid_bool = is_true and name not in self.ALLOWED_HIDDEN_PARAMS
            hidden_in_all_marketplaces = isinstance(hidden, list) and set(
                hidden
            ) == set(MarketplaceVersions)

            if invalid_bool or hidden_in_all_marketplaces:
                if type_ in (0, 4, 12, 14) and self._is_replaced_by_type9(display_name):
                    continue
                error_message, error_code = Errors.param_not_allowed_to_hide(name)
                if self.handle_error(
                    error_message, error_code, file_path=self.file_path
                ):
                    valid = False

            elif isinstance(hidden, list) and (
                invalid := set(hidden).difference(MarketplaceVersions)
            ):
                # if the value is a list, all its values must be marketplace names
                joined_marketplaces = ", ".join(map(str, invalid))
                message, code = Errors.invalid_hidden_attribute_for_param(
                    name, joined_marketplaces
                )
                if self.handle_error(message, code, self.file_path):
                    valid = False

        return valid

    def is_valid_image(self) -> bool:
        """Verifies integration image/logo is valid.

        Returns:
            bool. True if integration image/logo is valid, False otherwise.
        """
        image_validator = ImageValidator(
            self.file_path,
            ignored_errors=self.ignored_errors,
            json_file_path=self.json_file_path,
            specific_validations=self.specific_validations,
        )
        if not image_validator.is_valid():
            return False
        return True

    def is_valid_description(self, beta_integration: bool = False) -> bool:
        """Verifies integration description is valid.

        Returns:
            bool: True if description is valid, False otherwise.
        """
        description_validator = DescriptionValidator(
            self.file_path,
            ignored_errors=self.ignored_errors,
            json_file_path=self.json_file_path,
            specific_validations=self.specific_validations,
        )
        if beta_integration:
            if not description_validator.is_valid_beta_description():
                return False
        else:
            if not description_validator.is_valid_file():
                return False
        return True

    @error_codes("IN130")
    def is_there_a_runnable(self) -> bool:
        """Verifies there's at least one runnable command.
            at least one of:
            command in commands section
            isFetch
            feed
            long-running

        Returns:
            if there's at least one runnable in the yaml
        """
        script = self.current_file.get("script", {})

        if not any(
            [
                script.get("commands"),
                script.get("isfetch", script.get("isFetch")),
                script.get("feed"),
                script.get("longRunning"),
            ]
        ):
            self.is_valid = False
            error, code = Errors.integration_not_runnable()
            self.handle_error(error, code, file_path=self.file_path)
            return False
        return True

    @error_codes("IN135")
    def is_valid_parameters_display_name(self) -> bool:
        """Verifies integration parameters display name is valid.

        Returns:
            bool: True if description is valid - capitalized and spaced using whitespace and not underscores,
            False otherwise.
        """
        configuration = self.current_file.get("configuration", {})
        parameters_display_name = [
            param.get("display") for param in configuration if param.get("display")
        ]

        invalid_display_names = []
        for parameter in parameters_display_name:
            invalid_display_names.append(parameter) if parameter and not parameter[
                0
            ].isupper() or "_" in parameter else None

        if invalid_display_names:
            (
                error_message,
                error_code,
            ) = Errors.invalid_integration_parameters_display_name(
                invalid_display_names
            )
            if self.handle_error(error_message, error_code, file_path=self.file_path):
                return False

        return True

    @error_codes("IN153")
    def is_valid_parameter_url_default_value(self) -> bool:
        """Verifies integration parameters default value is valid.

        Returns:
            bool: True if the default value of the url parameter uses the https protocol,
            False otherwise.
        """
        configuration = self.current_file.get("configuration", {})
        parameters_default_values = [
            (param.get("display"), param.get("defaultvalue"))
            for param in configuration
            if param.get("defaultvalue")
        ]

        is_valid = True
        for param, defaultvalue in parameters_default_values:
            if defaultvalue and isinstance(defaultvalue, str):
                if defaultvalue.startswith("http:"):
                    (
                        error_message,
                        error_code,
                    ) = Errors.not_supported_integration_parameter_url_defaultvalue(
                        param, defaultvalue
                    )
                    if self.handle_error(
                        error_message, error_code, file_path=self.file_path
                    ):
                        is_valid = False

        return is_valid

    @error_codes("IN138,IN137")
    def is_valid_integration_file_path(self) -> bool:
        absolute_file_path = self.file_path
        integrations_folder = os.path.basename(os.path.dirname(absolute_file_path))
        integration_file = os.path.basename(absolute_file_path)

        # drop file extension
        integration_file, _ = os.path.splitext(integration_file)

        if integrations_folder == "Integrations":
            if not integration_file.startswith("integration-"):
                (
                    error_message,
                    error_code,
                ) = Errors.is_valid_integration_file_path_in_integrations_folder(
                    integration_file
                )
                if self.handle_error(
                    error_message, error_code, file_path=self.file_path
                ):
                    return False

        elif integration_file != integrations_folder:
            valid_integration_name = integration_file.replace("-", "").replace("_", "")

            if valid_integration_name != integrations_folder:
                (
                    error_message,
                    error_code,
                ) = Errors.is_valid_integration_file_path_in_folder(integration_file)
                if self.handle_error(
                    error_message, error_code, file_path=self.file_path
                ):
                    return False

        return True

    @error_codes("IN137")
    def is_valid_py_file_names(self):
        # Files that will be excluded from the check.
        excluded_files = [
            "demistomock.py",
            "conftest.py",
            "CommonServerPython.py",
            "CommonServerUserPython.py",
            ".vulture_whitelist.py",
        ]

        # Files that will be excluded from the check if they end with the given suffix (str.endswith).
        excluded_file_suffixes = [
            "ApiModule.py",  # won't affect the actual API module since it's a script not an integration.
        ]

        # Gets the all integration .py files from the integration folder.
        files_to_check = get_files_in_dir(
            os.path.dirname(self.file_path), ["py"], False
        )
        invalid_files = []
        integrations_folder = os.path.basename(os.path.dirname(self.file_path))

        for file_path in files_to_check:
            file_name = os.path.basename(file_path)

            # If the file is in an exclusion list, skip it.
            if file_name in excluded_files or any(
                file_name.endswith(suffix) for suffix in excluded_file_suffixes
            ):
                continue

            # The unittest has _test.py suffix whereas the integration only has the .py suffix
            splitter = "_" if file_name.endswith("_test.py") else "."
            base_name = file_name.rsplit(splitter, 1)[0]

            if integrations_folder != base_name:
                invalid_files.append(file_name)

        if invalid_files:
            error_message, error_code = Errors.is_valid_integration_file_path_in_folder(
                invalid_files
            )
            if self.handle_error(error_message, error_code, file_path=self.file_path):
                self.is_valid = False
                return False

        return True

    @error_codes("IN131")
    def is_mapping_fields_command_exist(self) -> bool:
        """
        Check if get-mapping-fields command exists in the YML if  the ismappble field is set to true
        Returns:
            True if get-mapping-fields commands exist in the yml, else False.
        """
        script = self.current_file.get("script", {})
        if script.get("ismappable"):
            command_names = {command["name"] for command in script.get("commands", [])}
            if "get-mapping-fields" not in command_names:
                error, code = Errors.missing_get_mapping_fields_command()
                if self.handle_error(error, code, file_path=self.file_path):
                    self.is_valid = False
                    return False
        return True

    @error_codes("RM102,IN136")
    def is_context_correct_in_readme(self) -> bool:
        """
        Checks if there has been a corresponding change to the integration's README
        when changing the context paths of an integration.
        This validation might run together with is_context_different_in_yml in Readme's validation.

        Returns:
            True if there has been a corresponding change to README file when context is changed in integration
        """
        valid = True

        dir_path = os.path.dirname(self.file_path)
        if not os.path.exists(os.path.join(dir_path, "README.md")):
            return True

        # Only run validation if the validation has not run with is_context_different_in_yml on readme
        # so no duplicates errors will be created:
        error, missing_from_readme_error_code = Errors.readme_missing_output_context(
            "", ""
        )
        error, missing_from_yml_error_code = Errors.missing_output_context("", "")
        readme_path = os.path.join(dir_path, "README.md")

        if (
            f"{readme_path} - [{missing_from_readme_error_code}]"
            in FOUND_FILES_AND_IGNORED_ERRORS
            or f"{readme_path} - [{missing_from_readme_error_code}]"
            in FOUND_FILES_AND_ERRORS
            or f"{self.file_path} - [{missing_from_yml_error_code}]"
            in FOUND_FILES_AND_IGNORED_ERRORS
            or f"{self.file_path} - [{missing_from_yml_error_code}]"
            in FOUND_FILES_AND_ERRORS
        ):
            return False

        # get README file's content
        with open(readme_path) as readme:
            readme_content = readme.read()

        # commands = self.current_file.get("script", {}).get('commands', [])
        difference = compare_context_path_in_yml_and_readme(
            self.current_file, readme_content
        )
        for command_name in difference:
            if difference[command_name].get("only in yml"):
                error, code = Errors.readme_missing_output_context(
                    command_name, ", ".join(difference[command_name].get("only in yml"))
                )
                if self.handle_error(error, code, file_path=readme_path):
                    valid = False

            if difference[command_name].get("only in readme"):
                error, code = Errors.missing_output_context(
                    command_name,
                    ", ".join(difference[command_name].get("only in readme")),
                )
                if self.handle_error(error, code, file_path=self.file_path):
                    valid = False

        return valid

    def is_there_separators_in_names(self) -> bool:
        """
        Check if there are separators in the integration folder or files.

        Returns:
            true if the folder/files names are valid and there are no separators, and false if not.
        """
        is_unified_integration = self.current_file.get("script", {}).get(
            "script", ""
        ) not in ["-", ""]

        if is_unified_integration:
            return True

        answers = [self.check_separators_in_folder(), self.check_separators_in_files()]

        return all(answers)

    @error_codes("BA108")
    def check_separators_in_folder(self) -> bool:
        """
        Check if there are separators in the integration folder.

        Returns:
            true if the name is valid and there are no separators, and false if not.
        """

        integration_folder_name = os.path.basename(os.path.dirname(self.file_path))
        valid_folder_name = self.remove_separators_from_name(integration_folder_name)

        if valid_folder_name != integration_folder_name:
            error_message, error_code = Errors.folder_name_has_separators(
                "integration", integration_folder_name, valid_folder_name
            )
            if self.handle_error(error_message, error_code, file_path=self.file_path):
                self.is_valid = False
                return False

        return True

    @error_codes("BA109")
    def check_separators_in_files(self):
        """
        Check if there are separators in the integration files names.

        Returns:
            true if the files names are valid and there is no separators, and false if not.
        """

        # Gets the all integration files that may have the integration name as base name
        files_to_check = get_files_in_dir(
            os.path.dirname(self.file_path), ["yml", "py", "md", "png"], False
        )
        invalid_files = []
        valid_files = []

        for file_path in files_to_check:
            file_name = os.path.basename(file_path)
            if file_name.startswith("README"):
                continue

            if (
                file_name.endswith("_image.png")
                or file_name.endswith("_description.md")
                or file_name.endswith("_test.py")
                or file_name.endswith("_unified.yml")
            ):
                base_name = file_name.rsplit("_", 1)[0]

            else:
                base_name = file_name.rsplit(".", 1)[0]

            valid_base_name = self.remove_separators_from_name(base_name)

            if valid_base_name != base_name:
                invalid_files.append(file_name)
                valid_files.append(valid_base_name.join(file_name.rsplit(base_name, 1)))

        if invalid_files:
            error_message, error_code = Errors.file_name_has_separators(
                "integration", invalid_files, valid_files
            )
            if self.handle_error(error_message, error_code, file_path=self.file_path):
                self.is_valid = False
                return False

        return True

    @error_codes("BA110")
    def name_not_contain_the_type(self):
        """
        Check that the entity name or display name does not contain the entity type
        Returns: True if the name is valid
        """

        name = self.current_file.get("name", "")
        display_name = self.current_file.get("display", "")
        field_names = []
        if "integration" in name.lower():
            field_names.append("name")
        if "integration" in display_name.lower():
            field_names.append("display")

        if field_names:
            error_message, error_code = Errors.field_contain_forbidden_word(
                field_names=field_names, word="integration"
            )

            if self.handle_error(error_message, error_code, file_path=self.file_path):
                self.is_valid = False
                return False

        return True

    def is_valid_endpoint_command(self):
        """
        Check if the endpoint command in yml is valid by standard.
        This command is separated than other reputation command as the inputs are different standard.

        Returns:
            true if the inputs and outputs are valid.
        """
        commands = self.current_file.get("script", {}).get("commands", [])

        if "endpoint" not in [x.get("name") for x in commands]:
            return True

        # extracting the specific command from commands.
        endpoint_command = [arg for arg in commands if arg.get("name") == "endpoint"][0]
        return self._is_valid_endpoint_inputs(
            endpoint_command, required_arguments=ENDPOINT_FLEXIBLE_REQUIRED_ARGS
        )

    @error_codes("IN141,IN105")
    def _is_valid_endpoint_inputs(self, command_data, required_arguments):
        """
        Check if the input for endpoint commands includes at least one required_arguments,
        and that only ip is the default argument.
        Returns:
            true if the inputs are valid.
        """
        endpoint_command_inputs = command_data.get("arguments", [])
        existing_arguments = {arg["name"] for arg in endpoint_command_inputs}

        # checking at least one of the required argument is found as argument
        if not set(required_arguments).intersection(existing_arguments):
            error_message, error_code = Errors.reputation_missing_argument(
                list(required_arguments), command_data.get("name"), all=False
            )
            if self.handle_error(error_message, error_code, file_path=self.file_path):
                self.is_valid = False
                return False

        # checking no other arguments are default argument:
        default_args_found = [
            (arg.get("name"), arg.get("default", False))
            for arg in endpoint_command_inputs
        ]
        command_default_arg_map = BANG_COMMAND_ARGS_MAPPING_DICT[ENDPOINT_COMMAND_NAME]
        default_arg_name = command_default_arg_map["default"]
        other_default_args_found = list(
            filter(
                lambda x: x[1] is True and x[0] not in default_arg_name,
                default_args_found,
            )
        )
        if other_default_args_found:
            error_message, error_code = Errors.wrong_default_argument(
                default_arg_name, ENDPOINT_COMMAND_NAME
            )
            if self.handle_error(error_message, error_code, file_path=self.file_path):
                self.is_valid = False
                return False
        return True

    @error_codes("IN142,IN143")
    def default_params_have_default_additional_info(self):
        """Check if the all integration params that can have a default description have a it set.
        Raises warnings if the additional info is defined (not empty) but is different from the default.

        Returns:
            bool: True if all relevant params have an additional info value
                  False if at least one param that can have a default additionalInfo has an empty one.
        """
        params_missing_defaults = []
        params_with_non_default_description = []

        additional_info = {
            param["name"]: param.get("additionalinfo", "")
            for param in self.current_file.get("configuration", [])
        }

        for param, info in additional_info.items():
            if (
                param in default_additional_info
                and info != default_additional_info[param]
            ):
                if not info:
                    params_missing_defaults.append(param)
                else:
                    params_with_non_default_description.append(param)
        if params_with_non_default_description:
            (
                non_default_error_message,
                non_default_error_code,
            ) = Errors.non_default_additional_info(params_with_non_default_description)
            self.handle_error(
                non_default_error_message,
                non_default_error_code,
                file_path=self.file_path,
                warning=True,
            )

        if params_missing_defaults:
            (
                missing_error_message,
                missing_error_code,
            ) = Errors.missing_default_additional_info(params_missing_defaults)
            self.handle_error(
                missing_error_message,
                missing_error_code,
                self.current_file,
                suggested_fix=Errors.suggest_fix(self.file_path),
            )
            return False
        return True

    @error_codes("IN146")
    def has_no_fromlicense_key_in_contributions_integration(self):
        """Verifies that only xsoar supported integration can contain the `fromlicense` key in the configuration.

        Returns:
            bool: True if the key does not exist or if the support level of the integration is `xsoar`, False otherwise.
        """
        pack_name = get_pack_name(self.file_path)
        if pack_name:
            metadata_path = Path(PACKS_DIR, pack_name, PACKS_PACK_META_FILE_NAME)
            metadata_content = self.get_metadata_file_content(metadata_path)

            if metadata_content.get("support", "").lower() == XSOAR_SUPPORT:
                return True

            conf_params = self.current_file.get("configuration", [])
            for param_name in conf_params:
                if "fromlicense" in param_name.keys():
                    error_message, error_code = Errors.fromlicense_in_parameters(
                        param_name.get("name")
                    )

                    if self.handle_error(
                        error_message, error_code, file_path=self.file_path
                    ):
                        self.is_valid = False
                        return False

            return True

        else:
            raise Exception(
                "Could not find the pack name of the integration, "
                "please verify the integration is in a pack"
            )

    @error_codes("IN145")
    def is_api_token_in_credential_type(self):
        """Checks if there are no keys with the `encrypted` type,
            The best practice is to use the `credential` type instead of `encrypted`.

        Returns:
            bool: True if there is no a key with type encrypted False otherwise.
        """
        pack_name = get_pack_name(self.file_path)
        if pack_name:
            metadata_path = Path(PACKS_DIR, pack_name, PACKS_PACK_META_FILE_NAME)
            metadata_content = self.get_metadata_file_content(metadata_path)

            if metadata_content.get("support") != XSOAR_SUPPORT:
                return True

        conf_params = self.current_file.get("configuration", [])
        for param in conf_params:
            if param.get("type") == 4 and not param.get("hidden"):
                (
                    error_message,
                    error_code,
                ) = Errors.api_token_is_not_in_credential_type(param.get("name"))
                if self.handle_error(
                    error_message, error_code, file_path=self.file_path
                ):
                    return False
        return True

    @error_codes("IN149")
    def are_common_outputs_with_description(self):
        defaults = json.loads(
            (
                Path(__file__).absolute().parents[2]
                / "common/default_output_descriptions.json"
            ).read_text()
        )

        missing = {}
        for command in self.current_file.get("script", {}).get("commands", []):
            command_missing = []
            for output in command.get("outputs") or []:  # outputs in some UT are None
                if output["contextPath"] in defaults and not output.get("description"):
                    command_missing.append(output["contextPath"])

            if command_missing:
                missing[command["name"]] = command_missing

        if missing:
            error_message, error_code = Errors.empty_outputs_common_paths(
                missing, self.file_path
            )
            if self.handle_error(error_message, error_code, self.file_path):
                return False

        return True

    def exclude_get_indicators_commands(self, missing_commands_from_readme):
        """
        Delete the get-indicators commands from the command list
        Args:
            missing_commands_from_readme (list): a list of all the captured missing from readme commands.

        Return:
            list: A list with the same commands as the given list except for the get-indicators commands.
        """
        return [
            missing_command
            for missing_command in missing_commands_from_readme
            if not missing_command.endswith("get-indicators")
        ]

    @error_codes("RM110")
    def verify_yml_commands_match_readme(self, is_modified=False):
        """
        Checks if there are commands that doesn't appear in the readme but appear in the .yml file
        Args:
            is_modified (bool): Whether the given files are modified or not.

        Return:
            bool: True if all commands are documented in the README, False if there's no README file in the expected
             path, or any of the commands is missing.
        """
        if not is_modified:
            return True
        yml_commands_list = extract_none_deprecated_command_names_from_yml(
            self.current_file
        )
        is_valid = True
        readme_path = Path(self.file_path).parent / "README.md"
        if not readme_path.exists():
            return False

        readme_content = readme_path.read_text()
        excluded_from_readme_commands = [
            "get-mapping-fields",
            "xsoar-search-incidents",
            "xsoar-get-incident",
            "get-remote-data",
            "update-remote-data",
            "get-modified-remote-data",
            "update-remote-system",
        ]
        missing_commands_from_readme = [
            command
            for command in yml_commands_list
            if command not in readme_content
            and command not in excluded_from_readme_commands
        ]
        missing_commands_from_readme = self.exclude_get_indicators_commands(
            missing_commands_from_readme
        )
        if missing_commands_from_readme:
            error_message, error_code = Errors.missing_commands_from_readme(
                os.path.basename(self.file_path), missing_commands_from_readme
            )
            if self.handle_error(error_message, error_code, file_path=self.file_path):
                is_valid = False

        return is_valid

    @error_codes("IN154")
    def verify_reputation_commands_has_reliability(self):
        """
        If the integration is a feed, or has reputation commands, assure it has a reliability configuration parameter.

        Return:
            bool: True if there are no reputation commands or there is a reliability parameter
             and False if there is at least one reputation command without a reliability parameter in the configuration.
        """
        yml_config_names = [
            config_item["name"].casefold()
            for config_item in self.current_file.get("configuration", {})
            if config_item.get("name")
        ]

        # Integration has a reliability parameter
        if any(
            reliability_parameter_name.casefold() in yml_config_names
            for reliability_parameter_name in RELIABILITY_PARAMETER_NAMES
        ):
            return True

        # Integration doesn't have a reliability parameter
        if bool(
            self.current_file.get("script", {}).get("feed")
        ):  # Is a feed integration
            error_message, error_code = Errors.missing_reliability_parameter(
                is_feed=True
            )

            if self.handle_error(error_message, error_code, file_path=self.file_path):
                return False

        else:
            commands_names = [
                command.get("name")
                for command in self.current_file.get("script", {}).get("commands", [])
            ]

            for command in commands_names:
                if (
                    command in REPUTATION_COMMAND_NAMES
                ):  # Integration has a reputation command
                    (error_message, error_code,) = Errors.missing_reliability_parameter(
                        is_feed=False, command_name=command
                    )

                    if self.handle_error(
                        error_message, error_code, file_path=self.file_path
                    ):
                        return False

        return True

    @error_codes("IN155")
    def is_integration_deprecated_and_used(self):
        """
        Checks if there are commands that are deprecated and is used in other none-deprcated scripts / playbooks.

        Return:
            bool: False if there are deprecated commands that are used in any none-deprcated scripts / playbooks.
            True otherwise.
        """
        deprecated_commands_list = []
        is_valid = True

        if self.current_file.get("deprecated"):
            deprecated_commands_list = [
                command.get("name")
                for command in self.current_file.get("script", {}).get("commands", [])
            ]
        else:
            deprecated_commands_list = extract_deprecated_command_names_from_yml(
                self.current_file
            )

        if deprecated_commands_list:
            integration_id = self.current_file.get("commonfields", {}).get("id", "")
            used_commands_dict = (
                self.deprecation_validator.validate_integartion_commands_deprecation(
                    deprecated_commands_list, integration_id
                )
            )
            if used_commands_dict:
                error_message, error_code = Errors.integration_is_deprecated_and_used(
                    self.current_file.get("name"), used_commands_dict
                )
                if self.handle_error(
                    error_message, error_code, file_path=self.file_path
                ):
                    is_valid = False

        return is_valid

    def get_test_path(self, file_path: str):
        """Gets a yml path and returns the matching integration's test."""
        test_path = Path(file_path)
        test_file_name = test_path.parts[-1].replace(".yml", "_test.py")
        return test_path.parent / test_file_name

    def has_unittest(self, file_path):
        """Checks if the tests file exist. If so, Test Playbook is not a must."""
        test_path = self.get_test_path(file_path)

        # We only check existence as we have coverage report to check the actual tests
        if not test_path.exists():
            return False

        return True

    @error_codes("IN157")
    def is_native_image_does_not_exist_in_yml(self):
        if self.current_file.get("script", {}).get("nativeimage"):
            error_message, error_code = Errors.nativeimage_exist_in_integration_yml(
                self.current_file.get("commonfields", {}).get("id")
            )
            if self.handle_error(error_message, error_code, file_path=self.file_path):
                return False
        return True

<<<<<<< HEAD
    @error_codes("BA125")
    def is_line_ends_with_dot(self):
        line_with_missing_dot = ""
        if self.running_validations_using_git:
            for command in self.current_file.get("script", {}).get("commands", []):
                current_command = super().is_line_ends_with_dot(command, "arguments")
                if current_command:
                    line_with_missing_dot += (
                        f"- In command {command.get('name')}:\n{current_command}"
                    )
            if (
                yml_description := self.current_file.get("description", "")
            ) and not yml_description.endswith("."):
                line_with_missing_dot += "The file's description field is missing a '.' in the end of the sentence."
            if line_with_missing_dot:
                error_message, error_code = Errors.description_missing_dot_at_the_end(
                    line_with_missing_dot
                )
                if self.handle_error(
                    error_message,
                    error_code,
                    file_path=self.file_path,
                    suggested_fix=Errors.suggest_fix(self.file_path),
                ):
                    return False
=======
    @error_codes("IN151")
    def is_valid_xsiam_marketplace(self):
        """Checks if XSIAM integration has only the marketplacev2 entry"""
        is_siem = self.current_file.get("script", {}).get("isfetchevents")
        marketplaces = self.current_file.get("marketplaces", [])
        if is_siem:
            # Should have only marketplacev2 entry
            if not len(marketplaces) == 1 or "marketplacev2" not in marketplaces:
                error_message, error_code = Errors.invalid_siem_marketplaces_entry()
                if self.handle_error(error_message, error_code, self.file_path):
                    return False

>>>>>>> f7e1392d
        return True<|MERGE_RESOLUTION|>--- conflicted
+++ resolved
@@ -2341,7 +2341,21 @@
                 return False
         return True
 
-<<<<<<< HEAD
+    @error_codes("IN151")
+    def is_valid_xsiam_marketplace(self):
+        """Checks if XSIAM integration has only the marketplacev2 entry"""
+        is_siem = self.current_file.get("script", {}).get("isfetchevents")
+        marketplaces = self.current_file.get("marketplaces", [])
+        if is_siem:
+            # Should have only marketplacev2 entry
+            if not len(marketplaces) == 1 or "marketplacev2" not in marketplaces:
+                error_message, error_code = Errors.invalid_siem_marketplaces_entry()
+                if self.handle_error(error_message, error_code, self.file_path):
+                    return False
+
+        return True
+    
+    
     @error_codes("BA125")
     def is_line_ends_with_dot(self):
         line_with_missing_dot = ""
@@ -2366,19 +2380,4 @@
                     file_path=self.file_path,
                     suggested_fix=Errors.suggest_fix(self.file_path),
                 ):
-                    return False
-=======
-    @error_codes("IN151")
-    def is_valid_xsiam_marketplace(self):
-        """Checks if XSIAM integration has only the marketplacev2 entry"""
-        is_siem = self.current_file.get("script", {}).get("isfetchevents")
-        marketplaces = self.current_file.get("marketplaces", [])
-        if is_siem:
-            # Should have only marketplacev2 entry
-            if not len(marketplaces) == 1 or "marketplacev2" not in marketplaces:
-                error_message, error_code = Errors.invalid_siem_marketplaces_entry()
-                if self.handle_error(error_message, error_code, self.file_path):
-                    return False
-
->>>>>>> f7e1392d
-        return True+                    return False