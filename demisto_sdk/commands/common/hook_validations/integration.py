--- conflicted
+++ resolved
@@ -3,7 +3,6 @@
 
 import yaml
 from demisto_sdk.commands.common.constants import (BANG_COMMAND_NAMES,
-                                                   CONTEXT_OUTPUT_TABLE_HEADER,
                                                    DBOT_SCORES_DICT,
                                                    FEED_REQUIRED_PARAMS,
                                                    FETCH_REQUIRED_PARAMS,
@@ -99,14 +98,10 @@
             self.is_valid_description(beta_integration=False),
             self.is_valid_max_fetch_and_first_fetch(),
             self.is_valid_as_deprecated(),
-<<<<<<< HEAD
+            self.is_valid_parameters_display_name(),
             self.is_mapping_fields_command_exist(),
             self.is_context_change_in_readme()
 
-=======
-            self.is_valid_parameters_display_name(),
-            self.is_mapping_fields_command_exist()
->>>>>>> 626159e5
         ]
 
         if not skip_test_conf:
