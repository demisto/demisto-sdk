--- conflicted
+++ resolved
@@ -55,11 +55,8 @@
             self.is_id_equals_name(),
             self.is_docker_image_valid(),
             self.is_valid_feed(),
-<<<<<<< HEAD
+            self.is_valid_fetch(),
             self.is_valid_display_name(),
-=======
-            self.is_valid_fetch(),
->>>>>>> f3e0c4ea
         ]
         return all(answers)
 
@@ -511,22 +508,6 @@
             from_version = self.current_file.get("fromversion", "0.0.0")
             if not from_version or server_version_compare("5.5.0", from_version) == 1:
                 print_error(Errors.feed_wrong_from_version(self.file_path, from_version))
-<<<<<<< HEAD
-                return False
-        return True
-
-    def is_valid_display_name(self):
-        # type: () -> bool
-        if not is_v2_file(self.current_file):
-            return True
-        else:
-            display_name = self.current_file.get('display')
-            correct_name = " v2"
-            if not display_name.endswith(correct_name):
-                print_error(Errors.invalid_v2_integration_name(self.file_path, self.current_file.get('name')[:-2]))
-                return False
-            return True
-=======
                 valid_from_version = False
             valid_feed_params = self.all_feed_params_exist()
         return valid_from_version and valid_feed_params
@@ -566,4 +547,15 @@
                 params_exist = False
 
         return params_exist
->>>>>>> f3e0c4ea
+
+    def is_valid_display_name(self):
+        # type: () -> bool
+        if not is_v2_file(self.current_file):
+            return True
+        else:
+            display_name = self.current_file.get('display')
+            correct_name = " v2"
+            if not display_name.endswith(correct_name):
+                print_error(Errors.invalid_v2_integration_name(self.file_path, self.current_file.get('name')[:-2]))
+                return False
+            return True