from demisto_sdk.commands.common.constants import (BANG_COMMAND_NAMES,
                                                   DBOT_SCORES_DICT,
                                                   FEED_REQUIRED_PARAMS,
                                                   FETCH_REQUIRED_PARAMS,
                                                   INTEGRATION_CATEGORIES,
                                                   IOC_OUTPUTS_DICT,
                                                   PYTHON_SUBTYPES, Errors)
from demisto_sdk.commands.common.hook_validations.base_validator import \
    BaseValidator
from demisto_sdk.commands.common.hook_validations.description import \
    DescriptionValidator
from demisto_sdk.commands.common.hook_validations.docker import \
    DockerImageValidator
from demisto_sdk.commands.common.hook_validations.image import ImageValidator
from demisto_sdk.commands.common.hook_validations.utils import is_v2_file
from demisto_sdk.commands.common.tools import (get_dockerimage45, print_error,
                                               print_warning,
                                               server_version_compare)


class IntegrationValidator(BaseValidator):
    """IntegrationValidator is designed to validate the correctness of the file structure we enter to content repo. And
    also try to catch possible Backward compatibility breaks due to the preformed changes.
    """

    EXPIRATION_FIELD_TYPE = 17

    def is_valid_version(self):
        # type: () -> bool
        if self.current_file.get("commonfields", {}).get('version') == self.DEFAULT_VERSION:
            return True
        self.is_valid = False
        print_error(Errors.wrong_version(self.file_path))
        return False

    def is_backward_compatible(self):
        # type: () -> bool
        """Check whether the Integration is backward compatible or not, update the _is_valid field to determine that"""
        if not self.old_file:
            return True

        answers = [
            self.is_changed_context_path(),
            self.is_docker_image_changed(),
            self.is_added_required_fields(),
            self.is_changed_command_name_or_arg(),
            self.is_there_duplicate_args(),
            self.is_there_duplicate_params(),
            self.is_changed_subtype(),
            self.is_not_valid_display_configuration(),
            # will move to is_valid_integration after https://github.com/demisto/etc/issues/17949
            not self.is_outputs_for_reputations_commands_valid()
        ]
        return not any(answers)

    def is_valid_file(self, validate_rn: bool = True) -> bool:
        """Check whether the Integration is valid or not

            Args:
                validate_rn (bool): Whether to validate release notes (changelog) or not.

            Returns:
                bool: True if integration is valid, False otherwise.
        """
        answers = [
            super().is_valid_file(validate_rn),
            self.is_valid_subtype(),
            self.is_valid_default_arguments(),
            self.is_proxy_configured_correctly(),
            self.is_insecure_configured_correctly(),
            self.is_valid_category(),
            self.is_id_equals_name(),
            self.is_docker_image_valid(),
            self.is_valid_feed(),
            self.is_valid_fetch(),
            self.is_valid_display_name(),
            self.is_all_params_not_hidden(),
            self.is_valid_image(),
            self.is_valid_description(beta_integration=False),
        ]
        return all(answers)

<<<<<<< HEAD
    def is_valid_beta_integration(self, validate_rn=True):
        # type: () -> bool
=======
    def is_valid_beta_integration(self) -> bool:
>>>>>>> 310ec202
        """Check whether the beta Integration is valid or not, update the _is_valid field to determine that"""
        answers = [
            super().is_valid_file(validate_rn),
            self.is_valid_default_arguments(),
            self.is_valid_beta(),
            self.is_valid_image(),
            self.is_valid_description(beta_integration=True),
        ]
        return all(answers)

    def is_valid_param(self, param_name, param_display):
        # type: (str, str) -> bool
        """Check if the given parameter has the right configuration."""
        err_msgs = []
        configuration = self.current_file.get('configuration', [])
        for configuration_param in configuration:
            configuration_param_name = configuration_param['name']
            if configuration_param_name == param_name:
                if configuration_param['display'] != param_display:
                    err_msgs.append(Errors.wrong_display_name(param_name, param_display))
                elif configuration_param.get('defaultvalue', '') not in ('false', ''):
                    err_msgs.append(Errors.wrong_default_parameter(param_name))
                elif configuration_param.get('required', False):
                    err_msgs.append(Errors.wrong_required_value(param_name))
                elif configuration_param.get('type') != 8:
                    err_msgs.append(Errors.wrong_required_type(param_name))
        if err_msgs:
            print_error('{} Received the following error for {} validation:\n{}'
                        .format(self.file_path, param_name, '\n'.join(err_msgs)))
            self.is_valid = False
            return False
        return True

    def is_proxy_configured_correctly(self):
        # type: () -> bool
        """Check that if an integration has a proxy parameter that it is configured properly."""
        return self.is_valid_param('proxy', 'Use system proxy settings')

    def is_insecure_configured_correctly(self):
        # type: () -> bool
        """Check that if an integration has an insecure parameter that it is configured properly."""
        insecure_field_name = ''
        configuration = self.current_file.get('configuration', [])
        for configuration_param in configuration:
            if configuration_param['name'] in ('insecure', 'unsecure'):
                insecure_field_name = configuration_param['name']
        if insecure_field_name:
            return self.is_valid_param(insecure_field_name, 'Trust any certificate (not secure)')
        return True

    def is_valid_category(self):
        # type: () -> bool
        """Check that the integration category is in the schema."""
        category = self.current_file.get('category', None)
        if category not in INTEGRATION_CATEGORIES:
            self.is_valid = False
            print_error(Errors.wrong_category(self.file_path, category))
            return False
        return True

    def is_valid_default_arguments(self):
        # type: () -> bool
        """Check if a reputation command (domain/email/file/ip/url)
            has a default non required argument with the same name

        Returns:
            bool. Whether a reputation command hold a valid argument
        """
        commands = self.current_file.get('script', {}).get('commands', [])
        flag = True
        for command in commands:
            command_name = command.get('name')
            if command_name in BANG_COMMAND_NAMES:
                flag_found_arg = False
                for arg in command.get('arguments', []):
                    arg_name = arg.get('name')
                    if arg_name == command_name:
                        flag_found_arg = True
                        if arg.get('default') is False:
                            self.is_valid = False
                            flag = False
                            print_error(Errors.wrong_default_argument(self.file_path, arg_name, command_name))
                if not flag_found_arg:
                    print_error(Errors.no_default_arg(self.file_path, command_name))
                    flag = False
        return flag

    def is_outputs_for_reputations_commands_valid(self):
        # type: () -> bool
        """Check if a reputation command (domain/email/file/ip/url)
            has the correct DBotScore outputs according to the context standard
            https://xsoar.pan.dev/docs/integrations/context-standards

        Returns:
            bool. Whether a reputation command holds valid outputs
        """
        context_standard = "https://xsoar.pan.dev/docs/integrations/context-standards"
        commands = self.current_file.get('script', {}).get('commands', [])
        output_for_reputation_valid = True
        for command in commands:
            command_name = command.get('name')
            # look for reputations commands
            if command_name in BANG_COMMAND_NAMES:
                context_outputs_paths = set()
                context_outputs_descriptions = set()
                for output in command.get('outputs', []):
                    context_outputs_paths.add(output.get('contextPath'))
                    context_outputs_descriptions.add(output.get('description'))

                # validate DBotScore outputs and descriptions
                missing_outputs = set()
                missing_descriptions = set()
                for dbot_score_output in DBOT_SCORES_DICT:
                    if dbot_score_output not in context_outputs_paths:
                        missing_outputs.add(dbot_score_output)
                        self.is_valid = False
                        output_for_reputation_valid = False
                    else:  # DBot Score output path is in the outputs
                        if DBOT_SCORES_DICT.get(dbot_score_output) not in context_outputs_descriptions:
                            missing_descriptions.add(dbot_score_output)
                            # self.is_valid = False - Do not fail build over wrong description

                if missing_outputs:
                    print_error(Errors.dbot_invalid_output(
                        self.file_path, command_name, missing_outputs, context_standard))
                if missing_descriptions:
                    print_warning(Errors.dbot_invalid_description(
                        self.file_path, command_name, missing_descriptions, context_standard))

                # validate the IOC output
                reputation_output = IOC_OUTPUTS_DICT.get(command_name)
                if reputation_output and not reputation_output.intersection(context_outputs_paths):
                    self.is_valid = False
                    output_for_reputation_valid = False
                    print_error(Errors.missing_reputation(
                        self.file_path, command_name, reputation_output, context_standard))

        return output_for_reputation_valid

    def is_valid_subtype(self):
        # type: () -> bool
        """Validate that the subtype is python2 or python3."""
        type_ = self.current_file.get('script', {}).get('type')
        if type_ == 'python':
            subtype = self.current_file.get('script', {}).get('subtype')
            if subtype not in PYTHON_SUBTYPES:
                print_error(Errors.wrong_subtype(self.file_path))
                self.is_valid = False
                return False
        return True

    def is_changed_subtype(self):
        # type: () -> bool
        """Validate that the subtype was not changed."""
        type_ = self.current_file.get('script', {}).get('type')
        if type_ == 'python':
            subtype = self.current_file.get('script', {}).get('subtype')
            if self.old_file:
                old_subtype = self.old_file.get('script', {}).get('subtype', "")
                if old_subtype and old_subtype != subtype:
                    print_error(Errors.breaking_backwards_subtype(self.file_path))
                    self.is_valid = False
                    return True
        return False

    def is_valid_beta(self):
        # type: () -> bool
        """Validate that that beta integration has correct beta attributes"""

        if not all([self._is_display_contains_beta(), self._has_beta_param()]):
            self.is_valid = False
            return False
        if self.old_file:
            if not all([self._id_has_no_beta_substring(), self._name_has_no_beta_substring()]):
                self.is_valid = False
                return False
        return True

    def _id_has_no_beta_substring(self):
        # type: () -> bool
        """Checks that 'id' field dose not include the substring 'beta'"""
        common_fields = self.current_file.get('commonfields', {})
        integration_id = common_fields.get('id', '')
        if 'beta' in integration_id.lower():
            print_error(Errors.beta_in_id(self.file_path))
            return False
        return True

    def _name_has_no_beta_substring(self):
        # type: () -> bool
        """Checks that 'name' field dose not include the substring 'beta'"""
        name = self.current_file.get('name', '')
        if 'beta' in name.lower():
            print_error(Errors.beta_in_name(self.file_path))
            return False
        return True

    def _has_beta_param(self):
        # type: () -> bool
        """Checks that integration has 'beta' field with value set to true"""
        beta = self.current_file.get('beta', False)
        if not beta:
            print_error(Errors.beta_field_not_found(self.file_path))
            return False
        return True

    def _is_display_contains_beta(self):
        # type: () -> bool
        """Checks that 'display' field includes the substring 'beta'"""
        display = self.current_file.get('display', '')
        if 'beta' not in display.lower():
            print_error(Errors.no_beta_in_display(self.file_path))
            return False
        return True

    def is_there_duplicate_args(self):
        # type: () -> bool
        """Check if a command has the same arg more than once

        Returns:
            bool. True if there are duplicates, False otherwise.
        """
        commands = self.current_file.get('script', {}).get('commands', [])
        is_there_duplicates = False
        for command in commands:
            arg_list = []  # type: list
            for arg in command.get('arguments', []):
                if arg in arg_list:
                    self.is_valid = False
                    is_there_duplicates = True
                    print_error(Errors.duplicate_arg_in_file(self.file_path, arg['name'], command['name']))
                else:
                    arg_list.append(arg)
        return is_there_duplicates

    def is_there_duplicate_params(self):
        # type: () -> bool
        """Check if the integration has the same param more than once

        Returns:
            bool. True if there are duplicates, False otherwise.
        """
        has_duplicate_params = False
        configurations = self.current_file.get('configuration', [])
        param_list = []  # type: list
        for configuration_param in configurations:
            param_name = configuration_param['name']
            if param_name in param_list:
                self.is_valid = False
                has_duplicate_params = True
                print_error(Errors.duplicate_param(param_name, self.file_path))
            else:
                param_list.append(param_name)

        return has_duplicate_params

    @staticmethod
    def _get_command_to_args(integration_json):
        # type: (dict) -> dict
        """Get a dictionary command name to it's arguments.

        Args:
            integration_json (dict): Dictionary of the examined integration.

        Returns:
            dict. command name to a list of it's arguments.
        """
        command_to_args = {}  # type: dict
        commands = integration_json.get('script', {}).get('commands', [])
        for command in commands:
            command_to_args[command['name']] = {}
            for arg in command.get('arguments', []):
                command_to_args[command['name']][arg['name']] = arg.get('required', False)
        return command_to_args

    def is_changed_command_name_or_arg(self):
        # type: () -> bool
        """Check if a command name or argument as been changed.

        Returns:
            bool. Whether a command name or argument as been changed.
        """
        current_command_to_args = self._get_command_to_args(self.current_file)
        old_command_to_args = self._get_command_to_args(self.old_file)

        for command, args_dict in old_command_to_args.items():
            if command not in current_command_to_args.keys() or \
                    not self.is_subset_dictionary(current_command_to_args[command], args_dict):
                print_error(Errors.breaking_backwards_command_arg_changed(self.file_path, command))
                self.is_valid = False
                return True
        return False

    @staticmethod
    def _is_sub_set(supposed_bigger_list, supposed_smaller_list):
        # type: (list, list) -> bool
        """Check if supposed_smaller_list is a subset of the supposed_bigger_list"""
        return all(item in supposed_bigger_list for item in supposed_smaller_list)

    def _get_command_to_context_paths(self, integration_json):
        # type: (dict) -> dict
        """Get a dictionary command name to it's context paths.

        Args:
            integration_json (dict): Dictionary of the examined integration.

        Returns:
            dict. command name to a list of it's context paths.
        """
        command_to_context_dict = {}
        commands = integration_json.get('script', {}).get('commands', [])
        for command in commands:
            context_list = []
            outputs = command.get('outputs', None)
            if not outputs:
                continue
            for output in outputs:
                command_name = command['name']
                try:
                    context_list.append(output['contextPath'])
                except KeyError:
                    print_error('Invalid context output for command {}. Output is {}'.format(command_name, output))
                    self.is_valid = False
            command_to_context_dict[command['name']] = sorted(context_list)
        return command_to_context_dict

    def is_changed_context_path(self):
        # type: () -> bool
        """Check if a context path as been changed.

        Returns:
            bool. Whether a context path as been changed.
        """
        current_command_to_context_paths = self._get_command_to_context_paths(self.current_file)
        old_command_to_context_paths = self._get_command_to_context_paths(self.old_file)
        # if old integration command has no outputs, no change of context will occur.
        if not old_command_to_context_paths:
            return False
        # if new integration command has no outputs, and old one does, a change of context will occur.
        if not current_command_to_context_paths and old_command_to_context_paths:
            return True
        for old_command, old_context_paths in old_command_to_context_paths.items():
            if old_command in current_command_to_context_paths.keys():
                if not self._is_sub_set(current_command_to_context_paths[old_command], old_context_paths):
                    print_error(Errors.breaking_backwards_command(self.file_path, old_command))
                    self.is_valid = False
                    return True
        return False

    @staticmethod
    def _get_field_to_required_dict(integration_json):
        """Get a dictionary field name to its required status.

        Args:
            integration_json (dict): Dictionary of the examined integration.

        Returns:
            dict. Field name to its required status.
        """
        field_to_required = {}
        configuration = integration_json.get('configuration', [])
        for field in configuration:
            field_to_required[field.get('name')] = field.get('required', False)
        return field_to_required

    def is_added_required_fields(self):
        # type: () -> bool
        """Check if required field were added."""
        current_field_to_required = self._get_field_to_required_dict(self.current_file)
        old_field_to_required = self._get_field_to_required_dict(self.old_file)
        is_added_required = False
        for field, required in current_field_to_required.items():
            if field in old_field_to_required.keys():
                # if required is True and old_field is False.
                if required and required != old_field_to_required[field]:
                    print_error(Errors.added_required_fields(self.file_path, field))
                    self.is_valid = False
                    is_added_required = True
            # if required is True but no old field.
            elif required:
                print_error(Errors.added_required_fields(self.file_path, field))
                self.is_valid = False
                is_added_required = True
        return is_added_required

    def is_docker_image_changed(self):
        """Check if the Docker image was changed or not."""
        # Unnecessary to check docker image only on 5.0 and up
        if server_version_compare(self.old_file.get('fromversion', '0'), '5.0.0') < 0:
            old_docker = get_dockerimage45(self.old_file.get('script', {}))
            new_docker = get_dockerimage45(self.current_file.get('script', {}))
            if old_docker != new_docker:
                print_error(Errors.breaking_backwards_docker(self.file_path, old_docker, new_docker))
                self.is_valid = False
                return True

        return False

    def is_id_equals_name(self):
        """Check whether the integration's ID is equal to its name

        Returns:
            bool. Whether the integration's id equals to its name
        """
        return super(IntegrationValidator, self)._is_id_equals_name('integration')

    def is_not_valid_display_configuration(self):
        """Validate that the display settings are not empty for non-hidden fields and for type 17 params.

        Returns:
            bool. Whether the display is there for non-hidden fields.
        """
        configuration = self.current_file.get('configuration', [])
        for configuration_param in configuration:
            field_type = configuration_param['type']
            is_field_hidden = configuration_param.get('hidden', False)
            configuration_display = configuration_param.get('display')

            # This parameter type will not use the display value.
            if field_type == self.EXPIRATION_FIELD_TYPE:
                if configuration_display:
                    print_error(Errors.not_used_display_name(self.file_path, configuration_param['name']))
                    self.is_valid = False
                    return True

            elif not is_field_hidden and not configuration_display \
                    and configuration_param['name'] not in ('feedExpirationPolicy', 'feedExpirationInterval'):
                print_error(Errors.empty_display_configuration(self.file_path, configuration_param['name']))
                self.is_valid = False
                return True

        return False

    def is_docker_image_valid(self):
        # type: () -> bool
        docker_image_validator = DockerImageValidator(self.file_path, is_modified_file=True, is_integration=True)
        if docker_image_validator.is_docker_image_valid():
            return True

        self.is_valid = False
        return False

    def is_valid_feed(self):
        # type: () -> bool
        valid_from_version = valid_feed_params = True
        if self.current_file.get("script", {}).get("feed"):
            from_version = self.current_file.get("fromversion", "0.0.0")
            if not from_version or server_version_compare("5.5.0", from_version) == 1:
                print_error(Errors.feed_wrong_from_version(self.file_path, from_version))
                valid_from_version = False
            valid_feed_params = self.all_feed_params_exist()
        return valid_from_version and valid_feed_params

    def is_valid_fetch(self) -> bool:
        """
        validate that all required fields in integration that have fetch incidents are in the yml file.
        Returns:
            bool. True if the integration is defined as well False otherwise.
        """
        fetch_params_exist = True
        if self.current_file.get('script', {}).get('isfetch') is True:
            params = [_key for _key in self.current_file.get('configuration', [])]
            for param in FETCH_REQUIRED_PARAMS:
                if param not in params:
                    print_error(f'Integration with fetch-incidents was detected '
                                f'("isfetch:  true" was found in the YAML file).'
                                f'\nA required parameter is missing or malformed in the file {self.file_path}, '
                                f'the param is:\n{param}')
                    fetch_params_exist = False

        return fetch_params_exist

    def all_feed_params_exist(self) -> bool:
        """
        validate that all required fields in feed integration are in the yml file.
        Returns:
            bool. True if the integration is defined as well False otherwise.
        """
        params_exist = True
        params = [_key for _key in self.current_file.get('configuration', [])]
        for counter, param in enumerate(params):
            if 'defaultvalue' in param:
                params[counter].pop('defaultvalue')
        for param in FEED_REQUIRED_PARAMS:
            if param not in params:
                print_error(f'Feed Integration was detected '
                            f'\nA required parameter is missing or malformed in the file {self.file_path}, '
                            f'the param should be:\n{param}')
                params_exist = False

        return params_exist

    def is_valid_display_name(self):
        # type: () -> bool
        if not is_v2_file(self.current_file):
            return True
        else:
            display_name = self.current_file.get('display')
            correct_name = " v2"
            if not display_name.endswith(correct_name):
                print_error(Errors.invalid_v2_integration_name(self.file_path))
                return False
            return True

    def is_all_params_not_hidden(self) -> bool:
        """
        Verify there are no hidden integration parameters.
        Returns:
            bool. True if there aren't hidden parameters False otherwise.
        """
        ans = True
        conf = self.current_file.get('configuration', [])
        for int_parameter in conf:
            if int_parameter.get('hidden'):
                ans = False
                print_error(Errors.found_hidden_param(int_parameter.get('name')))
        return ans

    def is_valid_image(self) -> bool:
        """Verifies integration image/logo is valid.

        Returns:
            bool. True if integration image/logo is valid, False otherwise.
        """
        image_validator = ImageValidator(self.file_path)
        if not image_validator.is_valid():
            return False
        return True

    def is_valid_description(self, beta_integration: bool = False) -> bool:
        """Verifies integration description is valid.

        Returns:
            bool: True if description is valid, False otherwise.
        """
        description_validator = DescriptionValidator(self.file_path)
        if beta_integration:
            if not description_validator.is_valid_beta_description():
                return False
        else:
            if not description_validator.is_valid():
                return False
        return True<|MERGE_RESOLUTION|>--- conflicted
+++ resolved
@@ -80,12 +80,8 @@
         ]
         return all(answers)
 
-<<<<<<< HEAD
+    
     def is_valid_beta_integration(self, validate_rn=True):
-        # type: () -> bool
-=======
-    def is_valid_beta_integration(self) -> bool:
->>>>>>> 310ec202
         """Check whether the beta Integration is valid or not, update the _is_valid field to determine that"""
         answers = [
             super().is_valid_file(validate_rn),
