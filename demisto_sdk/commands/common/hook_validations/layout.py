--- conflicted
+++ resolved
@@ -1,9 +1,6 @@
+import os
 from abc import ABC, abstractmethod
-<<<<<<< HEAD
-from distutils.version import LooseVersion
 from pathlib import Path
-=======
->>>>>>> 3a30ee19
 from typing import Dict, List
 
 from packaging.version import Version
