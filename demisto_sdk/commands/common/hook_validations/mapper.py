--- conflicted
+++ resolved
@@ -52,19 +52,11 @@
         """Check whether the Mapper is backward compatible or not, update the _is_valid field to determine that"""
 
         answers = [
-<<<<<<< HEAD
-            self.is_changed_incidents_fields(),
-        ]
-        return not any(answers)
-
-    def is_changed_incidents_fields(self):
-=======
             self.is_field_mapping_removed(),
         ]
         return not any(answers)
 
     def is_field_mapping_removed(self):
->>>>>>> d675015c
         """checks if some incidents fields or incidents types were removed"""
         old_mapper = self.old_file.get('mapping', {})
         current_mapper = self.current_file.get('mapping', {})
@@ -76,11 +68,7 @@
             removed_dict = {}
             for removed in removed_incident_types:
                 removed_dict[removed] = old_mapper[removed]
-<<<<<<< HEAD
-            error_message, error_code = Errors.removed_incident_types(repr(removed_dict))
-=======
             error_message, error_code = Errors.removed_incident_types(removed_dict)
->>>>>>> d675015c
             if self.handle_error(error_message, error_code, file_path=self.file_path):
                 self.is_valid = False
                 return True
@@ -97,11 +85,7 @@
                     removed_incident_fields[inc] = removed_fields
 
             if removed_incident_fields:
-<<<<<<< HEAD
-                error_message, error_code = Errors.changed_incident_field_in_mapper(repr(removed_incident_fields))
-=======
                 error_message, error_code = Errors.changed_incident_field_in_mapper(removed_incident_fields)
->>>>>>> d675015c
                 if self.handle_error(error_message, error_code, file_path=self.file_path):
                     self.is_valid = False
                     return True
