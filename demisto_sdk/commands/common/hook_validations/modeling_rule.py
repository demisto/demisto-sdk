--- conflicted
+++ resolved
@@ -3,15 +3,12 @@
 """
 import json
 import os
-<<<<<<< HEAD
+from pathlib import Path
+
+from packaging.version import Version
+from pydantic import ValidationError
 import re
 from typing import List
-=======
-from pathlib import Path
-
-from packaging.version import Version
-from pydantic import ValidationError
->>>>>>> 12ec746a
 
 from demisto_sdk.commands.common.errors import Errors
 from demisto_sdk.commands.common.handlers import YAML_Handler
@@ -58,17 +55,15 @@
         self.is_schema_file_exists()
         self.are_keys_empty_in_yml()
         self.is_valid_rule_names()
-<<<<<<< HEAD
         self.is_schema_types_valid()
         self.dataset_name_matches_in_xif_and_schema()
         self.is_files_naming_correct()
-=======
         if self.does_version_require_testdata():
             # this condition also marks the rule as invalid if the testdata file is missing
             if self.does_testdata_file_exist():
                 self.is_testdata_formatted_correctly()
 
->>>>>>> 12ec746a
+
         return self._is_valid
 
     def is_valid_version(self):
@@ -130,7 +125,7 @@
                 return has_schema
         return has_schema
 
-    @error_codes("MR104")
+    @error_codes("MR106")
     def is_schema_types_valid(self):
         """
             Validates all types used in the schema file are valid, i.e. part of the list below.
@@ -152,7 +147,7 @@
                     return False
         return True
 
-    @error_codes("MR105")
+    @error_codes("MR107")
     def dataset_name_matches_in_xif_and_schema(self):
         """
             Validates the dataset name is the same in the xif file and in the schema file
@@ -180,7 +175,7 @@
             self._is_valid = False
             return False
 
-    @error_codes("MR106")
+    @error_codes("MR108")
     def is_files_naming_correct(self):
         """
         Validates all file naming is as convention.
@@ -198,6 +193,7 @@
                 self._is_valid = False
                 return False
         return True
+
 
     def are_keys_empty_in_yml(self):
         """
