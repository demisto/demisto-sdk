--- conflicted
+++ resolved
@@ -300,26 +300,6 @@
         if re.findall(INCORRECT_PACK_NAME_PATTERN, pack_name):
             if self._add_error(Errors.pack_name_is_not_in_xsoar_standards("wrong_word"), self.pack_meta_file):
                 return False
-<<<<<<< HEAD
-        if not self.name_does_not_contain_contributor_type_name(pack_name):
-            if self._add_error(Errors.pack_name_contains_contribution_type_name(pack_name, CONTRIBUTORS_LIST),
-                               self.pack_meta_file):
-                return False
-        return True
-
-    def name_does_not_contain_contributor_type_name(self, pack_name: str) -> bool:
-        """
-        Checks whether given object has contributor name type.
-        This validation is needed because the label of contributor is automatically added to the name, so this
-        validation will prevent it from being added twice.
-        Args:
-            pack_name (str): Name of the pack.
-        Returns:
-            (bool) False if name corresponding pack name contains contributor type name, true otherwise.
-        """
-        lowercase_name = pack_name.lower()
-        return not any(contributor_name in lowercase_name for contributor_name in self.CONTRIBUTOR_TYPE_LIST)
-=======
         if not self.name_does_not_contain_excluded_word(pack_name):
             if self._add_error(
                     Errors.pack_name_is_not_in_xsoar_standards('excluded_word', EXCLUDED_DISPLAY_NAME_WORDS),
@@ -337,7 +317,6 @@
         """
         lowercase_name = pack_name.lower()
         return not any(excluded_word in lowercase_name for excluded_word in EXCLUDED_DISPLAY_NAME_WORDS)
->>>>>>> 6e1e0bf7
 
     def _is_pack_meta_file_structure_valid(self):
         """Check if pack_metadata.json structure is json parse-able and valid"""
