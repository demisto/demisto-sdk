--- conflicted
+++ resolved
@@ -42,11 +42,7 @@
 
     def __init__(self, pack, pack_path=None, validate_dependencies=False, ignored_errors=None, print_as_warnings=False,
                  should_version_raise=False, id_set_path=None, suppress_print=False, private_repo=False,
-<<<<<<< HEAD
-                 skip_id_set_creation=False, json_file_path=''):
-=======
-                 skip_id_set_creation=False, prev_ver='origin/master'):
->>>>>>> 858bb5da
+                 skip_id_set_creation=False, prev_ver='origin/master', json_file_path=''):
         """Inits the content pack validator with pack's name, pack's path, and unique files to content packs such as:
         secrets whitelist file, pack-ignore file, pack-meta file and readme file
         :param pack: content package name, which is the directory name of the pack
