--- conflicted
+++ resolved
@@ -399,11 +399,7 @@
 
         return True
 
-<<<<<<< HEAD
-    def validate_pack_unique_files(self, id_set_validations, pack_error_ignore_list) -> str:
-=======
-    def are_valid_files(self) -> str:
->>>>>>> 19c3c509
+    def are_valid_files(self, id_set_validations, pack_error_ignore_list) -> str:
         """Main Execution Method"""
         self.validate_secrets_file()
         self.validate_pack_ignore_file()
@@ -412,16 +408,13 @@
             self.validate_pack_meta_file()
         # We only check pack dependencies for -g flag
         if self.validate_dependencies:
-<<<<<<< HEAD
-            self.validate_pack_dependencies(id_set_path=self.id_set_path)
+            self.validate_pack_dependencies()
         if id_set_validations:
             is_valid, error = id_set_validations.is_unique_file_valid_in_set(self.pack_path, pack_error_ignore_list)
             if not is_valid:
                 self._add_error(error, self.pack_path)
 
-=======
             self.validate_pack_dependencies()
->>>>>>> 19c3c509
         return self.get_errors()
 
     # pack dependencies validation
