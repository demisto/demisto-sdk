"""
This module is designed to validate the existence and structure of content pack essential files in content.
"""
import io
import json
import os
import re
from PIL import Image
from datetime import datetime
from distutils.version import LooseVersion
from pathlib import Path
from typing import Dict, Tuple

import click
from dateutil import parser
from git import GitCommandError, Repo

from demisto_sdk.commands.common import tools
<<<<<<< HEAD
from demisto_sdk.commands.common.constants import (
    API_MODULES_PACK, PACK_METADATA_CATEGORIES, PACK_METADATA_CERTIFICATION,
    PACK_METADATA_CREATED, PACK_METADATA_DEPENDENCIES, PACK_METADATA_DESC,
    PACK_METADATA_EMAIL, PACK_METADATA_FIELDS, PACK_METADATA_KEYWORDS,
    PACK_METADATA_NAME, PACK_METADATA_SUPPORT, PACK_METADATA_TAGS,
    PACK_METADATA_URL, PACK_METADATA_USE_CASES, PACKS_PACK_IGNORE_FILE_NAME,
    PACKS_PACK_META_FILE_NAME, PACKS_README_FILE_NAME, PACKS_WHITELIST_FILE_NAME,
    PACKS_AUTHOR_IMAGE_FILE_NAME, AUTHOR_IMAGE_DIMENSIONS, AUTHOR_IMAGE_SIZE)
=======
from demisto_sdk.commands.common.constants import (  # PACK_METADATA_PRICE,
    API_MODULES_PACK, EXCLUDED_DISPLAY_NAME_WORDS, PACK_METADATA_CATEGORIES,
    PACK_METADATA_CERTIFICATION, PACK_METADATA_CREATED,
    PACK_METADATA_DEPENDENCIES, PACK_METADATA_DESC, PACK_METADATA_EMAIL,
    PACK_METADATA_FIELDS, PACK_METADATA_KEYWORDS, PACK_METADATA_NAME,
    PACK_METADATA_SUPPORT, PACK_METADATA_TAGS, PACK_METADATA_URL,
    PACK_METADATA_USE_CASES, PACKS_PACK_IGNORE_FILE_NAME,
    PACKS_PACK_META_FILE_NAME, PACKS_README_FILE_NAME,
    PACKS_WHITELIST_FILE_NAME)
>>>>>>> 37777adc
from demisto_sdk.commands.common.errors import Errors
from demisto_sdk.commands.common.hook_validations.author_image import \
    AuthorImageValidator
from demisto_sdk.commands.common.hook_validations.base_validator import \
    BaseValidator
from demisto_sdk.commands.common.hook_validations.readme import ReadMeValidator
from demisto_sdk.commands.common.tools import (get_core_pack_list, get_json,
                                               get_remote_file,
                                               pack_name_to_path)
from demisto_sdk.commands.find_dependencies.find_dependencies import \
    PackDependencies

CONTRIBUTORS_LIST = ['partner', 'developer', 'community']
SUPPORTED_CONTRIBUTORS_LIST = ['partner', 'developer']
ISO_TIMESTAMP_FORMAT = '%Y-%m-%dT%H:%M:%SZ'
ALLOWED_CERTIFICATION_VALUES = ['certified', 'verified']
MAXIMUM_DESCRIPTION_FIELD_LENGTH = 130
SUPPORT_TYPES = ['community', 'xsoar'] + SUPPORTED_CONTRIBUTORS_LIST
INCORRECT_PACK_NAME_PATTERN = '[^a-zA-Z]pack[^a-z]|^pack$|^pack[^a-z]|[^a-zA-Z]pack$|[^A-Z]PACK[^A-Z]|^PACK$|^PACK[' \
                              '^A-Z]|[^A-Z]PACK$|[^A-Z]Pack[^a-z]|^Pack$|^Pack[^a-z]|[^A-Z]Pack$|[^a-zA-Z]playbook[' \
                              '^a-z]|^playbook$|^playbook[^a-z]|[^a-zA-Z]playbook$|[^A-Z]PLAYBOOK[' \
                              '^A-Z]|^PLAYBOOK$|^PLAYBOOK[^A-Z]|[^A-Z]PLAYBOOK$|[^A-Z]Playbook[' \
                              '^a-z]|^Playbook$|^Playbook[^a-z]|[^A-Z]Playbook$|[^a-zA-Z]integration[' \
                              '^a-z]|^integration$|^integration[^a-z]|[^a-zA-Z]integration$|[^A-Z]INTEGRATION[' \
                              '^A-Z]|^INTEGRATION$|^INTEGRATION[^A-Z]|[^A-Z]INTEGRATION$|[^A-Z]Integration[' \
                              '^a-z]|^Integration$|^Integration[^a-z]|[^A-Z]Integration$|[^a-zA-Z]script[' \
                              '^a-z]|^script$|^script[^a-z]|[^a-zA-Z]script$|[^A-Z]SCRIPT[^A-Z]|^SCRIPT$|^SCRIPT[' \
                              '^A-Z]|[^A-Z]SCRIPT$|[^A-Z]Script[^a-z]|^Script$|^Script[^a-z]|[^A-Z]Script$ '


class PackUniqueFilesValidator(BaseValidator):
    """PackUniqueFilesValidator is designed to validate the correctness of content pack's files structure.
    Existence and validity of this files is essential."""

    def __init__(self, pack, pack_path=None, validate_dependencies=False, ignored_errors=None, print_as_warnings=False,
                 should_version_raise=False, id_set_path=None, suppress_print=False, private_repo=False,
                 skip_id_set_creation=False, prev_ver='origin/master', json_file_path=None, support=None,
                 empty_readme_check=True):
        """Inits the content pack validator with pack's name, pack's path, and unique files to content packs such as:
        secrets whitelist file, pack-ignore file, pack-meta file and readme file
        :param pack: content package name, which is the directory name of the pack
        """
        super().__init__(ignored_errors=ignored_errors, print_as_warnings=print_as_warnings,
                         suppress_print=suppress_print, json_file_path=json_file_path)
        self.pack = pack
        self.pack_path = pack_name_to_path(self.pack) if not pack_path else pack_path
        self.secrets_file = PACKS_WHITELIST_FILE_NAME
        self.pack_ignore_file = PACKS_PACK_IGNORE_FILE_NAME
        self.pack_meta_file = PACKS_PACK_META_FILE_NAME
        self.readme_file = PACKS_README_FILE_NAME
        self.validate_dependencies = validate_dependencies
        self._errors = []
        self.should_version_raise = should_version_raise
        self.id_set_path = id_set_path
        self.private_repo = private_repo
        self.skip_id_set_creation = skip_id_set_creation
        self.prev_ver = prev_ver
        self.support = support
        self.metadata_content: Dict = dict()

    # error handling
    def _add_error(self, error: Tuple[str, str], file_path: str, warning=False):
        """Adds error entry to a list under pack's name
        Returns True if added and false otherwise"""
        error_message, error_code = error

        if self.pack_path not in file_path:
            file_path = os.path.join(self.pack_path, file_path)

        formatted_error = self.handle_error(error_message, error_code, file_path=file_path, should_print=False,
                                            warning=warning)
        if formatted_error:
            self._errors.append(formatted_error)
            return True

        return False

    def get_errors(self, raw=False) -> str:
        """Get the dict version or string version for print"""
        errors = ''
        if raw:
            errors = '\n  '.join(self._errors)
        elif self._errors:
            errors = ' - Issues with unique files in pack: {}\n  {}'.format(self.pack, '\n  '.join(self._errors))

        return errors

    # file utils
    def _get_pack_file_path(self, file_name=''):
        """Returns the full file path to pack's file"""
        return os.path.join(self.pack_path, file_name)

    def _is_pack_file_exists(self, file_name):
        """Check if .secrets-ignore exists"""
        if not os.path.isfile(self._get_pack_file_path(file_name)):
            if self._add_error(Errors.pack_file_does_not_exist(file_name), file_name):
                return False

        return True

    def _read_file_content(self, file_name):
        """Open & Read a file object's content throw exception if can't"""
        try:
            with io.open(self._get_pack_file_path(file_name), mode="r", encoding="utf-8") as file:
                return file.read()
        except IOError:
            if not self._add_error(Errors.cant_open_pack_file(file_name), file_name):
                return "No-Text-Required"
        except ValueError:
            if not self._add_error(Errors.cant_read_pack_file(file_name), file_name):
                return "No-Text-Required"

        return False

    def _read_metadata_content(self) -> Dict:
        """
        Reads metadata content. Avoids the duplication of file opening in case metadata was already opened once.
        Returns:
            (Dict): Metadata JSON pack file content.
        """
        if not self.metadata_content:
            pack_meta_file_content = self._read_file_content(self.pack_meta_file)
            self.metadata_content = json.loads(pack_meta_file_content)
        return self.metadata_content

    def _parse_file_into_list(self, file_name, delimiter='\n'):
        """Parse file's content to list, throw exception if can't"""
        file_content = self._read_file_content(file_name)
        try:
            if file_content:
                return file_content.split(delimiter)
        except ValueError:
            if not self._add_error(Errors.cant_parse_pack_file_to_list(file_name), file_name):
                return True

        return False

    @staticmethod
    def check_timestamp_format(timestamp):
        """Check that the timestamp is in ISO format"""
        try:
            datetime.strptime(timestamp, ISO_TIMESTAMP_FORMAT)
            return True
        except ValueError:
            return False

    # secrets validation
    def validate_secrets_file(self):
        """Validate everything related to .secrets-ignore file"""
        if self._is_pack_file_exists(self.secrets_file) and all([self._is_secrets_file_structure_valid()]):
            return True

        return False

    def _check_if_file_is_empty(self, file_name: str) -> bool:
        """
        Check if file exists and contains info other than space characters.
        Returns false if the file does not exists or not empty
        """
        if self._is_pack_file_exists(file_name):
            content = self._read_file_content(file_name)
            if not content or content.isspace():
                return True

        return False

    def validate_pack_readme_images(self):
        readme_file_path = os.path.join(self.pack_path, self.readme_file)
        readme_validator = ReadMeValidator(readme_file_path)
        errors = readme_validator.check_readme_relative_image_paths(is_pack_readme=True) + \
            readme_validator.check_readme_absolute_image_paths(is_pack_readme=True)
        if errors:
            self._errors.extend(errors)
            return False
        return True

    def validate_pack_readme_file_is_not_empty(self):
        """
        Validates that README.md file is not empty for partner packs and packs with use cases
        """
        if (self.support == 'partner' or self._contains_use_case()) and self._check_if_file_is_empty(self.readme_file):
            self._add_error(Errors.empty_readme_error(), self.readme_file)
            return False

        return True

    def validate_pack_readme_and_pack_description(self):
        """
        Validates that README.md file is not the same as the pack description.
        Returns False if the pack readme is different than the pack description.
        """
        metadata = self._read_metadata_content()
        metadata_description = metadata.get(PACK_METADATA_DESC, '').lower().strip()
        if self._is_pack_file_exists(self.readme_file) and not self._check_if_file_is_empty(self.readme_file):
            pack_readme = self._read_file_content(self.readme_file)
            readme_content = pack_readme.lower().strip()
            if metadata_description == readme_content:
                self._add_error(Errors.readme_equal_description_error(), self.readme_file)
                return False

        return True

    def _is_secrets_file_structure_valid(self):
        """Check if .secrets-ignore structure is parse-able"""
        if self._parse_file_into_list(self.secrets_file):
            return True

        return False

    # pack ignore validation
    def validate_pack_ignore_file(self):
        """Validate everything related to .pack-ignore file"""
        if self._is_pack_file_exists(self.pack_ignore_file) and all([self._is_pack_ignore_file_structure_valid()]):
            return True

        return False

    def _is_pack_ignore_file_structure_valid(self):
        """Check if .pack-ignore structure is parse-able"""
        try:
            if self._parse_file_into_list(self.pack_ignore_file):
                return True
        except re.error:
            if not self._add_error(Errors.pack_file_bad_format(self.pack_ignore_file), self.pack_ignore_file):
                return True

        return False

    # pack metadata validation
    def validate_pack_meta_file(self):
        """Validate everything related to pack_metadata.json file"""
        if self._is_pack_file_exists(self.pack_meta_file) and all([
            self._is_pack_meta_file_structure_valid(),
            self._is_valid_contributor_pack_support_details(),
            self._is_approved_usecases(),
            self._is_approved_tags(),
            self._is_price_changed(),
            self._is_approved_tags(),
            self._is_valid_support_type(),
            self.is_right_usage_of_usecase_tag(),
        ]):
            if self.should_version_raise:
                return self.validate_version_bump()

            else:
                return True

        return False

    def validate_version_bump(self):
        metadata_file_path = self._get_pack_file_path(self.pack_meta_file)
        old_meta_file_content = get_remote_file(metadata_file_path, tag=self.prev_ver)
        current_meta_file_content = get_json(metadata_file_path)
        old_version = old_meta_file_content.get('currentVersion', '0.0.0')
        current_version = current_meta_file_content.get('currentVersion', '0.0.0')
        if LooseVersion(old_version) < LooseVersion(current_version):
            return True

        elif self._add_error(Errors.pack_metadata_version_should_be_raised(self.pack, old_version), metadata_file_path):
            return False

        return True

<<<<<<< HEAD
    # Author_image.png validation
    def validate_author_image_file(self, author_image_path) -> bool:
        """
        Validates Author_image.png.
        For more info please visit https://xsoar.pan.dev/docs/packs/packs-format#author_imagepng
        """
        return all([self._is_author_image_not_empty(author_image_path),
                    self._is_author_image_dimensions_valid(author_image_path),
                    self._is_author_image_size_valid(author_image_path)])

    def _is_author_image_not_empty(self, author_image_path) -> bool:
        author_image_content = Image.open(author_image_path)
        if not author_image_content:
            self._add_error(Errors.author_image_fie_is_empty(), self.pack_meta_file)
            return False
        return True

    def _is_author_image_dimensions_valid(self, author_image_path) -> bool:
        author_image = Image.open(author_image_path)
        if not author_image.size == AUTHOR_IMAGE_DIMENSIONS:
            self._add_error(Errors.author_image_fie_invalid_dimensions(), self.pack_meta_file)
            return False
        return True

    def _is_author_image_size_valid(self, author_image_path) -> bool:
        if not os.path.getsize(author_image_path) <= AUTHOR_IMAGE_SIZE:
            self._add_error(Errors.author_image_fie_invalid_size(), self.pack_meta_file)
            return False
        return True

    def validate_pack_name(self, pack_name):
=======
    def validate_pack_name(self, metadata_file_content: Dict) -> bool:
        # check validity of pack metadata mandatory fields
        pack_name: str = metadata_file_content.get(PACK_METADATA_NAME, '')
        if not pack_name or 'fill mandatory field' in pack_name:
            if self._add_error(Errors.pack_metadata_name_not_valid(), self.pack_meta_file):
                return False
>>>>>>> 37777adc
        if len(pack_name) < 3:
            if self._add_error(Errors.pack_name_is_not_in_xsoar_standards("short"), self.pack_meta_file):
                return False
        if pack_name[0].islower():
            if self._add_error(Errors.pack_name_is_not_in_xsoar_standards("capital"), self.pack_meta_file):
                return False
        if re.findall(INCORRECT_PACK_NAME_PATTERN, pack_name):
            if self._add_error(Errors.pack_name_is_not_in_xsoar_standards("wrong_word"), self.pack_meta_file):
                return False
        if not self.name_does_not_contain_excluded_word(pack_name):
            if self._add_error(
                    Errors.pack_name_is_not_in_xsoar_standards('excluded_word', EXCLUDED_DISPLAY_NAME_WORDS),
                    self.pack_meta_file):
                return False
        return True

    def name_does_not_contain_excluded_word(self, pack_name: str) -> bool:
        """
        Checks whether given object has excluded name.
        Args:
            pack_name (str): Name of the pack.
        Returns:
            (bool) False if name corresponding pack name contains excluded name, true otherwise.
        """
        lowercase_name = pack_name.lower()
        return not any(excluded_word in lowercase_name for excluded_word in EXCLUDED_DISPLAY_NAME_WORDS)

    def _is_pack_meta_file_structure_valid(self):
        """Check if pack_metadata.json structure is json parse-able and valid"""
        try:
            metadata = self._read_metadata_content()
            if not metadata:
                if self._add_error(Errors.pack_metadata_empty(), self.pack_meta_file):
                    return False

            if not isinstance(metadata, dict):
                if self._add_error(Errors.pack_metadata_should_be_dict(self.pack_meta_file), self.pack_meta_file):
                    return False

            missing_fields = [field for field in PACK_METADATA_FIELDS if field not in metadata.keys()]
            if missing_fields:
                if self._add_error(Errors.missing_field_iin_pack_metadata(self.pack_meta_file, missing_fields),
                                   self.pack_meta_file):
                    return False

            elif not self.validate_pack_name(metadata):
                return False

            description_name = metadata.get(PACK_METADATA_DESC, '').lower()
            if not description_name or 'fill mandatory field' in description_name:
                if self._add_error(Errors.pack_metadata_field_invalid(), self.pack_meta_file):
                    return False

            if not self.is_pack_metadata_desc_too_long(description_name):
                return False

            # check non mandatory dependency field
            dependencies_field = metadata.get(PACK_METADATA_DEPENDENCIES, {})
            if not isinstance(dependencies_field, dict):
                if self._add_error(Errors.dependencies_field_should_be_dict(self.pack_meta_file), self.pack_meta_file):
                    return False

            # check created field in iso format
            created_field = metadata.get(PACK_METADATA_CREATED, '')
            if created_field:
                if not self.check_timestamp_format(created_field):
                    suggested_value = parser.parse(created_field).isoformat() + "Z"
                    if self._add_error(
                            Errors.pack_timestamp_field_not_in_iso_format(PACK_METADATA_CREATED,
                                                                          created_field, suggested_value),
                            self.pack_meta_file):
                        return False

            # check metadata list fields and validate that no empty values are contained in this fields
            for list_field in (PACK_METADATA_KEYWORDS, PACK_METADATA_TAGS, PACK_METADATA_CATEGORIES,
                               PACK_METADATA_USE_CASES):
                field = metadata[list_field]
                if field and len(field) == 1:
                    value = field[0]
                    if not value:
                        if self._add_error(Errors.empty_field_in_pack_metadata(self.pack_meta_file, list_field),
                                           self.pack_meta_file):
                            return False

            # if the field 'certification' exists, check that its value is set to 'certified' or 'verified'
            certification = metadata.get(PACK_METADATA_CERTIFICATION)
            if certification and certification not in ALLOWED_CERTIFICATION_VALUES:
                if self._add_error(Errors.pack_metadata_certification_is_invalid(self.pack_meta_file),
                                   self.pack_meta_file):
                    return False

        except (ValueError, TypeError):
            if self._add_error(Errors.pack_metadata_isnt_json(self.pack_meta_file), self.pack_meta_file):
                return False

        return True

    def is_pack_metadata_desc_too_long(self, description_name):
        if len(description_name) > MAXIMUM_DESCRIPTION_FIELD_LENGTH:
            if self._add_error(Errors.pack_metadata_long_description(), self.pack_meta_file, warning=True):
                return False
        return True

    def _is_valid_contributor_pack_support_details(self):
        """Checks if email or url exist in contributed pack details."""
        try:
            pack_meta_file_content = self._read_metadata_content()
            if pack_meta_file_content[PACK_METADATA_SUPPORT] in SUPPORTED_CONTRIBUTORS_LIST:
                if not pack_meta_file_content[PACK_METADATA_URL] and not pack_meta_file_content[PACK_METADATA_EMAIL]:
                    if self._add_error(Errors.pack_metadata_missing_url_and_email(), self.pack_meta_file):
                        return False

        except (ValueError, TypeError):
            if self._add_error(Errors.pack_metadata_isnt_json(self.pack_meta_file), self.pack_meta_file):
                return False

        return True

    def _is_valid_support_type(self) -> bool:
        """Checks whether the support type is valid in the pack metadata.

        Returns:
            bool: True if the support type is valid, otherwise False

        """
        try:
            pack_meta_file_content = self._read_metadata_content()
            if pack_meta_file_content[PACK_METADATA_SUPPORT] not in SUPPORT_TYPES:
                self._add_error(Errors.pack_metadata_invalid_support_type(), self.pack_meta_file)
                return False
            self.support = pack_meta_file_content[PACK_METADATA_SUPPORT]
        except (ValueError, TypeError):
            if self._add_error(Errors.pack_metadata_isnt_json(self.pack_meta_file), self.pack_meta_file):
                return False

        return True

    def _is_approved_usecases(self) -> bool:
        """Checks whether the usecases in the pack metadata are approved

        Return:
             bool: True if the usecases are approved, otherwise False
        """
        non_approved_usecases = set()
        try:
            approved_usecases = tools.get_approved_usecases()
            pack_meta_file_content = self._read_metadata_content()
            current_usecases = tools.get_current_usecases()
            non_approved_usecases = set(pack_meta_file_content[PACK_METADATA_USE_CASES]) - set(
                approved_usecases + current_usecases)
            if non_approved_usecases:
                if self._add_error(
                        Errors.pack_metadata_non_approved_usecases(non_approved_usecases), self.pack_meta_file):
                    return False
        except (ValueError, TypeError):
            if self._add_error(Errors.pack_metadata_non_approved_usecases(non_approved_usecases), self.pack_meta_file):
                return False
        return True

    def _is_approved_tags(self) -> bool:
        """Checks whether the tags in the pack metadata are approved

        Return:
             bool: True if the tags are approved, otherwise False
        """
        non_approved_tags = set()
        try:
            approved_tags = tools.get_approved_tags()
            pack_meta_file_content = self._read_metadata_content()
            current_tags = tools.get_current_tags()
            non_approved_tags = set(pack_meta_file_content[PACK_METADATA_TAGS]) - set(approved_tags + current_tags)
            if non_approved_tags:
                if self._add_error(Errors.pack_metadata_non_approved_tags(non_approved_tags), self.pack_meta_file):
                    return False
        except (ValueError, TypeError):
            if self._add_error(Errors.pack_metadata_non_approved_tags(non_approved_tags), self.pack_meta_file):
                return False
        return True

    def _contains_use_case(self):
        """
        Return:
            True if the Pack contains at least one PB, Incident Type or Layout, otherwise False
        """
        playbooks_path = os.path.join(self.pack_path, "Playbooks")
        incidents_path = os.path.join(self.pack_path, "IncidentTypes")
        layouts_path = os.path.join(self.pack_path, "Layouts")

        answers = [
            os.path.exists(playbooks_path) and len(os.listdir(playbooks_path)) != 0,
            os.path.exists(incidents_path) and len(os.listdir(incidents_path)) != 0,
            os.path.exists(layouts_path) and len(os.listdir(layouts_path)) != 0,
        ]
        return any(answers)

    def is_right_usage_of_usecase_tag(self):
        """Checks whether Use Case tag in pack_metadata is used properly

        Return:
             bool: True if the Pack contains at least one PB, Incident Type or Layout, otherwise False
        """
        try:
            pack_meta_file_content = self._read_metadata_content()

            if "Use Case" in pack_meta_file_content['tags']:
                if not self._contains_use_case():
                    if self._add_error(Errors.is_wrong_usage_of_usecase_tag(), self.pack_meta_file):
                        return False
        except (ValueError, TypeError):
            if self._add_error(Errors.is_wrong_usage_of_usecase_tag(), self.pack_meta_file):
                return False
        return True

    def get_master_private_repo_meta_file(self, metadata_file_path: str):
        current_repo = Repo(Path.cwd(), search_parent_directories=True)

        # if running on master branch in private repo - do not run the test
        if current_repo.active_branch == 'master':
            if not self.suppress_print:
                click.secho("Running on master branch - skipping price change validation", fg="yellow")
            return None
        try:
            old_meta_file_content = current_repo.git.show(f'origin/master:{metadata_file_path}')

        except GitCommandError as e:
            if not self.suppress_print:
                click.secho(f"Got an error while trying to connect to git - {str(e)}\n"
                            f"Skipping price change validation")
            return None

        # if there was no past version
        if not old_meta_file_content:
            if not self.suppress_print:
                click.secho("Unable to find previous pack_metadata.json file - skipping price change validation",
                            fg="yellow")
            return None

        return json.loads(old_meta_file_content)

    def _is_price_changed(self) -> bool:
        # only check on private repo
        if not self.private_repo:
            return True

        metadata_file_path = self._get_pack_file_path(self.pack_meta_file)
        old_meta_file_content = self.get_master_private_repo_meta_file(metadata_file_path)

        # if there was no past version or running on master branch
        if not old_meta_file_content:
            return True

        current_meta_file_content = get_json(metadata_file_path)
        current_price = current_meta_file_content.get('price')
        old_price = old_meta_file_content.get('price')

        # if a price was added, removed or changed compared to the master version - return an error
        if (old_price and not current_price) or (current_price and not old_price) or (old_price != current_price):
            if self._add_error(Errors.pack_metadata_price_change(old_price, current_price), self.pack_meta_file):
                return False

        return True

    def are_valid_files(self, id_set_validations) -> str:
        """Main Execution Method"""
        self.validate_secrets_file()
        self.validate_pack_ignore_file()
        # We don't want to check the metadata file for this pack
        if API_MODULES_PACK not in self.pack:
            self.validate_pack_meta_file()

        self.validate_pack_readme_file_is_not_empty()
        self.validate_pack_readme_and_pack_description()
        self.validate_pack_readme_images()

        # We only check pack dependencies for -g flag
        if self.validate_dependencies:
            self.validate_pack_dependencies()

        # Check if unique files are valid against the rest of the files, using the ID set.
        if id_set_validations:
            is_valid, error = id_set_validations.is_unique_file_valid_in_set(self.pack_path, self.ignored_errors)
            if not is_valid:
                self._add_error(error, self.pack_path)

        self.validate_author_image()

        return self.get_errors()

    def validate_author_image(self):
        pack_meta_file_content = self._read_metadata_content()
        support_level: str = pack_meta_file_content.get(PACK_METADATA_SUPPORT, '')
        author_image_validator: AuthorImageValidator = AuthorImageValidator(self.pack_path, support_level,
                                                                            ignored_errors=self.ignored_errors,
                                                                            print_as_warnings=self.print_as_warnings,
                                                                            suppress_print=self.suppress_print)
        return author_image_validator.is_valid()

    # pack dependencies validation
    def validate_pack_dependencies(self):
        try:
            click.secho(f'\nRunning pack dependencies validation on {self.pack}\n',
                        fg="bright_cyan")
            core_pack_list = get_core_pack_list()

            first_level_dependencies = PackDependencies.find_dependencies(
                self.pack, id_set_path=self.id_set_path, silent_mode=True, exclude_ignored_dependencies=False,
                update_pack_metadata=False, skip_id_set_creation=self.skip_id_set_creation, use_pack_metadata=True
            )

            if not first_level_dependencies:
                if not self.suppress_print:
                    click.secho("No first level dependencies found", fg="yellow")
                return True

            for core_pack in core_pack_list:
                first_level_dependencies.pop(core_pack, None)
            if not first_level_dependencies:
                if not self.suppress_print:
                    click.secho("Found first level dependencies only on core packs", fg="yellow")
                return True

            dependency_result = json.dumps(first_level_dependencies, indent=4)
            click.echo(click.style(f"Found dependencies result for {self.pack} pack:", bold=True))
            click.echo(click.style(dependency_result, bold=True))

            if self.pack in core_pack_list:
                if not self.validate_core_pack_dependencies(first_level_dependencies):
                    return False

            non_supported_pack = first_level_dependencies.get('NonSupported', {})
            deprecated_pack = first_level_dependencies.get('DeprecatedContent', {})

            if (non_supported_pack.get('mandatory')) or (deprecated_pack.get('mandatory')):
                error_message, error_code = Errors.invalid_package_dependencies(self.pack)
                if self._add_error((error_message, error_code), file_path=self.pack_path):
                    return False
            return True
        except ValueError as e:
            if "Couldn't find any items for pack" in str(e):
                error_message, error_code = Errors.invalid_id_set()
                if self._add_error((error_message, error_code), file_path=self.pack_path):
                    return False
                return True
            else:
                raise

    def validate_core_pack_dependencies(self, dependencies_packs):

        found_dependencies = []
        for dependency_pack in dependencies_packs:
            if dependencies_packs.get(dependency_pack, {}).get('mandatory'):
                found_dependencies.append(dependency_pack)

        if found_dependencies:
            error_message, error_code = Errors.invalid_core_pack_dependencies(self.pack, str(found_dependencies))
            if self._add_error((error_message, error_code), file_path=self.pack_path):
                return False
        return True<|MERGE_RESOLUTION|>--- conflicted
+++ resolved
@@ -5,7 +5,6 @@
 import json
 import os
 import re
-from PIL import Image
 from datetime import datetime
 from distutils.version import LooseVersion
 from pathlib import Path
@@ -14,28 +13,30 @@
 import click
 from dateutil import parser
 from git import GitCommandError, Repo
+from PIL import Image
 
 from demisto_sdk.commands.common import tools
-<<<<<<< HEAD
-from demisto_sdk.commands.common.constants import (
-    API_MODULES_PACK, PACK_METADATA_CATEGORIES, PACK_METADATA_CERTIFICATION,
-    PACK_METADATA_CREATED, PACK_METADATA_DEPENDENCIES, PACK_METADATA_DESC,
-    PACK_METADATA_EMAIL, PACK_METADATA_FIELDS, PACK_METADATA_KEYWORDS,
-    PACK_METADATA_NAME, PACK_METADATA_SUPPORT, PACK_METADATA_TAGS,
-    PACK_METADATA_URL, PACK_METADATA_USE_CASES, PACKS_PACK_IGNORE_FILE_NAME,
-    PACKS_PACK_META_FILE_NAME, PACKS_README_FILE_NAME, PACKS_WHITELIST_FILE_NAME,
-    PACKS_AUTHOR_IMAGE_FILE_NAME, AUTHOR_IMAGE_DIMENSIONS, AUTHOR_IMAGE_SIZE)
-=======
-from demisto_sdk.commands.common.constants import (  # PACK_METADATA_PRICE,
-    API_MODULES_PACK, EXCLUDED_DISPLAY_NAME_WORDS, PACK_METADATA_CATEGORIES,
-    PACK_METADATA_CERTIFICATION, PACK_METADATA_CREATED,
-    PACK_METADATA_DEPENDENCIES, PACK_METADATA_DESC, PACK_METADATA_EMAIL,
-    PACK_METADATA_FIELDS, PACK_METADATA_KEYWORDS, PACK_METADATA_NAME,
-    PACK_METADATA_SUPPORT, PACK_METADATA_TAGS, PACK_METADATA_URL,
-    PACK_METADATA_USE_CASES, PACKS_PACK_IGNORE_FILE_NAME,
-    PACKS_PACK_META_FILE_NAME, PACKS_README_FILE_NAME,
-    PACKS_WHITELIST_FILE_NAME)
->>>>>>> 37777adc
+from demisto_sdk.commands.common.constants import (API_MODULES_PACK,
+                                                   AUTHOR_IMAGE_DIMENSIONS,
+                                                   AUTHOR_IMAGE_SIZE,
+                                                   EXCLUDED_DISPLAY_NAME_WORDS,
+                                                   PACK_METADATA_CATEGORIES,
+                                                   PACK_METADATA_CERTIFICATION,
+                                                   PACK_METADATA_CREATED,
+                                                   PACK_METADATA_DEPENDENCIES,
+                                                   PACK_METADATA_DESC,
+                                                   PACK_METADATA_EMAIL,
+                                                   PACK_METADATA_FIELDS,
+                                                   PACK_METADATA_KEYWORDS,
+                                                   PACK_METADATA_NAME,
+                                                   PACK_METADATA_SUPPORT,
+                                                   PACK_METADATA_TAGS,
+                                                   PACK_METADATA_URL,
+                                                   PACK_METADATA_USE_CASES,
+                                                   PACKS_PACK_IGNORE_FILE_NAME,
+                                                   PACKS_PACK_META_FILE_NAME,
+                                                   PACKS_README_FILE_NAME,
+                                                   PACKS_WHITELIST_FILE_NAME)
 from demisto_sdk.commands.common.errors import Errors
 from demisto_sdk.commands.common.hook_validations.author_image import \
     AuthorImageValidator
@@ -299,7 +300,6 @@
 
         return True
 
-<<<<<<< HEAD
     # Author_image.png validation
     def validate_author_image_file(self, author_image_path) -> bool:
         """
@@ -330,15 +330,12 @@
             return False
         return True
 
-    def validate_pack_name(self, pack_name):
-=======
     def validate_pack_name(self, metadata_file_content: Dict) -> bool:
         # check validity of pack metadata mandatory fields
         pack_name: str = metadata_file_content.get(PACK_METADATA_NAME, '')
         if not pack_name or 'fill mandatory field' in pack_name:
             if self._add_error(Errors.pack_metadata_name_not_valid(), self.pack_meta_file):
                 return False
->>>>>>> 37777adc
         if len(pack_name) < 3:
             if self._add_error(Errors.pack_name_is_not_in_xsoar_standards("short"), self.pack_meta_file):
                 return False
