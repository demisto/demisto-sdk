"""
This module is designed to validate the existence and structure of content pack essential files in content.
"""
import io
import json
import os
import re
from datetime import datetime
from distutils.version import LooseVersion
from pathlib import Path

import click
from dateutil import parser
from demisto_sdk.commands.common import tools
from demisto_sdk.commands.common.constants import (  # PACK_METADATA_PRICE,
    API_MODULES_PACK, PACK_METADATA_CATEGORIES, PACK_METADATA_CERTIFICATION,
    PACK_METADATA_CREATED, PACK_METADATA_DEPENDENCIES, PACK_METADATA_DESC,
    PACK_METADATA_EMAIL, PACK_METADATA_FIELDS, PACK_METADATA_KEYWORDS,
    PACK_METADATA_NAME, PACK_METADATA_SUPPORT, PACK_METADATA_TAGS,
    PACK_METADATA_URL, PACK_METADATA_USE_CASES, PACKS_PACK_IGNORE_FILE_NAME,
    PACKS_PACK_META_FILE_NAME, PACKS_README_FILE_NAME,
    PACKS_WHITELIST_FILE_NAME)
from demisto_sdk.commands.common.errors import Errors
from demisto_sdk.commands.common.hook_validations.base_validator import \
    BaseValidator
from demisto_sdk.commands.common.tools import (get_json, get_remote_file,
                                               pack_name_to_path)
from demisto_sdk.commands.find_dependencies.find_dependencies import \
    PackDependencies
from git import GitCommandError, Repo

CONTRIBUTORS_LIST = ['partner', 'developer', 'community']
SUPPORTED_CONTRIBUTORS_LIST = ['partner', 'developer']
ISO_TIMESTAMP_FORMAT = '%Y-%m-%dT%H:%M:%SZ'
ALLOWED_CERTIFICATION_VALUES = ['certified', 'verified']
SUPPORT_TYPES = ['community', 'xsoar'] + SUPPORTED_CONTRIBUTORS_LIST


class PackUniqueFilesValidator(BaseValidator):
    """PackUniqueFilesValidator is designed to validate the correctness of content pack's files structure.
    Existence and validity of this files is essential."""

    def __init__(self, pack, pack_path=None, validate_dependencies=False, ignored_errors=None, print_as_warnings=False,
                 should_version_raise=False, id_set_path=None, suppress_print=False, private_repo=False,
                 skip_id_set_creation=False):
        """Inits the content pack validator with pack's name, pack's path, and unique files to content packs such as:
        secrets whitelist file, pack-ignore file, pack-meta file and readme file
        :param pack: content package name, which is the directory name of the pack
        """
        super().__init__(ignored_errors=ignored_errors, print_as_warnings=print_as_warnings,
                         suppress_print=suppress_print)
        self.pack = pack
        self.pack_path = pack_name_to_path(self.pack) if not pack_path else pack_path
        self.secrets_file = PACKS_WHITELIST_FILE_NAME
        self.pack_ignore_file = PACKS_PACK_IGNORE_FILE_NAME
        self.pack_meta_file = PACKS_PACK_META_FILE_NAME
        self.readme_file = PACKS_README_FILE_NAME
        self.validate_dependencies = validate_dependencies
        self._errors = []
        self.should_version_raise = should_version_raise
        self.id_set_path = id_set_path
        self.private_repo = private_repo
        self.skip_id_set_creation = skip_id_set_creation

    # error handling
    def _add_error(self, error, file_path):
        """Adds error entry to a list under pack's name
        Returns True if added and false otherwise"""
        error_message, error_code = error

        if self.pack_path not in file_path:
            file_path = os.path.join(self.pack_path, file_path)

        formatted_error = self.handle_error(error_message, error_code, file_path=file_path, should_print=False)
        if formatted_error:
            self._errors.append(formatted_error)
            return True

        return False

    def get_errors(self, raw=False):
        """Get the dict version or string version for print"""
        errors = ''
        if raw:
            errors = self._errors
        elif self._errors:
            errors = ' - Issues with unique files in pack: {}\n  {}'.format(self.pack, '\n  '.join(self._errors))

        return errors

    # file utils
    def _get_pack_file_path(self, file_name=''):
        """Returns the full file path to pack's file"""
        return os.path.join(self.pack_path, file_name)

    def _is_pack_file_exists(self, file_name):
        """Check if .secrets-ignore exists"""
        if not os.path.isfile(self._get_pack_file_path(file_name)):
            if self._add_error(Errors.pack_file_does_not_exist(file_name), file_name):
                return False

        return True

    def _read_file_content(self, file_name):
        """Open & Read a file object's content throw exception if can't"""
        try:
            with io.open(self._get_pack_file_path(file_name), mode="r", encoding="utf-8") as file:
                return file.read()
        except IOError:
            if not self._add_error(Errors.cant_open_pack_file(file_name), file_name):
                return "No-Text-Required"
        except ValueError:
            if not self._add_error(Errors.cant_read_pack_file(file_name), file_name):
                return "No-Text-Required"

        return False

    def _parse_file_into_list(self, file_name, delimiter='\n'):
        """Parse file's content to list, throw exception if can't"""
        file_content = self._read_file_content(file_name)
        try:
            if file_content:
                return file_content.split(delimiter)
        except ValueError:
            if not self._add_error(Errors.cant_parse_pack_file_to_list(file_name), file_name):
                return True

        return False

    @staticmethod
    def check_timestamp_format(timestamp):
        """Check that the timestamp is in ISO format"""
        try:
            datetime.strptime(timestamp, ISO_TIMESTAMP_FORMAT)
            return True
        except ValueError:
            return False

    # secrets validation
    def validate_secrets_file(self):
        """Validate everything related to .secrets-ignore file"""
        if self._is_pack_file_exists(self.secrets_file) and all([self._is_secrets_file_structure_valid()]):
            return True

        return False

    def _is_secrets_file_structure_valid(self):
        """Check if .secrets-ignore structure is parse-able"""
        if self._parse_file_into_list(self.secrets_file):
            return True

        return False

    # pack ignore validation
    def validate_pack_ignore_file(self):
        """Validate everything related to .pack-ignore file"""
        if self._is_pack_file_exists(self.pack_ignore_file) and all([self._is_pack_ignore_file_structure_valid()]):
            return True

        return False

    def _is_pack_ignore_file_structure_valid(self):
        """Check if .pack-ignore structure is parse-able"""
        try:
            if self._parse_file_into_list(self.pack_ignore_file):
                return True
        except re.error:
            if not self._add_error(Errors.pack_file_bad_format(self.pack_ignore_file), self.pack_ignore_file):
                return True

        return False

    # pack metadata validation
    def validate_pack_meta_file(self):
        """Validate everything related to pack_metadata.json file"""
        if self._is_pack_file_exists(self.pack_meta_file) and all([
            self._is_pack_meta_file_structure_valid(),
            self._is_valid_contributor_pack_support_details(),
            self._is_approved_usecases(),
            self._is_approved_tags(),
            self._is_price_changed(),
            self._is_approved_tags(),
            self._is_valid_support_type()
        ]):
            if self.should_version_raise:
                return self.validate_version_bump()

            else:
                return True

        return False

    def validate_version_bump(self):
        metadata_file_path = self._get_pack_file_path(self.pack_meta_file)
        old_meta_file_content = get_remote_file(metadata_file_path)
        current_meta_file_content = get_json(metadata_file_path)
        old_version = old_meta_file_content.get('currentVersion', '0.0.0')
        current_version = current_meta_file_content.get('currentVersion', '0.0.0')
        if LooseVersion(old_version) < LooseVersion(current_version):
            return True

        elif self._add_error(Errors.pack_metadata_version_should_be_raised(self.pack, old_version), metadata_file_path):
            return False

        return True

    def _is_pack_meta_file_structure_valid(self):
        """Check if pack_metadata.json structure is json parse-able and valid"""
        try:
            pack_meta_file_content = self._read_file_content(self.pack_meta_file)
            if not pack_meta_file_content:
                if self._add_error(Errors.pack_metadata_empty(), self.pack_meta_file):
                    return False

            metadata = json.loads(pack_meta_file_content)
            if not isinstance(metadata, dict):
                if self._add_error(Errors.pack_metadata_should_be_dict(self.pack_meta_file), self.pack_meta_file):
                    return False

            missing_fields = [field for field in PACK_METADATA_FIELDS if field not in metadata.keys()]
            if missing_fields:
                if self._add_error(Errors.missing_field_iin_pack_metadata(self.pack_meta_file, missing_fields),
                                   self.pack_meta_file):
                    return False

            # check validity of pack metadata mandatory fields
            name_field = metadata.get(PACK_METADATA_NAME, '').lower()
            if not name_field or 'fill mandatory field' in name_field:
                if self._add_error(Errors.pack_metadata_name_not_valid(), self.pack_meta_file):
                    return False

            description_name = metadata.get(PACK_METADATA_DESC, '').lower()
            if not description_name or 'fill mandatory field' in description_name:
                if self._add_error(Errors.pack_metadata_field_invalid(), self.pack_meta_file):
                    return False

            # check non mandatory dependency field
            dependencies_field = metadata.get(PACK_METADATA_DEPENDENCIES, {})
            if not isinstance(dependencies_field, dict):
                if self._add_error(Errors.dependencies_field_should_be_dict(self.pack_meta_file), self.pack_meta_file):
                    return False

            # check created field in iso format
            created_field = metadata.get(PACK_METADATA_CREATED, '')
            if not self.check_timestamp_format(created_field):
                suggested_value = parser.parse(created_field).isoformat() + "Z"
                if self._add_error(
                        Errors.pack_timestamp_field_not_in_iso_format(PACK_METADATA_CREATED,
                                                                      created_field, suggested_value),
                        self.pack_meta_file):
                    return False

            # check metadata list fields and validate that no empty values are contained in this fields
            for list_field in (PACK_METADATA_KEYWORDS, PACK_METADATA_TAGS, PACK_METADATA_CATEGORIES,
                               PACK_METADATA_USE_CASES):
                field = metadata[list_field]
                if field and len(field) == 1:
                    value = field[0]
                    if not value:
                        if self._add_error(Errors.empty_field_in_pack_metadata(self.pack_meta_file, list_field),
                                           self.pack_meta_file):
                            return False

            # if the field 'certification' exists, check that its value is set to 'certified' or 'verified'
            certification = metadata.get(PACK_METADATA_CERTIFICATION)
            if certification and certification not in ALLOWED_CERTIFICATION_VALUES:
                if self._add_error(Errors.pack_metadata_certification_is_invalid(self.pack_meta_file),
                                   self.pack_meta_file):
                    return False

        except (ValueError, TypeError):
            if self._add_error(Errors.pack_metadata_isnt_json(self.pack_meta_file), self.pack_meta_file):
                return False

        return True

    def _is_valid_contributor_pack_support_details(self):
        """Checks if email or url exist in contributed pack details."""
        try:
            pack_meta_file_content = json.loads(self._read_file_content(self.pack_meta_file))
            if pack_meta_file_content[PACK_METADATA_SUPPORT] in SUPPORTED_CONTRIBUTORS_LIST:
                if not pack_meta_file_content[PACK_METADATA_URL] and not pack_meta_file_content[PACK_METADATA_EMAIL]:
                    if self._add_error(Errors.pack_metadata_missing_url_and_email(), self.pack_meta_file):
                        return False

        except (ValueError, TypeError):
            if self._add_error(Errors.pack_metadata_isnt_json(self.pack_meta_file), self.pack_meta_file):
                return False

        return True

    def _is_valid_support_type(self) -> bool:
        """Checks whether the support type is valid in the pack metadata.

        Returns:
            bool: True if the support type is valid, otherwise False

        """
        try:
            pack_meta_file_content = json.loads(self._read_file_content(self.pack_meta_file))
            if pack_meta_file_content[PACK_METADATA_SUPPORT] not in SUPPORT_TYPES:
                self._add_error(Errors.pack_metadata_invalid_support_type(self.pack_meta_file), self.pack_meta_file)
                return False

        except (ValueError, TypeError):
            if self._add_error(Errors.pack_metadata_isnt_json(self.pack_meta_file), self.pack_meta_file):
                return False

        return True

    def _is_approved_usecases(self) -> bool:
        """Checks whether the usecases in the pack metadata are approved

        Return:
             bool: True if the usecases are approved, otherwise False
        """
        non_approved_usecases = set()
        try:
            approved_usecases = tools.get_remote_file(
                'Tests/Marketplace/approved_usecases.json').get('approved_list') or []
            pack_meta_file_content = json.loads(self._read_file_content(self.pack_meta_file))
            non_approved_usecases = set(pack_meta_file_content[PACK_METADATA_USE_CASES]) - set(approved_usecases)
            if non_approved_usecases:
                if self._add_error(
                        Errors.pack_metadata_non_approved_usecases(non_approved_usecases), self.pack_meta_file):
                    return False
        except (ValueError, TypeError):
            if self._add_error(Errors.pack_metadata_non_approved_usecases(non_approved_usecases), self.pack_meta_file):
                return False
        return True

    def _is_approved_tags(self) -> bool:
        """Checks whether the tags in the pack metadata are approved

        Return:
             bool: True if the tags are approved, otherwise False
        """
        non_approved_tags = set()
        try:
            approved_tags = tools.get_remote_file('Tests/Marketplace/approved_tags.json').get('approved_list') or []
            pack_meta_file_content = json.loads(self._read_file_content(self.pack_meta_file))
            non_approved_tags = set(pack_meta_file_content[PACK_METADATA_TAGS]) - set(approved_tags)
            if non_approved_tags:
                if self._add_error(Errors.pack_metadata_non_approved_tags(non_approved_tags), self.pack_meta_file):
                    return False
        except (ValueError, TypeError):
            if self._add_error(Errors.pack_metadata_non_approved_tags(non_approved_tags), self.pack_meta_file):
                return False
        return True

    def get_master_private_repo_meta_file(self, metadata_file_path: str):
        current_repo = Repo(Path.cwd(), search_parent_directories=True)
<<<<<<< HEAD
        try:
            old_meta_file_content = current_repo.git.show(f'master:{metadata_file_path}')
        except GitCommandError:
            old_meta_file_content = None
=======

        # if running on master branch in private repo - do not run the test
        if current_repo.active_branch == 'master':
            if not self.suppress_print:
                click.secho("Running on master branch - skipping price change validation", fg="yellow")
            return None
        try:
            old_meta_file_content = current_repo.git.show(f'origin/master:{metadata_file_path}')

        except GitCommandError as e:
            if not self.suppress_print:
                click.secho(f"Got an error while trying to connect to git - {str(e)}\n"
                            f"Skipping price change validation")
            return None
>>>>>>> 5077e18d

        # if there was no past version
        if not old_meta_file_content:
            if not self.suppress_print:
                click.secho("Unable to find previous pack_metadata.json file - skipping price change validation",
                            fg="yellow")
            return None

        return json.loads(old_meta_file_content)

    def _is_price_changed(self) -> bool:
        # only check on private repo
        if not self.private_repo:
            return True

        metadata_file_path = self._get_pack_file_path(self.pack_meta_file)
        old_meta_file_content = self.get_master_private_repo_meta_file(metadata_file_path)

        # if there was no past version or running on master branch
        if not old_meta_file_content:
            return True

        current_meta_file_content = get_json(metadata_file_path)
        current_price = current_meta_file_content.get('price')
        old_price = old_meta_file_content.get('price')

        # if a price was added, removed or changed compared to the master version - return an error
        if (old_price and not current_price) or (current_price and not old_price) or (old_price != current_price):
            if self._add_error(Errors.pack_metadata_price_change(old_price, current_price), self.pack_meta_file):
                return False

        return True

    def validate_pack_unique_files(self):
        """Main Execution Method"""
        self.validate_secrets_file()
        self.validate_pack_ignore_file()
        # We don't want to check the metadata file for this pack
        if API_MODULES_PACK not in self.pack:
            self.validate_pack_meta_file()
        # We only check pack dependencies for -g flag
        if self.validate_dependencies:
            self.validate_pack_dependencies(id_set_path=self.id_set_path)
        return self.get_errors()

    # pack dependencies validation
    def validate_pack_dependencies(self, id_set_path=None):
        try:
            click.secho(f'\nRunning pack dependencies validation on {self.pack}\n',
                        fg="bright_cyan")
            core_pack_list = tools.get_remote_file('Tests/Marketplace/core_packs_list.json') or []

            first_level_dependencies = PackDependencies.find_dependencies(
                self.pack, id_set_path=id_set_path, silent_mode=True, exclude_ignored_dependencies=False,
<<<<<<< HEAD
                update_pack_metadata=False, skip_id_set_creation=self.skip_id_set_creation)

            if not first_level_dependencies:
                click.secho("No id_set.json file found - skipping dependencies check\n", fg='yellow')
=======
                update_pack_metadata=False, skip_id_set_creation=self.skip_id_set_creation
            )

            if not first_level_dependencies:
                if not self.suppress_print:
                    click.secho("Unable to find id_set.json file - skipping dependencies check", fg="yellow")
>>>>>>> 5077e18d
                return True

            for core_pack in core_pack_list:
                first_level_dependencies.pop(core_pack, None)
            if not first_level_dependencies:
                return True

            dependency_result = json.dumps(first_level_dependencies, indent=4)
            click.echo(click.style(f"Found dependencies result for {self.pack} pack:", bold=True))
            click.echo(click.style(dependency_result, bold=True))
            non_supported_pack = first_level_dependencies.get('NonSupported', {})
            deprecated_pack = first_level_dependencies.get('DeprecatedContent', {})

            if (non_supported_pack.get('mandatory')) or (deprecated_pack.get('mandatory')):
                error_message, error_code = Errors.invalid_package_dependencies(self.pack)
                if self._add_error((error_message, error_code), file_path=self.pack_path):
                    return False
            return True
        except ValueError as e:
            if "Couldn't find any items for pack" in str(e):
                error_message, error_code = Errors.invalid_id_set()
                if self._add_error((error_message, error_code), file_path=self.pack_path):
                    return False
                return True
            else:
                raise<|MERGE_RESOLUTION|>--- conflicted
+++ resolved
@@ -350,12 +350,6 @@
 
     def get_master_private_repo_meta_file(self, metadata_file_path: str):
         current_repo = Repo(Path.cwd(), search_parent_directories=True)
-<<<<<<< HEAD
-        try:
-            old_meta_file_content = current_repo.git.show(f'master:{metadata_file_path}')
-        except GitCommandError:
-            old_meta_file_content = None
-=======
 
         # if running on master branch in private repo - do not run the test
         if current_repo.active_branch == 'master':
@@ -370,7 +364,6 @@
                 click.secho(f"Got an error while trying to connect to git - {str(e)}\n"
                             f"Skipping price change validation")
             return None
->>>>>>> 5077e18d
 
         # if there was no past version
         if not old_meta_file_content:
@@ -425,19 +418,12 @@
 
             first_level_dependencies = PackDependencies.find_dependencies(
                 self.pack, id_set_path=id_set_path, silent_mode=True, exclude_ignored_dependencies=False,
-<<<<<<< HEAD
-                update_pack_metadata=False, skip_id_set_creation=self.skip_id_set_creation)
-
-            if not first_level_dependencies:
-                click.secho("No id_set.json file found - skipping dependencies check\n", fg='yellow')
-=======
                 update_pack_metadata=False, skip_id_set_creation=self.skip_id_set_creation
             )
 
             if not first_level_dependencies:
                 if not self.suppress_print:
                     click.secho("Unable to find id_set.json file - skipping dependencies check", fg="yellow")
->>>>>>> 5077e18d
                 return True
 
             for core_pack in core_pack_list:
