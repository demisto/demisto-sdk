--- conflicted
+++ resolved
@@ -5,11 +5,8 @@
 import os
 import re
 from datetime import datetime
-<<<<<<< HEAD
 from distutils.version import LooseVersion
 from itertools import chain
-=======
->>>>>>> ed320318
 from pathlib import Path
 from typing import Dict, List, Set, Tuple
 
