"""
This module is designed to validate the existence and structure of content pack essential files in content.
"""
import glob
import io
import os
import re
from datetime import datetime
from distutils.version import LooseVersion
from pathlib import Path
from typing import Dict, Tuple

import click
from dateutil import parser
from git import GitCommandError, Repo
from packaging.version import parse

from demisto_sdk.commands.common import tools
from demisto_sdk.commands.common.constants import (  # PACK_METADATA_PRICE,
    API_MODULES_PACK, EXCLUDED_DISPLAY_NAME_WORDS, INTEGRATIONS_DIR,
    PACK_METADATA_CATEGORIES, PACK_METADATA_CERTIFICATION,
    PACK_METADATA_CREATED, PACK_METADATA_CURR_VERSION,
    PACK_METADATA_DEPENDENCIES, PACK_METADATA_DESC, PACK_METADATA_EMAIL,
    PACK_METADATA_FIELDS, PACK_METADATA_KEYWORDS, PACK_METADATA_NAME,
    PACK_METADATA_SUPPORT, PACK_METADATA_TAGS, PACK_METADATA_URL,
    PACK_METADATA_USE_CASES, PACKS_PACK_IGNORE_FILE_NAME,
    PACKS_PACK_META_FILE_NAME, PACKS_README_FILE_NAME,
    PACKS_WHITELIST_FILE_NAME, VERSION_REGEX)
from demisto_sdk.commands.common.content import Content
from demisto_sdk.commands.common.errors import Errors
from demisto_sdk.commands.common.git_util import GitUtil
from demisto_sdk.commands.common.handlers import JSON_Handler
from demisto_sdk.commands.common.hook_validations.base_validator import (
    BaseValidator, error_codes)
from demisto_sdk.commands.common.hook_validations.readme import ReadMeValidator
from demisto_sdk.commands.common.tools import (get_core_pack_list, get_json,
                                               get_remote_file,
                                               pack_name_to_path)
from demisto_sdk.commands.find_dependencies.find_dependencies import \
    PackDependencies

json = JSON_Handler()


CONTRIBUTORS_LIST = ['partner', 'developer', 'community']
SUPPORTED_CONTRIBUTORS_LIST = ['partner', 'developer']
ISO_TIMESTAMP_FORMAT = '%Y-%m-%dT%H:%M:%SZ'
ALLOWED_CERTIFICATION_VALUES = ['certified', 'verified']
MAXIMUM_DESCRIPTION_FIELD_LENGTH = 130
SUPPORT_TYPES = ['community', 'xsoar'] + SUPPORTED_CONTRIBUTORS_LIST
INCORRECT_PACK_NAME_PATTERN = '[^a-zA-Z]pack[^a-z]|^pack$|^pack[^a-z]|[^a-zA-Z]pack$|[^A-Z]PACK[^A-Z]|^PACK$|^PACK[' \
                              '^A-Z]|[^A-Z]PACK$|[^A-Z]Pack[^a-z]|^Pack$|^Pack[^a-z]|[^A-Z]Pack$|[^a-zA-Z]playbook[' \
                              '^a-z]|^playbook$|^playbook[^a-z]|[^a-zA-Z]playbook$|[^A-Z]PLAYBOOK[' \
                              '^A-Z]|^PLAYBOOK$|^PLAYBOOK[^A-Z]|[^A-Z]PLAYBOOK$|[^A-Z]Playbook[' \
                              '^a-z]|^Playbook$|^Playbook[^a-z]|[^A-Z]Playbook$|[^a-zA-Z]integration[' \
                              '^a-z]|^integration$|^integration[^a-z]|[^a-zA-Z]integration$|[^A-Z]INTEGRATION[' \
                              '^A-Z]|^INTEGRATION$|^INTEGRATION[^A-Z]|[^A-Z]INTEGRATION$|[^A-Z]Integration[' \
                              '^a-z]|^Integration$|^Integration[^a-z]|[^A-Z]Integration$|[^a-zA-Z]script[' \
                              '^a-z]|^script$|^script[^a-z]|[^a-zA-Z]script$|[^A-Z]SCRIPT[^A-Z]|^SCRIPT$|^SCRIPT[' \
                              '^A-Z]|[^A-Z]SCRIPT$|[^A-Z]Script[^a-z]|^Script$|^Script[^a-z]|[^A-Z]Script$ '


class BlockingValidationFailureException(BaseException):
    """
    Used for blocking other validations from being run, force-stopping the validation process.
    For example, when a required file is missing. Raise it after adding a suitable error to self._errors.
    """
    pass


class PackUniqueFilesValidator(BaseValidator):
    """PackUniqueFilesValidator is designed to validate the correctness of content pack's files structure.
    Existence and validity of this files is essential."""

    git_util = GitUtil(repo=Content.git())
    main_branch = git_util.handle_prev_ver()[1]
    if not main_branch.startswith('origin'):
        main_branch = 'origin/' + main_branch

    def __init__(self, pack, pack_path=None, validate_dependencies=False, ignored_errors=None, print_as_warnings=False,
                 should_version_raise=False, id_set_path=None, suppress_print=False, private_repo=False,
                 skip_id_set_creation=False, prev_ver=main_branch, json_file_path=None, support=None,
                 empty_readme_check=True, specific_validations=None):
        """Inits the content pack validator with pack's name, pack's path, and unique files to content packs such as:
        secrets whitelist file, pack-ignore file, pack-meta file and readme file
        :param pack: content package name, which is the directory name of the pack
        """
        super().__init__(ignored_errors=ignored_errors, print_as_warnings=print_as_warnings,
                         suppress_print=suppress_print, json_file_path=json_file_path, specific_validations=specific_validations)
        self.pack = pack
        self.pack_path = pack_name_to_path(self.pack) if not pack_path else pack_path
        self.secrets_file = PACKS_WHITELIST_FILE_NAME
        self.pack_ignore_file = PACKS_PACK_IGNORE_FILE_NAME
        self.pack_meta_file = PACKS_PACK_META_FILE_NAME
        self.readme_file = PACKS_README_FILE_NAME
        self.validate_dependencies = validate_dependencies
        self._errors = []
        self.should_version_raise = should_version_raise
        self.id_set_path = id_set_path
        self.private_repo = private_repo
        self.skip_id_set_creation = skip_id_set_creation
        self.prev_ver = prev_ver
        self.support = support
        self.metadata_content: Dict = dict()
    # error handling

    def _add_error(self, error: Tuple[str, str], file_path: str, warning=False):
        """Adds error entry to a list under pack's name
        Returns True if added and false otherwise"""
        error_message, error_code = error

        if self.pack_path not in file_path:
            file_path = os.path.join(self.pack_path, file_path)

        formatted_error = self.handle_error(error_message, error_code, file_path=file_path, should_print=False,
                                            warning=warning)
        if formatted_error:
            self._errors.append(formatted_error)
            return True

        return False

    def get_errors(self, raw=False) -> str:
        """Get the dict version or string version for print"""
        errors = ''
        if raw:
            errors = '\n  '.join(self._errors)
        elif self._errors:
            errors = ' - Issues with unique files in pack: {}\n  {}'.format(self.pack, '\n  '.join(self._errors))

        return errors

    # file utils
    def _get_pack_file_path(self, file_name=''):
        """Returns the full file path to pack's file"""
        return os.path.join(self.pack_path, file_name)

<<<<<<< HEAD
    @error_codes('PA128,PA100')
=======
    def _get_pack_latest_rn_version(self):
        """
        Extract all the Release notes from the pack and reutrn the highest version of release note in the Pack.

        Return:
            (str): The lastest version of RN.
        """
        list_of_files = glob.glob(self.pack_path + '/ReleaseNotes/*')
        list_of_release_notes = [os.path.basename(file) for file in list_of_files]
        list_of_versions = [rn[:rn.rindex('.')].replace('_', '.') for rn in list_of_release_notes]
        if list_of_versions:
            list_of_versions.sort(key=LooseVersion)
            return list_of_versions[-1]
        else:
            return ''

>>>>>>> af51c782
    def _is_pack_file_exists(self, file_name: str, is_required: bool = False):
        """
        Check if a file with given name exists in pack root.
        is_required is True means that absence of the file should block other tests from running
            (see BlockingValidationFailureException).
        """
        if not os.path.isfile(self._get_pack_file_path(file_name)):
            error_function = Errors.required_pack_file_does_not_exist if is_required else Errors.pack_file_does_not_exist
            if self._add_error(error_function(file_name), file_name):
                if is_required:
                    raise BlockingValidationFailureException()
                return False
        return True

    def _read_file_content(self, file_name):
        """Open & Read a file object's content throw exception if can't"""
        try:
            with io.open(self._get_pack_file_path(file_name), mode="r", encoding="utf-8") as file:
                return file.read()
        except IOError:
            if not self._add_error(Errors.cant_open_pack_file(file_name), file_name):
                return "No-Text-Required"
        except ValueError:
            if not self._add_error(Errors.cant_read_pack_file(file_name), file_name):
                return "No-Text-Required"

        return False

    def _read_metadata_content(self) -> Dict:
        """
        Reads metadata content. Avoids the duplication of file opening in case metadata was already opened once.
        Returns:
            (Dict): Metadata JSON pack file content.
        """
        if not self.metadata_content:
            pack_meta_file_content = self._read_file_content(self.pack_meta_file)
            self.metadata_content = json.loads(pack_meta_file_content)
        return self.metadata_content

    def _parse_file_into_list(self, file_name, delimiter='\n'):
        """Parse file's content to list, throw exception if can't"""
        file_content = self._read_file_content(file_name)
        try:
            if file_content:
                return file_content.split(delimiter)
        except ValueError:
            if not self._add_error(Errors.cant_parse_pack_file_to_list(file_name), file_name):
                return True

        return False

    @staticmethod
    def check_timestamp_format(timestamp):
        """Check that the timestamp is in ISO format"""
        try:
            datetime.strptime(timestamp, ISO_TIMESTAMP_FORMAT)
            return True
        except ValueError:
            return False

    # secrets validation
    def validate_secrets_file(self):
        """Validate everything related to .secrets-ignore file"""
        if self._is_pack_file_exists(self.secrets_file) and all([self._is_secrets_file_structure_valid()]):
            return True

        return False

    def _check_if_file_is_empty(self, file_name: str) -> bool:
        """
        Check if file exists and contains info other than space characters.
        Returns false if the file does not exists or not empty
        """
        if self._is_pack_file_exists(file_name):
            content = self._read_file_content(file_name)
            if not content or content.isspace():
                return True

        return False

    def validate_pack_readme_images(self):
        readme_file_path = os.path.join(self.pack_path, self.readme_file)
        readme_validator = ReadMeValidator(readme_file_path, ignored_errors=self.ignored_errors, specific_validations=self.specific_validations)
        errors = readme_validator.check_readme_relative_image_paths(is_pack_readme=True)
        errors += readme_validator.check_readme_absolute_image_paths(is_pack_readme=True)
        if errors:
            self._errors.extend(errors)
            return False
        return True

    @error_codes('IM109')
    def validate_author_image_exists(self):
        if self.metadata_content.get(PACK_METADATA_SUPPORT) == 'partner':
            author_image_path = os.path.join(self.pack_path, 'Author_image.png')
            if not os.path.exists(author_image_path):
                if self._add_error(Errors.author_image_is_missing(author_image_path), file_path=author_image_path):
                    return False

        return True

    @error_codes('RM104')
    def validate_pack_readme_file_is_not_empty(self):
        """
        Validates that README.md file is not empty for partner packs and packs with playbooks
        """
        playbooks_path = os.path.join(self.pack_path, "Playbooks")
        contains_playbooks = os.path.exists(playbooks_path) and len(os.listdir(playbooks_path)) != 0
        if (self.support == 'partner' or contains_playbooks) and self._check_if_file_is_empty(self.readme_file):
            if self._add_error(Errors.empty_readme_error(), self.readme_file):
                return False

        return True

    @error_codes('rm105')
    def validate_pack_readme_and_pack_description(self):
        """
        Validates that README.md file is not the same as the pack description.
        Returns False if the pack readme is different than the pack description.
        """
        metadata = self._read_metadata_content()
        metadata_description = metadata.get(PACK_METADATA_DESC, '').lower().strip()
        if self._is_pack_file_exists(self.readme_file) and not self._check_if_file_is_empty(self.readme_file):
            pack_readme = self._read_file_content(self.readme_file)
            readme_content = pack_readme.lower().strip()
            if metadata_description == readme_content:
                if self._add_error(Errors.readme_equal_description_error(), self.readme_file):
                    return False

        return True

    def _is_secrets_file_structure_valid(self):
        """Check if .secrets-ignore structure is parse-able"""
        if self._parse_file_into_list(self.secrets_file):
            return True

        return False

    # pack ignore validation
    def validate_pack_ignore_file(self):
        """Validate everything related to .pack-ignore file"""
        if self._is_pack_file_exists(self.pack_ignore_file) and all([self._is_pack_ignore_file_structure_valid()]):
            return True

        return False

    @error_codes('pa104')
    def _is_pack_ignore_file_structure_valid(self):
        """Check if .pack-ignore structure is parse-able"""
        try:
            if self._parse_file_into_list(self.pack_ignore_file):
                return True
        except re.error:
            if not self._add_error(Errors.pack_file_bad_format(self.pack_ignore_file), self.pack_ignore_file):
                return True

        return False

    # pack metadata validation
    def validate_pack_meta_file(self):
        """Validate everything related to pack_metadata.json file"""
        if self._is_pack_file_exists(self.pack_meta_file, is_required=True) and all([
            self._is_pack_meta_file_structure_valid(),
            self._is_valid_contributor_pack_support_details(),
            self._is_approved_usecases(),
            self._is_right_version(),
            self._is_approved_tags(),
            self._is_price_changed(),
            self._is_valid_support_type(),
            self.is_right_usage_of_usecase_tag(),
        ]):
            if self.should_version_raise:
                return self.validate_version_bump()
            else:
                return True

        return False

    @error_codes('PA114')
    def validate_version_bump(self):
        metadata_file_path = self._get_pack_file_path(self.pack_meta_file)
        old_meta_file_content = get_remote_file(metadata_file_path, tag=self.prev_ver)
        current_meta_file_content = get_json(metadata_file_path)
        old_version = old_meta_file_content.get('currentVersion', '0.0.0')
        current_version = current_meta_file_content.get('currentVersion', '0.0.0')
        if LooseVersion(old_version) < LooseVersion(current_version):
            return True
        elif self._add_error(Errors.pack_metadata_version_should_be_raised(self.pack, old_version), metadata_file_path):
            return False
        return True

    @error_codes('PA108,PA125')
    def validate_pack_name(self, metadata_file_content: Dict) -> bool:
        # check validity of pack metadata mandatory fields
        pack_name: str = metadata_file_content.get(PACK_METADATA_NAME, '')
        if not pack_name or 'fill mandatory field' in pack_name:
            if self._add_error(Errors.pack_metadata_name_not_valid(), self.pack_meta_file):
                return False
        if len(pack_name) < 3:
            if self._add_error(Errors.pack_name_is_not_in_xsoar_standards("short"), self.pack_meta_file):
                return False
        if pack_name[0].islower():
            if self._add_error(Errors.pack_name_is_not_in_xsoar_standards("capital"), self.pack_meta_file):
                return False
        if re.findall(INCORRECT_PACK_NAME_PATTERN, pack_name):
            if self._add_error(Errors.pack_name_is_not_in_xsoar_standards("wrong_word"), self.pack_meta_file):
                return False
        if not self.name_does_not_contain_excluded_word(pack_name):
            if self._add_error(
                    Errors.pack_name_is_not_in_xsoar_standards('excluded_word', EXCLUDED_DISPLAY_NAME_WORDS),
                    self.pack_meta_file):
                return False
        return True

    def name_does_not_contain_excluded_word(self, pack_name: str) -> bool:
        """
        Checks whether given object has excluded name.
        Args:
            pack_name (str): Name of the pack.
        Returns:
            (bool) False if name corresponding pack name contains excluded name, true otherwise.
        """
        lowercase_name = pack_name.lower()
        return not any(excluded_word in lowercase_name for excluded_word in EXCLUDED_DISPLAY_NAME_WORDS)

    def _is_empty_dir(self, dir_path: Path) -> bool:
        return dir_path.stat().st_size == 0

    def _is_integration_pack(self):
        integration_dir: Path = Path(self.pack_path) / INTEGRATIONS_DIR
        return integration_dir.exists() and not self._is_empty_dir(dir_path=integration_dir)

    @error_codes('PA105,PA106,PA107,PA109,PA110,PA115,PA111,PA129,PA118,PA112')
    def _is_pack_meta_file_structure_valid(self):
        """Check if pack_metadata.json structure is json parse-able and valid"""
        try:
            metadata = self._read_metadata_content()
            if not metadata:
                if self._add_error(Errors.pack_metadata_empty(), self.pack_meta_file):
                    raise BlockingValidationFailureException()

            if not isinstance(metadata, dict):
                if self._add_error(Errors.pack_metadata_should_be_dict(self.pack_meta_file), self.pack_meta_file):
                    raise BlockingValidationFailureException()

            missing_fields = [field for field in PACK_METADATA_FIELDS if field not in metadata.keys()]
            if missing_fields:
                if self._add_error(Errors.missing_field_iin_pack_metadata(self.pack_meta_file, missing_fields),
                                   self.pack_meta_file):
                    raise BlockingValidationFailureException()

            elif not self.validate_pack_name(metadata):
                raise BlockingValidationFailureException()

            description_name = metadata.get(PACK_METADATA_DESC, '').lower()
            if not description_name or 'fill mandatory field' in description_name:
                if self._add_error(Errors.pack_metadata_field_invalid(), self.pack_meta_file):
                    raise BlockingValidationFailureException()

            if not self.is_pack_metadata_desc_too_long(description_name):
                return False

            # check non mandatory dependency field
            dependencies_field = metadata.get(PACK_METADATA_DEPENDENCIES, {})
            if not isinstance(dependencies_field, dict):
                if self._add_error(Errors.dependencies_field_should_be_dict(self.pack_meta_file), self.pack_meta_file):
                    return False

            # check created field in iso format
            created_field = metadata.get(PACK_METADATA_CREATED, '')
            if created_field:
                if not self.check_timestamp_format(created_field):
                    suggested_value = parser.parse(created_field).isoformat() + "Z"
                    if self._add_error(
                            Errors.pack_timestamp_field_not_in_iso_format(PACK_METADATA_CREATED,
                                                                          created_field, suggested_value),
                            self.pack_meta_file):
                        return False

            # check metadata list fields and validate that no empty values are contained in this fields
            for list_field in (PACK_METADATA_KEYWORDS, PACK_METADATA_TAGS, PACK_METADATA_CATEGORIES,
                               PACK_METADATA_USE_CASES):
                field = metadata[list_field]
                if field and len(field) == 1:
                    value = field[0]
                    if not value:
                        if self._add_error(Errors.empty_field_in_pack_metadata(self.pack_meta_file, list_field),
                                           self.pack_meta_file):
                            return False

            # check metadata categories isn't an empty list, only if it is an integration.
            if self._is_integration_pack():
                if not metadata[PACK_METADATA_CATEGORIES]:
                    if self._add_error(Errors.pack_metadata_missing_categories(self.pack_meta_file),
                                       self.pack_meta_file):
                        return False

            # if the field 'certification' exists, check that its value is set to 'certified' or 'verified'
            certification = metadata.get(PACK_METADATA_CERTIFICATION)
            if certification and certification not in ALLOWED_CERTIFICATION_VALUES:
                if self._add_error(Errors.pack_metadata_certification_is_invalid(self.pack_meta_file),
                                   self.pack_meta_file):
                    return False

            # check format of metadata version
            version = metadata.get(PACK_METADATA_CURR_VERSION, '0.0.0')
            if not self._is_version_format_valid(version):
                return False

        except (ValueError, TypeError):
            if self._add_error(Errors.pack_metadata_isnt_json(self.pack_meta_file), self.pack_meta_file):
                raise BlockingValidationFailureException()

        return True

    @error_codes('PA126')
    def is_pack_metadata_desc_too_long(self, description_name):
        if len(description_name) > MAXIMUM_DESCRIPTION_FIELD_LENGTH:
            if self._add_error(Errors.pack_metadata_long_description(), self.pack_meta_file, warning=True):
                return False
        return True

    @error_codes('PA113')
    def validate_support_details_exist(self, pack_meta_file_content):
        """Validate either email or url exist in contributed pack details."""
        if not pack_meta_file_content[PACK_METADATA_URL] and not pack_meta_file_content[PACK_METADATA_EMAIL]:
            if self._add_error(Errors.pack_metadata_missing_url_and_email(), self.pack_meta_file):
                return False

        return True

    @error_codes('PA127')
    def validate_metadata_url(self, pack_meta_file_content):
        """Validate the url in the pack metadata doesn't lead to a github repository."""
        metadata_url = pack_meta_file_content[PACK_METADATA_URL]
        metadata_url = metadata_url.lower().strip()
        if len(re.findall("github.com", metadata_url)) > 0:
            # GitHub URLs that lead to a /issues page are also acceptable as a support URL.
            if not metadata_url.endswith('/issues'):
                self._add_error(Errors.metadata_url_invalid(), self.pack_meta_file)
                return False

        return True

    @error_codes('PA112')
    def _is_valid_contributor_pack_support_details(self):
        """Check email and url in contributed pack metadata details."""
        try:
            pack_meta_file_content = self._read_metadata_content()
            if pack_meta_file_content[PACK_METADATA_SUPPORT] in SUPPORTED_CONTRIBUTORS_LIST:
                return all([self.validate_support_details_exist(pack_meta_file_content),
                            self.validate_metadata_url(pack_meta_file_content)])

        except (ValueError, TypeError):
            if self._add_error(Errors.pack_metadata_isnt_json(self.pack_meta_file), self.pack_meta_file):
                return False

        return True

    @error_codes('PA117,PA112')
    def _is_valid_support_type(self) -> bool:
        """Checks whether the support type is valid in the pack metadata.

        Returns:
            bool: True if the support type is valid, otherwise False

        """
        try:
            pack_meta_file_content = self._read_metadata_content()
            if pack_meta_file_content[PACK_METADATA_SUPPORT] not in SUPPORT_TYPES:
                self._add_error(Errors.pack_metadata_invalid_support_type(), self.pack_meta_file)
                return False
            self.support = pack_meta_file_content[PACK_METADATA_SUPPORT]
        except (ValueError, TypeError):
            if self._add_error(Errors.pack_metadata_isnt_json(self.pack_meta_file), self.pack_meta_file):
                return False

        return True

    @error_codes('PA119')
    def _is_approved_usecases(self) -> bool:
        """Checks whether the usecases in the pack metadata are approved

        Return:
             bool: True if the usecases are approved, otherwise False
        """
        non_approved_usecases = set()
        try:
            approved_usecases = tools.get_approved_usecases()
            pack_meta_file_content = self._read_metadata_content()
            current_usecases = tools.get_current_usecases()
            non_approved_usecases = set(pack_meta_file_content[PACK_METADATA_USE_CASES]) - set(
                approved_usecases + current_usecases)
            if non_approved_usecases:
                if self._add_error(
                        Errors.pack_metadata_non_approved_usecases(non_approved_usecases), self.pack_meta_file):
                    return False
        except (ValueError, TypeError):
            if self._add_error(Errors.pack_metadata_non_approved_usecases(non_approved_usecases), self.pack_meta_file):
                return False
        return True

    @error_codes('PA130')
    def _is_version_format_valid(self, version: str) -> bool:
        """
        checks if the meta-data version is in the correct format
        Args:
            version (str): The version to check the foramt on

        Returns:
            bool: True if the version is in the correct format, otherwise false.
        """
        match_obj = re.match(VERSION_REGEX, version)
        if not match_obj:
            self._add_error(Errors.wrong_version_format(), self.pack_meta_file)
            return False
        return True

    @error_codes('PA120')
    def _is_approved_tags(self) -> bool:
        """Checks whether the tags in the pack metadata are approved

        Return:
             bool: True if the tags are approved, otherwise False
        """
        non_approved_tags = set()
        try:
            approved_tags = tools.get_approved_tags()
            pack_meta_file_content = self._read_metadata_content()
            current_tags = tools.get_current_tags()
            non_approved_tags = set(pack_meta_file_content[PACK_METADATA_TAGS]) - set(approved_tags + current_tags)
            if non_approved_tags:
                if self._add_error(Errors.pack_metadata_non_approved_tags(non_approved_tags), self.pack_meta_file):
                    return False
        except (ValueError, TypeError):
            if self._add_error(Errors.pack_metadata_non_approved_tags(non_approved_tags), self.pack_meta_file):
                return False
        return True

    def _is_right_version(self):
        """Checks whether the currentVersion field in the pack metadata match the version of the latest release note.

        Return:
             bool: True if the versions are match, otherwise False
        """
        metadata_file_path = self._get_pack_file_path(self.pack_meta_file)
        current_version = self.metadata_content.get('currentVersion', '0.0.0')
        rn_version = self._get_pack_latest_rn_version()
        if not rn_version and current_version == '1.0.0':
            return True
        if not rn_version:
            self._add_error(Errors.missing_release_notes_for_pack(self.pack), self.pack)
            return False
        if parse(rn_version) != parse(current_version):
            self._add_error(Errors.pack_metadata_version_diff_from_rn(self.pack, rn_version, current_version), metadata_file_path)
            return False
        return True

    def _contains_use_case(self):
        """
        Return:
            True if the Pack contains at least one PB, Incident Type or Layout, otherwise False
        """
        playbooks_path = os.path.join(self.pack_path, "Playbooks")
        incidents_path = os.path.join(self.pack_path, "IncidentTypes")
        layouts_path = os.path.join(self.pack_path, "Layouts")

        answers = [
            os.path.exists(playbooks_path) and len(os.listdir(playbooks_path)) != 0,
            os.path.exists(incidents_path) and len(os.listdir(incidents_path)) != 0,
            os.path.exists(layouts_path) and len(os.listdir(layouts_path)) != 0,
        ]
        return any(answers)

    @error_codes('PA123')
    def is_right_usage_of_usecase_tag(self):
        """Checks whether Use Case tag in pack_metadata is used properly

        Return:
             bool: True if the Pack contains at least one PB, Incident Type or Layout, otherwise False
        """
        try:
            pack_meta_file_content = self._read_metadata_content()

            if "Use Case" in pack_meta_file_content['tags']:
                if not self._contains_use_case():
                    if self._add_error(Errors.is_wrong_usage_of_usecase_tag(), self.pack_meta_file):
                        return False
        except (ValueError, TypeError):
            if self._add_error(Errors.is_wrong_usage_of_usecase_tag(), self.pack_meta_file):
                return False
        return True

    def get_master_private_repo_meta_file(self, metadata_file_path: str):
        current_repo = Repo(Path.cwd(), search_parent_directories=True)

        # if running on master branch in private repo - do not run the test
        if current_repo.active_branch == 'master':
            if not self.suppress_print:
                click.secho("Running on master branch - skipping price change validation", fg="yellow")
            return None
        try:
            old_meta_file_content = current_repo.git.show(f'{self.main_branch}:{metadata_file_path}')

        except GitCommandError as e:
            if not self.suppress_print:
                click.secho(f"Got an error while trying to connect to git - {str(e)}\n"
                            f"Skipping price change validation")
            return None

        # if there was no past version
        if not old_meta_file_content:
            if not self.suppress_print:
                click.secho("Unable to find previous pack_metadata.json file - skipping price change validation",
                            fg="yellow")
            return None

        return json.loads(old_meta_file_content)

    @error_codes('PA121')
    def _is_price_changed(self) -> bool:
        # only check on private repo
        if not self.private_repo:
            return True

        metadata_file_path = self._get_pack_file_path(self.pack_meta_file)
        old_meta_file_content = self.get_master_private_repo_meta_file(metadata_file_path)

        # if there was no past version or running on master branch
        if not old_meta_file_content:
            return True

        current_meta_file_content = get_json(metadata_file_path)
        current_price = current_meta_file_content.get('price')
        old_price = old_meta_file_content.get('price')

        # if a price was added, removed or changed compared to the master version - return an error
        if (old_price and not current_price) or (current_price and not old_price) or (old_price != current_price):
            if self._add_error(Errors.pack_metadata_price_change(old_price, current_price), self.pack_meta_file):
                return False

        return True

    def are_valid_files(self, id_set_validations) -> str:
        """Main Execution Method"""
        try:
            self.validate_secrets_file()
            self.validate_pack_ignore_file()
            # metadata file is not validated for API_MODULES_PACK
            if API_MODULES_PACK not in self.pack:
                self.validate_pack_meta_file()

            self.validate_pack_readme_file_is_not_empty()
            self.validate_pack_readme_and_pack_description()
            self.validate_pack_readme_images()
            self.validate_author_image_exists()

            # We only check pack dependencies for -g flag
            if self.validate_dependencies:
                self.validate_pack_dependencies()

            # Check if unique files are valid against the rest of the files, using the ID set.
            if id_set_validations:
                is_valid, error = id_set_validations.is_unique_file_valid_in_set(self.pack_path, self.ignored_errors)
                if not is_valid:
                    self._add_error(error, self.pack_path)
        except BlockingValidationFailureException:
            # note that raising this should happen after adding the error to self._errors,
            # so no special handling is required on this `except` block
            pass

        return self.get_errors()

    # pack dependencies validation
    def validate_pack_dependencies(self):
        try:
            click.secho(f'\nRunning pack dependencies validation on {self.pack}\n',
                        fg="bright_cyan")
            core_pack_list = get_core_pack_list()

            first_level_dependencies = PackDependencies.find_dependencies(
                self.pack, id_set_path=self.id_set_path, silent_mode=True, exclude_ignored_dependencies=False,
                update_pack_metadata=False, skip_id_set_creation=self.skip_id_set_creation, use_pack_metadata=True
            )

            if not first_level_dependencies:
                if not self.suppress_print:
                    click.secho("No first level dependencies found", fg="yellow")
                return True

            for core_pack in core_pack_list:
                first_level_dependencies.pop(core_pack, None)
            if not first_level_dependencies:
                if not self.suppress_print:
                    click.secho("Found first level dependencies only on core packs", fg="yellow")
                return True

            dependency_result = json.dumps(first_level_dependencies, indent=4)
            click.echo(click.style(f"Found dependencies result for {self.pack} pack:", bold=True))
            click.echo(click.style(dependency_result, bold=True))

            if self.pack in core_pack_list:
                if not self.validate_core_pack_dependencies(first_level_dependencies):
                    return False

            non_supported_pack = first_level_dependencies.get('NonSupported', {})
            deprecated_pack = first_level_dependencies.get('DeprecatedContent', {})

            if (non_supported_pack.get('mandatory')) or (deprecated_pack.get('mandatory')):
                error_message, error_code = Errors.invalid_package_dependencies(self.pack)
                if self._add_error((error_message, error_code), file_path=self.pack_path):
                    return False
            return True
        except ValueError as e:
            if "Couldn't find any items for pack" in str(e):
                error_message, error_code = Errors.invalid_id_set()
                if self._add_error((error_message, error_code), file_path=self.pack_path):
                    return False
                return True
            else:
                raise

    @error_codes('PA124')
    def validate_core_pack_dependencies(self, dependencies_packs):

        found_dependencies = []
        for dependency_pack in dependencies_packs:
            if dependencies_packs.get(dependency_pack, {}).get('mandatory'):
                found_dependencies.append(dependency_pack)

        if found_dependencies:
            error_message, error_code = Errors.invalid_core_pack_dependencies(self.pack, str(found_dependencies))
            if self._add_error((error_message, error_code), file_path=self.pack_path):
                return False
        return True<|MERGE_RESOLUTION|>--- conflicted
+++ resolved
@@ -135,9 +135,6 @@
         """Returns the full file path to pack's file"""
         return os.path.join(self.pack_path, file_name)
 
-<<<<<<< HEAD
-    @error_codes('PA128,PA100')
-=======
     def _get_pack_latest_rn_version(self):
         """
         Extract all the Release notes from the pack and reutrn the highest version of release note in the Pack.
@@ -154,7 +151,7 @@
         else:
             return ''
 
->>>>>>> af51c782
+    @error_codes('PA128,PA100')
     def _is_pack_file_exists(self, file_name: str, is_required: bool = False):
         """
         Check if a file with given name exists in pack root.
