--- conflicted
+++ resolved
@@ -1,8 +1,6 @@
-import re
 from typing import Dict
 
 import click
-from demisto_sdk.commands.common.constants import DEPRECATED_REGEXES
 from demisto_sdk.commands.common.errors import Errors
 from demisto_sdk.commands.common.hook_validations.content_entity_validator import \
     ContentEntityValidator
@@ -26,43 +24,6 @@
         if 'TestPlaybooks' in self.file_path:
             click.echo(f'Skipping validation for Test Playbook {self.file_path}', color=LOG_COLORS.YELLOW)
             return True
-<<<<<<< HEAD
-        if is_new_playbook:
-            new_playbook_checks = [
-                super().is_valid_file(validate_rn),
-                self.is_valid_version(),
-                self.is_id_equals_name(),
-                self.is_no_rolename(),
-                self.is_root_connected_to_all_tasks(),
-                self.is_using_instance(),
-                self.is_condition_branches_handled(),
-                self.is_delete_context_all_in_playbook(),
-                self.are_tests_configured(),
-                self.is_valid_as_deprecated(),
-                self.is_script_id_valid(id_set_file),
-                self._is_id_uuid(),
-                self._is_taskid_equals_id(),
-                self.name_not_contain_the_type()
-            ]
-            answers = all(new_playbook_checks)
-        else:
-            # for new playbooks - run all playbook checks.
-            # for modified playbooks - id may not be equal to name.
-            modified_playbook_checks = [
-                self.is_valid_version(),
-                self.is_no_rolename(),
-                self.is_root_connected_to_all_tasks(),
-                self.is_using_instance(),
-                self.is_condition_branches_handled(),
-                self.is_delete_context_all_in_playbook(),
-                self.are_tests_configured(),
-                self.is_script_id_valid(id_set_file),
-                self._is_id_uuid(),
-                self._is_taskid_equals_id(),
-                self.name_not_contain_the_type()
-            ]
-            answers = all(modified_playbook_checks)
-=======
         playbook_checks = [
             super().is_valid_file(validate_rn),
             self.is_valid_version(),
@@ -76,9 +37,9 @@
             self.is_script_id_valid(id_set_file),
             self._is_id_uuid(),
             self._is_taskid_equals_id(),
+            self.name_not_contain_the_type()
         ]
         answers = all(playbook_checks)
->>>>>>> 0a36d154
 
         return answers
 
@@ -278,14 +239,10 @@
 
     def is_valid_as_deprecated(self) -> bool:
         is_valid = True
-        is_deprecated = self.current_file.get('deprecated', False)
+        is_hidden = self.current_file.get('hidden', False)
         description = self.current_file.get('description', '')
-        deprecated_v2_regex = DEPRECATED_REGEXES[0]
-        deprecated_no_replace_regex = DEPRECATED_REGEXES[1]
-        if is_deprecated:
-            if re.search(deprecated_v2_regex, description) or re.search(deprecated_no_replace_regex, description):
-                pass
-            else:
+        if is_hidden:
+            if not description.startswith('Deprecated.'):
                 error_message, error_code = Errors.invalid_deprecated_playbook()
                 if self.handle_error(error_message, error_code, file_path=self.file_path):
                     is_valid = False
