import re
from typing import Dict

import click
from demisto_sdk.commands.common.constants import DEPRECATED_REGEXES
from demisto_sdk.commands.common.errors import Errors
from demisto_sdk.commands.common.hook_validations.content_entity_validator import \
    ContentEntityValidator
from demisto_sdk.commands.common.tools import LOG_COLORS, is_string_uuid


class PlaybookValidator(ContentEntityValidator):
    """PlaybookValidator is designed to validate the correctness of the file structure we enter to content repo."""

    def is_valid_playbook(self, validate_rn: bool = True, id_set_file=None) -> bool:
        """Check whether the playbook is valid or not.

         Args:
            this will also determine whether a new id_set can be created by validate.
            validate_rn (bool):  whether we need to validate release notes or not
            id_set_file (dict): id_set.json file if exists, None otherwise

        Returns:
            bool. Whether the playbook is valid or not
        """
        if 'TestPlaybooks' in self.file_path:
            click.echo(f'Skipping validation for Test Playbook {self.file_path}', color=LOG_COLORS.YELLOW)
            return True
<<<<<<< HEAD
        if is_new_playbook:
            new_playbook_checks = [
                super().is_valid_file(validate_rn),
                self.is_valid_with_indicators_input(),
                self.is_valid_version(),
                self.is_id_equals_name(),
                self.is_no_rolename(),
                self.is_root_connected_to_all_tasks(),
                self.is_using_instance(),
                self.is_condition_branches_handled(),
                self.is_delete_context_all_in_playbook(),
                self.are_tests_configured(),
                self.is_valid_as_deprecated(),
                self.is_script_id_valid(id_set_file),
                self._is_id_uuid(),
                self._is_taskid_equals_id(),
            ]
            answers = all(new_playbook_checks)
        else:
            # for new playbooks - run all playbook checks.
            # for modified playbooks - id may not be equal to name.
            modified_playbook_checks = [
                self.is_valid_with_indicators_input(),
                self.is_valid_version(),
                self.is_no_rolename(),
                self.is_root_connected_to_all_tasks(),
                self.is_using_instance(),
                self.is_condition_branches_handled(),
                self.is_delete_context_all_in_playbook(),
                self.are_tests_configured(),
                self.is_script_id_valid(id_set_file),
                self._is_id_uuid(),
                self._is_taskid_equals_id(),
            ]
            answers = all(modified_playbook_checks)
=======
        playbook_checks = [
            super().is_valid_file(validate_rn),
            self.is_valid_version(),
            self.is_id_equals_name(),
            self.is_no_rolename(),
            self.is_root_connected_to_all_tasks(),
            self.is_using_instance(),
            self.is_condition_branches_handled(),
            self.is_delete_context_all_in_playbook(),
            self.are_tests_configured(),
            self.is_script_id_valid(id_set_file),
            self._is_id_uuid(),
            self._is_taskid_equals_id(),
        ]
        answers = all(playbook_checks)
>>>>>>> 0a36d154

        return answers

    def are_tests_configured(self) -> bool:
        """
        Checks if the playbook has a TestPlaybook and if the TestPlaybook is configured in conf.json
        And prints an error message accordingly
        """
        file_type = self.structure_validator.scheme_name
        if not isinstance(file_type, str):
            file_type = file_type.value  # type: ignore

        tests = self.current_file.get('tests', [])
        return self.yml_has_test_key(tests, file_type)

    def is_id_equals_name(self):  # type: () -> bool
        """Check whether the playbook ID is equal to its name.

        Returns:
            bool. Whether the file id equals to its name
        """
        return super(PlaybookValidator, self)._is_id_equals_name('playbook')

    def is_valid_version(self):  # type: () -> bool
        """Check whether the playbook version is equal to DEFAULT_VERSION (see base_validator class)

        Return:
            bool. whether the version is valid or not
        """
        return self._is_valid_version()

    def is_no_rolename(self):  # type: () -> bool
        """Check whether the playbook has a rolename

        Return:
            bool. if the Playbook has a rolename it is not valid.
        """
        rolename = self.current_file.get('rolename', None)
        if rolename:
            error_message, error_code = Errors.playbook_cant_have_rolename()
            if self.handle_error(error_message, error_code, file_path=self.file_path):
                self.is_valid = False
                return False

        return True

    def is_condition_branches_handled(self):  # type: () -> bool
        """Check whether the playbook conditional tasks has all optional branches handled

        Return:
            bool. if the Playbook handles all condition branches correctly.
        """
        is_all_condition_branches_handled: bool = True
        tasks: Dict = self.current_file.get('tasks', {})
        for task in tasks.values():
            if task.get('type') == 'condition':
                # builtin conditional task
                if task.get('conditions'):
                    is_all_condition_branches_handled = self.is_builtin_condition_task_branches_handled(
                        task) and is_all_condition_branches_handled
                # ask conditional task
                elif task.get('message'):
                    is_all_condition_branches_handled = self.is_ask_condition_branches_handled(
                        task) and is_all_condition_branches_handled
                # script conditional task
                elif task.get('scriptName'):
                    is_all_condition_branches_handled = self.is_script_condition_branches_handled(
                        task) and is_all_condition_branches_handled
        return is_all_condition_branches_handled

    def is_builtin_condition_task_branches_handled(self, task: Dict) -> bool:
        """Checks whether a builtin conditional task branches are handled properly
        NOTE: The function uses str.upper() on branches to be case insensitive

        Args:
            task (dict): task json loaded from a yaml

        Return:
            bool. if the task handles all condition branches correctly.
        """
        is_all_condition_branches_handled: bool = True
        # ADD all possible conditions to task_condition_labels (UPPER)
        # #default# condition should always exist in a builtin condition
        task_condition_labels = set()
        for condition in task.get('conditions', []):
            label = condition.get('label')
            if label:
                # Need to cast it to string because otherwise it's parsed as boolean
                task_condition_labels.add(str(label).upper())

        # REMOVE all used condition branches from task_condition_labels (UPPER)
        next_tasks: Dict = task.get('nexttasks', {})
        for next_task_branch in next_tasks.keys():
            try:
                if next_task_branch:
                    # Need to cast it to string because otherwise it's parsed as boolean
                    task_condition_labels.remove(str(next_task_branch).upper())
            except KeyError as e:
                # else doesn't have a path, skip error
                if '#DEFAULT#' == e.args[0]:
                    continue
                error_message, error_code = Errors.playbook_unreachable_condition(task.get('id'), next_task_branch)
                if self.handle_error(error_message, error_code, file_path=self.file_path):
                    self.is_valid = is_all_condition_branches_handled = False

        # if there are task_condition_labels left then not all branches are handled
        if task_condition_labels:
            error_message, error_code = Errors.playbook_unhandled_condition(task.get('id'), task_condition_labels)
            if self.handle_error(error_message, error_code, file_path=self.file_path):
                self.is_valid = is_all_condition_branches_handled = False

        return is_all_condition_branches_handled

    def is_ask_condition_branches_handled(self, task: Dict) -> bool:
        """Checks whether a builtin conditional task branches are handled properly
        NOTE: The function uses str.upper() on branches to be case insensitive

        Args:
            task (dict): task json loaded from a yaml

        Return:
            bool. if the task handles all condition branches correctly.
        """
        is_all_condition_branches_handled: bool = True
        next_tasks: Dict = task.get('nexttasks', {})
        # if default is handled, then it means all branches are being handled
        if '#default#' in next_tasks:
            return is_all_condition_branches_handled

        # ADD all replyOptions to unhandled_reply_options (UPPER)
        unhandled_reply_options = set(map(str.upper, task.get('message', {}).get('replyOptions', [])))

        # Remove all nexttasks from unhandled_reply_options (UPPER)
        for next_task_branch, next_task_id in next_tasks.items():
            try:
                if next_task_id:
                    unhandled_reply_options.remove(next_task_branch.upper())
            except KeyError:
                error_message, error_code = Errors.playbook_unreachable_condition(task.get('id'), next_task_branch)
                if self.handle_error(error_message, error_code, file_path=self.file_path):
                    self.is_valid = is_all_condition_branches_handled = False

        if unhandled_reply_options:
            error_message, error_code = Errors.playbook_unhandled_condition(task.get('id'), unhandled_reply_options)
            if self.handle_error(error_message, error_code, file_path=self.file_path):
                self.is_valid = is_all_condition_branches_handled = False
        return is_all_condition_branches_handled

    def is_script_condition_branches_handled(self, task: Dict) -> bool:
        """Checks whether a script conditional task branches are handled properly

        Args:
            task (dict): task json loaded from a yaml

        Return:
            bool. if the task handles all condition branches correctly.
        """
        is_all_condition_branches_handled: bool = True
        next_tasks: Dict = task.get('nexttasks', {})
        if '#default#' not in next_tasks:
            error_message, error_code = Errors.playbook_unhandled_condition(task.get('id'), {'else'})
            if self.handle_error(error_message, error_code, file_path=self.file_path):
                self.is_valid = is_all_condition_branches_handled = False

        if len(next_tasks) < 2:
            # there should be at least 2 next tasks, we don't know what condition is missing, but we know it's missing
            error_message, error_code = Errors.playbook_unhandled_condition(task.get('id'), {})
            if self.handle_error(error_message, error_code, file_path=self.file_path):
                self.is_valid = is_all_condition_branches_handled = False

        return is_all_condition_branches_handled

    def is_root_connected_to_all_tasks(self):  # type: () -> bool
        """Check whether the playbook root is connected to all tasks

        Return:
            bool. if the Playbook has root is connected to all tasks.
        """
        start_task_id = self.current_file.get('starttaskid')
        tasks = self.current_file.get('tasks', {})
        tasks_bucket = set()
        next_tasks_bucket = set()
        for task_id, task in tasks.items():
            if task_id != start_task_id:
                tasks_bucket.add(task_id)
            next_tasks = task.get('nexttasks', {})
            for next_task_ids in next_tasks.values():
                if next_task_ids:
                    next_tasks_bucket.update(next_task_ids)
        orphan_tasks = tasks_bucket.difference(next_tasks_bucket)
        if orphan_tasks:
            error_message, error_code = Errors.playbook_unconnected_tasks(orphan_tasks)
            if not self.handle_error(error_message, error_code, file_path=self.file_path):
                return False

        return tasks_bucket.issubset(next_tasks_bucket)

    def is_valid_as_deprecated(self) -> bool:
        is_valid = True
        is_deprecated = self.current_file.get('deprecated', False)
        description = self.current_file.get('description', '')
        deprecated_v2_regex = DEPRECATED_REGEXES[0]
        deprecated_no_replace_regex = DEPRECATED_REGEXES[1]
        if is_deprecated:
            if re.search(deprecated_v2_regex, description) or re.search(deprecated_no_replace_regex, description):
                pass
            else:
                error_message, error_code = Errors.invalid_deprecated_playbook()
                if self.handle_error(error_message, error_code, file_path=self.file_path):
                    is_valid = False
        return is_valid

    def is_delete_context_all_in_playbook(self) -> bool:
        """
        Check if delete context all=yes exist in playbook.
        Returns:
            True if delete context exists else False.
        """
        tasks: Dict = self.current_file.get('tasks', {})
        for task in tasks.values():
            curr_task = task.get('task', {})
            scriptargs = task.get('scriptarguments', {})
            if curr_task and scriptargs and curr_task.get('scriptName', '') == 'DeleteContext' \
                    and scriptargs.get('all', {}).get('simple', '') == 'yes':
                error_message, error_code = Errors.playbook_cant_have_deletecontext_all()
                if self.handle_error(error_message, error_code, file_path=self.file_path):
                    self.is_valid = False
                    return False
        return True

    def is_using_instance(self) -> bool:
        """
        Check if there is an existing task that uses specific instance.
        Returns:
            True if using specific instance exists else False.
        """
        tasks: Dict = self.current_file.get('tasks', {})
        for task in tasks.values():
            scriptargs = task.get('scriptarguments', {})
            if scriptargs and scriptargs.get('using', {}):
                error_message, error_code = Errors.using_instance_in_playbook()
                if self.handle_error(error_message, error_code, file_path=self.file_path):
                    self.is_valid = False
                    return False
        return True

    def is_script_id_valid(self, id_set_file):
        """Checks whether a script id is valid (i.e id exists in set_id)
        Args:
            id_set_file (dict): id_set.json file
            this will also determine whether a new id_set can be created by validate.

        Return:
            bool. if all scripts ids of this playbook are valid.
        """
        is_valid = True

        if not id_set_file:
            click.secho("Skipping playbook script id validation. Could not read id_set.json.", fg="yellow")
            return is_valid

        id_set_scripts = id_set_file.get("scripts")
        pb_tasks = self.current_file.get('tasks', {})
        for id, task_dict in pb_tasks.items():
            pb_task = task_dict.get('task', {})
            script_id_used_in_task = pb_task.get('script')
            task_script_name = pb_task.get('scriptName')
            script_entry_to_check = script_id_used_in_task if script_id_used_in_task else task_script_name  # i.e
            # script id or script name
            integration_script_flag = "|||"  # skipping all builtin integration scripts

            is_script_id_should_be_checked = script_id_used_in_task and integration_script_flag not in script_id_used_in_task
            if is_script_id_should_be_checked:
                is_valid = self.check_script_id(script_id_used_in_task, id_set_scripts)
            elif task_script_name and integration_script_flag not in task_script_name:
                is_valid = self.check_script_name(task_script_name, id_set_scripts)

            if not is_valid:
                error_message, error_code = Errors.invalid_script_id(script_entry_to_check, pb_task)
                if self.handle_error(error_message, error_code, file_path=self.file_path):
                    return is_valid
        return is_valid

    def check_script_id(self, script_id_used_in_task, id_set_scripts):
        """
        Checks if script id exists in at least one of id_set's dicts
        Args:
            script_id_used_in_task (str):  script id from playbook
            id_set_scripts (list): all scripts of id_set
        Returns:
            True if script_used_in_task exists in id_set
        """
        return any([script_id_used_in_task in id_set_dict for id_set_dict in id_set_scripts])

    def check_script_name(self, pb_script_name, id_set_scripts):
        """
        Checks if script name exists in at least one of id_set's dicts as value of the key 'name'
        Args:
            pb_script_name (str):  script name from playbook
            id_set_scripts (list): all scripts of id_set
        Returns:
            True if pb_script_name exists in id_set
        """
        return any(
            [pb_script_name == id_set_dict[key].get('name') for id_set_dict in id_set_scripts
             for key in id_set_dict])

    def _is_id_uuid(self):
        """
        Check that the taskid field and the id field under the task field are both on from uuid format
        Returns: True if the ids are uuid
        """
        is_valid = True
        tasks: dict = self.current_file.get('tasks', {})
        for task_key, task in tasks.items():
            taskid = str(task.get('taskid', ''))
            inner_id = str(task.get('task', {}).get('id', ''))
            is_valid_task = is_string_uuid(taskid) and is_string_uuid(inner_id)

            if not is_valid_task:
                is_valid = is_valid_task
                error_message, error_code = Errors.invalid_uuid(task_key, taskid, inner_id)
                self.handle_error(error_message, error_code, file_path=self.file_path)  # Does not break after one
                # invalid task in order to raise error for all the invalid tasks at the file

        return is_valid

    def _is_taskid_equals_id(self):
        """
        Check that taskid field and id field under task field contains equal values
        Returns: True if the values are equal

        """
        is_valid = True
        tasks: dict = self.current_file.get('tasks', {})
        for task_key, task in tasks.items():
            taskid = task.get('taskid', '')
            inner_id = task.get('task', {}).get('id', '')
            is_valid_task = (taskid == inner_id)

            if not is_valid_task:
                is_valid = is_valid_task
                error_message, error_code = Errors.taskid_different_from_id(task_key, taskid, inner_id)
                self.handle_error(error_message, error_code, file_path=self.file_path)  # Does not break after one
                # invalid task in order to raise error for all the invalid tasks at the file

        return is_valid

    def is_valid_with_indicators_input(self):
        input_data = self.current_file.get('inputs', [])
        for item in input_data:
            entity = item['playbookInputQuery'].get('queryEntity', '') if item.get('playbookInputQuery', None) else None
            if entity == 'indicators':
                answer = [
                    self.is_playbook_quiet_mode(),
                    self.is_tasks_quiet_mode(),
                    self.is_stopping_on_error()
                ]
                return all(answer)
        return True

    def is_playbook_quiet_mode(self):
        if not self.current_file.get('quiet', False):
            error_message, error_code = Errors.playbook_not_quiet_mode()
            self.handle_error(error_message, error_code, file_path=self.file_path)
            return False
        return True

    def is_tasks_quiet_mode(self):
        not_quiet = []
        tasks: dict = self.current_file.get('tasks', {})
        for task_key, task in tasks.items():
            if task.get('quietmode', 0) == 2:
                not_quiet.append(task_key)
        if not_quiet:
            error_message, error_code = Errors.playbook_tasks_not_quiet_mode(not_quiet)
            self.handle_error(error_message, error_code, file_path=self.file_path)
            return False
        return True

    def is_stopping_on_error(self):
        continue_tasks = []
        tasks: dict = self.current_file.get('tasks', {})
        for task_key, task in tasks.items():
            if task.get('continueonerror', False):
                continue_tasks.append(task_key)
        if continue_tasks:
            error_message, error_code = Errors.playbook_tasks_continue_on_error(continue_tasks)
            self.handle_error(error_message, error_code, file_path=self.file_path)
            return False
        return True<|MERGE_RESOLUTION|>--- conflicted
+++ resolved
@@ -26,43 +26,6 @@
         if 'TestPlaybooks' in self.file_path:
             click.echo(f'Skipping validation for Test Playbook {self.file_path}', color=LOG_COLORS.YELLOW)
             return True
-<<<<<<< HEAD
-        if is_new_playbook:
-            new_playbook_checks = [
-                super().is_valid_file(validate_rn),
-                self.is_valid_with_indicators_input(),
-                self.is_valid_version(),
-                self.is_id_equals_name(),
-                self.is_no_rolename(),
-                self.is_root_connected_to_all_tasks(),
-                self.is_using_instance(),
-                self.is_condition_branches_handled(),
-                self.is_delete_context_all_in_playbook(),
-                self.are_tests_configured(),
-                self.is_valid_as_deprecated(),
-                self.is_script_id_valid(id_set_file),
-                self._is_id_uuid(),
-                self._is_taskid_equals_id(),
-            ]
-            answers = all(new_playbook_checks)
-        else:
-            # for new playbooks - run all playbook checks.
-            # for modified playbooks - id may not be equal to name.
-            modified_playbook_checks = [
-                self.is_valid_with_indicators_input(),
-                self.is_valid_version(),
-                self.is_no_rolename(),
-                self.is_root_connected_to_all_tasks(),
-                self.is_using_instance(),
-                self.is_condition_branches_handled(),
-                self.is_delete_context_all_in_playbook(),
-                self.are_tests_configured(),
-                self.is_script_id_valid(id_set_file),
-                self._is_id_uuid(),
-                self._is_taskid_equals_id(),
-            ]
-            answers = all(modified_playbook_checks)
-=======
         playbook_checks = [
             super().is_valid_file(validate_rn),
             self.is_valid_version(),
@@ -78,7 +41,6 @@
             self._is_taskid_equals_id(),
         ]
         answers = all(playbook_checks)
->>>>>>> 0a36d154
 
         return answers
 
@@ -425,48 +387,4 @@
                 self.handle_error(error_message, error_code, file_path=self.file_path)  # Does not break after one
                 # invalid task in order to raise error for all the invalid tasks at the file
 
-        return is_valid
-
-    def is_valid_with_indicators_input(self):
-        input_data = self.current_file.get('inputs', [])
-        for item in input_data:
-            entity = item['playbookInputQuery'].get('queryEntity', '') if item.get('playbookInputQuery', None) else None
-            if entity == 'indicators':
-                answer = [
-                    self.is_playbook_quiet_mode(),
-                    self.is_tasks_quiet_mode(),
-                    self.is_stopping_on_error()
-                ]
-                return all(answer)
-        return True
-
-    def is_playbook_quiet_mode(self):
-        if not self.current_file.get('quiet', False):
-            error_message, error_code = Errors.playbook_not_quiet_mode()
-            self.handle_error(error_message, error_code, file_path=self.file_path)
-            return False
-        return True
-
-    def is_tasks_quiet_mode(self):
-        not_quiet = []
-        tasks: dict = self.current_file.get('tasks', {})
-        for task_key, task in tasks.items():
-            if task.get('quietmode', 0) == 2:
-                not_quiet.append(task_key)
-        if not_quiet:
-            error_message, error_code = Errors.playbook_tasks_not_quiet_mode(not_quiet)
-            self.handle_error(error_message, error_code, file_path=self.file_path)
-            return False
-        return True
-
-    def is_stopping_on_error(self):
-        continue_tasks = []
-        tasks: dict = self.current_file.get('tasks', {})
-        for task_key, task in tasks.items():
-            if task.get('continueonerror', False):
-                continue_tasks.append(task_key)
-        if continue_tasks:
-            error_message, error_code = Errors.playbook_tasks_continue_on_error(continue_tasks)
-            self.handle_error(error_message, error_code, file_path=self.file_path)
-            return False
-        return True+        return is_valid