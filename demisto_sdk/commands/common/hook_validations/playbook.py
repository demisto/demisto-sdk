--- conflicted
+++ resolved
@@ -359,49 +359,4 @@
         """
         return any(
             [pb_script_name == id_set_dict[key].get('name') for id_set_dict in id_set_scripts
-             for key in id_set_dict])
-
-    def _is_ids_uuid(self):
-        """
-<<<<<<< HEAD
-        Check that taskid field and id field under task field are both from uuid type
-        Returns: True if the ids are uuid
-=======
-        Returns:
-
->>>>>>> 5486274b
-        """
-        is_valid = True
-        tasks: dict = self.current_file.get('tasks', {})
-        for task_key, task in tasks.items():
-            taskid = task.get('taskid', '')
-            inner_id = task.get('task', {}).get('id', '')
-            is_valid = is_string_uuid(taskid) and is_string_uuid(inner_id)
-
-            if not is_valid:
-                error_message, error_code = Errors.invalid_uuid(task_key, taskid, inner_id)
-                if self.handle_error(error_message, error_code, file_path=self.file_path):
-                    return is_valid
-        return is_valid
-
-    def _is_taskid_equals_id(self):
-<<<<<<< HEAD
-        """
-        Check that taskid field and id field under task field contains equal values
-        Returns: True if the values are equal
-
-        """
-=======
->>>>>>> 5486274b
-        is_valid = True
-        tasks: dict = self.current_file.get('tasks', {})
-        for task_key, task in tasks.items():
-            taskid = task.get('taskid', '')
-            inner_id = task.get('task', {}).get('id', '')
-            is_valid = (taskid == inner_id)
-
-            if not is_valid:
-                error_message, error_code = Errors.taskid_different_from_id(task_key, taskid, inner_id)
-                if self.handle_error(error_message, error_code, file_path=self.file_path):
-                    return is_valid
-        return is_valid+             for key in id_set_dict])