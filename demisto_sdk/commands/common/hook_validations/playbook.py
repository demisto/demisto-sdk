from typing import Dict

import click
from demisto_sdk.commands.common.errors import Errors
from demisto_sdk.commands.common.hook_validations.content_entity_validator import \
    ContentEntityValidator
from demisto_sdk.commands.common.tools import LOG_COLORS, is_string_uuid


class PlaybookValidator(ContentEntityValidator):
    """PlaybookValidator is designed to validate the correctness of the file structure we enter to content repo."""

    def is_valid_playbook(self, is_new_playbook: bool = True, validate_rn: bool = True) -> bool:
        """Check whether the playbook is valid or not.

         Args:
            is_new_playbook (bool): whether the playbook is new or modified
            validate_rn (bool):  whether we need to validate release notes or not

        Returns:
            bool. Whether the playbook is valid or not
        """
        if 'TestPlaybooks' in self.file_path:
            click.echo(f'Skipping validation for Test Playbook {self.file_path}', color=LOG_COLORS.YELLOW)
            return True
        if is_new_playbook:
            new_playbook_checks = [
                super().is_valid_file(validate_rn),
                self.is_valid_version(),
                self.is_id_equals_name(),
                self.is_no_rolename(),
                self.is_root_connected_to_all_tasks(),
                self.is_using_instance(),
                self.is_condition_branches_handled(),
                self.is_delete_context_all_in_playbook(),
                self.are_tests_configured(),
                self.is_valid_as_deprecated(),
<<<<<<< HEAD
=======
                self.is_script_id_valid(id_set_file),
                self._is_id_uuid(),
                self._is_taskid_equals_id(),
>>>>>>> 6e72b3bb
            ]
            answers = all(new_playbook_checks)
        else:
            # for new playbooks - run all playbook checks.
            # for modified playbooks - id may not be equal to name.
            modified_playbook_checks = [
                self.is_valid_version(),
                self.is_no_rolename(),
                self.is_root_connected_to_all_tasks(),
                self.is_using_instance(),
                self.is_condition_branches_handled(),
                self.is_delete_context_all_in_playbook(),
                self.are_tests_configured(),
<<<<<<< HEAD
=======
                self.is_script_id_valid(id_set_file),
                self._is_id_uuid(),
                self._is_taskid_equals_id(),
>>>>>>> 6e72b3bb
            ]
            answers = all(modified_playbook_checks)

        return answers

    def are_tests_configured(self) -> bool:
        """
        Checks if the playbook has a TestPlaybook and if the TestPlaybook is configured in conf.json
        And prints an error message accordingly
        """
        file_type = self.structure_validator.scheme_name
        if not isinstance(file_type, str):
            file_type = file_type.value  # type: ignore

        tests = self.current_file.get('tests', [])
        return self.yml_has_test_key(tests, file_type)

    def is_id_equals_name(self):  # type: () -> bool
        """Check whether the playbook ID is equal to its name.

        Returns:
            bool. Whether the file id equals to its name
        """
        return super(PlaybookValidator, self)._is_id_equals_name('playbook')

    def is_valid_version(self):  # type: () -> bool
        """Check whether the playbook version is equal to DEFAULT_VERSION (see base_validator class)

        Return:
            bool. whether the version is valid or not
        """
        return self._is_valid_version()

    def is_no_rolename(self):  # type: () -> bool
        """Check whether the playbook has a rolename

        Return:
            bool. if the Playbook has a rolename it is not valid.
        """
        rolename = self.current_file.get('rolename', None)
        if rolename:
            error_message, error_code = Errors.playbook_cant_have_rolename()
            if self.handle_error(error_message, error_code, file_path=self.file_path):
                self.is_valid = False
                return False

        return True

    def is_condition_branches_handled(self):  # type: () -> bool
        """Check whether the playbook conditional tasks has all optional branches handled

        Return:
            bool. if the Playbook handles all condition branches correctly.
        """
        is_all_condition_branches_handled: bool = True
        tasks: Dict = self.current_file.get('tasks', {})
        for task in tasks.values():
            if task.get('type') == 'condition':
                # builtin conditional task
                if task.get('conditions'):
                    is_all_condition_branches_handled = self.is_builtin_condition_task_branches_handled(
                        task) and is_all_condition_branches_handled
                # ask conditional task
                elif task.get('message'):
                    is_all_condition_branches_handled = self.is_ask_condition_branches_handled(
                        task) and is_all_condition_branches_handled
                # script conditional task
                elif task.get('scriptName'):
                    is_all_condition_branches_handled = self.is_script_condition_branches_handled(
                        task) and is_all_condition_branches_handled
        return is_all_condition_branches_handled

    def is_builtin_condition_task_branches_handled(self, task: Dict) -> bool:
        """Checks whether a builtin conditional task branches are handled properly
        NOTE: The function uses str.upper() on branches to be case insensitive

        Args:
            task (dict): task json loaded from a yaml

        Return:
            bool. if the task handles all condition branches correctly.
        """
        is_all_condition_branches_handled: bool = True
        # ADD all possible conditions to task_condition_labels (UPPER)
        # #default# condition should always exist in a builtin condition
        task_condition_labels = set()
        for condition in task.get('conditions', []):
            label = condition.get('label')
            if label:
                # Need to cast it to string because otherwise it's parsed as boolean
                task_condition_labels.add(str(label).upper())

        # REMOVE all used condition branches from task_condition_labels (UPPER)
        next_tasks: Dict = task.get('nexttasks', {})
        for next_task_branch in next_tasks.keys():
            try:
                if next_task_branch:
                    # Need to cast it to string because otherwise it's parsed as boolean
                    task_condition_labels.remove(str(next_task_branch).upper())
            except KeyError as e:
                # else doesn't have a path, skip error
                if '#DEFAULT#' == e.args[0]:
                    continue
                error_message, error_code = Errors.playbook_unreachable_condition(task.get('id'), next_task_branch)
                if self.handle_error(error_message, error_code, file_path=self.file_path):
                    self.is_valid = is_all_condition_branches_handled = False

        # if there are task_condition_labels left then not all branches are handled
        if task_condition_labels:
            error_message, error_code = Errors.playbook_unhandled_condition(task.get('id'), task_condition_labels)
            if self.handle_error(error_message, error_code, file_path=self.file_path):
                self.is_valid = is_all_condition_branches_handled = False

        return is_all_condition_branches_handled

    def is_ask_condition_branches_handled(self, task: Dict) -> bool:
        """Checks whether a builtin conditional task branches are handled properly
        NOTE: The function uses str.upper() on branches to be case insensitive

        Args:
            task (dict): task json loaded from a yaml

        Return:
            bool. if the task handles all condition branches correctly.
        """
        is_all_condition_branches_handled: bool = True
        next_tasks: Dict = task.get('nexttasks', {})
        # if default is handled, then it means all branches are being handled
        if '#default#' in next_tasks:
            return is_all_condition_branches_handled

        # ADD all replyOptions to unhandled_reply_options (UPPER)
        unhandled_reply_options = set(map(str.upper, task.get('message', {}).get('replyOptions', [])))

        # Remove all nexttasks from unhandled_reply_options (UPPER)
        for next_task_branch, next_task_id in next_tasks.items():
            try:
                if next_task_id:
                    unhandled_reply_options.remove(next_task_branch.upper())
            except KeyError:
                error_message, error_code = Errors.playbook_unreachable_condition(task.get('id'), next_task_branch)
                if self.handle_error(error_message, error_code, file_path=self.file_path):
                    self.is_valid = is_all_condition_branches_handled = False

        if unhandled_reply_options:
            error_message, error_code = Errors.playbook_unhandled_condition(task.get('id'), unhandled_reply_options)
            if self.handle_error(error_message, error_code, file_path=self.file_path):
                self.is_valid = is_all_condition_branches_handled = False
        return is_all_condition_branches_handled

    def is_script_condition_branches_handled(self, task: Dict) -> bool:
        """Checks whether a script conditional task branches are handled properly

        Args:
            task (dict): task json loaded from a yaml

        Return:
            bool. if the task handles all condition branches correctly.
        """
        is_all_condition_branches_handled: bool = True
        next_tasks: Dict = task.get('nexttasks', {})
        if '#default#' not in next_tasks:
            error_message, error_code = Errors.playbook_unhandled_condition(task.get('id'), {'else'})
            if self.handle_error(error_message, error_code, file_path=self.file_path):
                self.is_valid = is_all_condition_branches_handled = False

        if len(next_tasks) < 2:
            # there should be at least 2 next tasks, we don't know what condition is missing, but we know it's missing
            error_message, error_code = Errors.playbook_unhandled_condition(task.get('id'), {})
            if self.handle_error(error_message, error_code, file_path=self.file_path):
                self.is_valid = is_all_condition_branches_handled = False

        return is_all_condition_branches_handled

    def is_root_connected_to_all_tasks(self):  # type: () -> bool
        """Check whether the playbook root is connected to all tasks

        Return:
            bool. if the Playbook has root is connected to all tasks.
        """
        start_task_id = self.current_file.get('starttaskid')
        tasks = self.current_file.get('tasks', {})
        tasks_bucket = set()
        next_tasks_bucket = set()
        for task_id, task in tasks.items():
            if task_id != start_task_id:
                tasks_bucket.add(task_id)
            next_tasks = task.get('nexttasks', {})
            for next_task_ids in next_tasks.values():
                if next_task_ids:
                    next_tasks_bucket.update(next_task_ids)
        orphan_tasks = tasks_bucket.difference(next_tasks_bucket)
        if orphan_tasks:
            error_message, error_code = Errors.playbook_unconnected_tasks(orphan_tasks)
            if not self.handle_error(error_message, error_code, file_path=self.file_path):
                return False

        return tasks_bucket.issubset(next_tasks_bucket)

    def is_valid_as_deprecated(self) -> bool:
        is_valid = True
        is_hidden = self.current_file.get('hidden', False)
        description = self.current_file.get('description', '')
        if is_hidden:
            if not description.startswith('Deprecated.'):
                error_message, error_code = Errors.invalid_deprecated_playbook()
                if self.handle_error(error_message, error_code, file_path=self.file_path):
                    is_valid = False
        return is_valid

    def is_delete_context_all_in_playbook(self) -> bool:
        """
        Check if delete context all=yes exist in playbook.
        Returns:
            True if delete context exists else False.
        """
        tasks: Dict = self.current_file.get('tasks', {})
        for task in tasks.values():
            curr_task = task.get('task', {})
            scriptargs = task.get('scriptarguments', {})
            if curr_task and scriptargs and curr_task.get('scriptName', '') == 'DeleteContext' \
                    and scriptargs.get('all', {}).get('simple', '') == 'yes':
                error_message, error_code = Errors.playbook_cant_have_deletecontext_all()
                if self.handle_error(error_message, error_code, file_path=self.file_path):
                    self.is_valid = False
                    return False
        return True

    def is_using_instance(self) -> bool:
        """
        Check if there is an existing task that uses specific instance.
        Returns:
            True if using specific instance exists else False.
        """
        tasks: Dict = self.current_file.get('tasks', {})
        for task in tasks.values():
            scriptargs = task.get('scriptarguments', {})
            if scriptargs and scriptargs.get('using', {}):
                error_message, error_code = Errors.using_instance_in_playbook()
                if self.handle_error(error_message, error_code, file_path=self.file_path):
                    self.is_valid = False
                    return False
<<<<<<< HEAD
        return True
=======
        return True

    def is_script_id_valid(self, id_set_file):
        """Checks whether a script id is valid (i.e id exists in set_id)
        Args:
            id_set_file (dict): id_set.json file
            this will also determine whether a new id_set can be created by validate.

        Return:
            bool. if all scripts ids of this playbook are valid.
        """
        is_valid = True

        if not id_set_file:
            click.secho("Skipping playbook script id validation. Could not read id_set.json.", fg="yellow")
            return is_valid

        id_set_scripts = id_set_file.get("scripts")
        pb_tasks = self.current_file.get('tasks', {})
        for id, task_dict in pb_tasks.items():
            pb_task = task_dict.get('task', {})
            script_id_used_in_task = pb_task.get('script')
            task_script_name = pb_task.get('scriptName')
            script_entry_to_check = script_id_used_in_task if script_id_used_in_task else task_script_name  # i.e
            # script id or script name
            integration_script_flag = "|||"  # skipping all builtin integration scripts

            is_script_id_should_be_checked = script_id_used_in_task and integration_script_flag not in script_id_used_in_task
            if is_script_id_should_be_checked:
                is_valid = self.check_script_id(script_id_used_in_task, id_set_scripts)
            elif task_script_name and integration_script_flag not in task_script_name:
                is_valid = self.check_script_name(task_script_name, id_set_scripts)

            if not is_valid:
                error_message, error_code = Errors.invalid_script_id(script_entry_to_check, pb_task)
                if self.handle_error(error_message, error_code, file_path=self.file_path):
                    return is_valid
        return is_valid

    def check_script_id(self, script_id_used_in_task, id_set_scripts):
        """
        Checks if script id exists in at least one of id_set's dicts
        Args:
            script_id_used_in_task (str):  script id from playbook
            id_set_scripts (list): all scripts of id_set
        Returns:
            True if script_used_in_task exists in id_set
        """
        return any([script_id_used_in_task in id_set_dict for id_set_dict in id_set_scripts])

    def check_script_name(self, pb_script_name, id_set_scripts):
        """
        Checks if script name exists in at least one of id_set's dicts as value of the key 'name'
        Args:
            pb_script_name (str):  script name from playbook
            id_set_scripts (list): all scripts of id_set
        Returns:
            True if pb_script_name exists in id_set
        """
        return any(
            [pb_script_name == id_set_dict[key].get('name') for id_set_dict in id_set_scripts
             for key in id_set_dict])

    def _is_id_uuid(self):
        """
        Check that the taskid field and the id field under the task field are both on from uuid format
        Returns: True if the ids are uuid
        """
        is_valid = True
        tasks: dict = self.current_file.get('tasks', {})
        for task_key, task in tasks.items():
            taskid = str(task.get('taskid', ''))
            inner_id = str(task.get('task', {}).get('id', ''))
            is_valid_task = is_string_uuid(taskid) and is_string_uuid(inner_id)

            if not is_valid_task:
                is_valid = is_valid_task
                error_message, error_code = Errors.invalid_uuid(task_key, taskid, inner_id)
                self.handle_error(error_message, error_code, file_path=self.file_path)  # Does not break after one
                # invalid task in order to raise error for all the invalid tasks at the file

        return is_valid

    def _is_taskid_equals_id(self):
        """
        Check that taskid field and id field under task field contains equal values
        Returns: True if the values are equal

        """
        is_valid = True
        tasks: dict = self.current_file.get('tasks', {})
        for task_key, task in tasks.items():
            taskid = task.get('taskid', '')
            inner_id = task.get('task', {}).get('id', '')
            is_valid_task = (taskid == inner_id)

            if not is_valid_task:
                is_valid = is_valid_task
                error_message, error_code = Errors.taskid_different_from_id(task_key, taskid, inner_id)
                self.handle_error(error_message, error_code, file_path=self.file_path)  # Does not break after one
                # invalid task in order to raise error for all the invalid tasks at the file

        return is_valid
>>>>>>> 6e72b3bb
<|MERGE_RESOLUTION|>--- conflicted
+++ resolved
@@ -35,12 +35,8 @@
                 self.is_delete_context_all_in_playbook(),
                 self.are_tests_configured(),
                 self.is_valid_as_deprecated(),
-<<<<<<< HEAD
-=======
-                self.is_script_id_valid(id_set_file),
                 self._is_id_uuid(),
                 self._is_taskid_equals_id(),
->>>>>>> 6e72b3bb
             ]
             answers = all(new_playbook_checks)
         else:
@@ -54,12 +50,8 @@
                 self.is_condition_branches_handled(),
                 self.is_delete_context_all_in_playbook(),
                 self.are_tests_configured(),
-<<<<<<< HEAD
-=======
-                self.is_script_id_valid(id_set_file),
                 self._is_id_uuid(),
                 self._is_taskid_equals_id(),
->>>>>>> 6e72b3bb
             ]
             answers = all(modified_playbook_checks)
 
@@ -302,71 +294,7 @@
                 if self.handle_error(error_message, error_code, file_path=self.file_path):
                     self.is_valid = False
                     return False
-<<<<<<< HEAD
         return True
-=======
-        return True
-
-    def is_script_id_valid(self, id_set_file):
-        """Checks whether a script id is valid (i.e id exists in set_id)
-        Args:
-            id_set_file (dict): id_set.json file
-            this will also determine whether a new id_set can be created by validate.
-
-        Return:
-            bool. if all scripts ids of this playbook are valid.
-        """
-        is_valid = True
-
-        if not id_set_file:
-            click.secho("Skipping playbook script id validation. Could not read id_set.json.", fg="yellow")
-            return is_valid
-
-        id_set_scripts = id_set_file.get("scripts")
-        pb_tasks = self.current_file.get('tasks', {})
-        for id, task_dict in pb_tasks.items():
-            pb_task = task_dict.get('task', {})
-            script_id_used_in_task = pb_task.get('script')
-            task_script_name = pb_task.get('scriptName')
-            script_entry_to_check = script_id_used_in_task if script_id_used_in_task else task_script_name  # i.e
-            # script id or script name
-            integration_script_flag = "|||"  # skipping all builtin integration scripts
-
-            is_script_id_should_be_checked = script_id_used_in_task and integration_script_flag not in script_id_used_in_task
-            if is_script_id_should_be_checked:
-                is_valid = self.check_script_id(script_id_used_in_task, id_set_scripts)
-            elif task_script_name and integration_script_flag not in task_script_name:
-                is_valid = self.check_script_name(task_script_name, id_set_scripts)
-
-            if not is_valid:
-                error_message, error_code = Errors.invalid_script_id(script_entry_to_check, pb_task)
-                if self.handle_error(error_message, error_code, file_path=self.file_path):
-                    return is_valid
-        return is_valid
-
-    def check_script_id(self, script_id_used_in_task, id_set_scripts):
-        """
-        Checks if script id exists in at least one of id_set's dicts
-        Args:
-            script_id_used_in_task (str):  script id from playbook
-            id_set_scripts (list): all scripts of id_set
-        Returns:
-            True if script_used_in_task exists in id_set
-        """
-        return any([script_id_used_in_task in id_set_dict for id_set_dict in id_set_scripts])
-
-    def check_script_name(self, pb_script_name, id_set_scripts):
-        """
-        Checks if script name exists in at least one of id_set's dicts as value of the key 'name'
-        Args:
-            pb_script_name (str):  script name from playbook
-            id_set_scripts (list): all scripts of id_set
-        Returns:
-            True if pb_script_name exists in id_set
-        """
-        return any(
-            [pb_script_name == id_set_dict[key].get('name') for id_set_dict in id_set_scripts
-             for key in id_set_dict])
 
     def _is_id_uuid(self):
         """
@@ -407,5 +335,4 @@
                 self.handle_error(error_message, error_code, file_path=self.file_path)  # Does not break after one
                 # invalid task in order to raise error for all the invalid tasks at the file
 
-        return is_valid
->>>>>>> 6e72b3bb
+        return is_valid