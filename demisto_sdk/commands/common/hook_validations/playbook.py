--- conflicted
+++ resolved
@@ -137,35 +137,16 @@
                 if next_task_branch:
                     # Need to cast it to string because otherwise it's parsed as boolean
                     task_condition_labels.remove(str(next_task_branch).upper())
-<<<<<<< HEAD
-            except KeyError:
-                print_error(Errors.playbook_unreachable_condition(task.get('id'), next_task_branch))
-=======
             except KeyError as e:
                 # else doesn't have a path, skip error
                 if '#DEFAULT#' == e.args[0]:
                     continue
-                print_error(f'Playbook conditional task with id:{task.get("id")} has task with unreachable '
-                            f'next task condition "{next_task_branch}". Please remove this task or add '
-                            f'this condition to condition task with id:{task.get("id")}.')
->>>>>>> 19042c06
+                print_error(Errors.playbook_unreachable_condition(task.get('id'), next_task_branch))
                 self.is_valid = is_all_condition_branches_handled = False
 
         # if there are task_condition_labels left then not all branches are handled
         if task_condition_labels:
-<<<<<<< HEAD
-            try:
-                # try to rename default condition to else for print
-                task_condition_labels.remove('#default#')
-                task_condition_labels.add('else')
-            except KeyError:
-                # there is no #default# task, so we didn't replace it with else and can continue
-                pass
             print_error(Errors.playbook_unhandled_condition(task.get('id'), task_condition_labels))
-=======
-            print_error(f'Playbook conditional task with id:{task.get("id")} has unhandled condition: '
-                        f'{",".join(map(lambda x: f"{str(x)}", task_condition_labels))}')
->>>>>>> 19042c06
             self.is_valid = is_all_condition_branches_handled = False
         return is_all_condition_branches_handled
 
