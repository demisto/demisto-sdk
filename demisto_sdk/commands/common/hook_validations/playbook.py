import re
from typing import Dict

import click
from demisto_sdk.commands.common.constants import DEPRECATED_REGEXES
from demisto_sdk.commands.common.errors import Errors
from demisto_sdk.commands.common.hook_validations.content_entity_validator import \
    ContentEntityValidator
from demisto_sdk.commands.common.tools import LOG_COLORS, is_string_uuid


class PlaybookValidator(ContentEntityValidator):
    """PlaybookValidator is designed to validate the correctness of the file structure we enter to content repo."""

    def is_valid_playbook(self, validate_rn: bool = True, id_set_file=None) -> bool:
        """Check whether the playbook is valid or not.

         Args:
            this will also determine whether a new id_set can be created by validate.
            validate_rn (bool):  whether we need to validate release notes or not
            id_set_file (dict): id_set.json file if exists, None otherwise

        Returns:
            bool. Whether the playbook is valid or not
        """
        if 'TestPlaybooks' in self.file_path:
            click.echo(f'Skipping validation for Test Playbook {self.file_path}', color=LOG_COLORS.YELLOW)
            return True
        playbook_checks = [
            super().is_valid_file(validate_rn),
            self.is_valid_version(),
            self.is_id_equals_name(),
            self.is_no_rolename(),
            self.is_root_connected_to_all_tasks(),
            self.is_using_instance(),
            self.is_condition_branches_handled(),
            self.is_delete_context_all_in_playbook(),
            self.are_tests_configured(),
            self.is_script_id_valid(id_set_file),
            self._is_id_uuid(),
            self._is_taskid_equals_id(),
<<<<<<< HEAD
            self.name_not_contain_the_type()
=======
            self.verify_condition_tasks_has_else_path(),

>>>>>>> ea648600
        ]
        answers = all(playbook_checks)

        return answers

    def are_tests_configured(self) -> bool:
        """
        Checks if the playbook has a TestPlaybook and if the TestPlaybook is configured in conf.json
        And prints an error message accordingly
        """
        file_type = self.structure_validator.scheme_name
        if not isinstance(file_type, str):
            file_type = file_type.value  # type: ignore

        tests = self.current_file.get('tests', [])
        return self.yml_has_test_key(tests, file_type)

    def is_id_equals_name(self):  # type: () -> bool
        """Check whether the playbook ID is equal to its name.

        Returns:
            bool. Whether the file id equals to its name
        """
        return super(PlaybookValidator, self)._is_id_equals_name('playbook')

    def is_valid_version(self):  # type: () -> bool
        """Check whether the playbook version is equal to DEFAULT_VERSION (see base_validator class)

        Return:
            bool. whether the version is valid or not
        """
        return self._is_valid_version()

    def is_no_rolename(self):  # type: () -> bool
        """Check whether the playbook has a rolename

        Return:
            bool. if the Playbook has a rolename it is not valid.
        """
        rolename = self.current_file.get('rolename', None)
        if rolename:
            error_message, error_code = Errors.playbook_cant_have_rolename()
            if self.handle_error(error_message, error_code, file_path=self.file_path):
                self.is_valid = False
                return False

        return True

    def is_condition_branches_handled(self):  # type: () -> bool
        """Check whether the playbook conditional tasks has all optional branches handled

        Return:
            bool. if the Playbook handles all condition branches correctly.
        """
        is_all_condition_branches_handled: bool = True
        tasks: Dict = self.current_file.get('tasks', {})
        for task in tasks.values():
            if task.get('type') == 'condition':
                # builtin conditional task
                if task.get('conditions'):
                    is_all_condition_branches_handled = self.is_builtin_condition_task_branches_handled(
                        task) and is_all_condition_branches_handled
                # ask conditional task
                elif task.get('message'):
                    is_all_condition_branches_handled = self.is_ask_condition_branches_handled(
                        task) and is_all_condition_branches_handled
                # script conditional task
                elif task.get('scriptName'):
                    is_all_condition_branches_handled = self.is_script_condition_branches_handled(
                        task) and is_all_condition_branches_handled
        return is_all_condition_branches_handled

    def is_builtin_condition_task_branches_handled(self, task: Dict) -> bool:
        """Checks whether a builtin conditional task branches are handled properly
        NOTE: The function uses str.upper() on branches to be case insensitive

        Args:
            task (dict): task json loaded from a yaml

        Return:
            bool. if the task handles all condition branches correctly.
        """
        is_all_condition_branches_handled: bool = True
        # ADD all possible conditions to task_condition_labels (UPPER)
        # #default# condition should always exist in a builtin condition
        task_condition_labels = set()
        for condition in task.get('conditions', []):
            label = condition.get('label')
            if label:
                # Need to cast it to string because otherwise it's parsed as boolean
                task_condition_labels.add(str(label).upper())

        # REMOVE all used condition branches from task_condition_labels (UPPER)
        next_tasks: Dict = task.get('nexttasks', {})
        for next_task_branch in next_tasks.keys():
            try:
                if next_task_branch:
                    # Need to cast it to string because otherwise it's parsed as boolean
                    task_condition_labels.remove(str(next_task_branch).upper())
            except KeyError as e:
                # else doesn't have a path, skip error
                if '#DEFAULT#' == e.args[0]:
                    continue
                error_message, error_code = Errors.playbook_unreachable_condition(task.get('id'), next_task_branch)
                if self.handle_error(error_message, error_code, file_path=self.file_path):
                    self.is_valid = is_all_condition_branches_handled = False

        # if there are task_condition_labels left then not all branches are handled
        if task_condition_labels:
            error_message, error_code = Errors.playbook_unhandled_condition(task.get('id'), task_condition_labels)
            if self.handle_error(error_message, error_code, file_path=self.file_path):
                self.is_valid = is_all_condition_branches_handled = False

        return is_all_condition_branches_handled

    def is_ask_condition_branches_handled(self, task: Dict) -> bool:
        """Checks whether a builtin conditional task branches are handled properly
        NOTE: The function uses str.upper() on branches to be case insensitive

        Args:
            task (dict): task json loaded from a yaml

        Return:
            bool. if the task handles all condition branches correctly.
        """
        is_all_condition_branches_handled: bool = True
        next_tasks: Dict = task.get('nexttasks', {})
        # if default is handled, then it means all branches are being handled
        if '#default#' in next_tasks:
            return is_all_condition_branches_handled

        # ADD all replyOptions to unhandled_reply_options (UPPER)
        unhandled_reply_options = set(map(str.upper, task.get('message', {}).get('replyOptions', [])))

        # Remove all nexttasks from unhandled_reply_options (UPPER)
        for next_task_branch, next_task_id in next_tasks.items():
            try:
                if next_task_id:
                    unhandled_reply_options.remove(next_task_branch.upper())
            except KeyError:
                error_message, error_code = Errors.playbook_unreachable_condition(task.get('id'), next_task_branch)
                if self.handle_error(error_message, error_code, file_path=self.file_path):
                    self.is_valid = is_all_condition_branches_handled = False

        if unhandled_reply_options:
            error_message, error_code = Errors.playbook_unhandled_condition(task.get('id'), unhandled_reply_options)
            if self.handle_error(error_message, error_code, file_path=self.file_path):
                self.is_valid = is_all_condition_branches_handled = False
        return is_all_condition_branches_handled

    def is_script_condition_branches_handled(self, task: Dict) -> bool:
        """Checks whether a script conditional task branches are handled properly

        Args:
            task (dict): task json loaded from a yaml

        Return:
            bool. if the task handles all condition branches correctly.
        """
        is_all_condition_branches_handled: bool = True
        next_tasks: Dict = task.get('nexttasks', {})
        if '#default#' not in next_tasks:
            error_message, error_code = Errors.playbook_unhandled_condition(task.get('id'), {'else'})
            if self.handle_error(error_message, error_code, file_path=self.file_path):
                self.is_valid = is_all_condition_branches_handled = False

        if len(next_tasks) < 2:
            # there should be at least 2 next tasks, we don't know what condition is missing, but we know it's missing
            error_message, error_code = Errors.playbook_unhandled_condition(task.get('id'), {})
            if self.handle_error(error_message, error_code, file_path=self.file_path):
                self.is_valid = is_all_condition_branches_handled = False

        return is_all_condition_branches_handled

    def is_root_connected_to_all_tasks(self):  # type: () -> bool
        """Check whether the playbook root is connected to all tasks

        Return:
            bool. if the Playbook has root is connected to all tasks.
        """
        start_task_id = self.current_file.get('starttaskid')
        tasks = self.current_file.get('tasks', {})
        tasks_bucket = set()
        next_tasks_bucket = set()
        for task_id, task in tasks.items():
            if task_id != start_task_id:
                tasks_bucket.add(task_id)
            next_tasks = task.get('nexttasks', {})
            for next_task_ids in next_tasks.values():
                if next_task_ids:
                    next_tasks_bucket.update(next_task_ids)
        orphan_tasks = tasks_bucket.difference(next_tasks_bucket)
        if orphan_tasks:
            error_message, error_code = Errors.playbook_unconnected_tasks(orphan_tasks)
            if not self.handle_error(error_message, error_code, file_path=self.file_path):
                return False

        return tasks_bucket.issubset(next_tasks_bucket)

    def is_valid_as_deprecated(self) -> bool:
        is_valid = True
        is_deprecated = self.current_file.get('deprecated', False)
        description = self.current_file.get('description', '')
        deprecated_v2_regex = DEPRECATED_REGEXES[0]
        deprecated_no_replace_regex = DEPRECATED_REGEXES[1]
        if is_deprecated:
            if re.search(deprecated_v2_regex, description) or re.search(deprecated_no_replace_regex, description):
                pass
            else:
                error_message, error_code = Errors.invalid_deprecated_playbook()
                if self.handle_error(error_message, error_code, file_path=self.file_path):
                    is_valid = False
        return is_valid

    def is_delete_context_all_in_playbook(self) -> bool:
        """
        Check if delete context all=yes exist in playbook.
        Returns:
            True if delete context exists else False.
        """
        tasks: Dict = self.current_file.get('tasks', {})
        for task in tasks.values():
            curr_task = task.get('task', {})
            scriptargs = task.get('scriptarguments', {})
            if curr_task and scriptargs and curr_task.get('scriptName', '') == 'DeleteContext' \
                    and scriptargs.get('all', {}).get('simple', '') == 'yes':
                error_message, error_code = Errors.playbook_cant_have_deletecontext_all()
                if self.handle_error(error_message, error_code, file_path=self.file_path):
                    self.is_valid = False
                    return False
        return True

    def is_using_instance(self) -> bool:
        """
        Check if there is an existing task that uses specific instance.
        Returns:
            True if using specific instance exists else False.
        """
        tasks: Dict = self.current_file.get('tasks', {})
        for task in tasks.values():
            scriptargs = task.get('scriptarguments', {})
            if scriptargs and scriptargs.get('using', {}):
                error_message, error_code = Errors.using_instance_in_playbook()
                if self.handle_error(error_message, error_code, file_path=self.file_path):
                    self.is_valid = False
                    return False
        return True

    def is_script_id_valid(self, id_set_file):
        """Checks whether a script id is valid (i.e id exists in set_id)
        Args:
            id_set_file (dict): id_set.json file
            this will also determine whether a new id_set can be created by validate.

        Return:
            bool. if all scripts ids of this playbook are valid.
        """
        is_valid = True

        if not id_set_file:
            click.secho("Skipping playbook script id validation. Could not read id_set.json.", fg="yellow")
            return is_valid

        id_set_scripts = id_set_file.get("scripts")
        pb_tasks = self.current_file.get('tasks', {})
        for id, task_dict in pb_tasks.items():
            pb_task = task_dict.get('task', {})
            script_id_used_in_task = pb_task.get('script')
            task_script_name = pb_task.get('scriptName')
            script_entry_to_check = script_id_used_in_task if script_id_used_in_task else task_script_name  # i.e
            # script id or script name
            integration_script_flag = "|||"  # skipping all builtin integration scripts

            is_script_id_should_be_checked = script_id_used_in_task and integration_script_flag not in script_id_used_in_task
            if is_script_id_should_be_checked:
                is_valid = self.check_script_id(script_id_used_in_task, id_set_scripts)
            elif task_script_name and integration_script_flag not in task_script_name:
                is_valid = self.check_script_name(task_script_name, id_set_scripts)

            if not is_valid:
                error_message, error_code = Errors.invalid_script_id(script_entry_to_check, pb_task)
                if self.handle_error(error_message, error_code, file_path=self.file_path):
                    return is_valid
        return is_valid

    def check_script_id(self, script_id_used_in_task, id_set_scripts):
        """
        Checks if script id exists in at least one of id_set's dicts
        Args:
            script_id_used_in_task (str):  script id from playbook
            id_set_scripts (list): all scripts of id_set
        Returns:
            True if script_used_in_task exists in id_set
        """
        return any([script_id_used_in_task in id_set_dict for id_set_dict in id_set_scripts])

    def check_script_name(self, pb_script_name, id_set_scripts):
        """
        Checks if script name exists in at least one of id_set's dicts as value of the key 'name'
        Args:
            pb_script_name (str):  script name from playbook
            id_set_scripts (list): all scripts of id_set
        Returns:
            True if pb_script_name exists in id_set
        """
        return any(
            [pb_script_name == id_set_dict[key].get('name') for id_set_dict in id_set_scripts
             for key in id_set_dict])

    def _is_else_path_in_condition_task(self, task):
        next_tasks: Dict = task.get('nexttasks', {})
        return '#default#' in next_tasks

    def verify_condition_tasks_has_else_path(self):  # type: () -> bool
        """Check whether the playbook conditional tasks has else path

        Return:
            bool. if the Playbook has else path to all condition task
        """
        all_conditions_has_else_path: bool = True
        tasks: Dict = self.current_file.get('tasks', {})
        error_tasks_ids = []
        for task in tasks.values():
            if task.get('type') == 'condition':
                if not self._is_else_path_in_condition_task(task):
                    error_tasks_ids.append(task.get('id'))

        if error_tasks_ids:
            error_message, error_code = Errors.playbook_condition_has_no_else_path(error_tasks_ids)
            if self.handle_error(error_message, error_code, file_path=self.file_path, warning=True):
                all_conditions_has_else_path = False

        return all_conditions_has_else_path

    def _is_id_uuid(self):
        """
        Check that the taskid field and the id field under the task field are both on from uuid format
        Returns: True if the ids are uuid
        """
        is_valid = True
        tasks: dict = self.current_file.get('tasks', {})
        for task_key, task in tasks.items():
            taskid = str(task.get('taskid', ''))
            inner_id = str(task.get('task', {}).get('id', ''))
            is_valid_task = is_string_uuid(taskid) and is_string_uuid(inner_id)

            if not is_valid_task:
                is_valid = is_valid_task
                error_message, error_code = Errors.invalid_uuid(task_key, taskid, inner_id)
                self.handle_error(error_message, error_code, file_path=self.file_path)  # Does not break after one
                # invalid task in order to raise error for all the invalid tasks at the file

        return is_valid

    def _is_taskid_equals_id(self):
        """
        Check that taskid field and id field under task field contains equal values
        Returns: True if the values are equal

        """
        is_valid = True
        tasks: dict = self.current_file.get('tasks', {})
        for task_key, task in tasks.items():
            taskid = task.get('taskid', '')
            inner_id = task.get('task', {}).get('id', '')
            is_valid_task = (taskid == inner_id)

            if not is_valid_task:
                is_valid = is_valid_task
                error_message, error_code = Errors.taskid_different_from_id(task_key, taskid, inner_id)
                self.handle_error(error_message, error_code, file_path=self.file_path)  # Does not break after one
                # invalid task in order to raise error for all the invalid tasks at the file

        return is_valid

    def name_not_contain_the_type(self):
        """
        Check that the entity name does not contain the entity type
        Returns: True if the name is valid
        """

        name = self.current_file.get('name', '')
        if 'playbook' in name.lower():
            error_message, error_code = Errors.field_contain_forbidden_word(field_names=['name'], word='playbook')
            if self.handle_error(error_message, error_code, file_path=self.file_path):
                self.is_valid = False
                return False
        return True<|MERGE_RESOLUTION|>--- conflicted
+++ resolved
@@ -39,12 +39,8 @@
             self.is_script_id_valid(id_set_file),
             self._is_id_uuid(),
             self._is_taskid_equals_id(),
-<<<<<<< HEAD
+            self.verify_condition_tasks_has_else_path(),
             self.name_not_contain_the_type()
-=======
-            self.verify_condition_tasks_has_else_path(),
-
->>>>>>> ea648600
         ]
         answers = all(playbook_checks)
 
