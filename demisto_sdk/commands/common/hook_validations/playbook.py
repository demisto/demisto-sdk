from typing import Dict

import click
from demisto_sdk.commands.common.errors import Errors
from demisto_sdk.commands.common.hook_validations.content_entity_validator import \
    ContentEntityValidator
from demisto_sdk.commands.common.tools import LOG_COLORS


class PlaybookValidator(ContentEntityValidator):
    """PlaybookValidator is designed to validate the correctness of the file structure we enter to content repo."""

    def is_valid_playbook(self, is_new_playbook: bool = True, validate_rn: bool = True) -> bool:
        """Check whether the playbook is valid or not.

         Args:
            is_new_playbook (bool): whether the playbook is new or modified
            validate_rn (bool):  whether we need to validate release notes or not

        Returns:
            bool. Whether the playbook is valid or not
        """
        if 'TestPlaybooks' in self.file_path:
            click.echo(f'Skipping validation for Test Playbook {self.file_path}', color=LOG_COLORS.YELLOW)
            return True
        if is_new_playbook:
            new_playbook_checks = [
                super().is_valid_file(validate_rn),
                self.is_valid_version(),
                self.is_id_equals_name(),
                self.is_no_rolename(),
                self.is_root_connected_to_all_tasks(),
                self.is_using_instance(),
                self.is_condition_branches_handled(),
                self.is_delete_context_all_in_playbook(),
                self.are_tests_configured(),
                self.is_valid_deprecated_playbook()
            ]
            answers = all(new_playbook_checks)
        else:
            # for new playbooks - run all playbook checks.
            # for modified playbooks - id may not be equal to name.
            modified_playbook_checks = [
                self.is_valid_version(),
                self.is_no_rolename(),
                self.is_root_connected_to_all_tasks(),
                self.is_using_instance(),
                self.is_condition_branches_handled(),
                self.is_delete_context_all_in_playbook(),
                self.are_tests_configured()
            ]
            answers = all(modified_playbook_checks)

        return answers

    def are_tests_configured(self) -> bool:
        """
        Checks if the playbook has a TestPlaybook and if the TestPlaybook is configured in conf.json
        And prints an error message accordingly
        """
        file_type = self.structure_validator.scheme_name
        if not isinstance(file_type, str):
            file_type = file_type.value  # type: ignore

        tests = self.current_file.get('tests', [])
        return self.yml_has_test_key(tests, file_type)

    def is_id_equals_name(self):  # type: () -> bool
        """Check whether the playbook ID is equal to its name.

        Returns:
            bool. Whether the file id equals to its name
        """
        return super(PlaybookValidator, self)._is_id_equals_name('playbook')

    def is_valid_version(self):  # type: () -> bool
        """Check whether the playbook version is equal to DEFAULT_VERSION (see base_validator class)

        Return:
            bool. whether the version is valid or not
        """
        return self._is_valid_version()

    def is_no_rolename(self):  # type: () -> bool
        """Check whether the playbook has a rolename

        Return:
            bool. if the Playbook has a rolename it is not valid.
        """
        rolename = self.current_file.get('rolename', None)
        if rolename:
            error_message, error_code = Errors.playbook_cant_have_rolename()
            if self.handle_error(error_message, error_code, file_path=self.file_path):
                self.is_valid = False
                return False

        return True

    def is_condition_branches_handled(self):  # type: () -> bool
        """Check whether the playbook conditional tasks has all optional branches handled

        Return:
            bool. if the Playbook handles all condition branches correctly.
        """
        is_all_condition_branches_handled: bool = True
        tasks: Dict = self.current_file.get('tasks', {})
        for task in tasks.values():
            if task.get('type') == 'condition':
                # builtin conditional task
                if task.get('conditions'):
                    is_all_condition_branches_handled = self.is_builtin_condition_task_branches_handled(
                        task) and is_all_condition_branches_handled
                # ask conditional task
                elif task.get('message'):
                    is_all_condition_branches_handled = self.is_ask_condition_branches_handled(
                        task) and is_all_condition_branches_handled
                # script conditional task
                elif task.get('scriptName'):
                    is_all_condition_branches_handled = self.is_script_condition_branches_handled(
                        task) and is_all_condition_branches_handled
        return is_all_condition_branches_handled

    def is_builtin_condition_task_branches_handled(self, task: Dict) -> bool:
        """Checks whether a builtin conditional task branches are handled properly
        NOTE: The function uses str.upper() on branches to be case insensitive

        Args:
            task (dict): task json loaded from a yaml

        Return:
            bool. if the task handles all condition branches correctly.
        """
        is_all_condition_branches_handled: bool = True
        # ADD all possible conditions to task_condition_labels (UPPER)
        # #default# condition should always exist in a builtin condition
        task_condition_labels = set()
        for condition in task.get('conditions', []):
            label = condition.get('label')
            if label:
                # Need to cast it to string because otherwise it's parsed as boolean
                task_condition_labels.add(str(label).upper())

        # REMOVE all used condition branches from task_condition_labels (UPPER)
        next_tasks: Dict = task.get('nexttasks', {})
        for next_task_branch in next_tasks.keys():
            try:
                if next_task_branch:
                    # Need to cast it to string because otherwise it's parsed as boolean
                    task_condition_labels.remove(str(next_task_branch).upper())
            except KeyError as e:
                # else doesn't have a path, skip error
                if '#DEFAULT#' == e.args[0]:
                    continue
                error_message, error_code = Errors.playbook_unreachable_condition(task.get('id'), next_task_branch)
                if self.handle_error(error_message, error_code, file_path=self.file_path):
                    self.is_valid = is_all_condition_branches_handled = False

        # if there are task_condition_labels left then not all branches are handled
        if task_condition_labels:
            error_message, error_code = Errors.playbook_unhandled_condition(task.get('id'), task_condition_labels)
            if self.handle_error(error_message, error_code, file_path=self.file_path):
                self.is_valid = is_all_condition_branches_handled = False

        return is_all_condition_branches_handled

    def is_ask_condition_branches_handled(self, task: Dict) -> bool:
        """Checks whether a builtin conditional task branches are handled properly
        NOTE: The function uses str.upper() on branches to be case insensitive

        Args:
            task (dict): task json loaded from a yaml

        Return:
            bool. if the task handles all condition branches correctly.
        """
        is_all_condition_branches_handled: bool = True
        next_tasks: Dict = task.get('nexttasks', {})
        # if default is handled, then it means all branches are being handled
        if '#default#' in next_tasks:
            return is_all_condition_branches_handled

        # ADD all replyOptions to unhandled_reply_options (UPPER)
        unhandled_reply_options = set(map(str.upper, task.get('message', {}).get('replyOptions', [])))

        # Remove all nexttasks from unhandled_reply_options (UPPER)
        for next_task_branch, next_task_id in next_tasks.items():
            try:
                if next_task_id:
                    unhandled_reply_options.remove(next_task_branch.upper())
            except KeyError:
                error_message, error_code = Errors.playbook_unreachable_condition(task.get('id'), next_task_branch)
                if self.handle_error(error_message, error_code, file_path=self.file_path):
                    self.is_valid = is_all_condition_branches_handled = False

        if unhandled_reply_options:
            error_message, error_code = Errors.playbook_unhandled_condition(task.get('id'), unhandled_reply_options)
            if self.handle_error(error_message, error_code, file_path=self.file_path):
                self.is_valid = is_all_condition_branches_handled = False
        return is_all_condition_branches_handled

    def is_script_condition_branches_handled(self, task: Dict) -> bool:
        """Checks whether a script conditional task branches are handled properly

        Args:
            task (dict): task json loaded from a yaml

        Return:
            bool. if the task handles all condition branches correctly.
        """
        is_all_condition_branches_handled: bool = True
        next_tasks: Dict = task.get('nexttasks', {})
        if '#default#' not in next_tasks:
            error_message, error_code = Errors.playbook_unhandled_condition(task.get('id'), {'else'})
            if self.handle_error(error_message, error_code, file_path=self.file_path):
                self.is_valid = is_all_condition_branches_handled = False

        if len(next_tasks) < 2:
            # there should be at least 2 next tasks, we don't know what condition is missing, but we know it's missing
            error_message, error_code = Errors.playbook_unhandled_condition(task.get('id'), {})
            if self.handle_error(error_message, error_code, file_path=self.file_path):
                self.is_valid = is_all_condition_branches_handled = False

        return is_all_condition_branches_handled

    def is_root_connected_to_all_tasks(self):  # type: () -> bool
        """Check whether the playbook root is connected to all tasks

        Return:
            bool. if the Playbook has root is connected to all tasks.
        """
        start_task_id = self.current_file.get('starttaskid')
        tasks = self.current_file.get('tasks', {})
        tasks_bucket = set()
        next_tasks_bucket = set()
        for task_id, task in tasks.items():
            if task_id != start_task_id:
                tasks_bucket.add(task_id)
            next_tasks = task.get('nexttasks', {})
            for next_task_ids in next_tasks.values():
                if next_task_ids:
                    next_tasks_bucket.update(next_task_ids)
        orphan_tasks = tasks_bucket.difference(next_tasks_bucket)
        if orphan_tasks:
            error_message, error_code = Errors.playbook_unconnected_tasks(orphan_tasks)
            if not self.handle_error(error_message, error_code, file_path=self.file_path):
                return False

        return tasks_bucket.issubset(next_tasks_bucket)

    def is_valid_deprecated_playbook(self) -> bool:
        is_valid = True
        is_hidden = self.current_file.get('hidden', False)
        description = self.current_file.get('description', '')
        if is_hidden:
            if not description.startswith('Deprecated.'):
                error_message, error_code = Errors.invalid_deprecated_playbook()
                if self.handle_error(error_message, error_code, file_path=self.file_path):
                    is_valid = False
        return is_valid

<<<<<<< HEAD
    def is_using_instance(self) -> bool:
        tasks: Dict = self.current_file.get('tasks', {})
        for task in tasks.values():
            scriptargs = task.get('scriptarguments', {})
            if scriptargs and scriptargs.get('using', {}):
                error_message, error_code = Errors.using_instance_in_playbook()
=======
    def is_delete_context_all_in_playbook(self) -> bool:
        """
        Check if delete context all=yes exist in playbook.
        Returns:
            True if delete context exists else False.
        """
        tasks: Dict = self.current_file.get('tasks', {})
        for task in tasks.values():
            curr_task = task.get('task', {})
            scriptargs = task.get('scriptarguments', {})
            if curr_task and scriptargs and curr_task.get('scriptName', '') == 'DeleteContext' \
                    and scriptargs.get('all', {}).get('simple', '') == 'yes':
                error_message, error_code = Errors.playbook_cant_have_deletecontext_all()
>>>>>>> 052a6612
                if self.handle_error(error_message, error_code, file_path=self.file_path):
                    self.is_valid = False
                    return False
        return True<|MERGE_RESOLUTION|>--- conflicted
+++ resolved
@@ -258,14 +258,6 @@
                     is_valid = False
         return is_valid
 
-<<<<<<< HEAD
-    def is_using_instance(self) -> bool:
-        tasks: Dict = self.current_file.get('tasks', {})
-        for task in tasks.values():
-            scriptargs = task.get('scriptarguments', {})
-            if scriptargs and scriptargs.get('using', {}):
-                error_message, error_code = Errors.using_instance_in_playbook()
-=======
     def is_delete_context_all_in_playbook(self) -> bool:
         """
         Check if delete context all=yes exist in playbook.
@@ -279,7 +271,17 @@
             if curr_task and scriptargs and curr_task.get('scriptName', '') == 'DeleteContext' \
                     and scriptargs.get('all', {}).get('simple', '') == 'yes':
                 error_message, error_code = Errors.playbook_cant_have_deletecontext_all()
->>>>>>> 052a6612
+                if self.handle_error(error_message, error_code, file_path=self.file_path):
+                    self.is_valid = False
+                    return False
+        return True
+
+    def is_using_instance(self) -> bool:
+        tasks: Dict = self.current_file.get('tasks', {})
+        for task in tasks.values():
+            scriptargs = task.get('scriptarguments', {})
+            if scriptargs and scriptargs.get('using', {}):
+                error_message, error_code = Errors.using_instance_in_playbook()
                 if self.handle_error(error_message, error_code, file_path=self.file_path):
                     self.is_valid = False
                     return False
