import atexit
import json
import os
import re
import subprocess
import tempfile
from functools import lru_cache
from pathlib import Path
from threading import Lock
from typing import Callable, Optional, List

import requests
from demisto_sdk.commands.common.errors import (FOUND_FILES_AND_ERRORS,
                                                FOUND_FILES_AND_IGNORED_ERRORS,
                                                Errors)
from demisto_sdk.commands.common.hook_validations.base_validator import \
    BaseValidator
from demisto_sdk.commands.common.tools import (
    compare_context_path_in_yml_and_readme, get_content_path, get_yaml,
    get_yml_paths_in_dir, print_warning, run_command_os)
from requests.adapters import HTTPAdapter
from urllib3.util import Retry

NO_HTML = '<!-- NOT_HTML_DOC -->'
YES_HTML = '<!-- HTML_DOC -->'

SECTIONS = [
    'Troubleshooting',
    'Use Cases',
    'Known Limitations',
    'Additional Information'
]

USER_FILL_SECTIONS = [
    'FILL IN REQUIRED PERMISSIONS HERE',
    'version xx'
]

REQUIRED_MDX_PACKS = ['@mdx-js/mdx', 'fs-extra', 'commander']


class ReadMeValidator(BaseValidator):
    """ReadMeValidator is a validator for readme.md files
        In order to run the validator correctly please make sure:
        - Node is installed on you machine
        - make sure that the module '@mdx-js/mdx', 'fs-extra', 'commander' are installed in node-modules folder.
            If not installed, the validator will print a warning with the relevant module that is missing.
            please install it using "npm install *missing_module_name*"
        - 'DEMISTO_README_VALIDATION' environment variable should be set to True.
            To set the environment variables, run the following shell commands:
            export DEMISTO_README_VALIDATION=True
    """

    # Static var to hold the mdx server process
    _MDX_SERVER_PROCESS: Optional[subprocess.Popen] = None
    _MDX_SERVER_LOCK = Lock()
    MINIMUM_README_LENGTH = 30

    def __init__(self, file_path: str, ignored_errors=None, print_as_warnings=False, suppress_print=False,
                 json_file_path=None):
        super().__init__(ignored_errors=ignored_errors, print_as_warnings=print_as_warnings,
                         suppress_print=suppress_print, json_file_path=json_file_path)
        self.content_path = get_content_path()
        self.file_path = Path(file_path)
        self.pack_path = self.file_path.parent
        self.node_modules_path = self.content_path / Path('node_modules')
        with open(self.file_path) as f:
            readme_content = f.read()
        self.readme_content = readme_content

    def is_valid_file(self) -> bool:
        """Check whether the readme file is valid or not
        Returns:
            bool: True if env configured else Fale.
        """
        return all([
            self.is_image_path_valid(),
            self.is_mdx_file(),
            self.verify_no_empty_sections(),
            self.verify_no_default_sections_left(),
<<<<<<< HEAD
            self.is_context_different_in_yml(),
=======
            self.verify_readme_is_not_too_short()
>>>>>>> f6480ca1
        ])

    def mdx_verify(self) -> bool:
        mdx_parse = Path(__file__).parent.parent / 'mdx-parse.js'
        readme_content = self.fix_mdx()
        with tempfile.NamedTemporaryFile('w+t') as fp:
            fp.write(readme_content)
            fp.flush()
            # run the javascript mdx parse validator
            _, stderr, is_not_valid = run_command_os(f'node {mdx_parse} -f {fp.name}', cwd=self.content_path,
                                                     env=os.environ)
        if is_not_valid:
            error_message, error_code = Errors.readme_error(stderr)
            if self.handle_error(error_message, error_code, file_path=self.file_path):
                return False
        return True

    def mdx_verify_server(self) -> bool:
        if not ReadMeValidator._MDX_SERVER_PROCESS:
            server_started = ReadMeValidator.start_mdx_server(handle_error=self.handle_error,
                                                              file_path=str(self.file_path))
            if not server_started:
                return False
        readme_content = self.fix_mdx()
        retry = Retry(total=2)
        adapter = HTTPAdapter(max_retries=retry)
        session = requests.Session()
        session.mount('http://', adapter)
        response = session.request(
            'POST',
            'http://localhost:6161',
            data=readme_content.encode('utf-8'),
            timeout=20
        )
        if response.status_code != 200:
            error_message, error_code = Errors.readme_error(response.text)
            if self.handle_error(error_message, error_code, file_path=self.file_path):
                return False
        return True

    def is_mdx_file(self) -> bool:
        html = self.is_html_doc()
        valid = os.environ.get('DEMISTO_README_VALIDATION') or os.environ.get(
            'CI') or self.are_modules_installed_for_verify(self.content_path)
        if valid and not html:
            # add to env var the directory of node modules
            os.environ['NODE_PATH'] = str(self.node_modules_path) + os.pathsep + os.getenv("NODE_PATH", "")
            if os.getenv('DEMISTO_MDX_CMD_VERIFY'):
                return self.mdx_verify()
            else:
                return self.mdx_verify_server()
        return True

    def fix_mdx(self) -> str:
        txt = self.readme_content
        # copied from: https://github.com/demisto/content-docs/blob/2402bd1ab1a71f5bf1a23e1028df6ce3b2729cbb/content-repo/mdx_utils.py#L11
        # to use the same logic as we have in the content-docs build
        replace_tuples = [
            ('<br>(?!</br>)', '<br/>'),
            ('<hr>(?!</hr>)', '<hr/>'),
            ('<pre>', '<pre>{`'),
            ('</pre>', '`}</pre>'),
        ]
        for old, new in replace_tuples:
            txt = re.sub(old, new, txt, flags=re.IGNORECASE)
        # remove html comments
        txt = re.sub(r'<\!--.*?-->', '', txt, flags=re.DOTALL)
        return txt

    @staticmethod
    @lru_cache(None)
    def are_modules_installed_for_verify(content_path: str) -> bool:
        """ Check the following:
            1. npm packages installed - see packs var for specific pack details.
            2. node interperter exists.
        Returns:
            bool: True If all req ok else False
        """
        missing_module = []
        valid = True
        # Check node exist
        stdout, stderr, exit_code = run_command_os('node -v', cwd=content_path)
        if exit_code:
            print_warning(f'There is no node installed on the machine, Test Skipped, error - {stderr}, {stdout}')
            valid = False
        else:
            # Check npm modules exsits
            stdout, stderr, exit_code = run_command_os(f'npm ls --json {" ".join(REQUIRED_MDX_PACKS)}',
                                                       cwd=content_path)
            if exit_code:  # all are missinig
                missing_module.extend(REQUIRED_MDX_PACKS)
            else:
                deps = json.loads(stdout).get('dependencies', {})
                for pack in REQUIRED_MDX_PACKS:
                    if pack not in deps:
                        missing_module.append(pack)
        if missing_module:
            valid = False
            print_warning(f"The npm modules: {missing_module} are not installed, Readme mdx validation skipped. Use "
                          f"'npm install' to install all required node dependencies")
        return valid

    def is_html_doc(self) -> bool:
        if self.readme_content.startswith(NO_HTML):
            return False
        if self.readme_content.startswith(YES_HTML):
            return True
        # use some heuristics to try to figure out if this is html
        return self.readme_content.startswith('<p>') or \
            self.readme_content.startswith('<!DOCTYPE html>') or \
            ('<thead>' in self.readme_content and '<tbody>' in self.readme_content)

    def is_image_path_valid(self) -> bool:
        invalid_paths = re.findall(
            r'(\!\[.*?\]|src\=)(\(|\")(https://github.com/demisto/content/(?!raw).*?)(\)|\")', self.readme_content,
            re.IGNORECASE)
        if invalid_paths:
            for path in invalid_paths:
                path = path[2]
                alternative_path = path.replace('blob', 'raw')
                error_message, error_code = Errors.image_path_error(path, alternative_path)
                self.handle_error(error_message, error_code, file_path=self.file_path)
            return False
        return True

    def verify_no_empty_sections(self) -> bool:
        """ Check that if the following headlines exists, they are not empty:
            1. Troubleshooting
            2. Use Cases
            3. Known Limitations
            4. Additional Information
        Returns:
            bool: True If all req ok else False
        """
        is_valid = True
        errors = ""
        for section in SECTIONS:
            found_section = re.findall(rf'(## {section}\n*)(-*\s*\n\n?)?(\s*.*)', self.readme_content, re.IGNORECASE)
            if found_section:
                line_after_headline = str(found_section[0][2])
                # checks if the line after the section's headline is another headline or empty
                if not line_after_headline or line_after_headline.startswith("##"):
                    # assuming that a sub headline is part of the section
                    if not line_after_headline.startswith("###"):
                        errors += f'{section} is empty, please elaborate or delete the section.\n'
                        is_valid = False

        if not is_valid:
            error_message, error_code = Errors.readme_error(errors)
            self.handle_error(error_message, error_code, file_path=self.file_path)

        return is_valid

    def verify_no_default_sections_left(self) -> bool:
        """ Check that there are no default leftovers such as:
            1. 'FILL IN REQUIRED PERMISSIONS HERE'.
            2. unexplicit version number - such as "version xx of".
        Returns:
            bool: True If all req ok else False
        """
        is_valid = True
        errors = ""
        for section in USER_FILL_SECTIONS:
            required_section = re.findall(rf'{section}', self.readme_content, re.IGNORECASE)
            if required_section:
                errors += f'Replace "{section}" with a suitable info.\n'
                is_valid = False

        if not is_valid:
            error_message, error_code = Errors.readme_error(errors)
            self.handle_error(error_message, error_code, file_path=self.file_path)

        return is_valid

<<<<<<< HEAD
    def is_context_different_in_yml(self) -> bool:
        """
        Checks if there has been a corresponding change to the integration's README
        when changing the context paths of an integration.
        This validation might run together with is_context_change_in_readme in Integration's validation.
        Returns:
            True if there has been a corresponding change to README file when context is changed in integration
        """
        valid = True

        # disregards scripts as the structure of the files is different:
        dir_path = os.path.dirname(self.file_path)
        if 'Scripts' in dir_path:
            return True

        # Get YML file, assuming only one yml in integration

        yml_file_paths = get_yml_paths_in_dir(dir_path)
        if not yml_file_paths:
            return True
        yml_file = yml_file_paths[1]  # yml_file_paths[1] should contain the first yml file found in dir
        yml_path = os.path.join(dir_path, yml_file)

        # Only run validation if the validation has not run with is_context_change_in_readme on integration
        # so no duplicates errors will be created:
        error, missing_from_readme_error_code = Errors.readme_missing_output_context('', '')
        error, missing_from_yml_error_code = Errors.missing_output_context('', '')
        if f'{self.file_path} - [{missing_from_readme_error_code}]' in FOUND_FILES_AND_IGNORED_ERRORS \
                or f'{self.file_path} - [{missing_from_readme_error_code}]' in FOUND_FILES_AND_ERRORS \
                or f'{yml_path} - [{missing_from_yml_error_code}]' in FOUND_FILES_AND_IGNORED_ERRORS \
                or f'{yml_path} - [{missing_from_yml_error_code}]' in FOUND_FILES_AND_ERRORS:
            return False

        # get README file's content:
        with open(self.file_path, 'r') as readme:
            readme_content = readme.read()

        # get YML file's content:
        yml_as_dict = get_yaml(yml_path)

        difference_context_paths = compare_context_path_in_yml_and_readme(yml_as_dict, readme_content)

        # Add errors to error's list
        for command_name in difference_context_paths:
            if difference_context_paths[command_name].get('only in yml'):
                error, code = Errors.readme_missing_output_context(
                    command_name,
                    ", ".join(difference_context_paths[command_name].get('only in yml')))
                if self.handle_error(error, code, file_path=self.file_path):
                    valid = False

            if difference_context_paths[command_name].get('only in readme'):
                error, code = Errors.missing_output_context(
                    command_name, ", ".join(difference_context_paths[command_name].get('only in readme')))
                if self.handle_error(error, code, file_path=yml_path):
                    valid = False

        return valid
=======
    def verify_readme_is_not_too_short(self):
        is_valid = True
        readme_size = len(self.readme_content)
        if 1 <= readme_size <= self.MINIMUM_README_LENGTH:
            error = f'Your Pack README is too small ({readme_size} chars). Please move its content to the pack ' \
                    'description or add more useful information to the Pack README. ' \
                    'Pack README files are expected to include a few sentences about the pack and/or images.' \
                    f'\nFile "{self.content_path}/{self.file_path}", line 0'
            error_message, error_code = Errors.readme_error(error)
            self.handle_error(error_message, error_code, file_path=self.file_path)
            is_valid = False
        return is_valid
>>>>>>> f6480ca1

    @staticmethod
    def start_mdx_server(handle_error: Optional[Callable] = None, file_path: Optional[str] = None) -> bool:
        with ReadMeValidator._MDX_SERVER_LOCK:
            if not ReadMeValidator._MDX_SERVER_PROCESS:
                mdx_parse_server = Path(__file__).parent.parent / 'mdx-parse-server.js'
                ReadMeValidator._MDX_SERVER_PROCESS = subprocess.Popen(['node', str(mdx_parse_server)],
                                                                       stdout=subprocess.PIPE, text=True)
                line = ReadMeValidator._MDX_SERVER_PROCESS.stdout.readline()  # type: ignore
                if 'MDX server is listening on port' not in line:
                    ReadMeValidator.stop_mdx_server()
                    error_message, error_code = Errors.error_starting_mdx_server(line=line)
                    if handle_error and file_path:
                        if handle_error(error_message, error_code, file_path=file_path):
                            return False

                    else:
                        raise Exception(error_message)
        return True

    @staticmethod
    def stop_mdx_server():
        if ReadMeValidator._MDX_SERVER_PROCESS:
            ReadMeValidator._MDX_SERVER_PROCESS.terminate()
            ReadMeValidator._MDX_SERVER_PROCESS = None


atexit.register(ReadMeValidator.stop_mdx_server)<|MERGE_RESOLUTION|>--- conflicted
+++ resolved
@@ -7,7 +7,7 @@
 from functools import lru_cache
 from pathlib import Path
 from threading import Lock
-from typing import Callable, Optional, List
+from typing import Callable, Optional
 
 import requests
 from demisto_sdk.commands.common.errors import (FOUND_FILES_AND_ERRORS,
@@ -78,11 +78,9 @@
             self.is_mdx_file(),
             self.verify_no_empty_sections(),
             self.verify_no_default_sections_left(),
-<<<<<<< HEAD
+            self.verify_readme_is_not_too_short(),
             self.is_context_different_in_yml(),
-=======
-            self.verify_readme_is_not_too_short()
->>>>>>> f6480ca1
+
         ])
 
     def mdx_verify(self) -> bool:
@@ -257,66 +255,6 @@
 
         return is_valid
 
-<<<<<<< HEAD
-    def is_context_different_in_yml(self) -> bool:
-        """
-        Checks if there has been a corresponding change to the integration's README
-        when changing the context paths of an integration.
-        This validation might run together with is_context_change_in_readme in Integration's validation.
-        Returns:
-            True if there has been a corresponding change to README file when context is changed in integration
-        """
-        valid = True
-
-        # disregards scripts as the structure of the files is different:
-        dir_path = os.path.dirname(self.file_path)
-        if 'Scripts' in dir_path:
-            return True
-
-        # Get YML file, assuming only one yml in integration
-
-        yml_file_paths = get_yml_paths_in_dir(dir_path)
-        if not yml_file_paths:
-            return True
-        yml_file = yml_file_paths[1]  # yml_file_paths[1] should contain the first yml file found in dir
-        yml_path = os.path.join(dir_path, yml_file)
-
-        # Only run validation if the validation has not run with is_context_change_in_readme on integration
-        # so no duplicates errors will be created:
-        error, missing_from_readme_error_code = Errors.readme_missing_output_context('', '')
-        error, missing_from_yml_error_code = Errors.missing_output_context('', '')
-        if f'{self.file_path} - [{missing_from_readme_error_code}]' in FOUND_FILES_AND_IGNORED_ERRORS \
-                or f'{self.file_path} - [{missing_from_readme_error_code}]' in FOUND_FILES_AND_ERRORS \
-                or f'{yml_path} - [{missing_from_yml_error_code}]' in FOUND_FILES_AND_IGNORED_ERRORS \
-                or f'{yml_path} - [{missing_from_yml_error_code}]' in FOUND_FILES_AND_ERRORS:
-            return False
-
-        # get README file's content:
-        with open(self.file_path, 'r') as readme:
-            readme_content = readme.read()
-
-        # get YML file's content:
-        yml_as_dict = get_yaml(yml_path)
-
-        difference_context_paths = compare_context_path_in_yml_and_readme(yml_as_dict, readme_content)
-
-        # Add errors to error's list
-        for command_name in difference_context_paths:
-            if difference_context_paths[command_name].get('only in yml'):
-                error, code = Errors.readme_missing_output_context(
-                    command_name,
-                    ", ".join(difference_context_paths[command_name].get('only in yml')))
-                if self.handle_error(error, code, file_path=self.file_path):
-                    valid = False
-
-            if difference_context_paths[command_name].get('only in readme'):
-                error, code = Errors.missing_output_context(
-                    command_name, ", ".join(difference_context_paths[command_name].get('only in readme')))
-                if self.handle_error(error, code, file_path=yml_path):
-                    valid = False
-
-        return valid
-=======
     def verify_readme_is_not_too_short(self):
         is_valid = True
         readme_size = len(self.readme_content)
@@ -329,7 +267,65 @@
             self.handle_error(error_message, error_code, file_path=self.file_path)
             is_valid = False
         return is_valid
->>>>>>> f6480ca1
+
+    def is_context_different_in_yml(self) -> bool:
+        """
+        Checks if there has been a corresponding change to the integration's README
+        when changing the context paths of an integration.
+        This validation might run together with is_context_change_in_readme in Integration's validation.
+        Returns:
+            True if there has been a corresponding change to README file when context is changed in integration
+        """
+        valid = True
+
+        # disregards scripts as the structure of the files is different:
+        dir_path = os.path.dirname(self.file_path)
+        if 'Scripts' in dir_path:
+            return True
+
+        # Get YML file, assuming only one yml in integration
+
+        yml_file_paths = get_yml_paths_in_dir(dir_path)
+        if not yml_file_paths:
+            return True
+        yml_file = yml_file_paths[1]  # yml_file_paths[1] should contain the first yml file found in dir
+        yml_path = os.path.join(dir_path, yml_file)
+
+        # Only run validation if the validation has not run with is_context_change_in_readme on integration
+        # so no duplicates errors will be created:
+        error, missing_from_readme_error_code = Errors.readme_missing_output_context('', '')
+        error, missing_from_yml_error_code = Errors.missing_output_context('', '')
+        if f'{self.file_path} - [{missing_from_readme_error_code}]' in FOUND_FILES_AND_IGNORED_ERRORS \
+                or f'{self.file_path} - [{missing_from_readme_error_code}]' in FOUND_FILES_AND_ERRORS \
+                or f'{yml_path} - [{missing_from_yml_error_code}]' in FOUND_FILES_AND_IGNORED_ERRORS \
+                or f'{yml_path} - [{missing_from_yml_error_code}]' in FOUND_FILES_AND_ERRORS:
+            return False
+
+        # get README file's content:
+        with open(self.file_path, 'r') as readme:
+            readme_content = readme.read()
+
+        # get YML file's content:
+        yml_as_dict = get_yaml(yml_path)
+
+        difference_context_paths = compare_context_path_in_yml_and_readme(yml_as_dict, readme_content)
+
+        # Add errors to error's list
+        for command_name in difference_context_paths:
+            if difference_context_paths[command_name].get('only in yml'):
+                error, code = Errors.readme_missing_output_context(
+                    command_name,
+                    ", ".join(difference_context_paths[command_name].get('only in yml')))
+                if self.handle_error(error, code, file_path=self.file_path):
+                    valid = False
+
+            if difference_context_paths[command_name].get('only in readme'):
+                error, code = Errors.missing_output_context(
+                    command_name, ", ".join(difference_context_paths[command_name].get('only in readme')))
+                if self.handle_error(error, code, file_path=yml_path):
+                    valid = False
+
+        return valid
 
     @staticmethod
     def start_mdx_server(handle_error: Optional[Callable] = None, file_path: Optional[str] = None) -> bool:
