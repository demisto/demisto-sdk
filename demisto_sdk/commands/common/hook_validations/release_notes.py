--- conflicted
+++ resolved
@@ -52,13 +52,8 @@
                     continue
                 elif self.pack_name + '/' in file:
                     # Refer image and description file paths to the corresponding yml files
-<<<<<<< HEAD
                     file = UpdateRN.change_image_or_desc_file_path(file)
-                    update_rn_util = UpdateRN(pack_path=self.release_notes_file_path, modified_files_in_pack=set(),
-=======
-                    file = UpdateRN.check_for_release_notes_valid_file_path(file)
                     update_rn_util = UpdateRN(pack_path=self.pack_path, modified_files_in_pack=set(),
->>>>>>> 5e6280fe
                                               update_type=None, added_files=set(), pack=self.pack_name)
                     file_name, file_type = update_rn_util.get_changed_file_name_and_type(file)
                     if file_name and file_type:
