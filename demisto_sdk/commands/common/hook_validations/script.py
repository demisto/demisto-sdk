--- conflicted
+++ resolved
@@ -94,20 +94,6 @@
 
     def is_valid_file(self, validate_rn: bool = True) -> bool:
         """Check whether the script is valid or not"""
-<<<<<<< HEAD
-        is_script_valid = all([
-            super().is_valid_file(validate_rn),
-            self.validate_readme_exists(self.validate_all),
-            self.is_valid_subtype(),
-            self.is_id_equals_name(),
-            self.is_docker_image_valid(),
-            self.is_valid_pwsh(),
-            self.is_valid_script_file_path(),
-            self.is_there_separators_in_names(),
-            self.name_not_contain_the_type(),
-            self.runas_is_not_dbtrole(),
-        ])
-=======
         is_script_valid = all(
             [
                 super().is_valid_file(validate_rn),
@@ -124,7 +110,6 @@
                 self.is_nativeimage_key_does_not_exist_in_yml(),
             ]
         )
->>>>>>> e3c80b6f
         # check only on added files
         if not self.old_file:
             is_script_valid = all([is_script_valid, self.is_valid_name()])
@@ -350,7 +335,6 @@
 
         return True
 
-<<<<<<< HEAD
     def is_valid_as_deprecated(self):
         """Check if the integration is valid as a deprecated integration."""
         answers = [
@@ -359,24 +343,8 @@
         ]
         return all(answers)
 
-    @error_codes('SC101')
+    @error_codes("SC101")
     def is_valid_deprecated_script_comment(self) -> bool:
-        is_valid = True
-        is_deprecated = self.current_file.get('deprecated', False)
-        comment = self.current_file.get('comment', '')
-        deprecated_v2_regex = DEPRECATED_REGEXES[0]
-        deprecated_no_replace_regex = DEPRECATED_REGEXES[1]
-        if is_deprecated:
-            if re.search(deprecated_v2_regex, comment) or re.search(deprecated_no_replace_regex, comment):
-                pass
-            else:
-                error_message, error_code = Errors.invalid_deprecated_script()
-                if self.handle_error(error_message, error_code, file_path=self.file_path):
-                    is_valid = False
-        return is_valid
-=======
-    @error_codes("SC101")
-    def is_valid_as_deprecated(self) -> bool:
         is_deprecated = self.current_file.get("deprecated", False)
         comment = self.current_file.get("comment", "")
 
@@ -390,7 +358,6 @@
             if self.handle_error(error_message, error_code, file_path=self.file_path):
                 return False
         return True
->>>>>>> e3c80b6f
 
     @error_codes("SC104,SC103")
     def is_valid_script_file_path(self) -> bool:
