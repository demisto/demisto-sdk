import os
import re
from typing import Optional

<<<<<<< HEAD
from demisto_sdk.commands.common.constants import (API_MODULES_PACK, DEFAULT_CONTENT_ITEM_FROM_VERSION,
                                                   DEPRECATED_DESC_REGEX, DEPRECATED_NO_REPLACE_DESC_REGEX,
                                                   PYTHON_SUBTYPES, TYPE_PWSH)
=======
from demisto_sdk.commands.common.constants import (
    API_MODULES_PACK,
    DEFAULT_CONTENT_ITEM_FROM_VERSION,
    DEPRECATED_REGEXES,
    PYTHON_SUBTYPES,
    TYPE_PWSH,
)
>>>>>>> 36db2bc3
from demisto_sdk.commands.common.errors import Errors
from demisto_sdk.commands.common.hook_validations.base_validator import error_codes
from demisto_sdk.commands.common.hook_validations.content_entity_validator import (
    ContentEntityValidator,
)
from demisto_sdk.commands.common.hook_validations.docker import DockerImageValidator
from demisto_sdk.commands.common.tools import (
    get_core_pack_list,
    get_file_version_suffix_if_exists,
    get_files_in_dir,
    get_pack_name,
    server_version_compare,
)


class ScriptValidator(ContentEntityValidator):
    """ScriptValidator is designed to validate the correctness of the file structure we enter to content repo. And
    also try to catch possible Backward compatibility breaks due to the preformed changes.
    """

    def __init__(
        self,
        structure_validator,
        ignored_errors=None,
        print_as_warnings=False,
        skip_docker_check=False,
        json_file_path=None,
        validate_all=False,
        deprecation_validator=None,
    ):
        super().__init__(
            structure_validator,
            ignored_errors=ignored_errors,
            print_as_warnings=print_as_warnings,
            skip_docker_check=skip_docker_check,
            json_file_path=json_file_path,
        )
        self.validate_all = validate_all
        self.deprecation_validator = deprecation_validator

    @error_codes("BA100")
    def is_valid_version(self) -> bool:
        if (
            self.current_file.get("commonfields", {}).get("version")
            != self.DEFAULT_VERSION
        ):
            error_message, error_code = Errors.wrong_version()
            if self.handle_error(
                error_message,
                error_code,
                file_path=self.file_path,
                suggested_fix=Errors.suggest_fix(self.file_path),
            ):
                return False

        return True

    @classmethod
    def _is_sub_set(
        cls, supposed_bigger_list: list, supposed_smaller_list: list
    ) -> bool:
        """Check if supposed_smaller_list is a subset of the supposed_bigger_list"""
        for check_item in supposed_smaller_list:
            if check_item not in supposed_bigger_list:
                return False
        return True

    def is_backward_compatible(self) -> bool:
        """Check if the script is backward compatible."""
        if not self.old_file:
            return True

        is_breaking_backwards = [
            not super().is_backward_compatible(),
            self.is_context_path_changed(),
            self.is_added_required_args(),
            self.is_arg_changed(),
            self.is_there_duplicates_args(),
        ]

        return not any(is_breaking_backwards)

    def is_valid_file(self, validate_rn: bool = True) -> bool:
        """Check whether the script is valid or not"""
        is_script_valid = all(
            [
                super().is_valid_file(validate_rn),
                self.validate_readme_exists(self.validate_all),
                self.is_valid_subtype(),
                self.is_id_equals_name(),
                self.is_docker_image_valid(),
                self.is_valid_pwsh(),
                self.is_valid_script_file_path(),
                self.is_there_separators_in_names(),
                self.name_not_contain_the_type(),
                self.runas_is_not_dbtrole(),
                self.is_script_deprecated_and_used(),
            ]
        )
        # check only on added files
        if not self.old_file:
            is_script_valid = all([is_script_valid, self.is_valid_name()])
        core_packs_list = get_core_pack_list()

        pack = get_pack_name(self.file_path)
        is_core = True if pack in core_packs_list else False
        if is_core:
            is_script_valid = all([is_script_valid, self.no_incident_in_core_pack()])
        return is_script_valid

    @classmethod
    def _get_arg_to_required_dict(cls, script_json):
        """Get a dictionary arg name to its required status.

        Args:
            script_json (dict): Dictionary of the examined script.

        Returns:
            dict. arg name to its required status.
        """
        arg_to_required = {}
        args = script_json.get("args", [])
        for arg in args:
            arg_to_required[arg.get("name")] = arg.get("required", False)
        return arg_to_required

    @error_codes("BC100")
    def is_changed_subtype(self):
        """Validate that the subtype was not changed."""
        type_ = self.current_file.get("type")
        if type_ == "python":
            subtype = self.current_file.get("subtype")
            if self.old_file:
                old_subtype = self.old_file.get("subtype", "")
                if old_subtype and old_subtype != subtype:
                    error_message, error_code = Errors.breaking_backwards_subtype()
                    if self.handle_error(
                        error_message,
                        error_code,
                        file_path=self.file_path,
                        warning=self.structure_validator.quiet_bc,
                    ):
                        return True

        return False

    @error_codes("IN108")
    def is_valid_subtype(self):
        """Validate that the subtype is python2 or python3."""
        type_ = self.current_file.get("type")
        if type_ == "python":
            subtype = self.current_file.get("subtype")
            if subtype not in PYTHON_SUBTYPES:
                error_message, error_code = Errors.wrong_subtype()
                if self.handle_error(
                    error_message, error_code, file_path=self.file_path
                ):
                    return False

        return True

    @error_codes("IN116")
    def is_added_required_args(self):
        """Check if required arg were added."""
        current_args_to_required = self._get_arg_to_required_dict(self.current_file)
        old_args_to_required = self._get_arg_to_required_dict(self.old_file)

        for arg, required in current_args_to_required.items():
            if required:
                if (arg not in old_args_to_required) or (
                    arg in old_args_to_required
                    and required != old_args_to_required[arg]
                ):
                    error_message, error_code = Errors.added_required_fields(arg)
                    if self.handle_error(
                        error_message,
                        error_code,
                        file_path=self.file_path,
                        warning=self.structure_validator.quiet_bc,
                    ):
                        return True
        return False

    @error_codes("SC105")
    def no_incident_in_core_pack(self):
        """check if args name contains the word incident"""
        args = self.current_file.get("args", [])
        strings_with_incident_list = []
        no_incidents = True
        for arg in args:
            if "incident" in arg["name"]:
                strings_with_incident_list.append(arg["name"])

        if strings_with_incident_list:
            error_message, error_code = Errors.incident_in_script_arg(
                strings_with_incident_list
            )
            if self.handle_error(
                error_message,
                error_code,
                file_path=self.file_path,
                suggested_fix=Errors.suggest_server_allowlist_fix(),
            ):
                self.is_valid = False
                no_incidents = False

        return no_incidents

    def is_there_duplicates_args(self) -> bool:
        """Check if there are duplicated arguments."""
        args = [arg["name"] for arg in self.current_file.get("args", [])]
        if len(args) != len(set(args)) and not self.structure_validator.quiet_bc:
            return True
        return False

    @error_codes("BC103")
    def is_arg_changed(self) -> bool:
        """Check if the argument has been changed."""
        current_args = [arg["name"] for arg in self.current_file.get("args", [])]
        old_args = [arg["name"] for arg in self.old_file.get("args", [])]

        if not self._is_sub_set(current_args, old_args):
            error_message, error_code = Errors.breaking_backwards_arg_changed()
            if self.handle_error(
                error_message,
                error_code,
                file_path=self.file_path,
                warning=self.structure_validator.quiet_bc,
            ):
                return True

        return False

    @error_codes("BC101")
    def is_context_path_changed(self) -> bool:
        """Check if the context path as been changed."""
        current_context = [
            output["contextPath"] for output in self.current_file.get("outputs") or []
        ]
        old_context = [
            output["contextPath"] for output in self.old_file.get("outputs") or []
        ]

        if not self._is_sub_set(current_context, old_context):
            error_message, error_code = Errors.breaking_backwards_context()
            if self.handle_error(
                error_message,
                error_code,
                file_path=self.file_path,
                warning=self.structure_validator.quiet_bc,
            ):
                return True

        return False

    def is_id_equals_name(self):
        """Check whether the script's ID is equal to its name

        Returns:
            bool. Whether the script's id equals to its name
        """
        return super()._is_id_equals_name("script")

    def is_docker_image_valid(self) -> bool:
        # dockers should not be checked when running on all files
        # dockers should not be checked when running on ApiModules scripts
        if self.skip_docker_check or API_MODULES_PACK in self.file_path:
            return True

        docker_image_validator = DockerImageValidator(
            self.file_path,
            is_modified_file=True,
            is_integration=False,
            ignored_errors=self.ignored_errors,
            print_as_warnings=self.print_as_warnings,
            suppress_print=self.suppress_print,
            json_file_path=self.json_file_path,
            specific_validations=self.specific_validations,
        )
        if docker_image_validator.is_docker_image_valid():
            return True
        return False

    @error_codes("SC100")
    def is_valid_name(self) -> bool:
        version_number: Optional[str] = get_file_version_suffix_if_exists(
            self.current_file
        )
        if not version_number:
            return True
        else:
            name = self.current_file.get("name")
            correct_name = f"V{version_number}"
            if not name.endswith(correct_name):  # type: ignore
                error_message, error_code = Errors.invalid_version_script_name(
                    version_number
                )
                if self.handle_error(
                    error_message, error_code, file_path=self.file_path
                ):
                    return False

            return True

    @error_codes("IN120")
    def is_valid_pwsh(self) -> bool:
        if self.current_file.get("type") == TYPE_PWSH:
            from_version = self.current_file.get(
                "fromversion", DEFAULT_CONTENT_ITEM_FROM_VERSION
            )
            if not from_version or server_version_compare("5.5.0", from_version) > 0:
                error_message, error_code = Errors.pwsh_wrong_version(from_version)
                if self.handle_error(
                    error_message,
                    error_code,
                    file_path=self.file_path,
                    suggested_fix=Errors.suggest_fix(
                        self.file_path, "--from-version", "5.5.0"
                    ),
                ):
                    return False

        return True

    @error_codes("SC101")
    def is_valid_as_deprecated(self) -> bool:
<<<<<<< HEAD
        is_deprecated = self.current_file.get('deprecated', False)
        comment = self.current_file.get('comment', '')

        if is_deprecated and not any((re.search(DEPRECATED_DESC_REGEX, comment),
                                      re.search(DEPRECATED_NO_REPLACE_DESC_REGEX, comment))):
            error_message, error_code = Errors.invalid_deprecated_script()
            if self.handle_error(error_message, error_code, file_path=self.file_path):
                return False
        return True
=======
        is_valid = True
        is_deprecated = self.current_file.get("deprecated", False)
        comment = self.current_file.get("comment", "")
        deprecated_v2_regex = DEPRECATED_REGEXES[0]
        deprecated_no_replace_regex = DEPRECATED_REGEXES[1]
        if is_deprecated:
            if re.search(deprecated_v2_regex, comment) or re.search(
                deprecated_no_replace_regex, comment
            ):
                pass
            else:
                error_message, error_code = Errors.invalid_deprecated_script()
                if self.handle_error(
                    error_message, error_code, file_path=self.file_path
                ):
                    is_valid = False
        return is_valid
>>>>>>> 36db2bc3

    @error_codes("SC104,SC103")
    def is_valid_script_file_path(self) -> bool:
        absolute_file_path = self.file_path
        scripts_folder = os.path.basename(os.path.dirname(absolute_file_path))
        script_file = os.path.basename(absolute_file_path)
        script_file, _ = os.path.splitext(script_file)

        if scripts_folder == "Scripts":
            if not script_file.startswith("script-"):

                error_message, error_code = Errors.is_valid_script_file_path_in_folder(
                    script_file
                )
                if self.handle_error(
                    error_message, error_code, file_path=self.file_path
                ):
                    return False

        elif script_file != scripts_folder:
            valid_script_file = script_file.replace("-", "").replace("_", "")

            if valid_script_file.lower() != scripts_folder.lower():
                error_message, error_code = Errors.is_valid_script_file_path_in_folder(
                    script_file
                )
                if self.handle_error(
                    error_message, error_code, file_path=self.file_path
                ):
                    return False

        return True

    def is_there_separators_in_names(self) -> bool:
        """
        Check if there are separators in the script folder or files.

        Returns:
            true if the folder/files names are valid and there are no separators, and false if not.
        """
        is_unified_script = self.current_file.get("script", "") not in ["-", ""]

        if is_unified_script:
            return True

        answers = [self.check_separators_in_folder(), self.check_separators_in_files()]

        return all(answers)

    @error_codes("BA108")
    def check_separators_in_folder(self) -> bool:
        """
        Check if there are separators in the script folder name.

        Returns:
            true if the name is valid and there are no separators, and false if not.
        """

        script_folder_name = os.path.basename(os.path.dirname(self.file_path))
        valid_folder_name = self.remove_separators_from_name(script_folder_name)

        if valid_folder_name != script_folder_name:
            error_message, error_code = Errors.folder_name_has_separators(
                "script", script_folder_name, valid_folder_name
            )
            if self.handle_error(error_message, error_code, file_path=self.file_path):
                self.is_valid = False
                return False

        return True

    @error_codes("BA109")
    def check_separators_in_files(self):
        """
        Check if there are separators in the script files names.

        Returns:
            true if the files names are valid and there is no separators, and false if not.
        """

        # Gets the all script files that may have the script name as base name
        files_to_check = get_files_in_dir(
            os.path.dirname(self.file_path), ["yml", "py"], False
        )
        valid_files = []
        invalid_files = []

        for file_path in files_to_check:

            file_name = os.path.basename(file_path)

            if file_name.endswith("_test.py") or file_name.endswith("_unified.yml"):
                base_name = file_name.rsplit("_", 1)[0]

            else:
                base_name = file_name.rsplit(".", 1)[0]

            valid_base_name = self.remove_separators_from_name(base_name)

            if valid_base_name != base_name:
                valid_files.append(valid_base_name.join(file_name.rsplit(base_name, 1)))
                invalid_files.append(file_name)

        if invalid_files:

            error_message, error_code = Errors.file_name_has_separators(
                "script", invalid_files, valid_files
            )
            if self.handle_error(error_message, error_code, file_path=self.file_path):
                self.is_valid = False
                return False

        return True

    @error_codes("BA110")
    def name_not_contain_the_type(self):
        """
        Check that the entity name does not contain the entity type
        Returns: True if the name is valid
        """

        name = self.current_file.get("name", "")
        if "script" in name.lower():
            error_message, error_code = Errors.field_contain_forbidden_word(
                field_names=["name"], word="script"
            )
            if self.handle_error(error_message, error_code, file_path=self.file_path):
                self.is_valid = False
                return False
        return True

    @error_codes("SC106")
    def runas_is_not_dbtrole(self):
        """
        Check that runas permission is not DBotRole
        Returns: True if the runas is valid
        """
        runas = self.current_file.get("runas", "")
        if runas == "DBotRole":
            error_message, error_code = Errors.runas_is_dbotrole()
            if self.handle_error(error_message, error_code, file_path=self.file_path):
                self.is_valid = False
                return False
        return True

    @error_codes("SC107")
    def is_script_deprecated_and_used(self):
        """
        Checks if the script is deprecated and is used in other none-deprcated scripts / playbooks.

        Return:
            bool: True if the script isn't deprecated
            or if the script is deprecated but isn't used in any none-deprcated scripts / playbooks,
            False if the script is deprecated and used in any none-deprcated scripts / playbooks.
        """
        is_valid = True

        if self.current_file.get("deprecated"):
            used_files_list = self.deprecation_validator.validate_script_deprecation(
                self.current_file.get("name")
            )
            if used_files_list:
                error_message, error_code = Errors.script_is_deprecated_and_used(
                    self.current_file.get("name"), used_files_list
                )
                if self.handle_error(
                    error_message, error_code, file_path=self.file_path
                ):
                    is_valid = False

        return is_valid<|MERGE_RESOLUTION|>--- conflicted
+++ resolved
@@ -2,19 +2,9 @@
 import re
 from typing import Optional
 
-<<<<<<< HEAD
 from demisto_sdk.commands.common.constants import (API_MODULES_PACK, DEFAULT_CONTENT_ITEM_FROM_VERSION,
                                                    DEPRECATED_DESC_REGEX, DEPRECATED_NO_REPLACE_DESC_REGEX,
                                                    PYTHON_SUBTYPES, TYPE_PWSH)
-=======
-from demisto_sdk.commands.common.constants import (
-    API_MODULES_PACK,
-    DEFAULT_CONTENT_ITEM_FROM_VERSION,
-    DEPRECATED_REGEXES,
-    PYTHON_SUBTYPES,
-    TYPE_PWSH,
-)
->>>>>>> 36db2bc3
 from demisto_sdk.commands.common.errors import Errors
 from demisto_sdk.commands.common.hook_validations.base_validator import error_codes
 from demisto_sdk.commands.common.hook_validations.content_entity_validator import (
@@ -341,7 +331,6 @@
 
     @error_codes("SC101")
     def is_valid_as_deprecated(self) -> bool:
-<<<<<<< HEAD
         is_deprecated = self.current_file.get('deprecated', False)
         comment = self.current_file.get('comment', '')
 
@@ -351,25 +340,6 @@
             if self.handle_error(error_message, error_code, file_path=self.file_path):
                 return False
         return True
-=======
-        is_valid = True
-        is_deprecated = self.current_file.get("deprecated", False)
-        comment = self.current_file.get("comment", "")
-        deprecated_v2_regex = DEPRECATED_REGEXES[0]
-        deprecated_no_replace_regex = DEPRECATED_REGEXES[1]
-        if is_deprecated:
-            if re.search(deprecated_v2_regex, comment) or re.search(
-                deprecated_no_replace_regex, comment
-            ):
-                pass
-            else:
-                error_message, error_code = Errors.invalid_deprecated_script()
-                if self.handle_error(
-                    error_message, error_code, file_path=self.file_path
-                ):
-                    is_valid = False
-        return is_valid
->>>>>>> 36db2bc3
 
     @error_codes("SC104,SC103")
     def is_valid_script_file_path(self) -> bool:
