--- conflicted
+++ resolved
@@ -93,22 +93,6 @@
 
     def is_valid_file(self, validate_rn: bool = True) -> bool:
         """Check whether the script is valid or not"""
-<<<<<<< HEAD
-        is_script_valid = all([
-            super().is_valid_file(validate_rn),
-            self.validate_readme_exists(self.validate_all),
-            self.is_valid_subtype(),
-            self.is_id_equals_name(),
-            self.is_docker_image_valid(),
-            self.is_valid_pwsh(),
-            self.is_valid_script_file_path(),
-            self.is_there_separators_in_names(),
-            self.name_not_contain_the_type(),
-            self.runas_is_not_dbtrole(),
-            self.is_script_deprecated_and_used(),
-            self.is_nativeimage_key_does_not_exist_in_yml()
-        ])
-=======
         is_script_valid = all(
             [
                 super().is_valid_file(validate_rn),
@@ -124,7 +108,6 @@
                 self.is_script_deprecated_and_used(),
             ]
         )
->>>>>>> a8329624
         # check only on added files
         if not self.old_file:
             is_script_valid = all([is_script_valid, self.is_valid_name()])
@@ -539,17 +522,4 @@
                 ):
                     is_valid = False
 
-        return is_valid
-
-    @error_codes('SC108')
-    def is_nativeimage_key_does_not_exist_in_yml(self):
-        """
-        Checks that the nativeimage key is not hardcoded in the yml of a script.
-        """
-        if self.current_file.get('nativeimage'):
-            error_message, error_code = Errors.nativeimage_exist_in_script_yml(
-                self.current_file.get('commonfields', {}).get('id')
-            )
-            if self.handle_error(error_message, error_code, file_path=self.file_path):
-                return False
-        return True+        return is_valid