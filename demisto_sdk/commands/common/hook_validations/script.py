<<<<<<< HEAD
from demisto_sdk.commands.common.constants import PYTHON_SUBTYPES, Errors, TYPE_PWSH
from demisto_sdk.commands.common.hook_validations.base_validator import BaseValidator
from demisto_sdk.commands.common.tools import print_error, server_version_compare, get_dockerimage45
from demisto_sdk.commands.common.hook_validations.docker import DockerImageValidator
=======
from demisto_sdk.commands.common.constants import PYTHON_SUBTYPES, Errors
from demisto_sdk.commands.common.hook_validations.base_validator import \
    BaseValidator
from demisto_sdk.commands.common.hook_validations.docker import \
    DockerImageValidator
>>>>>>> 7e46f80b
from demisto_sdk.commands.common.hook_validations.utils import is_v2_file
from demisto_sdk.commands.common.tools import (get_dockerimage45, print_error,
                                               server_version_compare)


class ScriptValidator(BaseValidator):
    """ScriptValidator is designed to validate the correctness of the file structure we enter to content repo. And
        also try to catch possible Backward compatibility breaks due to the preformed changes.
    """

    def is_valid_version(self):
        # type: () -> bool
        if self.current_file.get('commonfields', {}).get('version') != self.DEFAULT_VERSION:
            print_error(Errors.wrong_version(self.file_path))
            return False
        return True

    @classmethod
    def _is_sub_set(cls, supposed_bigger_list, supposed_smaller_list):
        # type: (list, list) -> bool
        """Check if supposed_smaller_list is a subset of the supposed_bigger_list"""
        for check_item in supposed_smaller_list:
            if check_item not in supposed_bigger_list:
                return False
        return True

    def is_backward_compatible(self):
        # type: () -> bool
        """Check if the script is backward compatible."""
        if not self.old_file:
            return True

        is_breaking_backwards = [
            self.is_docker_image_changed(),
            self.is_context_path_changed(),
            self.is_added_required_args(),
            self.is_arg_changed(),
            self.is_there_duplicates_args(),
            self.is_changed_subtype(),
        ]

        # Add sane-doc-report exception
        # Sane-doc-report uses docker and every fix/change requires a docker tag change,
        # thus it won't be backwards compatible.
        # All other tests should be False (i.e. no problems)
        if self.file_path == 'Scripts/SaneDocReport/SaneDocReport.yml':
            return not any(is_breaking_backwards[1:])
        return not any(is_breaking_backwards)

    def is_valid_file(self, validate_rn=True):
        # type: (bool) -> bool
        """Check whether the script is valid or not"""
        is_script_valid = all([
            super().is_valid_file(validate_rn),
            self.is_valid_subtype(),
            self.is_id_equals_name(),
            self.is_docker_image_valid(),
            self.is_valid_pwsh(),
        ])
        # check only on added files
        if not self.old_file:
            is_script_valid = all([
                is_script_valid,
                self.is_valid_name()
            ])
        return is_script_valid

    @classmethod
    def _get_arg_to_required_dict(cls, script_json):
        """Get a dictionary arg name to its required status.

        Args:
            script_json (dict): Dictionary of the examined script.

        Returns:
            dict. arg name to its required status.
        """
        arg_to_required = {}
        args = script_json.get('args', [])
        for arg in args:
            arg_to_required[arg.get('name')] = arg.get('required', False)
        return arg_to_required

    def is_changed_subtype(self):
        """Validate that the subtype was not changed."""
        type_ = self.current_file.get('type')
        if type_ == 'python':
            subtype = self.current_file.get('subtype')
            if self.old_file:
                old_subtype = self.old_file.get('subtype', "")
                if old_subtype and old_subtype != subtype:
                    print_error(Errors.breaking_backwards_subtype(self.file_path))
                    return True
        return False

    def is_valid_subtype(self):
        """Validate that the subtype is python2 or python3."""
        type_ = self.current_file.get('type')
        if type_ == 'python':
            subtype = self.current_file.get('subtype')
            if subtype not in PYTHON_SUBTYPES:
                print_error(Errors.wrong_subtype(self.file_path))
                return False

        return True

    def is_added_required_args(self):
        """Check if required arg were added."""
        current_args_to_required = self._get_arg_to_required_dict(self.current_file)
        old_args_to_required = self._get_arg_to_required_dict(self.old_file)

        for arg, required in current_args_to_required.items():
            if required:
                if (arg not in old_args_to_required) or \
                        (arg in old_args_to_required and required != old_args_to_required[arg]):
                    print_error(Errors.added_required_fields(self.file_path, arg))
                    return True
        return False

    def is_there_duplicates_args(self):
        # type: () -> bool
        """Check if there are duplicated arguments."""
        args = [arg['name'] for arg in self.current_file.get('args', [])]
        if len(args) != len(set(args)):
            return True
        return False

    def is_arg_changed(self):
        # type: () -> bool
        """Check if the argument has been changed."""
        current_args = [arg['name'] for arg in self.current_file.get('args', [])]
        old_args = [arg['name'] for arg in self.old_file.get('args', [])]

        if not self._is_sub_set(current_args, old_args):
            print_error(Errors.breaking_backwards_arg_changed(self.file_path))
            return True
        return False

    def is_context_path_changed(self):
        # type: () -> bool
        """Check if the context path as been changed."""
        current_context = [output['contextPath'] for output in self.current_file.get('outputs', [])]
        old_context = [output['contextPath'] for output in self.old_file.get('outputs', [])]

        if not self._is_sub_set(current_context, old_context):
            print_error(Errors.breaking_backwards_context(self.file_path))
            return True
        return False

    def is_docker_image_changed(self):
        # type: () -> bool
        """Check if the docker image as been changed."""
        # Unnecessary to check docker image only on 5.0 and up
        if server_version_compare(self.old_file.get('fromversion', '0'), '5.0.0') < 0:
            old_docker = get_dockerimage45(self.old_file)
            new_docker = get_dockerimage45(self.current_file)
            if old_docker != new_docker:
                print_error(Errors.breaking_backwards_docker(self.file_path, old_docker, new_docker))
                return True
        return False

    def is_id_equals_name(self):
        """Check whether the script's ID is equal to its name

            Returns:
                bool. Whether the script's id equals to its name
            """
        return super(ScriptValidator, self)._is_id_equals_name('script')

    def is_docker_image_valid(self):
        # type: () -> bool
        docker_image_validator = DockerImageValidator(self.file_path, is_modified_file=True, is_integration=False)
        if docker_image_validator.is_docker_image_valid():
            return True
        return False

    def is_valid_name(self):
        # type: () -> bool
        if not is_v2_file(self.current_file):
            return True
        else:
            name = self.current_file.get('name')
            correct_name = "V2"
            if not name.endswith(correct_name):
                print_error(Errors.invalid_v2_script_name(self.file_path))
                return False
            return True

    def is_valid_pwsh(self) -> bool:
        if self.current_file.get("type") == TYPE_PWSH:
            from_version = self.current_file.get("fromversion", "0.0.0")
            if not from_version or server_version_compare("5.5.0", from_version) > 0:
                print_error(Errors.pwsh_wrong_version(self.file_path, from_version))
                return False
        return True<|MERGE_RESOLUTION|>--- conflicted
+++ resolved
@@ -1,15 +1,9 @@
-<<<<<<< HEAD
-from demisto_sdk.commands.common.constants import PYTHON_SUBTYPES, Errors, TYPE_PWSH
-from demisto_sdk.commands.common.hook_validations.base_validator import BaseValidator
-from demisto_sdk.commands.common.tools import print_error, server_version_compare, get_dockerimage45
-from demisto_sdk.commands.common.hook_validations.docker import DockerImageValidator
-=======
-from demisto_sdk.commands.common.constants import PYTHON_SUBTYPES, Errors
+from demisto_sdk.commands.common.constants import (PYTHON_SUBTYPES, TYPE_PWSH,
+                                                   Errors)
 from demisto_sdk.commands.common.hook_validations.base_validator import \
     BaseValidator
 from demisto_sdk.commands.common.hook_validations.docker import \
     DockerImageValidator
->>>>>>> 7e46f80b
 from demisto_sdk.commands.common.hook_validations.utils import is_v2_file
 from demisto_sdk.commands.common.tools import (get_dockerimage45, print_error,
                                                server_version_compare)
