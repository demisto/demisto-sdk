"""Structure Validator for Demisto files

Module contains validation of schemas, ids and paths.
"""
import json
import logging
import os
import re
import string
from typing import List, Optional, Tuple

import click
from pykwalify.core import Core

from demisto_sdk.commands.common.configuration import Configuration
from demisto_sdk.commands.common.constants import (
    ACCEPTED_FILE_EXTENSIONS, CHECKED_TYPES_REGEXES,
    FILE_TYPES_PATHS_TO_VALIDATE, OLD_REPUTATION, SCHEMA_TO_REGEX, FileType)
from demisto_sdk.commands.common.errors import Errors, ERROR_CODE
from demisto_sdk.commands.common.handlers import YAML_Handler
from demisto_sdk.commands.common.hook_validations.base_validator import \
    BaseValidator, meta_specific_validation_decorator
from demisto_sdk.commands.common.tools import (get_remote_file,
                                               is_file_path_in_pack)
from demisto_sdk.commands.format.format_constants import \
    OLD_FILE_DEFAULT_1_FROMVERSION

yaml = YAML_Handler()


class StructureValidator(BaseValidator):
    """Structure validator is designed to validate the correctness of the file structure we enter to content repo.

        Attributes:
            file_path (str): the path to the file we are examining at the moment.
            is_valid (bool): the attribute which saves the valid/in-valid status of the current file. will be bool only
                             after running is_file_valid.
            scheme_name (str): Name of the yaml scheme need to validate.
            file_type (str): equal to scheme_name if there's a scheme.
            current_file (dict): loaded json.
            old_file: (dict) loaded file from git.
            fromversion (bool): Set True if fromversion was changed on file.
        """
    SCHEMAS_PATH = "schemas"

    FILE_SUFFIX_TO_LOAD_FUNCTION = {
        '.yml': yaml.load,
        '.json': json.load,
    }

    def __init__(self, file_path, is_new_file=False, old_file_path=None, predefined_scheme=None, fromversion=False,
                 configuration=Configuration(), ignored_errors=None, print_as_warnings=False, tag='master',
                 suppress_print: bool = False, branch_name='', json_file_path=None, skip_schema_check=False,
<<<<<<< HEAD
                 pykwalify_logs=False, quite_bc=False, specific_validations=[]):
=======
                 pykwalify_logs=False, quiet_bc=False):
>>>>>>> dcd73dc8
        super().__init__(ignored_errors=ignored_errors, print_as_warnings=print_as_warnings,
                         suppress_print=suppress_print, json_file_path=json_file_path, specific_validations=specific_validations)
        self.is_valid = True
        self.valid_extensions = ['.yml', '.json', '.md', '.png']
        self.file_path = file_path.replace('\\', '/')
        self.skip_schema_check = skip_schema_check
        self.pykwalify_logs = pykwalify_logs
        self.quiet_bc = quiet_bc

        self.scheme_name = predefined_scheme or self.scheme_of_file_by_path()
        if isinstance(self.scheme_name, str):
            self.scheme_name = FileType(self.scheme_name)

        self.prev_ver = tag
        self.branch_name = branch_name
        self.file_type = self.get_file_type()
        self.current_file = self.load_data_from_file()
        self.fromversion = fromversion
        # If it is a newly added file or if it is a file outside the pack then we will not search for an old file
        if is_new_file or not is_file_path_in_pack(self.file_path):
            self.old_file = {}
        else:
            self.old_file = get_remote_file(old_file_path if old_file_path else file_path, tag=tag,
                                            suppress_print=suppress_print)
        self.configuration = configuration

    def is_valid_file(self):
        # type: () -> bool
        """Checks if given file is valid

        Returns:
            (bool): Is file is valid
        """
        if self.check_for_spaces_in_file_name() and self.is_valid_file_extension():
            answers = [
                self.is_valid_file_path(),
                self.is_valid_scheme(),
                self.is_file_id_without_slashes(),
            ]

            if self.old_file:  # In case the file is modified
                click.secho(f'Validating backwards compatibility for {self.file_path}')
                answers.append(not self.is_id_modified())
                answers.append(self.is_valid_fromversion_on_modified())

            return all(answers)

        return False

    @meta_specific_validation_decorator('structure_doesnt_match_scheme')
    def scheme_of_file_by_path(self):
        # type:  () -> Optional[str]
        """Running on given regexes from `constants` to find out what type of file it is

        Returns:
            (str): Type of file by scheme name
        """

        for scheme_name, regex_list in SCHEMA_TO_REGEX.items():
            if checked_type_by_reg(self.file_path, regex_list):
                return scheme_name

        pretty_formatted_string_of_regexes = json.dumps(SCHEMA_TO_REGEX, indent=4, sort_keys=True)

        error_message, error_code = Errors.structure_doesnt_match_scheme(pretty_formatted_string_of_regexes)
        self.handle_error(error_message, error_code, file_path=self.file_path)

        return None

    @meta_specific_validation_decorator('pykwalify_general_error')
    def is_valid_scheme(self):
        # type: () -> bool
        """Validate the file scheme according to the scheme we have saved in SCHEMAS_PATH.

        Returns:
            bool. Whether the scheme is valid on self.file_path.
        """
        # ignore schema checks for unsupported file types, reputations.json or is skip-schema-check is set.
        if self.scheme_name in [None, FileType.IMAGE, FileType.README, FileType.RELEASE_NOTES, FileType.TEST_PLAYBOOK,
                                FileType.AUTHOR_IMAGE] \
                or self.skip_schema_check or (self.scheme_name == FileType.REPUTATION and
                                              os.path.basename(self.file_path) == OLD_REPUTATION):
            return True

        click.secho(f'Validating scheme for {self.file_path}')

        try:
            # disabling massages of level ERROR and beneath of pykwalify such as: INFO:pykwalify.core:validation.valid
            log = logging.getLogger('pykwalify.core')
            log.setLevel(logging.CRITICAL)
            if self.pykwalify_logs:
                # reactivating pykwalify ERROR level logs
                logging.disable(logging.ERROR)
            scheme_file_name = 'integration' if self.scheme_name.value == 'betaintegration' else self.scheme_name.value  # type: ignore
            path = os.path.normpath(
                os.path.join(__file__, "..", "..", self.SCHEMAS_PATH, '{}.yml'.format(scheme_file_name)))
            core = Core(source_file=self.file_path,
                        schema_files=[path])
            core.validate(raise_exception=True)
        except Exception as err:
            try:
                return self.parse_error_msg(err)
            except Exception:
                error_message, error_code = Errors.pykwalify_general_error(err)
                if self.handle_error(error_message, error_code, self.file_path):
                    self.is_valid = False
                    return False
        return True

    @staticmethod
    def get_file_id_from_loaded_file_data(loaded_file_data):
        # type: (dict) -> Optional[str]
        """Gets a dict and extracting its `id` field

        Args:
            loaded_file_data: Data to find dict

        Returns:
            (str or None): file ID if exists.
        """
        try:
            file_id = loaded_file_data.get('id')
            if not file_id:
                # In integrations/scripts, the id is under 'commonfields'.
                file_id = loaded_file_data.get('commonfields', {}).get('id', '')
            if not file_id:
                # In layout, the id is under 'layout'.
                file_id = loaded_file_data.get('layout', {}).get('id', '')

            return file_id
        except AttributeError:
            return None

    @meta_specific_validation_decorator('file_id_contains_slashes')
    def is_file_id_without_slashes(self):
        # type: () -> bool
        """Check if the ID of the file contains any slashes ('/').

        Returns:
            bool. Whether the file's ID contains slashes or not.
        """
        file_id = self.get_file_id_from_loaded_file_data(self.current_file)
        if file_id and '/' in file_id:
            error_message, error_code = Errors.file_id_contains_slashes()
            if self.handle_error(error_message, error_code, file_path=self.file_path):
                self.is_valid = False
                return False

        return True

    @meta_specific_validation_decorator('file_id_changed')
    def is_id_modified(self):
        # type: () -> bool
        """Check if the ID of the file has been changed.


        Returns:
            (bool): Whether the file's ID has been modified or not.
        """
        if not self.old_file:
            return False

        old_version_id = self.get_file_id_from_loaded_file_data(self.old_file)
        new_file_id = self.get_file_id_from_loaded_file_data(self.current_file)
        if not (new_file_id == old_version_id):
            error_message, error_code = Errors.file_id_changed(old_version_id, new_file_id)
            if self.handle_error(error_message, error_code, file_path=self.file_path):
                return True

        # False - the id has not changed.
        return False

    @meta_specific_validation_decorator('from_version_modified')
    def is_valid_fromversion_on_modified(self):
        # type: () -> bool
        """Check that the fromversion property was not changed on existing Content files.

        Returns:
            (bool): Whether the files' fromversion as been modified or not.
        """
        if not self.old_file:
            return True

        from_version_new = self.current_file.get("fromversion") or self.current_file.get("fromVersion")
        from_version_old = self.old_file.get("fromversion") or self.old_file.get("fromVersion")

        # if in old file there was no fromversion ,format command will add from version key with 1.0.0
        if not from_version_old and from_version_new == OLD_FILE_DEFAULT_1_FROMVERSION:
            return True

        if from_version_old != from_version_new:
            error_message, error_code = Errors.from_version_modified()
            if self.handle_error(error_message, error_code, file_path=self.file_path):
                self.is_valid = False
                return False

        return True

    @meta_specific_validation_decorator('wrong_file_extension')
    def is_valid_file_extension(self):
        file_extension = os.path.splitext(self.file_path)[1]
        if file_extension not in self.valid_extensions:
            error_message, error_code = Errors.wrong_file_extension(file_extension, self.valid_extensions)
            if self.handle_error(error_message, error_code, file_path=self.file_path):
                return False

        return True

    def load_data_from_file(self):
        # type: () -> dict
        """Loads data according to function defined in FILE_SUFFIX_TO_LOAD_FUNCTION
        Returns:
             (dict)
        """
        file_extension = os.path.splitext(self.file_path)[1]
        if file_extension in ACCEPTED_FILE_EXTENSIONS:
            if file_extension in self.FILE_SUFFIX_TO_LOAD_FUNCTION:
                load_function = self.FILE_SUFFIX_TO_LOAD_FUNCTION[file_extension]
                with open(self.file_path, 'r') as file_obj:
                    loaded_file_data = load_function(file_obj)  # type: ignore
                    return loaded_file_data

            # Ignore loading image and markdown
            elif file_extension in ['.png', '.md']:
                return {}

        return {}

    def get_file_type(self):
        # type: () -> Optional[str]
        """Gets file type based on regex or scheme_name

        Returns:
            str if valid filepath, else None
        """
        # If scheme_name exists, already found that the file is in the right path
        if self.scheme_name:
            if isinstance(self.scheme_name, str):
                return self.scheme_name
            return self.scheme_name.value

        for file_type, regexes in FILE_TYPES_PATHS_TO_VALIDATE.items():
            for regex in regexes:
                if re.search(regex, self.file_path, re.IGNORECASE):
                    return file_type
        return None


    @meta_specific_validation_decorator("invalid_file_path")
    def is_valid_file_path(self):
        """Returns is valid filepath exists.

        Can be only if file_type or scheme_name exists (runs from init)

        Returns:
            True if valid file path else False
        """
        is_valid_path = bool(self.scheme_name or self.file_type)
        if not is_valid_path:
            error_message, error_code = Errors.invalid_file_path()
            if not self.handle_error(error_message, error_code, file_path=self.file_path):
                is_valid_path = True
        return is_valid_path

    @meta_specific_validation_decorator('parse_error_line')
    def parse_error_msg(self, err) -> bool:
        """A wrapper which handles pykwalify error messages.
        Returns:
            bool. Indicating if the schema is valid.
        """
        lines = str(err).split('\n')
        valid = True
        for line in lines:
            if line.lstrip().startswith('-'):
                error_message, error_code, suggest_format = self.parse_error_line(line)

                if suggest_format:
                    if self.handle_error(error_message, error_code, self.file_path,
                                         suggested_fix=Errors.suggest_fix(self.file_path)):
                        self.is_valid = False
                        valid = False

                elif self.handle_error(error_message, error_code, self.file_path):
                    self.is_valid = False
                    valid = False

        return valid

    def parse_error_line(self, error_line: str) -> Tuple[str, str, bool]:
        """Identifies the pykwalify error type and reformat it to a more readable output.

        Arguments:
            error_line (str): pykwalify error line.

        Returns:
            str, str, bool: the validate error message, error code
            and whether to suggest running format as a possible fix.
        """

        error_path = self.get_error_path(error_line)
        if 'Cannot find required key' in error_line:
            return self.parse_missing_key_line(error_path, error_line)

        elif 'was not defined' in error_line:
            return self.parse_undefined_key_line(error_path, error_line)

        elif 'Enum' in error_line:
            return self.parse_enum_error_line(error_path, error_line)

        else:
            raise ValueError("Could not identify error type")

    def get_error_path(self, error_line: str) -> List[str]:
        """Extract the error path from the pykwalify error line.

        Arguments:
            error_line (str): pykwalify error line.

        Returns:
            list: A list of strings indicating the path to the pykwalify error location.
        """
        # err example: '- Cannot find required key \'description\'. Path: \'\''
        step_1 = str(error_line).split('Path: ')
        # step_1 example: ["- Cannot find required key description'. ", "'/script/commands/0/outputs/20'.: ", "'/'>"]
        step_2 = step_1[1]
        # step_2 example: "'/category' Enum: ['Analytics & SIEM', 'Utilities', 'Messaging']"
        step_3 = step_2.split('Enum')[0] if 'Enum' in step_2 else step_2
        # step_3 example: '\'/script/commands/0/outputs/20\'.: '
        step_4 = step_3.split('/')
        # step_4 example: ["\'script", "commands", "0", "outputs" "20\'.: "]'
        error_path = self.clean_path(step_4)
        # error_path example: ['script', 'commands', '0', 'outputs', '20']
        return error_path

    def clean_path(self, path: List[str]) -> List[str]:
        """Cleans extra punctuation from pykwalify error path

        Arguments:
            path (list): list indicating the pykwalify error path.

        Returns:
            list: A list of strings indicating the path to the pykwalify error location.
        """
        clean_path = []
        table = str.maketrans(dict.fromkeys(string.punctuation))
        for part in path:
            clean_part = part.translate(table).strip()
            if clean_part:
                clean_path.append(clean_part)

        return clean_path

    def parse_missing_key_line(self, error_path: List[str], error_msg: str) -> Tuple[str, str, bool]:
        """Parse a missing key pykwalify error.

        Arguments:
            error_path (list): list indicating the pykwalify error path.
            error_msg (str): The pykwalify error line.

        Returns:
            str, str, bool: the validate error message, code and whether to suggest format as a possible fix
        """
        # error message example:  - Cannot find required key 'version'. Path: '/commonfields'.
        error_key = str(error_msg).split('key')[1].split('.')[0].replace("'", "").strip()
        if error_path:
            error_path_str = self.translate_error_path(error_path)
            error_message, error_code = Errors.pykwalify_missing_parameter(str(error_key), error_path_str)
            return error_message, error_code, True

        # if no path found this is an error in root
        else:
            error_message, error_code = Errors.pykwalify_missing_in_root(str(error_key))
            return error_message, error_code, True

    def parse_undefined_key_line(self, error_path: List[str], error_msg: str) -> Tuple[str, str, bool]:
        """Parse a undefined key pykwalify error.

        Arguments:
            error_path (list): list indicating the pykwalify error path.
            error_msg (str): The pykwalify error line.

        Returns:
            str, str, bool: the validate error message, code and whether to suggest format as a possible fix
        """
        # error message example: - Key 'ok' was not defined. Path: '/configuration/0'.
        error_key = str(error_msg).split('Key')[1].split(' ')[1].replace("'", "").strip()
        if error_path:
            error_path_str = self.translate_error_path(error_path)
            error_message, error_code = Errors.pykwalify_field_undefined_with_path(str(error_key), error_path_str)
            return error_message, error_code, True

        else:
            error_message, error_code = Errors.pykwalify_field_undefined(str(error_key))
            return error_message, error_code, True

    @meta_specific_validation_decorator('pykwalify_incorrect_enum')
    def parse_enum_error_line(self, error_path: List[str], error_msg: str) -> Tuple[str, str, bool]:
        """Parse a wrong enum value pykwalify error.

        Arguments:
            error_path (list): list indicating the pykwalify error path.
            error_msg (str): The pykwalify error line.

        Returns:
            str, str, bool: the validate error message, code and whether to suggest format as a possible fix
        """
        # error message example: - Enum 'Network Securitys' does not exist.
        # Path: '/category' Enum: ['Analytics & SIEM', 'Utilities', 'Messaging'].
        wrong_enum = str(error_msg).split('Enum ')[1].split('does')[0].replace("'", "").strip()
        possible_values = str(error_msg).split('Enum:')[-1].strip(' [].')
        error_message, error_code = Errors.pykwalify_incorrect_enum(self.translate_error_path(error_path),
                                                                    wrong_enum, possible_values)
        return error_message, error_code, False

    def translate_error_path(self, error_path: List[str]) -> str:
        """Parse pykwalify error path to a more easy to read path.

        Arguments:
            error_path (list): list indicating the pykwalify error path.

        Returns:
            str: a string indicating a path to the pykwalify error.
        """
        curr = self.current_file
        key_list = []
        for single_path in error_path:
            if isinstance(curr, list):
                curr = curr[int(single_path)]

                # if the error is from arguments of file
                if curr.get('name'):
                    key_list.append(curr.get('name'))

                # if the error is from outputs of file
                elif curr.get('contextPath'):
                    key_list.append(curr.get('contextPath'))

                else:
                    key_list.append(single_path)
            else:
                curr = curr.get(single_path)  # type: ignore
                key_list.append(single_path)

        return str(key_list).strip('[]').replace(',', '->')

    @meta_specific_validation_decorator('file_name_include_spaces_error')
    def check_for_spaces_in_file_name(self):
        file_name = os.path.basename(self.file_path)
        if file_name.count(' ') > 0:
            error_message, error_code = Errors.file_name_include_spaces_error(file_name)
            if self.handle_error(error_message, error_code, self.file_path):
                return False

        return True


def checked_type_by_reg(file_path, compared_regexes=None, return_regex=False):
    """ Check if file_path matches the given regexes or any reg from the CHECKED_TYPES_REGEXES list which contains all
     supported file regexes.

    Args:
        file_path: (str) on which the check is done.
        compared_regexes: (list) of str which represent the regexes that will be check on file_path.
        return_regex: (bool) Whether the function will return the regex that was matched or not.

    Returns:
            String/Bool
            Depends on if return_regex was set to True or False.
            Returns Bool when the return_regex is False and the return value is whether any regex was matched or not.
            Returns String when the return_regex is True and the return value is the regex that was found as a match.

    """
    compared_regexes = compared_regexes or CHECKED_TYPES_REGEXES
    for regex in compared_regexes:
        if re.search(regex, file_path, re.IGNORECASE):
            if return_regex:
                return regex
            return True
    return False<|MERGE_RESOLUTION|>--- conflicted
+++ resolved
@@ -16,10 +16,10 @@
 from demisto_sdk.commands.common.constants import (
     ACCEPTED_FILE_EXTENSIONS, CHECKED_TYPES_REGEXES,
     FILE_TYPES_PATHS_TO_VALIDATE, OLD_REPUTATION, SCHEMA_TO_REGEX, FileType)
-from demisto_sdk.commands.common.errors import Errors, ERROR_CODE
+from demisto_sdk.commands.common.errors import Errors
 from demisto_sdk.commands.common.handlers import YAML_Handler
-from demisto_sdk.commands.common.hook_validations.base_validator import \
-    BaseValidator, meta_specific_validation_decorator
+from demisto_sdk.commands.common.hook_validations.base_validator import (
+    BaseValidator, meta_specific_validation_decorator)
 from demisto_sdk.commands.common.tools import (get_remote_file,
                                                is_file_path_in_pack)
 from demisto_sdk.commands.format.format_constants import \
@@ -51,11 +51,7 @@
     def __init__(self, file_path, is_new_file=False, old_file_path=None, predefined_scheme=None, fromversion=False,
                  configuration=Configuration(), ignored_errors=None, print_as_warnings=False, tag='master',
                  suppress_print: bool = False, branch_name='', json_file_path=None, skip_schema_check=False,
-<<<<<<< HEAD
-                 pykwalify_logs=False, quite_bc=False, specific_validations=[]):
-=======
-                 pykwalify_logs=False, quiet_bc=False):
->>>>>>> dcd73dc8
+                 pykwalify_logs=False, quiet_bc=False, specific_validations=[]):
         super().__init__(ignored_errors=ignored_errors, print_as_warnings=print_as_warnings,
                          suppress_print=suppress_print, json_file_path=json_file_path, specific_validations=specific_validations)
         self.is_valid = True
@@ -303,7 +299,6 @@
                     return file_type
         return None
 
-
     @meta_specific_validation_decorator("invalid_file_path")
     def is_valid_file_path(self):
         """Returns is valid filepath exists.
