--- conflicted
+++ resolved
@@ -369,10 +369,9 @@
                 else:
                     return Errors.pykwalify_missing_in_root(str(key_from_error))
 
-<<<<<<< HEAD
         # should not get here
         return '', ''
-=======
+
     def check_for_spaces_in_file_name(self):
         file_name = os.path.basename(self.file_path)
         if file_name.count(' ') > 0:
@@ -380,5 +379,4 @@
             if self.handle_error(error_message, error_code, self.file_path):
                 return False
 
-        return True
->>>>>>> 262d0446
+        return True