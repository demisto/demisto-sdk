--- conflicted
+++ resolved
@@ -34,13 +34,6 @@
         return self._is_valid_version()
 
     def _is_id_uuid(self):
-<<<<<<< HEAD
-        """
-        Check that taskid field and id field under task field are both from uuid type
-        Returns: True if the ids are uuid
-        """
-=======
->>>>>>> 5486274b
         is_valid = True
         tasks: dict = self.current_file.get('tasks', {})
         for task_key, task in tasks.items():
@@ -55,14 +48,6 @@
         return is_valid
 
     def _is_taskid_equals_id(self):
-<<<<<<< HEAD
-        """
-        Check that taskid field and id field under task field contains equal values
-        Returns: True if the values are equal
-
-        """
-=======
->>>>>>> 5486274b
         is_valid = True
         tasks: dict = self.current_file.get('tasks', {})
         for task_key, task in tasks.items():
