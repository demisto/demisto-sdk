--- conflicted
+++ resolved
@@ -1,8 +1,5 @@
-<<<<<<< HEAD
 import functools
-=======
 import logging  # noqa: TID251 # Required for propagation handling.
->>>>>>> 5a3016fa
 import os
 import platform
 import sys
