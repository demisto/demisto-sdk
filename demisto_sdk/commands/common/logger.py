--- conflicted
+++ resolved
@@ -48,13 +48,9 @@
     # Setting debug log file if in circleci
     if log_path:
         file_handler = logging.FileHandler(filename=os.path.join(log_path, 'lint_debug_log.log'))
-<<<<<<< HEAD
-        file_handler.setFormatter(fmt)
-        file_handler.name = 'file-handler'
-=======
         file_handler.setFormatter(
             logging.Formatter('[%(asctime)s] - [%(threadName)s] - [%(levelname)s] - %(message)s'))
->>>>>>> 08c4a091
+        file_handler.name = 'file-handler'
         file_handler.setLevel(level=logging.DEBUG)
 
         if file_handler_index == -1:
