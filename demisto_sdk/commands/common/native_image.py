--- conflicted
+++ resolved
@@ -17,7 +17,7 @@
 
 class NativeImage(BaseModel):
     supported_docker_images: List[str]
-    docker_ref: Optional[str]
+    docker_ref: str
 
 
 class IgnoredContentItem(BaseModel):
@@ -34,20 +34,14 @@
     native_images: Dict[str, NativeImage]
     ignored_content_items: List[IgnoredContentItem]
     docker_images_to_native_images_mapping: Dict[str, List] = {}
-    native_image_config_file_path: str = ''
 
     def __init__(
         self, native_image_config_file_path: str = f"Tests/{NATIVE_IMAGE_FILE_NAME}"
     ):
         super().__init__(**self.load(native_image_config_file_path))
-<<<<<<< HEAD
-        self.native_image_config_file_path = native_image_config_file_path
-        self.docker_images_to_native_images_mapping = self.__docker_images_to_native_images_support()
-=======
         self.docker_images_to_native_images_mapping = (
             self.__docker_images_to_native_images_support()
         )
->>>>>>> 36db2bc3
 
     def __docker_images_to_native_images_support(self):
         """
@@ -86,23 +80,6 @@
         )
         return native_image_config_content
 
-    def get_native_image_reference(self, native_image):
-        """
-        Gets the docker reference of the given native image
-
-        Args:
-            native_image (str): native image (for example: 'native:8.1')
-
-
-        Returns: The docker ref
-        """
-        if native_image_obj := self.native_images.get(native_image):
-            return native_image_obj.docker_ref
-
-        else:  # desirable native image not in self.native_images
-            raise Exception(f'The requested native image: {native_image} is not supported.\n '
-                            f'For supported native image versions please see: {self.native_image_config_file_path}.')
-
 
 class ScriptIntegrationSupportedNativeImages:
 
@@ -116,18 +93,12 @@
         _id (str): the ID that the script/integration has.
         docker_image (str): the docker image that the integration/script uses. (dockerimage key in the yml).
     """
-    NATIVE_LATEST = 'native:latest'
 
     def __init__(
         self,
         _id: str,
-<<<<<<< HEAD
-        native_image_config: NativeImageConfig,
-        docker_image: Optional[str] = None
-=======
         docker_image: Optional[str],
         native_image_config: NativeImageConfig,
->>>>>>> 36db2bc3
     ):
         self.id = _id
         self.docker_image = (
@@ -164,33 +135,26 @@
                 return ignored_native_images
         return []
 
-<<<<<<< HEAD
-    def get_supported_native_image_versions(self, get_raw_version: bool = False, ignore_latest: bool = True) -> List[str]:
-=======
     def get_supported_native_image_versions(
         self, get_raw_version: bool = False
     ) -> List[str]:
->>>>>>> 36db2bc3
         """
-        Get the native-images that the integration/script supports. Disregards native-images that should be ignored.
+        Get the native-images that the integration/script supports. Disregards native-images that are supported which
+        should be ignored.
 
         Args:
             get_raw_version (bool): whether to extract the raw server version from the native image name, for example:
               'native:8.2' will become '8.2' for each one of the native-images that are supported.
-            ignore_latest (bool): whether to ignore the latest native image.
         """
         if native_images := self.__docker_image_to_native_images_support():
             # in case there is a script/integration that should be ignored on a specific native image,
-            # the native image(s) which doesn't support it will be removed.
+            # the native image(s) which doesn't support him will be removed.
             ignored_native_images = self.__get_ignored_native_images()
             native_images = [
                 native_image
                 for native_image in native_images
                 if native_image not in ignored_native_images
             ]
-            if ignore_latest and self.NATIVE_LATEST in native_images:
-                native_images.remove(self.NATIVE_LATEST)
-
             if get_raw_version:
                 return list(
                     map(_extract_native_image_version_for_server, native_images)
