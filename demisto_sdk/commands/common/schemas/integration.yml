type: map
mapping:
  commonfields:
    type: map
    required: true
    mapping:
      id:
        type: str
        required: true
      version:
        type: int
        required: true
      sortvalues:
        type: seq
        sequence:
        - type: str
      id:xsoar:
        type: str
      id:marketplacev2:
        type: str
      id:xpanse:
        type: str
      id:xsoar_saas:
        type: str
      id:xsoar_on_prem:
        type: str
  name:
    type: str
    required: true
  display:
    type: str
    required: true
  deprecated:
    type: bool
  beta:
    type: bool
  category:
    type: str
    required: true
  sectionOrder:
    type: seq
    sequence:
    - type: str
  sectionorder:
    type: seq
    sequence:
    - type: str
  fromversion:
    type: str
  toversion:
    type: str
  image:
    type: str
  description:
    type: str
    required: true
  defaultmapperin:
    type: str
  defaultmapperout:
    type: str
  defaultmapperout_x2:
    type: str
  defaultclassifier:
    type: str
  detaileddescription:
    type: str
  autoconfiginstance:
    type: bool
  supportlevelheader:
    type: str
    enum: ['xsoar', 'partner', 'community']
  configuration:
    type: seq
    required: true
    sequence:
    - include: configuration_schema
  script:
    type: map
    required: true
    mapping:
      script:
        type: str
        required: true
      type:
        type: str
        enum: ['javascript', 'python', 'powershell']
        required: true
      dockerimage:
        type: str
      dockerimage45:
        type: str
      alt_dockerimages:
        type: seq
        sequence:
        - type: str
      nativeImage:
        type: seq
        sequence:
        - type: str
      isfetch:
        type: bool
      isfetchevents:
        type: bool
      isfetchassets:
        type: bool
      longRunning:
        type: bool
      longRunningPort:
        type: bool
      ismappable:
        type: bool
      isremotesyncin:
        type: bool
      isremotesyncin_x2:
        type: bool
      isremotesyncout:
        type: bool
      isremotesyncout_x2:
        type: bool
      commands:
        type: seq
        sequence:
        - include: command_schema
      runonce:
        type: bool
      subtype:
        type: str
        enum: ['python2', 'python3']
      feed:
        type: bool
      isFetchSamples:
        type: bool
      resetContext:
        type: bool
      isfetch:xsoar:
        type: bool
      isfetch:marketplacev2:
        type: bool
      isfetch:xpanse:
        type: bool
      isfetch:xsoar_saas:
        type: bool
      isfetch:xsoar_on_prem:
        type: bool
      isfetchevents:xsoar:
        type: bool
      isfetchevents:marketplacev2:
        type: bool
      isfetchevents:xpanse:
        type: bool
      isfetchevents:xsoar_saas:
        type: bool
      isfetchevents:xsoar_on_prem:
        type: bool
  system:
    type: bool
  hidden:
    type: bool
  videos:
    type: seq
    sequence:
    - type: str
  versionedfields:
    type: any
  defaultEnabled:
    type: bool
  tests:
    type: seq
    sequence:
    - type: str
  scriptNotVisible:
    type: bool
  autoUpdateDockerImage:
    type: bool
  marketplaces:
    type: seq
    sequence:
    - type: str
      enum: ['xsoar', 'marketplacev2', 'xpanse', 'xsoar_saas', 'xsoar_on_prem', 'platform']
  supportedModules:
    type: seq
    sequence:
    - type: str
  hybrid:
    type: bool
  supportsquickactions:
      type: bool
<<<<<<< HEAD
  isCloudProviderIntegration:
    type: bool
=======

  triggers:
    type: seq
    sequence:
      - type: map
        mapping:
          conditions:
            type: seq
            sequence:
              - type: map
                mapping:
                  name:
                    type: str
                    required: true
                  operator:
                    type: str
                    enum: ["exists", "not_exists", "equals", "not_equals"]
                    required: true
                  value:
                    type: str
          effects:
            type: seq
            sequence:
              - type: map
                mapping:
                  name:
                    type: str
                    required: true
                  action:
                    type: map
                    mapping:
                      hidden:
                        type: bool
                      required:
                        type: bool
>>>>>>> 716d621c

# integration->configuration
  name:xsoar:
    type: str
  name:marketplacev2:
    type: str
  name:xpanse:
    type: str
  name:xsoar_saas:
    type: str
  name:xsoar_on_prem:
    type: str
  description:xsoar:
    type: str
  description:marketplacev2:
    type: str
  description:xpanse:
    type: str
  description:xsoar_saas:
    type: str
  description:xsoar_on_prem:
    type: str
  deprecated:xsoar:
    type: bool
  deprecated:marketplacev2:
    type: bool
  deprecated:xpanse:
    type: bool
  deprecated:xsoar_saas:
    type: bool
  deprecated:xsoar_on_prem:
    type: bool
schema;configuration_schema:
  type: map
  required: true
  mapping:
    display:
      type: str
    section:
      type: str
    advanced:
      type: bool
    defaultvalue:
      type: any
    name:
      type: str
      required: true
    type:
      type: int
      required: true
    required:
      type: bool
    hidden:
      type: any
    hidden_x2:
      type: bool
    options:
      type: seq
      sequence:
      - type: str
    additionalinfo:
      type: str
    displaypassword:
      type: str
    hiddenusername:
      type: bool
    hiddenpassword:
      type: bool
    fromlicense:
      type: str

# integration->script->command
    defaultvalue:xsoar:
      type: any
    defaultvalue:marketplacev2:
      type: any
    defaultvalue:xpanse:
      type: any
    defaultvalue:xsoar_saas:
      type: any
    defaultvalue:xsoar_on_prem:
      type: any
    name:xsoar:
      type: str
    name:marketplacev2:
      type: str
    name:xpanse:
      type: str
    name:xsoar_saas:
      type: str
    name:xsoar_on_prem:
      type: str
    required:xsoar:
      type: bool
    required:marketplacev2:
      type: bool
    required:xpanse:
      type: bool
    required:xsoar_saas:
      type: bool
    required:xsoar_on_prem:
      type: bool
schema;command_schema:
  type: map
  mapping:
    name:
      type: str
      required: true
    prettyname:
      type: str
    execution:
      type: bool
    description:
      type: str
      required: true
    deprecated:
      type: bool
    system:
      type: bool
    arguments:
      type: seq
      sequence:
      - include: argument_schema
    outputs:
      type: seq
      sequence:
      - include: output_schema
    important:
      type: seq
      sequence:
      - include: important_schema
    timeout:
      type: int
    hidden:
      type: bool
    hidden_x2:
      type: bool
    polling:
      type: bool
    quickaction:
      type: bool
# int
    name:xsoar:
      type: str
    name:marketplacev2:
      type: str
    name:xpanse:
      type: str
    name:xsoar_saas:
      type: str
    name:xsoar_on_prem:
      type: str
    description:xsoar:
      type: str
    description:marketplacev2:
      type: str
    description:xpanse:
      type: str
    description:xsoar_saas:
      type: str
    description:xsoar_on_prem:
      type: str
    deprecated:xsoar:
      type: bool
    deprecated:marketplacev2:
      type: bool
    deprecated:xpanse:
      type: bool
    deprecated:xsoar_saas:
      type: bool
    deprecated:xsoar_on_prem:
      type: bool
schema;argument_schema:
  type: map
  mapping:
    name:
      type: str
      required: true
    prettyname:
      type: str
    prettypredefined:
      allowempty: true
      type: map
      mapping:
        ".*":
          type: str
    required:
      type: bool
    default:
      type: bool
    description:
      type: str
      required: true
    auto:
      type: str
      enum: ['PREDEFINED']
    predefined:
      type: seq
      sequence:
      - type: str
    isArray:
      type: bool
    defaultValue:
      type: any
    secret:
      type: bool
    deprecated:
      type: bool
    type:
      type: str
    hidden:
      type: bool


# integration->script->command->outputs
    name:xsoar:
      type: str
    name:marketplacev2:
      type: str
    name:xpanse:
      type: str
    name:xsoar_saas:
      type: str
    name:xsoar_on_prem:
      type: str
    required:xsoar:
      type: bool
    required:marketplacev2:
      type: bool
    required:xpanse:
      type: bool
    required:xsoar_saas:
      type: bool
    required:xsoar_on_prem:
      type: bool
    description:xsoar:
      type: str
    description:marketplacev2:
      type: str
    description:xpanse:
      type: str
    description:xsoar_saas:
      type: str
    description:xsoar_on_prem:
      type: str
    defaultValue:xsoar:
      type: any
    defaultValue:marketplacev2:
      type: any
    defaultValue:xpanse:
      type: any
    defaultValue:xsoar_saas:
      type: any
    defaultValue:xsoar_on_prem:
      type: any
    deprecated:xsoar:
      type: bool
    deprecated:marketplacev2:
      type: bool
    deprecated:xpanse:
      type: bool
    deprecated:xsoar_saas:
      type: bool
    deprecated:xsoar_on_prem:
      type: bool
schema;output_schema:
  type: map
  mapping:
    contentPath:
      type: str
    contextPath:
      type: str
    description:
      type: str
      required: true
    important:
      type: bool
    importantDescription:
      type: str
    type:
      type: str

# integration->script->command->important
    description:xsoar:
      type: str
    description:marketplacev2:
      type: str
    description:xpanse:
      type: str
    description:xsoar_saas:
      type: str
    description:xsoar_on_prem:
      type: str
schema;important_schema:
  type: map
  mapping:
    contextPath:
      type: str
      required: true
    description:
      type: str
      required: true
    related:
      type: str
    description:xsoar:
      type: str
    description:marketplacev2:
      type: str
    description:xpanse:
      type: str
    description:xsoar_saas:
      type: str
    description:xsoar_on_prem:
      type: str<|MERGE_RESOLUTION|>--- conflicted
+++ resolved
@@ -185,10 +185,6 @@
     type: bool
   supportsquickactions:
       type: bool
-<<<<<<< HEAD
-  isCloudProviderIntegration:
-    type: bool
-=======
 
   triggers:
     type: seq
@@ -224,7 +220,9 @@
                         type: bool
                       required:
                         type: bool
->>>>>>> 716d621c
+
+  isCloudProviderIntegration:
+    type: bool
 
 # integration->configuration
   name:xsoar:
