--- conflicted
+++ resolved
@@ -1,15 +1,12 @@
 type: map
 mapping:
-<<<<<<< HEAD
-  id:
-    type: str
-    required: false
-=======
   automation_type:
     type: str
   automation_id:
     type: str
->>>>>>> 0cc6f2ec
+  id:
+    type: str
+    required: false
   trigger_id:
     type: str
     required: false
