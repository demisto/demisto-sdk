--- conflicted
+++ resolved
@@ -4,17 +4,14 @@
     type: seq
     sequence:
       - include: templates_data_schema
-<<<<<<< HEAD
   fromVersion:
     type: str
   toVersion:
     type: str
-=======
   widgets_data:
     type: seq
     sequence:
       - include: widgets_data_schema
->>>>>>> 29aba28f
 
 
 schema;templates_data_schema:
