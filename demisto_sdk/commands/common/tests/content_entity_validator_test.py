import os
from pathlib import Path
from tempfile import TemporaryDirectory
from typing import List

import pytest

from demisto_sdk.commands.common.constants import (
    API_MODULES_PACK,
    EXCLUDED_DISPLAY_NAME_WORDS,
    MODELING_RULE,
    PARSING_RULE,
)
<<<<<<< HEAD
from demisto_sdk.commands.common.handlers import JSON_Handler, YAML_Handler
=======
from demisto_sdk.commands.common.handlers import DEFAULT_YAML_HANDLER as yaml
>>>>>>> 65801417
from demisto_sdk.commands.common.hook_validations.content_entity_validator import (
    ContentEntityValidator,
)
from demisto_sdk.commands.common.hook_validations.structure import StructureValidator
from demisto_sdk.commands.common.tools import (
    get_not_registered_tests,
    is_test_config_match,
)
from demisto_sdk.tests.constants_test import (
    INVALID_INTEGRATION_WITH_NO_TEST_PLAYBOOK,
    INVALID_PLAYBOOK_PATH,
    VALID_INTEGRATION_TEST_PATH,
    VALID_PLAYBOOK_ID_PATH,
    VALID_TEST_PLAYBOOK_MARKETPLACES_PATH,
    VALID_TEST_PLAYBOOK_PATH,
)
from TestSuite.test_tools import ChangeCWD

HAS_TESTS_KEY_UNPUTS = [
    (VALID_INTEGRATION_TEST_PATH, "integration", True),
    (INVALID_INTEGRATION_WITH_NO_TEST_PLAYBOOK, "integration", False),
]

<<<<<<< HEAD
yaml = YAML_Handler()
json = JSON_Handler()

=======
>>>>>>> 65801417

@pytest.mark.parametrize("file_path, schema, expected", HAS_TESTS_KEY_UNPUTS)
def test_yml_has_test_key(file_path: str, schema: str, expected: bool) -> None:
    """
    Given
    - A yml file test playbook list and the yml file type

    When
    - Checking if file has test playbook exists

    Then
    -  Ensure the method 'yml_has_test_key' return answer accordingly
    """
    structure_validator = StructureValidator(file_path, predefined_scheme=schema)
    validator = ContentEntityValidator(structure_validator)
    tests = structure_validator.current_file.get("tests")
    assert validator.yml_has_test_key(tests, schema) == expected


FIND_TEST_MATCH_INPUT = [
    (
        {"integrations": "integration1", "playbookID": "playbook1"},
        "integration1",
        "playbook1",
        "integration",
        True,
    ),
    (
        {"integrations": "integration1", "playbookID": "playbook1"},
        "integration2",
        "playbook1",
        "integration",
        False,
    ),
    (
        {"integrations": ["integration1", "integration2"], "playbookID": "playbook1"},
        "integration1",
        "playbook1",
        "integration",
        True,
    ),
    (
        {"integrations": ["integration1", "integration2"], "playbookID": "playbook1"},
        "integration3",
        "playbook1",
        "integration",
        False,
    ),
    ({"playbookID": "playbook1"}, "", "playbook1", "playbook", True),
]


@pytest.mark.parametrize(
    "test_config, integration_id, test_playbook_id, file_type, expected",
    FIND_TEST_MATCH_INPUT,
)
def test_find_test_match(
    test_config: dict,
    integration_id: str,
    test_playbook_id: str,
    expected: bool,
    file_type: str,
) -> None:
    """
    Given
    - A test configuration from 'conf.json' file. test-playbook id and a content item id

    When
    - checking if the test configuration matches the content item and the test-playbook

    Then
    -  Ensure the method 'find_test_match' return answer accordingly
    """
    assert (
        is_test_config_match(test_config, test_playbook_id, integration_id) == expected
    )


NOT_REGISTERED_TESTS_INPUT = [
    (
        VALID_INTEGRATION_TEST_PATH,
        "integration",
        [{"integrations": "PagerDuty v2", "playbookID": "PagerDuty Test"}],
        "PagerDuty v2",
        [],
    ),
    (
        VALID_INTEGRATION_TEST_PATH,
        "integration",
        [{"integrations": "test", "playbookID": "PagerDuty Test"}],
        "PagerDuty v2",
        ["PagerDuty Test"],
    ),
    (
        VALID_INTEGRATION_TEST_PATH,
        "integration",
        [{"integrations": "PagerDuty v2", "playbookID": "Playbook"}],
        "PagerDuty v3",
        ["PagerDuty Test"],
    ),
    (
        VALID_TEST_PLAYBOOK_PATH,
        "playbook",
        [{"integrations": "Account Enrichment", "playbookID": "PagerDuty Test"}],
        "Account Enrichment",
        [],
    ),
    (
        VALID_TEST_PLAYBOOK_PATH,
        "playbook",
        [{"integrations": "Account Enrichment", "playbookID": "Playbook"}],
        "Account Enrichment",
        ["PagerDuty Test"],
    ),
]


@pytest.mark.parametrize(
    "file_path, schema, conf_json_data, content_item_id, expected",
    NOT_REGISTERED_TESTS_INPUT,
)
def test_get_not_registered_tests(
    file_path: str,
    schema: str,
    conf_json_data: list,
    content_item_id: str,
    expected: list,
) -> None:
    """
    Given
    - A content item with test playbooks configured on it

    When
    - Checking if the test playbooks are configured in 'conf.json' file

    Then
    -  Ensure the method 'get_not_registered_tests' return all test playbooks that are not configured
    """
    structure_validator = StructureValidator(file_path, predefined_scheme=schema)
    tests = structure_validator.current_file.get("tests")
    assert (
        get_not_registered_tests(conf_json_data, content_item_id, schema, tests)
        == expected
    )


def test_entity_valid_name_valid(repo, mocker):
    """
    Given:
    - Entity name that does not contain excluded words.

    When:
    - Checking whether entity name contains excluded word.

    Then:
    - Ensure true is returned.
    """
    pack = repo.create_pack("TestPack")
    integration = pack.create_integration(name="BitcoinAbuse")
    integration.create_default_integration(name="BitcoinAbuse")
    integration.yml.update({"display": "BitcoinAbuse"})
    integration_structure_validator = StructureValidator(integration.yml.path)
    integration_content_entity_validator = ContentEntityValidator(
        integration_structure_validator
    )
    assert integration_content_entity_validator.name_does_not_contain_excluded_word()


def test_entity_valid_name_invalid(repo, mocker):
    """
    Given:
    - Entity name with excluded word.

    When:
    - Checking whether entity name contains excluded word.

    Then:
    - Ensure false is returned.
    """
    pack = repo.create_pack("TestPack")
    script = pack.create_script(name="QRadar")
    script.create_default_script(name="QRadar")
    excluded_word = EXCLUDED_DISPLAY_NAME_WORDS[0]
    script.yml.update({"name": f"QRadar ({excluded_word})"})
    script_structure_validator = StructureValidator(script.yml.path)
    script_content_entity_validator = ContentEntityValidator(script_structure_validator)
    mocker.patch.object(script_content_entity_validator, "handle_error")
    assert not script_content_entity_validator.name_does_not_contain_excluded_word()


def test_validate_readme_exists_not_checking_on_test_playbook(repo, mocker):
    """
    Given:
    - A test playbook

    When:
    - Validating if a readme file exists

    Then:
    - Ensure that True is being returned since we don't validate a readme for test playbooks.
    """
    pack = repo.create_pack("TEST_PALYBOOK")
    test_playbook = pack.create_test_playbook("test_playbook1")
    structue_validator = StructureValidator(test_playbook.yml.path)
    content_entity_validator = ContentEntityValidator(structue_validator)
    assert content_entity_validator.validate_readme_exists()


def test_validate_readme_exists_not_checking_on_api_modules(repo):
    """
    Given:
    - An APIModules script

    When:
    - Validating if a readme file exists

    Then:
    - Ensure that True is being returned since we don't validate a readme for APIModules files.
    """
    pack = repo.create_pack(API_MODULES_PACK)
    api_modules = pack.create_script("TestApiModule", readme=None)
    os.remove(api_modules.readme.path)
    structue_validator = StructureValidator(api_modules.yml.path)
    content_entity_validator = ContentEntityValidator(structue_validator)
    assert content_entity_validator.validate_readme_exists()


@pytest.mark.parametrize(
    "with_test, support_level, expected_result",
    [(True, "xsoar", True), (False, "xsoar", False), (False, "community", True)],
)
def test_validate_unit_test_exists(
    repo, with_test: bool, support_level: str, expected_result: bool
):
    """
    Given:
    - A 'test pack' which contains / does not contain a 'test file'

    When:
    - Validating if an unittest file exists

    Then:
    - Ensure that False is being returned since unittest for the Python file was not found,
        or True is being returned since there's an unittest for the Python file.
         (Validation just for xsoar and partner support.)
    """
    pack = repo.create_pack(name="Test_Pack")
    integration = pack.create_integration("Test_Integration")
    structure_validator = StructureValidator(integration.yml.path)
    pack.pack_metadata.update({"support": support_level})
    path = Path(integration.code.path)
    if not with_test:
        path.with_name(f"{path.stem}_test.py").unlink(missing_ok=True)
    content_entity_validator = ContentEntityValidator(structure_validator)
    assert content_entity_validator.validate_unit_test_exists() == expected_result


FROM_AND_TO_VERSION_FOR_TEST = [
    ({}, "test.json", True),
    ({"fromVersion": "0.0.0"}, "test.json", True),
    ({"fromVersion": "1.32.45"}, "test.json", True),
    ({"toVersion": "21.32.44"}, "test.json", True),
    ({"toversion": "1.5"}, "test.yml", False),
    ({"toversion": "0.0.0", "fromversion": "1.32.45"}, "test.yml", True),
    ({"toversion": "0.0.0", "fromversion": "1.3_45"}, "test.yml", False),
    ({"toversion": "0.0.", "fromversion": "1.32.45"}, "test.yml", False),
    ({"toversion": "0.f.0"}, "test.yml", False),
    ({"toversion": "test"}, "test", "test is not json or yml type"),
    ({"toversion": ""}, "test.yml", True),
]


@pytest.mark.parametrize(
    "current_file, file_path, expected_result", FROM_AND_TO_VERSION_FOR_TEST
)
def test_are_fromversion_and_toversion_in_correct_format(
    mocker, current_file, file_path, expected_result
):

    mocker.patch.object(StructureValidator, "__init__", lambda a, b: None)
    structure = StructureValidator(file_path)
    structure.is_valid = True
    structure.scheme_name = "playbook"
    structure.file_path = file_path
    structure.current_file = current_file
    structure.old_file = None
    structure.prev_ver = "master"
    structure.branch_name = ""
    structure.specific_validations = None

    content_entity_validator = ContentEntityValidator(structure)
    mocker.patch.object(
        ContentEntityValidator, "handle_error", return_value=current_file
    )

    try:
        assert (
            content_entity_validator.are_fromversion_and_toversion_in_correct_format()
            == expected_result
        )
    except Exception as e:
        assert expected_result in str(e)


INPUTS_VALID_FROM_VERSION_MODIFIED = [
    (
        VALID_TEST_PLAYBOOK_PATH,
        INVALID_PLAYBOOK_PATH,
        False,
        "Valid from version marked as invalid",
    ),
    (
        INVALID_PLAYBOOK_PATH,
        VALID_PLAYBOOK_ID_PATH,
        False,
        "Invalid from version marked as valid.",
    ),
    (
        INVALID_PLAYBOOK_PATH,
        INVALID_PLAYBOOK_PATH,
        True,
        "From version did not changed but marked as changed.",
    ),
]


@pytest.mark.parametrize(
    "path, old_file_path, answer, error", INPUTS_VALID_FROM_VERSION_MODIFIED
)
def test_fromversion_update_validation_yml_structure(
    path, old_file_path, answer, error
):
    validator = ContentEntityValidator(StructureValidator(file_path=path))
    with open(old_file_path) as f:
        validator.old_file = yaml.load(f)
        assert validator.is_valid_fromversion_on_modified() is answer, error


@pytest.mark.parametrize(
    "old_pack_marketplaces,old_content_marketplaces,new_content_marketplaces,expected_valid",
    [
        pytest.param(
            ["1"], ["1"], ["1"], True, id="sanity, both match and are unchanged"
        ),
        pytest.param(
            ["1"],
            ["1"],
            ["1", "2"],
            True,
            id="pack&content had 1, added 2 to both",
        ),
        pytest.param(
            ["1"],
            [],
            ["1"],
            True,
            id="pack had 1, content had empty, added 1 to content",
        ),
        pytest.param(
            ["1"],
            [],
            ["2"],
            False,
            id="pack had 1, content had empty, added 2 to content",
        ),
        pytest.param(
            ["1"],
            ["1"],
            [],
            False,
            id="pack&content had 1, now content has empty",
        ),
    ],
)
def test_marketplaces_update_against_pack(
    mocker,
    old_pack_marketplaces: List[str],
    old_content_marketplaces: List[str],
    new_content_marketplaces: List[str],
    expected_valid: bool,
):
    old_pack = {"marketplaces": old_pack_marketplaces}

    old_content = {"marketplaces": old_content_marketplaces}
    new_content = {"marketplaces": new_content_marketplaces}

    mocker.patch(
        "demisto_sdk.commands.common.hook_validations.content_entity_validator.get_remote_file",
        return_value=old_pack,
    )
    from demisto_sdk.commands.common.hook_validations.content_entity_validator import (
        ContentEntityValidator,  # importing again to allow mocking get_remote_file
    )

    with TemporaryDirectory() as dir, open(file := Path(dir, "test.json"), "w") as f:
        json.dump(new_content, f)
        f.flush()
        validator = ContentEntityValidator(StructureValidator(file_path=str(file)))
        validator.old_file = old_content
        assert validator.is_valid_marketplaces_on_modified() is expected_valid


INPUTS_VALID_TOVERSION_MODIFIED = [
    (
        VALID_TEST_PLAYBOOK_PATH,
        VALID_TEST_PLAYBOOK_MARKETPLACES_PATH,
        False,
        "change toversion field is not allowed",
    ),
    (
        VALID_TEST_PLAYBOOK_PATH,
        VALID_TEST_PLAYBOOK_PATH,
        True,
        "toversion was not changed.",
    ),
]


@pytest.mark.parametrize(
    "path, old_file_path, answer, error", INPUTS_VALID_TOVERSION_MODIFIED
)
def test_toversion_update_validation_yml_structure(path, old_file_path, answer, error):
    validator = ContentEntityValidator(StructureValidator(file_path=path))
    with open(old_file_path) as f:
        validator.old_file = yaml.load(f)
        assert validator.is_valid_toversion_on_modified() is answer, error


INPUTS_IS_ID_MODIFIED = [
    (
        INVALID_PLAYBOOK_PATH,
        VALID_PLAYBOOK_ID_PATH,
        False,
        "Didn't find the id as updated in file",
    ),
    (
        VALID_PLAYBOOK_ID_PATH,
        VALID_PLAYBOOK_ID_PATH,
        True,
        "Found the ID as changed although it is not",
    ),
]


@pytest.mark.parametrize("current_file, old_file, answer, error", INPUTS_IS_ID_MODIFIED)
def test_is_id_not_modified(current_file, old_file, answer, error):
    validator = ContentEntityValidator(StructureValidator(file_path=current_file))
    with open(old_file) as f:
        validator.old_file = yaml.load(f)
        assert validator.is_id_not_modified() is answer, error


@pytest.mark.parametrize(
    "current_file, old_file, answer, error",
    INPUTS_VALID_FROM_VERSION_MODIFIED + INPUTS_IS_ID_MODIFIED,
)
def test_is_backward_compatible(current_file, old_file, answer, error):
    validator = ContentEntityValidator(StructureValidator(file_path=current_file))
    with open(old_file) as f:
        validator.old_file = yaml.load(f)
        assert validator.is_backward_compatible() is answer, error


def mock_handle_error(error_message, error_code, file_path):
    return error_message


@pytest.mark.parametrize(
    "rule_file_name, rule_type, rule_dict, expected_error, valid",
    [
        (
            "MyRuleModelingRules",
            MODELING_RULE,
            {"id": "modeling-rule", "name": "Modeling Rule"},
            "\nThe rule id should end with 'ModelingRule'",
            False,
        ),  # Wrong modeling rule id.
        (
            "MyRuleModelingRules",
            MODELING_RULE,
            {"id": "ModelingRule", "name": "Modeling-Rule"},
            "\nThe rule name should end with 'Modeling Rule'",
            False,
        ),  # Wrong modeling rule name.
        (
            "MyRuleModelingRules",
            MODELING_RULE,
            {"id": "ModelingRule", "name": "Modeling Rule"},
            "",
            True,
        ),  # Correct modeling rule id and name.
        (
            "MyRuleParsingRules",
            PARSING_RULE,
            {"id": "parsing-rule", "name": "Parsing Rule"},
            "\nThe rule id should end with 'ParsingRule'",
            False,
        ),  # Wrong parsing rule id.
        (
            "MyRuleParsingRules",
            PARSING_RULE,
            {"id": "ParsingRule", "name": "Parsing-Rule"},
            "\nThe rule name should end with 'Parsing Rule'",
            False,
        ),  # Wrong parsing rule name.
        (
            "MyRuleParsingRules",
            PARSING_RULE,
            {"id": "ParsingRule", "name": "Parsing Rule"},
            "",
            True,
        ),  # Correct parsing rule id and name.
    ],
)
def test_is_valid_rule_suffix(
    mocker, repo, rule_type, rule_file_name, rule_dict, expected_error, valid
):
    """
    Given: A modeling/parsing rule with valid/invalid file_name/id/name
    When: running is_valid_rule_suffix_name.
    Then: Validate that the modeling/parsing rule is valid/invalid and the message (in case of invalid) is as expected.
    """
    pack = repo.create_pack("TestPack")
    create_rule_function = {
        MODELING_RULE: pack.create_modeling_rule,
        PARSING_RULE: pack.create_parsing_rule,
    }[rule_type]
    dummy_rule = create_rule_function(rule_file_name, rule_dict)
    structure_validator = StructureValidator(dummy_rule.yml.path)
    error_message = mocker.patch(
        "demisto_sdk.commands.common.hook_validations.content_entity_validator.ContentEntityValidator.handle_error",
        side_effect=mock_handle_error,
    )

    with ChangeCWD(repo.path):
        rule_validator = ContentEntityValidator(structure_validator)
        assert rule_validator.is_valid_rule_suffix(rule_type) == valid
        if not valid:
            assert (
                error_message.call_args[0][0].split("is invalid:")[1] == expected_error
            )<|MERGE_RESOLUTION|>--- conflicted
+++ resolved
@@ -11,11 +11,8 @@
     MODELING_RULE,
     PARSING_RULE,
 )
-<<<<<<< HEAD
-from demisto_sdk.commands.common.handlers import JSON_Handler, YAML_Handler
-=======
+from demisto_sdk.commands.common.handlers import DEFAULT_JSON_HANDLER as json
 from demisto_sdk.commands.common.handlers import DEFAULT_YAML_HANDLER as yaml
->>>>>>> 65801417
 from demisto_sdk.commands.common.hook_validations.content_entity_validator import (
     ContentEntityValidator,
 )
@@ -39,12 +36,6 @@
     (INVALID_INTEGRATION_WITH_NO_TEST_PLAYBOOK, "integration", False),
 ]
 
-<<<<<<< HEAD
-yaml = YAML_Handler()
-json = JSON_Handler()
-
-=======
->>>>>>> 65801417
 
 @pytest.mark.parametrize("file_path, schema, expected", HAS_TESTS_KEY_UNPUTS)
 def test_yml_has_test_key(file_path: str, schema: str, expected: bool) -> None:
