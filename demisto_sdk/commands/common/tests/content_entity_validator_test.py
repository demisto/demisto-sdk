--- conflicted
+++ resolved
@@ -148,18 +148,6 @@
     assert get_not_registered_tests(conf_json_data, content_item_id, schema, tests) == expected
 
 
-<<<<<<< HEAD
-def test_entity_valid_name(repo, mocker):
-    """
-    Given:
-    - Entity name.
-
-    When:
-    - Checking whether entity name contains contributor type name.
-
-    Then:
-    - Ensure expected result is returned.
-=======
 def test_entity_valid_name_valid(repo, mocker):
     """
     Given:
@@ -170,38 +158,10 @@
 
     Then:
     - Ensure true is returned.
->>>>>>> 6e1e0bf7
     """
     pack = repo.create_pack('TestPack')
     integration = pack.create_integration(name='BitcoinAbuse')
     integration.create_default_integration(name='BitcoinAbuse')
-<<<<<<< HEAD
-    script = pack.create_script(name='QRadar')
-    script.create_default_script(name='QRadar')
-    integration.yml.update({'display': 'BitcoinAbuse'})
-    script.yml.update({'name': 'QRadar'})
-    integration_structure_validator = StructureValidator(integration.yml.path)
-    script_structure_validator = StructureValidator(script.yml.path)
-    integration_content_entity_validator = ContentEntityValidator(integration_structure_validator)
-    script_content_entity_validator = ContentEntityValidator(script_structure_validator)
-    assert integration_content_entity_validator.name_does_not_contain_contributor_type_name()
-    assert script_content_entity_validator.name_does_not_contain_contributor_type_name()
-    for contributor_type_name in ContentEntityValidator.CONTRIBUTOR_TYPE_LIST:
-        integration_name_with_contributor_type = f'{integration.name} ({contributor_type_name})'
-        script_name_with_contributor_type = f'{script.name} ({contributor_type_name})'
-        integration = pack.create_integration(integration_name_with_contributor_type)
-        script = pack.create_script(script_name_with_contributor_type)
-        integration.yml.update({'display': integration_name_with_contributor_type})
-        script.yml.update({'name': script_name_with_contributor_type})
-        integration_structure_validator = StructureValidator(integration.yml.path)
-        script_structure_validator = StructureValidator(script.yml.path)
-        integration_content_entity_validator = ContentEntityValidator(integration_structure_validator)
-        script_content_entity_validator = ContentEntityValidator(script_structure_validator)
-        mocker.patch.object(integration_content_entity_validator, 'handle_error')
-        mocker.patch.object(script_content_entity_validator, 'handle_error')
-        assert not integration_content_entity_validator.name_does_not_contain_contributor_type_name()
-        assert not script_content_entity_validator.name_does_not_contain_contributor_type_name()
-=======
     integration.yml.update({'display': 'BitcoinAbuse'})
     integration_structure_validator = StructureValidator(integration.yml.path)
     integration_content_entity_validator = ContentEntityValidator(integration_structure_validator)
@@ -227,5 +187,4 @@
     script_structure_validator = StructureValidator(script.yml.path)
     script_content_entity_validator = ContentEntityValidator(script_structure_validator)
     mocker.patch.object(script_content_entity_validator, 'handle_error')
-    assert not script_content_entity_validator.name_does_not_contain_excluded_word()
->>>>>>> 6e1e0bf7
+    assert not script_content_entity_validator.name_does_not_contain_excluded_word()