import inspect
import os
import random
from typing import List

import pytest

from demisto_sdk.commands.create_id_set.create_id_set import IDSetCreator
from demisto_sdk.commands.find_dependencies.find_dependencies import \
    PackDependencies
from TestSuite.integration import Integration
from TestSuite.json_based import JSONBased
from TestSuite.playbook import Playbook
from TestSuite.script import Script
from TestSuite.test_tools import ChangeCWD


def update_id_set(repo):
    with ChangeCWD(repo.path):
        id_set_creator = IDSetCreator(repo.id_set.path, print_logs=False)
        id_set_creator.create_id_set()


class IntegrationDependencies:
    @staticmethod
    def make_integration_depend_on_classifier(integration: Integration, classifier: JSONBased):
        classifier_id = classifier.read_json_as_dict().get('id')
        integration.yml.update({'defaultclassifier': classifier_id})

    @staticmethod
    def make_integration_depend_on_mapper_in(integration: Integration, mapper: JSONBased):
        mapper_id = mapper.read_json_as_dict().get('id')
        integration.yml.update({'defaultmapperin': mapper_id})

    @staticmethod
    def make_integration_depend_on_mapper_out(integration: Integration, mapper: JSONBased):
        mapper_id = mapper.read_json_as_dict().get('id')
        integration.yml.update({'defaultmapperout': mapper_id})

    @staticmethod
    def make_integration_depend_on_incident_type(integration: Integration, incident_type: JSONBased):
        incident_type_id = incident_type.read_json_as_dict().get('id')
        integration.yml.update({'defaultIncidentType': incident_type_id})

    @staticmethod
    def make_integration_feed(integration: Integration):
        yml_dict = integration.yml.read_dict()
        if 'script' not in yml_dict:
            yml_dict['script'] = {}
        yml_dict['script']['feed'] = True
        integration.yml.write_dict(yml_dict)


class WidgetDependencies:
    @staticmethod
    def make_widget_depend_on_script(widget: JSONBased, script: Script):
        script_id = script.yml.read_dict().get('commonfields').get('id')
        widget.update({'dataType': 'scripts', 'query': script_id})


# Playbook class helper function
def get_new_task_number(playbook: Playbook):
    try:
        playbook_tasks = list(playbook.yml.read_dict().get('tasks').keys())

        if playbook_tasks:
            return max(int(task_num) for task_num in playbook_tasks) + 1

        playbook.yml.update({'starttaskid': '0'})
        return 0

    except AttributeError:
        playbook.yml.update({'starttaskid': '0'})
        return 0


def update_tasks_in_playbook(playbook: Playbook, task_num: int, task: dict):
    tasks = playbook.yml.read_dict().get('tasks', {})

    # Connects the new task added to the last task in the playbook, so the whole playbook will be connected
    if task_num > 0:
        try:
            tasks.get(str(task_num - 1)).get('nexttasks').get('#none#').append(str(task_num))
        except AttributeError:
            tasks.get(str(task_num - 1)).update({
                'nexttasks': {
                    '#none#': [str(task_num)]
                }
            })

    tasks.update(task)

    playbook.yml.update({'tasks': tasks})


class PlaybookDependencies:
    @staticmethod
    def make_playbook_depend_on_script_skippable(playbook: Playbook, script: Script):
        script_name = script.yml.read_dict().get('name')
        task_num = get_new_task_number(playbook)

        task = {
            str(task_num): {
                'id': str(task_num),
                'taskid': 'cfcc9ea0-eb0e-4efa-80ad-606909350e2a',
                'type': 'regular',
                'task': {
                    'id': 'cfcc9ea0-eb0e-4efa-80ad-606909350e2a',
                    'version': -1,
                    'name': script_name,
                    'description': 'Description',
                    'scriptName': script_name,
                    'type': 'regular',
                    'iscommand': False,
                    'brand': '',
                },
                'scriptarguments': {
                    'entryID': {
                        'complex': {
                            'root': 'InfoFile',
                            'accessor': 'EntryID'
                        }
                    },
                    'fileName': {},
                    'lastZipFileInWarroom': {},
                    'password': {}
                },
                'separatecontext': False,
                'view': '''| -
                {
                    "position": {
                        "x": 450,
                        "y": 350
                    }
                }''',
                'note': False,
                'timertriggers': [],
                'ignoreworker': False,
                'skipunavailable': True
            }
        }

        update_tasks_in_playbook(playbook, task_num, task)

    @staticmethod
    def make_playbook_depend_on_script_not_skippable(playbook: Playbook, script: Script):
        script_name = script.yml.read_dict().get('name')
        task_num = get_new_task_number(playbook)

        task = {
            str(task_num): {
                'id': str(task_num),
                'taskid': 'cfcc9ea0-eb0e-4efa-80ad-606909350e2a',
                'type': 'regular',
                'task': {
                    'id': 'cfcc9ea0-eb0e-4efa-80ad-606909350e2a',
                    'version': -1,
                    'name': script_name,
                    'description': 'Description',
                    'scriptName': script_name,
                    'type': 'regular',
                    'iscommand': False,
                    'brand': '',
                },
                'scriptarguments': {
                    'entryID': {
                        'complex': {
                            'root': 'InfoFile',
                            'accessor': 'EntryID'
                        }
                    },
                    'fileName': {},
                    'lastZipFileInWarroom': {},
                    'password': {}
                },
                'separatecontext': False,
                'view': '''| -
                {
                    "position": {
                        "x": 450,
                        "y": 350
                    }
                }''',
                'note': False,
                'timertriggers': [],
                'ignoreworker': False,
            }
        }

        update_tasks_in_playbook(playbook, task_num, task)

    @staticmethod
    def make_playbook_depend_on_playbook_skippable(playbook: Playbook, playbook__1: Playbook):
        other_playbook_name = playbook__1.yml.read_dict().get('name')
        task_num = get_new_task_number(playbook)

        task = {
            str(task_num): {
                'id': str(task_num),
                'taskid': 'fa3391b8-020e-4f53-8576-7445bf741452',
                'type': 'playbook',
                'task': {
                    'id': 'fa3391b8-020e-4f53-8576-7445bf741452',
                    'version': -1,
                    'name': other_playbook_name,
                    'playbookName': other_playbook_name,
                    'type': 'playbook',
                    'iscommand': False,
                    'brand': '',
                    'description': '',
                },
                'separatecontext': True,
                'loop': {
                    'iscommand': False,
                    'exitCondition': '',
                    'wait': 1,
                    'max': 0
                },
                'view': '''| -
                            {
                                "position": {
                                    "x": -800,
                                    "y": 980
                                }
                            }''',
                'note': False,
                'timertriggers': [],
                'ignoreworker': False,
                'skipunavailable': True,
                'quietmode': 0
            }
        }

        update_tasks_in_playbook(playbook, task_num, task)

    @staticmethod
    def make_playbook_depend_on_playbook_not_skippable(playbook: Playbook, playbook__1: Playbook):
        other_playbook_name = playbook__1.yml.read_dict().get('name')
        task_num = get_new_task_number(playbook)

        task = {
            str(task_num): {
                'id': str(task_num),
                'taskid': 'fa3391b8-020e-4f53-8576-7445bf741452',
                'type': 'regular',
                'task': {
                    'id': 'fa3391b8-020e-4f53-8576-7445bf741452',
                    'version': -1,
                    'name': other_playbook_name,
                    'playbookName': other_playbook_name,
                    'type': 'regular',
                    'iscommand': False,
                    'brand': '',
                    'description': '',
                },
                'separatecontext': True,
                'loop': {
                    'iscommand': False,
                    'exitCondition': '',
                    'wait': 1,
                    'max': 0
                },
                'view': '''| -
                            {
                                "position": {
                                    "x": -800,
                                    "y": 980
                                }
                            }''',
                'note': False,
                'timertriggers': [],
                'ignoreworker': False,
                'quietmode': 0
            }
        }

        update_tasks_in_playbook(playbook, task_num, task)

    @staticmethod
    def make_playbook_depend_on_integration_skippable(playbook: Playbook, integration: Integration):
        integration_name = integration.yml.read_dict().get('name')
        task_num = get_new_task_number(playbook)

        task = {
            str(task_num): {
                'id': str(task_num),
                'taskid': 'fa3391b8-020e-4f53-8576-7445bf741452',
                'type': 'regular',
                'task': {
                    'id': 'fa3391b8-020e-4f53-8576-7445bf741452',
                    'version': -1,
                    'name': integration_name,
                    'script': f'{integration_name}|||command_{integration_name}',
                    'type': 'regular',
                    'iscommand': True,
                    'brand': integration_name,
                    'description': ''
                },
                'scriptarguments': {
                    'env_bitness': {},
                    'env_type': {},
                    'env_version': {},
                    'file': {},
                    'obj_type': {
                        'simple': 'download'
                    },
                    'obj_url': {
                        'complex': {
                            'root': 'inputs.URL',
                            'accessor': 'Data'
                        }
                    },
                    'opt_kernel_heavyevasion': {},
                    'opt_network_connect': {},
                    'opt_privacy_type': {},
                },
                'separatecontext': True,
                'view': '''| -
                            {
                                "position": {
                                    "x": -800,
                                    "y": 980
                                }
                            }''',
                'note': False,
                'timertriggers': [],
                'ignoreworker': False,
                'skipunavailable': True
            }
        }

        update_tasks_in_playbook(playbook, task_num, task)

    @staticmethod
    def make_playbook_depend_on_integration_not_skippable(playbook: Playbook, integration: Integration):
        integration_name = integration.yml.read_dict().get('name')
        task_num = get_new_task_number(playbook)

        task = {
            str(task_num): {
                'id': str(task_num),
                'taskid': 'fa3391b8-020e-4f53-8576-7445bf741452',
                'type': 'regular',
                'task': {
                    'id': 'fa3391b8-020e-4f53-8576-7445bf741452',
                    'version': -1,
                    'name': integration_name,
                    'script': f'{integration_name}|||command_{integration_name}',
                    'type': 'regular',
                    'iscommand': True,
                    'brand': integration_name,
                    'description': ''
                },
                'scriptarguments': {
                    'env_bitness': {},
                    'env_type': {},
                    'env_version': {},
                    'file': {},
                    'obj_type': {
                        'simple': 'download'
                    },
                    'obj_url': {
                        'complex': {
                            'root': 'inputs.URL',
                            'accessor': 'Data'
                        }
                    },
                    'opt_kernel_heavyevasion': {},
                    'opt_network_connect': {},
                    'opt_privacy_type': {},
                },
                'separatecontext': True,
                'view': '''| -
                                {
                                    "position": {
                                        "x": -800,
                                        "y": 980
                                    }
                                }''',
                'note': False,
                'timertriggers': [],
                'ignoreworker': False,
            }
        }

        update_tasks_in_playbook(playbook, task_num, task)

    @staticmethod
    def make_playbook_depend_on_incident_field(playbook: Playbook, incident_field: JSONBased):
        incident_field_name = incident_field.read_json_as_dict().get('name')

        mapping = {
            'fieldMapping': [
                {
                    'incidentfield': incident_field_name,
                    'output': {
                        'complex': {
                            'root': 'root',
                            'filters': {
                                'operator': 'lessThan',
                                'left': {
                                    'value': {
                                        'simple': 'context.path',
                                        'iscontext': True
                                    }
                                },
                                'right': {
                                    'value': {
                                        'simple': "49151",
                                    },
                                    'accessor': 'DestPort'
                                }
                            }
                        }
                    }
                }
            ]
        }

        task_num = get_new_task_number(playbook)
        task_num_to_associate = random.choice(range(task_num - 1))

        task = playbook.yml.read_dict().get('tasks').get(str(task_num_to_associate))
        task.update(mapping)

        task.update({'id': str(task_num)})
        new_task = {
            str(task_num): task
        }

        update_tasks_in_playbook(playbook, task_num, new_task)

    @staticmethod
    def make_playbook_depend_on_incident_field_builtin_command(playbook: Playbook, incident_field: JSONBased):
        incident_field_name = incident_field.read_json_as_dict().get('name')
        task_num = get_new_task_number(playbook)

        task = {
            str(task_num): {
                'id': str(task_num),
                'taskid': 'fa3391b8-020e-4f53-8576-7445bf741452',
                'type': 'regular',
                'task': {
                    'id': 'fa3391b8-020e-4f53-8576-7445bf741452',
                    'version': -1,
                    'name': 'Set incident field',
                    'script': 'Builtin|||setIncident',
                    'type': 'regular',
                    'iscommand': True,
                    'brand': 'Builtin',
                    'description': ''
                },
                'scriptarguments': {
                    incident_field_name: 'value'
                },
                'separatecontext': False,
                'view': '''| -
                            {
                                "position": {
                                    "x": -800,
                                    "y": 980
                                }
                            }''',
                'note': False,
                'timertriggers': [],
                'ignoreworker': False,
            }
        }

        update_tasks_in_playbook(playbook, task_num, task)

    @staticmethod
    def make_playbook_depend_on_incident_field_input_simple(playbook: Playbook, incident_field: JSONBased):
        incident_field_name = incident_field.read_json_as_dict().get('name')

        new_input = {
            'key': 'input',
            'value': {
                'simple': '${incident.' + incident_field_name + '}'
            },
            'required': False,
            'description': 'description',
            'playbookInputQuery': None
        }

        playbook_content = playbook.yml.read_dict()

        if 'inputs' in playbook_content:
            playbook_content.get('inputs').append(new_input)
        else:
            playbook_content.update({'inputs': [new_input]})

        playbook.yml.write_dict(playbook_content)

    @staticmethod
    def make_playbook_depend_on_incident_field_input_complex(playbook: Playbook, incident_field: JSONBased):
        incident_field_name = incident_field.read_json_as_dict().get('name')

        new_input = {
            'key': 'input',
            'value': {
                'complex': {
                    'root': 'incident',
                    'accessor': incident_field_name
                }
            },
            'required': False,
            'description': 'description',
            'playbookInputQuery': None
        }

        playbook_content = playbook.yml.read_dict()

        if 'inputs' in playbook_content:
            playbook_content.get('inputs').append(new_input)
        else:
            playbook_content.update({'inputs': [new_input]})

        playbook.yml.write_dict(playbook_content)

    @staticmethod
    def make_playbook_depend_on_indicator_field_builtin_command(playbook: Playbook, indicator_field: JSONBased):
        indicator_field_name = indicator_field.read_json_as_dict().get('name')
        task_num = get_new_task_number(playbook)

        task = {
            str(task_num): {
                'id': str(task_num),
                'taskid': 'fa3391b8-020e-4f53-8576-7445bf741452',
                'type': 'regular',
                'task': {
                    'id': 'fa3391b8-020e-4f53-8576-7445bf741452',
                    'version': -1,
                    'name': 'Set incident field',
                    'script': 'Builtin|||setIndicator',
                    'type': 'regular',
                    'iscommand': True,
                    'brand': 'Builtin',
                    'description': ''
                },
                'scriptarguments': {
                    indicator_field_name: 'value'
                },
                'separatecontext': False,
                'view': '''| -
                                {
                                    "position": {
                                        "x": -800,
                                        "y": 980
                                    }
                                }''',
                'note': False,
                'timertriggers': [],
                'ignoreworker': False,
            }
        }

        update_tasks_in_playbook(playbook, task_num, task)


class ScriptDependencies:
    @staticmethod
    def make_script_depend_on_integration(script: Script, integration: Integration):
        integration_name = integration.yml.read_dict().get('name')
        script_content = script.yml.read_dict()

        if script_content.get('dependson'):
            script_content['dependson']['must'].append(f'{integration_name}|||command_{integration_name}')
            script.yml.write_dict(script_content)
        else:
            script.yml.update(
                {
                    'dependson': {
                        'must': [
                            f'{integration_name}|||command_{integration_name}'
                        ]
                    }
                }
            )

    @staticmethod
    def make_script_depend_on_script(script: Script, script__1: Script):
        other_script_name = script__1.yml.read_dict().get('name')
        script_content = script.yml.read_dict()

        if script_content.get('dependson'):
            script_content['dependson']['must'].append(other_script_name)
            script.yml.write_dict(script_content)
        else:
            script.yml.update(
                {
                    'dependson': {
                        'must': [
                            other_script_name
                        ]
                    }
                }
            )


class ClassifierDependencies:
    @staticmethod
    def make_classifier_depend_on_incident_type_default(classifier: JSONBased, incident_type: JSONBased):
        incident_type_id = incident_type.read_json_as_dict().get('id')
        classifier.update({'defaultIncidentType': incident_type_id})

    @staticmethod
    def make_classifier_depend_on_incident_type_key_type_map(classifier: JSONBased, incident_type: JSONBased):
        incident_type_id = incident_type.read_json_as_dict().get('id')
        key_type_map = classifier.read_json_as_dict().get('keyTypeMap', {})
        key_type_map.update({'key': incident_type_id})
        classifier.update({'keyTypeMap': key_type_map})


class MapperDependencies:
    @staticmethod
    def make_mapper_depend_on_incident_type_default(mapper: JSONBased, incident_type: JSONBased):
        incident_type_id = incident_type.read_json_as_dict().get('id')
        mapper.update({'defaultIncidentType': incident_type_id})

    @staticmethod
    def make_classifier_depend_on_incident_type_and_fields(mapper: JSONBased, incident_type: JSONBased,
                                                           incidents_fields: List[JSONBased]):
        incident_type_id = incident_type.read_json_as_dict().get('id')
        incidents_fields_ids = [incident_field.read_json_as_dict().get('id') for incident_field in incidents_fields]
        mapping = mapper.read_json_as_dict().get('mapping', {})

        updates_to_map = {
            incident_type_id: {
                'internalMapping':
                    {
                        incident_field_id: {
                            "simple": "simple"
                        } for incident_field_id in incidents_fields_ids
                    }
            }
        }

        mapping.update(updates_to_map)
        mapper.update({'mapping': mapping})


class IncidentTypeDependencies:
    @staticmethod
    def make_incident_type_depend_on_playbook(incident_type: JSONBased, playbook: Playbook):
        playbook_id = playbook.yml.read_dict().get('id')
        incident_type.update({'playbookId': playbook_id})

    @staticmethod
    def make_incident_type_depend_on_script_pre_processing(incident_type: JSONBased, script: Script):
        script_id = script.yml.read_dict().get('commonfields').get('id')
        incident_type.update({'preProcessingScript': script_id})


class IndicatorTypeDependencies:
    @staticmethod
    def make_indicator_type_depend_on_script_reputation(indicator_type: JSONBased, script: Script):
        script_id = script.yml.read_dict().get('commonfields').get('id')
        indicator_type.update({'reputationScriptName': script_id})

    @staticmethod
    def make_indicator_type_depend_on_script_enhancement(indicator_type: JSONBased, script: Script):
        script_id = script.yml.read_dict().get('commonfields').get('id')
        indicator_type.update({'enhancementScriptNames': [script_id]})


class LayoutDependencies:
    @staticmethod
    def make_layout_depend_on_incident_indicator_type(layout: JSONBased, incident_type: JSONBased):
        incident_type_id = incident_type.read_json_as_dict().get('id')
        layout.update({'TypeName': incident_type_id})

    @staticmethod
    def make_layout_depend_on_incident_indicator_field(layout: JSONBased, indicators_fields: List[JSONBased],
                                                       incidents_fields: List[JSONBased]):
        indicators_fields_ids = [indicator_field.read_json_as_dict().get('id') for indicator_field in indicators_fields]
        incidents_fields_ids = [incident_field.read_json_as_dict().get('id') for incident_field in incidents_fields]

        layout_data = layout.read_json_as_dict().get('layout', {})
        updates_to_layout = {
            'tabs': {
                'sections': [
                    {
                        'displayType': 'ROW',
                        'h': 2,
                        'i': 'uuid',
                        'isVisible': True,
                        'items': [
                            {
                                'endCol': 2,
                                'fieldId': indicator_field_id,
                                'height': 24,
                                'id': 'id',
                                'index': 0,
                                'startCol': 0
                            } for indicator_field_id in indicators_fields_ids
                        ]
                    },
                    {
                        'displayType': 'ROW',
                        'h': 2,
                        'i': 'uuid',
                        'isVisible': True,
                        'items': [
                            {
                                'endCol': 2,
                                'fieldId': incident_field_id,
                                'height': 24,
                                'id': 'id',
                                'index': 0,
                                'startCol': 0
                            } for incident_field_id in incidents_fields_ids
                        ]
                    }
                ]
            }
        }

        layout_data.update(updates_to_layout)
        layout.update({'layout': layout_data})


class LayoutcontainerDependencies:
    @staticmethod
    def make_layoutcontainer_depend_on_incident_indicator_type(layoutcontainer: JSONBased, incident_type: JSONBased):
        incident_type_id = incident_type.read_json_as_dict().get('id')
        layoutcontainer.update({'name': incident_type_id})

    @staticmethod
    def make_layout_depend_on_incident_indicator_field(layout: JSONBased, indicators_fields: List[JSONBased],
                                                       incidents_fields: List[JSONBased]):
        indicators_fields_ids = [indicator_field.read_json_as_dict().get('id') for indicator_field in indicators_fields]
        incidents_fields_ids = [incident_field.read_json_as_dict().get('id') for incident_field in incidents_fields]

        layout_data = layout.read_json_as_dict().get('layout', {})
        updates_to_layout = {
            'tabs': {
                'sections': [
                    {
                        'displayType': 'ROW',
                        'h': 2,
                        'i': 'uuid',
                        'isVisible': True,
                        'items': [
                            {
                                'endCol': 2,
                                'fieldId': indicator_field_id,
                                'height': 24,
                                'id': 'id',
                                'index': 0,
                                'startCol': 0
                            } for indicator_field_id in indicators_fields_ids
                        ]
                    },
                    {
                        'displayType': 'ROW',
                        'h': 2,
                        'i': 'uuid',
                        'isVisible': True,
                        'items': [
                            {
                                'endCol': 2,
                                'fieldId': incident_field_id,
                                'height': 24,
                                'id': 'id',
                                'index': 0,
                                'startCol': 0
                            } for incident_field_id in incidents_fields_ids
                        ]
                    }
                ]
            }
        }

        layout_data.update(updates_to_layout)
        layout.update({'detailsV2': layout_data})


class IncidentFieldDependencies:
    # Ignored by yaakovi
    # @staticmethod
    # def make_incident_field_depend_on_incident_type_associated(incident_field: JSONBased, incident_type: JSONBased):
    #     incident_type_id = incident_type.read_json_as_dict().get('id')
    #     incident_field.update({'associatedTypes': [incident_type_id]})
    #
    # @staticmethod
    # def make_incident_field_depend_on_incident_type_system_associated(incident_field: JSONBased,
    #                                                                   incident_type: JSONBased):
    #     incident_type_id = incident_type.read_json_as_dict().get('id')
    #     incident_field.update({'systemAssociatedTypes': [incident_type_id]})

    @staticmethod
    def make_incident_field_depend_on_script(incident_field: JSONBased, script: Script):
        script_id = script.yml.read_dict().get('commonfields').get('id')
        incident_field.update({'script': script_id})

    @staticmethod
    def make_incident_field_depend_on_script_field_calc(incident_field: JSONBased, script: Script):
        script_id = script.yml.read_dict().get('commonfields').get('id')
        incident_field.update({'fieldCalcScript': script_id})


CLASSES = [IntegrationDependencies, PlaybookDependencies, ScriptDependencies, ClassifierDependencies,
           MapperDependencies, IncidentTypeDependencies, WidgetDependencies,
           IndicatorTypeDependencies, LayoutDependencies, LayoutcontainerDependencies, IncidentFieldDependencies]
METHODS_POOL: list = \
    [(method_name, entity_class) for entity_class in CLASSES for method_name in list(entity_class.__dict__.keys())
     if '_' != method_name[0]]


def get_entity_by_pack_number_and_entity_type(repo, pack_number, entity_type):
    if entity_type == 'integration':
        return repo.packs[pack_number].integrations[0]

    if entity_type == 'script':
        return repo.packs[pack_number].scripts[0]

    if entity_type == 'playbook':
        return repo.packs[pack_number].playbooks[0]

    if entity_type == 'classifier':
        return repo.packs[pack_number].classifiers[0]

    if entity_type == 'mapper':
        return repo.packs[pack_number].mappers[0]

    if entity_type == 'layout':
        return repo.packs[pack_number].layouts[0]

    if entity_type == 'layoutcontainer':
        return repo.packs[pack_number].layoutcontainers[0]

    if entity_type == 'incident_type':
        return repo.packs[pack_number].incident_types[0]

    if entity_type == 'incident_field':
        return repo.packs[pack_number].incident_fields[0]

    if entity_type == 'indicator_type':
        return repo.packs[pack_number].indicator_types[0]

    if entity_type == 'indicator_field':
        return repo.packs[pack_number].indicator_fields[0]

    if entity_type == 'widget':
        return repo.packs[pack_number].widgets[0]


LIST_ARGUMENTS_TO_METHODS = {
    'indicators_fields': 'indicator_field',
    'incidents_fields': 'incident_field'
}


def create_inputs_for_method(repo, current_pack, inputs_arguments):
    """Creates an `argument: object` dict of inputs for a method according to inputs_arguments.

    Args:
        repo (Repo): Content repo object.
        current_pack (int): ID of the pack that its objects will depend on other packs.
        inputs_arguments (list): List of entity types that  are needed as arguments to the method.

    Returns:
        Tuple(Dict, set):
            inputs_values (Dict): An `argument: object` dict of inputs for a method.
            dependencies (Set): All the packs' names that `current_pack` should depend on.
    """
    dependencies = set()

    inputs_values = {inputs_arguments[0]:
                     get_entity_by_pack_number_and_entity_type(repo, current_pack, inputs_arguments[0])}

    inputs_arguments = inputs_arguments[1:]
    # Ignores the `CommonTypes` pack in the flow, so only numeric packs will be chosen
    number_of_packs = len(repo.packs) - 1

    for arg in inputs_arguments:
        arg_type = arg.split('__')[0]
        if arg_type in LIST_ARGUMENTS_TO_METHODS.keys():
            number_of_items_in_list = random.randint(1, 5)

            input_argument = []
            for i in range(number_of_items_in_list):
                pack_to_take_entity_from = random.choice(range(1, number_of_packs))
                input_argument.append(get_entity_by_pack_number_and_entity_type(repo, pack_to_take_entity_from,
                                                                                LIST_ARGUMENTS_TO_METHODS[arg_type]))

                # The pack is not depend on packs with indicator_field because the Layout is of type incident
                if arg_type == 'indicators_fields':
                    continue
                dependencies.add(f'pack_{pack_to_take_entity_from}')

        else:
            pack_to_take_entity_from = random.choice(range(1, number_of_packs))
            input_argument = get_entity_by_pack_number_and_entity_type(repo, pack_to_take_entity_from, arg_type)

            # The pack is not depend on packs with indicator_type because the Layout is of type incident
            if arg_type == 'indicator_type':
                continue
            dependencies.add(f'pack_{pack_to_take_entity_from}')

        inputs_values[arg] = input_argument

    return inputs_values, dependencies


def run_random_methods(repo, current_pack, current_methods_pool, number_of_methods_to_choose):
    """ Runs random set of methods with size number_of_methods_to_choose
        out of the current_methods_pool.

    Args:
        repo (Repo): Content repo object.
        current_pack (int): ID of the pack that its objects will depend on other packs.
        current_methods_pool (list): The pool of methods to choose from.
        number_of_methods_to_choose (int): Amount of methods to choose.

    Returns:
        Set. All the packs' names that `current_pack` should depend on.
    """
    all_dependencies = set()

    for i in range(number_of_methods_to_choose):
        chosen_method = random.choice(current_methods_pool)
        current_methods_pool.remove(chosen_method)

        method = getattr(chosen_method[1], chosen_method[0])
        inputs_arguments = inspect.getfullargspec(method)[0]

        args, dependencies = create_inputs_for_method(repo, current_pack, inputs_arguments)

        if chosen_method[0] == 'make_integration_feed':
            all_dependencies.add('CommonTypes')

        all_dependencies = all_dependencies.union(dependencies)
        method(**args)

    return all_dependencies


def run_find_dependencies(mocker, repo_path, pack_name):
    with ChangeCWD(repo_path):
        # Circle froze on 3.7 dut to high usage of processing power.
        # pool = Pool(processes=cpu_count() * 2) is the line that in charge of the multiprocessing initiation,
        # so changing `cpu_count` return value to 1 still gives you multiprocessing but with only 2 processors,
        # and not the maximum amount.
        import demisto_sdk.commands.common.update_id_set as uis
        mocker.patch.object(uis, 'cpu_count', return_value=1)
        PackDependencies.find_dependencies(pack_name, silent_mode=True, update_pack_metadata=True)


@pytest.mark.parametrize('test_number', range(5))
def test_dependencies(mocker, repo, test_number):
    """ This test will run 5 times, when each time it will randomly generate dependencies in the repo and verify that
        the expected dependencies has been updated in the pack metadata correctly.

        Given
        - Content repository
        When
        - Running find_dependencies
        Then
        - Update packs dependencies in pack metadata
    """
    # Note: if DEMISTO_SDK_ID_SET_REFRESH_INTERVAL is set it can fail the test
    mock_is_external_repo(mocker, False)
    mocker.patch.dict(os.environ, {'DEMISTO_SDK_ID_SET_REFRESH_INTERVAL': '-1'})
    assert os.getenv('DEMISTO_SDK_ID_SET_REFRESH_INTERVAL') == '-1'
    number_of_packs = 10
    repo.setup_content_repo(number_of_packs)
    repo.setup_one_pack('CommonTypes')

    pack_to_verify = random.choice(range(number_of_packs))

    number_of_methods_to_choose = random.choice(range(1, len(METHODS_POOL)))
    dependencies = run_random_methods(repo, pack_to_verify, METHODS_POOL.copy(), number_of_methods_to_choose)

    run_find_dependencies(mocker, repo.path, f'pack_{pack_to_verify}')

    dependencies_from_pack_metadata = repo.packs[pack_to_verify].pack_metadata.read_json_as_dict().get(
        'dependencies').keys()

    if f'pack_{pack_to_verify}' in dependencies:
        dependencies.remove(f'pack_{pack_to_verify}')

<<<<<<< HEAD
    assert IsEqualFunctions.is_sets_equal(dependencies, dependencies_from_pack_metadata)
=======
    assert dependencies == dependencies_from_pack_metadata
>>>>>>> b21a8309


@pytest.mark.parametrize('entity_class', CLASSES)
def test_specific_entity(mocker, repo, entity_class):
    """ This test will run for each entity in the repo, when each time it will randomly generate dependencies
        in the repo and verify that the expected dependencies has been updated in the pack metadata correctly.

        Given
        - Content repository and content entity
        When
        - Running find_dependencies
        Then
        - Update packs dependencies in pack metadata
    """
    mock_is_external_repo(mocker, False)
    # Note: if DEMISTO_SDK_ID_SET_REFRESH_INTERVAL is set it can fail the test
    mocker.patch.dict(os.environ, {'DEMISTO_SDK_ID_SET_REFRESH_INTERVAL': '-1'})
    assert os.getenv('DEMISTO_SDK_ID_SET_REFRESH_INTERVAL') == '-1'
    number_of_packs = 20
    repo.setup_content_repo(number_of_packs)
    repo.setup_one_pack('CommonTypes')

    methods_pool: list = \
        [(method_name, entity_class) for method_name in list(entity_class.__dict__.keys())
         if '_' != method_name[0]]

    dependencies = run_random_methods(repo, 0, methods_pool, len(methods_pool))

    run_find_dependencies(mocker, repo.path, 'pack_0')

    dependencies_from_pack_metadata = repo.packs[0].pack_metadata.read_json_as_dict().get('dependencies').keys()

    if 'pack_0' in dependencies:
        dependencies.remove('pack_0')

    assert set(dependencies) == set(dependencies_from_pack_metadata)


def mock_is_external_repo(mocker, is_external_repo_return):
    return mocker.patch(
        'demisto_sdk.commands.find_dependencies.find_dependencies.is_external_repository',
        return_value=is_external_repo_return
    )


def test_dependencies_case_1(mocker, repo):
    """
    Given
        - Content repo with the following items:
            -"foo" pack containing:
              - playbook_foo
              - integration_foo
            - "bar" pack containing:
              - script_bar
            - "CommonTypes" pack containing:
              - incident field Email

            - playbook_foo using:
              - integration_foo is not skippable
              - script_bar is skippable
              - incident field Email as an input

    When
        - running find_dependencies

    Then
        - foo pack's pack_metadata should include the following dependencies:
          - bar
          - CommonTypes

    """
    mock_is_external_repo(mocker, False)
    # setup the packs
    pack_foo = repo.create_pack('foo')
    pack_bar = repo.create_pack('bar')
    pack_common_types = repo.create_pack('CommonTypes')

    playbook_foo = pack_foo.create_playbook('playbook_foo')
    integration_foo = pack_foo.create_integration('integration_foo', yml={'name': '=integration_foo', 'category': '',
                                                                          'script': {'type': 'python'}})
    script_bar = pack_bar.create_script('script_bar', yml={'script': '', 'type': 'python', 'name': 'script_bar'})
    incident_field_email = pack_common_types.create_incident_field(name='incident_Email',
                                                                   content={'id': 'incident_Email',
                                                                            'name': 'incident_Email'})

    # make playbook_foo depend on integration_foo
    PlaybookDependencies.make_playbook_depend_on_integration_not_skippable(
        playbook_foo,
        integration_foo
    )

    # make playbook_foo depend on script_bar
    PlaybookDependencies.make_playbook_depend_on_script_skippable(
        playbook_foo,
        script_bar
    )

    # make playbook_foo depend on incident field Email
    PlaybookDependencies.make_playbook_depend_on_incident_field_input_complex(
        playbook_foo,
        incident_field_email
    )

    run_find_dependencies(mocker, repo.path, 'foo')

    expected_dependencies = {'bar', 'CommonTypes'}
    dependencies_from_pack_metadata = pack_foo.pack_metadata.read_json_as_dict().get('dependencies').keys()

    assert expected_dependencies == set(dependencies_from_pack_metadata)


def test_dependencies_case_2(mocker, repo):
    """
    Given
        - Content repo with the following items:
            -"foo" pack containing:
              - integration_foo which is a feed integration
            - "bar" pack containing:
              - mapper_in_bar

            - integration_foo using:
              - mapper_in_bar

    When
        - running find_dependencies

    Then
        - foo pack's pack_metadata should include the following dependencies:
          - bar
          - CommonTypes

    """
    mock_is_external_repo(mocker, False)
    # setup the packs
    pack_foo = repo.create_pack('foo')
    pack_bar = repo.create_pack('bar')
    pack_common_types = repo.create_pack('CommonTypes')

    integration_foo = pack_foo.create_integration('integration_foo', yml={'name': 'integration_foo', 'category': '',
                                                                          'script': {'type': 'python'}})
    mapper_in_bar = pack_bar.create_mapper(name='mapper_in_bar', content={'id': 'mapper_in_bar',
                                                                          'name': 'mapper_in_bar',
                                                                          'mapping': {},
                                                                          'type': 'mapping'})
    # Pack can not be empty
    pack_common_types.create_integration('integration_common_types',
                                         yml={'name': 'integration_common_types', 'category': '',
                                              'script': {'type': 'python'}})

    # make integration_foo feed
    IntegrationDependencies.make_integration_feed(
        integration_foo
    )

    # make integration_foo depend on mapper_in_bar
    IntegrationDependencies.make_integration_depend_on_mapper_in(
        integration_foo,
        mapper_in_bar
    )

    run_find_dependencies(mocker, repo.path, 'foo')

    expected_dependencies = {'bar', 'CommonTypes'}
    dependencies_from_pack_metadata = repo.packs[0].pack_metadata.read_json_as_dict().get('dependencies').keys()

    assert expected_dependencies == set(dependencies_from_pack_metadata)<|MERGE_RESOLUTION|>--- conflicted
+++ resolved
@@ -981,11 +981,7 @@
     if f'pack_{pack_to_verify}' in dependencies:
         dependencies.remove(f'pack_{pack_to_verify}')
 
-<<<<<<< HEAD
-    assert IsEqualFunctions.is_sets_equal(dependencies, dependencies_from_pack_metadata)
-=======
     assert dependencies == dependencies_from_pack_metadata
->>>>>>> b21a8309
 
 
 @pytest.mark.parametrize('entity_class', CLASSES)
