--- conflicted
+++ resolved
@@ -91,7 +91,6 @@
     assert cache_info.hits == cache_info_before.hits + 1
 
 
-<<<<<<< HEAD
 class DockerClientMock:
     def __init__(self):
         # mock the function login
@@ -134,7 +133,8 @@
         "password": "password",
         "registry": "custom",
     }
-=======
+
+
 @pytest.mark.parametrize(
     "image_name, container_name, exception, exception_text",
     [
@@ -198,5 +198,4 @@
     assert (
         f"error when executing func create_container, error: {exception_text}, time 3"
         in log_result.call_args.args
-    )
->>>>>>> 9e3726f3
+    )