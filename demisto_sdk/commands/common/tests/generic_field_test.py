import copy
from collections import namedtuple

from mock import patch

from demisto_sdk.commands.common.hook_validations.structure import \
    StructureValidator
from demisto_sdk.tests.test_files.validate_integration_test_valid_types import \
    GENERIC_FIELD


def mock_structure(file_path=None, current_file=None, old_file=None):
    with patch.object(StructureValidator, '__init__', lambda a, b: None):
        structure = StructureValidator(file_path)
        structure.is_valid = True
        structure.scheme_name = 'genericfield'
        structure.file_path = file_path
        structure.current_file = current_file
        structure.old_file = old_file
        structure.prev_ver = 'master'
        structure.branch_name = ''
        structure.quiet_bc = False
        structure.skip_schema_check = False
        structure.pykwalify_logs = False
        structure.scheme_name = namedtuple('scheme_name', 'value')(value='genericfield')
        structure.checked_files = set()
        structure.ignored_errors = dict()
        structure.suppress_print = True
        structure.json_file_path = None
<<<<<<< HEAD
        structure.predefined_deprecated_ignored_errors = {}
        structure.predefined_by_support_ignored_errors = {}
=======
        structure.specific_validations = None
>>>>>>> 4ce7f8d9
        return structure


class TestGenericField:
    def test_simple_generic_field_is_fine(self, pack):
        field = pack.create_generic_field(pack.name, GENERIC_FIELD)
        structure = mock_structure(field.path, field.read_json_as_dict())
        assert structure.is_valid_scheme()

    def test_openended_removed(self, pack):
        generic_field = copy.deepcopy(GENERIC_FIELD)
        generic_field['openEnded'] = True
        field = pack.create_generic_field(pack.name, generic_field)
        structure = mock_structure(field.path, field.read_json_as_dict())
        assert structure.is_valid_scheme()

    def test_no_genericModuleId(self, pack):
        generic_field = copy.deepcopy(GENERIC_FIELD)
        del generic_field['genericModuleId']
        field = pack.create_generic_field(pack.name, generic_field)
        structure = mock_structure(field.path, field.read_json_as_dict())
        assert structure.is_valid_scheme() is False<|MERGE_RESOLUTION|>--- conflicted
+++ resolved
@@ -27,12 +27,9 @@
         structure.ignored_errors = dict()
         structure.suppress_print = True
         structure.json_file_path = None
-<<<<<<< HEAD
+        structure.specific_validations = None
         structure.predefined_deprecated_ignored_errors = {}
         structure.predefined_by_support_ignored_errors = {}
-=======
-        structure.specific_validations = None
->>>>>>> 4ce7f8d9
         return structure
 
 
