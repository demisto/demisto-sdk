from demisto_sdk.commands.common.configuration import Configuration
from demisto_sdk.commands.common.hook_validations.id import IDSetValidations
from TestSuite.test_tools import ChangeCWD

CONFIG = Configuration()


def test_is_incident_type_using_real_playbook__happy_flow():
    """
    Given
        - incident type which has an existing default playbook id.
        - id_set.json

    When
        - is_playbook_found is called with an id_set.json

    Then
        - Ensure that the playbook is in the id set.
    """
    validator = IDSetValidations(is_circle=False, is_test_run=True, configuration=CONFIG)

    incident_type_data = {
        "Zimperium Event": {
            "playbooks": "Zimperium Incident Enrichment"
        }
    }
    validator.playbook_set = [{'Zimperium Incident Enrichment': {
        'name': 'Zimperium Incident Enrichment',
        'file_path': 'Packs/Zimperium/Playbooks/Zimperium_Incident_Enrichment.yml',
        'fromversion': '5.0.0'}
    }]

    assert validator._is_incident_type_default_playbook_found(incident_type_data=incident_type_data) is True, \
        "The incident type default playbook id does not exist in the id set"


def test_is_incident_type_using_real_playbook__no_matching_playbook_id():
    """
    Given
        - incident type which has a non existing default playbook id.
        - id_set.json

    When
        - is_playbook_found is called with an id_set.json

    Then
        - Ensure that the playbook is in the id set.
    """
    validator = IDSetValidations(is_circle=False, is_test_run=True, configuration=CONFIG)

    incident_type_data = {
        "Zimperium Event": {
            "playbooks": "a fake playbook id"
        }
    }
    validator.playbook_set = [{'Zimperium Incident Enrichment': {
        'name': 'Zimperium Incident Enrichment',
        'file_path': 'Packs/Zimperium/Playbooks/Zimperium_Incident_Enrichment.yml',
        'fromversion': '5.0.0'}
    }]

    assert validator._is_incident_type_default_playbook_found(incident_type_data=incident_type_data) is False


def test_is_non_real_command_found__happy_flow():
    """
    Given
        - script which has a valid command.

    When
        - is_non_real_command_found is called

    Then
        - Ensure that the scripts depend-on commands are valid.
    """
    validator = IDSetValidations(is_circle=False, is_test_run=True, configuration=CONFIG)

    script_data = {
        'name': 'OktaUpdateUser',
        'fidepends-le_path': 'Packs/DeprecatedContent/Scripts/script-OktaUpdateUser.yml',
        'fromversion': '5.0.0', 'deprecated': True, 'depends_on': ['okta-update-user'],
        'tests': ['No test - deprecated script with no test prior'], 'pack': 'DeprecatedContent'
    }

    assert validator._is_non_real_command_found(script_data=script_data) is True, \
        "The script has a non real command"


def test_is_non_real_command_found__bad_command_name():
    """
    Given
        - script which has a non valid command.

    When
        - is_non_real_command_found is called

    Then
        - Ensure that the scripts depend-on commands are non valid.
    """
    validator = IDSetValidations(is_circle=False, is_test_run=True, configuration=CONFIG)

    script_data = {
        'name': 'OktaUpdateUser',
        'fidepends-le_path': 'Packs/DeprecatedContent/Scripts/script-OktaUpdateUser.yml',
        'fromversion': '5.0.0', 'deprecated': True, 'depends_on': ['okta-update-user', 'okta-update-user-copy'],
        'tests': ['No test - deprecated script with no test prior'], 'pack': 'DeprecatedContent'
    }

    assert validator._is_non_real_command_found(script_data=script_data) is False, \
        "The script has a non real command"


def test_is_non_real_command_found__no_depend_on_name():
    """
    Given
        - script which has no executeCommand.

    When
        - is_non_real_command_found is called

    Then
        - Ensure that the scripts depend-on commands are valid.
    """
    validator = IDSetValidations(is_circle=False, is_test_run=True, configuration=CONFIG)

    script_data = {
        'name': 'OktaUpdateUser',
        'fidepends-le_path': 'Packs/CommonScripts/Scripts/NoExecuteCommand.yml',
        'fromversion': '5.0.0', 'deprecated': True,
        'tests': ['No test'], 'pack': 'CommonScripts'
    }

    assert validator._is_non_real_command_found(script_data=script_data) is True, \
        "The script has a non real command"


def test_is_integration_classifier_and_mapper_found__exist():
    """
    Given
        - integration which has classifier and mapper.

    When
        - _is_integration_handled_in_classifier_and_mapper is called

    Then
        - Ensure that the integration classifier and mapper were found.
    """
    validator = IDSetValidations(is_circle=False, is_test_run=True, configuration=CONFIG)

    validator.mappers_set = [{
        "Claroty-mapper":
            {
                "name": "Claroty - Incoming Mapper",
                "file_path": "Packs/Claroty/Classifiers/classifier-mapper-incoming-Claroty.json",
                "fromversion": "6.0.0",
                "pack": "Claroty",
                "incident_types": [
                    "Claroty Integrity Incident",
                    "Claroty Security Incident",
                    "Claroty IT Incident"
                ],
                "incident_fields": [
                    "Claroty Related Assets",
                    "Claroty Category",
                    "Claroty Alert Status",
                    "Claroty Network ID",
                    "Claroty Resource ID",
                    "Claroty Alert Type",
                    "Claroty Alert Resolved"
                ]
            }
    }]

    validator.classifiers_set = [
        {"Claroty":
            {
                "name": "Claroty - Classifier",
                "file_path": "Packs/Claroty/Classifiers/classifier-Claroty.json",
                "fromversion": "6.0.0",
                "pack": "Claroty",
                "incident_types": [
                    "Claroty Integrity Incident",
                    "Claroty Security Incident"
                ]
            }
         }
    ]

    integration_data = {
        "name": "Claroty",
        "file_path": "Packs/Claroty/Integrations/Claroty/Claroty.yml",
        "fromversion": "5.0.0",
        "commands": [
            "claroty-get-assets",
            "claroty-query-alerts",
            "claroty-resolve-alert",
            "claroty-get-single-alert"
        ],
        "pack": "Claroty",
        "classifiers": "Claroty",
        "mappers": [
            "Claroty-mapper"
        ]

    }

    assert validator._is_integration_classifier_and_mapper_found(integration_data=integration_data) is True, \
        "The incident classifier and mapper were not found"


def test_is_integration_classifier_and_mapper_found__mapper_not_exist():
    """
    Given
        - integration which has classifier and mapper.

    When
        - _is_integration_handled_in_classifier_and_mapper is called

    Then
        - Ensure that the integration mapper was not found.
    """
    validator = IDSetValidations(is_circle=False, is_test_run=True, configuration=CONFIG)

    validator.mappers_set = [{
        "Claroty-mapper_wrong":
            {
                "name": "Claroty - Incoming Mapper",
                "file_path": "Packs/Claroty/Classifiers/classifier-mapper-incoming-Claroty.json",
                "fromversion": "6.0.0",
                "pack": "Claroty",
                "incident_types": [
                    "Claroty Integrity Incident",
                    "Claroty Security Incident",
                    "Claroty IT Incident"
                ],
                "incident_fields": [
                    "Claroty Related Assets",
                    "Claroty Category",
                    "Claroty Alert Status",
                    "Claroty Network ID",
                    "Claroty Resource ID",
                    "Claroty Alert Type",
                    "Claroty Alert Resolved"
                ]
            }
    }]

    validator.classifiers_set = [{
        "Claroty":
            {
                "name": "Claroty - Classifier",
                "file_path": "Packs/Claroty/Classifiers/classifier-Claroty.json",
                "fromversion": "6.0.0",
                "pack": "Claroty",
                "incident_types": [
                    "Claroty Integrity Incident",
                    "Claroty Security Incident"
                ]
            }
    }
    ]

    integration_data = {
        "name": "Claroty",
        "file_path": "Packs/Claroty/Integrations/Claroty/Claroty.yml",
        "fromversion": "5.0.0",
        "commands": [
            "claroty-get-assets",
            "claroty-query-alerts",
            "claroty-resolve-alert",
            "claroty-get-single-alert"
        ],
        "pack": "Claroty",
        "classifiers": "Claroty",
        "mappers": [
            "Claroty-mapper"
        ]

    }

    assert validator._is_integration_classifier_and_mapper_found(integration_data=integration_data) is False, \
        "The incident mapper was found"


def test_is_integration_classifier_and_mapper_found__classifier_not_exist():
    """
    Given
        - integration which has classifier and mapper.

    When
        - _is_integration_handled_in_classifier_and_mapper is called

    Then
        - Ensure that the integration classifier was not found.
    """
    validator = IDSetValidations(is_circle=False, is_test_run=True, configuration=CONFIG)

    validator.mappers_set = [{
        "Claroty-mapper":
            {
                "name": "Claroty - Incoming Mapper",
                "file_path": "Packs/Claroty/Classifiers/classifier-mapper-incoming-Claroty.json",
                "fromversion": "6.0.0",
                "pack": "Claroty",
                "incident_types": [
                    "Claroty Integrity Incident",
                    "Claroty Security Incident",
                    "Claroty IT Incident"
                ],
                "incident_fields": [
                    "Claroty Related Assets",
                    "Claroty Category",
                    "Claroty Alert Status",
                    "Claroty Network ID",
                    "Claroty Resource ID",
                    "Claroty Alert Type",
                    "Claroty Alert Resolved"
                ]
            }
    }]

    validator.classifiers_set = [{
        "Claroty_wrong_classifier":
            {
                "name": "Claroty - Classifier",
                "file_path": "Packs/Claroty/Classifiers/classifier-Claroty.json",
                "fromversion": "6.0.0",
                "pack": "Claroty",
                "incident_types": [
                    "Claroty Integrity Incident",
                    "Claroty Security Incident"
                ]
            }
    }
    ]

    integration_data = {
        "name": "Claroty",
        "file_path": "Packs/Claroty/Integrations/Claroty/Claroty.yml",
        "fromversion": "5.0.0",
        "commands": [
            "claroty-get-assets",
            "claroty-query-alerts",
            "claroty-resolve-alert",
            "claroty-get-single-alert"
        ],
        "pack": "Claroty",
        "classifiers": "Claroty",
        "mappers": [
            "Claroty-mapper"
        ]

    }

    assert validator._is_integration_classifier_and_mapper_found(integration_data=integration_data) is False, \
        "The incident classifier was found"


def test_is_classifier_incident_types_found__exists():
    """
    Given
        - classifier which has incident types.

    When
        - _is_classifier_incident_types_found is called

    Then
        - Ensure that the classifier incident types were found.
    """
    validator = IDSetValidations(is_circle=False, is_test_run=True, configuration=CONFIG)

    validator.incident_types_set = [
        {
            "Claroty Integrity Incident": {
                "name": "Claroty Integrity Incident",
                "file_path": "Packs/Claroty/IncidentTypes/incidenttype-Claroty_Integrity_Incident.json",
                "fromversion": "5.0.0",
                "pack": "Claroty",
                "playbooks": "Claroty Incident"
            }
        },
        {
            "Claroty Security Incident": {
                "name": "Claroty Security Incident",
                "file_path": "Packs/Claroty/IncidentTypes/incidenttype-Claroty_Security_Incident.json",
                "fromversion": "5.0.0",
                "pack": "Claroty",
                "playbooks": "Claroty Incident"
            }
        }
    ]

    classifier_data = {
        "name": "Claroty - Classifier",
        "file_path": "Packs/Claroty/Classifiers/classifier-Claroty.json",
        "fromversion": "6.0.0",
        "pack": "Claroty",
        "incident_types": [
            "Claroty Integrity Incident",
            "Claroty Security Incident"
        ]
    }

    assert validator._is_classifier_incident_types_found(classifier_data=classifier_data) is True, \
        "The classifier incidenttypes were not found"


def test_is_classifier_incident_types_found__missing_classifier():
    """
    Given
        - classifier which has incident types.

    When
        - _is_classifier_incident_types_found is called

    Then
        - Ensure that the missing incident type was not found.
    """
    validator = IDSetValidations(is_circle=False, is_test_run=True, configuration=CONFIG)

    validator.incident_types_set = [
        {
            "Claroty Security Incident": {
                "name": "Claroty Security Incident",
                "file_path": "Packs/Claroty/IncidentTypes/incidenttype-Claroty_Security_Incident.json",
                "fromversion": "5.0.0",
                "pack": "Claroty",
                "playbooks": "Claroty Incident"
            }
        }
    ]

    classifier_data = {
        "name": "Claroty - Classifier",
        "file_path": "Packs/Claroty/Classifiers/classifier-Claroty.json",
        "fromversion": "6.0.0",
        "pack": "Claroty",
        "incident_types": [
            "Claroty Integrity Incident",
            "Claroty Security Incident"
        ]
    }

    assert validator._is_classifier_incident_types_found(classifier_data=classifier_data) is False, \
        "The classifier incidenttypes was found"


def test_is_mapper_incident_types_found__exists():
    """
    Given
        - mapper which has incident types.

    When
        - _is_mapper_incident_types_found is called

    Then
        - Ensure that the mapper incident types were found.
    """
    validator = IDSetValidations(is_circle=False, is_test_run=True, configuration=CONFIG)

    validator.incident_types_set = [
        {
            "Claroty Integrity Incident": {
                "name": "Claroty Integrity Incident",
                "file_path": "Packs/Claroty/IncidentTypes/incidenttype-Claroty_Integrity_Incident.json",
                "fromversion": "5.0.0",
                "pack": "Claroty",
                "playbooks": "Claroty Incident"
            }
        },
        {
            "Claroty Security Incident": {
                "name": "Claroty Security Incident",
                "file_path": "Packs/Claroty/IncidentTypes/incidenttype-Claroty_Security_Incident.json",
                "fromversion": "5.0.0",
                "pack": "Claroty",
                "playbooks": "Claroty Incident"
            }
        }
    ]

    mapper_data = {
        "name": "Claroty - Incoming Mapper",
        "file_path": "Packs/Claroty/Classifiers/classifier-mapper-incoming-Claroty.json",
        "fromversion": "6.0.0",
        "pack": "Claroty",
        "incident_types": [
            "Claroty Integrity Incident",
            "Claroty Security Incident"
        ],
        "incident_fields": [
            "Claroty Related Assets",
            "Claroty Category",
            "Claroty Alert Status",
            "Claroty Network ID",
            "Claroty Resource ID",
            "Claroty Alert Type",
            "Claroty Alert Resolved"
        ]
    }

    assert validator._is_mapper_incident_types_found(mapper_data=mapper_data) is True, \
        "The mapper incidenttypes were not found"


def test_is_mapper_incident_types_found__missing_classifier():
    """
    Given
        - mapper which has incident types.

    When
        - _is_mapper_incident_types_found is called

    Then
        - Ensure that the missing incident type was not found.
    """
    validator = IDSetValidations(is_circle=False, is_test_run=True, configuration=CONFIG)

    validator.incident_types_set = [
        {
            "Claroty Security Incident": {
                "name": "Claroty Security Incident",
                "file_path": "Packs/Claroty/IncidentTypes/incidenttype-Claroty_Security_Incident.json",
                "fromversion": "5.0.0",
                "pack": "Claroty",
                "playbooks": "Claroty Incident"
            }
        }
    ]

    mapper_data = {
        "name": "Claroty - Incoming Mapper",
        "file_path": "Packs/Claroty/Classifiers/classifier-mapper-incoming-Claroty.json",
        "fromversion": "6.0.0",
        "pack": "Claroty",
        "incident_types": [
            "Claroty Integrity Incident",
            "Claroty Security Incident"
        ],
        "incident_fields": [
            "Claroty Related Assets",
            "Claroty Category",
            "Claroty Alert Status",
            "Claroty Network ID",
            "Claroty Resource ID",
            "Claroty Alert Type",
            "Claroty Alert Resolved"
        ]
    }

    assert validator._is_mapper_incident_types_found(mapper_data=mapper_data) is False, \
        "The mapper incidenttypes was found"


def test_is_unique_file_valid_in_set(pack):
    """
    Given
        - pack with pack_metadata file.
    When
        - is_unique_file_valid_in_set is called
    Then
        - Ensure it is valid and no error is returned.
    """
    pack_metadata_data = {
        "VMware": {
            "name": "VMware",
            "current_version": "1.1.0",
            "author": "Cortex XSOAR",
            "certification": "certified",
            "tags": [],
            "use_cases": [],
            "categories": [
                "IT Services"
            ],
            "id": "VMware"
        }
    }
    pack.pack_metadata.write_json(pack_metadata_data)
    validator = IDSetValidations(is_circle=False, is_test_run=True, configuration=CONFIG)
    is_valid, error = validator.is_unique_file_valid_in_set(pack_path=pack.path)
    assert is_valid
    assert not error


def test_new_valid_is_pack_display_name_already_exist():
    """
    Given
        - pack_metadata file with a pack name that does not exist in our repo.
    When
        - _is_pack_display_name_already_exist is called
    Then
        - Ensure it is valid and no error is returned.
    """
    validator = IDSetValidations(is_circle=False, is_test_run=True, configuration=CONFIG)

    validator.packs_set = {
        "VMware": {
            "name": "VMware",
            "current_version": "1.1.0",
            "author": "Cortex XSOAR",
            "certification": "certified",
            "tags": [],
            "use_cases": [],
            "categories": [
                "IT Services"
            ],
            "id": "VMware"
        }
    }

    pack_metadata_data = {
        "VMware": {
            "name": "VMware",
            "current_version": "1.1.0",
            "author": "Cortex XSOAR",
            "certification": "certified",
            "tags": [],
            "use_cases": [],
            "categories": [
                "IT Services"
            ],
            "id": "VMware"
        }
    }
    is_valid, error = validator._is_pack_display_name_already_exist(pack_metadata_data=pack_metadata_data)
    assert is_valid
    assert not error


def test_valid_is_pack_display_name_already_exist():
    """
    Given
        - pack_metadata file with a pack name that does not exist in our repo.
    When
        - _is_pack_display_name_already_exist is called
    Then
        - Ensure it is valid and no error is returned.
    """

    validator = IDSetValidations(is_circle=False, is_test_run=True, configuration=CONFIG)

    validator.packs_set = {
        "VMware": {
            "name": "VMware",
            "current_version": "1.1.0",
            "author": "Cortex XSOAR",
            "certification": "certified",
            "tags": [],
            "use_cases": [],
            "categories": [
                "IT Services"
            ],
            "id": "VMware"
        }
    }

    pack_metadata_data = {
        "VMware2": {
            "name": "VMware2",
            "current_version": "1.1.0",
            "author": "Cortex XSOAR",
            "certification": "certified",
            "tags": [],
            "use_cases": [],
            "categories": [
                "IT Services"
            ],
            "id": "VMware"
        }
    }
    is_valid, error = validator._is_pack_display_name_already_exist(pack_metadata_data=pack_metadata_data)
    assert is_valid
    assert not error


def test_invalid_is_pack_display_name_already_exist():
    """
    Given
        - pack_metadata file with a pack name that already exists in our repo.
    When
        - _is_pack_display_name_already_exist is called
    Then
        - Ensure it is invalid and the error message is returned.
    """
    validator = IDSetValidations(is_circle=False, is_test_run=True, configuration=CONFIG)

    validator.packs_set = {
        "VMware": {
            "name": "VMware",
            "current_version": "1.1.0",
            "author": "Cortex XSOAR",
            "certification": "certified",
            "tags": [],
            "use_cases": [],
            "categories": [
                "IT Services"
            ],
            "id": "VMware"
        }
    }

    pack_metadata_data = {
        "VMwareV2": {
            "name": "VMware",
            "current_version": "1.1.0",
            "author": "Cortex XSOAR",
            "certification": "certified",
            "tags": [],
            "use_cases": [],
            "categories": [
                "IT Services"
            ],
            "id": "VMware"
        }
    }
    is_valid, error = validator._is_pack_display_name_already_exist(pack_metadata_data=pack_metadata_data)
    assert not is_valid
    assert error == ("A pack named: VMware already exists in content repository, change the pack's "
                     "name in the metadata file.", 'PA122')


def test_new_invalid_is_pack_display_name_already_exist():
    """
    Given
        - pack_metadata file with a pack name that already exists in our repo.
    When
        - _is_pack_display_name_already_exist is called
    Then
        - Ensure it is invalid and the error message is returned.
    """
    validator = IDSetValidations(is_circle=False, is_test_run=True, configuration=CONFIG)

    validator.packs_set = {
        "CiscoEmailSecurity": {
            "name": "Cisco Email Security",
            "current_version": "1.1.0",
            "author": "Cortex XSOAR",
            "certification": "certified",
            "tags": [],
            "use_cases": [],
            "categories": [
                "IT Services"
            ],
            "id": "VMware"
        }
    }

    pack_metadata_data = {
        "CiscoEmailSecurityV2": {
            "name": "Cisco Email Security",
            "current_version": "1.1.0",
            "author": "Cortex XSOAR",
            "certification": "certified",
            "tags": [],
            "use_cases": [],
            "categories": [
                "IT Services"
            ],
            "id": "VMware"
        }
    }
    is_valid, error = validator._is_pack_display_name_already_exist(pack_metadata_data=pack_metadata_data)
    assert not is_valid
    assert error == ("A pack named: Cisco Email Security already exists in content repository, change the pack's "
                     "name in the metadata file.", 'PA122')


class TestPlaybookEntitiesVersionsValid:
    validator = IDSetValidations(is_circle=False, is_test_run=True, configuration=CONFIG)
    playbook_path = "Packs/Example/Playbooks/playbook-Example_Playbook.yml"
    playbook_with_valid_versions = {"Example Playbook": {
        "name": "Example Playbook",
        "file_path": playbook_path,
        "fromversion": "5.5.0",
        "pack": "Example",
        "implementing_scripts": [
            "Script_version_5",
            "Script_no_version",
            "Script_version_5_5"
        ],
        "implementing_playbooks": [
            "SubPlaybook_version_5",
            "SubPlaybook_no_version",
            "SubPlaybook_version_5_5"
        ],
        "command_to_integration": {
            "test-command": [
                "Integration_version_5",
                "Integration_version_4"
            ]
        }
    }}

    playbook_with_invalid_scripts_version = {"Example Playbook": {
        "name": "Example Playbook",
        "file_path": playbook_path,
        "fromversion": "5.0.0",
        "pack": "Example",
        "implementing_scripts": [
            "Script_version_5_5"
        ]
    }}
    playbook_with_invalid_sub_playbook_version = {"Example Playbook": {
        "name": "Example Playbook",
        "file_path": playbook_path,
        "fromversion": "5.0.0",
        "pack": "Example",
        "implementing_playbooks": [
            "SubPlaybook_version_5_5"
        ]
    }}
    playbook_with_invalid_integration_version = {"Example Playbook": {
        "name": "Example Playbook",
        "file_path": playbook_path,
        "fromversion": "3.0.0",
        "pack": "Example",
        "command_to_integration": {
            "test-command": [
                "Integration_version_4",
                "Integration_version_5"
            ]
        }
    }}
<<<<<<< HEAD
    playbook_with_sub_playbook_not_in_id_set = {"Example Playbook": {
=======
    playbook_with_valid_sub_playbook_name = {"Example Playbook": {
>>>>>>> 0684ddd2
        "name": "Example Playbook",
        "file_path": playbook_path,
        "fromversion": "5.0.0",
        "pack": "Example",
        "implementing_playbooks": [
<<<<<<< HEAD
            "SubPlaybook_not_in_id_set"
=======
            "SubPlaybook_version_5_5"
        ]
    }}
    playbook_with_invalid_sub_playbook_name = {"Example Playbook": {
        "name": "Example Playbook",
        "file_path": playbook_path,
        "fromversion": "5.0.0",
        "pack": "Example",
        "implementing_playbooks": [
            "SubPlaybook_version_5_5 "
>>>>>>> 0684ddd2
        ]
    }}
    id_set = {
        'playbooks': [
            {
                'SubPlaybook_version_5': {
                    'name': 'SubPlaybook_version_5',
                    'fromversion': "5.0.0",
                    "file_path": playbook_path,
                }
            },
            {
                'SubPlaybook_no_version': {
                    'name': 'SubPlaybook_no_version',
                    'fromversion': "",
                    "file_path": playbook_path,
                }
            },
            {
                'SubPlaybook_version_5_5': {
                    'name': 'SubPlaybook_version_5_5',
                    'fromversion': "5.5.0",
                    "file_path": playbook_path,
                }
            },
            {
                'Example Playbook': {
                    'name': 'test',
                    'fromversion': "5.5.0",
                    "file_path": playbook_path,
                    "command_to_integration": {
                        "test-command": [
                            "Integration_version_4",
                            "Integration_version_5"
                        ]
                    }
                }
            }
        ],
        'integrations': [
            {
                'Integration_version_5': {
                    'fromversion': "5.0.0"
                }
            },
            {
                'Integration_version_4': {
                    'fromversion': "4.0.0"
                }
            }
        ],
        'scripts': [
            {
                'Script_version_5': {
                    'fromversion': "5.0.0"
                }
            },
            {
                'Script_no_version': {
                    'fromversion': ""
                }
            },
            {
                'Script_version_5_5': {
                    'fromversion': "5.5.0"
                }
            }
        ],
    }

    def test_are_playbook_entities_versions_valid(self, repo, mocker):
        """

        Given
            - an id_set file
            - a Playbook those entities:
                * implementing_scripts
                * implementing_playbooks
                * command_to_integration

        When
            - _are_playbook_entities_versions_valid is called

        Then
            - Validates that each entity version match the playbook version.

        """
        pack = repo.create_pack("Pack1")
        self.validator.playbook_set = self.id_set["playbooks"]
        self.validator.integration_set = self.id_set["integrations"]
        self.validator.script_set = self.id_set["scripts"]

        with ChangeCWD(repo.path):

            is_sub_playbook_invalid, error = self.validator._are_playbook_entities_versions_valid(
                self.playbook_with_sub_playbook_not_in_id_set, pack.path)
            assert not is_sub_playbook_invalid
            assert "do not exist in the id_set" in error

            # all playbook's entities has valid versions
            is_playbook_version_valid, error = self.validator._are_playbook_entities_versions_valid(
                self.playbook_with_valid_versions, pack.path)
            assert is_playbook_version_valid
            assert error is None

            # playbook uses scripts with invalid versions
            is_script_version_invalid, error = self.validator._are_playbook_entities_versions_valid(
                self.playbook_with_invalid_scripts_version, pack.path)
            assert not is_script_version_invalid

            # playbook uses sub playbooks with invalid versions
            is_sub_playbook_version_invalid, error = self.validator._are_playbook_entities_versions_valid(
                self.playbook_with_invalid_sub_playbook_version, pack.path)
            assert not is_sub_playbook_version_invalid

            # playbook uses integration's commands with invalid versions
            mocker.patch.object(self.validator, 'handle_error', return_value=True)
            is_integration_version_invalid, error = self.validator._are_playbook_entities_versions_valid(
                self.playbook_with_invalid_integration_version, self.playbook_path)
            assert not is_integration_version_invalid

    def test_playbook_sub_playbook_exist(self, repo, mocker):
        """

        Given
        - A playbook with sub playbook
        - An id_set file.

        When
        - validating playbook - sub playbook exists in id_set

        Then
        - In case sub playbook names does not exist in id_set , prints a warning.
        """
        pack = repo.create_pack("Pack1")
        self.validator.playbook_set = self.id_set["playbooks"]

        with ChangeCWD(repo.path):

            # playbook uses existing sub playbooks
            is_subplaybook_name_exist = self.validator.is_subplaybook_name_valid(
                self.playbook_with_valid_sub_playbook_name, pack.path)
            assert is_subplaybook_name_exist

    def test_playbook_sub_playbook_not_exist(self, repo, mocker):
        """

        Given
        - A playbook with sub playbook names
        - An id_set file.

        When
        - validating playbook - sub playbook does not exist in id_set

        Then
        - In case playbook name does not exist in id_set , prints a warning.
        """
        pack = repo.create_pack("Pack1")
        self.validator.playbook_set = self.id_set["playbooks"]

        with ChangeCWD(repo.path):

            # playbook uses existing sub playbooks
            is_subplaybook_name_exist = self.validator.is_subplaybook_name_valid(
                self.playbook_with_invalid_sub_playbook_name, pack.path)
            assert not is_subplaybook_name_exist<|MERGE_RESOLUTION|>--- conflicted
+++ resolved
@@ -821,19 +821,21 @@
             ]
         }
     }}
-<<<<<<< HEAD
     playbook_with_sub_playbook_not_in_id_set = {"Example Playbook": {
-=======
-    playbook_with_valid_sub_playbook_name = {"Example Playbook": {
->>>>>>> 0684ddd2
         "name": "Example Playbook",
         "file_path": playbook_path,
         "fromversion": "5.0.0",
         "pack": "Example",
         "implementing_playbooks": [
-<<<<<<< HEAD
             "SubPlaybook_not_in_id_set"
-=======
+        ]
+    }}
+    playbook_with_valid_sub_playbook_name = {"Example Playbook": {
+        "name": "Example Playbook",
+        "file_path": playbook_path,
+        "fromversion": "5.0.0",
+        "pack": "Example",
+        "implementing_playbooks": [
             "SubPlaybook_version_5_5"
         ]
     }}
@@ -844,7 +846,6 @@
         "pack": "Example",
         "implementing_playbooks": [
             "SubPlaybook_version_5_5 "
->>>>>>> 0684ddd2
         ]
     }}
     id_set = {
@@ -964,50 +965,4 @@
             mocker.patch.object(self.validator, 'handle_error', return_value=True)
             is_integration_version_invalid, error = self.validator._are_playbook_entities_versions_valid(
                 self.playbook_with_invalid_integration_version, self.playbook_path)
-            assert not is_integration_version_invalid
-
-    def test_playbook_sub_playbook_exist(self, repo, mocker):
-        """
-
-        Given
-        - A playbook with sub playbook
-        - An id_set file.
-
-        When
-        - validating playbook - sub playbook exists in id_set
-
-        Then
-        - In case sub playbook names does not exist in id_set , prints a warning.
-        """
-        pack = repo.create_pack("Pack1")
-        self.validator.playbook_set = self.id_set["playbooks"]
-
-        with ChangeCWD(repo.path):
-
-            # playbook uses existing sub playbooks
-            is_subplaybook_name_exist = self.validator.is_subplaybook_name_valid(
-                self.playbook_with_valid_sub_playbook_name, pack.path)
-            assert is_subplaybook_name_exist
-
-    def test_playbook_sub_playbook_not_exist(self, repo, mocker):
-        """
-
-        Given
-        - A playbook with sub playbook names
-        - An id_set file.
-
-        When
-        - validating playbook - sub playbook does not exist in id_set
-
-        Then
-        - In case playbook name does not exist in id_set , prints a warning.
-        """
-        pack = repo.create_pack("Pack1")
-        self.validator.playbook_set = self.id_set["playbooks"]
-
-        with ChangeCWD(repo.path):
-
-            # playbook uses existing sub playbooks
-            is_subplaybook_name_exist = self.validator.is_subplaybook_name_valid(
-                self.playbook_with_invalid_sub_playbook_name, pack.path)
-            assert not is_subplaybook_name_exist+            assert not is_integration_version_invalid