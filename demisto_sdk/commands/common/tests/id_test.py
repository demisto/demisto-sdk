--- conflicted
+++ resolved
@@ -551,7 +551,6 @@
         "The mapper incidenttypes was found"
 
 
-<<<<<<< HEAD
 def test_valid_is_pack_display_name_already_exist():
     """
     Given
@@ -645,7 +644,7 @@
     assert not is_valid
     assert error == ('The name of your pack: VMware already exists in our repo for another pack, '
                      'please rename the pack name in the metadata file.', 'PA122')
-=======
+
 class TestPlaybookEntitiesVersionsValid:
     validator = IDSetValidations(is_circle=False, is_test_run=True, configuration=CONFIG)
     playbook_path = "Packs/Example/Playbooks/playbook-Example_Playbook.yml"
@@ -807,5 +806,4 @@
         mocker.patch.object(self.validator, 'handle_error', return_value=True)
         is_integration_version_invalid = self.validator._are_playbook_entities_versions_valid(
             self.playbook_with_invalid_integration_version, self.playbook_path)
-        assert not is_integration_version_invalid
->>>>>>> cb4ed2de
+        assert not is_integration_version_invalid