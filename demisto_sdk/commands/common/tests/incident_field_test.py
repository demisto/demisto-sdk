import pytest

from demisto_sdk.commands.common.hook_validations.incident_field import IncidentFieldValidator, GroupFieldTypes
from demisto_sdk.commands.common.hook_validations.structure import StructureValidator
from mock import patch


class TestIncidentFieldsValidator:
    NAME_SANITY_FILE = {
        'cliName': 'sanityname',
        'name': 'sanity name',
        'id': 'incident',
        'content': True,
    }

    BAD_NAME_1 = {
        'cliName': 'sanityname',
        'name': 'Incident',
        'content': True,
    }

    BAD_NAME_2 = {
        'cliName': 'sanityname',
        'name': 'case',
        'content': True,
    }

    BAD_NAME_3 = {
        'cliName': 'sanityname',
        'name': 'Playbook',
        'content': True,
    }

    GOOD_NAME_4 = {
        'cliName': 'sanityname',
        'name': 'Alerting feature',
        'content': True,
    }

    BAD_NAME_5 = {
        'cliName': 'sanity name',
        'name': 'INciDeNts',
        'content': True,
    }

    INPUTS_NAMES = [
        (NAME_SANITY_FILE, True),
        (BAD_NAME_1, False),
        (BAD_NAME_2, False),
        (BAD_NAME_3, False),
        (GOOD_NAME_4, True),
        (BAD_NAME_5, False)
    ]

    @pytest.mark.parametrize('current_file, answer', INPUTS_NAMES)
    def test_is_valid_name_sanity(self, current_file, answer):
        with patch.object(StructureValidator, '__init__', lambda a, b: None):
            structure = StructureValidator("")
            structure.current_file = current_file
            structure.old_file = None
            structure.file_path = "random_path"
            structure.is_valid = True
            validator = IncidentFieldValidator(structure)
            validator.current_file = current_file
            assert validator.is_valid_name() is answer

    CONTENT_1 = {
        'content': True
    }

    CONTENT_BAD_1 = {
        'content': False
    }

    CONTENT_BAD_2 = {
        'something': True
    }

    INPUTS_FLAGS = [
        (CONTENT_1, True),
        (CONTENT_BAD_1, False),
        (CONTENT_BAD_2, False)
    ]

    @pytest.mark.parametrize('current_file, answer', INPUTS_FLAGS)
    def test_is_valid_content_flag_sanity(self, current_file, answer):
        with patch.object(StructureValidator, '__init__', lambda a, b: None):
            structure = StructureValidator("")
            structure.current_file = current_file
            structure.old_file = None
            structure.file_path = "random_path"
            structure.is_valid = True
            validator = IncidentFieldValidator(structure)
            validator.current_file = current_file
            assert validator.is_valid_content_flag() is answer

    SYSTEM_FLAG_1 = {
        'system': False,
        'content': True,
    }

    SYSTEM_FLAG_BAD_1 = {
        'system': True,
        'content': True,
    }

    INPUTS_SYSTEM_FLAGS = [
        (SYSTEM_FLAG_1, True),
        (SYSTEM_FLAG_BAD_1, False)
    ]

    @pytest.mark.parametrize('current_file, answer', INPUTS_SYSTEM_FLAGS)
    def test_is_valid_system_flag_sanity(self, current_file, answer):
        with patch.object(StructureValidator, '__init__', lambda a, b: None):
            structure = StructureValidator("")
            structure.current_file = current_file
            structure.old_file = None
            structure.file_path = "random_path"
            structure.is_valid = True
            validator = IncidentFieldValidator(structure)
            validator.current_file = current_file
            assert validator.is_valid_system_flag() is answer

    VALID_CLINAMES_AND_GROUPS = [
        ("validind", GroupFieldTypes.INCIDENT_FIELD),
        ("validind", GroupFieldTypes.EVIDENCE_FIELD),
        ("validind", GroupFieldTypes.INDICATOR_FIELD)
    ]

    @pytest.mark.parametrize("cliname, group", VALID_CLINAMES_AND_GROUPS)
    def test_is_cliname_is_builtin_key(self, cliname, group):
        with patch.object(StructureValidator, '__init__', lambda a, b: None):
            current_file = {"cliName": cliname, "group": group}
            structure = StructureValidator("")
            structure.current_file = current_file
            structure.old_file = None
            structure.file_path = "random_path"
            structure.is_valid = True
            validator = IncidentFieldValidator(structure)
            validator.current_file = current_file
            assert validator.is_cliname_is_builtin_key()

    INVALID_CLINAMES_AND_GROUPS = [
        ("id", GroupFieldTypes.INCIDENT_FIELD),
        ("id", GroupFieldTypes.EVIDENCE_FIELD),
        ("id", GroupFieldTypes.INDICATOR_FIELD)
    ]

    @pytest.mark.parametrize("cliname, group", INVALID_CLINAMES_AND_GROUPS)
    def test_is_cliname_is_builtin_key_invalid(self, cliname, group):
        with patch.object(StructureValidator, '__init__', lambda a, b: None):
            current_file = {"cliName": cliname, "group": group}
            structure = StructureValidator("")
            structure.current_file = current_file
            structure.old_file = None
            structure.file_path = "random_path"
            structure.is_valid = True
            validator = IncidentFieldValidator(structure)
            validator.current_file = current_file
            assert not validator.is_cliname_is_builtin_key()

    VALID_CLINAMES = [
        "agoodid",
        "anot3erg00did",
    ]

    @pytest.mark.parametrize("cliname", VALID_CLINAMES)
    def test_matching_cliname_regex(self, cliname):
        with patch.object(StructureValidator, '__init__', lambda a, b: None):
            current_file = {"cliName": cliname}
            structure = StructureValidator("")
            structure.current_file = current_file
            structure.old_file = None
            structure.file_path = "random_path"
            structure.is_valid = True
            validator = IncidentFieldValidator(structure)
            validator.current_file = current_file
            assert validator.is_matching_cliname_regex()

    INVALID_CLINAMES = [
        "invalid cli",
        "invalid_cli",
        "invalid$$cli",
        "לאסליטוב",
    ]

    @pytest.mark.parametrize("cliname", INVALID_CLINAMES)
    def test_matching_cliname_regex_invalid(self, cliname):
        with patch.object(StructureValidator, '__init__', lambda a, b: None):
            current_file = {"cliName": cliname}
            structure = StructureValidator("")
            structure.current_file = current_file
            structure.old_file = None
            structure.file_path = "random_path"
            structure.is_valid = True
            validator = IncidentFieldValidator(structure)
            validator.current_file = current_file
            assert not validator.is_matching_cliname_regex()

    @pytest.mark.parametrize("cliname, group", VALID_CLINAMES_AND_GROUPS)
    def test_is_valid_cliname(self, cliname, group):
        current_file = {"cliName": cliname, "group": group}
        with patch.object(StructureValidator, '__init__', lambda a, b: None):
            structure = StructureValidator("")
            structure.current_file = current_file
            structure.old_file = None
            structure.file_path = "random_path"
            structure.is_valid = True
            validator = IncidentFieldValidator(structure)
            validator.current_file = current_file
            assert validator.is_valid_cliname()

    @pytest.mark.parametrize("cliname, group", INVALID_CLINAMES_AND_GROUPS)
    def test_is_valid_cliname_invalid(self, cliname, group):
        current_file = {"cliName": cliname, "group": group}
        with patch.object(StructureValidator, '__init__', lambda a, b: None):
            structure = StructureValidator("")
            structure.current_file = current_file
            structure.old_file = None
            structure.file_path = "random_path"
            structure.is_valid = True
            validator = IncidentFieldValidator(structure)
            validator.current_file = current_file
            assert not validator.is_valid_cliname()

    data_is_valid_version = [
        (-1, True),
        (0, False),
        (1, False),
    ]

    @pytest.mark.parametrize('version, is_valid', data_is_valid_version)
    def test_is_valid_version(self, version, is_valid):
        structure = StructureValidator("")
        structure.current_file = {"version": version}
        validator = IncidentFieldValidator(structure)
        assert validator.is_valid_version() == is_valid, f'is_valid_version({version}) returns {not is_valid}.'

    data_is_valid_from_version = [
        ('5.0.0', True),
        ('4.', False),
        ('', False),
        ('4.0.0', False),
        ('5.0.1', True),
        ('100.0.0', True),
        (5, False),
        (None, False),
        ('test', False),
    ]

    @pytest.mark.parametrize('from_version, is_valid', data_is_valid_from_version)
    def test_is_valid_from_version(self, from_version, is_valid):
        structure = StructureValidator("")
        structure.current_file = {"fromVersion": from_version}
        validator = IncidentFieldValidator(structure)
        assert validator.is_valid_from_version() == is_valid, f'is_valid_from_version({from_version})' \
                                                              f' returns {not is_valid}.'

<<<<<<< HEAD
    data_is_changed_type = [
        ('shortText', 'shortText', True),
        ('shortText', 'longText', False),
        ('number', 'number', True),
        ('shortText', 'number', False),
        ('timer', 'timer', True),
        ('timer', 'number', False),
        ('timer', 'shortText', False),
        ('singleSelect', 'singleSelect', True),
        ('singleSelect', 'shortText', False)
    ]

    @pytest.mark.parametrize('current_type, old_type, is_valid', data_is_changed_type)
    def test_is_changed_type(self, current_type, old_type, is_valid):
        structure = StructureValidator("")
        structure.current_file = {"type": current_type}
        structure.old_file = {"type": old_type}
        validator = IncidentFieldValidator(structure)
        assert validator.is_changed_type() == is_valid, f'is_changed_type({current_type}, {old_type})' \
                                                        f' returns {not is_valid}.'
=======
    data_required = [
        (True, False),
        (False, True),
    ]

    @pytest.mark.parametrize('required, is_valid', data_required)
    def test_is_valid_required(self, required, is_valid):
        structure = StructureValidator("")
        structure.current_file = {"required": required}
        validator = IncidentFieldValidator(structure)
        assert validator.is_valid_required() == is_valid, f'is_valid_required({required})' \
                                                          f' returns {not is_valid}.'
>>>>>>> f3e0c4ea
<|MERGE_RESOLUTION|>--- conflicted
+++ resolved
@@ -256,7 +256,19 @@
         assert validator.is_valid_from_version() == is_valid, f'is_valid_from_version({from_version})' \
                                                               f' returns {not is_valid}.'
 
-<<<<<<< HEAD
+    data_required = [
+        (True, False),
+        (False, True),
+    ]
+
+    @pytest.mark.parametrize('required, is_valid', data_required)
+    def test_is_valid_required(self, required, is_valid):
+        structure = StructureValidator("")
+        structure.current_file = {"required": required}
+        validator = IncidentFieldValidator(structure)
+        assert validator.is_valid_required() == is_valid, f'is_valid_required({required})' \
+                                                          f' returns {not is_valid}.'
+
     data_is_changed_type = [
         ('shortText', 'shortText', True),
         ('shortText', 'longText', False),
@@ -276,18 +288,4 @@
         structure.old_file = {"type": old_type}
         validator = IncidentFieldValidator(structure)
         assert validator.is_changed_type() == is_valid, f'is_changed_type({current_type}, {old_type})' \
-                                                        f' returns {not is_valid}.'
-=======
-    data_required = [
-        (True, False),
-        (False, True),
-    ]
-
-    @pytest.mark.parametrize('required, is_valid', data_required)
-    def test_is_valid_required(self, required, is_valid):
-        structure = StructureValidator("")
-        structure.current_file = {"required": required}
-        validator = IncidentFieldValidator(structure)
-        assert validator.is_valid_required() == is_valid, f'is_valid_required({required})' \
-                                                          f' returns {not is_valid}.'
->>>>>>> f3e0c4ea
+                                                        f' returns {not is_valid}.'