import os
from copy import deepcopy
from typing import Optional

import pytest
from demisto_sdk.commands.common.constants import (FEED_REQUIRED_PARAMS,
                                                   FETCH_REQUIRED_PARAMS,
                                                   FIRST_FETCH_PARAM,
                                                   MAX_FETCH_PARAM)
from demisto_sdk.commands.common.hook_validations.integration import \
    IntegrationValidator
from demisto_sdk.commands.common.hook_validations.structure import \
    StructureValidator
<<<<<<< HEAD
from demisto_sdk.commands.common.legacy_git_tools import git_path
from mock import patch
=======
from mock import mock_open, patch
>>>>>>> 4fe122e6


def mock_structure(file_path=None, current_file=None, old_file=None):
    # type: (Optional[str], Optional[dict], Optional[dict]) -> StructureValidator
    with patch.object(StructureValidator, '__init__', lambda a, b: None):
        structure = StructureValidator(file_path)
        structure.is_valid = True
        structure.scheme_name = 'integration'
        structure.file_path = file_path
        structure.current_file = current_file
        structure.old_file = old_file
        structure.prev_ver = 'master'
        structure.branch_name = ''
        return structure


class TestIntegrationValidator:
    SCRIPT_WITH_DOCKER_IMAGE_1 = {"script": {"dockerimage": "test"}}
    SCRIPT_WITH_DOCKER_IMAGE_2 = {"script": {"dockerimage": "test1"}}
    SCRIPT_WITH_NO_DOCKER_IMAGE = {"script": {"no": "dockerimage"}}
    EMPTY_CASE = {}  # type: dict[any, any]
    IS_DOCKER_IMAGE_CHANGED = [
        (SCRIPT_WITH_DOCKER_IMAGE_1, SCRIPT_WITH_NO_DOCKER_IMAGE, True),
        (SCRIPT_WITH_DOCKER_IMAGE_1, SCRIPT_WITH_DOCKER_IMAGE_2, True),
        (EMPTY_CASE, EMPTY_CASE, False),
        (EMPTY_CASE, SCRIPT_WITH_DOCKER_IMAGE_1, True),
        (SCRIPT_WITH_DOCKER_IMAGE_1, EMPTY_CASE, True)
    ]

    REQUIED_FIELDS_FALSE = {"configuration": [{"name": "test", "required": False}]}
    REQUIED_FIELDS_TRUE = {"configuration": [{"name": "test", "required": True}]}
    IS_ADDED_REQUIRED_FIELDS_INPUTS = [
        (REQUIED_FIELDS_FALSE, REQUIED_FIELDS_TRUE, False),
        (REQUIED_FIELDS_TRUE, REQUIED_FIELDS_FALSE, True),
        (REQUIED_FIELDS_TRUE, REQUIED_FIELDS_TRUE, False),
        (REQUIED_FIELDS_FALSE, REQUIED_FIELDS_FALSE, False)
    ]

    @pytest.mark.parametrize("current_file, old_file, answer", IS_ADDED_REQUIRED_FIELDS_INPUTS)
    def test_is_added_required_fields(self, current_file, old_file, answer):
        structure = mock_structure("", current_file, old_file)
        validator = IntegrationValidator(structure)
        assert validator.is_added_required_fields() is answer

    IS_REMOVED_INTEGRATION_PARAMETERS_INPUTS = [
        ({"configuration": [{"name": "test"}]}, {"configuration": [{"name": "test"}]}, False),
        ({"configuration": [{"name": "test"}, {"name": "test2"}]}, {"configuration": [{"name": "test"}]}, False),
        ({"configuration": [{"name": "test"}]}, {"configuration": [{"name": "test"}, {"name": "test2"}]}, True),
        ({"configuration": [{"name": "test"}]}, {"configuration": [{"name": "old_param"}, {"name": "test2"}]}, True),
    ]

    @pytest.mark.parametrize("current_file, old_file, answer", IS_REMOVED_INTEGRATION_PARAMETERS_INPUTS)
    def test_is_removed_integration_parameters(self, current_file, old_file, answer):
        """
        Given
        - integration configuration with different parameters

        When
        - running the validation is_removed_integration_parameters()

        Then
        - upon removal of parameters: it should set is_valid to False and return True
        - upon non removal or addition of parameters: it should set is_valid to True and return False
        """
        structure = mock_structure("", current_file, old_file)
        validator = IntegrationValidator(structure)
        assert validator.is_removed_integration_parameters() is answer
        assert validator.is_valid is not answer

    CONFIGURATION_JSON_1 = {"configuration": [{"name": "test", "required": False}, {"name": "test1", "required": True}]}
    EXPECTED_JSON_1 = {"test": False, "test1": True}
    FIELD_TO_REQUIRED_INPUTS = [
        (CONFIGURATION_JSON_1, EXPECTED_JSON_1),
    ]

    @pytest.mark.parametrize("input_json, expected", FIELD_TO_REQUIRED_INPUTS)
    def test_get_field_to_required_dict(self, input_json, expected):
        assert IntegrationValidator._get_field_to_required_dict(input_json) == expected

    IS_CONTEXT_CHANGED_OLD = [{"name": "test", "outputs": [{"contextPath": "test"}]}]
    IS_CONTEXT_CHANGED_NEW = [{"name": "test", "outputs": [{"contextPath": "test2"}]}]
    IS_CONTEXT_CHANGED_ADDED_PATH = [{"name": "test", "outputs": [{"contextPath": "test"}, {"contextPath": "test2"}]}]
    IS_CONTEXT_CHANGED_ADDED_COMMAND = [{"name": "test", "outputs": [{"contextPath": "test"}]},
                                        {"name": "test2", "outputs": [{"contextPath": "new command"}]}]
    IS_CONTEXT_CHANGED_NO_OUTPUTS = [{"name": "test"}]
    IS_CHANGED_CONTEXT_INPUTS = [
        (IS_CONTEXT_CHANGED_OLD, IS_CONTEXT_CHANGED_OLD, False),
        (IS_CONTEXT_CHANGED_NEW, IS_CONTEXT_CHANGED_OLD, True),
        (IS_CONTEXT_CHANGED_NEW, IS_CONTEXT_CHANGED_ADDED_PATH, True),
        (IS_CONTEXT_CHANGED_ADDED_PATH, IS_CONTEXT_CHANGED_NEW, False),
        (IS_CONTEXT_CHANGED_ADDED_COMMAND, IS_CONTEXT_CHANGED_OLD, False),
        (IS_CONTEXT_CHANGED_ADDED_COMMAND, IS_CONTEXT_CHANGED_NEW, True),
        (IS_CONTEXT_CHANGED_NO_OUTPUTS, IS_CONTEXT_CHANGED_NO_OUTPUTS, False),
        (IS_CONTEXT_CHANGED_NO_OUTPUTS, IS_CONTEXT_CHANGED_OLD, True),
    ]

    @pytest.mark.parametrize("current, old, answer", IS_CHANGED_CONTEXT_INPUTS)
    def test_is_changed_context_path(self, current, old, answer):
        current = {'script': {'commands': current}}
        old = {'script': {'commands': old}}
        structure = mock_structure("", current, old)
        validator = IntegrationValidator(structure)
        assert validator.is_changed_context_path() is answer

    CHANGED_COMMAND_INPUT_1 = [{"name": "test", "arguments": [{"name": "test"}]}]
    CHANGED_COMMAND_INPUT_2 = [{"name": "test", "arguments": [{"name": "test1"}]}]
    CHANGED_COMMAND_NAME_INPUT = [{"name": "test1", "arguments": [{"name": "test1"}]}]
    CHANGED_COMMAND_INPUT_ADDED_ARG = [{"name": "test", "arguments": [{"name": "test"}, {"name": "test1"}]}]
    CHANGED_COMMAND_INPUT_REQUIRED = [{"name": "test", "arguments": [{"name": "test", "required": True}]}]
    CHANGED_COMMAND_INPUT_ADDED_REQUIRED = [
        {"name": "test", "arguments": [{"name": "test"}, {"name": "test1", "required": True}]}]
    CHANGED_COMMAND_OR_ARG_INPUTS = [
        (CHANGED_COMMAND_INPUT_1, CHANGED_COMMAND_INPUT_REQUIRED, False),
        (CHANGED_COMMAND_INPUT_ADDED_REQUIRED, CHANGED_COMMAND_INPUT_1, True),
        (CHANGED_COMMAND_INPUT_1, CHANGED_COMMAND_INPUT_ADDED_REQUIRED, True),
        (CHANGED_COMMAND_INPUT_ADDED_ARG, CHANGED_COMMAND_INPUT_1, False),
        (CHANGED_COMMAND_INPUT_1, CHANGED_COMMAND_INPUT_ADDED_ARG, True),
        (CHANGED_COMMAND_INPUT_1, CHANGED_COMMAND_INPUT_2, True),
        (CHANGED_COMMAND_NAME_INPUT, CHANGED_COMMAND_INPUT_1, True),
        (CHANGED_COMMAND_NAME_INPUT, CHANGED_COMMAND_NAME_INPUT, False),
    ]

    @pytest.mark.parametrize("current, old, answer", CHANGED_COMMAND_OR_ARG_INPUTS)
    def test_is_changed_command_name_or_arg(self, current, old, answer):
        current = {'script': {'commands': current}}
        old = {'script': {'commands': old}}
        structure = mock_structure("", current, old)
        validator = IntegrationValidator(structure)
        assert validator.is_changed_command_name_or_arg() is answer

    WITHOUT_DUP = [{"name": "test"}, {"name": "test1"}]
    DUPLICATE_PARAMS_INPUTS = [
        (WITHOUT_DUP, False)
    ]

    @pytest.mark.parametrize("current, answer", DUPLICATE_PARAMS_INPUTS)
    def test_no_duplicate_params(self, current, answer):
        current = {'configuration': current}
        structure = mock_structure("", current)
        validator = IntegrationValidator(structure)
        assert validator.is_there_duplicate_params() is answer

    @patch('demisto_sdk.commands.common.hook_validations.integration.print_error')
    def test_with_duplicate_params(self, print_error):
        """
        Given
        - integration configuration contains duplicate parameter (called test)

        When
        - running the validation is_there_duplicate_params()

        Then
        - it should set is_valid to False
        - it should return True (there are duplicate params)
        - it should print an error message that contains the duplicated param name
        """
        # from demisto_sdk.commands.common.tools import print_error
        # mocker.patch(tools, 'print_error')

        current = {
            'configuration': [
                {'name': 'test'},
                {'name': 'test'}
            ]
        }
        structure = mock_structure("", current)
        validator = IntegrationValidator(structure)

        assert validator.is_there_duplicate_params() is True
        assert validator.is_valid is False

    WITHOUT_DUP_ARGS = [{"name": "testing", "arguments": [{"name": "test1"}, {"name": "test2"}]}]
    WITH_DUP_ARGS = [{"name": "testing", "arguments": [{"name": "test1"}, {"name": "test1"}]}]
    DUPLICATE_ARGS_INPUTS = [
        (WITHOUT_DUP_ARGS, False),
        (WITH_DUP_ARGS, True)
    ]

    @pytest.mark.parametrize("current, answer", DUPLICATE_ARGS_INPUTS)
    def test_is_there_duplicate_args(self, current, answer):
        current = {'script': {'commands': current}}
        structure = mock_structure("", current)
        validator = IntegrationValidator(structure)
        assert validator.is_there_duplicate_args() is answer

    PYTHON3_SUBTYPE = {
        "type": "python",
        "subtype": "python3"
    }
    PYTHON2_SUBTYPE = {
        "type": "python",
        "subtype": "python2"
    }

    BLA_BLA_SUBTYPE = {
        "type": "python",
        "subtype": "blabla"
    }
    INPUTS_SUBTYPE_TEST = [
        (PYTHON2_SUBTYPE, PYTHON3_SUBTYPE, True),
        (PYTHON3_SUBTYPE, PYTHON2_SUBTYPE, True),
        (PYTHON3_SUBTYPE, PYTHON3_SUBTYPE, False),
        (PYTHON2_SUBTYPE, PYTHON2_SUBTYPE, False)
    ]

    @pytest.mark.parametrize("current, old, answer", INPUTS_SUBTYPE_TEST)
    def test_is_changed_subtype(self, current, old, answer):
        current, old = {'script': current}, {'script': old}
        structure = mock_structure("", current, old)
        validator = IntegrationValidator(structure)
        assert validator.is_changed_subtype() is answer

    INPUTS_VALID_SUBTYPE_TEST = [
        (PYTHON2_SUBTYPE, True),
        (PYTHON3_SUBTYPE, True),
        ({"type": "python", "subtype": "lies"}, False)
    ]

    @pytest.mark.parametrize("current, answer", INPUTS_VALID_SUBTYPE_TEST)
    def test_id_valid_subtype(self, current, answer):
        current = {'script': current}
        structure = mock_structure("", current)
        validator = IntegrationValidator(structure)
        assert validator.is_valid_subtype() is answer

    DEFAULT_ARGS_1 = [
        {"name": "cve", "arguments": [{"name": "cve_id", "required": False, "default": True}]}]
    DEFAULT_ARGS_2 = [
        {"name": "email", "arguments": [{"name": "email", "required": False, "default": True}, {"name": "verbose"}]}]
    DEFAULT_ARGS_INVALID_1 = [{"name": "file", "required": True, "default": True}, {"name": "verbose"}]
    DEFAULT_ARGS_INVALID_2 = [
        {"name": "email", "arguments": [{"name": "email", "required": False, "default": False}, {"name": "verbose"}]}]
    DEFAULT_ARGS_INVALID_3 = [{"name": "file", "required": True, "default": False}, {"name": "verbose"}]
    DEFAULT_ARGS_INPUTS = [
        (DEFAULT_ARGS_1, True),
        (DEFAULT_ARGS_2, True),
        (DEFAULT_ARGS_INVALID_1, False),
        (DEFAULT_ARGS_INVALID_2, False),
        (DEFAULT_ARGS_INVALID_3, False),
    ]

    @pytest.mark.parametrize("current, answer", DEFAULT_ARGS_INPUTS)
    def test_is_valid_default_argument_in_reputation_command(self, current, answer):
        """
        Given: Integration reputation command with arguments.

        When: running is_valid_default_argument_in_reputation command.

        Then: Validate that matching default arg name yields True, else yields False.
        """
        current = {"script": {"commands": current}}
        structure = mock_structure("", current)
        validator = IntegrationValidator(structure)
        validator.current_file = current
        assert validator.is_valid_default_argument_in_reputation_command() is answer

    MULTIPLE_DEFAULT_ARGS_1 = [
        {"name": "msgraph-list-users",
         "arguments": [{"name": "users", "required": False, "default": False}, {"name": "verbose"}]}]
    MULTIPLE_DEFAULT_ARGS_2 = [
        {"name": "msgraph-list-users",
         "arguments": [{"name": "users", "required": False, "default": True}, {"name": "verbose"}]}]
    MULTIPLE_DEFAULT_ARGS_INVALID_1 = [
        {"name": "msgraph-list-users",
         "arguments": [{"name": "users", "required": False, "default": True}, {"name": "verbose", "default": True}]}]
    DEFAULT_ARGS_INPUTS = [
        (MULTIPLE_DEFAULT_ARGS_1, True),
        (MULTIPLE_DEFAULT_ARGS_2, True),
        (MULTIPLE_DEFAULT_ARGS_INVALID_1, False),
    ]

    @pytest.mark.parametrize("current, answer", DEFAULT_ARGS_INPUTS)
    def test_is_valid_default_argument(self, current, answer):
        """
        Given: Integration command with arguments.

        When: running is_valid_default_argument command.

        Then: Validate that up to 1 default arg name yields True, else yields False.
        """
        current = {"script": {"commands": current}}
        structure = mock_structure("", current)
        validator = IntegrationValidator(structure)
        validator.current_file = current
        assert validator.is_valid_default_argument() is answer

    MOCK_REPUTATIONS_1 = [{"contextPath": "Int.lol", "description": "desc", "type": "number"},
                          {"contextPath": "DBotScore.lives.matter"}]
    MOCK_REPUTATIONS_2 = [{"name": "panorama-commit-status", "outputs": 1}]
    MOCK_REPUTATIONS_INVALID_EMAIL = [
        {"contextPath": "DBotScore.Indicator", "description": "The indicator that was tested.", "type": "string"},
        {"contextPath": "DBotScore.Type", "description": "The indicator type.", "type": "string"},
        {"contextPath": "DBotScore.Vendor", "description": "Vendor used to calculate the score.", "type": "string"},
        {"contextPath": "DBotScore.Sc0re", "description": "The actual score.", "type": "int"},
        {"contextPath": "Email.To", "description": "email to", "type": "string"}]
    MOCK_REPUTATIONS_INVALID_FILE = [
        {"contextPath": "DBotScore.Indicator", "description": "The indicator that was tested.", "type": "string"},
        {"contextPath": "DBotScore.Type", "description": "The indicator type.", "type": "string"},
        {"contextPath": "DBotScore.Vendor", "description": "Vendor used to calculate the score.", "type": "string"},
        {"contextPath": "DBotScore.Score", "description": "The actual score.", "type": "int"},
        {"contextPath": "File.Md5", "description": "The MD5 hash of the file.", "type": "string"}]
    MOCK_REPUTATIONS_VALID_IP = [
        {"contextPath": "DBotScore.Indicator", "description": "The indicator that was tested.", "type": "string"},
        {"contextPath": "DBotScore.Type", "description": "The indicator type.", "type": "string"},
        {"contextPath": "DBotScore.Vendor", "description": "Vendor used to calculate the score.", "type": "string"},
        {"contextPath": "DBotScore.Score", "description": "The actual score.", "type": "int"},
        {"contextPath": "IP.Address", "description": "IP address", "type": "string"}]
    IS_OUTPUT_FOR_REPUTATION_INPUTS = [
        (MOCK_REPUTATIONS_1, "not bang", True),
        (MOCK_REPUTATIONS_2, "not bang", True),
        (MOCK_REPUTATIONS_INVALID_EMAIL, "email", False),
        (MOCK_REPUTATIONS_INVALID_FILE, "file", False),
        (MOCK_REPUTATIONS_VALID_IP, "ip", True)
    ]

    @pytest.mark.parametrize("current, name, answer", IS_OUTPUT_FOR_REPUTATION_INPUTS)
    def test_is_outputs_for_reputations_commands_valid(self, current, name, answer):
        current = {"script": {"commands": [{"name": name, "outputs": current}]}}
        structure = mock_structure("", current)
        validator = IntegrationValidator(structure)
        validator.current_file = current
        assert validator.is_outputs_for_reputations_commands_valid() is answer

    VALID_BETA = {"commonfields": {"id": "newIntegration"}, "name": "newIntegration",
                  "display": "newIntegration (Beta)", "beta": True}
    VALID_BETA_DEPRECATED = {"commonfields": {"id": "Proofpoint Server Protection"},
                             "name": "Proofpoint Server Protection",
                             "display": "Proofpoint Protection Server (Deprecated)",
                             "beta": True, "deprecated": True,
                             "description": "Deprecated. The integration uses an unsupported scraping API. "
                                            "Use Proofpoint Protection Server v2 instead."}
    INVALID_BETA_DISPLAY = {"commonfields": {"id": "newIntegration"}, "name": "newIntegration",
                            "display": "newIntegration", "beta": True}
    INVALID_BETA_ID = {"commonfields": {"id": "newIntegration-beta"}, "name": "newIntegration",
                       "display": "newIntegration", "beta": True}
    INVALID_BETA_NAME = {"commonfields": {"id": "newIntegration"}, "name": "newIntegration (Beta)",
                         "display": "newIntegration", "beta": True}
    INVALID_BETA_ALL_BETA = {"commonfields": {"id": "newIntegration beta"}, "name": "newIntegration beta",
                             "display": "newIntegration (Beta)"}
    INVALID_BETA_CHANGED_NAME_NO_BETA_FIELD = {"commonfields": {"id": "newIntegration beta"},
                                               "name": "newIntegration beta",
                                               "display": "newIntegration changed (Beta)"}
    IS_VALID_BETA_INPUTS = [
        (VALID_BETA, True, True),
        (VALID_BETA_DEPRECATED, False, True),
        (INVALID_BETA_DISPLAY, True, False),
        (INVALID_BETA_ID, True, False),
        (INVALID_BETA_NAME, True, False),
        (INVALID_BETA_ALL_BETA, INVALID_BETA_CHANGED_NAME_NO_BETA_FIELD, False),
    ]

    @pytest.mark.parametrize("current, old, answer", IS_VALID_BETA_INPUTS)
    def test_is_valid_beta_integration(self, current, old, answer):
        structure = mock_structure("", current, old)
        validator = IntegrationValidator(structure)
        validator.current_file = current
        validator.old_file = old
        assert validator.is_valid_beta() is answer

    PROXY_VALID = [{"name": "proxy", "type": 8, "display": "Use system proxy settings", "required": False}]
    PROXY_WRONG_TYPE = [{"name": "proxy", "type": 9, "display": "Use system proxy settings", "required": False}]
    PROXY_WRONG_DISPLAY = [{"name": "proxy", "type": 8, "display": "bla", "required": False}]
    PROXY_WRONG_REQUIRED = [{"name": "proxy", "type": 8, "display": "Use system proxy settings", "required": True}]
    IS_PROXY_INPUTS = [
        (PROXY_VALID, True),
        (PROXY_WRONG_TYPE, False),
        (PROXY_WRONG_DISPLAY, False),
        (PROXY_WRONG_REQUIRED, False)
    ]

    @pytest.mark.parametrize("current, answer", IS_PROXY_INPUTS)
    def test_is_proxy_configured_correctly(self, current, answer):
        current = {"configuration": current}
        structure = mock_structure("", current)
        validator = IntegrationValidator(structure)
        validator.current_file = current
        assert validator.is_proxy_configured_correctly() is answer

    UNSECURE_VALID = [
        {"name": "unsecure", "type": 8, "display": "Trust any certificate (not secure)", "required": False}]
    INSECURE_WRONG_DISPLAY = [
        {"name": "insecure", "type": 8, "display": "Use system proxy settings", "required": False}]
    UNSECURE_WRONG_DISPLAY = [
        {"name": "unsecure", "type": 8, "display": "Use system proxy settings", "required": False}]
    UNSECURE_WRONG_DISPLAY_AND_TYPE = [
        {"name": "unsecure", "type": 7, "display": "Use system proxy settings", "required": False}]
    IS_INSECURE_INPUTS = [
        (UNSECURE_VALID, True),
        (INSECURE_WRONG_DISPLAY, False),
        (UNSECURE_WRONG_DISPLAY, False),
        (UNSECURE_WRONG_DISPLAY_AND_TYPE, False)
    ]

    @pytest.mark.parametrize("current, answer", IS_INSECURE_INPUTS)
    def test_is_insecure_configured_correctly(self, current, answer):
        current = {"configuration": current}
        structure = mock_structure("", current)
        validator = IntegrationValidator(structure)
        validator.current_file = current
        assert validator.is_insecure_configured_correctly() is answer

    VALID_CHECKBOX_PARAM = [
        {"name": "test1", "type": 8, "display": "test1", "required": False}]
    INVALID_CHECKBOX_PARAM = [
        {"name": "test2", "type": 8, "display": "test2", "required": True}]

    IS_INSECURE_INPUTS = [
        (VALID_CHECKBOX_PARAM, True),
        (INVALID_CHECKBOX_PARAM, False)
    ]

    @pytest.mark.parametrize("current, answer", IS_INSECURE_INPUTS)
    def test_is_checkbox_param_configured_correctly(self, current, answer):
        current = {"configuration": current}
        structure = mock_structure("", current)
        validator = IntegrationValidator(structure)
        validator.current_file = current
        assert validator.is_checkbox_param_configured_correctly() is answer

    INVALID_CATEGORY = {"category": "Analytics & SIEMM"}
    VALID_CATEGORY1 = {"category": "Endpoint"}
    VALID_CATEGORY2 = {"category": "File Integrity Management"}

    IS_VALID_CATEGORY_INPUTS = [
        (VALID_CATEGORY1, True),
        (VALID_CATEGORY2, True),
        (INVALID_CATEGORY, False)
    ]

    @pytest.mark.parametrize("current, answer", IS_VALID_CATEGORY_INPUTS)
    def test_is_valid_category(self, current, answer):
        structure = mock_structure("", current)
        validator = IntegrationValidator(structure)
        validator.current_file = current
        assert validator.is_valid_category() is answer

    VALID_DISPLAY_NON_HIDDEN = [
        {"name": "unsecure", "type": 8, "display": "Trust any certificate (not secure)", "required": False,
         "hidden": False}]
    VALID_DISPLAY_HIDDEN = [
        {"name": "insecure", "type": 8, "display": "Use system proxy settings", "required": False, "hidden": True}]
    INVALID_DISPLAY_NON_HIDDEN = [
        {"name": "unsecure", "type": 8, "display": "", "required": False, "hidden": False}]
    INVALID_NO_DISPLAY_NON_HIDDEN = [
        {"name": "unsecure", "type": 8, "required": False, "hidden": False}]
    VALID_NO_DISPLAY_TYPE_EXPIRATION = [
        {"name": "unsecure", "type": 17, "required": False, "hidden": False}]
    INVALID_DISPLAY_TYPE_EXPIRATION = [
        {"name": "unsecure", "type": 17, "display": "some display", "required": False, "hidden": False}]
    IS_VALID_DISPLAY_INPUTS = [
        (VALID_DISPLAY_NON_HIDDEN, True),
        (VALID_DISPLAY_HIDDEN, True),
        (INVALID_DISPLAY_NON_HIDDEN, False),
        (INVALID_DISPLAY_NON_HIDDEN, False),
        (VALID_NO_DISPLAY_TYPE_EXPIRATION, True),
        (INVALID_DISPLAY_TYPE_EXPIRATION, False),
        (FEED_REQUIRED_PARAMS, True),
    ]

    @pytest.mark.parametrize("configuration_setting, answer", IS_VALID_DISPLAY_INPUTS)
    def test_is_valid_display_configuration(self, configuration_setting, answer):
        current = {"configuration": configuration_setting}
        structure = mock_structure("", current)
        validator = IntegrationValidator(structure)
        validator.current_file = current
        assert validator.is_not_valid_display_configuration() is not answer

    VALID_FEED = [
        # Valid feed
        (True, "5.5.0"),
        # No feed, including from version
        (False, "4.5.0"),
        # No feed, no from version
        (False, None),
        # No feed, fromversion 5.5
        (False, "5.5.0"),
    ]

    @pytest.mark.parametrize("feed, fromversion", VALID_FEED)
    def test_valid_feed(self, feed, fromversion):
        current = {
            "script": {"feed": feed},
            "fromversion": fromversion,
            'configuration': deepcopy(FEED_REQUIRED_PARAMS)
        }
        structure = mock_structure("", current)
        validator = IntegrationValidator(structure)
        assert validator.is_valid_feed()

    INVALID_FEED = [
        # invalid from version
        (True, "5.0.0"),
        # Feed missing fromversion
        (True, None),
    ]

    @pytest.mark.parametrize("feed, fromversion", INVALID_FEED)
    def test_invalid_feed(self, feed, fromversion):
        current = {"script": {"feed": feed}, "fromversion": fromversion}
        structure = mock_structure("", current)
        validator = IntegrationValidator(structure)
        assert not validator.is_valid_feed()

    V2_VALID = {"display": "integrationname v2", "name": "integrationname v2", "id": "integrationname v2"}
    V2_WRONG_DISPLAY_1 = {"display": "integrationname V2", "name": "integrationname V2", "id": "integrationname V2"}
    V2_WRONG_DISPLAY_2 = {"display": "integrationnameV2", "name": "integrationnameV2", "id": "integrationnameV2"}
    V2_WRONG_DISPLAY_3 = {"display": "integrationnamev2", "name": "integrationnamev2", "id": "integrationnamev2"}
    V2_NAME_INPUTS = [
        (V2_VALID, True),
        (V2_WRONG_DISPLAY_1, False),
        (V2_WRONG_DISPLAY_2, False),
        (V2_WRONG_DISPLAY_3, False)
    ]

    @pytest.mark.parametrize("current, answer", V2_NAME_INPUTS)
    def test_is_valid_display_name(self, current, answer):
        structure = mock_structure("", current)
        validator = IntegrationValidator(structure)
        validator.current_file = current
        assert validator.is_valid_display_name() is answer

    def test_is_valid_description_positive(self):
        integration_path = os.path.normpath(
            os.path.join(f'{git_path()}/demisto_sdk/tests', 'test_files', 'integration-Zoom.yml')
        )
        structure = mock_structure(file_path=integration_path)
        validator = IntegrationValidator(structure)
        assert validator.is_valid_description() is True

    DEPRECATED_VALID = {"deprecated": True, "display": "ServiceNow (Deprecated)",
                        "description": "Deprecated. Use the XXXX integration instead."}
    DEPRECATED_VALID2 = {"deprecated": True, "display": "Feodo Tracker Hashes Feed (Deprecated)",
                         "description": "Deprecated. Feodo Tracker no longer supports this feed. "
                                        "No available replacement."}
    DEPRECATED_VALID3 = {"deprecated": True, "display": "Proofpoint Protection Server (Deprecated)",
                         "description": "Deprecated. The integration uses an unsupported scraping API. "
                                        "Use Proofpoint Protection Server v2 instead."}
    DEPRECATED_INVALID_DISPLAY = {"deprecated": True, "display": "ServiceNow (Old)",
                                  "description": "Deprecated. Use the XXXX integration instead."}
    DEPRECATED_INVALID_DESC = {"deprecated": True, "display": "ServiceNow (Deprecated)", "description": "Deprecated."}
    DEPRECATED_INVALID_DESC2 = {"deprecated": True, "display": "ServiceNow (Deprecated)",
                                "description": "Use the ServiceNow integration to manage..."}
    DEPRECATED_INVALID_DESC3 = {"deprecated": True, "display": "Proofpoint Protection Server (Deprecated)",
                                "description": "Deprecated. The integration uses an unsupported scraping API."}
    DEPRECATED_INPUTS = [
        (DEPRECATED_VALID, True),
        (DEPRECATED_VALID2, True),
        (DEPRECATED_VALID3, True),
        (DEPRECATED_INVALID_DISPLAY, False),
        (DEPRECATED_INVALID_DESC, False),
        (DEPRECATED_INVALID_DESC2, False),
        (DEPRECATED_INVALID_DESC3, False)
    ]

    @pytest.mark.parametrize("current, answer", DEPRECATED_INPUTS)
    def test_is_valid_deprecated_integration(self, current, answer):
        """
        Given
            - A deprecated integration with a display and description.

        When
            - running is_valid_as_deprecated.

        Then
            - an integration with an invalid display name or invalid description will be errored.
        """
        structure = mock_structure("", current)
        validator = IntegrationValidator(structure)
        validator.current_file = current
        assert validator.is_valid_as_deprecated() is answer

    def test_valid_integration_parameters_display_name(self, integration):
        """
        Given
            - An integration with valid parameters display names.
        When
            - running is_valid_parameters_display_name.
        Then
            - an integration with a valid parameters display name is valid.
        """

        integration.yml.write_dict({'configuration': [
            {'display': 'Token'},
            {'display': 'Username'}
        ]})
        structure_validator = StructureValidator(integration.yml.path, predefined_scheme='integration')
        validator = IntegrationValidator(structure_validator)

        assert validator.is_valid_parameters_display_name()

    def test_invalid_integration_parameters_display_name(self, integration):
        """
        Given
            - An integration with invalid parameters display names.
        When
            - running is_valid_parameters_display_name.
        Then
            - an integration with an invalid parameters display name is invalid.
        """

        integration.yml.write_dict({'configuration': [
            {'display': 'token'},
            {'display': 'User_name'}
        ]})
        structure_validator = StructureValidator(integration.yml.path, predefined_scheme='integration')
        validator = IntegrationValidator(structure_validator)

        assert not validator.is_valid_parameters_display_name()


class TestIsFetchParamsExist:
    def setup(self):
        config = {
            'configuration': deepcopy(FETCH_REQUIRED_PARAMS),
            'script': {'isfetch': True}
        }
        self.validator = IntegrationValidator(mock_structure("", config))

    def test_valid(self):
        assert self.validator.is_valid_fetch(), 'is_valid_fetch() returns False instead True'

    def test_sanity(self):
        # missing param in configuration
        self.validator.current_file['configuration'] = [t for t in self.validator.current_file['configuration']
                                                        if t['name'] != 'incidentType']
        assert self.validator.is_valid_fetch() is False, 'is_valid_fetch() returns True instead False'

    def test_missing_field(self):
        # missing param
        for i, t in enumerate(self.validator.current_file['configuration']):
            if t['name'] == 'incidentType':
                del self.validator.current_file['configuration'][i]['name']
        print(self.validator.current_file['configuration'])
        assert self.validator.is_valid_fetch() is False, 'is_valid_fetch() returns True instead False'

    def test_malformed_field(self, capsys):
        # incorrect param
        config = self.validator.current_file['configuration']
        self.validator.current_file['configuration'] = []
        for t in config:
            if t['name'] == 'incidentType':
                t['type'] = 123
            self.validator.current_file['configuration'].append(t)

        assert self.validator.is_valid_fetch() is False, 'is_valid_fetch() returns True instead False'
        captured = capsys.readouterr()
        out = captured.out
        print(out)
        assert "display: Incident type" in out
        assert "name: incidentType" in out
        assert "required: false" in out
        assert "type: 13" in out

    def test_not_fetch(self, capsys):
        self.test_malformed_field(capsys)
        self.validator.is_valid = True
        self.validator.current_file['script']['isfetch'] = False
        assert self.validator.is_valid_fetch(), 'is_valid_fetch() returns False instead True'


class TestIsValidMaxFetchAndFirstFetch:
    """
    Given
    - yml file of integration as config
    When
    - run validate checks
    Then
    - if the isfetch identifier is true make sure the first_fetch and max_fetch params exists
    - make sure max_fetch param has a default value
    """

    def setup(self):
        config = {
            'configuration': deepcopy([FIRST_FETCH_PARAM, MAX_FETCH_PARAM]),
            'script': {'isfetch': True}
        }
        self.validator = IntegrationValidator(mock_structure("", config))

    def test_valid(self):
        assert self.validator.is_valid_max_fetch_and_first_fetch(), 'is_valid_fetch() returns False instead True'

    def test_missing_max_fetch(self):
        # missing param in configuration
        self.validator.current_file['configuration'] = [t for t in self.validator.current_file['configuration']
                                                        if t['name'] != 'max_fetch']
        assert self.validator.is_valid_max_fetch_and_first_fetch() is False, \
            'is_valid_fetch() returns True instead False'

    def test_missing_default_value_in_max_fetch(self):
        # missing param in configuration
        for param in self.validator.current_file['configuration']:
            if param.get('name') == 'max_fetch':
                param.pop('defaultvalue')
        assert self.validator.is_valid_max_fetch_and_first_fetch() is False, \
            'is_valid_fetch() returns True instead False'

    def test_missing_fetch_time(self):
        # missing param in configuration
        self.validator.current_file['configuration'] = [t for t in self.validator.current_file['configuration']
                                                        if t['name'] != 'first_fetch']
        assert self.validator.is_valid_max_fetch_and_first_fetch() is False, \
            'is_valid_fetch() returns True instead False'

    def test_not_fetch(self):
        self.validator.is_valid = True
        self.validator.current_file['script']['isfetch'] = False
        assert self.validator.is_valid_max_fetch_and_first_fetch(), \
            'is_valid_fetch() returns False instead True'


class TestIsFeedParamsExist:

    def setup(self):
        config = {
            'configuration': deepcopy(FEED_REQUIRED_PARAMS),
            'script': {'feed': True}
        }
        self.validator = IntegrationValidator(mock_structure("", config))

    def test_valid(self):
        assert self.validator.all_feed_params_exist(), 'all_feed_params_exist() returns False instead True'

    def test_sanity(self):
        # missing param in configuration
        self.validator.current_file['configuration'] = [t for t in self.validator.current_file['configuration']
                                                        if not t.get('display')]
        assert self.validator.all_feed_params_exist() is False, 'all_feed_params_exist() returns True instead False'

    def test_missing_field(self):
        # missing param
        configuration = self.validator.current_file['configuration']
        for i in range(len(configuration)):
            if not configuration[i].get('display'):
                del configuration[i]['name']
        self.validator.current_file['configuration'] = configuration
        assert self.validator.all_feed_params_exist() is False, 'all_feed_params_exist() returns True instead False'

    def test_malformed_field(self):
        # incorrect param
        self.validator.current_file['configuration'] = []
        for t in self.validator.current_file['configuration']:
            if not t.get('display'):
                t['type'] = 123
            self.validator.current_file['configuration'].append(t)

        assert self.validator.all_feed_params_exist() is False, 'all_feed_params_exist() returns True instead False'

    def test_hidden_feed_reputation_field(self):
        # the feed reputation param is hidden
        configuration = self.validator.current_file['configuration']
        for item in configuration:
            if item.get('name') == 'feedReputation':
                item['hidden'] = True
        assert self.validator.all_feed_params_exist() is True, \
            'all_feed_params_exist() returns False instead True for feedReputation param'

    NO_HIDDEN = {"configuration": [{"id": "new", "name": "new", "display": "test"}, {"d": "123", "n": "s", "r": True}]}
    HIDDEN_FALSE = {"configuration": [{"id": "n", "hidden": False}, {"display": "123", "name": "serer"}]}
    HIDDEN_TRUE = {"configuration": [{"id": "n", "n": "n"}, {"display": "123", "required": "false", "hidden": True}]}
    HIDDEN_TRUE_AND_FALSE = {"configuration": [{"id": "n", "hidden": False}, {"ty": "0", "r": "true", "hidden": True}]}
    HIDDEN_ALLOWED_TRUE = {"configuration": [{"name": "longRunning", "required": "false", "hidden": True}]}
    HIDDEN_ALLOWED_FEED_REPUTATION = {
        "configuration": [{"name": "feedReputation", "required": "false", "hidden": True}]}

    IS_VALID_HIDDEN_PARAMS = [
        (NO_HIDDEN, True),
        (HIDDEN_FALSE, True),
        (HIDDEN_TRUE, False),
        (HIDDEN_TRUE_AND_FALSE, False),
        (HIDDEN_ALLOWED_TRUE, True),
        (HIDDEN_ALLOWED_FEED_REPUTATION, True),
    ]

    @pytest.mark.parametrize("current, answer", IS_VALID_HIDDEN_PARAMS)
    def test_is_valid_hidden_params(self, current, answer):
        structure = mock_structure(current_file=current)
        validator = IntegrationValidator(structure)
        assert validator.is_valid_hidden_params() is answer

    @pytest.mark.parametrize("script_type, fromversion, res", [
        ('powershell', None, False),
        ('powershell', '4.5.0', False),
        ('powershell', '5.5.0', True),
        ('powershell', '5.5.1', True),
        ('powershell', '6.0.0', True),
        ('python', '', True),
        ('python', '4.5.0', True),
    ])
    def test_valid_pwsh(self, script_type, fromversion, res):
        current = {
            "script": {"type": script_type},
            "fromversion": fromversion,
        }
        structure = mock_structure("", current)
        validator = IntegrationValidator(structure)
        assert validator.is_valid_pwsh() == res

    def test_empty_commands(self):
        """
        Given: an integration with no commands

        When: running validate on integration with no command.

        Then: Validate it's valid.
        """
        current = {"script": {"commands": None}}
        structure = mock_structure("", current)
        validator = IntegrationValidator(structure)
        validator.current_file = current
        assert validator.is_valid_default_argument_in_reputation_command() is True

    @pytest.mark.parametrize('param', [
        {'commands': ['something']},
        {'isFetch': True},
        {'longRunning': True},
        {'feed': True}
    ])
    def test_is_there_a_runnable(self, param):
        """
        Given: one of any runnable integration

        When: running validate on integration with at least one of commands, fetch, feed or long-running

        Then: Validate it's valid.
        """
        current = {"script": param}
        structure = mock_structure("", current)
        validator = IntegrationValidator(structure)
        validator.current_file = current
        assert validator.is_there_a_runnable() is True

    def test_is_there_a_runnable_negative(self):
        """
        Given: an integration with no runnable param

        When: running validate on integration with no one of commands, fetch, feed or long-running

        Then: Validate it's invalid.
        """
        current = {"script": {}}
        structure = mock_structure("", current)
        validator = IntegrationValidator(structure)
        validator.current_file = current
        assert validator.is_there_a_runnable() is False


class TestisContextChanged:
    invalid_readme = """
#### Base Command

`test-command`
#### Input
| **Argument Name** | **Description** | **Required** |
| --- | --- | --- |
| arg | arg | Required |

#### Context Output

| **Path** | **Type** | **Description** |
| --- | --- | --- |
| Test | - | - |

#### Command Example

```
!test-command
```

#### Human Readable Output
"""
    valid_readme = """
#### Base Command

`test-command`
#### Input
| **Argument Name** | **Description** | **Required** |
| --- | --- | --- |
| arg | arg | Required |

#### Context Output

| **Path** | **Type** | **Description** |
| --- | --- | --- |
| Test.test | - | - |

#### Command Example

```
!test-command
```

#### Human Readable Output
"""
    TEST_CASE = [
        (valid_readme, {"script": {'commands': [{
            'name': 'test-command',
            'outputs': [{'contextPath': 'Test.test', 'description': '-', 'type': '-'}]}]
        }},  # case README and YML are synced
            True  # expected results
        ),

        (invalid_readme, {"script": {'commands': [{
            'name': 'test-command',
            'outputs': [{'contextPath': 'Test.test', 'description': '-', 'type': '-'}]}]
        }},  # case context missing from README
            False  # expected results
        ),
        (valid_readme, {"script": {'commands': [{
            'name': 'test-command',
            'outputs': [{'contextPath': 'Test', 'description': '-', 'type': '-'}]}]
        }},  # case context missing from YML
            False  # expected results
        ),
    ]

    @pytest.mark.parametrize('readme, current_yml, expected', TEST_CASE)
    def test_is_context_change_in_readme(self, readme, current_yml, expected):
        """
        Given: a changed YML file

        When: running validate on integration with at least one command

        Then: Validate it's synced with the README.
        """
        patcher = patch('os.path.exists')
        mock_thing = patcher.start()
        mock_thing.side_effect = lambda x: True
        with patch("builtins.open", mock_open(read_data=readme)) as _:
            current = {"script": {}}
            structure = mock_structure("Pack/Test", current)
            validator = IntegrationValidator(structure)
            validator.current_file = current_yml
            res = validator.is_context_change_in_readme()
            assert res == expected
        patcher.stop()<|MERGE_RESOLUTION|>--- conflicted
+++ resolved
@@ -11,12 +11,8 @@
     IntegrationValidator
 from demisto_sdk.commands.common.hook_validations.structure import \
     StructureValidator
-<<<<<<< HEAD
 from demisto_sdk.commands.common.legacy_git_tools import git_path
-from mock import patch
-=======
 from mock import mock_open, patch
->>>>>>> 4fe122e6
 
 
 def mock_structure(file_path=None, current_file=None, old_file=None):
