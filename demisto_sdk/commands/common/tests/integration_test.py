--- conflicted
+++ resolved
@@ -238,31 +238,20 @@
         validator = IntegrationValidator(structure)
         assert validator.is_valid_subtype() is answer
 
-<<<<<<< HEAD
-    DEFAULT_ARGS_2 = [
-=======
     DEFUALT_ARGS_1 = [
         {"name": "cve", "arguments": [{"name": "cve_id", "required": False, "default": True}]}]
-    DEFUALT_ARGS_2 = [
->>>>>>> 42fe987f
+    DEFAULT_ARGS_2 = [
         {"name": "email", "arguments": [{"name": "email", "required": False, "default": True}, {"name": "verbose"}]}]
     DEFAULT_ARGS_INVALID_1 = [{"name": "file", "required": True, "default": True}, {"name": "verbose"}]
     DEFAULT_ARGS_INVALID_2 = [
         {"name": "email", "arguments": [{"name": "email", "required": False, "default": False}, {"name": "verbose"}]}]
     DEFAULT_ARGS_INVALID_3 = [{"name": "file", "required": True, "default": False}, {"name": "verbose"}]
     DEFAULT_ARGS_INPUTS = [
-<<<<<<< HEAD
+        (DEFUALT_ARGS_1, True),
         (DEFAULT_ARGS_2, True),
         (DEFAULT_ARGS_INVALID_1, False),
         (DEFAULT_ARGS_INVALID_2, False),
         (DEFAULT_ARGS_INVALID_3, False),
-=======
-        (DEFUALT_ARGS_1, True),
-        (DEFUALT_ARGS_2, True),
-        (DEFUALT_ARGS_INVALID_1, False),
-        (DEFUALT_ARGS_INVALID_2, False),
-        (DEFUALT_ARGS_INVALID_3, False),
->>>>>>> 42fe987f
     ]
 
     @pytest.mark.parametrize("current, answer", DEFAULT_ARGS_INPUTS)
