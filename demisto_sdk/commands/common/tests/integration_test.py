import logging
import os
from copy import deepcopy
from pathlib import Path
from typing import Any, Dict, List, Optional
from unittest.mock import mock_open, patch

import pytest

from demisto_sdk.commands.common.constants import (
    ALERT_FETCH_REQUIRED_PARAMS,
    FEED_REQUIRED_PARAMS,
    FIRST_FETCH_PARAM,
    INCIDENT_FETCH_REQUIRED_PARAMS,
    MAX_FETCH_PARAM,
    MarketplaceVersions,
)
from demisto_sdk.commands.common.default_additional_info_loader import (
    load_default_additional_info_dict,
)
from demisto_sdk.commands.common.hook_validations.integration import (
    IntegrationValidator,
)
from demisto_sdk.commands.common.hook_validations.structure import StructureValidator
from demisto_sdk.commands.common.legacy_git_tools import git_path
from TestSuite.integration import Integration
from TestSuite.test_tools import ChangeCWD, str_in_call_args_list

default_additional_info = load_default_additional_info_dict()


def build_feed_required_params():
    params = []
    for required_param in FEED_REQUIRED_PARAMS:
        must_be_one_of = {
            key: val[-1] if isinstance(val, list) else val
            for key, val in required_param.get("must_be_one_of").items()
        }
        params.append(
            dict(
                required_param.get("must_equal"),
                **required_param.get("must_contain"),
                name=required_param.get("name"),
                **must_be_one_of,
            )
        )
    return params


FEED_REQUIRED_PARAMS_STRUCTURE = build_feed_required_params()


def mock_structure(
    file_path: Optional[str] = None,
    current_file: Optional[dict] = None,
    old_file: Optional[dict] = None,
    quiet_bc: Optional[bool] = False,
) -> StructureValidator:
    with patch.object(StructureValidator, "__init__", lambda a, b: None):
        structure = StructureValidator(file_path)
        structure.is_valid = True
        structure.scheme_name = "integration"
        structure.file_path = file_path
        structure.current_file = current_file
        structure.old_file = old_file
        structure.prev_ver = "master"
        structure.branch_name = ""
        structure.quiet_bc = quiet_bc
        structure.specific_validations = None
        return structure


class TestIntegrationValidator:
    SCRIPT_WITH_DOCKER_IMAGE_1 = {"script": {"dockerimage": "test"}}
    SCRIPT_WITH_DOCKER_IMAGE_2 = {"script": {"dockerimage": "test1"}}
    SCRIPT_WITH_NO_DOCKER_IMAGE = {"script": {"no": "dockerimage"}}
    EMPTY_CASE: Dict[Any, Any] = {}
    IS_DOCKER_IMAGE_CHANGED = [
        (SCRIPT_WITH_DOCKER_IMAGE_1, SCRIPT_WITH_NO_DOCKER_IMAGE, True),
        (SCRIPT_WITH_DOCKER_IMAGE_1, SCRIPT_WITH_DOCKER_IMAGE_2, True),
        (EMPTY_CASE, EMPTY_CASE, False),
        (EMPTY_CASE, SCRIPT_WITH_DOCKER_IMAGE_1, True),
        (SCRIPT_WITH_DOCKER_IMAGE_1, EMPTY_CASE, True),
    ]

    REQUIED_FIELDS_FALSE = {"configuration": [{"name": "test", "required": False}]}
    REQUIED_FIELDS_TRUE = {"configuration": [{"name": "test", "required": True}]}
    NO_ADDED_REQUIRED_FIELDS_INPUTS = [
        (REQUIED_FIELDS_FALSE, REQUIED_FIELDS_TRUE, True),
        (REQUIED_FIELDS_TRUE, REQUIED_FIELDS_FALSE, False),
        (REQUIED_FIELDS_TRUE, REQUIED_FIELDS_TRUE, True),
        (REQUIED_FIELDS_FALSE, REQUIED_FIELDS_FALSE, True),
    ]

    @pytest.mark.parametrize(
        "current_file, old_file, answer", NO_ADDED_REQUIRED_FIELDS_INPUTS
    )
    def test_no_added_required_fields(self, current_file, old_file, answer):
        structure = mock_structure("", current_file, old_file)
        validator = IntegrationValidator(structure)
        assert validator.no_added_required_fields() is answer
        structure.quiet_bc = True
        assert (
            validator.no_added_required_fields() is True
        )  # if quiet_bc is true should always succeed

    NO_CHANGED_REMOVED_YML_FIELDS_INPUTS = [
        (
            {"script": {"isfetch": True, "feed": False}},
            {"script": {"isfetch": True, "feed": False}},
            True,
        ),
        (
            {"script": {"isfetch": True}},
            {"script": {"isfetch": True, "feed": False}},
            True,
        ),
        (
            {"script": {"isfetch": False, "feed": False}},
            {"script": {"isfetch": True, "feed": False}},
            False,
        ),
        (
            {"script": {"feed": False}},
            {"script": {"isfetch": True, "feed": False}},
            False,
        ),
    ]

    @pytest.mark.parametrize(
        "current_file, old_file, answer", NO_CHANGED_REMOVED_YML_FIELDS_INPUTS
    )
    def test_no_changed_removed_yml_fields(self, current_file, old_file, answer):
        """
        Given
        - integration script with different fields

        When
        - running the validation no_changed_removed_yml_fields()

        Then
        - upon removal or change of some fields from true to false: it should set is_valid to False and return False
        - upon non removal or change of some fields from true to false: it should set is_valid to True and return True
        """

        structure = mock_structure("", current_file, old_file)
        validator = IntegrationValidator(structure)
        assert validator.no_changed_removed_yml_fields() is answer
        assert validator.is_valid is answer
        structure.quiet_bc = True
        assert (
            validator.no_changed_removed_yml_fields() is True
        )  # if quiet_bc is true should always succeed

    NO_REMOVED_INTEGRATION_PARAMETERS_INPUTS = [
        (
            {"configuration": [{"name": "test"}]},
            {"configuration": [{"name": "test"}]},
            True,
        ),
        (
            {"configuration": [{"name": "test"}, {"name": "test2"}]},
            {"configuration": [{"name": "test"}]},
            True,
        ),
        (
            {"configuration": [{"name": "test"}]},
            {"configuration": [{"name": "test"}, {"name": "test2"}]},
            False,
        ),
        (
            {"configuration": [{"name": "test"}]},
            {"configuration": [{"name": "old_param"}, {"name": "test2"}]},
            False,
        ),
    ]

    @pytest.mark.parametrize(
        "current_file, old_file, answer", NO_REMOVED_INTEGRATION_PARAMETERS_INPUTS
    )
    def test_no_removed_integration_parameters(self, current_file, old_file, answer):
        """
        Given
        - integration configuration with different parameters

        When
        - running the validation no_removed_integration_parameters()

        Then
        - upon removal of parameters: it should set is_valid to False and return False
        - upon non removal or addition of parameters: it should set is_valid to True and return True
        """
        structure = mock_structure("", current_file, old_file)
        validator = IntegrationValidator(structure)
        assert validator.no_removed_integration_parameters() is answer
        assert validator.is_valid is answer
        structure.quiet_bc = True
        assert (
            validator.no_removed_integration_parameters() is True
        )  # if quiet_bc is true should always succeed

    CONFIGURATION_JSON_1 = {
        "configuration": [
            {"name": "test", "required": False},
            {"name": "test1", "required": True},
        ]
    }
    EXPECTED_JSON_1 = {"test": False, "test1": True}
    FIELD_TO_REQUIRED_INPUTS = [
        (CONFIGURATION_JSON_1, EXPECTED_JSON_1),
    ]

    @pytest.mark.parametrize("input_json, expected", FIELD_TO_REQUIRED_INPUTS)
    def test_get_field_to_required_dict(self, input_json, expected):
        assert IntegrationValidator._get_field_to_required_dict(input_json) == expected

    IS_CONTEXT_CHANGED_OLD = [{"name": "test", "outputs": [{"contextPath": "test"}]}]
    IS_CONTEXT_CHANGED_NEW = [{"name": "test", "outputs": [{"contextPath": "test2"}]}]
    IS_CONTEXT_CHANGED_ADDED_PATH = [
        {"name": "test", "outputs": [{"contextPath": "test"}, {"contextPath": "test2"}]}
    ]
    IS_CONTEXT_CHANGED_ADDED_COMMAND = [
        {"name": "test", "outputs": [{"contextPath": "test"}]},
        {"name": "test2", "outputs": [{"contextPath": "new command"}]},
    ]
    IS_CONTEXT_CHANGED_NO_OUTPUTS = [{"name": "test"}]
    MULTIPLE_CHANGES_OLD = [
        {"name": "command1", "outputs": [{"contextPath": "old_command1_path"}]},
        {"name": "command2", "outputs": [{"contextPath": "old_command2_path"}]},
    ]
    MULTIPLE_CHANGES_NEW = [
        {"name": "command1", "outputs": [{"contextPath": "new_command1_path"}]},
        {"name": "command2", "outputs": [{"contextPath": "new_command2_path"}]},
    ]
    MULTIPLE_COMMANDS_NO_OUTPUTS_ONE = [
        {"name": "command1", "outputs": [{"contextPath": "old_command1_path"}]},
        {"name": "command2"},
    ]
    MULTIPLE_COMMANDS_NO_OUTPUTS_ALL = [{"name": "command1"}, {"name": "command2"}]
    IS_CHANGED_CONTEXT_INPUTS = [
        pytest.param(
            IS_CONTEXT_CHANGED_OLD, IS_CONTEXT_CHANGED_OLD, True, [], id="no change"
        ),
        pytest.param(
            IS_CONTEXT_CHANGED_NEW,
            IS_CONTEXT_CHANGED_OLD,
            False,
            ["test"],
            id="context path change",
        ),
        pytest.param(
            IS_CONTEXT_CHANGED_NEW,
            IS_CONTEXT_CHANGED_ADDED_PATH,
            False,
            ["test"],
            id="removed context path",
        ),
        pytest.param(
            IS_CONTEXT_CHANGED_ADDED_PATH,
            IS_CONTEXT_CHANGED_NEW,
            True,
            [],
            id="added context path",
        ),
        pytest.param(
            IS_CONTEXT_CHANGED_ADDED_COMMAND,
            IS_CONTEXT_CHANGED_OLD,
            True,
            [],
            id="added new command",
        ),
        pytest.param(
            IS_CONTEXT_CHANGED_ADDED_COMMAND,
            IS_CONTEXT_CHANGED_NEW,
            False,
            ["test"],
            id="added new command and changed context of old command",
        ),
        pytest.param(
            IS_CONTEXT_CHANGED_NO_OUTPUTS,
            IS_CONTEXT_CHANGED_NO_OUTPUTS,
            True,
            [],
            id="no change with no outputs",
        ),
        pytest.param(
            IS_CONTEXT_CHANGED_NO_OUTPUTS,
            IS_CONTEXT_CHANGED_OLD,
            False,
            ["test"],
            id="deleted command outputs",
        ),
        pytest.param(
            MULTIPLE_CHANGES_NEW,
            MULTIPLE_CHANGES_OLD,
            False,
            ["command1", "command2"],
            id="context changes in multiple commands",
        ),
        pytest.param(
            MULTIPLE_COMMANDS_NO_OUTPUTS_ONE,
            MULTIPLE_CHANGES_OLD,
            False,
            ["command2"],
            id="no changes in one command output and deleted outputs for other command",
        ),
        pytest.param(
            MULTIPLE_COMMANDS_NO_OUTPUTS_ALL,
            MULTIPLE_CHANGES_OLD,
            False,
            ["command1", "command2"],
            id="deleted outputs for two command",
        ),
    ]

    @pytest.mark.parametrize(
        "current, old, answer, changed_command_names", IS_CHANGED_CONTEXT_INPUTS
    )
    def test_no_change_to_context_path(
        self, current, old, answer, changed_command_names, mocker
    ):
        logger_error = mocker.patch.object(logging.getLogger("demisto-sdk"), "error")
        current = {"script": {"commands": current}}
        old = {"script": {"commands": old}}
        structure = mock_structure("", current, old)
        validator = IntegrationValidator(structure)
        assert validator.no_change_to_context_path() is answer
        for changed_command_name in changed_command_names:
            assert str_in_call_args_list(
                logger_error.call_args_list, changed_command_name
            )
        structure.quiet_bc = True
        assert (
            validator.no_change_to_context_path() is True
        )  # if quiet_bc is true should always succeed

    CHANGED_COMMAND_INPUT_1 = [{"name": "test", "arguments": [{"name": "test"}]}]
    CHANGED_COMMAND_INPUT_2 = [{"name": "test", "arguments": [{"name": "test1"}]}]
    CHANGED_COMMAND_NAME_INPUT = [{"name": "test1", "arguments": [{"name": "test1"}]}]
    CHANGED_COMMAND_INPUT_ADDED_ARG = [
        {"name": "test", "arguments": [{"name": "test"}, {"name": "test1"}]}
    ]
    CHANGED_COMMAND_INPUT_REQUIRED = [
        {"name": "test", "arguments": [{"name": "test", "required": True}]}
    ]
    CHANGED_COMMAND_INPUT_ADDED_REQUIRED = [
        {
            "name": "test",
            "arguments": [{"name": "test"}, {"name": "test1", "required": True}],
        }
    ]
    CHANGED_COMMAND_OR_ARG_INPUTS = [
        (CHANGED_COMMAND_INPUT_1, CHANGED_COMMAND_INPUT_REQUIRED, True),
        (CHANGED_COMMAND_INPUT_ADDED_REQUIRED, CHANGED_COMMAND_INPUT_1, False),
        (CHANGED_COMMAND_INPUT_1, CHANGED_COMMAND_INPUT_ADDED_REQUIRED, False),
        (CHANGED_COMMAND_INPUT_ADDED_ARG, CHANGED_COMMAND_INPUT_1, True),
        (CHANGED_COMMAND_INPUT_1, CHANGED_COMMAND_INPUT_ADDED_ARG, False),
        (CHANGED_COMMAND_INPUT_1, CHANGED_COMMAND_INPUT_2, False),
        (CHANGED_COMMAND_NAME_INPUT, CHANGED_COMMAND_INPUT_1, False),
        (CHANGED_COMMAND_NAME_INPUT, CHANGED_COMMAND_NAME_INPUT, True),
    ]

    @pytest.mark.parametrize("current, old, answer", CHANGED_COMMAND_OR_ARG_INPUTS)
    def test_no_changed_command_name_or_arg(self, current, old, answer):
        current = {"script": {"commands": current}}
        old = {"script": {"commands": old}}
        structure = mock_structure("", current, old)
        validator = IntegrationValidator(structure)
        assert validator.no_changed_command_name_or_arg() is answer
        structure.quiet_bc = True
        assert (
            validator.no_changed_command_name_or_arg() is True
        )  # if quiet_bc is true should always succeed

    CHANGED_COMMAND_OR_ARG_MST_TEST_INPUTS = [
        (
            [
                {
                    "name": "command_test_name_1",
                    "arguments": [{"name": "argument_test_name_1", "required": True}],
                },
                {
                    "name": "command_test_name_2",
                    "arguments": [{"name": "argument_test_name_2", "required": True}],
                },
            ],
            [
                {
                    "name": "test1",
                    "arguments": [{"name": "argument_test_name_1", "required": True}],
                },
                {
                    "name": "test2",
                    "arguments": [{"name": "argument_test_name_2", "required": True}],
                },
            ],
            "[BC104] - Possible backwards compatibility break, Your updates to this file contains changes"
            " to a name or an argument of an existing command(s).\nPlease undo you changes to the following command(s):\ntest1\ntest2",
        )
    ]

    @pytest.mark.parametrize(
        "current, old, expected_error_msg", CHANGED_COMMAND_OR_ARG_MST_TEST_INPUTS
    )
    def test_no_changed_command_name_or_arg_msg(
        self, current, old, expected_error_msg, mocker
    ):
        """
        Given
        An integration with BC break in the following way:
        - Case 1: Old and New coppies of a yml file.
        Old copy: Has two commands - command_test_name_1 and command_test_name_2
        where each command has 1 argument - argument_test_name_1, argument_test_name_2 respectively.
        New copy: Has two commands - command_test_name_1 and command_test_name_2
        where each command has 1 argument - argument_test_name_1, argument_test_name_2 respectively.

        When
        - running the validation no_changed_command_name_or_arg()

        Then
        Ensure that the error massage was created correctly.
        - Case 1: Should include both command_test_name_1 and command_test_name_2 in the commands list in the error as they both have BC break changes.
        """
        logger_error = mocker.patch.object(logging.getLogger("demisto-sdk"), "error")
        current = {"script": {"commands": current}}
        old = {"script": {"commands": old}}
        structure = mock_structure("", current, old)
        validator = IntegrationValidator(structure)
        validator.no_changed_command_name_or_arg()
        assert str_in_call_args_list(logger_error.call_args_list, expected_error_msg)

    WITHOUT_DUP = [{"name": "test"}, {"name": "test1"}]
    DUPLICATE_PARAMS_INPUTS = [(WITHOUT_DUP, True)]

    @pytest.mark.parametrize("current, answer", DUPLICATE_PARAMS_INPUTS)
    def test_no_duplicate_params(self, current, answer):
        current = {"configuration": current}
        structure = mock_structure("", current)
        validator = IntegrationValidator(structure)
        assert validator.has_no_duplicate_params() is answer

    def test_with_duplicate_params(self):
        """
        Given
        - integration configuration contains duplicate parameter (called test)

        When
        - running the validation has_no_duplicate_params()

        Then
        - it should set is_valid to False
        - it should return True (there are duplicate params)
        - it should print an error message that contains the duplicated param name
        """
        current = {"configuration": [{"name": "test"}, {"name": "test"}]}
        structure = mock_structure("", current)
        validator = IntegrationValidator(structure)

        assert validator.has_no_duplicate_params() is False
        assert validator.is_valid is False

    WITHOUT_DUP_ARGS = [
        {"name": "testing", "arguments": [{"name": "test1"}, {"name": "test2"}]}
    ]
    WITH_DUP_ARGS = [
        {"name": "testing", "arguments": [{"name": "test1"}, {"name": "test1"}]}
    ]
    WITH_DUP_ARGS_NON_IDENTICAL = [
        {
            "name": "testing",
            "arguments": [
                {"name": "test1", "desc": "hello"},
                {"name": "test1", "desc": "hello1"},
            ],
        },
    ]

    DUPLICATE_ARGS_INPUTS = [
        (WITHOUT_DUP_ARGS, True),
        (WITH_DUP_ARGS, False),
        (WITH_DUP_ARGS_NON_IDENTICAL, False),
    ]

    @pytest.mark.parametrize("current, answer", DUPLICATE_ARGS_INPUTS)
    def test_has_no_duplicate_args(self, current, answer):
        current = {"script": {"commands": current}}
        structure = mock_structure("", current)
        validator = IntegrationValidator(structure)
        assert validator.has_no_duplicate_args() is answer

    WITH_DEFAULT_INFO = [
        {"name": "API key", "additionalinfo": default_additional_info["API key"]}
    ]
    MISSING_DEFAULT_INFO = [{"name": "API key", "additionalinfo": ""}]
    NON_DEFAULT_INFO = [{"name": "API key", "additionalinfo": "you know, the API key"}]

    DEFAULT_INFO_INPUTS = [
        (WITH_DEFAULT_INFO, True, False),
        (MISSING_DEFAULT_INFO, False, False),
        (NON_DEFAULT_INFO, True, True),
    ]

    @pytest.mark.parametrize("args, answer, expecting_warning", DEFAULT_INFO_INPUTS)
    def test_default_params_default_info(
        self, mocker, args: List[Dict], answer: str, expecting_warning: bool
    ):
        logger_warning = mocker.patch.object(
            logging.getLogger("demisto-sdk"), "warning"
        )
        validator = IntegrationValidator(mock_structure("", {"configuration": args}))
        assert validator.default_params_have_default_additional_info() is answer

        if expecting_warning:
            from demisto_sdk.commands.common.errors import Errors

            warning_message, warning_code = Errors.non_default_additional_info(
                ["API key"]
            )
            expected_message = f"[{warning_code}] - {warning_message}"
            assert str_in_call_args_list(
                logger_warning.call_args_list, expected_message
            )

    NO_INCIDENT_INPUT = [
        (
            {
                "script": {
                    "commands": [{"name": "command1", "arguments": [{"name": "arg1"}]}]
                }
            },
            True,
        ),
        (
            {
                "script": {
                    "commands": [
                        {"name": "command_incident", "arguments": [{"name": "arg1"}]}
                    ]
                }
            },
            False,
        ),
        (
            {
                "script": {
                    "commands": [
                        {"name": "command1", "arguments": [{"name": "incident_arg"}]}
                    ]
                }
            },
            False,
        ),
    ]

    @pytest.mark.parametrize("content, answer", NO_INCIDENT_INPUT)
    def test_no_incident_in_core_pack(self, content, answer):
        """
        Given
            - An integration with commands' names and arguments.
        When
            - running no_incident_in_core_packs.
        Then
            - validate that commands' names and arguments do not contain the word incident.
        """
        structure = mock_structure("", content)
        validator = IntegrationValidator(structure)
        assert validator.no_incident_in_core_packs() is answer
        assert validator.is_valid is answer

    PYTHON3_SUBTYPE = {"type": "python", "subtype": "python3"}
    PYTHON2_SUBTYPE = {"type": "python", "subtype": "python2"}

    BLA_BLA_SUBTYPE = {"type": "python", "subtype": "blabla"}
    INPUTS_SUBTYPE_TEST = [
        (PYTHON2_SUBTYPE, PYTHON3_SUBTYPE, False),
        (PYTHON3_SUBTYPE, PYTHON2_SUBTYPE, False),
        (PYTHON3_SUBTYPE, PYTHON3_SUBTYPE, True),
        (PYTHON2_SUBTYPE, PYTHON2_SUBTYPE, True),
    ]

    @pytest.mark.parametrize("current, old, answer", INPUTS_SUBTYPE_TEST)
    def test_no_changed_subtype(self, current, old, answer):
        current, old = {"script": current}, {"script": old}
        structure = mock_structure("", current, old)
        validator = IntegrationValidator(structure)
        assert validator.no_changed_subtype() is answer
        structure.quiet_bc = True
        assert (
            validator.no_changed_subtype() is True
        )  # if quiet_bc is true should always succeed

    INPUTS_VALID_SUBTYPE_TEST = [
        (PYTHON2_SUBTYPE, True),
        (PYTHON3_SUBTYPE, True),
        ({"type": "python", "subtype": "lies"}, False),
    ]

    @pytest.mark.parametrize("current, answer", INPUTS_VALID_SUBTYPE_TEST)
    def test_id_valid_subtype(self, current, answer):
        current = {"script": current}
        structure = mock_structure("", current)
        validator = IntegrationValidator(structure)
        assert validator.is_valid_subtype() is answer

    DEFAULT_ARGS_DIFFERENT_ARG_NAME = [
        {
            "name": "cve",
            "arguments": [
                {"name": "cve_id", "required": False, "default": True, "isArray": True}
            ],
        }
    ]
    DEFAULT_ARGS_SAME_ARG_NAME = [
        {
            "name": "cve",
            "arguments": [
                {"name": "cve", "required": False, "default": True, "isArray": True}
            ],
        }
    ]
    DEFAULT_ARGS_MISSING_UNREQUIRED_DEFAULT_FIELD = [
        {
            "name": "email",
            "arguments": [
                {"name": "email", "required": False, "default": True, "isArray": True},
                {"name": "verbose"},
            ],
        }
    ]
    DEFAULT_ARGS_MISSING_DEFAULT_PARAM_WHEN_ALLOWED = [
        {
            "name": "endpoint",
            "arguments": [{"name": "id", "required": False, "default": False}],
        }
    ]
    DEFAULT_ARGS_INVALID_PARMA_MISSING_DEFAULT = [
        {"name": "file", "required": True, "default": True, "isArray": True},
        {"name": "verbose"},
    ]
    DEFAULT_ARGS_INVALID_NOT_DEFAULT = [
        {
            "name": "email",
            "arguments": [
                {"name": "email", "required": False, "default": False},
                {"name": "verbose"},
            ],
        }
    ]
    DEFAULT_ARGS_INVALID_COMMAND = [
        {"name": "file", "required": True, "default": False},
        {"name": "verbose"},
    ]
    DEFAULT_ARGS_MISSING_DEFAULT_PARAM_WHEN_NOT_ALLOWED = [
        {
            "name": "email",
            "arguments": [
                {
                    "name": "verbose",
                    "required": False,
                    "default": False,
                    "isArray": True,
                }
            ],
        }
    ]
    DEFAULT_ARGS_NOT_ARRAY = [
        {
            "name": "email",
            "arguments": [
                {"name": "email", "required": False, "default": True, "isArray": False},
                {"name": "verbose"},
            ],
        }
    ]
    DEFAULT_ARGS_INPUTS = [
        (DEFAULT_ARGS_DIFFERENT_ARG_NAME, False),
        (DEFAULT_ARGS_MISSING_UNREQUIRED_DEFAULT_FIELD, True),
        (DEFAULT_ARGS_MISSING_DEFAULT_PARAM_WHEN_ALLOWED, True),
        (DEFAULT_ARGS_INVALID_PARMA_MISSING_DEFAULT, False),
        (DEFAULT_ARGS_INVALID_NOT_DEFAULT, False),
        (DEFAULT_ARGS_INVALID_COMMAND, False),
        (DEFAULT_ARGS_MISSING_DEFAULT_PARAM_WHEN_NOT_ALLOWED, False),
        (DEFAULT_ARGS_NOT_ARRAY, False),
        (DEFAULT_ARGS_SAME_ARG_NAME, True),
    ]

    @pytest.mark.parametrize("current, answer", DEFAULT_ARGS_INPUTS)
    def test_is_valid_default_array_argument_in_reputation_command(
        self, current, answer
    ):
        """
        Given: Integration reputation command with arguments.

        When: running is_valid_default_argument_in_reputation command.

        Then: Validate that matching default arg name yields True, else yields False.
        """
        current = {"script": {"commands": current}}
        structure = mock_structure("", current)
        validator = IntegrationValidator(structure)
        validator.current_file = current
        assert (
            validator.is_valid_default_array_argument_in_reputation_command() is answer
        )

    MULTIPLE_DEFAULT_ARGS_1 = [
        {
            "name": "msgraph-list-users",
            "arguments": [
                {"name": "users", "required": False, "default": False},
                {"name": "verbose"},
            ],
        }
    ]
    MULTIPLE_DEFAULT_ARGS_2 = [
        {
            "name": "msgraph-list-users",
            "arguments": [
                {"name": "users", "required": False, "default": True},
                {"name": "verbose"},
            ],
        }
    ]
    MULTIPLE_DEFAULT_ARGS_INVALID_1 = [
        {
            "name": "msgraph-list-users",
            "arguments": [
                {"name": "users", "required": False, "default": True},
                {"name": "verbose", "default": True},
            ],
        }
    ]
    NONE_ARGS_INVALID = [{"name": "msgraph-list-users", "arguments": None}]

    DEFAULT_ARGS_INPUTS = [
        (MULTIPLE_DEFAULT_ARGS_1, True),
        (MULTIPLE_DEFAULT_ARGS_2, True),
        (MULTIPLE_DEFAULT_ARGS_INVALID_1, False),
        (NONE_ARGS_INVALID, False),
    ]

    @pytest.mark.parametrize("current, answer", DEFAULT_ARGS_INPUTS)
    def test_is_valid_default_argument(self, current, answer):
        """
        Given: Integration command with arguments.

        When: running is_valid_default_argument command.

        Then: Validate that up to 1 default arg name yields True and that the arguments are not None, else yields False.
        """
        current = {"script": {"commands": current}}
        structure = mock_structure("", current)
        validator = IntegrationValidator(structure)
        validator.current_file = current
        assert validator.is_valid_default_argument() is answer

    MOCK_REPUTATIONS_1 = [
        {"contextPath": "Int.lol", "description": "desc", "type": "number"},
        {"contextPath": "DBotScore.lives.matter"},
    ]
    MOCK_REPUTATIONS_2 = [{"name": "panorama-commit-status", "outputs": 1}]
    MOCK_REPUTATIONS_INVALID_EMAIL = [
        {
            "contextPath": "DBotScore.Indicator",
            "description": "The indicator that was tested.",
            "type": "string",
        },
        {
            "contextPath": "DBotScore.Type",
            "description": "The indicator type.",
            "type": "string",
        },
        {
            "contextPath": "DBotScore.Vendor",
            "description": "Vendor used to calculate the score.",
            "type": "string",
        },
        {
            "contextPath": "DBotScore.Sc0re",
            "description": "The actual score.",
            "type": "int",
        },
        {"contextPath": "Email.To", "description": "email to", "type": "string"},
    ]
    MOCK_REPUTATIONS_INVALID_FILE = [
        {
            "contextPath": "DBotScore.Indicator",
            "description": "The indicator that was tested.",
            "type": "string",
        },
        {
            "contextPath": "DBotScore.Type",
            "description": "The indicator type.",
            "type": "string",
        },
        {
            "contextPath": "DBotScore.Vendor",
            "description": "Vendor used to calculate the score.",
            "type": "string",
        },
        {
            "contextPath": "DBotScore.Score",
            "description": "The actual score.",
            "type": "int",
        },
        {
            "contextPath": "File.Md5",
            "description": "The MD5 hash of the file.",
            "type": "string",
        },
    ]
    MOCK_REPUTATIONS_VALID_IP = [
        {
            "contextPath": "DBotScore.Indicator",
            "description": "The indicator that was tested.",
            "type": "string",
        },
        {
            "contextPath": "DBotScore.Type",
            "description": "The indicator type.",
            "type": "string",
        },
        {
            "contextPath": "DBotScore.Vendor",
            "description": "Vendor used to calculate the score.",
            "type": "string",
        },
        {
            "contextPath": "DBotScore.Score",
            "description": "The actual score.",
            "type": "int",
        },
        {"contextPath": "IP.Address", "description": "IP address", "type": "string"},
    ]
    MOCK_REPUTATIONS_VALID_ENDPOINT = [
        {
            "contextPath": "Endpoint.Hostname",
            "description": "The endpoint's hostname.",
            "type": "string",
        },
        {
            "contextPath": "Endpoint.IPAddress",
            "description": "The endpoint's IP address.",
            "type": "string",
        },
        {
            "contextPath": "Endpoint.ID",
            "description": "The endpoint's ID.",
            "type": "string",
        },
    ]

    IS_OUTPUT_FOR_REPUTATION_INPUTS = [
        (MOCK_REPUTATIONS_1, "not bang", True),
        (MOCK_REPUTATIONS_2, "not bang", True),
        (MOCK_REPUTATIONS_INVALID_EMAIL, "email", False),
        (MOCK_REPUTATIONS_INVALID_FILE, "file", False),
        (MOCK_REPUTATIONS_VALID_IP, "ip", True),
        (MOCK_REPUTATIONS_VALID_ENDPOINT, "endpoint", True),
    ]

    @pytest.mark.parametrize("current, name, answer", IS_OUTPUT_FOR_REPUTATION_INPUTS)
    def test_is_outputs_for_reputations_commands_valid(self, current, name, answer):
        current = {"script": {"commands": [{"name": name, "outputs": current}]}}
        structure = mock_structure("", current)
        validator = IntegrationValidator(structure)
        validator.current_file = current
        assert validator.is_outputs_for_reputations_commands_valid() is answer
        structure.quiet_bc = True
        assert (
            validator.is_outputs_for_reputations_commands_valid() is True
        )  # if quiet_bc is true should succeed

    CASE_EXISTS_WITH_DEFAULT_TRUE = [
        {
            "name": "endpoint",
            "arguments": [{"name": "ip", "required": False, "default": True}],
            "outputs": [
                {"contextPath": "Endpoint.ID"},
                {"contextPath": "Endpoint.IPAddress"},
                {"contextPath": "Endpoint.Hostname"},
            ],
        }
    ]
    CASE_REQUIRED_ARG_WITH_DEFAULT_FALSE = [
        {
            "name": "endpoint",
            "arguments": [{"name": "id", "required": False, "default": False}],
            "outputs": [
                {"contextPath": "Endpoint.ID"},
                {"contextPath": "Endpoint.IPAddress"},
                {"contextPath": "Endpoint.Hostname"},
            ],
        }
    ]
    CASE_INVALID_MISSING_REQUIRED_ARGS = [
        {
            "name": "endpoint",
            "arguments": [{"name": "url", "required": False, "default": True}],
        }
    ]
    CASE_INVALID_NON_DEFAULT_ARG_WITH_DEFAULT_TRUE = [
        {
            "name": "endpoint",
            "arguments": [{"name": "id", "required": False, "default": True}],
        }
    ]
    CASE_INVALID_MISSING_OUTPUT = [
        {
            "name": "endpoint",
            "arguments": [{"name": "ip", "required": False, "default": True}],
            "outputs": [
                {"contextPath": "Endpoint.IPAddress"},
                {"contextPath": "Endpoint.Hostname"},
                {"contextPath": "Endpoint.Test"},
            ],
        }
    ]
    ENDPOINT_CASES = [
        (CASE_EXISTS_WITH_DEFAULT_TRUE, True),
        (CASE_REQUIRED_ARG_WITH_DEFAULT_FALSE, True),
        (CASE_INVALID_MISSING_REQUIRED_ARGS, False),
        (CASE_INVALID_NON_DEFAULT_ARG_WITH_DEFAULT_TRUE, False),
    ]

    @pytest.mark.parametrize("current, answer", ENDPOINT_CASES)
    def test_is_valid_endpoint_command(self, current, answer):
        """
        Given: Endpoint command with arguments and outputs in yml.

        When: running is_valid_endpoint_command.

        Then: Validate that at least one of the required input exists (with correct deafult field)
         and the relevant outputs are correct.
        """
        current = {"script": {"commands": current}}
        structure = mock_structure("", current)
        validator = IntegrationValidator(structure)
        validator.current_file = current
        assert validator.is_valid_endpoint_command() is answer

    VALID_BETA = {
        "commonfields": {"id": "newIntegration"},
        "name": "newIntegration",
        "display": "newIntegration (Beta)",
        "beta": True,
    }
    VALID_BETA_DEPRECATED = {
        "commonfields": {"id": "Proofpoint Server Protection"},
        "name": "Proofpoint Server Protection",
        "display": "Proofpoint Protection Server (Deprecated)",
        "beta": True,
        "deprecated": True,
        "description": "Deprecated. The integration uses an unsupported scraping API. "
        "Use Proofpoint Protection Server v2 instead.",
    }
    INVALID_BETA_DISPLAY = {
        "commonfields": {"id": "newIntegration"},
        "name": "newIntegration",
        "display": "newIntegration",
        "beta": True,
    }
    INVALID_BETA_ID = {
        "commonfields": {"id": "newIntegration-beta"},
        "name": "newIntegration",
        "display": "newIntegration",
        "beta": True,
    }
    INVALID_BETA_NAME = {
        "commonfields": {"id": "newIntegration"},
        "name": "newIntegration (Beta)",
        "display": "newIntegration",
        "beta": True,
    }
    INVALID_BETA_ALL_BETA = {
        "commonfields": {"id": "newIntegration beta"},
        "name": "newIntegration beta",
        "display": "newIntegration (Beta)",
    }
    INVALID_BETA_CHANGED_NAME_NO_BETA_FIELD = {
        "commonfields": {"id": "newIntegration beta"},
        "name": "newIntegration beta",
        "display": "newIntegration changed (Beta)",
    }
    IS_VALID_BETA_INPUTS = [
        (VALID_BETA, True, True),
        (VALID_BETA_DEPRECATED, False, True),
        (INVALID_BETA_DISPLAY, True, False),
        (INVALID_BETA_ID, True, False),
        (INVALID_BETA_NAME, True, False),
        (INVALID_BETA_ALL_BETA, INVALID_BETA_CHANGED_NAME_NO_BETA_FIELD, False),
    ]

    @pytest.mark.parametrize("current, old, answer", IS_VALID_BETA_INPUTS)
    def test_is_valid_beta_integration(self, current, old, answer):
        structure = mock_structure("", current, old)
        validator = IntegrationValidator(structure)
        validator.current_file = current
        validator.old_file = old
        assert validator.is_valid_beta() is answer

    PROXY_VALID = [
        {
            "name": "proxy",
            "type": 8,
            "display": "Use system proxy settings",
            "required": False,
        }
    ]
    PROXY_WRONG_TYPE = [
        {
            "name": "proxy",
            "type": 9,
            "display": "Use system proxy settings",
            "required": False,
        }
    ]
    PROXY_WRONG_DISPLAY = [
        {"name": "proxy", "type": 8, "display": "bla", "required": False}
    ]
    PROXY_WRONG_REQUIRED = [
        {
            "name": "proxy",
            "type": 8,
            "display": "Use system proxy settings",
            "required": True,
        }
    ]
    IS_PROXY_INPUTS = [
        (PROXY_VALID, True),
        (PROXY_WRONG_TYPE, False),
        (PROXY_WRONG_DISPLAY, False),
        (PROXY_WRONG_REQUIRED, False),
    ]

    @pytest.mark.parametrize("current, answer", IS_PROXY_INPUTS)
    def test_is_proxy_configured_correctly(self, current, answer):
        current = {"configuration": current}
        structure = mock_structure("", current)
        validator = IntegrationValidator(structure)
        validator.current_file = current
        assert validator.is_proxy_configured_correctly() is answer

    UNSECURE_VALID = [
        {
            "name": "unsecure",
            "type": 8,
            "display": "Trust any certificate (not secure)",
            "required": False,
        }
    ]
    INSECURE_WRONG_DISPLAY = [
        {
            "name": "insecure",
            "type": 8,
            "display": "Use system proxy settings",
            "required": False,
        }
    ]
    UNSECURE_WRONG_DISPLAY = [
        {
            "name": "unsecure",
            "type": 8,
            "display": "Use system proxy settings",
            "required": False,
        }
    ]
    UNSECURE_WRONG_DISPLAY_AND_TYPE = [
        {
            "name": "unsecure",
            "type": 7,
            "display": "Use system proxy settings",
            "required": False,
        }
    ]
    IS_INSECURE_INPUTS = [
        (UNSECURE_VALID, True),
        (INSECURE_WRONG_DISPLAY, False),
        (UNSECURE_WRONG_DISPLAY, False),
        (UNSECURE_WRONG_DISPLAY_AND_TYPE, False),
    ]

    @pytest.mark.parametrize("current, answer", IS_INSECURE_INPUTS)
    def test_is_insecure_configured_correctly(self, current, answer):
        current = {"configuration": current}
        structure = mock_structure("", current)
        validator = IntegrationValidator(structure)
        validator.current_file = current
        assert validator.is_insecure_configured_correctly() is answer

    VALID_CHECKBOX_PARAM = [
        {"name": "test1", "type": 8, "display": "test1", "required": False}
    ]
    INVALID_CHECKBOX_PARAM = [
        {"name": "test2", "type": 8, "display": "test2", "required": True}
    ]

    IS_INSECURE_INPUTS = [(VALID_CHECKBOX_PARAM, True), (INVALID_CHECKBOX_PARAM, False)]

    @pytest.mark.parametrize("current, answer", IS_INSECURE_INPUTS)
    def test_is_checkbox_param_configured_correctly(self, current, answer):
        current = {"configuration": current}
        structure = mock_structure("", current)
        validator = IntegrationValidator(structure)
        validator.current_file = current
        assert validator.is_checkbox_param_configured_correctly() is answer

    INVALID_CATEGORY = {"category": "Analytics & SIEMM"}
    VALID_CATEGORY1 = {"category": "Endpoint"}
    VALID_CATEGORY2 = {"category": "File Integrity Management"}

    IS_VALID_CATEGORY_INPUTS = [
        (VALID_CATEGORY1, True, ["Endpoint"]),
        (VALID_CATEGORY2, True, ["File Integrity Management"]),
        (INVALID_CATEGORY, False, []),
    ]

    @pytest.mark.parametrize(
        "current, answer, valid_list_mock", IS_VALID_CATEGORY_INPUTS
    )
    def test_is_valid_category(self, mocker, current, answer, valid_list_mock):
        mocker.patch(
            "demisto_sdk.commands.common.hook_validations.integration.tools.get_current_categories",
            return_value=valid_list_mock,
        )
        structure = mock_structure("", current)
        validator = IntegrationValidator(structure)
        validator.current_file = current
        assert validator.is_valid_category() is answer

    VALID_DISPLAY_NON_HIDDEN = [
        {
            "name": "unsecure",
            "type": 8,
            "display": "Trust any certificate (not secure)",
            "required": False,
            "hidden": False,
        }
    ]
    VALID_DISPLAY_HIDDEN = [
        {
            "name": "insecure",
            "type": 8,
            "display": "Use system proxy settings",
            "required": False,
            "hidden": True,
        }
    ]
    INVALID_DISPLAY_NON_HIDDEN = [
        {
            "name": "unsecure",
            "type": 8,
            "display": "",
            "required": False,
            "hidden": False,
        }
    ]
    INVALID_NO_DISPLAY_NON_HIDDEN = [
        {"name": "unsecure", "type": 8, "required": False, "hidden": False}
    ]
    VALID_NO_DISPLAY_TYPE_EXPIRATION = [
        {"name": "unsecure", "type": 17, "required": False, "hidden": False}
    ]
    INVALID_DISPLAY_TYPE_EXPIRATION = [
        {
            "name": "unsecure",
            "type": 17,
            "display": "some display",
            "required": False,
            "hidden": False,
        }
    ]
    INVALID_DISPLAY_BUT_VALID_DISPLAYPASSWORD = [
        {
            "name": "credentials",
            "type": 9,
            "display": "",
            "displaypassword": "some display password",
            "required": True,
            "hiddenusername": True,
        }
    ]
    IS_VALID_DISPLAY_INPUTS = [
        (VALID_DISPLAY_NON_HIDDEN, False),
        (VALID_DISPLAY_HIDDEN, False),
        (INVALID_DISPLAY_NON_HIDDEN, True),
        (INVALID_NO_DISPLAY_NON_HIDDEN, True),
        (VALID_NO_DISPLAY_TYPE_EXPIRATION, False),
        (INVALID_DISPLAY_TYPE_EXPIRATION, True),
        (FEED_REQUIRED_PARAMS_STRUCTURE, False),
        (INVALID_DISPLAY_BUT_VALID_DISPLAYPASSWORD, False),
    ]

    @pytest.mark.parametrize("configuration_setting, answer", IS_VALID_DISPLAY_INPUTS)
    def test_is_valid_display_configuration(self, configuration_setting, answer):
        current = {"configuration": configuration_setting}
        structure = mock_structure("", current)
        validator = IntegrationValidator(structure)
        validator.current_file = current
        assert validator.is_valid_display_configuration() is not answer
        structure.quiet_bc = True
        assert (
            validator.is_valid_display_configuration() is True
        )  # if quiet_bc is true should always succeed

    VALID_FEED = [
        # Valid feed
        (True, "5.5.0"),
        # No feed, including from version
        (False, "4.5.0"),
        # No feed, no from version
        (False, None),
        # No feed, fromversion 5.5
        (False, "5.5.0"),
    ]

    @pytest.mark.parametrize("feed, fromversion", VALID_FEED)
    def test_valid_feed(self, feed, fromversion):
        current = {
            "script": {"feed": feed},
            "fromversion": fromversion,
            "configuration": deepcopy(FEED_REQUIRED_PARAMS_STRUCTURE),
        }
        structure = mock_structure("", current)
        validator = IntegrationValidator(structure)
        assert validator.is_valid_feed()

    INVALID_FEED = [
        # invalid from version
        (True, "5.0.0"),
        # Feed missing fromversion
        (True, None),
    ]

    @pytest.mark.parametrize("feed, fromversion", INVALID_FEED)
    def test_invalid_feed(self, feed, fromversion):
        current = {"script": {"feed": feed}, "fromversion": fromversion}
        structure = mock_structure("", current)
        validator = IntegrationValidator(structure)
        assert not validator.is_valid_feed()

    V2_VALID = {
        "display": "integrationname v2",
        "name": "integrationname v2",
        "id": "integrationname v2",
    }
    V2_WRONG_DISPLAY_1 = {
        "display": "integrationname V2",
        "name": "integrationname V2",
        "id": "integrationname V2",
    }
    V2_WRONG_DISPLAY_2 = {
        "display": "integrationnameV2",
        "name": "integrationnameV2",
        "id": "integrationnameV2",
    }
    V2_WRONG_DISPLAY_3 = {
        "display": "integrationnamev2",
        "name": "integrationnamev2",
        "id": "integrationnamev2",
    }
    V2_NAME_INPUTS = [
        (V2_VALID, True),
        (V2_WRONG_DISPLAY_1, False),
        (V2_WRONG_DISPLAY_2, False),
        (V2_WRONG_DISPLAY_3, False),
    ]

    @pytest.mark.parametrize("current, answer", V2_NAME_INPUTS)
    def test_is_valid_display_name(self, current, answer):
        structure = mock_structure("", current)
        validator = IntegrationValidator(structure)
        validator.current_file = current
        assert validator.is_valid_display_name() is answer

    V2_VALID_SIEM_1 = {"display": "PhishTank v2", "script": {"isfetchevents": False}}
    V2_VALID_SIEM_2 = {
        "display": "PhishTank v2 Event Collector",
        "script": {"isfetchevents": True},
    }
    V2_VALID_SIEM_3 = {"display": "PhishTank v2 Event Collector", "script": {}}
    V2_VALID_SIEM_4 = {"display": "PhishTank v2 Event Collector"}
    V2_INVALID_SIEM = {"display": "PhishTank v2", "script": {"isfetchevents": True}}

    V2_SIEM_NAME_INPUTS = [
        (V2_VALID_SIEM_1, True),
        (V2_VALID_SIEM_2, True),
        (V2_VALID_SIEM_3, True),
        (V2_VALID_SIEM_4, True),
        (V2_INVALID_SIEM, False),
    ]

    @pytest.mark.parametrize("current, answer", V2_SIEM_NAME_INPUTS)
    def test_is_valid_display_name_siem(self, current, answer):
        structure = mock_structure("", current)
        validator = IntegrationValidator(structure)
        validator.current_file = current

        assert validator.is_valid_display_name_for_siem() is answer

    V2_VALID_SIEM_1 = {
        "display": "Test Event Collector",
        "script": {"isfetchevents": True},
        "marketplaces": ["marketplacev2"],
    }
    V2_INVALID_SIEM = {
        "display": "Test Event Collector",
        "script": {"isfetchevents": True},
        "marketplaces": ["marketplacev2", "xsoar"],
    }
    V2_INVALID_SIEM_2 = {
        "display": "Test Event Collector",
        "script": {"isfetchevents": True},
        "marketplaces": ["xsoar"],
    }

    V2_SIEM_MARKETPLACE_INPUTS = [
        (V2_VALID_SIEM_1, True),
        (V2_INVALID_SIEM, False),
        (V2_INVALID_SIEM_2, False),
    ]

    @pytest.mark.parametrize("current, answer", V2_SIEM_MARKETPLACE_INPUTS)
    def test_is_valid_xsiam_marketplace(self, current, answer):
        """
        Given
            - Valid marketplaces field (only with marketplacev2)
            - Invalid marketplaces field (with 2 entries - suppose to be only 1)
            - Invalid marketplaces field (with xsaor value instead of marketplacev2)

        When
            - running is_valid_xsiam_marketplace.

        Then
            - Check that the function returns True if valid, else False.
        """
        structure = mock_structure("", current)
        validator = IntegrationValidator(structure)
        validator.current_file = current

        assert validator.is_valid_xsiam_marketplace() is answer

    VALID_DEFAULTVALUE_CHECKBOX_1 = {
        "configuration": [{"defaultvalue": "true", "type": 8}]
    }
    VALID_DEFAULTVALUE_CHECKBOX_2 = {
        "configuration": [{"type": 8, "defaultvalue": "false"}]
    }
    VALID_DEFAULTVALUE_CHECKBOX_3 = {
        "configuration": [{"type": 0, "defaultvalue": True}]
    }
    VALID_DEFAULTVALUE_CHECKBOX_4 = {"configuration": [{"type": 8}]}

    INVALID_DEFAULTVALUE_CHECKBOX_1 = {
        "configuration": [{"type": 8, "defaultvalue": True}]
    }
    INVALID_DEFAULTVALUE_CHECKBOX_2 = {
        "configuration": [{"type": 8, "defaultvalue": False}]
    }
    INVALID_DEFAULTVALUE_CHECKBOX_3 = {
        "configuration": [{"type": 8, "defaultvalue": "True"}]
    }

    DEFAULTVALUE_CHECKBOX_INPUTS = [
        (VALID_DEFAULTVALUE_CHECKBOX_1, True),
        (VALID_DEFAULTVALUE_CHECKBOX_2, True),
        (VALID_DEFAULTVALUE_CHECKBOX_3, True),
        (VALID_DEFAULTVALUE_CHECKBOX_4, True),
        (INVALID_DEFAULTVALUE_CHECKBOX_1, False),
        (INVALID_DEFAULTVALUE_CHECKBOX_2, False),
        (INVALID_DEFAULTVALUE_CHECKBOX_3, False),
    ]

    @pytest.mark.parametrize("current, answer", DEFAULTVALUE_CHECKBOX_INPUTS)
    def test_is_valid_defaultvalue_for_checkbox(self, current, answer):
        structure = mock_structure("", current)
        validator = IntegrationValidator(structure)
        validator.current_file = current

        assert validator.is_valid_default_value_for_checkbox() is answer

    def test_is_valid_description_positive(self):
        integration_path = os.path.normpath(
            os.path.join(
                f"{git_path()}/demisto_sdk/tests", "test_files", "integration-Zoom.yml"
            )
        )
        structure = mock_structure(file_path=integration_path)
        validator = IntegrationValidator(structure)
        assert validator.is_valid_description() is True

    DEPRECATED_VALID = {
        "deprecated": True,
        "display": "ServiceNow (Deprecated)",
        "description": "Deprecated. Use the XXXX integration instead.",
    }
    DEPRECATED_VALID2 = {
        "deprecated": True,
        "display": "Feodo Tracker Hashes Feed (Deprecated)",
        "description": "Deprecated. Feodo Tracker no longer supports this feed. "
        "No available replacement.",
    }
    DEPRECATED_VALID3 = {
        "deprecated": True,
        "display": "Proofpoint Protection Server (Deprecated)",
        "description": "Deprecated. The integration uses an unsupported scraping API. "
        "Use Proofpoint Protection Server v2 instead.",
    }
    DEPRECATED_INVALID_DISPLAY = {
        "deprecated": True,
        "display": "ServiceNow (Old)",
        "description": "Deprecated. Use the XXXX integration instead.",
    }
    DEPRECATED_INVALID_DESC = {
        "deprecated": True,
        "display": "ServiceNow (Deprecated)",
        "description": "Deprecated.",
    }
    DEPRECATED_INVALID_DESC2 = {
        "deprecated": True,
        "display": "ServiceNow (Deprecated)",
        "description": "Use the ServiceNow integration to manage...",
    }
    DEPRECATED_INVALID_DESC3 = {
        "deprecated": True,
        "display": "Proofpoint Protection Server (Deprecated)",
        "description": "Deprecated. The integration uses an unsupported scraping API.",
    }
    DEPRECATED_INPUTS = [
        (DEPRECATED_VALID, True),
        (DEPRECATED_VALID2, True),
        (DEPRECATED_VALID3, True),
        (DEPRECATED_INVALID_DISPLAY, False),
        (DEPRECATED_INVALID_DESC, False),
        (DEPRECATED_INVALID_DESC2, False),
        (DEPRECATED_INVALID_DESC3, False),
    ]

    @pytest.mark.parametrize("current, answer", DEPRECATED_INPUTS)
    def test_is_valid_deprecated_integration(self, current, answer):
        """
        Given
            - A deprecated integration with a display and description.

        When
            - running is_valid_as_deprecated.

        Then
            - an integration with an invalid display name or invalid description will be errored.
        """
        structure = mock_structure("", current)
        validator = IntegrationValidator(structure)
        validator.current_file = current
        assert validator.is_valid_as_deprecated() is answer

    def test_valid_integration_parameters_display_name(self, integration):
        """
        Given
            - An integration with valid parameters display names.
        When
            - running is_valid_parameters_display_name.
        Then
            - an integration with a valid parameters display name is valid.
        """

        integration.yml.write_dict(
            {"configuration": [{"display": "Token"}, {"display": "Username"}]}
        )
        structure_validator = StructureValidator(
            integration.yml.path, predefined_scheme="integration"
        )
        validator = IntegrationValidator(structure_validator)

        assert validator.is_valid_parameters_display_name()

    def test_invalid_integration_parameters_display_name(self, integration):
        """
        Given
            - An integration with invalid parameters display names.
        When
            - running is_valid_parameters_display_name.
        Then
            - an integration with an invalid parameters display name is invalid.
        """

        integration.yml.write_dict(
            {"configuration": [{"display": "token"}, {"display": "User_name"}]}
        )

        with ChangeCWD(integration.repo_path):
            structure_validator = StructureValidator(
                integration.yml.path, predefined_scheme="integration"
            )
            validator = IntegrationValidator(structure_validator)

            assert not validator.is_valid_parameters_display_name()

    @pytest.mark.parametrize(
        "yml_data, excepted_result",
        [
            ({"configuration": [{"defaultvalue": "https://test.com"}]}, True),
            ({"configuration": [{"defaultvalue": "http://test.com"}]}, False),
        ],
    )
    def test_valid_integration_parameters_default_value(
        self, yml_data, excepted_result, integration: Integration
    ):
        """
        Given
            - Case 1: An integration with valid parameter default value.
            - Case 2: An integration with invalid parameter default value.
        When
            - running is_valid_parameter_url_default_value.
        Then
            - validate the output of the validation is as expected.
        """

        integration.yml.write_dict(yml_data)
        structure_validator = StructureValidator(
            integration.yml.path, predefined_scheme="integration"
        )
        validator = IntegrationValidator(structure_validator)

        assert validator.is_valid_parameter_url_default_value() is excepted_result

    @pytest.mark.parametrize(
        "support_level, expected_result", [("XSOAR", True), ("community", False)]
    )
    def test_fromlicense_in_integration_parameters_fields(
        self, pack, support_level, expected_result
    ):
        """
        Given
            - An integration from a contributor with not allowed key ('fromlicense') in parameters.
        When
            - Running is_valid_param.
        Then
            - an integration with an invalid parameters display name is invalid.
        """
        pack.pack_metadata.write_json({"support": support_level})
        integration = pack.create_integration("contributor")

        integration.yml.write_dict(
            {
                "configuration": [
                    {"name": "token", "display": "token", "fromlicense": "encrypted"}
                ]
            }
        )

        with ChangeCWD(pack.repo_path):
            structure_validator = StructureValidator(
                integration.yml.path, predefined_scheme="integration"
            )
            validator = IntegrationValidator(structure_validator)

            result = validator.has_no_fromlicense_key_in_contributions_integration()

        assert result == expected_result

    def test_valid_integration_path(self, integration):
        """
        Given
            - An integration with valid file path.
        When
            - running is_valid_integration_file_path.
        Then
            - an integration with a valid file path is valid.
        """

        structure_validator = StructureValidator(
            integration.yml.path, predefined_scheme="integration"
        )
        validator = IntegrationValidator(structure_validator)
        validator.file_path = (
            "Packs/VirusTotal/Integrations/integration-VirusTotal_5.5.yml"
        )

        assert validator.is_valid_integration_file_path()

        structure_validator = StructureValidator(
            integration.path, predefined_scheme="integration"
        )
        validator = IntegrationValidator(structure_validator)
        validator.file_path = "Packs/VirusTotal/Integrations/VirusTotal/Virus_Total.yml"

        assert validator.is_valid_integration_file_path()

    def test_invalid_integration_path(self, integration, mocker):
        """
        Given
            - An integration with invalid file path.
        When
            - running is_valid_integration_file_path.
        Then
            - an integration with an invalid file path is invalid.
        """
        structure_validator = StructureValidator(
            integration.yml.path, predefined_scheme="integration"
        )
        validator = IntegrationValidator(structure_validator)
        validator.file_path = (
            "Packs/VirusTotal/Integrations/VirusTotal/integration-VirusTotal_5.5.yml"
        )

        mocker.patch.object(validator, "handle_error", return_value=True)

        assert not validator.is_valid_integration_file_path()

        structure_validator = StructureValidator(
            integration.path, predefined_scheme="integration"
        )
        validator = IntegrationValidator(structure_validator)
        validator.file_path = "Packs/VirusTotal/Integrations/Virus_Total_5.yml"

        mocker.patch.object(validator, "handle_error", return_value=True)

        assert not validator.is_valid_integration_file_path()

    @pytest.mark.parametrize("file_name", ["IntNameTest.py", "IntNameTest_test.py"])
    def test_invalid_py_file_names(self, repo, file_name):
        """
        Given
            - An integration with invalid python file path.
            - A Unittest with invalid python file path.
        When
            - running is_valid_py_file_names.
        Then
            - The files are invalid (the integration name is incorrect).
        """

        pack = repo.create_pack("PackName")

        integration = pack.create_integration("IntName")
        integration.create_default_integration()
        structure_validator = StructureValidator(
            integration.path, predefined_scheme="integration"
        )

        python_path = integration.code.path
        new_name = f'{python_path.rsplit("/", 1)[0]}/{file_name}'
        os.rename(python_path, new_name)
        with ChangeCWD(repo.path):
            validator = IntegrationValidator(structure_validator)
            validator.file_path = new_name
            assert not validator.is_valid_py_file_names()

    def test_folder_name_without_separators(self, pack):
        """
        Given
            - An integration without separators in folder name.
        When
            - running check_separators_in_folder.
        Then
            - Ensure the validate passes.
        """

        integration = pack.create_integration("myInt")

        structure_validator = StructureValidator(integration.yml.path)
        validator = IntegrationValidator(structure_validator)

        assert validator.check_separators_in_folder()

    def test_files_names_without_separators(self, pack):
        """
        Given
            - An integration without separators in files names.
        When
            - running check_separators_in_files.
        Then
            - Ensure the validate passes.
        """

        integration = pack.create_integration("myInt")

        structure_validator = StructureValidator(integration.yml.path)
        validator = IntegrationValidator(structure_validator)

        assert validator.check_separators_in_files()

    def test_folder_name_with_separators(self, pack):
        """
        Given
            - An integration with separators in folder name.
        When
            - running check_separators_in_folder.
        Then
            - Ensure the validate failed.
        """

        integration = pack.create_integration("my_Int")

        with ChangeCWD(integration.repo_path):
            structure_validator = StructureValidator(integration.yml.path)
            validator = IntegrationValidator(structure_validator)

            assert not validator.check_separators_in_folder()

    def test_files_names_with_separators(self, pack):
        """
        Given
            - An integration with separators in files names.
        When
            - running check_separators_in_files.
        Then
            - Ensure the validate failed.
        """

        integration = pack.create_integration("my_Int")

        with ChangeCWD(integration.repo_path):
            structure_validator = StructureValidator(integration.yml.path)
            validator = IntegrationValidator(structure_validator)

            assert not validator.check_separators_in_files()

    def test_name_contains_the_type(self, pack):
        """
        Given
            - An integration with a name that contains the word "integration".
        When
            - running name_not_contain_the_type.
        Then
            - Ensure the validate failed.
        """
        integration = pack.create_integration(yml={"name": "test_integration"})

        with ChangeCWD(pack.repo_path):
            structure_validator = StructureValidator(integration.yml.path)
            validator = IntegrationValidator(structure_validator)

            assert not validator.name_not_contain_the_type()

    def test_display_name_contains_the_type(self, pack):
        """
        Given
            - An integration with a display name that contains the word "integration".
        When
            - running name_not_contain_the_type.
        Then
            - Ensure the validate failed.
        """

        integration = pack.create_integration(yml={"display": "test_integration"})

        with ChangeCWD(pack.repo_path):
            structure_validator = StructureValidator(integration.yml.path)
            validator = IntegrationValidator(structure_validator)

            assert not validator.name_not_contain_the_type()

    def test_name_does_not_contains_the_type(self, pack):
        """
        Given
            - An integration with a name that does not contains "integration" string.
        When
            - running name_not_contain_the_type.
        Then
            - Ensure the validate passes.
        """

        integration = pack.create_integration(yml={"name": "test", "display": "test"})

        structure_validator = StructureValidator(integration.yml.path)
        validator = IntegrationValidator(structure_validator)

        assert validator.name_not_contain_the_type()

    @pytest.mark.parametrize(
        "support, parameter_type, hidden, expected_result",
        [
            ("xsoar", 4, False, False),
            ("xsoar", 9, False, True),
            ("xsoar", 4, True, True),
            ("community", 4, False, True),
            ("partner", 4, False, True),
        ],
    )
    def test_is_api_token_in_credential_type(
        self, pack, support, parameter_type, hidden, expected_result
    ):
        """
        Given
            - An integration with API token parameter in non credential type.
        When
            - Running is_api_token_in_credential_type on `xsoar` support integration and non `xsoar` integration.
        Then
            - Ensure the validate on `xsoar` integration support failed on invalid type,
            the type of the parameter should be 9 (credentials).
        """

        pack.pack_metadata.write_json({"support": support})

        integration = pack.create_integration(
            yml={
                "configuration": [
                    {
                        "display": "API token",
                        "name": "token",
                        "type": parameter_type,  # Encrypted text failed
                        "hidden": hidden,
                    }
                ]
            }
        )

        with ChangeCWD(pack.repo_path):
            structure_validator = StructureValidator(
                integration.yml.path, predefined_scheme="integration"
            )
            validator = IntegrationValidator(structure_validator)

            assert validator.is_api_token_in_credential_type() == expected_result

    IS_SKIPPED_INPUTS = [
        ({"skipped_integrations": {"SomeIntegration": "No instance"}}, False, False),
        ({"skipped_integrations": {"SomeOtherIntegration": "No instance"}}, True, True),
        (
            {"skipped_integrations": {"SomeOtherIntegration": "Other reason"}},
            False,
            True,
        ),
        ({"skipped_integrations": {"SomeIntegration": "Other reason"}}, False, True),
    ]

    @pytest.mark.parametrize("conf_dict, has_unittests, answer", IS_SKIPPED_INPUTS)
    def test_is_unskipped_integration(self, mocker, conf_dict, has_unittests, answer):
        """
        Given:
            - An integration.
            - conf file with configurations for the integration.

        When: running validate specifically on integration.

        Then: Validate the integration is not skipped.
        """
        current = {"commonfields": {"id": "SomeIntegration"}}
        structure = mock_structure("", current)
        validator = IntegrationValidator(structure)
        validator.current_file = current
        validator.file_path = "Packs/VirusTotal/Integrations/VirusTotal/Virus_Total.yml"
        mocker.patch.object(
            IntegrationValidator, "has_unittest", return_value=has_unittests
        )
        assert validator.is_unskipped_integration(conf_dict) is answer

    VERIFY_REPUTATION_COMMANDS = [
        # Test feed integration validation
        (["test1", "test2"], True, False, False),
        (["test3", "test4"], True, True, True),
        # Test reputation commands validation
        (["test5", "test6"], False, False, True),
        (["test7", "url"], False, False, False),
        (["test8", "url"], False, True, True),
        (["domain", "url"], False, True, True),
    ]

    @pytest.mark.parametrize(
        "commands, is_feed, has_reliability, result", VERIFY_REPUTATION_COMMANDS
    )
    def test_verify_reputation_commands_has_reliability(
        self, commands, is_feed, has_reliability, result
    ):
        """
        Given
            - Modified integration with reputation command.
        When
            - Call "verify_reputation_commands_has_reliability" method.
        Then
            - Ensure the command fails when there is a reputation command without reliability parameter.
        """
        current = {"script": {"commands": [{"name": command} for command in commands]}}

        if is_feed:
            current["script"]["feed"] = True

        if has_reliability:
            current["configuration"] = [{"name": "integrationReliability"}]

        structure = mock_structure("", current)
        validator = IntegrationValidator(structure)
        validator.current_file = current
        assert validator.verify_reputation_commands_has_reliability() is result

    @pytest.mark.parametrize(
        "hidden_value,is_valid",
        (
            (None, True),
            (True, True),
            (False, True),
            ([], True),
            ([MarketplaceVersions.XSOAR], True),
            ([MarketplaceVersions.MarketplaceV2], True),
            ("true", True),
            ("false", True),
            ("True", True),
            ("False", True),
            (
                [MarketplaceVersions.XSOAR, MarketplaceVersions.XSOAR],
                True,
            ),  # may be useless, but not invalid
            # invalid cases
            ("", False),
            (42, False),
            ("None", False),
            ([""], False),
            ([True], False),
            (["true"], False),
            (["True"], False),
            (MarketplaceVersions.XSOAR, False),
            (
                [
                    MarketplaceVersions.XSOAR,
                    MarketplaceVersions.MarketplaceV2,
                    MarketplaceVersions.XPANSE,
                    MarketplaceVersions.XSOAR_SAAS,
                    MarketplaceVersions.XSOAR_ON_PREM,
                ],
                False,
            ),
            ("🥲", False),
            ("Trüe", False),
            ([MarketplaceVersions.XSOAR, None], False),
            ([MarketplaceVersions.MarketplaceV2, None], False),
            ([MarketplaceVersions.XSOAR, True], False),
            ([MarketplaceVersions.XSOAR, 1], False),
            ([MarketplaceVersions.XSOAR, "🥲"], False),
            ([MarketplaceVersions.XSOAR, "true"], False),
            ([MarketplaceVersions.XSOAR, "True"], False),
        ),
    )
    def test_invalid_hidden_attributes_for_param(
        self, hidden_value: Any, is_valid: bool
    ):
        assert (
            IntegrationValidator(
                mock_structure(
                    None,
                    # using `longRunning` here, as the name condition is tested in test_is_valid_hidden_params()
                    {
                        "configuration": [
                            {"name": "longRunning", "hidden": hidden_value}
                        ]
                    },
                )
            ).is_valid_hidden_params()
            == is_valid
        )


class TestIsFetchParamsExist:
    def setup_method(self):
        config = {
            "configuration": deepcopy(INCIDENT_FETCH_REQUIRED_PARAMS),
            "script": {"isfetch": True},
        }
        self.validator = IntegrationValidator(mock_structure("", config))

    def test_valid(self):
        assert (
            self.validator.is_valid_fetch()
        ), "is_valid_fetch() returns False instead True"

    def test_sanity(self):
        # missing param in configuration
        self.validator.current_file["configuration"] = [
            t
            for t in self.validator.current_file["configuration"]
            if t["name"] != "incidentType"
        ]
        assert (
            self.validator.is_valid_fetch() is False
        ), "is_valid_fetch() returns True instead False"

    def test_missing_max_fetch_text(self, mocker, caplog, capsys):
        logger_info = mocker.patch.object(logging.getLogger("demisto-sdk"), "info")
        logger_error = mocker.patch.object(logging.getLogger("demisto-sdk"), "error")
        # missing param in configuration
        self.validator.current_file["configuration"] = [
            t
            for t in self.validator.current_file["configuration"]
            if t["name"] != "incidentType"
        ]
        assert self.validator.is_valid_fetch() is False
        assert not str_in_call_args_list(
            logger_info.call_args_list, "display: Incident type"
        )
        assert str_in_call_args_list(
            logger_error.call_args_list,
            """A required parameter "incidentType" is missing from the YAML file.""",
        )

    def test_missing_field(self):
        # missing param
        for i, t in enumerate(self.validator.current_file["configuration"]):
            if t["name"] == "incidentType":
                del self.validator.current_file["configuration"][i]["name"]
        print(self.validator.current_file["configuration"])  # noqa: T201
        assert (
            self.validator.is_valid_fetch() is False
        ), "is_valid_fetch() returns True instead False"

    def test_malformed_field(self, mocker):
        # incorrect param
        logger_error = mocker.patch.object(logging.getLogger("demisto-sdk"), "error")
        config = self.validator.current_file["configuration"]
        self.validator.current_file["configuration"] = []
        for t in config:
            if t["name"] == "incidentType":
                t["type"] = 123
            self.validator.current_file["configuration"].append(t)

        assert (
            self.validator.is_valid_fetch() is False
        ), "is_valid_fetch() returns True instead False"
        assert all(
            [
                str_in_call_args_list(
                    logger_error.call_args_list, "display: Incident type"
                ),
                str_in_call_args_list(
                    logger_error.call_args_list, "name: incidentType"
                ),
            ]
        )

    def test_not_fetch(self, mocker):
        self.test_malformed_field(mocker)
        self.validator.is_valid = True
        self.validator.current_file["script"]["isfetch"] = False
        assert (
            self.validator.is_valid_fetch()
        ), "is_valid_fetch() returns False instead True"

    @pytest.mark.parametrize(
        argnames="marketpalces, configs, expected_is_valid",
        argvalues=[
            (
                [MarketplaceVersions.MarketplaceV2.value],
                INCIDENT_FETCH_REQUIRED_PARAMS,
                False,
            ),
            (
                [MarketplaceVersions.MarketplaceV2.value],
                ALERT_FETCH_REQUIRED_PARAMS,
                True,
            ),
            ([MarketplaceVersions.XSOAR.value], INCIDENT_FETCH_REQUIRED_PARAMS, True),
            ([MarketplaceVersions.XSOAR.value], ALERT_FETCH_REQUIRED_PARAMS, False),
            (
                [
                    MarketplaceVersions.XSOAR.value,
                    MarketplaceVersions.MarketplaceV2.value,
                ],
                ALERT_FETCH_REQUIRED_PARAMS,
                False,
            ),
            (
                [
                    MarketplaceVersions.XSOAR.value,
                    MarketplaceVersions.MarketplaceV2.value,
                ],
                INCIDENT_FETCH_REQUIRED_PARAMS,
                True,
            ),
        ],
    )
    def test_fetch_field_per_marketplaces_value(
        self, marketpalces, configs, expected_is_valid
    ):
        self.validator.current_file["marketplaces"] = marketpalces
        self.validator.current_file["configuration"] = configs
        self.validator.current_file["script"]["isfetch"] = True
        assert (
            self.validator.is_valid_fetch() == expected_is_valid
        ), f"is_valid_fetch() should returns {expected_is_valid}"


class TestIsValidMaxFetchAndFirstFetch:
    """
    Given
    - yml file of integration as config
    When
    - run validate checks
    Then
    - if the isfetch identifier is true make sure the first_fetch and max_fetch params exists
    - make sure max_fetch param has a default value
    """

    def setup_method(self):
        config = {
            "configuration": deepcopy([FIRST_FETCH_PARAM, MAX_FETCH_PARAM]),
            "script": {"isfetch": True},
        }
        self.validator = IntegrationValidator(mock_structure("", config))

    def test_valid(self):
        assert (
            self.validator.is_valid_max_fetch_and_first_fetch()
        ), "is_valid_fetch() returns False instead True"

    def test_missing_max_fetch(self):
        # missing param in configuration
        self.validator.current_file["configuration"] = [
            t
            for t in self.validator.current_file["configuration"]
            if t["name"] != "max_fetch"
        ]
        assert (
            self.validator.is_valid_max_fetch_and_first_fetch() is False
        ), "is_valid_fetch() returns True instead False"

    def test_missing_default_value_in_max_fetch(self):
        # missing param in configuration
        for param in self.validator.current_file["configuration"]:
            if param.get("name") == "max_fetch":
                param.pop("defaultvalue")
        assert (
            self.validator.is_valid_max_fetch_and_first_fetch() is False
        ), "is_valid_fetch() returns True instead False"

    def test_missing_fetch_time(self):
        # missing param in configuration
        self.validator.current_file["configuration"] = [
            t
            for t in self.validator.current_file["configuration"]
            if t["name"] != "first_fetch"
        ]
        assert (
            self.validator.is_valid_max_fetch_and_first_fetch() is False
        ), "is_valid_fetch() returns True instead False"

    def test_not_fetch(self):
        self.validator.is_valid = True
        self.validator.current_file["script"]["isfetch"] = False
        assert (
            self.validator.is_valid_max_fetch_and_first_fetch()
        ), "is_valid_fetch() returns False instead True"


class TestIsFeedParamsExist:
    def setup_method(self):
        config = {
            "configuration": deepcopy(FEED_REQUIRED_PARAMS_STRUCTURE),
            "script": {"feed": True},
        }
        self.validator = IntegrationValidator(mock_structure("", config))

    def test_valid(self):
        assert (
            self.validator.all_feed_params_exist()
        ), "all_feed_params_exist() returns False instead True"

    def test_sanity(self):
        # missing param in configuration
        self.validator.current_file["configuration"] = [
            t
            for t in self.validator.current_file["configuration"]
            if not t.get("display")
        ]
        assert (
            self.validator.all_feed_params_exist() is False
        ), "all_feed_params_exist() returns True instead False"

    def test_missing_field(self):
        # missing param
        configuration = self.validator.current_file["configuration"]
        for i in range(len(configuration)):
            if not configuration[i].get("display"):
                del configuration[i]["name"]
        self.validator.current_file["configuration"] = configuration
        assert (
            self.validator.all_feed_params_exist() is False
        ), "all_feed_params_exist() returns True instead False"

    def test_malformed_field(self):
        # incorrect param
        self.validator.current_file["configuration"] = []
        for t in self.validator.current_file["configuration"]:
            if not t.get("display"):
                t["type"] = 123
            self.validator.current_file["configuration"].append(t)

        assert (
            self.validator.all_feed_params_exist() is False
        ), "all_feed_params_exist() returns True instead False"

    def test_hidden_feed_reputation_field(self):
        # the feed reputation param is hidden
        configuration = self.validator.current_file["configuration"]
        for item in configuration:
            if item.get("name") == "feedReputation":
                item["hidden"] = True
        assert (
            self.validator.all_feed_params_exist() is True
        ), "all_feed_params_exist() returns False instead True for feedReputation param"

    def test_section_field_feed(self):
        """
        Given:
        - Parameters of feed integration, where one parameter as a 'section: collect' property.

        When:
        - Integration has all feed required params and running all_feed_params_exist on it.

        Then:
        - Ensure that all_feed_params_exists() returns true,
            which means validation did not fail on the additional section field.
        """
        configuration = self.validator.current_file["configuration"]
        for item in configuration:
            if item.get("name") == "feedReputation":
                item["section"] = "Collect"
        assert (
            self.validator.all_feed_params_exist() is True
        ), "all_feed_params_exist() returns False instead True for feedReputation param"

    def test_additional_info_contained(self):
        """
        Given:
        - Parameters of feed integration.

        When:
        - Integration has all feed required params, and additionalinfo containing the expected additionalinfo parameter.

        Then:
        - Ensure that all_feed_params_exists() returns true.
        """
        configuration = self.validator.current_file["configuration"]
        for item in configuration:
            if item.get("additionalinfo"):
                item["additionalinfo"] = f"""{item['additionalinfo']}."""
        assert (
            self.validator.all_feed_params_exist() is True
        ), "all_feed_params_exist() returns False instead True"

    NO_HIDDEN = {
        "configuration": [
            {"id": "new", "name": "new", "display": "test"},
            {"d": "123", "n": "s", "r": True},
        ]
    }
    HIDDEN_FALSE = {
        "configuration": [
            {"id": "n", "hidden": False},
            {"display": "123", "name": "serer"},
        ]
    }
    HIDDEN_TRUE = {
        "configuration": [
            {"id": "n", "n": "n"},
            {"display": "123", "required": "false", "hidden": True},
        ]
    }
    HIDDEN_TRUE_AND_FALSE = {
        "configuration": [
            {"id": "n", "hidden": False},
            {"ty": "0", "r": "true", "hidden": True},
        ]
    }
    HIDDEN_ALLOWED_TRUE = {
        "configuration": [{"name": "longRunning", "required": "false", "hidden": True}]
    }
    HIDDEN_ALLOWED_FEED_REPUTATION = {
        "configuration": [
            {"name": "feedReputation", "required": "false", "hidden": True}
        ]
    }
    HIDDEN_TRUE_BUT_REPLACED_TYPE_0 = {
        "configuration": [
            {"type": 0, "display": "Username", "hidden": True},
            {"type": 9, "display": "Username"},
        ]
    }
    HIDDEN_TRUE_BUT_REPLACED_TYPE_12 = {
        "configuration": [
            {"type": 12, "display": "Username", "hidden": True},
            {"type": 9, "display": "Username"},
        ]
    }
    HIDDEN_TRUE_BUT_REPLACED_TYPE_14 = {
        "configuration": [
            {"type": 14, "display": "Username", "hidden": True},
            {"type": 9, "display": "Username"},
        ]
    }
    HIDDEN_TRUE_BUT_REPLACED_BY_NOT_ALLOWED = {
        "configuration": [
            {"type": 5, "display": "Username", "hidden": True},
            {"type": 9, "display": "Username"},
        ]
    }
    HIDDEN_TRUE_BUT_REPLACED_4 = {
        "configuration": [
            {"type": 4, "display": "Api key", "hidden": True},
            {"type": 9, "displaypassword": "API key"},
        ]
    }
    HIDDEN_ONE_REPLACED_TO_9_OTHER_NOT = {
        "configuration": [
            {"type": 4, "display": "API key", "hidden": True},
            {"type": 9, "displaypassword": "API key"},
            {"type": 4, "display": "Username", "hidden": True},
        ]
    }

    IS_VALID_HIDDEN_PARAMS = [
        (NO_HIDDEN, True),
        (HIDDEN_FALSE, True),
        (HIDDEN_TRUE, False),
        (HIDDEN_TRUE_AND_FALSE, False),
        (HIDDEN_ALLOWED_TRUE, True),
        (HIDDEN_ALLOWED_FEED_REPUTATION, True),
        (HIDDEN_TRUE_BUT_REPLACED_TYPE_0, True),
        (HIDDEN_TRUE_BUT_REPLACED_TYPE_12, True),
        (HIDDEN_TRUE_BUT_REPLACED_TYPE_14, True),
        (HIDDEN_TRUE_BUT_REPLACED_BY_NOT_ALLOWED, False),
        (HIDDEN_TRUE_BUT_REPLACED_4, True),
        (HIDDEN_ONE_REPLACED_TO_9_OTHER_NOT, False),
    ]

    @pytest.mark.parametrize("current, answer", IS_VALID_HIDDEN_PARAMS)
    def test_is_valid_hidden_params(self, current, answer):
        structure = mock_structure(current_file=current)
        validator = IntegrationValidator(structure)
        assert validator.is_valid_hidden_params() is answer

    @pytest.mark.parametrize(
        "script_type, fromversion, res",
        [
            ("powershell", None, False),
            ("powershell", "4.5.0", False),
            ("powershell", "5.5.0", True),
            ("powershell", "5.5.1", True),
            ("powershell", "6.0.0", True),
            ("python", "", True),
            ("python", "4.5.0", True),
        ],
    )
    def test_valid_pwsh(self, script_type, fromversion, res):
        current = {
            "script": {"type": script_type},
            "fromversion": fromversion,
        }
        structure = mock_structure("", current)
        validator = IntegrationValidator(structure)
        assert validator.is_valid_pwsh() == res

    def test_empty_commands(self):
        """
        Given: an integration with no commands

        When: running validate on integration with no command.

        Then: Validate it's valid.
        """
        current = {"script": {"commands": None}}
        structure = mock_structure("", current)
        validator = IntegrationValidator(structure)
        validator.current_file = current
        assert validator.is_valid_default_array_argument_in_reputation_command() is True

    @pytest.mark.parametrize(
        "param",
        [
            {"commands": ["something"]},
            {"isFetch": True},
            {"longRunning": True},
            {"feed": True},
        ],
    )
    def test_is_there_a_runnable(self, param):
        """
        Given: one of any runnable integration

        When: running validate on integration with at least one of commands, fetch, feed or long-running

        Then: Validate it's valid.
        """
        current = {"script": param}
        structure = mock_structure("", current)
        validator = IntegrationValidator(structure)
        validator.current_file = current
        assert validator.is_there_a_runnable() is True

    def test_is_there_a_runnable_negative(self):
        """
        Given: an integration with no runnable param

        When: running validate on integration with no one of commands, fetch, feed or long-running

        Then: Validate it's invalid.
        """
        current = {"script": {}}
        structure = mock_structure("", current)
        validator = IntegrationValidator(structure)
        validator.current_file = current
        assert validator.is_there_a_runnable() is False

    VERIFY_YML_COMMANDS_MATCH_README_DATA = [
        (
            True,
            {"script": {"commands": [{"name": "command_name"}]}},
            "## Commands\n### command_name\n somename",
            True,
        ),
        (
            True,
            {
                "script": {
                    "commands": [
                        {"name": "get-mapping-fields"},
                        {"name": "test-get-indicators"},
                    ]
                }
            },
            "",
            True,
        ),
        (True, {"script": {"commands": [{"name": "command_name"}]}}, "", False),
        (False, {"script": {"commands": [{"name": "command_name"}]}}, "", True),
    ]

    @pytest.mark.parametrize(
        "is_modified, yml_data, readme_text, excepted_results",
        VERIFY_YML_COMMANDS_MATCH_README_DATA,
    )
    def test_verify_yml_commands_match_readme(
        self,
        is_modified,
        yml_data,
        readme_text,
        excepted_results,
        integration: Integration,
    ):
        """
        Given
        - Case 1: integration with one command mentioned in both the yml and the readme files that were modified.
        - Case 2: integration with two commands that should be excluded from the readme file and mentioned in the yml
         file that were modified.
        - Case 3: integration with one command mentioned only in the yml file that were modified.
        - Case 4: integration with one command mentioned only in the yml file that aren't modified.
        When
        - Running verify_yml_commands_match_readme on the integration.
        Then
        - Ensure validation correctly identifies missed commands from yml or readme files.
        - Case 1: Should return True.
        - Case 2: Should return True.
        - Case 3: Should return False.
        - Case 4: Should return True.
        """
        integration.yml.write_dict(yml_data)
        integration.readme.write(readme_text)
        struct = mock_structure(current_file=yml_data, file_path=integration.yml.path)
        integration_validator = IntegrationValidator(struct)
        assert (
            integration_validator.verify_yml_commands_match_readme(is_modified)
            == excepted_results
        )

    def test_verify_yml_commands_match_readme_no_readme_file(
        self, integration: Integration
    ):
        """
        Given
        - integration with no readme file.
        When
        - Running verify_yml_commands_match_readme on the integration.
        Then
        - Ensure validation stops before checking if there is a match between the yml and readme.
        """
        yml_data = {"script": {"commands": [{"name": "command_name"}]}}
        integration.yml.write_dict(yml_data)
        struct = mock_structure(current_file=yml_data, file_path=integration.yml.path)
        integration_validator = IntegrationValidator(struct)
        assert (
            integration_validator.verify_yml_commands_match_readme(is_modified=True)
            is False
        )


class TestisContextChanged:
    invalid_readme = """
#### Base Command

`test-command`
#### Input
| **Argument Name** | **Description** | **Required** |
| --- | --- | --- |
| arg | arg | Required |

#### Context Output

| **Path** | **Type** | **Description** |
| --- | --- | --- |
| Test | - | - |

#### Command Example

```
!test-command
```

#### Human Readable Output
"""
    valid_readme = """
#### Base Command

`test-command`
#### Input
| **Argument Name** | **Description** | **Required** |
| --- | --- | --- |
| arg | arg | Required |

#### Context Output

| **Path** | **Type** | **Description** |
| --- | --- | --- |
| Test.test | - | - |

#### Command Example

```
!test-command
```

#### Human Readable Output
"""
    TEST_CASE = [
        (
            valid_readme,
            {
                "script": {
                    "commands": [
                        {
                            "name": "test-command",
                            "outputs": [
                                {
                                    "contextPath": "Test.test",
                                    "description": "-",
                                    "type": "-",
                                }
                            ],
                        }
                    ]
                }
            },  # case README and YML are synced
            True,  # expected results
        ),
        (
            invalid_readme,
            {
                "script": {
                    "commands": [
                        {
                            "name": "test-command",
                            "outputs": [
                                {
                                    "contextPath": "Test.test",
                                    "description": "-",
                                    "type": "-",
                                }
                            ],
                        }
                    ]
                }
            },  # case context missing from README
            False,  # expected results
        ),
        (
            valid_readme,
            {
                "script": {
                    "commands": [
                        {
                            "name": "test-command",
                            "outputs": [
                                {"contextPath": "Test", "description": "-", "type": "-"}
                            ],
                        }
                    ]
                }
            },  # case context missing from YML
            False,  # expected results
        ),
    ]

    @pytest.mark.parametrize("readme, current_yml, expected", TEST_CASE)
    def test_is_context_correct_in_readme(self, readme, current_yml, expected):
        """
        Given: a changed YML file
        When: running validate on integration with at least one command
        Then: Validate it's synced with the README.
        """
        patcher = patch("pathlib.Path.exists")
        mock_thing = patcher.start()
        mock_thing.side_effect = lambda: True
        with patch("builtins.open", mock_open(read_data=readme)) as _:
            current = {"script": {}}
            structure = mock_structure("Pack/Test", current)
            validator = IntegrationValidator(structure)
            validator.current_file = current_yml
            res = validator.is_context_correct_in_readme()
            assert res == expected
        patcher.stop()

    README_TEST_DATA = [
        (False, False, True),
        (False, True, True),
        (True, False, False),
        (True, True, True),
    ]

    @pytest.mark.parametrize(
        "remove_readme, validate_all, expected_result", README_TEST_DATA
    )
    @pytest.mark.parametrize("unified", [True, False])
    def test_validate_readme_exists(
        self, repo, unified, remove_readme, validate_all, expected_result
    ):
        """
        Given:
            - An integration yml that was added or modified to validate

        When:
              All the tests occur twice for unified integrations = [True - False]
            - The integration is missing a readme.md file in the same folder
            - The integration has a readme.md file in the same folder
            - The integration is missing a readme.md file in the same folder but has not been changed or added
                (This check is for backward compatibility)

        Then:
            - Ensure readme exists and validation fails
            - Ensure readme exists and validation passes
            - Ensure readme exists and validation passes
        """
        read_me_pack = repo.create_pack("README_test")
        integration = read_me_pack.create_integration(
            "integration1", create_unified=unified
        )

        structure_validator = StructureValidator(integration.yml.path)
        integration_validator = IntegrationValidator(
            structure_validator, validate_all=validate_all
        )
        if remove_readme:
            Path(integration.readme.path).unlink()
        assert (
            integration_validator.validate_readme_exists(
                integration_validator.validate_all
            )
            is expected_result
        )

    @pytest.mark.parametrize(
        "integration_yml, is_validation_ok",
        [
            (
                {"script": {"nativeimage": "test"}, "commonfields": {"id": "test"}},
                False,
            ),
            ({"commonfields": {"id": "test"}}, True),
        ],
    )
    def test_is_native_image_does_not_exist_in_yml_fail(
        self, repo, integration_yml, is_validation_ok
    ):
        """
        Given:
            - Case A: integration yml that has the nativeimage key
            - Case B: integration yml that does not have the nativeimage key
        When:
            - when executing the is_native_image_does_not_exist_in_yml method
        Then:
            - Case A: make sure the validation fails.
            - Case B: make sure the validation pass.
        """
        pack = repo.create_pack("test")
        integration = pack.create_integration(yml=integration_yml)
        structure_validator = StructureValidator(integration.yml.path)
        integration_validator = IntegrationValidator(structure_validator)

        assert (
            integration_validator.is_native_image_does_not_exist_in_yml()
            == is_validation_ok
        )

<<<<<<< HEAD
    VALID_COMMAND_OUTPUTS = [
        {
            "contextPath": "URL.Data",
            "description": "test description.",
            "type": "string",
        },
        {
            "contextPath": "Domain.Name",
            "description": "domain name",
            "type": "string",
        },
    ]
    INVALID_COMMAND_OUTPUTS = [
        {
            "contextPath": "Url.Data",
            "description": "data.",
            "type": "string",
        },
        {
            "contextPath": "Domain.Metadata",
            "description": "metadata.",
            "type": "string",
        },
        {
            "contextPath": "Cve.Metadata",
            "description": "metadata",
            "type": "string",
        },
    ]
    MISSING_COMMAND_OUTPUTS = [
        {
            "contextPath": "Endpoint.Hostname",
            "description": "endpoint hostname",
            "type": "string",
        },
    ]
    IS_OUTPUT_FOR_REPUTATION_INPUTS = [
        (VALID_COMMAND_OUTPUTS, True),
        (INVALID_COMMAND_OUTPUTS, False),
        (MISSING_COMMAND_OUTPUTS, False),
    ]

    @pytest.mark.parametrize("outputs, result", IS_OUTPUT_FOR_REPUTATION_INPUTS)
    def test_is_valid_command_custom_outputs(self, outputs, result):
        content = {
            "script": {"commands": [{"name": "command_name", "outputs": outputs}]}
        }
        structure = mock_structure("", content)
        validator = IntegrationValidator(structure)
        validator.current_file = content
        assert validator.is_valid_command_custom_outputs() is result
=======
    @pytest.mark.parametrize(
        "yml_content, use_git, expected_results",
        [
            ({"description": "description without dot"}, False, True),
            (
                {
                    "description": "a yml description with a dot at the end.",
                    "script": {
                        "commands": [
                            {
                                "arguments": [
                                    {
                                        "name": "test_arg",
                                        "description": "description without dot",
                                    }
                                ]
                            }
                        ],
                        "name": "test_command",
                    },
                },
                True,
                False,
            ),
            (
                {
                    "description": "a yml description with a dot at the end.",
                    "script": {
                        "commands": [
                            {
                                "outputs": [
                                    {
                                        "contextPath": "test.path",
                                        "description": "description without dot",
                                    }
                                ]
                            }
                        ],
                        "name": "test_command",
                    },
                },
                True,
                False,
            ),
            (
                {
                    "description": "a yml description with a dot at the end.",
                    "script": {
                        "commands": [
                            {
                                "arguments": [
                                    {
                                        "name": "test_arg",
                                        "description": "description with dot.",
                                    }
                                ]
                            }
                        ],
                        "name": "test_command",
                    },
                },
                True,
                True,
            ),
            (
                {
                    "description": "a yml description with a dot at the end.",
                    "script": {
                        "commands": [
                            {
                                "outputs": [
                                    {
                                        "contextPath": "test.path",
                                        "description": "description with dot.",
                                    }
                                ]
                            }
                        ],
                        "name": "test_command",
                    },
                },
                True,
                True,
            ),
            (
                {
                    "description": "a yml description that ends with a url www.test.com",
                },
                True,
                True,
            ),
            (
                {
                    "description": "a yml with a description that has www.test.com in the middle of the sentence",
                },
                True,
                False,
            ),
            (
                {
                    "description": "a yml with a description that has an 'example without dot at the end of the string.'",
                },
                True,
                False,
            ),
        ],
    )
    def test_is_line_ends_with_dot(
        self, repo, yml_content: dict, use_git: bool, expected_results: bool
    ):
        """
        Given:
            A yml content, use_git flag, and expected_results.
            - Case 1: A yml content with a description without a dot at the end of the sentence, and use_git flag set to False.
            - Case 2: A yml content with a command that an argument with a description without a dot at the end of the sentence, and use_git flag set to True.
            - Case 3: A yml content with a command that a context path with a description without a dot at the end of the sentence, and use_git flag set to True.
            - Case 4: A yml content with a command that an argument with a description with a dot at the end of the sentence, and use_git flag set to True.
            - Case 5: A yml content with a command that a context path with a description with a dot at the end of the sentence, and use_git flag set to True.
            - Case 6: A yml content with a description that ends with a url address and not dot, and use_git flag set to True.
            - Case 7: A yml content with a description that has a url in the middle of the sentence and no comment in the end, and use_git flag set to True.
            - Case 8: A yml content with a description that ends with example quotes with a dot only inside the example quotes, and use_git flag set to True.
        When:
            - when executing the is_line_ends_with_dot method
        Then:
            - Case 1: make sure the validation pass.
            - Case 2: make sure the validation fails.
            - Case 3: make sure the validation fails.
            - Case 4: make sure the validation pass.
            - Case 5: make sure the validation pass.
            - Case 6: make sure the validation pass.
            - Case 7: make sure the validation fails.
            - Case 8: make sure the validation fails.
        """
        pack = repo.create_pack("test")
        integration = pack.create_integration(yml=yml_content)
        structure_validator = StructureValidator(integration.yml.path)
        integration_validator = IntegrationValidator(
            structure_validator, json_file_path=integration.yml.path, using_git=use_git
        )
        assert integration_validator.is_line_ends_with_dot() is expected_results
>>>>>>> 257a0841
<|MERGE_RESOLUTION|>--- conflicted
+++ resolved
@@ -2686,59 +2686,6 @@
             == is_validation_ok
         )
 
-<<<<<<< HEAD
-    VALID_COMMAND_OUTPUTS = [
-        {
-            "contextPath": "URL.Data",
-            "description": "test description.",
-            "type": "string",
-        },
-        {
-            "contextPath": "Domain.Name",
-            "description": "domain name",
-            "type": "string",
-        },
-    ]
-    INVALID_COMMAND_OUTPUTS = [
-        {
-            "contextPath": "Url.Data",
-            "description": "data.",
-            "type": "string",
-        },
-        {
-            "contextPath": "Domain.Metadata",
-            "description": "metadata.",
-            "type": "string",
-        },
-        {
-            "contextPath": "Cve.Metadata",
-            "description": "metadata",
-            "type": "string",
-        },
-    ]
-    MISSING_COMMAND_OUTPUTS = [
-        {
-            "contextPath": "Endpoint.Hostname",
-            "description": "endpoint hostname",
-            "type": "string",
-        },
-    ]
-    IS_OUTPUT_FOR_REPUTATION_INPUTS = [
-        (VALID_COMMAND_OUTPUTS, True),
-        (INVALID_COMMAND_OUTPUTS, False),
-        (MISSING_COMMAND_OUTPUTS, False),
-    ]
-
-    @pytest.mark.parametrize("outputs, result", IS_OUTPUT_FOR_REPUTATION_INPUTS)
-    def test_is_valid_command_custom_outputs(self, outputs, result):
-        content = {
-            "script": {"commands": [{"name": "command_name", "outputs": outputs}]}
-        }
-        structure = mock_structure("", content)
-        validator = IntegrationValidator(structure)
-        validator.current_file = content
-        assert validator.is_valid_command_custom_outputs() is result
-=======
     @pytest.mark.parametrize(
         "yml_content, use_git, expected_results",
         [
@@ -2879,4 +2826,55 @@
             structure_validator, json_file_path=integration.yml.path, using_git=use_git
         )
         assert integration_validator.is_line_ends_with_dot() is expected_results
->>>>>>> 257a0841
+
+    VALID_COMMAND_OUTPUTS = [
+        {
+            "contextPath": "URL.Data",
+            "description": "test description.",
+            "type": "string",
+        },
+        {
+            "contextPath": "Domain.Name",
+            "description": "domain name",
+            "type": "string",
+        },
+    ]
+    INVALID_COMMAND_OUTPUTS = [
+        {
+            "contextPath": "Url.Data",
+            "description": "data.",
+            "type": "string",
+        },
+        {
+            "contextPath": "Domain.Metadata",
+            "description": "metadata.",
+            "type": "string",
+        },
+        {
+            "contextPath": "Cve.Metadata",
+            "description": "metadata",
+            "type": "string",
+        },
+    ]
+    MISSING_COMMAND_OUTPUTS = [
+        {
+            "contextPath": "Endpoint.Hostname",
+            "description": "endpoint hostname",
+            "type": "string",
+        },
+    ]
+    IS_OUTPUT_FOR_REPUTATION_INPUTS = [
+        (VALID_COMMAND_OUTPUTS, True),
+        (INVALID_COMMAND_OUTPUTS, False),
+        (MISSING_COMMAND_OUTPUTS, False),
+    ]
+
+    @pytest.mark.parametrize("outputs, result", IS_OUTPUT_FOR_REPUTATION_INPUTS)
+    def test_is_valid_command_custom_outputs(self, outputs, result):
+        content = {
+            "script": {"commands": [{"name": "command_name", "outputs": outputs}]}
+        }
+        structure = mock_structure("", content)
+        validator = IntegrationValidator(structure)
+        validator.current_file = content
+        assert validator.is_valid_command_custom_outputs() is result