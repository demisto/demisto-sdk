import io
import os

import pytest
from demisto_sdk.commands.common import tools
from demisto_sdk.commands.common.constants import EXCLUDED_DISPLAY_NAME_WORDS
from demisto_sdk.commands.common.hook_validations.base_validator import \
    BaseValidator
from demisto_sdk.commands.common.hook_validations.pack_unique_files import \
    PackUniqueFilesValidator, PACK_METADATA_NAME, PACK_METADATA_SUPPORT
from demisto_sdk.commands.common.legacy_git_tools import git_path
from typing import Dict


class TestPackMetadataValidator:
    FILES_PATH = os.path.normpath(os.path.join(__file__, f'{git_path()}/demisto_sdk/tests', 'test_files'))

    @pytest.mark.parametrize('metadata', [os.path.join(FILES_PATH, 'pack_metadata__valid.json'),
                                          os.path.join(FILES_PATH, 'pack_metadata__valid__community.json'),
                                          ])
    def test_metadata_validator_valid(self, mocker, metadata):
        mocker.patch.object(tools, 'get_dict_from_file', return_value=({'approved_list': []}, 'json'))
        mocker.patch.object(PackUniqueFilesValidator, '_read_file_content',
                            return_value=TestPackMetadataValidator.read_file(metadata))
        mocker.patch.object(PackUniqueFilesValidator, '_is_pack_file_exists', return_value=True)

        validator = PackUniqueFilesValidator('fake')
        assert validator.validate_pack_meta_file()

    # TODO: add the validation for price after #23546 is ready.
    @pytest.mark.parametrize('metadata', [os.path.join(FILES_PATH, 'pack_metadata_missing_fields.json'),
                                          # os.path.join(FILES_PATH, 'pack_metadata_invalid_price.json'),
                                          os.path.join(FILES_PATH, 'pack_metadata_invalid_dependencies.json'),
                                          os.path.join(FILES_PATH, 'pack_metadata_list_dependencies.json'),
                                          os.path.join(FILES_PATH, 'pack_metadata_empty_category.json'),
                                          os.path.join(FILES_PATH, 'pack_metadata_invalid_keywords.json'),
                                          os.path.join(FILES_PATH, 'pack_metadata_invalid_tags.json'),
                                          os.path.join(FILES_PATH, 'pack_metadata_list.json'),
                                          os.path.join(FILES_PATH, 'pack_metadata_short_name.json'),
                                          os.path.join(FILES_PATH, 'pack_metadata_name_start_lower.json'),
                                          os.path.join(FILES_PATH, 'pack_metadata_name_start_incorrect.json'),
                                          os.path.join(FILES_PATH, 'pack_metadata_pack_in_name.json'),
                                          ])
    def test_metadata_validator_invalid(self, mocker, metadata):
        mocker.patch.object(tools, 'get_dict_from_file', return_value=({'approved_list': []}, 'json'))
        mocker.patch.object(PackUniqueFilesValidator, '_read_file_content',
                            return_value=TestPackMetadataValidator.read_file(metadata))
        mocker.patch.object(PackUniqueFilesValidator, '_is_pack_file_exists', return_value=True)
        mocker.patch.object(BaseValidator, 'check_file_flags', return_value='')

        validator = PackUniqueFilesValidator('fake')
        assert not validator.validate_pack_meta_file()

    VALIDATE_PACK_NAME_INPUTS = [({PACK_METADATA_NAME: 'fill mandatory field'}, False),
                                 ({PACK_METADATA_NAME: 'A'}, False),
                                 ({PACK_METADATA_NAME: 'notCapitalized'}, False),
                                 ({PACK_METADATA_NAME: 'BitcoinAbuse (Community)', PACK_METADATA_SUPPORT: 'community'},
                                  False),
                                 ({PACK_METADATA_NAME: 'BitcoinAbuse'}, True)]

    @pytest.mark.parametrize('metadata_content, expected', VALIDATE_PACK_NAME_INPUTS)
    def test_validate_pack_name(self, metadata_content: Dict, expected: bool, mocker):
        """
        Given:
        - Metadata JSON pack file content.

        When:
        - Validating if pack name is valid.

        Then:
        - Ensure expected result is returned.
        """
        validator = PackUniqueFilesValidator('fake')
        mocker.patch.object(validator, '_add_error', return_value=True)
        assert validator.validate_pack_name(metadata_content) == expected

<<<<<<< HEAD
    def test_name_does_not_contain_contributor_type_name(self):
        """
        Given:
        - Pack name

        When:
        - Validating pack name does not contain contribution type name.
=======
    def test_name_does_not_contain_excluded_word(self):
        """
        Given:
        - Pack name.

        When:
        - Validating pack name does not contain excluded word.
>>>>>>> 6e1e0bf7

        Then:
        - Ensure expected result is returned.
        """
        pack_name: str = 'Bitcoin Abuse'
        validator = PackUniqueFilesValidator('fake')
<<<<<<< HEAD
        assert validator.name_does_not_contain_contributor_type_name(pack_name)
        for contrib_type_name in validator.CONTRIBUTOR_TYPE_LIST:
            invalid_pack_name: str = f'{pack_name} ({contrib_type_name})'
            assert not validator.name_does_not_contain_contributor_type_name(invalid_pack_name)
=======
        assert validator.name_does_not_contain_excluded_word(pack_name)
        for excluded_word in EXCLUDED_DISPLAY_NAME_WORDS:
            invalid_pack_name: str = f'{pack_name} ({excluded_word})'
            assert not validator.name_does_not_contain_excluded_word(invalid_pack_name)
>>>>>>> 6e1e0bf7

    @staticmethod
    def read_file(file_):
        with io.open(file_, mode="r", encoding="utf-8") as data:
            return data.read()

    def test_metadata_not_dict(self, mocker):
        """
        Given:
        - Metadata file whom structure is not a dict

        When:
        - Validating metadata structure.

        Then:
        - Ensure false is returned.
        """
        mocker.patch.object(PackUniqueFilesValidator, '_read_metadata_content', return_value={'a', 'b'})
        validator = PackUniqueFilesValidator('fake')
        mocker.patch.object(validator, '_add_error')
        assert not validator._is_pack_meta_file_structure_valid()<|MERGE_RESOLUTION|>--- conflicted
+++ resolved
@@ -74,15 +74,6 @@
         mocker.patch.object(validator, '_add_error', return_value=True)
         assert validator.validate_pack_name(metadata_content) == expected
 
-<<<<<<< HEAD
-    def test_name_does_not_contain_contributor_type_name(self):
-        """
-        Given:
-        - Pack name
-
-        When:
-        - Validating pack name does not contain contribution type name.
-=======
     def test_name_does_not_contain_excluded_word(self):
         """
         Given:
@@ -90,24 +81,16 @@
 
         When:
         - Validating pack name does not contain excluded word.
->>>>>>> 6e1e0bf7
 
         Then:
         - Ensure expected result is returned.
         """
         pack_name: str = 'Bitcoin Abuse'
         validator = PackUniqueFilesValidator('fake')
-<<<<<<< HEAD
-        assert validator.name_does_not_contain_contributor_type_name(pack_name)
-        for contrib_type_name in validator.CONTRIBUTOR_TYPE_LIST:
-            invalid_pack_name: str = f'{pack_name} ({contrib_type_name})'
-            assert not validator.name_does_not_contain_contributor_type_name(invalid_pack_name)
-=======
         assert validator.name_does_not_contain_excluded_word(pack_name)
         for excluded_word in EXCLUDED_DISPLAY_NAME_WORDS:
             invalid_pack_name: str = f'{pack_name} ({excluded_word})'
             assert not validator.name_does_not_contain_excluded_word(invalid_pack_name)
->>>>>>> 6e1e0bf7
 
     @staticmethod
     def read_file(file_):
