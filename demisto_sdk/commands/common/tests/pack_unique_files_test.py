import json
import os

import pytest
from click.testing import CliRunner
from demisto_sdk.__main__ import main
from demisto_sdk.commands.common import tools
from demisto_sdk.commands.common.constants import (PACK_METADATA_SUPPORT,
                                                   PACK_METADATA_TAGS,
                                                   PACK_METADATA_USE_CASES,
                                                   PACKS_README_FILE_NAME,
                                                   XSOAR_SUPPORT)
from demisto_sdk.commands.common.errors import Errors
from demisto_sdk.commands.common.git_tools import git_path
from demisto_sdk.commands.common.hook_validations.base_validator import \
    BaseValidator
from demisto_sdk.commands.common.hook_validations.pack_unique_files import \
    PackUniqueFilesValidator
from TestSuite.test_tools import ChangeCWD

VALIDATE_CMD = "validate"
PACK_METADATA_PARTNER = {
    "name": "test",
    "description": "test",
    "support": "partner",
    "currentVersion": "1.0.1",
    "author": "bar",
<<<<<<< HEAD
    "url": '',
    "email": '',
=======
    "created": "2020-03-12T08:00:00Z",
>>>>>>> 27d0a98c
    "categories": [
        "Data Enrichment & Threat Intelligence"
    ],
    "tags": [],
    "useCases": [],
    "keywords": [],
    "price": 2,
    "email": "some@mail.com",
    "url": "https://www.paloaltonetworks.com/cortex"
}


class TestPackUniqueFilesValidator:
    FILES_PATH = os.path.normpath(os.path.join(__file__, f'{git_path()}/demisto_sdk/tests', 'test_files'))
    FAKE_PACK_PATH = os.path.join(FILES_PATH, 'fake_pack')
    FAKE_PATH_NAME = 'fake_pack'
    validator = PackUniqueFilesValidator(FAKE_PATH_NAME)
    validator.pack_path = FAKE_PACK_PATH

    def test_is_error_added_name_only(self):
        self.validator._add_error(('boop', '101'), 'file_name')
        assert f'{self.validator.pack_path}/file_name: [101] - boop\n' in self.validator.get_errors(True)
        assert f'{self.validator.pack_path}/file_name: [101] - boop\n' in self.validator.get_errors()
        self.validator._errors = []

    def test_is_error_added_full_path(self):
        self.validator._add_error(('boop', '101'), f'{self.validator.pack_path}/file/name')
        assert f'{self.validator.pack_path}/file/name: [101] - boop\n' in self.validator.get_errors(True)
        assert f'{self.validator.pack_path}/file/name: [101] - boop\n' in self.validator.get_errors()
        self.validator._errors = []

    def test_is_file_exist(self):
        assert self.validator._is_pack_file_exists(PACKS_README_FILE_NAME)
        assert not self.validator._is_pack_file_exists('boop')
        self.validator._errors = []

    def test_parse_file_into_list(self):
        assert ['boop', 'sade', ''] == self.validator._parse_file_into_list(PACKS_README_FILE_NAME)
        assert not self.validator._parse_file_into_list('boop')
        self.validator._errors = []

    def test_validate_pack_unique_files(self, mocker):
        mocker.patch.object(BaseValidator, 'check_file_flags', return_value='')
        assert not self.validator.validate_pack_unique_files()
        fake_validator = PackUniqueFilesValidator('fake')
        assert fake_validator.validate_pack_unique_files()

    def test_validate_pack_metadata(self, mocker):
        mocker.patch.object(BaseValidator, 'check_file_flags', return_value='')
        assert not self.validator.validate_pack_unique_files()
        fake_validator = PackUniqueFilesValidator('fake')
        assert fake_validator.validate_pack_unique_files()

    def test_validate_partner_contribute_pack_metadata_no_mail_and_url(self, mocker, repo):
        """
        Given
        - Partner contributed pack without email and url.

        When
        - Running validate on it.

        Then
        - Ensure validate found errors.
        """
        pack_metadata_no_email_and_url = PACK_METADATA_PARTNER.copy()
        pack_metadata_no_email_and_url['email'] = ''
        pack_metadata_no_email_and_url['url'] = ''
        mocker.patch.object(tools, 'is_external_repository', return_value=True)
        mocker.patch.object(PackUniqueFilesValidator, '_is_pack_file_exists', return_value=True)
        mocker.patch.object(PackUniqueFilesValidator, 'get_master_private_repo_meta_file', return_value=None)
        mocker.patch.object(PackUniqueFilesValidator, '_read_file_content',
                            return_value=json.dumps(pack_metadata_no_email_and_url))
        mocker.patch.object(BaseValidator, 'check_file_flags', return_value=None)
        pack = repo.create_pack('PackName')
        pack.pack_metadata.write_json(pack_metadata_no_email_and_url)
        with ChangeCWD(repo.path):
            runner = CliRunner(mix_stderr=False)
            result = runner.invoke(main, [VALIDATE_CMD, '-i', pack.path], catch_exceptions=False)
        assert 'Contributed packs must include email or url' in result.stdout

    def test_validate_partner_contribute_pack_metadata_price_change(self, mocker, repo):
        """
        Given
        - Partner contributed pack where price has changed.

        When
        - Running validate on it.

        Then
        - Ensure validate found errors.
        """
        pack_metadata_price_changed = PACK_METADATA_PARTNER.copy()
        pack_metadata_price_changed['price'] = 3
        mocker.patch.object(tools, 'is_external_repository', return_value=True)
        mocker.patch.object(PackUniqueFilesValidator, '_is_pack_file_exists', return_value=True)
        mocker.patch.object(PackUniqueFilesValidator, 'get_master_private_repo_meta_file',
                            return_value=PACK_METADATA_PARTNER)
        mocker.patch.object(PackUniqueFilesValidator, '_read_file_content',
                            return_value=json.dumps(pack_metadata_price_changed))
        mocker.patch.object(BaseValidator, 'check_file_flags', return_value=None)
        pack = repo.create_pack('PackName')
        pack.pack_metadata.write_json(pack_metadata_price_changed)
        with ChangeCWD(repo.path):
            runner = CliRunner(mix_stderr=False)
            result = runner.invoke(main, [VALIDATE_CMD, '-i', pack.path], catch_exceptions=False)
        assert 'The pack price was changed from 2 to 3 - revert the change' in result.stdout

    def test_check_timestamp_format(self):
        """
        Given
        - timestamps in various formats.

        When
        - Running check_timestamp_format on them.

        Then
        - Ensure True for iso format and False for any other format.
        """
        fake_validator = PackUniqueFilesValidator('fake')
        good_format_timestamp = '2020-04-14T00:00:00Z'
        missing_z = '2020-04-14T00:00:00'
        missing_t = '2020-04-14 00:00:00Z'
        only_date = '2020-04-14'
        with_hyphen = '2020-04-14T00-00-00Z'
        assert fake_validator.check_timestamp_format(good_format_timestamp)
        assert not fake_validator.check_timestamp_format(missing_t)
        assert not fake_validator.check_timestamp_format(missing_z)
        assert not fake_validator.check_timestamp_format(only_date)
        assert not fake_validator.check_timestamp_format(with_hyphen)

    def test_validate_pack_dependencies_invalid_id_set(self, mocker, repo):
        """
        Given
        - An invalid id set error being raised

        When
        - Running validate_pack_dependencies.

        Then
        - Ensure that the validation fails and that the invalid id set error is printed.
        """

        def error_raising_function(argument):
            raise ValueError("Couldn't find any items for pack 'PackID'. make sure your spelling is correct.")

        mocker.patch.object(tools, 'get_remote_file', side_effect=error_raising_function)
        assert not self.validator.validate_pack_dependencies("fake_id_set_file_path")
        assert Errors.invalid_id_set()[0] in self.validator.get_errors()

    @pytest.mark.parametrize('usecases, is_valid', [
        ([], True),
        (['Phishing', 'Malware'], True),
        (['NonApprovedUsecase', 'Case Management'], False)
    ])
    def test_is_approved_usecases(self, repo, usecases, is_valid):
        """
        Given:
            - Case A: Pack without usecases
            - Case B: Pack with approved usecases (Phishing and Malware)
            - Case C: Pack with non-approved usecase (NonApprovedUsecase) and approved usecase (Case Management)

        When:
            - Validating approved usecases

        Then:
            - Case A: Ensure validation passes as there are no usecases to verify
            - Case B: Ensure validation passes as both usecases are approved
            - Case C: Ensure validation fails as it contains a non-approved usecase (NonApprovedUsecase)
                      Verify expected error is printed
        """
        pack_name = 'PackName'
        pack = repo.create_pack(pack_name)
        pack.pack_metadata.write_json({
            PACK_METADATA_USE_CASES: usecases,
            PACK_METADATA_SUPPORT: XSOAR_SUPPORT,
            PACK_METADATA_TAGS: []
        })
        self.validator.pack_path = pack.path
        assert self.validator._is_approved_usecases() == is_valid
        if not is_valid:
            assert 'The pack metadata contains non approved usecases: NonApprovedUsecase' in self.validator.get_errors()

    @pytest.mark.parametrize('tags, is_valid', [
        ([], True),
        (['Machine Learning', 'Spam'], True),
        (['NonApprovedTag', 'GDPR'], False)
    ])
    def test_is_approved_tags(self, repo, tags, is_valid):
        """
        Given:
            - Case A: Pack without tags
            - Case B: Pack with approved tags (Machine Learning and Spam)
            - Case C: Pack with non-approved usecase (NonApprovedTag) and approved usecase (GDPR)

        When:
            - Validating approved usecases

        Then:
            - Case A: Ensure validation passes as there are no usecases to verify
            - Case B: Ensure validation passes as both usecases are approved
            - Case C: Ensure validation fails as it contains a non-approved usecase (NonApprovedTag)
                      Verify expected error is printed
        """
        pack_name = 'PackName'
        pack = repo.create_pack(pack_name)
        pack.pack_metadata.write_json({
            PACK_METADATA_USE_CASES: [],
            PACK_METADATA_SUPPORT: XSOAR_SUPPORT,
            PACK_METADATA_TAGS: tags
        })
        self.validator.pack_path = pack.path
        assert self.validator._is_approved_tags() == is_valid
        if not is_valid:
            assert 'The pack metadata contains non approved tags: NonApprovedTag' in self.validator.get_errors()

    @pytest.mark.parametrize('type, is_valid', [
        ('community', True),
        ('partner', True),
        ('xsoar', True),
        ('someName', False),
        ('test', False),
        ('developer', True)
    ])
    def test_is_valid_support_type(self, repo, type, is_valid):
        """
        Given:
            - Pack with support type in the metadata file.

        When:
            - Running _is_valid_support_type.

        Then:
            - Ensure True when the support types are valid, else False with the right error message.
        """
        pack_name = 'PackName'
        pack = repo.create_pack(pack_name)
        pack.pack_metadata.write_json({
            PACK_METADATA_USE_CASES: [],
            PACK_METADATA_SUPPORT: type
        })

        self.validator.pack_path = pack.path
        assert self.validator._is_valid_support_type() == is_valid
        if not is_valid:
            assert 'Support field should be one of the following: xsoar, partner, developer or community.' in \
                   self.validator.get_errors()<|MERGE_RESOLUTION|>--- conflicted
+++ resolved
@@ -19,18 +19,12 @@
 from TestSuite.test_tools import ChangeCWD
 
 VALIDATE_CMD = "validate"
-PACK_METADATA_PARTNER = {
+PACK_METADATA_PARTNER_NO_EMAIL_NO_URL = {
     "name": "test",
     "description": "test",
     "support": "partner",
     "currentVersion": "1.0.1",
     "author": "bar",
-<<<<<<< HEAD
-    "url": '',
-    "email": '',
-=======
-    "created": "2020-03-12T08:00:00Z",
->>>>>>> 27d0a98c
     "categories": [
         "Data Enrichment & Threat Intelligence"
     ],
@@ -84,7 +78,7 @@
         fake_validator = PackUniqueFilesValidator('fake')
         assert fake_validator.validate_pack_unique_files()
 
-    def test_validate_partner_contribute_pack_metadata_no_mail_and_url(self, mocker, repo):
+    def test_validate_partner_contribute_pack_metadata(self, mocker, repo):
         """
         Given
         - Partner contributed pack without email and url.
@@ -95,48 +89,17 @@
         Then
         - Ensure validate found errors.
         """
-        pack_metadata_no_email_and_url = PACK_METADATA_PARTNER.copy()
-        pack_metadata_no_email_and_url['email'] = ''
-        pack_metadata_no_email_and_url['url'] = ''
         mocker.patch.object(tools, 'is_external_repository', return_value=True)
         mocker.patch.object(PackUniqueFilesValidator, '_is_pack_file_exists', return_value=True)
-        mocker.patch.object(PackUniqueFilesValidator, 'get_master_private_repo_meta_file', return_value=None)
         mocker.patch.object(PackUniqueFilesValidator, '_read_file_content',
-                            return_value=json.dumps(pack_metadata_no_email_and_url))
+                            return_value=json.dumps(PACK_METADATA_PARTNER_NO_EMAIL_NO_URL))
         mocker.patch.object(BaseValidator, 'check_file_flags', return_value=None)
         pack = repo.create_pack('PackName')
-        pack.pack_metadata.write_json(pack_metadata_no_email_and_url)
+        pack.pack_metadata.write_json(PACK_METADATA_PARTNER_NO_EMAIL_NO_URL)
         with ChangeCWD(repo.path):
             runner = CliRunner(mix_stderr=False)
             result = runner.invoke(main, [VALIDATE_CMD, '-i', pack.path], catch_exceptions=False)
         assert 'Contributed packs must include email or url' in result.stdout
-
-    def test_validate_partner_contribute_pack_metadata_price_change(self, mocker, repo):
-        """
-        Given
-        - Partner contributed pack where price has changed.
-
-        When
-        - Running validate on it.
-
-        Then
-        - Ensure validate found errors.
-        """
-        pack_metadata_price_changed = PACK_METADATA_PARTNER.copy()
-        pack_metadata_price_changed['price'] = 3
-        mocker.patch.object(tools, 'is_external_repository', return_value=True)
-        mocker.patch.object(PackUniqueFilesValidator, '_is_pack_file_exists', return_value=True)
-        mocker.patch.object(PackUniqueFilesValidator, 'get_master_private_repo_meta_file',
-                            return_value=PACK_METADATA_PARTNER)
-        mocker.patch.object(PackUniqueFilesValidator, '_read_file_content',
-                            return_value=json.dumps(pack_metadata_price_changed))
-        mocker.patch.object(BaseValidator, 'check_file_flags', return_value=None)
-        pack = repo.create_pack('PackName')
-        pack.pack_metadata.write_json(pack_metadata_price_changed)
-        with ChangeCWD(repo.path):
-            runner = CliRunner(mix_stderr=False)
-            result = runner.invoke(main, [VALIDATE_CMD, '-i', pack.path], catch_exceptions=False)
-        assert 'The pack price was changed from 2 to 3 - revert the change' in result.stdout
 
     def test_check_timestamp_format(self):
         """
@@ -244,36 +207,4 @@
         self.validator.pack_path = pack.path
         assert self.validator._is_approved_tags() == is_valid
         if not is_valid:
-            assert 'The pack metadata contains non approved tags: NonApprovedTag' in self.validator.get_errors()
-
-    @pytest.mark.parametrize('type, is_valid', [
-        ('community', True),
-        ('partner', True),
-        ('xsoar', True),
-        ('someName', False),
-        ('test', False),
-        ('developer', True)
-    ])
-    def test_is_valid_support_type(self, repo, type, is_valid):
-        """
-        Given:
-            - Pack with support type in the metadata file.
-
-        When:
-            - Running _is_valid_support_type.
-
-        Then:
-            - Ensure True when the support types are valid, else False with the right error message.
-        """
-        pack_name = 'PackName'
-        pack = repo.create_pack(pack_name)
-        pack.pack_metadata.write_json({
-            PACK_METADATA_USE_CASES: [],
-            PACK_METADATA_SUPPORT: type
-        })
-
-        self.validator.pack_path = pack.path
-        assert self.validator._is_valid_support_type() == is_valid
-        if not is_valid:
-            assert 'Support field should be one of the following: xsoar, partner, developer or community.' in \
-                   self.validator.get_errors()+            assert 'The pack metadata contains non approved tags: NonApprovedTag' in self.validator.get_errors()