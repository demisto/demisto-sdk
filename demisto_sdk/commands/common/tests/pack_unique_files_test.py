import os
from contextlib import nullcontext as does_not_raise

import click
import pytest
import requests_mock
from click.testing import CliRunner
from git import GitCommandError

from demisto_sdk.__main__ import main
from demisto_sdk.commands.common import tools
from demisto_sdk.commands.common.constants import (
    PACK_METADATA_DESC,
    PACK_METADATA_SUPPORT,
    PACK_METADATA_TAGS,
    PACK_METADATA_USE_CASES,
    PACKS_PACK_META_FILE_NAME,
    PACKS_README_FILE_NAME,
    XSOAR_SUPPORT,
)
from demisto_sdk.commands.common.errors import Errors
from demisto_sdk.commands.common.handlers import JSON_Handler
from demisto_sdk.commands.common.hook_validations.base_validator import BaseValidator
from demisto_sdk.commands.common.hook_validations.pack_unique_files import (
    PackUniqueFilesValidator,
)
from demisto_sdk.commands.common.legacy_git_tools import git_path
from demisto_sdk.commands.validate.validate_manager import ValidateManager
from TestSuite.test_tools import ChangeCWD

json = JSON_Handler()


VALIDATE_CMD = "validate"
PACK_METADATA_PARTNER = {
    "name": "test",
    "description": "test",
    "support": "partner",
    "currentVersion": "1.0.1",
    "author": "bar",
    "categories": ["Data Enrichment & Threat Intelligence"],
    "tags": [],
    "useCases": [],
    "keywords": [],
    "price": 2,
    "email": "some@mail.com",
    "url": "https://www.paloaltonetworks.com/cortex",
}

README_INPUT_RESULTS_LIST = [
    ("", False),
    (" ", False),
    ("\t\t\n ", False),
    ("Text", True),
]


class TestPackUniqueFilesValidator:
    FILES_PATH = os.path.normpath(
        os.path.join(__file__, f"{git_path()}/demisto_sdk/tests", "test_files", "Packs")
    )
    FAKE_PACK_PATH = os.path.normpath(
        os.path.join(
            __file__, f"{git_path()}/demisto_sdk/tests", "test_files", "fake_pack"
        )
    )
    FAKE_PACK_NO_PLAYBOOK = os.path.normpath(
        os.path.join(
            __file__,
            f"{git_path()}/demisto_sdk/tests",
            "test_files",
            "DummyPackOnlyPlaybook",
        )
    )
    FAKE_PATH_NAME = "fake_pack"
    validator = PackUniqueFilesValidator(FAKE_PATH_NAME)
    validator.pack_path = FAKE_PACK_PATH

    def restart_validator(self):
        self.validator.pack_path = ""
        self.validator = PackUniqueFilesValidator(self.FAKE_PATH_NAME)
        self.validator.pack_path = self.FAKE_PACK_PATH

    def test_is_error_added_name_only(self):
        self.validator._add_error(("boop", "101"), "file_name")
        assert (
            f"{self.validator.pack_path}/file_name: [101] - boop\n"
            in self.validator.get_errors(True)
        )
        assert (
            f"{self.validator.pack_path}/file_name: [101] - boop\n"
            in self.validator.get_errors()
        )
        self.validator._errors = []

    def test_is_error_added_full_path(self):
        self.validator._add_error(
            ("boop", "101"), f"{self.validator.pack_path}/file/name"
        )
        assert (
            f"{self.validator.pack_path}/file/name: [101] - boop\n"
            in self.validator.get_errors(True)
        )
        assert (
            f"{self.validator.pack_path}/file/name: [101] - boop\n"
            in self.validator.get_errors()
        )
        self.validator._errors = []

    def test_is_file_exist(self):
        assert self.validator._is_pack_file_exists(PACKS_README_FILE_NAME)
        assert not self.validator._is_pack_file_exists("boop")
        self.validator._errors = []

    def test_parse_file_into_list(self):
        assert ["boop", "sade", ""] == self.validator._parse_file_into_list(
            PACKS_README_FILE_NAME
        )
        assert not self.validator._parse_file_into_list("boop")
        self.validator._errors = []

    def test_validate_pack_unique_files(self, mocker):
        mocker.patch.object(BaseValidator, "check_file_flags", return_value="")
        mocker.patch.object(
            PackUniqueFilesValidator,
            "validate_pack_readme_and_pack_description",
            return_value=True,
        )
        mocker.patch.object(
            PackUniqueFilesValidator, "validate_pack_readme_images", return_value=True
        )
        mocker.patch.object(
            tools, "get_dict_from_file", return_value=({"approved_list": {}}, "json")
        )
        mocker.patch.object(
            PackUniqueFilesValidator,
            "is_categories_field_match_standard",
            return_value=True,
        )
        assert not self.validator.are_valid_files(id_set_validations=False)
        fake_validator = PackUniqueFilesValidator("fake")
        mocker.patch.object(
            fake_validator, "_read_metadata_content", return_value=dict()
        )
        assert fake_validator.are_valid_files(id_set_validations=False)

    def test_validate_pack_metadata(self, mocker):
        mocker.patch.object(BaseValidator, "check_file_flags", return_value="")
        mocker.patch.object(
            PackUniqueFilesValidator,
            "validate_pack_readme_and_pack_description",
            return_value=True,
        )
        mocker.patch.object(
            PackUniqueFilesValidator, "validate_pack_readme_images", return_value=True
        )
        mocker.patch.object(
            tools, "get_dict_from_file", return_value=({"approved_list": {}}, "json")
        )
        mocker.patch.object(
            PackUniqueFilesValidator,
            "is_categories_field_match_standard",
            return_value=True,
        )
        assert not self.validator.are_valid_files(id_set_validations=False)
        fake_validator = PackUniqueFilesValidator("fake")
        mocker.patch.object(
            fake_validator, "_read_metadata_content", return_value=dict()
        )
        assert fake_validator.are_valid_files(id_set_validations=False)

    def test_validate_partner_contribute_pack_metadata_no_mail_and_url(
        self, mocker, repo
    ):
        """
        Given
        - Partner contributed pack without email and url.

        When
        - Running validate on it.

        Then
        - Ensure validate found errors.
        """
        pack_metadata_no_email_and_url = PACK_METADATA_PARTNER.copy()
<<<<<<< HEAD
        pack_metadata_no_email_and_url['email'] = ''
        pack_metadata_no_email_and_url['url'] = ''
        mocker.patch.object(tools, 'is_external_repository', return_value=True)
        mocker.patch.object(PackUniqueFilesValidator, '_is_pack_file_exists', return_value=True)
        mocker.patch.object(PackUniqueFilesValidator, 'validate_pack_name', return_value=True)
        mocker.patch.object(PackUniqueFilesValidator, 'get_master_private_repo_meta_file', return_value=None)
        mocker.patch.object(PackUniqueFilesValidator, '_read_file_content',
                            return_value=json.dumps(pack_metadata_no_email_and_url))
        mocker.patch.object(BaseValidator, 'check_file_flags', return_value=None)
        mocker.patch.object(tools, 'get_dict_from_file', return_value=({'approved_list': {}}, 'json'))
        mocker.patch.object(ValidateManager, 'setup_git_params', return_value=True)
        pack = repo.create_pack('PackName')
=======
        pack_metadata_no_email_and_url["email"] = ""
        pack_metadata_no_email_and_url["url"] = ""
        mocker.patch.object(tools, "is_external_repository", return_value=True)
        mocker.patch.object(
            PackUniqueFilesValidator, "_is_pack_file_exists", return_value=True
        )
        mocker.patch.object(
            PackUniqueFilesValidator, "validate_pack_name", return_value=True
        )
        mocker.patch.object(
            PackUniqueFilesValidator,
            "get_master_private_repo_meta_file",
            return_value=None,
        )
        mocker.patch.object(
            PackUniqueFilesValidator,
            "_read_file_content",
            return_value=json.dumps(pack_metadata_no_email_and_url),
        )
        mocker.patch.object(BaseValidator, "check_file_flags", return_value=None)
        mocker.patch.object(
            tools, "get_dict_from_file", return_value=({"approved_list": {}}, "json")
        )
        pack = repo.create_pack("PackName")
>>>>>>> a8329624
        pack.pack_metadata.write_json(pack_metadata_no_email_and_url)
        with ChangeCWD(repo.path):
            runner = CliRunner(mix_stderr=False)
            result = runner.invoke(
                main, [VALIDATE_CMD, "-i", pack.path], catch_exceptions=False
            )
        assert "Contributed packs must include email or url" in result.stdout

    @pytest.mark.parametrize(
        "url, is_valid",
        [
            ("https://github.com/pont_to_repo", False),
            ("some_support_url", True),
            ("https://github.com/pont_to_repo/issues", True),
        ],
    )
    def test_validate_partner_pack_metadata_url(self, mocker, repo, url, is_valid):
        """
        Given
        - Partner contributed pack with an is_valid url.

        When
        - Running validate on it.

        Then
        - Ensure validate finds errors accordingly.
        """
        pack_metadata_changed_url = PACK_METADATA_PARTNER.copy()
<<<<<<< HEAD
        pack_metadata_changed_url['url'] = url

        mocker.patch.object(tools, 'is_external_repository', return_value=True)
        mocker.patch.object(ValidateManager, 'setup_git_params', return_value=True)
        mocker.patch.object(PackUniqueFilesValidator, '_is_pack_file_exists', return_value=True)
        mocker.patch.object(PackUniqueFilesValidator, 'validate_pack_name', return_value=True)
        mocker.patch.object(PackUniqueFilesValidator, 'get_master_private_repo_meta_file', return_value=None)
        mocker.patch.object(PackUniqueFilesValidator, '_read_file_content',
                            return_value=json.dumps(pack_metadata_changed_url))
        mocker.patch.object(BaseValidator, 'check_file_flags', return_value=None)
        mocker.patch.object(tools, 'get_dict_from_file', return_value=({'approved_list': {}}, 'json'))
        pack = repo.create_pack('PackName')
=======
        pack_metadata_changed_url["url"] = url

        mocker.patch.object(tools, "is_external_repository", return_value=True)
        mocker.patch.object(
            PackUniqueFilesValidator, "_is_pack_file_exists", return_value=True
        )
        mocker.patch.object(
            PackUniqueFilesValidator, "validate_pack_name", return_value=True
        )
        mocker.patch.object(
            PackUniqueFilesValidator,
            "get_master_private_repo_meta_file",
            return_value=None,
        )
        mocker.patch.object(
            PackUniqueFilesValidator,
            "_read_file_content",
            return_value=json.dumps(pack_metadata_changed_url),
        )
        mocker.patch.object(BaseValidator, "check_file_flags", return_value=None)
        mocker.patch.object(
            tools, "get_dict_from_file", return_value=({"approved_list": {}}, "json")
        )
        pack = repo.create_pack("PackName")
>>>>>>> a8329624
        pack.pack_metadata.write_json(pack_metadata_changed_url)
        with ChangeCWD(repo.path):
            runner = CliRunner(mix_stderr=False)
            result = runner.invoke(
                main, [VALIDATE_CMD, "-i", pack.path], catch_exceptions=False
            )

        error_text = (
            "The metadata URL leads to a GitHub repo instead of a support page."
        )
        if is_valid:
            assert error_text not in result.stdout
        else:
            assert error_text in result.stdout

    def test_validate_partner_contribute_pack_metadata_price_change(self, mocker, repo):
        """
        Given
        - Partner contributed pack where price has changed.

        When
        - Running validate on it.

        Then
        - Ensure validate found errors.
        """
        pack_metadata_price_changed = PACK_METADATA_PARTNER.copy()
<<<<<<< HEAD
        pack_metadata_price_changed['price'] = 3
        mocker.patch.object(tools, 'is_external_repository', return_value=True)
        mocker.patch.object(PackUniqueFilesValidator, '_is_pack_file_exists', return_value=True)
        mocker.patch.object(PackUniqueFilesValidator, 'validate_pack_name', return_value=True)
        mocker.patch.object(ValidateManager, 'setup_git_params', return_value=True)
        mocker.patch.object(PackUniqueFilesValidator, 'get_master_private_repo_meta_file',
                            return_value=PACK_METADATA_PARTNER)
        mocker.patch.object(PackUniqueFilesValidator, '_read_file_content',
                            return_value=json.dumps(pack_metadata_price_changed))
        mocker.patch.object(BaseValidator, 'check_file_flags', return_value=None)
        mocker.patch.object(tools, 'get_dict_from_file', return_value=({'approved_list': {}}, 'json'))
        pack = repo.create_pack('PackName')
=======
        pack_metadata_price_changed["price"] = 3
        mocker.patch.object(tools, "is_external_repository", return_value=True)
        mocker.patch.object(
            PackUniqueFilesValidator, "_is_pack_file_exists", return_value=True
        )
        mocker.patch.object(
            PackUniqueFilesValidator, "validate_pack_name", return_value=True
        )
        mocker.patch.object(
            PackUniqueFilesValidator,
            "get_master_private_repo_meta_file",
            return_value=PACK_METADATA_PARTNER,
        )
        mocker.patch.object(
            PackUniqueFilesValidator,
            "_read_file_content",
            return_value=json.dumps(pack_metadata_price_changed),
        )
        mocker.patch.object(BaseValidator, "check_file_flags", return_value=None)
        mocker.patch.object(
            tools, "get_dict_from_file", return_value=({"approved_list": {}}, "json")
        )
        pack = repo.create_pack("PackName")
>>>>>>> a8329624
        pack.pack_metadata.write_json(pack_metadata_price_changed)
        with ChangeCWD(repo.path):
            runner = CliRunner(mix_stderr=False)
            result = runner.invoke(
                main, [VALIDATE_CMD, "-i", pack.path], catch_exceptions=False
            )
        assert (
            "The pack price was changed from 2 to 3 - revert the change"
            in result.stdout
        )

    def test_check_timestamp_format(self):
        """
        Given
        - timestamps in various formats.

        When
        - Running check_timestamp_format on them.

        Then
        - Ensure True for iso format and False for any other format.
        """
        fake_validator = PackUniqueFilesValidator("fake")
        good_format_timestamp = "2020-04-14T00:00:00Z"
        missing_z = "2020-04-14T00:00:00"
        missing_t = "2020-04-14 00:00:00Z"
        only_date = "2020-04-14"
        with_hyphen = "2020-04-14T00-00-00Z"
        assert fake_validator.check_timestamp_format(good_format_timestamp)
        assert not fake_validator.check_timestamp_format(missing_t)
        assert not fake_validator.check_timestamp_format(missing_z)
        assert not fake_validator.check_timestamp_format(only_date)
        assert not fake_validator.check_timestamp_format(with_hyphen)

    def test_validate_pack_dependencies_invalid_id_set(self, mocker, repo):
        """
        Given
        - An invalid id set error being raised

        When
        - Running validate_pack_dependencies.

        Then
        - Ensure that the validation fails and that the invalid id set error is printed.
        """
        self.restart_validator()

        def error_raising_function(*args, **kwargs):
            raise ValueError(
                "Couldn't find any items for pack 'PackID'. make sure your spelling is correct."
            )

        mocker.patch(
            "demisto_sdk.commands.common.hook_validations.pack_unique_files.get_core_pack_list",
            side_effect=error_raising_function,
        )
        assert not self.validator.validate_pack_dependencies()
        assert Errors.invalid_id_set()[0] in self.validator.get_errors()

    def test_validate_core_pack_dependencies(self):
        """
        Given
        - A list of non-core packs

        When
        - Running validate_core_pack_dependencies.

        Then
        - Ensure that the validation fails and that the invalid core pack dependencies error is printed.
        """
        self.restart_validator()
        dependencies_packs = {
            "dependency_pack_1": {
                "mandatory": True,
                "display_name": "dependency pack 1",
            },
            "dependency_pack_2": {
                "mandatory": False,
                "display_name": "dependency pack 2",
            },
            "dependency_pack_3": {
                "mandatory": True,
                "display_name": "dependency pack 3",
            },
        }

        assert not self.validator.validate_core_pack_dependencies(dependencies_packs)
        assert (
            Errors.invalid_core_pack_dependencies(
                "fake_pack", ["dependency_pack_1", "dependency_pack_3"]
            )[0]
            in self.validator.get_errors()
        )

    def test_validate_pack_dependencies_skip_id_set_creation(self, capsys):
        """
        Given
        -  skip_id_set_creation flag set to true.
        -  No id_set file exists

        When
        - Running validate_pack_dependencies.

        Then
        - Ensure that the validation passes and that the skipping message is printed.
        """
        self.restart_validator()
        self.validator.skip_id_set_creation = True
        res = self.validator.validate_pack_dependencies()
        self.validator.skip_id_set_creation = (
            False  # reverting to default for next tests
        )
        assert res
        assert "No first level dependencies found" in capsys.readouterr().out

    @pytest.mark.parametrize(
        "usecases, is_valid, branch_usecases",
        [
            ([], True, []),
            (["Phishing", "Malware"], True, ["Phishing", "Malware"]),
            (["NonApprovedUsecase", "Case Management"], False, ["Case Management"]),
        ],
    )
    def test_is_approved_usecases(
        self, repo, usecases, is_valid, branch_usecases, mocker
    ):
        """
        Given:
            - Case A: Pack without usecases
            - Case B: Pack with approved usecases (Phishing and Malware)
            - Case C: Pack with non-approved usecase (NonApprovedUsecase) and approved usecase (Case Management)

        When:
            - Validating approved usecases

        Then:
            - Case A: Ensure validation passes as there are no usecases to verify
            - Case B: Ensure validation passes as both usecases are approved
            - Case C: Ensure validation fails as it contains a non-approved usecase (NonApprovedUsecase)
                      Verify expected error is printed
        """
        self.restart_validator()
        pack_name = "PackName"
        pack = repo.create_pack(pack_name)
        pack.pack_metadata.write_json(
            {
                PACK_METADATA_USE_CASES: usecases,
                PACK_METADATA_SUPPORT: XSOAR_SUPPORT,
                PACK_METADATA_TAGS: [],
            }
        )
        mocker.patch.object(tools, "is_external_repository", return_value=False)
        mocker.patch.object(
            tools,
            "get_dict_from_file",
            return_value=({"approved_list": branch_usecases}, "json"),
        )
        self.validator.pack_path = pack.path

        with ChangeCWD(repo.path):
            assert self.validator._is_approved_usecases() == is_valid
            if not is_valid:
                assert (
                    "The pack metadata contains non approved usecases:"
                    in self.validator.get_errors()
                )

    @pytest.mark.parametrize(
        "tags, is_valid, branch_tags",
        [
            ([], True, {"common": [], "xsoar": [], "marketplacev2": [], "xpanse": []}),
            (
                ["Machine Learning", "Spam"],
                True,
                {
                    "common": ["Machine Learning", "Spam"],
                    "xsoar": [],
                    "marketplacev2": [],
                    "xpanse": [],
                },
            ),
            (
                ["NonApprovedTag", "GDPR"],
                False,
                {"common": ["GDPR"], "xsoar": [], "marketplacev2": [], "xpanse": []},
            ),
            (
                ["marketplacev2:Data Source"],
                True,
                {
                    "common": [],
                    "xsoar": [],
                    "marketplacev2": ["Data Source"],
                    "xpanse": [],
                },
            ),
            (
                ["marketplacev2:NonApprovedTag", "Spam"],
                False,
                {
                    "common": ["Spam"],
                    "xsoar": [],
                    "marketplacev2": ["Data Source"],
                    "xpanse": [],
                },
            ),
        ],
    )
    def test_is_approved_tags(self, repo, tags, is_valid, branch_tags, mocker):
        """
        Given:
            - Case A: Pack without tags
            - Case B: Pack with approved tags (Machine Learning and Spam)
            - Case C: Pack with non-approved tags (NonApprovedTag) and approved tags (GDPR)
            - Case D: Pack with approved xsiam tags (Data Source)
            - Case E: Pack with non-approved xsiam tags (NonApprovedTag) and approved common tag (spam)
        When:
            - Validating approved tags

        Then:
            - Case A: Ensure validation passes as there are no tags to verify
            - Case B: Ensure validation passes as both tags are approved
            - Case C: Ensure validation fails as it contains a non-approved tags (NonApprovedTag)
                      Verify expected error is printed
            - Case D: Ensure validation passes as tag is approved
            - Case E: Ensure validation fails as it contains a non-approved xsiam tags (NonApprovedTag)
                      Verify expected error is printed
        """
        self.restart_validator()
        pack_name = "PackName"
        pack = repo.create_pack(pack_name)
        pack.pack_metadata.write_json(
            {
                PACK_METADATA_USE_CASES: [],
                PACK_METADATA_SUPPORT: XSOAR_SUPPORT,
                PACK_METADATA_TAGS: tags,
            }
        )
        mocker.patch.object(tools, "is_external_repository", return_value=False)
        mocker.patch.object(
            tools,
            "get_dict_from_file",
            return_value=({"approved_list": branch_tags}, "json"),
        )
        self.validator.pack_path = pack.path

        with ChangeCWD(repo.path):
            assert self.validator._is_approved_tags() == is_valid
            if not is_valid:
                assert (
                    "The pack metadata contains non approved tags:"
                    in self.validator.get_errors()
                )

    @pytest.mark.parametrize(
        "tags, is_valid, branch_tags",
        [
            (
                ["NonApprovedPref:Spam", "Spam"],
                False,
                {"common": ["Spam"], "xsoar": [], "marketplacev2": [], "xpanse": []},
            )
        ],
    )
    def test_is_approved_tags_with_non_approved_prefix(
        self, repo, tags, is_valid, branch_tags, mocker
    ):
        """
        Given:
            - Pack metadata with non approved tag prefix, with approved tag
        When:
            - Validating approved tags
        Then:
            - Ensure validation failes as there is non approved tag prefix
        """
        self.restart_validator()
        pack_name = "PackName"
        pack = repo.create_pack(pack_name)
        pack.pack_metadata.write_json(
            {
                PACK_METADATA_USE_CASES: [],
                PACK_METADATA_SUPPORT: XSOAR_SUPPORT,
                PACK_METADATA_TAGS: tags,
            }
        )

        mocker.patch.object(tools, "is_external_repository", return_value=False)
        mocker.patch.object(
            tools,
            "get_dict_from_file",
            return_value=({"approved_list": branch_tags}, "json"),
        )
        self.validator.pack_path = pack.path

        with ChangeCWD(repo.path):
            assert self.validator._is_approved_tags() == is_valid

    @pytest.mark.parametrize(
        "tags, is_valid",
        [
            (["marketplacev2,xpanse:Data Source"], True),
            (["xsoar,NonApprovedTagPrefix:tag"], False),
        ],
    )
    def test_is_approved_tag_prefix(self, repo, tags, is_valid, mocker):
        """
        Given:
            - Pack metadata with tags
        When:
            - Runing the _is_approved_tag_prefixes validation
        Then:
            - Validating the expected result
        """
        self.restart_validator()
        pack_name = "PackName"
        pack = repo.create_pack(pack_name)
        pack.pack_metadata.write_json(
            {
                PACK_METADATA_USE_CASES: [],
                PACK_METADATA_SUPPORT: XSOAR_SUPPORT,
                PACK_METADATA_TAGS: tags,
            }
        )
        mocker.patch.object(tools, "is_external_repository", return_value=False)
        self.validator.pack_path = pack.path

        with ChangeCWD(repo.path):
            assert self.validator._is_approved_tag_prefixes() == is_valid
            if not is_valid:
                assert (
                    "The pack metadata contains a tag with an invalid prefix:"
                    in self.validator.get_errors()
                )

    @pytest.mark.parametrize(
        "pack_content, tags, is_valid",
        [
            ("none", [], True),
            ("none", ["Use Case"], False),
            ("playbook", ["Use Case"], True),
            ("incident", ["Use Case"], True),
            ("layout", ["Use Case"], True),
            ("playbook", [], True),
        ],
    )
    def test_is_right_usage_of_usecase_tag(self, repo, pack_content, tags, is_valid):
        self.restart_validator()
        pack_name = "PackName"
        pack = repo.create_pack(pack_name)
        pack.pack_metadata.write_json(
            {
                PACK_METADATA_USE_CASES: [],
                PACK_METADATA_SUPPORT: XSOAR_SUPPORT,
                PACK_METADATA_TAGS: tags,
            }
        )

        if pack_content == "playbook":
            pack.create_playbook(name="PlaybookName")
        elif pack_content == "incident":
            pack.create_incident_type(name="IncidentTypeName")
        elif pack_content == "layout":
            pack.create_layout(name="Layout")

        self.validator.pack_path = pack.path

        with ChangeCWD(repo.path):
            assert self.validator.is_right_usage_of_usecase_tag() == is_valid

    @pytest.mark.parametrize(
        "type, is_valid",
        [
            ("community", True),
            ("partner", True),
            ("xsoar", True),
            ("someName", False),
            ("test", False),
            ("developer", True),
        ],
    )
    def test_is_valid_support_type(self, repo, type, is_valid):
        """
        Given:
            - Pack with support type in the metadata file.

        When:
            - Running _is_valid_support_type.

        Then:
            - Ensure True when the support types are valid, else False with the right error message.
        """
        self.restart_validator()
        pack_name = "PackName"
        pack = repo.create_pack(pack_name)
        pack.pack_metadata.write_json(
            {PACK_METADATA_USE_CASES: [], PACK_METADATA_SUPPORT: type}
        )

        self.validator.pack_path = pack.path

        with ChangeCWD(repo.path):
            assert self.validator._is_valid_support_type() == is_valid
            if not is_valid:
                assert (
                    "Support field should be one of the following: xsoar, partner, developer or community."
                    in self.validator.get_errors()
                )

    def test_get_master_private_repo_meta_file_running_on_master(
        self, mocker, repo, capsys
    ):
        """
        Given:
            - A repo which runs on master branch

        When:
            - Running get_master_private_repo_meta_file.

        Then:
            - Ensure result is None and the appropriate skipping message is printed.
        """
        self.restart_validator()
        pack_name = "PackName"
        pack = repo.create_pack(pack_name)
        pack.pack_metadata.write_json(PACK_METADATA_PARTNER)

        class MyRepo:
            active_branch = "master"

        mocker.patch(
            "demisto_sdk.commands.common.hook_validations.pack_unique_files.Repo",
            return_value=MyRepo,
        )
        res = self.validator.get_master_private_repo_meta_file(
            str(pack.pack_metadata.path)
        )
        assert not res
        assert (
            "Running on master branch - skipping price change validation"
            in capsys.readouterr().out
        )

    def test_get_master_private_repo_meta_file_getting_git_error(
        self, repo, capsys, mocker
    ):
        """
        Given:
            - A repo which runs on non-master branch.
            - git.show command raises GitCommandError.

        When:
            - Running get_master_private_repo_meta_file.

        Then:
            - Ensure result is None and the appropriate skipping message is printed.
        """
        self.restart_validator()
        pack_name = "PackName"
        pack = repo.create_pack(pack_name)
        pack.pack_metadata.write_json(PACK_METADATA_PARTNER)

        class MyRepo:
            active_branch = "not-master"

            def remote(self):
                return "remote_path"

            class gitClass:
                def show(self, var):
                    raise GitCommandError("A", "B")

                def rev_parse(self, var):
                    return repo.path

            git = gitClass()

        mocker.patch(
            "demisto_sdk.commands.common.hook_validations.pack_unique_files.Repo",
            return_value=MyRepo(),
        )
        mocker.patch(
            "demisto_sdk.commands.common.tools.git.Repo", return_value=MyRepo()
        )
        with ChangeCWD(repo.path):
            res = self.validator.get_master_private_repo_meta_file(
                str(pack.pack_metadata.path)
            )
            assert not res
            assert (
                "Got an error while trying to connect to git" in capsys.readouterr().out
            )

    def test_get_master_private_repo_meta_file_file_not_found(
        self, mocker, repo, capsys
    ):
        """
        Given:
            - A repo which runs on non-master branch.
            - git.show command returns None.

        When:
            - Running get_master_private_repo_meta_file.

        Then:
            - Ensure result is None and the appropriate skipping message is printed.
        """
        self.restart_validator()
        pack_name = "PackName"
        pack = repo.create_pack(pack_name)
        pack.pack_metadata.write_json(PACK_METADATA_PARTNER)

        class MyRepo:
            active_branch = "not-master"

            def remote(self):
                return "remote_path"

            class gitClass:
                def show(self, var):
                    return None

                def rev_parse(self, var):
                    return repo.path

            git = gitClass()

        mocker.patch(
            "demisto_sdk.commands.common.hook_validations.pack_unique_files.Repo",
            return_value=MyRepo(),
        )
        mocker.patch(
            "demisto_sdk.commands.common.tools.git.Repo", return_value=MyRepo()
        )
        res = self.validator.get_master_private_repo_meta_file(
            str(pack.pack_metadata.path)
        )
        with ChangeCWD(repo.path):
            assert not res
            assert (
                "Unable to find previous pack_metadata.json file - skipping price change validation"
                in capsys.readouterr().out
            )

    def test_get_master_private_repo_meta_file_relative_path(self, mocker, repo):
        """
        Given:
            - A repo which runs on non-master branch.
            - A remote repo.

        When:
            - Running get_master_private_repo_meta_file.

        Then:
            - Ensure the remote metadata path is constructed correctly.
        """
        self.restart_validator()
        pack_name = "PackName"
        pack = repo.create_pack(pack_name)
        pack.pack_metadata.write_json(PACK_METADATA_PARTNER)
        self.validator.prev_ver = "prev_ver"

        class MyRepo:
            active_branch = "not-master"

            def remote(self):
                return "remote_path"

            class gitClass:
                remote_file_path = (
                    "remote_path/prev_ver:Packs/PackName/pack_metadata.json"
                )

                def show(self, var):
                    if var == self.remote_file_path:
                        return json.dumps(PACK_METADATA_PARTNER)
                    else:
                        raise Exception(
                            f"file path {var} does not match expected path {self.remote_file_path}"
                        )

                def rev_parse(self, var):
                    return repo.path

                def remote(self):
                    return "remote_path"

            git = gitClass()

        mocker.patch(
            "demisto_sdk.commands.common.hook_validations.pack_unique_files.Repo",
            return_value=MyRepo(),
        )
        mocker.patch(
            "demisto_sdk.commands.common.tools.git.Repo", return_value=MyRepo()
        )
        mocker.patch("demisto_sdk.commands.common.git_util.Repo", return_value=MyRepo())

        with ChangeCWD(repo.path):
            with does_not_raise():
                res = self.validator.get_master_private_repo_meta_file(
                    str(pack.pack_metadata.path)
                )
                assert res == PACK_METADATA_PARTNER

    @pytest.mark.parametrize("text, result", README_INPUT_RESULTS_LIST)
    def test_validate_pack_readme_file_is_not_empty_partner(self, mocker, text, result):
        """
        Given:
             - partner pack

         When:
             - Running test_validate_pack_readme_file_is_not_empty_partner.

         Then:
             - Ensure result is False for empty README.md file and True otherwise.
        """
        self.validator = PackUniqueFilesValidator(self.FAKE_PACK_PATH)
        self.validator.support = "partner"
        mocker.patch.object(
            PackUniqueFilesValidator, "_read_file_content", return_value=text
        )
        assert self.validator.validate_pack_readme_file_is_not_empty() == result

    @pytest.mark.parametrize("text, result", README_INPUT_RESULTS_LIST)
    def test_validate_pack_readme_file_is_not_empty_playbook(
        self, mocker, text, result
    ):
        """
        Given:
             - pack with playbooks

         When:
             - Running test_validate_pack_readme_file_is_not_empty_partner.

         Then:
             - Ensure result is False for empty README.md file and True otherwise.
        """
        self.validator = PackUniqueFilesValidator(
            os.path.join(self.FILES_PATH, "CortexXDR")
        )
        mocker.patch.object(
            PackUniqueFilesValidator, "_read_file_content", return_value=text
        )
        assert self.validator.validate_pack_readme_file_is_not_empty() == result

    def test_no_readme_alert_on_scripts_layouts(self, repo, mocker):
        """
        Given:
             - pack with scripts or layouts

         When:
             - Running test_validate_pack_readme_file_is_not_empty_partner.

         Then:
             - Ensure no error on an empty pack README file.
        """
        dummy_pack = repo.create_pack("TEST_PACK")
        dummy_pack.create_layout("test_layout")
        dummy_pack.create_script("test_script")
        self.validator = PackUniqueFilesValidator(dummy_pack.path)
        mocker.patch.object(
            PackUniqueFilesValidator, "_read_file_content", return_value="text"
        )
        assert self.validator.validate_pack_readme_file_is_not_empty()

    def test_validate_pack_readme_file_is_not_empty_missing_file(self):
        self.validator = PackUniqueFilesValidator(
            os.path.join(self.FILES_PATH, "DummyPack")
        )
        assert self.validator._is_pack_file_exists(self.validator.readme_file) is False

    def test_validate_pack_readme_valid_images(self, mocker):
        """
        Given
            - A pack README file with valid absolute image paths in it.
        When
            - Run validate on pack README file
        Then
            - Ensure:
                - Validation succeed
                - Valid absolute image paths were not caught
        """
        from demisto_sdk.commands.common.hook_validations.readme import ReadMeValidator

        self.validator = PackUniqueFilesValidator(
            os.path.join(self.FILES_PATH, "DummyPack2")
        )
        mocker.patch.object(
            ReadMeValidator, "check_readme_relative_image_paths", return_value=[]
        )  # Test only absolute paths

        with requests_mock.Mocker() as m:
            # Mock get requests
            m.get(
                "https://github.com/demisto/content/raw/test1.png",
                status_code=200,
                text="Test1",
            )
            m.get(
                "https://raw.githubusercontent.com/demisto/content/raw/test1.png",
                status_code=200,
                text="Test1",
            )
            m.get(
                "https://raw.githubusercontent.com/demisto/content/raw/test1.jpg",
                status_code=200,
                text="Test1",
            )

            result = self.validator.validate_pack_readme_images()
            errors = self.validator.get_errors()
        assert result
        assert (
            "please repair it:\n![Identity with High Risk Score](https://github.com/demisto/content/raw/test1.png)"
            not in errors
        )
        assert (
            "please repair it:\n![Identity with High Risk Score](https://raw.githubusercontent.com/demisto/content/raw/test1.png)"
            not in errors
        )
        assert (
            "please repair it:\n(https://raw.githubusercontent.com/demisto/content/raw/test1.jpg)"
            not in errors
        )

    def test_validate_pack_readme_invalid_images(self):
        """
        Given
            - A pack README file with invalid absolute and relative image paths in it.
        When
            - Run validate on pack README file
        Then
            - Ensure:
                - Validation fails
                - Invalid relative image paths were caught correctly
                - Invalid absolute image paths were caught correctly
        """
        self.validator = PackUniqueFilesValidator(
            os.path.join(self.FILES_PATH, "DummyPack2")
        )

        with requests_mock.Mocker() as m:
            # Mock get requests
            m.get(
                "https://github.com/demisto/content/raw/test1.png",
                status_code=404,
                text="Test1",
            )
            m.get(
                "https://raw.githubusercontent.com/demisto/content/raw/test1.png",
                status_code=404,
                text="Test1",
            )
            m.get(
                "https://raw.githubusercontent.com/demisto/content/raw/test1.jpg",
                status_code=404,
                text="Test1",
            )

            result = self.validator.validate_pack_readme_images()
            errors = self.validator.get_errors()
        assert not result
        assert (
            "Detected the following image relative path: ![Identity with High Risk Score](doc_files/High_Risk_User.png)"
            in errors
        )
        assert (
            "Detected the following image relative path: ![Identity with High Risk Score](home/test1/test2/doc_files/High_Risk_User.png)"
            in errors
        )
        assert (
            "Detected the following image relative path: (../../doc_files/Access_investigation_-_Generic_4_5.png)"
            in errors
        )
        assert (
            "Image link was not found, either insert it or remove it:\n![Account Enrichment](Insert the link to your image here)"
            in errors
        )

        assert (
            "please repair it:\n![Identity with High Risk Score](https://github.com/demisto/content/raw/test1.png)"
            in errors
        )
        assert (
            "please repair it:\n![Identity with High Risk Score](https://raw.githubusercontent.com/demisto/content/raw/test1.png)"
            in errors
        )
        assert (
            "please repair it:\n(https://raw.githubusercontent.com/demisto/content/raw/test1.jpg)"
            in errors
        )
        # this path is not an image path and should not be shown.
        assert "https://github.com/demisto/content/raw/test3.png" not in errors

    def test_validate_pack_readme_relative_url(self):
        """
        Given
            - A pack README file with invalid relative path in it.
        When
            - Run validate on pack README file
        Then
            - Ensure:
                - Validation fails
                - Invalid relative paths were caught correctly
                - Invalid absolute paths were not caught.
                - Image paths were not caught
        """
        self.validator = PackUniqueFilesValidator(
            os.path.join(self.FILES_PATH, "DummyPack2")
        )

        result = self.validator.validate_pack_readme_relative_urls()
        errors = self.validator.get_errors()
        relative_urls = [
            "relative1.com",
            "www.relative2.com",
            "hreftesting.com",
            "www.hreftesting.com",
        ]
        absolute_urls = [
            "https://www.good.co.il",
            "https://example.com",
            "doc_files/High_Risk_User.png",
            "https://hreftesting.com",
        ]
        relative_error = (
            "Relative urls are not supported within README. If this is not a relative url, please add "
            "an https:// prefix:\n"
        )
        assert not result

        for url in relative_urls:
            assert f"{relative_error}{url}" in errors

        for url in absolute_urls:
            assert url not in errors

        # no empty links found
        assert (
            "[RM112] - Relative urls are not supported within README. If this is not a relative url, "
            "please add an https:// prefix:\n. " not in errors
        )

    @pytest.mark.parametrize(
        "readme_content, is_valid",
        [
            ("Hey there, just testing", True),
            ("This is a test. All good!", False),
        ],
    )
    def test_pack_readme_is_different_then_pack_description(
        self, repo, readme_content, is_valid
    ):
        """
        Given:
            - Case A: A unique pack readme.
            - Case B: Pack readme that is equal to pack description

        When:
            - Validating pack readme vs pack description

        Then:
            - Case A: Ensure validation passes as the pack readme and pack description are different.
            - Case B: Ensure validation fails as the pack readme is the same as the pack description.
                      Verify expected error is printed
        """
        self.restart_validator()
        pack_name = "PackName"
        pack = repo.create_pack(pack_name)
        pack.readme.write_text(readme_content)
        pack.pack_metadata.write_json(
            {
                PACK_METADATA_DESC: "This is a test. All good!",
            }
        )

        self.validator.pack_path = pack.path

        with ChangeCWD(repo.path):
            assert (
                self.validator.validate_pack_readme_and_pack_description() == is_valid
            )
            if not is_valid:
                assert (
                    "README.md content is equal to pack description. "
                    "Please remove the duplicate description from README.md file"
                    in self.validator.get_errors()
                )

    def test_validate_pack_readme_and_pack_description_no_readme_file(self, repo):
        """
        Given:
            - A pack with no readme.

        When:
            - Validating pack readme vs pack description

        Then:
            - Fail on no README file and not on descrption error.
        """
        self.restart_validator()
        pack_name = "PackName"
        pack = repo.create_pack(pack_name)
        self.validator.pack_path = pack.path

        with ChangeCWD(repo.path):
            os.remove(pack.readme.path)
            assert self.validator.validate_pack_readme_and_pack_description()
            assert (
                '"README.md" file does not exist, create one in the root of the pack'
                in self.validator.get_errors()
            )
            assert (
                "README.md content is equal to pack description. "
                "Please remove the duplicate description from README.md file"
                not in self.validator.get_errors()
            )

    def test_valid_is_pack_metadata_desc_too_long(self, repo):
        """
        Given:
            - Valid description length

        When:
            - Validating pack description length

        Then:
            - Ensure validation passes as the description field length is valid.

        """
        pack_description = "Hey there, just testing"
        assert self.validator.is_pack_metadata_desc_too_long(pack_description) is True

    def test_invalid_is_pack_metadata_desc_too_long(self, mocker, repo):
        """
        Given:
            - Invalid description length - higher than 130

        When:
            - Validating pack description length

        Then:
            - Ensure validation passes although description field length is higher than 130
            - Ensure warning will be printed.
        """
        pack_description = (
            "This is will fail cause the description here is too long."
            "test test test test test test test test test test test test test test test test test"
            " test test test test test"
        )
        error_desc = "The description field of the pack_metadata.json file is longer than 130 characters."

        mocker.patch("click.secho")

        assert self.validator.is_pack_metadata_desc_too_long(pack_description) is True
        assert error_desc in click.secho.call_args_list[0][0][0]

    def test_validate_author_image_exists_valid(self, repo):
        """
        Given:
            - Pack with partner support and author image

        When:
            - Validating if author image exists

        Then:
            - Ensure validation passes.
        """
        pack = repo.create_pack("MyPack")

        self.validator.metadata_content = {"support": "partner"}
        self.validator.pack_path = pack.path
        author_image_path = pack.author_image.path

        with ChangeCWD(repo.path):
            res = self.validator.validate_author_image_exists()
            assert res
            assert (
                f"Partners must provide a non-empty author image under the path {author_image_path}."
                not in self.validator.get_errors()
            )

    def test_validate_author_image_exists_invalid(self, repo):
        """
        Given:
            - Pack with partner support and no author image

        When:
            - Validating if author image exists

        Then:
            - Ensure validation fails.
        """
        pack = repo.create_pack("MyPack")

        self.validator.metadata_content = {"support": "partner"}
        self.validator.pack_path = pack.path
        author_image_path = pack.author_image.path

        with ChangeCWD(repo.path):
            os.remove(author_image_path)
            res = self.validator.validate_author_image_exists()
            assert not res
            assert (
                f"Partners must provide a non-empty author image under the path {author_image_path}."
                in self.validator.get_errors()
            )

    @pytest.mark.parametrize(
        "pack_metadata, rn_version, create_rn, expected_results",
        [
            ({"currentVersion": "1.0.1"}, "1.0.1", True, True),
            ({"currentVersion": "1.0.2"}, "1.0.1", True, False),
            ({"currentVersion": "1.0.1"}, "1.0.2", True, False),
            ({"currentVersion": "1.0.1"}, "1.0.2", False, False),
            ({"currentVersion": "1.0.0"}, "1.0.0", False, True),
        ],
    )
    def test_is_right_version(
        self, repo, pack_metadata, rn_version, create_rn, expected_results
    ):
        """
        Given
        - Case 1: Pack containing rn and pack_metadata with equal versions.
        - Case 2: Pack containing rn and pack_metadata with rn versions lower than pack_metadata.
        - Case 3: Pack containing rn and pack_metadata with rn versions higher than pack_metadata.
        - Case 4: Pack with pack_metadata version higher than 1.0.0 but no rn.
        - Case 5: Pack with pack_metadata version 1.0.0 and no rn.
        When
        - Running test_is_right_version command on pack.
        Then
        - Ensure validation correctly.
        - Case 1: Should return True.
        - Case 2: Should return False.
        - Case 3: Should return False.
        - Case 4: Should return False.
        - Case 5: Should return True.
        """
        pack = repo.create_pack("MyPack")
        self.validator.metadata_content = pack_metadata
        self.validator.pack_path = pack.path
        self.validator.pack_meta_file = PACKS_PACK_META_FILE_NAME
        if create_rn:
            pack.create_release_notes(version=rn_version)
        res = self.validator._is_right_version()
        assert res == expected_results<|MERGE_RESOLUTION|>--- conflicted
+++ resolved
@@ -183,20 +183,9 @@
         - Ensure validate found errors.
         """
         pack_metadata_no_email_and_url = PACK_METADATA_PARTNER.copy()
-<<<<<<< HEAD
-        pack_metadata_no_email_and_url['email'] = ''
-        pack_metadata_no_email_and_url['url'] = ''
-        mocker.patch.object(tools, 'is_external_repository', return_value=True)
-        mocker.patch.object(PackUniqueFilesValidator, '_is_pack_file_exists', return_value=True)
-        mocker.patch.object(PackUniqueFilesValidator, 'validate_pack_name', return_value=True)
-        mocker.patch.object(PackUniqueFilesValidator, 'get_master_private_repo_meta_file', return_value=None)
-        mocker.patch.object(PackUniqueFilesValidator, '_read_file_content',
-                            return_value=json.dumps(pack_metadata_no_email_and_url))
-        mocker.patch.object(BaseValidator, 'check_file_flags', return_value=None)
-        mocker.patch.object(tools, 'get_dict_from_file', return_value=({'approved_list': {}}, 'json'))
-        mocker.patch.object(ValidateManager, 'setup_git_params', return_value=True)
-        pack = repo.create_pack('PackName')
-=======
+        mocker.patch.object(
+            ValidateManager, 'setup_git_params', return_value=True
+        )
         pack_metadata_no_email_and_url["email"] = ""
         pack_metadata_no_email_and_url["url"] = ""
         mocker.patch.object(tools, "is_external_repository", return_value=True)
@@ -221,7 +210,6 @@
             tools, "get_dict_from_file", return_value=({"approved_list": {}}, "json")
         )
         pack = repo.create_pack("PackName")
->>>>>>> a8329624
         pack.pack_metadata.write_json(pack_metadata_no_email_and_url)
         with ChangeCWD(repo.path):
             runner = CliRunner(mix_stderr=False)
@@ -250,28 +238,16 @@
         - Ensure validate finds errors accordingly.
         """
         pack_metadata_changed_url = PACK_METADATA_PARTNER.copy()
-<<<<<<< HEAD
-        pack_metadata_changed_url['url'] = url
-
-        mocker.patch.object(tools, 'is_external_repository', return_value=True)
-        mocker.patch.object(ValidateManager, 'setup_git_params', return_value=True)
-        mocker.patch.object(PackUniqueFilesValidator, '_is_pack_file_exists', return_value=True)
-        mocker.patch.object(PackUniqueFilesValidator, 'validate_pack_name', return_value=True)
-        mocker.patch.object(PackUniqueFilesValidator, 'get_master_private_repo_meta_file', return_value=None)
-        mocker.patch.object(PackUniqueFilesValidator, '_read_file_content',
-                            return_value=json.dumps(pack_metadata_changed_url))
-        mocker.patch.object(BaseValidator, 'check_file_flags', return_value=None)
-        mocker.patch.object(tools, 'get_dict_from_file', return_value=({'approved_list': {}}, 'json'))
-        pack = repo.create_pack('PackName')
-=======
         pack_metadata_changed_url["url"] = url
-
         mocker.patch.object(tools, "is_external_repository", return_value=True)
         mocker.patch.object(
             PackUniqueFilesValidator, "_is_pack_file_exists", return_value=True
         )
         mocker.patch.object(
             PackUniqueFilesValidator, "validate_pack_name", return_value=True
+        )
+        mocker.patch.object(
+            ValidateManager, 'setup_git_params', return_value=True
         )
         mocker.patch.object(
             PackUniqueFilesValidator,
@@ -288,7 +264,6 @@
             tools, "get_dict_from_file", return_value=({"approved_list": {}}, "json")
         )
         pack = repo.create_pack("PackName")
->>>>>>> a8329624
         pack.pack_metadata.write_json(pack_metadata_changed_url)
         with ChangeCWD(repo.path):
             runner = CliRunner(mix_stderr=False)
@@ -316,20 +291,6 @@
         - Ensure validate found errors.
         """
         pack_metadata_price_changed = PACK_METADATA_PARTNER.copy()
-<<<<<<< HEAD
-        pack_metadata_price_changed['price'] = 3
-        mocker.patch.object(tools, 'is_external_repository', return_value=True)
-        mocker.patch.object(PackUniqueFilesValidator, '_is_pack_file_exists', return_value=True)
-        mocker.patch.object(PackUniqueFilesValidator, 'validate_pack_name', return_value=True)
-        mocker.patch.object(ValidateManager, 'setup_git_params', return_value=True)
-        mocker.patch.object(PackUniqueFilesValidator, 'get_master_private_repo_meta_file',
-                            return_value=PACK_METADATA_PARTNER)
-        mocker.patch.object(PackUniqueFilesValidator, '_read_file_content',
-                            return_value=json.dumps(pack_metadata_price_changed))
-        mocker.patch.object(BaseValidator, 'check_file_flags', return_value=None)
-        mocker.patch.object(tools, 'get_dict_from_file', return_value=({'approved_list': {}}, 'json'))
-        pack = repo.create_pack('PackName')
-=======
         pack_metadata_price_changed["price"] = 3
         mocker.patch.object(tools, "is_external_repository", return_value=True)
         mocker.patch.object(
@@ -352,8 +313,10 @@
         mocker.patch.object(
             tools, "get_dict_from_file", return_value=({"approved_list": {}}, "json")
         )
+        mocker.patch.object(
+            ValidateManager, 'setup_git_params', return_value=True
+        )
         pack = repo.create_pack("PackName")
->>>>>>> a8329624
         pack.pack_metadata.write_json(pack_metadata_price_changed)
         with ChangeCWD(repo.path):
             runner = CliRunner(mix_stderr=False)
