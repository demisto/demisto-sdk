--- conflicted
+++ resolved
@@ -84,11 +84,8 @@
     def test_validate_pack_unique_files(self, mocker):
         mocker.patch.object(BaseValidator, 'check_file_flags', return_value='')
         mocker.patch.object(PackUniqueFilesValidator, 'validate_pack_readme_and_pack_description', return_value=True)
-<<<<<<< HEAD
         mocker.patch.object(PackUniqueFilesValidator, 'validate_pack_readme_images', return_value=True)
-=======
         mocker.patch.object(tools, 'get_dict_from_file', return_value=({'approved_list': []}, 'json'))
->>>>>>> 6f2f90f5
         assert not self.validator.are_valid_files(id_set_validations=False)
         fake_validator = PackUniqueFilesValidator('fake')
         assert fake_validator.are_valid_files(id_set_validations=False)
@@ -96,11 +93,8 @@
     def test_validate_pack_metadata(self, mocker):
         mocker.patch.object(BaseValidator, 'check_file_flags', return_value='')
         mocker.patch.object(PackUniqueFilesValidator, 'validate_pack_readme_and_pack_description', return_value=True)
-<<<<<<< HEAD
         mocker.patch.object(PackUniqueFilesValidator, 'validate_pack_readme_images', return_value=True)
-=======
         mocker.patch.object(tools, 'get_dict_from_file', return_value=({'approved_list': []}, 'json'))
->>>>>>> 6f2f90f5
         assert not self.validator.are_valid_files(id_set_validations=False)
         fake_validator = PackUniqueFilesValidator('fake')
         assert fake_validator.are_valid_files(id_set_validations=False)
