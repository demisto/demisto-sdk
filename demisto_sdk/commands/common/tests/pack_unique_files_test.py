--- conflicted
+++ resolved
@@ -528,7 +528,29 @@
                 assert 'README.md content is equal to pack description. ' \
                        'Please remove the duplicate description from README.md file' in self.validator.get_errors()
 
-<<<<<<< HEAD
+    def test_validate_pack_readme_and_pack_description_no_readme_file(self, repo):
+        """
+        Given:
+            - A pack with no readme.
+
+        When:
+            - Validating pack readme vs pack description
+
+        Then:
+            - Fail on no README file and not on descrption error.
+        """
+        self.restart_validator()
+        pack_name = 'PackName'
+        pack = repo.create_pack(pack_name)
+        self.validator.pack_path = pack.path
+
+        with ChangeCWD(repo.path):
+            os.remove(pack.readme.path)
+            assert self.validator.validate_pack_readme_and_pack_description()
+            assert '"README.md" file does not exist, create one in the root of the pack' in self.validator.get_errors()
+            assert 'README.md content is equal to pack description. ' \
+                   'Please remove the duplicate description from README.md file' not in self.validator.get_errors()
+
     @pytest.mark.parametrize('pack_description, is_valid', [
         ('Hey there, just testing', True),
         ('This is will fail cause the description here is too long.test test test test test test test test test test'
@@ -549,28 +571,4 @@
             will print a warning.
         """
 
-        assert self.validator.is_pack_metadata_desc_too_long(pack_description) == is_valid
-=======
-    def test_validate_pack_readme_and_pack_description_no_readme_file(self, repo):
-        """
-        Given:
-            - A pack with no readme.
-
-        When:
-            - Validating pack readme vs pack description
-
-        Then:
-            - Fail on no README file and not on descrption error.
-        """
-        self.restart_validator()
-        pack_name = 'PackName'
-        pack = repo.create_pack(pack_name)
-        self.validator.pack_path = pack.path
-
-        with ChangeCWD(repo.path):
-            os.remove(pack.readme.path)
-            assert self.validator.validate_pack_readme_and_pack_description()
-            assert '"README.md" file does not exist, create one in the root of the pack' in self.validator.get_errors()
-            assert 'README.md content is equal to pack description. ' \
-                   'Please remove the duplicate description from README.md file' not in self.validator.get_errors()
->>>>>>> 34c39d66
+        assert self.validator.is_pack_metadata_desc_too_long(pack_description) == is_valid