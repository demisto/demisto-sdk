import pytest
from mock import patch
from typing import Optional
from demisto_sdk.commands.common.hook_validations.structure import StructureValidator
from demisto_sdk.commands.common.hook_validations.playbook import PlaybookValidator


def mock_structure(file_path=None, current_file=None, old_file=None):
    # type: (Optional[str], Optional[dict], Optional[dict]) -> StructureValidator
    with patch.object(StructureValidator, '__init__', lambda a, b: None):
        structure = StructureValidator(file_path)
        structure.is_valid = True
        structure.scheme_name = 'playbook'
        structure.file_path = file_path
        structure.current_file = current_file
        structure.old_file = old_file
        return structure


class TestPlaybookValidator:
    ROLENAME_NOT_EXIST = {"id": "Intezer - scan host", "version": -1}
    ROLENAME_EXIST_EMPTY = {"id": "Intezer - scan host", "version": -1, "rolename": []}
    ROLENAME_EXIST_NON_EMPTY = {"id": "Intezer - scan host", "version": -1, "rolename": ["Administrator"]}
    IS_NO_ROLENAME_INPUTS = [
        (ROLENAME_NOT_EXIST, True),
        (ROLENAME_EXIST_EMPTY, True),
        (ROLENAME_EXIST_NON_EMPTY, False)
    ]
    CONDITION_NOT_EXIST_1 = ROLENAME_NOT_EXIST
    CONDITION_NOT_EXIST_2 = {"id": "Intezer - scan host", "version": -1, "tasks": {'1': {'type': 'not_condition'}}}
    CONDITION_EXIST_EMPTY_1 = {"id": "Intezer - scan host", "version": -1,
                               "tasks": {
                                   '1': {'type': 'not_condition'},
                                   '2': {'type': 'condition'}}
                               }
    CONDITION_EXIST_EMPTY_2 = {"id": "Intezer - scan host", "version": -1,
                               "tasks":
                                   {'1': {'type': 'condition',
                                          'nexttasks': {}}}
                               }
    CONDITION_EXIST_PARTIAL_1 = {"id": "Intezer - scan host", "version": -1,
                                 "tasks":
                                     {'1': {'type': 'condition',
                                            'conditions': [],
                                            'nexttasks': {}}}
                                 }
    CONDITION_EXIST_PARTIAL_2 = {"id": "Intezer - scan host", "version": -1,
                                 "tasks":
                                     {'1':
                                         {'type': 'condition',
                                          'conditions': [{'label': 'yes'}],
                                          'nexttasks': {'#default#': ['2']}}}
                                 }
    CONDITION_EXIST_PARTIAL_3 = {"id": "Intezer - scan host", "version": -1,
                                 "tasks":
                                     {'1': {'type': 'condition',
                                            'conditions': [{'label': 'yes'}],
                                            'nexttasks': {'#default#': []}}}
                                 }
    CONDITION_EXIST_FULL_NO_TASK_ID = {"id": "Intezer - scan host", "version": -1,
                                       "tasks":
                                           {'1': {'type': 'condition',
                                                  'conditions': [{'label': 'yes'}],
                                                  'nexttasks': {'#default#': []}}}
                                       }
    CONDITION_EXIST_FULL = {"id": "Intezer - scan host", "version": -1,
                            "tasks":
                                {'1': {'type': 'condition',
                                       'conditions': [{'label': 'yes'}],
                                       'nexttasks': {'#default#': ['2'], 'yes': ['3']}}}
                            }
    IS_CONDITIONAL_INPUTS = [
        (CONDITION_NOT_EXIST_1, True),
        (CONDITION_EXIST_EMPTY_1, False),
        (CONDITION_EXIST_EMPTY_2, False),
        (CONDITION_EXIST_PARTIAL_1, False),
        (CONDITION_EXIST_PARTIAL_2, False),
        (CONDITION_EXIST_PARTIAL_3, False),
        (CONDITION_EXIST_FULL_NO_TASK_ID, False),
        (CONDITION_EXIST_FULL, True)
    ]

    TASKS_NOT_EXIST = ROLENAME_NOT_EXIST
    NEXT_TASKS_NOT_EXIST_1 = {"id": "Intezer - scan host", "version": -1, "starttaskid": "1",
                              "tasks": {'1': {'type': 'not_condition'}}}
    NEXT_TASKS_NOT_EXIST_2 = {"id": "Intezer - scan host", "version": -1, "starttaskid": "1",
                              "tasks": {
                                  '1': {'type': 'title'},
                                  '2': {'type': 'condition'}}
                              }
    NEXT_TASKS_INVALID_EXIST_1 = {"id": "Intezer - scan host", "version": -1, "starttaskid": "1",
                                  "tasks": {
                                      '1': {'type': 'title', 'nexttasks': {'next': ['3']}},
                                      '2': {'type': 'condition'}}
                                  }
    NEXT_TASKS_INVALID_EXIST_2 = {"id": "Intezer - scan host", "version": -1, "starttaskid": "1",
                                  "tasks": {
                                      '1': {'type': 'title', 'nexttasks': {'next': ['3']}},
                                      '2': {'type': 'condition'},
                                      '3': {'type': 'condition'}}
                                  }
    NEXT_TASKS_VALID_EXIST_1 = {"id": "Intezer - scan host", "version": -1, "starttaskid": "1",
                                "tasks": {
                                    '1': {'type': 'title', 'nexttasks': {'next': ['2', '3']}},
                                    '2': {'type': 'condition'},
                                    '3': {'type': 'condition'}}
                                }
    NEXT_TASKS_VALID_EXIST_2 = {"id": "Intezer - scan host", "version": -1, "starttaskid": "1",
                                "tasks": {
                                    '1': {'type': 'title', 'nexttasks': {'next': ['2']}},
                                    '2': {'type': 'condition', 'nexttasks': {'next': ['3']}},
                                    '3': {'type': 'condition'}}
                                }

    @pytest.mark.parametrize("current_file, answer", IS_NO_ROLENAME_INPUTS)
    def test_is_added_required_fields(self, current_file, answer):
        structure = mock_structure("", current_file)
        validator = PlaybookValidator(structure)
        assert validator.is_no_rolename() is answer

<<<<<<< HEAD
    @pytest.mark.parametrize("current_file, answer", IS_CONDITIONAL_INPUTS)
    def test_is_condition_branches_handled_correctly(self, current_file, answer):
        structure = mock_structure("", current_file)
        validator = PlaybookValidator(structure)
        assert validator.is_condition_branches_handled_correctly() is answer
=======
    IS_ROOT_CONNECTED_INPUTS = [
        (TASKS_NOT_EXIST, True),
        (NEXT_TASKS_NOT_EXIST_1, True),
        (NEXT_TASKS_NOT_EXIST_2, False),
        (NEXT_TASKS_INVALID_EXIST_1, False),
        (NEXT_TASKS_INVALID_EXIST_2, False),
        (NEXT_TASKS_VALID_EXIST_1, True),
        (NEXT_TASKS_VALID_EXIST_2, True),
    ]

    @pytest.mark.parametrize("current_file, answer", IS_ROOT_CONNECTED_INPUTS)
    def test_is_root_connected_to_all_tasks(self, current_file, answer):
        structure = mock_structure("", current_file)
        validator = PlaybookValidator(structure)
        assert validator.is_root_connected_to_all_tasks() is answer
>>>>>>> 5107ffb5
<|MERGE_RESOLUTION|>--- conflicted
+++ resolved
@@ -111,20 +111,6 @@
                                     '2': {'type': 'condition', 'nexttasks': {'next': ['3']}},
                                     '3': {'type': 'condition'}}
                                 }
-
-    @pytest.mark.parametrize("current_file, answer", IS_NO_ROLENAME_INPUTS)
-    def test_is_added_required_fields(self, current_file, answer):
-        structure = mock_structure("", current_file)
-        validator = PlaybookValidator(structure)
-        assert validator.is_no_rolename() is answer
-
-<<<<<<< HEAD
-    @pytest.mark.parametrize("current_file, answer", IS_CONDITIONAL_INPUTS)
-    def test_is_condition_branches_handled_correctly(self, current_file, answer):
-        structure = mock_structure("", current_file)
-        validator = PlaybookValidator(structure)
-        assert validator.is_condition_branches_handled_correctly() is answer
-=======
     IS_ROOT_CONNECTED_INPUTS = [
         (TASKS_NOT_EXIST, True),
         (NEXT_TASKS_NOT_EXIST_1, True),
@@ -135,9 +121,20 @@
         (NEXT_TASKS_VALID_EXIST_2, True),
     ]
 
+    @pytest.mark.parametrize("current_file, answer", IS_NO_ROLENAME_INPUTS)
+    def test_is_added_required_fields(self, current_file, answer):
+        structure = mock_structure("", current_file)
+        validator = PlaybookValidator(structure)
+        assert validator.is_no_rolename() is answer
+
+    @pytest.mark.parametrize("current_file, answer", IS_CONDITIONAL_INPUTS)
+    def test_is_condition_branches_handled_correctly(self, current_file, answer):
+        structure = mock_structure("", current_file)
+        validator = PlaybookValidator(structure)
+        assert validator.is_condition_branches_handled_correctly() is answer
+
     @pytest.mark.parametrize("current_file, answer", IS_ROOT_CONNECTED_INPUTS)
     def test_is_root_connected_to_all_tasks(self, current_file, answer):
         structure = mock_structure("", current_file)
         validator = PlaybookValidator(structure)
-        assert validator.is_root_connected_to_all_tasks() is answer
->>>>>>> 5107ffb5
+        assert validator.is_root_connected_to_all_tasks() is answer