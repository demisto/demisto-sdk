from typing import Optional

import pytest
from demisto_sdk.commands.common.hook_validations.playbook import \
    PlaybookValidator
from demisto_sdk.commands.common.hook_validations.structure import \
    StructureValidator
from demisto_sdk.tests.constants_test import (
    INVALID_PLAYBOOK_UNHANDLED_CONDITION,
    INVALID_TEST_PLAYBOOK_UNHANDLED_CONDITION)
from mock import patch


def mock_structure(file_path=None, current_file=None, old_file=None):
    # type: (Optional[str], Optional[dict], Optional[dict]) -> StructureValidator
    with patch.object(StructureValidator, '__init__', lambda a, b: None):
        structure = StructureValidator(file_path)
        structure.is_valid = True
        structure.scheme_name = 'playbook'
        structure.file_path = file_path
        structure.current_file = current_file
        structure.old_file = old_file
        structure.prev_ver = 'master'
        structure.branch_name = ''
        return structure


class TestPlaybookValidator:
    ROLENAME_NOT_EXIST = {"id": "Intezer - scan host", "version": -1}
    ROLENAME_EXIST_EMPTY = {"id": "Intezer - scan host", "version": -1, "rolename": []}
    ROLENAME_EXIST_NON_EMPTY = {"id": "Intezer - scan host", "version": -1, "rolename": ["Administrator"]}
    IS_NO_ROLENAME_INPUTS = [
        (ROLENAME_NOT_EXIST, True),
        (ROLENAME_EXIST_EMPTY, True),
        (ROLENAME_EXIST_NON_EMPTY, False)
    ]
    CONDITION_NOT_EXIST_1 = ROLENAME_NOT_EXIST
    CONDITION_NOT_EXIST_2 = {"id": "Intezer - scan host", "version": -1, "tasks": {'1': {'type': 'not_condition'}}}
    CONDITION_EXIST_EMPTY_1 = {"id": "Intezer - scan host", "version": -1,
                               "tasks": {
                                   '1': {'type': 'not_condition'},
                                   '2': {'type': 'condition'}}
                               }
    CONDITION_EXIST_EMPTY_2 = {"id": "Intezer - scan host", "version": -1,
                               "tasks":
                                   {'1': {'type': 'condition',
                                          'nexttasks': {}}}
                               }
    CONDITION_EXIST_PARTIAL_1 = {"id": "Intezer - scan host", "version": -1,
                                 "tasks":
                                     {'1': {'type': 'condition',
                                            'conditions': [],
                                            'nexttasks': {}}}
                                 }
    CONDITION_EXIST_PARTIAL_2 = {"id": "Intezer - scan host", "version": -1,
                                 "tasks":
                                     {'1': {'type': 'condition',
                                            'conditions': [{'label': 'yes'}],
                                            'nexttasks': {'#default#': ['2']}}}
                                 }
    CONDITION_EXIST_PARTIAL_3 = {"id": "Intezer - scan host", "version": -1,
                                 "tasks":
                                     {'1': {'type': 'condition',
                                            'conditions': [{'label': 'yes'}],
                                            'nexttasks': {'#default#': []}}}
                                 }
    CONDITION_EXIST_FULL_NO_TASK_ID = {"id": "Intezer - scan host", "version": -1,
                                       "tasks":
                                           {'1': {'type': 'condition',
                                                  'conditions': [{'label': 'yes'}],
                                                  'nexttasks': {'#default#': []}}}
                                       }
    CONDITION_EXIST_FULL = {"id": "Intezer - scan host", "version": -1,
                            "tasks":
                                {'1': {'type': 'condition',
                                       'conditions': [{'label': 'yes'}],
                                       'nexttasks': {'yes': ['3']}}}}
    CONDITION_EXIST_FULL_CASE_DIF = {"id": "Intezer - scan host", "version": -1,
                                     "tasks":
                                         {'1': {'type': 'condition',
                                                'conditions': [{'label': 'YES'}],
                                                'nexttasks': {'#default#': ['2'], 'yes': ['3']}}}}
    CONDITIONAL_ASK_EXISTS_NO_REPLY_OPTS = {"id": "Intezer - scan host", "version": -1,
                                            "tasks":
                                                {'1': {'type': 'condition',
                                                       'message': {},
                                                       'nexttasks': {}}}}
    CONDITIONAL_ASK_EXISTS_NO_NXT_TASK = {"id": "Intezer - scan host", "version": -1,
                                          "tasks":
                                              {'1': {'type': 'condition',
                                                     'message': {'replyOptions': ['yes']},
                                                     'nexttasks': {}}}
                                          }
    CONDITIONAL_ASK_EXISTS_WITH_DFLT_NXT_TASK = {"id": "Intezer - scan host", "version": -1,
                                                 "tasks":
                                                     {'1': {'type': 'condition',
                                                            'message': {'replyOptions': ['yes']},
                                                            'nexttasks': {'#default#': []}}}}
    CONDITIONAL_ASK_EXISTS_WITH_NXT_TASK = {"id": "Intezer - scan host", "version": -1,
                                            "tasks":
                                                {'1': {'type': 'condition',
                                                       'message': {'replyOptions': ['yes']},
                                                       'nexttasks': {'yes': ['1']}}}
                                            }
    CONDITIONAL_ASK_EXISTS_WITH_NXT_TASK_CASE_DIF = {"id": "Intezer - scan host", "version": -1,
                                                     "tasks":
                                                         {'1': {'type': 'condition',
                                                                'message': {'replyOptions': ['yes']},
                                                                'nexttasks': {'YES': ['1']}}}}
    CONDITIONAL_SCRPT_WITHOUT_NXT_TASK = {"id": "Intezer - scan host", "version": -1,
                                          "tasks":
                                              {'1': {'type': 'condition',
                                                     'scriptName': 'testScript'}}}
    CONDITIONAL_SCRPT_WITH_DFLT_NXT_TASK = {"id": "Intezer - scan host", "version": -1,
                                            "tasks":
                                                {'1': {'type': 'condition',
                                                       'scriptName': 'testScript',
                                                       'nexttasks': {'#default#': []}}}}
    CONDITIONAL_SCRPT_WITH_MULTI_NXT_TASK = {"id": "Intezer - scan host", "version": -1,
                                             "tasks":
                                                 {'1': {'type': 'condition',
                                                        'scriptName': 'testScript',
                                                        'nexttasks': {'#default#': [], 'yes': []}}}}
    DELETECONTEXT_ALL_EXIST = {"id": "Intezer - scan host", "version": -1,
                               "tasks":
                                   {'1': {'type': 'regular',
                                          'task': {'scriptName': 'DeleteContext'},
                                          'scriptarguments': {'all': {'simple': 'yes'}}}}}
    DELETECONTEXT_WITHOUT_ALL = {"id": "Intezer - scan host", "version": -1,
                                 "tasks":
                                     {'1': {'type': 'regular',
                                            'task': {'scriptName': 'DeleteContext'},
                                            'scriptarguments': {'all': {'simple': 'no'}}}}}
    DELETECONTEXT_DOESNT_EXIST = {"id": "Intezer - scan host", "version": -1,
                                  "tasks":
                                      {'1': {'type': 'regular',
                                             'task': {'name': 'test'}}}}
    IS_DELETECONTEXT = [
        (DELETECONTEXT_ALL_EXIST, False),
        (DELETECONTEXT_WITHOUT_ALL, True),
        (DELETECONTEXT_DOESNT_EXIST, True)
    ]

    IS_CONDITIONAL_INPUTS = [
        (CONDITION_NOT_EXIST_1, True),
        (CONDITION_EXIST_EMPTY_1, True),
        (CONDITION_EXIST_EMPTY_2, True),
        (CONDITION_EXIST_PARTIAL_1, True),
        (CONDITION_EXIST_PARTIAL_2, False),
        (CONDITION_EXIST_PARTIAL_3, False),
        (CONDITION_EXIST_FULL_NO_TASK_ID, False),
        (CONDITION_EXIST_FULL, True),
        (CONDITION_EXIST_FULL_CASE_DIF, True),
        (CONDITIONAL_ASK_EXISTS_NO_REPLY_OPTS, True),
        (CONDITIONAL_ASK_EXISTS_NO_NXT_TASK, False),
        (CONDITIONAL_ASK_EXISTS_WITH_DFLT_NXT_TASK, True),
        (CONDITIONAL_ASK_EXISTS_WITH_NXT_TASK, True),
        (CONDITIONAL_ASK_EXISTS_WITH_NXT_TASK_CASE_DIF, True),
        (CONDITIONAL_SCRPT_WITHOUT_NXT_TASK, False),
        (CONDITIONAL_SCRPT_WITH_DFLT_NXT_TASK, False),
        (CONDITIONAL_SCRPT_WITH_MULTI_NXT_TASK, True),
    ]

    TASKS_NOT_EXIST = ROLENAME_NOT_EXIST
    NEXT_TASKS_NOT_EXIST_1 = {"id": "Intezer - scan host", "version": -1, "starttaskid": "1",
                              "tasks": {'1': {'type': 'not_condition'}}}
    NEXT_TASKS_NOT_EXIST_2 = {"id": "Intezer - scan host", "version": -1, "starttaskid": "1",
                              "tasks": {
                                  '1': {'type': 'title'},
                                  '2': {'type': 'condition'}}
                              }
    NEXT_TASKS_INVALID_EXIST_1 = {"id": "Intezer - scan host", "version": -1, "starttaskid": "1",
                                  "tasks": {
                                      '1': {'type': 'title', 'nexttasks': {'next': ['3']}},
                                      '2': {'type': 'condition'}}
                                  }
    NEXT_TASKS_INVALID_EXIST_2 = {"id": "Intezer - scan host", "version": -1, "starttaskid": "1",
                                  "tasks": {
                                      '1': {'type': 'title', 'nexttasks': {'next': ['3']}},
                                      '2': {'type': 'condition'},
                                      '3': {'type': 'condition'}}
                                  }
    NEXT_TASKS_VALID_EXIST_1 = {"id": "Intezer - scan host", "version": -1, "starttaskid": "1",
                                "tasks": {
                                    '1': {'type': 'title', 'nexttasks': {'next': ['2', '3']}},
                                    '2': {'type': 'condition'},
                                    '3': {'type': 'condition'}}
                                }
    NEXT_TASKS_VALID_EXIST_2 = {"id": "Intezer - scan host", "version": -1, "starttaskid": "1",
                                "tasks": {
                                    '1': {'type': 'title', 'nexttasks': {'next': ['2']}},
                                    '2': {'type': 'condition', 'nexttasks': {'next': ['3']}},
                                    '3': {'type': 'condition'}}
                                }

    IS_INSTANCE_EXISTS = {"id": "Intezer - scan host", "version": -1, "starttaskid": "1",
                          "tasks": {
                              '1': {'type': 'title', 'nexttasks': {'next': ['2']},
                                    'scriptarguments': {'using': {'simple': 'tst.instance'}}},
                              '2': {'type': 'condition', 'nexttasks': {'next': ['3']}},
                              '3': {'type': 'condition'}}
                          }

    IS_INSTANCE_DOESNT_EXISTS = {"id": "Intezer - scan host", "version": -1, "starttaskid": "1",
                                 "tasks": {
                                     '1': {'type': 'title', 'nexttasks': {'next': ['2', '3']}},
                                     '2': {'type': 'condition'},
                                     '3': {'type': 'condition'}}
                                 }

    IS_USING_INSTANCE = [
        (IS_INSTANCE_EXISTS, False),
        (IS_INSTANCE_DOESNT_EXISTS, True),
    ]

    IS_ROOT_CONNECTED_INPUTS = [
        (TASKS_NOT_EXIST, True),
        (NEXT_TASKS_NOT_EXIST_1, True),
        (NEXT_TASKS_NOT_EXIST_2, False),
        (NEXT_TASKS_INVALID_EXIST_1, False),
        (NEXT_TASKS_INVALID_EXIST_2, False),
        (NEXT_TASKS_VALID_EXIST_1, True),
        (NEXT_TASKS_VALID_EXIST_2, True),
    ]

    PLAYBOOK_JSON_VALID_SCRIPT_ID = {
        "tasks": {"0": {"task": {"script": "scriptId1"}},
                  "1": {"task": {"script": "scriptId2"}}}}
    ID_SET_VALID_SCRIPT_ID = {"scripts": [{"scriptId1": {"name": "name"}}, {"scriptId2": {"name": "name"}}]}

    PLAYBOOK_JSON_INVALID_SCRIPT_ID = {
        "tasks": {"0": {"task": {"script": "scriptId1"}},
                  "1": {"task": {"script": "scriptId2"}}}}
    ID_SET_INVALID_SCRIPT_ID = {"scripts": [{"scriptId2": {"name": "name"}}]}

    PLAYBOOK_JSON_VALID_SCRIPT_NAME = {
        "tasks": {"0": {"task": {"scriptName": "scriptName1"}},
                  "1": {"task": {"scriptName": "scriptName2"}}}}
    ID_SET_VALID_SCRIPT_NAME = {
        "scripts": [{"scriptId1": {"name": "scriptName1"}}, {"scriptId2": {"name": "scriptName2"}}]}

    PLAYBOOK_JSON_INVALID_SCRIPT_NAME = {
        "tasks": {"0": {"task": {"scriptName": "scriptName1"}},
                  "1": {"task": {"scriptName": "scriptName2"}}}}
    ID_SET_INVALID_SCRIPT_NAME = {
        "scripts": [{"scriptId1": {"name": "scriptName3"}}, {"scriptId2": {"name": "scriptName1"}}]}

    IS_SCRIPT_ID_VALID = [
        (PLAYBOOK_JSON_VALID_SCRIPT_ID, ID_SET_VALID_SCRIPT_ID, True),
        (PLAYBOOK_JSON_INVALID_SCRIPT_ID, ID_SET_INVALID_SCRIPT_ID, False),
        (PLAYBOOK_JSON_VALID_SCRIPT_NAME, ID_SET_VALID_SCRIPT_NAME, True),
        (PLAYBOOK_JSON_INVALID_SCRIPT_NAME, ID_SET_INVALID_SCRIPT_NAME, False),
    ]

    PlAYBOOK_JSON_VALID_TASKID = {
        "0": {"task": {"id": "8bff5d33-9554-4ab9-833c-cc0c0d5fdfd8"},
              "taskid": "8bff5d33-9554-4ab9-833c-cc0c0d5fdfd8"},
        "1": {"task": {"id": "106b8f2e-5106-4857-82ac-122450af4893"},
              "taskid": "106b8f2e-5106-4857-82ac-122450af4893"}
    }

    PlAYBOOK_JSON_INVALID_TASKID = {
        "0": {"task": {"id": "1"},
              "taskid": "1"},
        "1": {"task": {"id": "106b8f2e-5106-4857-82ac-122450af4893"},
              "taskid": "106b8f2e-5106-4857-82ac-122450af4893"}
    }

    PLAYBOOK_JSON_ID_EQUALS_TASKID = {
        "0": {"task": {"id": "8bff5d33-9554-4ab9-833c-cc0c0d5fdfd8"},
              "taskid": "8bff5d33-9554-4ab9-833c-cc0c0d5fdfd8"},
        "1": {"task": {"id": "106b8f2e-5106-4857-82ac-122450af4893"},
              "taskid": "106b8f2e-5106-4857-82ac-122450af4893"}
    }

    PLAYBOOK_JSON_ID_NOT_EQUAL_TO_TASKID = {
        "0": {"task": {"id": "8bff5d33-9554-4ab9-833c-cc0c0d5fdfd8"},
              "taskid": "106b8f2e-5106-4857-82ac-122450af4893"},
        "1": {"task": {"id": "106b8f2e-5106-4857-82ac-122450af4893"},
              "taskid": "8bff5d33-9554-4ab9-833c-cc0c0d5fdfd8"}
    }

    PLAYBOOK_JSON_INDICATORS_INPUT_VALID = {
        'inputs': [
            {'playbookInputQuery': {'queryEntity': 'indicators'}}
        ],
        'quiet': True,
        'tasks': {
            "0": {'quietmode': 0}
        }
    }

    PLAYBOOK_JSON_INDICATORS_INPUT_INVALID_QUIET = {
        'inputs': [
            {'playbookInputQuery': {'queryEntity': 'indicators'}}
        ],
        'quiet': False,
        'tasks': {
            "0": {'quietmode': 1}
        }
    }

    PLAYBOOK_JSON_INDICATORS_INPUT_INVALID_QUIET_TASK = {
        'inputs': [
            {'playbookInputQuery': {'queryEntity': 'indicators'}}
        ],
        'quiet': True,
        'tasks': {
            "0": {'quietmode': 0},
            "1": {'quietmode': 2}
        }
    }

    PLAYBOOK_JSON_INDICATORS_INPUT_INVALID_ON_ERROR = {
        'inputs': [
            {'playbookInputQuery': {'queryEntity': 'indicators'}}
        ],
        'quiet': True,
        'tasks': {
            "0": {'quietmode': 0},
            "1": {'quietmode': 1, 'continueonerror': True}
        }
    }
    IS_VALID_INDICATORS_INPUT = [
        (PLAYBOOK_JSON_INDICATORS_INPUT_VALID, True),
        (PLAYBOOK_JSON_INDICATORS_INPUT_INVALID_QUIET, False),
        (PLAYBOOK_JSON_INDICATORS_INPUT_INVALID_QUIET_TASK, False),
        (PLAYBOOK_JSON_INDICATORS_INPUT_INVALID_ON_ERROR, False)

    ]
    IS_ID_UUID = [
        (PlAYBOOK_JSON_VALID_TASKID, True),
        (PlAYBOOK_JSON_INVALID_TASKID, False)
    ]

    IS_TASK_ID_EQUALS_ID = [
        (PLAYBOOK_JSON_ID_EQUALS_TASKID, True),
        (PLAYBOOK_JSON_ID_NOT_EQUAL_TO_TASKID, False)
    ]

    DEPRECATED_VALID = {"deprecated": True, "description": "Deprecated. Use the XXXX playbook instead."}
    DEPRECATED_VALID2 = {"deprecated": True, "description": "Deprecated. Feodo Tracker no longer supports this feed "
                                                            "No available replacement."}
    DEPRECATED_VALID3 = {"deprecated": True, "description": "Deprecated. The playbook uses an unsupported scraping"
                                                            " API. Use Proofpoint Protection Server v2 playbook"
                                                            " instead."}

    DEPRECATED_INVALID_DESC = {"deprecated": True, "description": "Deprecated."}
    DEPRECATED_INVALID_DESC2 = {"deprecated": True, "description": "Use the ServiceNow playbook to manage..."}
    DEPRECATED_INVALID_DESC3 = {"deprecated": True, "description": "Deprecated. The playbook uses an unsupported"
                                                                   " scraping API."}
    DEPRECATED_INPUTS = [
        (DEPRECATED_VALID, True),
        (DEPRECATED_VALID2, True),
        (DEPRECATED_VALID3, True),
        (DEPRECATED_INVALID_DESC, False),
        (DEPRECATED_INVALID_DESC2, False),
        (DEPRECATED_INVALID_DESC3, False)
    ]

    @pytest.mark.parametrize("playbook_json, id_set_json, expected_result", IS_SCRIPT_ID_VALID)
    def test_playbook_script_id(self, mocker, playbook, repo, playbook_json, id_set_json, expected_result):
        """

        Given
        - A playbook with scrips ids or script names
        - An id_set file.

        When
        - validating playbook

        Then
        - In case script id or script name don't exist in id_set , prints a warning.
        """
        playbook.yml.write_dict(playbook_json)
        repo.id_set.write_json(id_set_json)
        structure = mock_structure("", playbook_json)
        validator = PlaybookValidator(structure)
        assert validator.is_script_id_valid(id_set_json) == expected_result

    @pytest.mark.parametrize("playbook_json, expected_result", IS_NO_ROLENAME_INPUTS)
    def test_is_added_required_fields(self, playbook_json, expected_result):
        structure = mock_structure("", playbook_json)
        validator = PlaybookValidator(structure)
        assert validator.is_no_rolename() is expected_result

    @pytest.mark.parametrize("playbook_json, expected_result", IS_CONDITIONAL_INPUTS)
    def test_is_condition_branches_handled(self, playbook_json, expected_result):
        structure = mock_structure("", playbook_json)
        validator = PlaybookValidator(structure)
        assert validator.is_condition_branches_handled() is expected_result

    @pytest.mark.parametrize("playbook_json, expected_result", IS_ROOT_CONNECTED_INPUTS)
    def test_is_root_connected_to_all_tasks(self, playbook_json, expected_result):
        structure = mock_structure("", playbook_json)
        validator = PlaybookValidator(structure)
        assert validator.is_root_connected_to_all_tasks() is expected_result

    @pytest.mark.parametrize("playbook_path, expected_result", [(INVALID_TEST_PLAYBOOK_UNHANDLED_CONDITION, True),
                                                                (INVALID_PLAYBOOK_UNHANDLED_CONDITION, False)])
    def test_skipping_test_playbooks(self, mocker, playbook_path, expected_result):
        """
            Given
            - A playbook

            When
            - The playbook has unhandled condition in it

            Then
            -  Ensure the unhandled condition is ignored if it's a test playbook
            -  Ensure validation fails if it's a not test playbook
        """
        structure = StructureValidator(file_path=playbook_path)
        validator = PlaybookValidator(structure)
        mocker.patch.object(validator, 'is_script_id_valid', return_value=True)
        assert validator.is_valid_playbook() is expected_result

    @pytest.mark.parametrize("playbook_json, expected_result", IS_DELETECONTEXT)
    def test_is_delete_context_all_in_playbook(self, playbook_json, expected_result):
        """
        Given
        - A playbook

        When
        - The playbook have deleteContext script use with all=yes

        Then
        -  Ensure that the validation fails when all=yes arg exists.
        """
        structure = mock_structure("", playbook_json)
        validator = PlaybookValidator(structure)
        assert validator.is_delete_context_all_in_playbook() is expected_result

    @pytest.mark.parametrize("playbook_json, expected_result", IS_USING_INSTANCE)
    def test_is_using_instance(self, playbook_json, expected_result):
        """
        Given
        - A playbook

        When
        - The playbook has a using specific instance.
        - The playbook doestnt have using in it.

        Then
        - Ensure validation fails if it's a not test playbook
        - Ensure that the validation passes if no using usage.
        """
        structure = mock_structure("", playbook_json)
        validator = PlaybookValidator(structure)
        assert validator.is_using_instance() is expected_result

    @pytest.mark.parametrize("playbook_json, expected_result", IS_ID_UUID)
    def test_is_id_uuid(self, playbook_json, expected_result):
        """
        Given
        - A playbook

        When
        - The playbook include taskid and inside task field an id that are both from uuid type.
        - The playbook include taskid and inside task field an id that are not both from uuid type.

        Then
        - Ensure validation passes if the taskid field and the id inside task field are both from uuid type
        - Ensure validation fails if the taskid field and the id inside task field are one of them not from uuid type
        """
        structure = mock_structure("", playbook_json)
        validator = PlaybookValidator(structure)
        validator._is_id_uuid() is expected_result

    @pytest.mark.parametrize("playbook_json, expected_result", IS_VALID_INDICATORS_INPUT)
    def test_is_valid_with_indicators_input(self, playbook_json, expected_result):
        """
        Given
        - A playbook

        When
        - The playbook with input from indicators, includes all valid fields.
        - The playbook with input from indicators, is not set on quietmode.
        - The playbook with input from indicators, one of the tasks does not have quiet mode on.
        -The playbook with input from indicators, one of the tasks continues on error

        Then
        - Ensure validation passes.
        - Ensure validation fails.
        - Ensure validation fails.
        - Ensure validation fails.
        """
        structure = mock_structure("", playbook_json)
        validator = PlaybookValidator(structure)
<<<<<<< HEAD
        assert validator.is_valid_with_indicators_input() is expected_result
=======
        validator._is_taskid_equals_id() is expected_result

    @pytest.mark.parametrize("current, answer", DEPRECATED_INPUTS)
    def test_is_valid_deprecated_playbook(self, current, answer):
        """
        Given
            1. A deprecated playbook with a valid description according to 'deprecated regex' (including the replacement
               playbook name).
            2. A deprecated playbook with a valid description according to the 'deprecated no replacement regex'.
            3. A deprecated playbook with a valid description according to 'deprecated regex' (including the replacement
               playbook name, and the reason for deprecation.).
            4. A deprecated playbook with an invalid description that isn't according to the 'deprecated regex'
               (doesn't include a replacement playbook name, or declare there isn't a replacement).
            5. A deprecated playbook with an invalid description that isn't according to the 'deprecated regex'
               (doesn't start with the phrase: 'Deprecated.').
            6. A deprecated playbook with an invalid description that isn't according to the 'deprecated regex'
               (Includes the reason for deprecation, but doesn't include a replacement playbook name,
               or declare there isn't a replacement).
        When
            - running is_valid_as_deprecated.

        Then
            - a playbook with an invalid description will be errored.
        """
        structure = mock_structure("", current)
        validator = PlaybookValidator(structure)
        validator.current_file = current
        assert validator.is_valid_as_deprecated() is answer
>>>>>>> 0a36d154
<|MERGE_RESOLUTION|>--- conflicted
+++ resolved
@@ -280,54 +280,6 @@
               "taskid": "8bff5d33-9554-4ab9-833c-cc0c0d5fdfd8"}
     }
 
-    PLAYBOOK_JSON_INDICATORS_INPUT_VALID = {
-        'inputs': [
-            {'playbookInputQuery': {'queryEntity': 'indicators'}}
-        ],
-        'quiet': True,
-        'tasks': {
-            "0": {'quietmode': 0}
-        }
-    }
-
-    PLAYBOOK_JSON_INDICATORS_INPUT_INVALID_QUIET = {
-        'inputs': [
-            {'playbookInputQuery': {'queryEntity': 'indicators'}}
-        ],
-        'quiet': False,
-        'tasks': {
-            "0": {'quietmode': 1}
-        }
-    }
-
-    PLAYBOOK_JSON_INDICATORS_INPUT_INVALID_QUIET_TASK = {
-        'inputs': [
-            {'playbookInputQuery': {'queryEntity': 'indicators'}}
-        ],
-        'quiet': True,
-        'tasks': {
-            "0": {'quietmode': 0},
-            "1": {'quietmode': 2}
-        }
-    }
-
-    PLAYBOOK_JSON_INDICATORS_INPUT_INVALID_ON_ERROR = {
-        'inputs': [
-            {'playbookInputQuery': {'queryEntity': 'indicators'}}
-        ],
-        'quiet': True,
-        'tasks': {
-            "0": {'quietmode': 0},
-            "1": {'quietmode': 1, 'continueonerror': True}
-        }
-    }
-    IS_VALID_INDICATORS_INPUT = [
-        (PLAYBOOK_JSON_INDICATORS_INPUT_VALID, True),
-        (PLAYBOOK_JSON_INDICATORS_INPUT_INVALID_QUIET, False),
-        (PLAYBOOK_JSON_INDICATORS_INPUT_INVALID_QUIET_TASK, False),
-        (PLAYBOOK_JSON_INDICATORS_INPUT_INVALID_ON_ERROR, False)
-
-    ]
     IS_ID_UUID = [
         (PlAYBOOK_JSON_VALID_TASKID, True),
         (PlAYBOOK_JSON_INVALID_TASKID, False)
@@ -467,29 +419,22 @@
         validator = PlaybookValidator(structure)
         validator._is_id_uuid() is expected_result
 
-    @pytest.mark.parametrize("playbook_json, expected_result", IS_VALID_INDICATORS_INPUT)
-    def test_is_valid_with_indicators_input(self, playbook_json, expected_result):
+    @pytest.mark.parametrize("playbook_json, expected_result", IS_TASK_ID_EQUALS_ID)
+    def test_is_taskid_equals_id(self, playbook_json, expected_result):
         """
         Given
         - A playbook
 
         When
-        - The playbook with input from indicators, includes all valid fields.
-        - The playbook with input from indicators, is not set on quietmode.
-        - The playbook with input from indicators, one of the tasks does not have quiet mode on.
-        -The playbook with input from indicators, one of the tasks continues on error
-
-        Then
-        - Ensure validation passes.
-        - Ensure validation fails.
-        - Ensure validation fails.
-        - Ensure validation fails.
-        """
-        structure = mock_structure("", playbook_json)
-        validator = PlaybookValidator(structure)
-<<<<<<< HEAD
-        assert validator.is_valid_with_indicators_input() is expected_result
-=======
+        - The playbook include taskid and inside task field an id that are both have the same value.
+        - The playbook include taskid and inside task field an id that are different values.
+
+        Then
+        - Ensure validation passes if the taskid field and the id inside task field have the same value
+        - Ensure validation fails if the taskid field and the id inside task field are have different value
+        """
+        structure = mock_structure("", playbook_json)
+        validator = PlaybookValidator(structure)
         validator._is_taskid_equals_id() is expected_result
 
     @pytest.mark.parametrize("current, answer", DEPRECATED_INPUTS)
@@ -517,5 +462,4 @@
         structure = mock_structure("", current)
         validator = PlaybookValidator(structure)
         validator.current_file = current
-        assert validator.is_valid_as_deprecated() is answer
->>>>>>> 0a36d154
+        assert validator.is_valid_as_deprecated() is answer