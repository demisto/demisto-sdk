from typing import Optional

import pytest
from demisto_sdk.commands.common.hook_validations.playbook import \
    PlaybookValidator
from demisto_sdk.commands.common.hook_validations.structure import \
    StructureValidator
from demisto_sdk.tests.constants_test import (
    INVALID_PLAYBOOK_UNHANDLED_CONDITION,
    INVALID_TEST_PLAYBOOK_UNHANDLED_CONDITION)
from mock import patch


def mock_structure(file_path=None, current_file=None, old_file=None):
    # type: (Optional[str], Optional[dict], Optional[dict]) -> StructureValidator
    with patch.object(StructureValidator, '__init__', lambda a, b: None):
        structure = StructureValidator(file_path)
        structure.is_valid = True
        structure.scheme_name = 'playbook'
        structure.file_path = file_path
        structure.current_file = current_file
        structure.old_file = old_file
        structure.prev_ver = 'master'
        structure.branch_name = ''
        return structure


class TestPlaybookValidator:
    ROLENAME_NOT_EXIST = {"id": "Intezer - scan host", "version": -1}
    ROLENAME_EXIST_EMPTY = {"id": "Intezer - scan host", "version": -1, "rolename": []}
    ROLENAME_EXIST_NON_EMPTY = {"id": "Intezer - scan host", "version": -1, "rolename": ["Administrator"]}
    IS_NO_ROLENAME_INPUTS = [
        (ROLENAME_NOT_EXIST, True),
        (ROLENAME_EXIST_EMPTY, True),
        (ROLENAME_EXIST_NON_EMPTY, False)
    ]
    CONDITION_NOT_EXIST_1 = ROLENAME_NOT_EXIST
    CONDITION_NOT_EXIST_2 = {"id": "Intezer - scan host", "version": -1, "tasks": {'1': {'type': 'not_condition'}}}
    CONDITION_EXIST_EMPTY_1 = {"id": "Intezer - scan host", "version": -1,
                               "tasks": {
                                   '1': {'type': 'not_condition'},
                                   '2': {'type': 'condition'}}
                               }
    CONDITION_EXIST_EMPTY_2 = {"id": "Intezer - scan host", "version": -1,
                               "tasks":
                                   {'1': {'type': 'condition',
                                          'nexttasks': {}}}
                               }
    CONDITION_EXIST_PARTIAL_1 = {"id": "Intezer - scan host", "version": -1,
                                 "tasks":
                                     {'1': {'type': 'condition',
                                            'conditions': [],
                                            'nexttasks': {}}}
                                 }
    CONDITION_EXIST_PARTIAL_2 = {"id": "Intezer - scan host", "version": -1,
                                 "tasks":
                                     {'1': {'type': 'condition',
                                            'conditions': [{'label': 'yes'}],
                                            'nexttasks': {'#default#': ['2']}}}
                                 }
    CONDITION_EXIST_PARTIAL_3 = {"id": "Intezer - scan host", "version": -1,
                                 "tasks":
                                     {'1': {'type': 'condition',
                                            'conditions': [{'label': 'yes'}],
                                            'nexttasks': {'#default#': []}}}
                                 }
    CONDITION_EXIST_FULL_NO_TASK_ID = {"id": "Intezer - scan host", "version": -1,
                                       "tasks":
                                           {'1': {'type': 'condition',
                                                  'conditions': [{'label': 'yes'}],
                                                  'nexttasks': {'#default#': []}}}
                                       }
    CONDITION_EXIST_FULL = {"id": "Intezer - scan host", "version": -1,
                            "tasks":
                                {'1': {'type': 'condition',
                                       'conditions': [{'label': 'yes'}],
                                       'nexttasks': {'yes': ['3']}}}}
    CONDITION_EXIST_FULL_CASE_DIF = {"id": "Intezer - scan host", "version": -1,
                                     "tasks":
                                         {'1': {'type': 'condition',
                                                'conditions': [{'label': 'YES'}],
                                                'nexttasks': {'#default#': ['2'], 'yes': ['3']}}}}
    CONDITIONAL_ASK_EXISTS_NO_REPLY_OPTS = {"id": "Intezer - scan host", "version": -1,
                                            "tasks":
                                                {'1': {'type': 'condition',
                                                       'message': {},
                                                       'nexttasks': {}}}}
    CONDITIONAL_ASK_EXISTS_NO_NXT_TASK = {"id": "Intezer - scan host", "version": -1,
                                          "tasks":
                                              {'1': {'type': 'condition',
                                                     'message': {'replyOptions': ['yes']},
                                                     'nexttasks': {}}}
                                          }
    CONDITIONAL_ASK_EXISTS_WITH_DFLT_NXT_TASK = {"id": "Intezer - scan host", "version": -1,
                                                 "tasks":
                                                     {'1': {'type': 'condition',
                                                            'message': {'replyOptions': ['yes']},
                                                            'nexttasks': {'#default#': []}}}}
    CONDITIONAL_ASK_EXISTS_WITH_NXT_TASK = {"id": "Intezer - scan host", "version": -1,
                                            "tasks":
                                                {'1': {'type': 'condition',
                                                       'message': {'replyOptions': ['yes']},
                                                       'nexttasks': {'yes': ['1']}}}
                                            }
    CONDITIONAL_ASK_EXISTS_WITH_NXT_TASK_CASE_DIF = {"id": "Intezer - scan host", "version": -1,
                                                     "tasks":
                                                         {'1': {'type': 'condition',
                                                                'message': {'replyOptions': ['yes']},
                                                                'nexttasks': {'YES': ['1']}}}}
    CONDITIONAL_SCRPT_WITHOUT_NXT_TASK = {"id": "Intezer - scan host", "version": -1,
                                          "tasks":
                                              {'1': {'type': 'condition',
                                                     'scriptName': 'testScript'}}}
    CONDITIONAL_SCRPT_WITH_DFLT_NXT_TASK = {"id": "Intezer - scan host", "version": -1,
                                            "tasks":
                                                {'1': {'type': 'condition',
                                                       'scriptName': 'testScript',
                                                       'nexttasks': {'#default#': []}}}}
    CONDITIONAL_SCRPT_WITH_MULTI_NXT_TASK = {"id": "Intezer - scan host", "version": -1,
                                             "tasks":
                                                 {'1': {'type': 'condition',
                                                        'scriptName': 'testScript',
                                                        'nexttasks': {'#default#': [], 'yes': []}}}}
    DELETECONTEXT_ALL_EXIST = {"id": "Intezer - scan host", "version": -1,
                               "tasks":
                                   {'1': {'type': 'regular',
                                          'task': {'scriptName': 'DeleteContext'},
                                          'scriptarguments': {'all': {'simple': 'yes'}}}}}
    DELETECONTEXT_WITHOUT_ALL = {"id": "Intezer - scan host", "version": -1,
                                 "tasks":
                                     {'1': {'type': 'regular',
                                            'task': {'scriptName': 'DeleteContext'},
                                            'scriptarguments': {'all': {'simple': 'no'}}}}}
    DELETECONTEXT_DOESNT_EXIST = {"id": "Intezer - scan host", "version": -1,
                                  "tasks":
                                      {'1': {'type': 'regular',
                                             'task': {'name': 'test'}}}}
    IS_DELETECONTEXT = [
        (DELETECONTEXT_ALL_EXIST, False),
        (DELETECONTEXT_WITHOUT_ALL, True),
        (DELETECONTEXT_DOESNT_EXIST, True)
    ]

    IS_CONDITIONAL_INPUTS = [
        (CONDITION_NOT_EXIST_1, True),
        (CONDITION_EXIST_EMPTY_1, True),
        (CONDITION_EXIST_EMPTY_2, True),
        (CONDITION_EXIST_PARTIAL_1, True),
        (CONDITION_EXIST_PARTIAL_2, False),
        (CONDITION_EXIST_PARTIAL_3, False),
        (CONDITION_EXIST_FULL_NO_TASK_ID, False),
        (CONDITION_EXIST_FULL, True),
        (CONDITION_EXIST_FULL_CASE_DIF, True),
        (CONDITIONAL_ASK_EXISTS_NO_REPLY_OPTS, True),
        (CONDITIONAL_ASK_EXISTS_NO_NXT_TASK, False),
        (CONDITIONAL_ASK_EXISTS_WITH_DFLT_NXT_TASK, True),
        (CONDITIONAL_ASK_EXISTS_WITH_NXT_TASK, True),
        (CONDITIONAL_ASK_EXISTS_WITH_NXT_TASK_CASE_DIF, True),
        (CONDITIONAL_SCRPT_WITHOUT_NXT_TASK, False),
        (CONDITIONAL_SCRPT_WITH_DFLT_NXT_TASK, False),
        (CONDITIONAL_SCRPT_WITH_MULTI_NXT_TASK, True),
    ]

    TASKS_NOT_EXIST = ROLENAME_NOT_EXIST
    NEXT_TASKS_NOT_EXIST_1 = {"id": "Intezer - scan host", "version": -1, "starttaskid": "1",
                              "tasks": {'1': {'type': 'not_condition'}}}
    NEXT_TASKS_NOT_EXIST_2 = {"id": "Intezer - scan host", "version": -1, "starttaskid": "1",
                              "tasks": {
                                  '1': {'type': 'title'},
                                  '2': {'type': 'condition'}}
                              }
    NEXT_TASKS_INVALID_EXIST_1 = {"id": "Intezer - scan host", "version": -1, "starttaskid": "1",
                                  "tasks": {
                                      '1': {'type': 'title', 'nexttasks': {'next': ['3']}},
                                      '2': {'type': 'condition'}}
                                  }
    NEXT_TASKS_INVALID_EXIST_2 = {"id": "Intezer - scan host", "version": -1, "starttaskid": "1",
                                  "tasks": {
                                      '1': {'type': 'title', 'nexttasks': {'next': ['3']}},
                                      '2': {'type': 'condition'},
                                      '3': {'type': 'condition'}}
                                  }
    NEXT_TASKS_VALID_EXIST_1 = {"id": "Intezer - scan host", "version": -1, "starttaskid": "1",
                                "tasks": {
                                    '1': {'type': 'title', 'nexttasks': {'next': ['2', '3']}},
                                    '2': {'type': 'condition'},
                                    '3': {'type': 'condition'}}
                                }
    NEXT_TASKS_VALID_EXIST_2 = {"id": "Intezer - scan host", "version": -1, "starttaskid": "1",
                                "tasks": {
                                    '1': {'type': 'title', 'nexttasks': {'next': ['2']}},
                                    '2': {'type': 'condition', 'nexttasks': {'next': ['3']}},
                                    '3': {'type': 'condition'}}
                                }

    IS_INSTANCE_EXISTS = {"id": "Intezer - scan host", "version": -1, "starttaskid": "1",
                          "tasks": {
                              '1': {'type': 'title', 'nexttasks': {'next': ['2']},
                                    'scriptarguments': {'using': {'simple': 'tst.instance'}}},
                              '2': {'type': 'condition', 'nexttasks': {'next': ['3']}},
                              '3': {'type': 'condition'}}
                          }

    IS_INSTANCE_DOESNT_EXISTS = {"id": "Intezer - scan host", "version": -1, "starttaskid": "1",
                                 "tasks": {
                                     '1': {'type': 'title', 'nexttasks': {'next': ['2', '3']}},
                                     '2': {'type': 'condition'},
                                     '3': {'type': 'condition'}}
                                 }

    IS_USING_INSTANCE = [
        (IS_INSTANCE_EXISTS, False),
        (IS_INSTANCE_DOESNT_EXISTS, True),
    ]

    IS_ROOT_CONNECTED_INPUTS = [
        (TASKS_NOT_EXIST, True),
        (NEXT_TASKS_NOT_EXIST_1, True),
        (NEXT_TASKS_NOT_EXIST_2, False),
        (NEXT_TASKS_INVALID_EXIST_1, False),
        (NEXT_TASKS_INVALID_EXIST_2, False),
        (NEXT_TASKS_VALID_EXIST_1, True),
        (NEXT_TASKS_VALID_EXIST_2, True),
    ]

<<<<<<< HEAD
=======
    PLAYBOOK_JSON_VALID_SCRIPT_ID = {
        "tasks": {"0": {"task": {"script": "scriptId1"}},
                  "1": {"task": {"script": "scriptId2"}}}}
    ID_SET_VALID_SCRIPT_ID = {"scripts": [{"scriptId1": {"name": "name"}}, {"scriptId2": {"name": "name"}}]}

    PLAYBOOK_JSON_INVALID_SCRIPT_ID = {
        "tasks": {"0": {"task": {"script": "scriptId1"}},
                  "1": {"task": {"script": "scriptId2"}}}}
    ID_SET_INVALID_SCRIPT_ID = {"scripts": [{"scriptId2": {"name": "name"}}]}

    PLAYBOOK_JSON_VALID_SCRIPT_NAME = {
        "tasks": {"0": {"task": {"scriptName": "scriptName1"}},
                  "1": {"task": {"scriptName": "scriptName2"}}}}
    ID_SET_VALID_SCRIPT_NAME = {
        "scripts": [{"scriptId1": {"name": "scriptName1"}}, {"scriptId2": {"name": "scriptName2"}}]}

    PLAYBOOK_JSON_INVALID_SCRIPT_NAME = {
        "tasks": {"0": {"task": {"scriptName": "scriptName1"}},
                  "1": {"task": {"scriptName": "scriptName2"}}}}
    ID_SET_INVALID_SCRIPT_NAME = {
        "scripts": [{"scriptId1": {"name": "scriptName3"}}, {"scriptId2": {"name": "scriptName1"}}]}

    IS_SCRIPT_ID_VALID = [
        (PLAYBOOK_JSON_VALID_SCRIPT_ID, ID_SET_VALID_SCRIPT_ID, True),
        (PLAYBOOK_JSON_INVALID_SCRIPT_ID, ID_SET_INVALID_SCRIPT_ID, False),
        (PLAYBOOK_JSON_VALID_SCRIPT_NAME, ID_SET_VALID_SCRIPT_NAME, True),
        (PLAYBOOK_JSON_INVALID_SCRIPT_NAME, ID_SET_INVALID_SCRIPT_NAME, False),
    ]

    PlAYBOOK_JSON_VALID_TASKID = {
        "0": {"task": {"id": "8bff5d33-9554-4ab9-833c-cc0c0d5fdfd8"},
              "taskid": "8bff5d33-9554-4ab9-833c-cc0c0d5fdfd8"},
        "1": {"task": {"id": "106b8f2e-5106-4857-82ac-122450af4893"},
              "taskid": "106b8f2e-5106-4857-82ac-122450af4893"}
    }

    PlAYBOOK_JSON_INVALID_TASKID = {
        "0": {"task": {"id": "1"},
              "taskid": "1"},
        "1": {"task": {"id": "106b8f2e-5106-4857-82ac-122450af4893"},
              "taskid": "106b8f2e-5106-4857-82ac-122450af4893"}
    }

    PLAYBOOK_JSON_ID_EQUALS_TASKID = {
        "0": {"task": {"id": "8bff5d33-9554-4ab9-833c-cc0c0d5fdfd8"},
              "taskid": "8bff5d33-9554-4ab9-833c-cc0c0d5fdfd8"},
        "1": {"task": {"id": "106b8f2e-5106-4857-82ac-122450af4893"},
              "taskid": "106b8f2e-5106-4857-82ac-122450af4893"}
    }

    PLAYBOOK_JSON_ID_NOT_EQUAL_TO_TASKID = {
        "0": {"task": {"id": "8bff5d33-9554-4ab9-833c-cc0c0d5fdfd8"},
              "taskid": "106b8f2e-5106-4857-82ac-122450af4893"},
        "1": {"task": {"id": "106b8f2e-5106-4857-82ac-122450af4893"},
              "taskid": "8bff5d33-9554-4ab9-833c-cc0c0d5fdfd8"}
    }

    IS_ID_UUID = [
        (PlAYBOOK_JSON_VALID_TASKID, True),
        (PlAYBOOK_JSON_INVALID_TASKID, False)
    ]

    IS_TASK_ID_EQUALS_ID = [
        (PLAYBOOK_JSON_ID_EQUALS_TASKID, True),
        (PLAYBOOK_JSON_ID_NOT_EQUAL_TO_TASKID, False)
    ]

    @pytest.mark.parametrize("playbook_json, id_set_json, expected_result", IS_SCRIPT_ID_VALID)
    def test_playbook_script_id(self, mocker, playbook, repo, playbook_json, id_set_json, expected_result):
        """

        Given
        - A playbook with scrips ids or script names
        - An id_set file.

        When
        - validating playbook

        Then
        - In case script id or script name don't exist in id_set , prints a warning.
        """
        playbook.yml.write_dict(playbook_json)
        repo.id_set.write_json(id_set_json)
        structure = mock_structure("", playbook_json)
        validator = PlaybookValidator(structure)
        assert validator.is_script_id_valid(id_set_json) == expected_result

>>>>>>> 6e72b3bb
    @pytest.mark.parametrize("playbook_json, expected_result", IS_NO_ROLENAME_INPUTS)
    def test_is_added_required_fields(self, playbook_json, expected_result):
        structure = mock_structure("", playbook_json)
        validator = PlaybookValidator(structure)
        assert validator.is_no_rolename() is expected_result

    @pytest.mark.parametrize("playbook_json, expected_result", IS_CONDITIONAL_INPUTS)
    def test_is_condition_branches_handled(self, playbook_json, expected_result):
        structure = mock_structure("", playbook_json)
        validator = PlaybookValidator(structure)
        assert validator.is_condition_branches_handled() is expected_result

    @pytest.mark.parametrize("playbook_json, expected_result", IS_ROOT_CONNECTED_INPUTS)
    def test_is_root_connected_to_all_tasks(self, playbook_json, expected_result):
        structure = mock_structure("", playbook_json)
        validator = PlaybookValidator(structure)
        assert validator.is_root_connected_to_all_tasks() is expected_result

    @pytest.mark.parametrize("playbook_path, expected_result", [(INVALID_TEST_PLAYBOOK_UNHANDLED_CONDITION, True),
                                                                (INVALID_PLAYBOOK_UNHANDLED_CONDITION, False)])
    def test_skipping_test_playbooks(self, playbook_path, expected_result):
        """
            Given
            - A playbook

            When
            - The playbook has unhandled condition in it

            Then
            -  Ensure the unhandled condition is ignored if it's a test playbook
            -  Ensure validation fails if it's a not test playbook
        """
        structure = StructureValidator(file_path=playbook_path)
        validator = PlaybookValidator(structure)
        assert validator.is_valid_playbook() is expected_result

    @pytest.mark.parametrize("playbook_json, expected_result", IS_DELETECONTEXT)
    def test_is_delete_context_all_in_playbook(self, playbook_json, expected_result):
        """
        Given
        - A playbook

        When
        - The playbook have deleteContext script use with all=yes

        Then
        -  Ensure that the validation fails when all=yes arg exists.
        """
        structure = mock_structure("", playbook_json)
        validator = PlaybookValidator(structure)
        assert validator.is_delete_context_all_in_playbook() is expected_result

    @pytest.mark.parametrize("playbook_json, expected_result", IS_USING_INSTANCE)
    def test_is_using_instance(self, playbook_json, expected_result):
        """
        Given
        - A playbook

        When
        - The playbook has a using specific instance.
        - The playbook doestnt have using in it.

        Then
        - Ensure validation fails if it's a not test playbook
        - Ensure that the validation passes if no using usage.
        """
        structure = mock_structure("", playbook_json)
        validator = PlaybookValidator(structure)
        assert validator.is_using_instance() is expected_result

    @pytest.mark.parametrize("playbook_json, expected_result", IS_ID_UUID)
    def test_is_id_uuid(self, playbook_json, expected_result):
        """
        Given
        - A playbook

        When
        - The playbook include taskid and inside task field an id that are both from uuid type.
        - The playbook include taskid and inside task field an id that are not both from uuid type.

        Then
        - Ensure validation passes if the taskid field and the id inside task field are both from uuid type
        - Ensure validation fails if the taskid field and the id inside task field are one of them not from uuid type
        """
        structure = mock_structure("", playbook_json)
        validator = PlaybookValidator(structure)
        validator._is_id_uuid() is expected_result

    @pytest.mark.parametrize("playbook_json, expected_result", IS_TASK_ID_EQUALS_ID)
    def test_is_taskid_equals_id(self, playbook_json, expected_result):
        """
        Given
        - A playbook

        When
        - The playbook include taskid and inside task field an id that are both have the same value.
        - The playbook include taskid and inside task field an id that are different values.

        Then
        - Ensure validation passes if the taskid field and the id inside task field have the same value
        - Ensure validation fails if the taskid field and the id inside task field are have different value
        """
        structure = mock_structure("", playbook_json)
        validator = PlaybookValidator(structure)
        validator._is_taskid_equals_id() is expected_result<|MERGE_RESOLUTION|>--- conflicted
+++ resolved
@@ -223,96 +223,6 @@
         (NEXT_TASKS_VALID_EXIST_2, True),
     ]
 
-<<<<<<< HEAD
-=======
-    PLAYBOOK_JSON_VALID_SCRIPT_ID = {
-        "tasks": {"0": {"task": {"script": "scriptId1"}},
-                  "1": {"task": {"script": "scriptId2"}}}}
-    ID_SET_VALID_SCRIPT_ID = {"scripts": [{"scriptId1": {"name": "name"}}, {"scriptId2": {"name": "name"}}]}
-
-    PLAYBOOK_JSON_INVALID_SCRIPT_ID = {
-        "tasks": {"0": {"task": {"script": "scriptId1"}},
-                  "1": {"task": {"script": "scriptId2"}}}}
-    ID_SET_INVALID_SCRIPT_ID = {"scripts": [{"scriptId2": {"name": "name"}}]}
-
-    PLAYBOOK_JSON_VALID_SCRIPT_NAME = {
-        "tasks": {"0": {"task": {"scriptName": "scriptName1"}},
-                  "1": {"task": {"scriptName": "scriptName2"}}}}
-    ID_SET_VALID_SCRIPT_NAME = {
-        "scripts": [{"scriptId1": {"name": "scriptName1"}}, {"scriptId2": {"name": "scriptName2"}}]}
-
-    PLAYBOOK_JSON_INVALID_SCRIPT_NAME = {
-        "tasks": {"0": {"task": {"scriptName": "scriptName1"}},
-                  "1": {"task": {"scriptName": "scriptName2"}}}}
-    ID_SET_INVALID_SCRIPT_NAME = {
-        "scripts": [{"scriptId1": {"name": "scriptName3"}}, {"scriptId2": {"name": "scriptName1"}}]}
-
-    IS_SCRIPT_ID_VALID = [
-        (PLAYBOOK_JSON_VALID_SCRIPT_ID, ID_SET_VALID_SCRIPT_ID, True),
-        (PLAYBOOK_JSON_INVALID_SCRIPT_ID, ID_SET_INVALID_SCRIPT_ID, False),
-        (PLAYBOOK_JSON_VALID_SCRIPT_NAME, ID_SET_VALID_SCRIPT_NAME, True),
-        (PLAYBOOK_JSON_INVALID_SCRIPT_NAME, ID_SET_INVALID_SCRIPT_NAME, False),
-    ]
-
-    PlAYBOOK_JSON_VALID_TASKID = {
-        "0": {"task": {"id": "8bff5d33-9554-4ab9-833c-cc0c0d5fdfd8"},
-              "taskid": "8bff5d33-9554-4ab9-833c-cc0c0d5fdfd8"},
-        "1": {"task": {"id": "106b8f2e-5106-4857-82ac-122450af4893"},
-              "taskid": "106b8f2e-5106-4857-82ac-122450af4893"}
-    }
-
-    PlAYBOOK_JSON_INVALID_TASKID = {
-        "0": {"task": {"id": "1"},
-              "taskid": "1"},
-        "1": {"task": {"id": "106b8f2e-5106-4857-82ac-122450af4893"},
-              "taskid": "106b8f2e-5106-4857-82ac-122450af4893"}
-    }
-
-    PLAYBOOK_JSON_ID_EQUALS_TASKID = {
-        "0": {"task": {"id": "8bff5d33-9554-4ab9-833c-cc0c0d5fdfd8"},
-              "taskid": "8bff5d33-9554-4ab9-833c-cc0c0d5fdfd8"},
-        "1": {"task": {"id": "106b8f2e-5106-4857-82ac-122450af4893"},
-              "taskid": "106b8f2e-5106-4857-82ac-122450af4893"}
-    }
-
-    PLAYBOOK_JSON_ID_NOT_EQUAL_TO_TASKID = {
-        "0": {"task": {"id": "8bff5d33-9554-4ab9-833c-cc0c0d5fdfd8"},
-              "taskid": "106b8f2e-5106-4857-82ac-122450af4893"},
-        "1": {"task": {"id": "106b8f2e-5106-4857-82ac-122450af4893"},
-              "taskid": "8bff5d33-9554-4ab9-833c-cc0c0d5fdfd8"}
-    }
-
-    IS_ID_UUID = [
-        (PlAYBOOK_JSON_VALID_TASKID, True),
-        (PlAYBOOK_JSON_INVALID_TASKID, False)
-    ]
-
-    IS_TASK_ID_EQUALS_ID = [
-        (PLAYBOOK_JSON_ID_EQUALS_TASKID, True),
-        (PLAYBOOK_JSON_ID_NOT_EQUAL_TO_TASKID, False)
-    ]
-
-    @pytest.mark.parametrize("playbook_json, id_set_json, expected_result", IS_SCRIPT_ID_VALID)
-    def test_playbook_script_id(self, mocker, playbook, repo, playbook_json, id_set_json, expected_result):
-        """
-
-        Given
-        - A playbook with scrips ids or script names
-        - An id_set file.
-
-        When
-        - validating playbook
-
-        Then
-        - In case script id or script name don't exist in id_set , prints a warning.
-        """
-        playbook.yml.write_dict(playbook_json)
-        repo.id_set.write_json(id_set_json)
-        structure = mock_structure("", playbook_json)
-        validator = PlaybookValidator(structure)
-        assert validator.is_script_id_valid(id_set_json) == expected_result
-
->>>>>>> 6e72b3bb
     @pytest.mark.parametrize("playbook_json, expected_result", IS_NO_ROLENAME_INPUTS)
     def test_is_added_required_fields(self, playbook_json, expected_result):
         structure = mock_structure("", playbook_json)
