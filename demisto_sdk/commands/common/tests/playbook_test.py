from typing import Optional

import pytest
from demisto_sdk.commands.common.hook_validations.playbook import \
    PlaybookValidator
from demisto_sdk.commands.common.hook_validations.structure import \
    StructureValidator
from demisto_sdk.tests.constants_test import (
    CONTENT_REPO_EXAMPLE_ROOT, INVALID_PLAYBOOK_UNHANDLED_CONDITION,
    INVALID_TEST_PLAYBOOK_UNHANDLED_CONDITION)
from mock import patch
from TestSuite.test_tools import ChangeCWD


def mock_structure(file_path=None, current_file=None, old_file=None):
    # type: (Optional[str], Optional[dict], Optional[dict]) -> StructureValidator
    with patch.object(StructureValidator, '__init__', lambda a, b: None):
        structure = StructureValidator(file_path)
        structure.is_valid = True
        structure.scheme_name = 'playbook'
        structure.file_path = file_path
        structure.current_file = current_file
        structure.old_file = old_file
        structure.prev_ver = 'master'
        structure.branch_name = ''
        return structure


class TestPlaybookValidator:
    ROLENAME_NOT_EXIST = {"id": "Intezer - scan host", "version": -1}
    ROLENAME_EXIST_EMPTY = {"id": "Intezer - scan host", "version": -1, "rolename": []}
    ROLENAME_EXIST_NON_EMPTY = {"id": "Intezer - scan host", "version": -1, "rolename": ["Administrator"]}
    IS_NO_ROLENAME_INPUTS = [
        (ROLENAME_NOT_EXIST, True),
        (ROLENAME_EXIST_EMPTY, True),
        (ROLENAME_EXIST_NON_EMPTY, False)
    ]
    CONDITION_NOT_EXIST_1 = ROLENAME_NOT_EXIST
    CONDITION_NOT_EXIST_2 = {"id": "Intezer - scan host", "version": -1, "tasks": {'1': {'type': 'not_condition'}}}
    CONDITION_EXIST_EMPTY_1 = {"id": "Intezer - scan host", "version": -1,
                               "tasks": {
                                   '1': {'type': 'not_condition'},
                                   '2': {'type': 'condition'}}
                               }
    CONDITION_EXIST_EMPTY_2 = {"id": "Intezer - scan host", "version": -1,
                               "tasks":
                                   {'1': {'type': 'condition',
                                          'nexttasks': {}}}
                               }
    CONDITION_EXIST_PARTIAL_1 = {"id": "Intezer - scan host", "version": -1,
                                 "tasks":
                                     {'1': {'type': 'condition',
                                            'conditions': [],
                                            'nexttasks': {}}}
                                 }
    CONDITION_EXIST_PARTIAL_2 = {"id": "Intezer - scan host", "version": -1,
                                 "tasks":
                                     {'1': {'type': 'condition',
                                            'conditions': [{'label': 'yes'}],
                                            'nexttasks': {'#default#': ['2']}}}
                                 }
    CONDITION_EXIST_PARTIAL_3 = {"id": "Intezer - scan host", "version": -1,
                                 "tasks":
                                     {'1': {'type': 'condition',
                                            'conditions': [{'label': 'yes'}],
                                            'nexttasks': {'#default#': []}}}
                                 }
    CONDITION_EXIST_FULL_NO_TASK_ID = {"id": "Intezer - scan host", "version": -1,
                                       "tasks":
                                           {'1': {'type': 'condition',
                                                  'conditions': [{'label': 'yes'}],
                                                  'nexttasks': {'#default#': []}}}
                                       }
    CONDITION_EXIST_FULL = {"id": "Intezer - scan host", "version": -1,
                            "tasks":
                                {'1': {'type': 'condition',
                                       'conditions': [{'label': 'yes'}],
                                       'nexttasks': {'yes': ['3']}}}}
    CONDITION_EXIST_FULL_CASE_DIF = {"id": "Intezer - scan host", "version": -1,
                                     "tasks":
                                         {'1': {'type': 'condition',
                                                'conditions': [{'label': 'YES'}],
                                                'nexttasks': {'#default#': ['2'], 'yes': ['3']}}}}
    CONDITIONAL_ASK_EXISTS_NO_REPLY_OPTS = {"id": "Intezer - scan host", "version": -1,
                                            "tasks":
                                                {'1': {'type': 'condition',
                                                       'message': {},
                                                       'nexttasks': {}}}}
    CONDITIONAL_ASK_EXISTS_NO_NXT_TASK = {"id": "Intezer - scan host", "version": -1,
                                          "tasks":
                                              {'1': {'type': 'condition',
                                                     'message': {'replyOptions': ['yes']},
                                                     'nexttasks': {}}}
                                          }
    CONDITIONAL_ASK_EXISTS_WITH_DFLT_NXT_TASK = {"id": "Intezer - scan host", "version": -1,
                                                 "tasks":
                                                     {'1': {'type': 'condition',
                                                            'message': {'replyOptions': ['yes']},
                                                            'nexttasks': {'#default#': []}}}}
    CONDITIONAL_ASK_EXISTS_WITH_NXT_TASK = {"id": "Intezer - scan host", "version": -1,
                                            "tasks":
                                                {'1': {'type': 'condition',
                                                       'message': {'replyOptions': ['yes']},
                                                       'nexttasks': {'yes': ['1']}}}
                                            }
    CONDITIONAL_ASK_EXISTS_WITH_NXT_TASK_CASE_DIF = {"id": "Intezer - scan host", "version": -1,
                                                     "tasks":
                                                         {'1': {'type': 'condition',
                                                                'message': {'replyOptions': ['yes']},
                                                                'nexttasks': {'YES': ['1']}}}}
    CONDITIONAL_SCRPT_WITHOUT_NXT_TASK = {"id": "Intezer - scan host", "version": -1,
                                          "tasks":
                                              {'1': {'type': 'condition',
                                                     'scriptName': 'testScript'}}}
    CONDITIONAL_SCRPT_WITH_DFLT_NXT_TASK = {"id": "Intezer - scan host", "version": -1,
                                            "tasks":
                                                {'1': {'type': 'condition',
                                                       'scriptName': 'testScript',
                                                       'nexttasks': {'#default#': []}}}}
    CONDITIONAL_SCRPT_WITH_MULTI_NXT_TASK = {"id": "Intezer - scan host", "version": -1,
                                             "tasks":
                                                 {'1': {'type': 'condition',
                                                        'scriptName': 'testScript',
                                                        'nexttasks': {'#default#': [], 'yes': []}}}}
    DELETECONTEXT_ALL_EXIST = {"id": "Intezer - scan host", "version": -1,
                               "tasks":
                                   {'1': {'type': 'regular',
                                          'task': {'scriptName': 'DeleteContext'},
                                          'scriptarguments': {'all': {'simple': 'yes'}}}}}
    DELETECONTEXT_WITHOUT_ALL = {"id": "Intezer - scan host", "version": -1,
                                 "tasks":
                                     {'1': {'type': 'regular',
                                            'task': {'scriptName': 'DeleteContext'},
                                            'scriptarguments': {'all': {'simple': 'no'}}}}}
    DELETECONTEXT_DOESNT_EXIST = {"id": "Intezer - scan host", "version": -1,
                                  "tasks":
                                      {'1': {'type': 'regular',
                                             'task': {'name': 'test'}}}}
    IS_DELETECONTEXT = [
        (DELETECONTEXT_ALL_EXIST, False),
        (DELETECONTEXT_WITHOUT_ALL, True),
        (DELETECONTEXT_DOESNT_EXIST, True)
    ]

    IS_CONDITIONAL_INPUTS = [
        (CONDITION_NOT_EXIST_1, True),
        (CONDITION_EXIST_EMPTY_1, True),
        (CONDITION_EXIST_EMPTY_2, True),
        (CONDITION_EXIST_PARTIAL_1, True),
        (CONDITION_EXIST_PARTIAL_2, False),
        (CONDITION_EXIST_PARTIAL_3, False),
        (CONDITION_EXIST_FULL_NO_TASK_ID, False),
        (CONDITION_EXIST_FULL, True),
        (CONDITION_EXIST_FULL_CASE_DIF, True),
        (CONDITIONAL_ASK_EXISTS_NO_REPLY_OPTS, True),
        (CONDITIONAL_ASK_EXISTS_NO_NXT_TASK, False),
        (CONDITIONAL_ASK_EXISTS_WITH_DFLT_NXT_TASK, True),
        (CONDITIONAL_ASK_EXISTS_WITH_NXT_TASK, True),
        (CONDITIONAL_ASK_EXISTS_WITH_NXT_TASK_CASE_DIF, True),
        (CONDITIONAL_SCRPT_WITHOUT_NXT_TASK, False),
        (CONDITIONAL_SCRPT_WITH_DFLT_NXT_TASK, False),
        (CONDITIONAL_SCRPT_WITH_MULTI_NXT_TASK, True),
    ]

    TASKS_NOT_EXIST = ROLENAME_NOT_EXIST
    NEXT_TASKS_NOT_EXIST_1 = {"id": "Intezer - scan host", "version": -1, "starttaskid": "1",
                              "tasks": {'1': {'type': 'not_condition'}}}
    NEXT_TASKS_NOT_EXIST_2 = {"id": "Intezer - scan host", "version": -1, "starttaskid": "1",
                              "tasks": {
                                  '1': {'type': 'title'},
                                  '2': {'type': 'condition'}}
                              }
    NEXT_TASKS_INVALID_EXIST_1 = {"id": "Intezer - scan host", "version": -1, "starttaskid": "1",
                                  "tasks": {
                                      '1': {'type': 'title', 'nexttasks': {'next': ['3']}},
                                      '2': {'type': 'condition'}}
                                  }
    NEXT_TASKS_INVALID_EXIST_2 = {"id": "Intezer - scan host", "version": -1, "starttaskid": "1",
                                  "tasks": {
                                      '1': {'type': 'title', 'nexttasks': {'next': ['3']}},
                                      '2': {'type': 'condition'},
                                      '3': {'type': 'condition'}}
                                  }
    NEXT_TASKS_VALID_EXIST_1 = {"id": "Intezer - scan host", "version": -1, "starttaskid": "1",
                                "tasks": {
                                    '1': {'type': 'title', 'nexttasks': {'next': ['2', '3']}},
                                    '2': {'type': 'condition'},
                                    '3': {'type': 'condition'}}
                                }
    NEXT_TASKS_VALID_EXIST_2 = {"id": "Intezer - scan host", "version": -1, "starttaskid": "1",
                                "tasks": {
                                    '1': {'type': 'title', 'nexttasks': {'next': ['2']}},
                                    '2': {'type': 'condition', 'nexttasks': {'next': ['3']}},
                                    '3': {'type': 'condition'}}
                                }

    IS_INSTANCE_EXISTS = {"id": "Intezer - scan host", "version": -1, "starttaskid": "1",
                          "tasks": {
                              '1': {'type': 'title', 'nexttasks': {'next': ['2']},
                                    'scriptarguments': {'using': {'simple': 'tst.instance'}}},
                              '2': {'type': 'condition', 'nexttasks': {'next': ['3']}},
                              '3': {'type': 'condition'}}
                          }

    IS_INSTANCE_DOESNT_EXISTS = {"id": "Intezer - scan host", "version": -1, "starttaskid": "1",
                                 "tasks": {
                                     '1': {'type': 'title', 'nexttasks': {'next': ['2', '3']}},
                                     '2': {'type': 'condition'},
                                     '3': {'type': 'condition'}}
                                 }

    IS_USING_INSTANCE = [
        (IS_INSTANCE_EXISTS, False),
        (IS_INSTANCE_DOESNT_EXISTS, True),
    ]

    IS_ROOT_CONNECTED_INPUTS = [
        (TASKS_NOT_EXIST, True),
        (NEXT_TASKS_NOT_EXIST_1, True),
        (NEXT_TASKS_NOT_EXIST_2, False),
        (NEXT_TASKS_INVALID_EXIST_1, False),
        (NEXT_TASKS_INVALID_EXIST_2, False),
        (NEXT_TASKS_VALID_EXIST_1, True),
        (NEXT_TASKS_VALID_EXIST_2, True),
    ]

    PLAYBOOK_JSON_VALID_SCRIPT_ID = {
        "tasks": {"0": {"task": {"script": "scriptId1"}},
                  "1": {"task": {"script": "scriptId2"}}}}
    ID_SET_VALID_SCRIPT_ID = {"scripts": [{"scriptId1": {"name": "name"}}, {"scriptId2": {"name": "name"}}]}

    PLAYBOOK_JSON_INVALID_SCRIPT_ID = {
        "tasks": {"0": {"task": {"script": "scriptId1"}},
                  "1": {"task": {"script": "scriptId2"}}}}
    ID_SET_INVALID_SCRIPT_ID = {"scripts": [{"scriptId2": {"name": "name"}}]}

    PLAYBOOK_JSON_VALID_SCRIPT_NAME = {
        "tasks": {"0": {"task": {"scriptName": "scriptName1"}},
                  "1": {"task": {"scriptName": "scriptName2"}}}}
    ID_SET_VALID_SCRIPT_NAME = {
        "scripts": [{"scriptId1": {"name": "scriptName1"}}, {"scriptId2": {"name": "scriptName2"}}]}

    PLAYBOOK_JSON_INVALID_SCRIPT_NAME = {
        "tasks": {"0": {"task": {"scriptName": "scriptName1"}},
                  "1": {"task": {"scriptName": "scriptName2"}}}}
    ID_SET_INVALID_SCRIPT_NAME = {
        "scripts": [{"scriptId1": {"name": "scriptName3"}}, {"scriptId2": {"name": "scriptName1"}}]}

    IS_SCRIPT_ID_VALID = [
        (PLAYBOOK_JSON_VALID_SCRIPT_ID, ID_SET_VALID_SCRIPT_ID, True),
        (PLAYBOOK_JSON_INVALID_SCRIPT_ID, ID_SET_INVALID_SCRIPT_ID, False),
        (PLAYBOOK_JSON_VALID_SCRIPT_NAME, ID_SET_VALID_SCRIPT_NAME, True),
        (PLAYBOOK_JSON_INVALID_SCRIPT_NAME, ID_SET_INVALID_SCRIPT_NAME, False),
    ]

    PlAYBOOK_JSON_VALID_TASKID = {
        "0": {"task": {"id": "8bff5d33-9554-4ab9-833c-cc0c0d5fdfd8"},
              "taskid": "8bff5d33-9554-4ab9-833c-cc0c0d5fdfd8"},
        "1": {"task": {"id": "106b8f2e-5106-4857-82ac-122450af4893"},
              "taskid": "106b8f2e-5106-4857-82ac-122450af4893"}
    }

    PlAYBOOK_JSON_INVALID_TASKID = {
        "0": {"task": {"id": "1"},
              "taskid": "1"},
        "1": {"task": {"id": "106b8f2e-5106-4857-82ac-122450af4893"},
              "taskid": "106b8f2e-5106-4857-82ac-122450af4893"}
    }

    PLAYBOOK_JSON_ID_EQUALS_TASKID = {
        "0": {"task": {"id": "8bff5d33-9554-4ab9-833c-cc0c0d5fdfd8"},
              "taskid": "8bff5d33-9554-4ab9-833c-cc0c0d5fdfd8"},
        "1": {"task": {"id": "106b8f2e-5106-4857-82ac-122450af4893"},
              "taskid": "106b8f2e-5106-4857-82ac-122450af4893"}
    }

    PLAYBOOK_JSON_ID_NOT_EQUAL_TO_TASKID = {
        "0": {"task": {"id": "8bff5d33-9554-4ab9-833c-cc0c0d5fdfd8"},
              "taskid": "106b8f2e-5106-4857-82ac-122450af4893"},
        "1": {"task": {"id": "106b8f2e-5106-4857-82ac-122450af4893"},
              "taskid": "8bff5d33-9554-4ab9-833c-cc0c0d5fdfd8"}
    }

    PLAYBOOK_JSON_INDICATORS_INPUT_VALID = {
        'inputs': [
            {'playbookInputQuery': {'queryEntity': 'indicators'}}
        ],
        'quiet': True,
        'tasks': {
            "0": {'quietmode': 0}
        }
    }

    PLAYBOOK_JSON_INDICATORS_INPUT_INVALID_QUIET = {
        'inputs': [
            {'playbookInputQuery': {'queryEntity': 'indicators'}}
        ],
        'quiet': False,
        'tasks': {
            "0": {'quietmode': 1}
        }
    }

    PLAYBOOK_JSON_INDICATORS_INPUT_INVALID_QUIET_TASK = {
        'inputs': [
            {'playbookInputQuery': {'queryEntity': 'indicators'}}
        ],
        'quiet': True,
        'tasks': {
            "0": {'quietmode': 0},
            "1": {'quietmode': 2}
        }
    }

    PLAYBOOK_JSON_INDICATORS_INPUT_INVALID_ON_ERROR = {
        'inputs': [
            {'playbookInputQuery': {'queryEntity': 'indicators'}}
        ],
        'quiet': True,
        'tasks': {
            "0": {'quietmode': 0},
            "1": {'quietmode': 1, 'continueonerror': True}
        }
    }
    IS_VALID_INDICATORS_INPUT = [
        (PLAYBOOK_JSON_INDICATORS_INPUT_VALID, True),
        (PLAYBOOK_JSON_INDICATORS_INPUT_INVALID_QUIET, False),
        (PLAYBOOK_JSON_INDICATORS_INPUT_INVALID_QUIET_TASK, False),
        (PLAYBOOK_JSON_INDICATORS_INPUT_INVALID_ON_ERROR, False),

    ]

    IS_ID_UUID = [
        (PlAYBOOK_JSON_VALID_TASKID, True),
        (PlAYBOOK_JSON_INVALID_TASKID, False)
    ]

    IS_TASK_ID_EQUALS_ID = [
        (PLAYBOOK_JSON_ID_EQUALS_TASKID, True),
        (PLAYBOOK_JSON_ID_NOT_EQUAL_TO_TASKID, False)
    ]

    DEPRECATED_VALID = {"deprecated": True, "description": "Deprecated. Use the XXXX playbook instead."}
    DEPRECATED_VALID2 = {"deprecated": True, "description": "Deprecated. Feodo Tracker no longer supports this feed "
                                                            "No available replacement."}
    DEPRECATED_VALID3 = {"deprecated": True, "description": "Deprecated. The playbook uses an unsupported scraping"
                                                            " API. Use Proofpoint Protection Server v2 playbook"
                                                            " instead."}

    DEPRECATED_INVALID_DESC = {"deprecated": True, "description": "Deprecated."}
    DEPRECATED_INVALID_DESC2 = {"deprecated": True, "description": "Use the ServiceNow playbook to manage..."}
    DEPRECATED_INVALID_DESC3 = {"deprecated": True, "description": "Deprecated. The playbook uses an unsupported"
                                                                   " scraping API."}
    DEPRECATED_INPUTS = [
        (DEPRECATED_VALID, True),
        (DEPRECATED_VALID2, True),
        (DEPRECATED_VALID3, True),
        (DEPRECATED_INVALID_DESC, False),
        (DEPRECATED_INVALID_DESC2, False),
        (DEPRECATED_INVALID_DESC3, False)
    ]

    CONDITIONAL_SCRPT_WITH_DFLT_NXT_TASK = {"id": "Intezer - scan host", "version": -1,
                                            "tasks":
                                                {'1': {'type': 'condition',
                                                       'scriptName': 'testScript',
                                                       'nexttasks': {'#default#': []}}}}

    CONDITIONAL_SCRPT_WITH_NO_DFLT_NXT_TASK = {"id": "Intezer - scan host", "version": -1,
                                               "tasks":
                                               {'1': {'type': 'condition',
                                                      'scriptName': 'testScript',
                                                      'nexttasks': {'1': []}}}}

    CONDITION_TASK_WITH_ELSE = {'1': {'type': 'condition',
                                      'scriptName': 'testScript',
                                      'nexttasks': {'#default#': []}}}

    CONDITION_TASK_WITHOUT_ELSE = {'1': {'type': 'condition',
                                         'scriptName': 'testScript',
                                                       'nexttasks': {'1': []}}}
    IS_ELSE_IN_CONDITION_TASK = [(CONDITIONAL_SCRPT_WITH_NO_DFLT_NXT_TASK.get('tasks').get('1'), False),
                                 (CONDITIONAL_SCRPT_WITH_DFLT_NXT_TASK.get('tasks').get('1'), True)]

    @pytest.mark.parametrize("playbook_json, id_set_json, expected_result", IS_SCRIPT_ID_VALID)
    def test_playbook_script_id(self, mocker, playbook, repo, playbook_json, id_set_json, expected_result):
        """

        Given
        - A playbook with scrips ids or script names
        - An id_set file.

        When
        - validating playbook

        Then
        - In case script id or script name don't exist in id_set , prints a warning.
        """
        playbook.yml.write_dict(playbook_json)
        repo.id_set.write_json(id_set_json)
        structure = mock_structure("", playbook_json)
        validator = PlaybookValidator(structure)
        assert validator.is_script_id_valid(id_set_json) == expected_result

    @pytest.mark.parametrize("playbook_json, expected_result", IS_NO_ROLENAME_INPUTS)
    def test_is_added_required_fields(self, playbook_json, expected_result):
        structure = mock_structure("", playbook_json)
        validator = PlaybookValidator(structure)
        assert validator.is_no_rolename() is expected_result

    @pytest.mark.parametrize("playbook_json, expected_result", IS_CONDITIONAL_INPUTS)
    def test_is_condition_branches_handled(self, playbook_json, expected_result):
        structure = mock_structure("", playbook_json)
        validator = PlaybookValidator(structure)
        assert validator.is_condition_branches_handled() is expected_result

    @pytest.mark.parametrize("playbook_json, expected_result", IS_ROOT_CONNECTED_INPUTS)
    def test_is_root_connected_to_all_tasks(self, playbook_json, expected_result):
        structure = mock_structure("", playbook_json)
        validator = PlaybookValidator(structure)
        assert validator.is_root_connected_to_all_tasks() is expected_result

    @pytest.mark.parametrize("playbook_path, expected_result", [(INVALID_TEST_PLAYBOOK_UNHANDLED_CONDITION, True),
                                                                (INVALID_PLAYBOOK_UNHANDLED_CONDITION, False)])
    def test_skipping_test_playbooks(self, mocker, playbook_path, expected_result):
        """
            Given
            - A playbook

            When
            - The playbook has unhandled condition in it

            Then
            -  Ensure the unhandled condition is ignored if it's a test playbook
            -  Ensure validation fails if it's a not test playbook
        """
        with ChangeCWD(CONTENT_REPO_EXAMPLE_ROOT):
            structure = StructureValidator(file_path=playbook_path)
            validator = PlaybookValidator(structure)
            mocker.patch.object(validator, 'is_script_id_valid', return_value=True)

            assert validator.is_valid_playbook() is expected_result

    @pytest.mark.parametrize("playbook_json, expected_result", IS_DELETECONTEXT)
    def test_is_delete_context_all_in_playbook(self, playbook_json, expected_result):
        """
        Given
        - A playbook

        When
        - The playbook have deleteContext script use with all=yes

        Then
        -  Ensure that the validation fails when all=yes arg exists.
        """
        structure = mock_structure("", playbook_json)
        validator = PlaybookValidator(structure)
        assert validator.is_delete_context_all_in_playbook() is expected_result

    @pytest.mark.parametrize("playbook_json, expected_result", IS_USING_INSTANCE)
    def test_is_using_instance(self, playbook_json, expected_result):
        """
        Given
        - A playbook

        When
        - The playbook has a using specific instance.
        - The playbook doestnt have using in it.

        Then
        - Ensure validation fails if it's a not test playbook
        - Ensure that the validation passes if no using usage.
        """
        structure = mock_structure("", playbook_json)
        validator = PlaybookValidator(structure)
        assert validator.is_using_instance() is expected_result

    @pytest.mark.parametrize("playbook_json, expected_result", IS_ID_UUID)
    def test_is_id_uuid(self, playbook_json, expected_result):
        """
        Given
        - A playbook

        When
        - The playbook include taskid and inside task field an id that are both from uuid type.
        - The playbook include taskid and inside task field an id that are not both from uuid type.

        Then
        - Ensure validation passes if the taskid field and the id inside task field are both from uuid type
        - Ensure validation fails if the taskid field and the id inside task field are one of them not from uuid type
        """
        structure = mock_structure("", playbook_json)
        validator = PlaybookValidator(structure)
        validator._is_id_uuid() is expected_result

    @pytest.mark.parametrize("playbook_json, expected_result", IS_TASK_ID_EQUALS_ID)
    def test_is_taskid_equals_id(self, playbook_json, expected_result):
        """
        Given
        - A playbook

        When
        - The playbook include taskid and inside task field an id that are both have the same value.
        - The playbook include taskid and inside task field an id that are different values.

        Then
        - Ensure validation passes if the taskid field and the id inside task field have the same value
        - Ensure validation fails if the taskid field and the id inside task field are have different value
        """
        structure = mock_structure("", playbook_json)
        validator = PlaybookValidator(structure)
        validator._is_taskid_equals_id() is expected_result

    @pytest.mark.parametrize("current, answer", DEPRECATED_INPUTS)
    def test_is_valid_deprecated_playbook(self, current, answer):
        """
        Given
            1. A deprecated playbook with a valid description according to 'deprecated regex' (including the replacement
               playbook name).
            2. A deprecated playbook with a valid description according to the 'deprecated no replacement regex'.
            3. A deprecated playbook with a valid description according to 'deprecated regex' (including the replacement
               playbook name, and the reason for deprecation.).
            4. A deprecated playbook with an invalid description that isn't according to the 'deprecated regex'
               (doesn't include a replacement playbook name, or declare there isn't a replacement).
            5. A deprecated playbook with an invalid description that isn't according to the 'deprecated regex'
               (doesn't start with the phrase: 'Deprecated.').
            6. A deprecated playbook with an invalid description that isn't according to the 'deprecated regex'
               (Includes the reason for deprecation, but doesn't include a replacement playbook name,
               or declare there isn't a replacement).
        When
            - running is_valid_as_deprecated.

        Then
            - a playbook with an invalid description will be errored.
        """
        structure = mock_structure("", current)
        validator = PlaybookValidator(structure)
        validator.current_file = current
        assert validator.is_valid_as_deprecated() is answer

<<<<<<< HEAD
    @pytest.mark.parametrize("playbook_json, expected_result", IS_VALID_INDICATORS_INPUT)
    def test_is_valid_with_indicators_input(self, playbook_json, expected_result):
        """
        Given
        - A playbook

        When
        - The playbook with input from indicators, includes all valid fields.
        - The playbook with input from indicators, is not set on quietmode.
        - The playbook with input from indicators, one of the tasks does not have quiet mode on.
        -The playbook with input from indicators, one of the tasks continues on error

        Then
        - Ensure validation passes.
        - Ensure validation fails.
        - Ensure validation fails.
        - Ensure validation fails.
        """
        structure = mock_structure("", playbook_json)
        validator = PlaybookValidator(structure)
        assert validator.is_valid_with_indicators_input() is expected_result
=======
    @pytest.mark.parametrize("playbook_json, expected_result", [(CONDITIONAL_SCRPT_WITH_NO_DFLT_NXT_TASK, True)])
    def test_verify_all_conditional_tasks_has_else_path(self, playbook_json, expected_result):
        """
        Given
            - A playbook with a condition without a default task

        When
            - Running Validate playbook

        Then
            - Function returns true as this is an ignored error.
        """
        structure = mock_structure("", playbook_json)
        validator = PlaybookValidator(structure)
        assert validator.verify_condition_tasks_has_else_path() is expected_result

    @pytest.mark.parametrize("playbook_task_json, expected_result", IS_ELSE_IN_CONDITION_TASK)
    def test_verify_else_for_conditions_task(self, playbook_task_json, expected_result):
        """
        Given
            - A playbook condition task with a default task
            - A playbook condition task without a default task

        When
            - Running Validate playbook

        Then
            - Return True if the condition task has default path , else false
        """
        structure = mock_structure("", playbook_task_json)
        validator = PlaybookValidator(structure)
        assert validator._is_else_path_in_condition_task(task=playbook_task_json) is expected_result

    def test_name_contains_the_type(self, pack):
        """
        Given
            - An playbook with a name that contains the word "playbook".
        When
            - running name_not_contain_the_type.
        Then
            - Ensure the validate failed.
        """
        playbook = pack.create_playbook(yml={"name": "test_playbook"})

        with ChangeCWD(pack.repo_path):
            structure_validator = StructureValidator(playbook.yml.path)
            validator = PlaybookValidator(structure_validator)

            assert not validator.name_not_contain_the_type()

    def test_name_does_not_contains_the_type(self, pack):
        """
        Given
            - An playbook with a name that does not contains the "playbook" string.
        When
            - running name_not_contain_the_type.
        Then
            - Ensure the validate passes.
        """
        playbook = pack.create_playbook(yml={"name": "test"})

        with ChangeCWD(pack.repo_path):
            structure_validator = StructureValidator(playbook.yml.path)
            validator = PlaybookValidator(structure_validator)

            assert validator.name_not_contain_the_type()
>>>>>>> 41575330
<|MERGE_RESOLUTION|>--- conflicted
+++ resolved
@@ -538,7 +538,73 @@
         validator.current_file = current
         assert validator.is_valid_as_deprecated() is answer
 
-<<<<<<< HEAD
+    @pytest.mark.parametrize("playbook_json, expected_result", [(CONDITIONAL_SCRPT_WITH_NO_DFLT_NXT_TASK, True)])
+    def test_verify_all_conditional_tasks_has_else_path(self, playbook_json, expected_result):
+        """
+        Given
+            - A playbook with a condition without a default task
+
+        When
+            - Running Validate playbook
+
+        Then
+            - Function returns true as this is an ignored error.
+        """
+        structure = mock_structure("", playbook_json)
+        validator = PlaybookValidator(structure)
+        assert validator.verify_condition_tasks_has_else_path() is expected_result
+
+    @pytest.mark.parametrize("playbook_task_json, expected_result", IS_ELSE_IN_CONDITION_TASK)
+    def test_verify_else_for_conditions_task(self, playbook_task_json, expected_result):
+        """
+        Given
+            - A playbook condition task with a default task
+            - A playbook condition task without a default task
+
+        When
+            - Running Validate playbook
+
+        Then
+            - Return True if the condition task has default path , else false
+        """
+        structure = mock_structure("", playbook_task_json)
+        validator = PlaybookValidator(structure)
+        assert validator._is_else_path_in_condition_task(task=playbook_task_json) is expected_result
+
+    def test_name_contains_the_type(self, pack):
+        """
+        Given
+            - An playbook with a name that contains the word "playbook".
+        When
+            - running name_not_contain_the_type.
+        Then
+            - Ensure the validate failed.
+        """
+        playbook = pack.create_playbook(yml={"name": "test_playbook"})
+
+        with ChangeCWD(pack.repo_path):
+            structure_validator = StructureValidator(playbook.yml.path)
+            validator = PlaybookValidator(structure_validator)
+
+            assert not validator.name_not_contain_the_type()
+
+    def test_name_does_not_contains_the_type(self, pack):
+        """
+        Given
+            - An playbook with a name that does not contains the "playbook" string.
+        When
+            - running name_not_contain_the_type.
+        Then
+            - Ensure the validate passes.
+        """
+        playbook = pack.create_playbook(yml={"name": "test"})
+
+        with ChangeCWD(pack.repo_path):
+            structure_validator = StructureValidator(playbook.yml.path)
+            validator = PlaybookValidator(structure_validator)
+
+            assert validator.name_not_contain_the_type()
+
     @pytest.mark.parametrize("playbook_json, expected_result", IS_VALID_INDICATORS_INPUT)
     def test_is_valid_with_indicators_input(self, playbook_json, expected_result):
         """
@@ -559,72 +625,4 @@
         """
         structure = mock_structure("", playbook_json)
         validator = PlaybookValidator(structure)
-        assert validator.is_valid_with_indicators_input() is expected_result
-=======
-    @pytest.mark.parametrize("playbook_json, expected_result", [(CONDITIONAL_SCRPT_WITH_NO_DFLT_NXT_TASK, True)])
-    def test_verify_all_conditional_tasks_has_else_path(self, playbook_json, expected_result):
-        """
-        Given
-            - A playbook with a condition without a default task
-
-        When
-            - Running Validate playbook
-
-        Then
-            - Function returns true as this is an ignored error.
-        """
-        structure = mock_structure("", playbook_json)
-        validator = PlaybookValidator(structure)
-        assert validator.verify_condition_tasks_has_else_path() is expected_result
-
-    @pytest.mark.parametrize("playbook_task_json, expected_result", IS_ELSE_IN_CONDITION_TASK)
-    def test_verify_else_for_conditions_task(self, playbook_task_json, expected_result):
-        """
-        Given
-            - A playbook condition task with a default task
-            - A playbook condition task without a default task
-
-        When
-            - Running Validate playbook
-
-        Then
-            - Return True if the condition task has default path , else false
-        """
-        structure = mock_structure("", playbook_task_json)
-        validator = PlaybookValidator(structure)
-        assert validator._is_else_path_in_condition_task(task=playbook_task_json) is expected_result
-
-    def test_name_contains_the_type(self, pack):
-        """
-        Given
-            - An playbook with a name that contains the word "playbook".
-        When
-            - running name_not_contain_the_type.
-        Then
-            - Ensure the validate failed.
-        """
-        playbook = pack.create_playbook(yml={"name": "test_playbook"})
-
-        with ChangeCWD(pack.repo_path):
-            structure_validator = StructureValidator(playbook.yml.path)
-            validator = PlaybookValidator(structure_validator)
-
-            assert not validator.name_not_contain_the_type()
-
-    def test_name_does_not_contains_the_type(self, pack):
-        """
-        Given
-            - An playbook with a name that does not contains the "playbook" string.
-        When
-            - running name_not_contain_the_type.
-        Then
-            - Ensure the validate passes.
-        """
-        playbook = pack.create_playbook(yml={"name": "test"})
-
-        with ChangeCWD(pack.repo_path):
-            structure_validator = StructureValidator(playbook.yml.path)
-            validator = PlaybookValidator(structure_validator)
-
-            assert validator.name_not_contain_the_type()
->>>>>>> 41575330
+        assert validator.is_valid_with_indicators_input() is expected_result