import glob
import io
import os
import sys

import pytest
from demisto_sdk.commands.common.hook_validations.readme import ReadMeValidator
from demisto_sdk.commands.common.legacy_git_tools import git_path
from TestSuite.test_tools import ChangeCWD

VALID_MD = f'{git_path()}/demisto_sdk/tests/test_files/README-valid.md'
INVALID_MD = f'{git_path()}/demisto_sdk/tests/test_files/README-invalid.md'
INVALID2_MD = f'{git_path()}/demisto_sdk/tests/test_files/README-invalid2.md'
INVALID3_MD = f'{git_path()}/demisto_sdk/tests/test_files/README-short-invalid.md'
PACK_MD = f'{git_path()}/demisto_sdk/tests/test_files/README-pack.md'
EMPTY_MD = f'{git_path()}/demisto_sdk/tests/test_files/README-empty.md'
FAKE_INTEGRATION_README = f'{git_path()}/demisto_sdk/tests/test_files/fake_integration/fake_README.md'

README_INPUTS = [
    (VALID_MD, True),
    (INVALID_MD, False),
    (INVALID2_MD, False),
    (INVALID3_MD, False),
    (EMPTY_MD, True)
]

MDX_SKIP_NPM_MESSAGE = 'Required npm modules are not installed. To run this test you must run "npm install" ' \
                       'in the root of the project.'


@pytest.mark.parametrize("current, answer", README_INPUTS)
def test_is_file_valid(mocker, current, answer):
    readme_validator = ReadMeValidator(current)
    valid = readme_validator.are_modules_installed_for_verify(readme_validator.content_path)
    if not valid:
        pytest.skip('skipping mdx test. ' + MDX_SKIP_NPM_MESSAGE)
        return
    mocker.patch.dict(os.environ, {'DEMISTO_README_VALIDATION': 'yes', 'DEMISTO_MDX_CMD_VERIFY': 'yes'})
    assert readme_validator.is_valid_file() is answer
    assert not ReadMeValidator._MDX_SERVER_PROCESS


@pytest.mark.parametrize("current, answer", README_INPUTS)
def test_is_file_valid_mdx_server(mocker, current, answer):
    readme_validator = ReadMeValidator(current)
    valid = readme_validator.are_modules_installed_for_verify(readme_validator.content_path)
    if not valid:
        pytest.skip('skipping mdx server test. ' + MDX_SKIP_NPM_MESSAGE)
        return
    mocker.patch.dict(os.environ, {'DEMISTO_README_VALIDATION': 'yes'})
    assert readme_validator.is_valid_file() is answer
    assert ReadMeValidator._MDX_SERVER_PROCESS is not None
    ReadMeValidator.stop_mdx_server()


def test_are_modules_installed_for_verify_false_res(tmp_path):
    r = str(tmp_path / "README.md")
    with open(r, 'w') as f:
        f.write('Test readme')
    readme_validator = ReadMeValidator(r)
    # modules will be missing in tmp_path
    assert not readme_validator.are_modules_installed_for_verify(tmp_path)


def test_is_image_path_valid():
    """
    Given
        - A README file with 2 invalid images paths in it.
    When
        - Run validate on README file
    Then
        - Ensure:
            - Validation fails
            - Both images paths were caught correctly
            - Valid image path was not caught
            - An alternative paths were suggested
    """
    captured_output = io.StringIO()
    sys.stdout = captured_output  # redirect stdout.
    images_paths = ["https://github.com/demisto/content/blob/123/Packs/AutoFocus/doc_files/AutoFocusPolling.png",
                    "https://github.com/demisto/content/blob/123/Packs/FeedOffice365/doc_files/test.png",
                    "https://github.com/demisto/content/raw/123/Packs/valid/doc_files/test.png"]
    alternative_images_paths = [
        "https://github.com/demisto/content/raw/123/Packs/AutoFocus/doc_files/AutoFocusPolling.png",
        "https://github.com/demisto/content/raw/123/Packs/FeedOffice365/doc_files/test.png"]
    readme_validator = ReadMeValidator(INVALID_MD)
    result = readme_validator.is_image_path_valid()
    sys.stdout = sys.__stdout__  # reset stdout.
    assert not result
    assert images_paths[0] and alternative_images_paths[0] in captured_output.getvalue()
    assert images_paths[1] and alternative_images_paths[1] in captured_output.getvalue()
    assert images_paths[2] not in captured_output.getvalue()


@pytest.mark.parametrize("file_input, missing_section",
                         [("## Troubleshooting\n## OtherSection", "Troubleshooting"),
                          ("## Troubleshooting", "Troubleshooting"),
                          ("## Troubleshooting\n\n---\n## OtherSection", "Troubleshooting"),
                          ("## Use Cases\n\n----------\n## OtherSection", "Use Cases"),
                          ("## Additional Information\n\n## OtherSection", "Additional Information"),
                          ("## Known Limitations\n\n----------\n", "Known Limitations")])
def test_unvalid_verify_no_empty_sections(integration, capsys, file_input, missing_section):
    """
    Given
        - Empty sections in different forms
    When
        - Run validate on README file
    Then
        - Ensure no empty sections from the SECTIONS list
    """

    integration.readme.write(file_input)
    readme_path = integration.readme.path

    with ChangeCWD(integration.repo_path):
        readme_validator = ReadMeValidator(readme_path)
        result = readme_validator.verify_no_empty_sections()

        stdout, _ = capsys.readouterr()
        section_error = f'{missing_section} is empty, please elaborate or delete the section.'

        assert not result
        assert section_error in stdout


@pytest.mark.parametrize("file_input",
                         ["## Troubleshooting\n## OtherSection\n## Additional Information\n\n## OtherSection\n##"])
def test_combined_unvalid_verify_no_empty_sections(integration, capsys, file_input):
    """
    Given
        - Couple of empty sections
    When
        - Run validate on README file
    Then
        - Ensure no empty sections from the SECTIONS list
    """

    integration.readme.write(file_input)
    readme_path = integration.readme.path

    with ChangeCWD(integration.repo_path):
        readme_validator = ReadMeValidator(readme_path)
        result = readme_validator.verify_no_empty_sections()

        stdout, _ = capsys.readouterr()
        error = 'Failed verifying README.md Error Message is: Troubleshooting is empty, please elaborate or delete the' \
                ' section.\nAdditional Information is empty, please elaborate or delete the section.'

        assert not result
        assert error in stdout


@pytest.mark.parametrize("file_input",
                         ["## Troubleshooting\ninput",
                          "## Troubleshooting\n\n---\ninput",
                          "## Use Cases\n\n----------\ninput",
                          "## Additional Information\n\ninput",
                          "## Additional Information\n\n### OtherSection",
                          "## Known Limitations\n\n----------\ninput"])
def test_valid_sections(integration, file_input):
    """
    Given
        - Valid sections in different forms from SECTIONS
    When
        - Run validate on README file
    Then
        - Ensure no empty sections from the SECTIONS list
    """

    integration.readme.write(file_input)
    readme_path = integration.readme.path
    readme_validator = ReadMeValidator(readme_path)
    result = readme_validator.verify_no_empty_sections()

    assert result


@pytest.mark.parametrize("file_input, section",
                         [("##### Required Permissions\n**FILL IN REQUIRED PERMISSIONS HERE**\n##### Base Command",
                           'FILL IN REQUIRED PERMISSIONS HERE'),
                          ("##### Required Permissions **FILL IN REQUIRED PERMISSIONS HERE**\n##### Base Command",
                           'FILL IN REQUIRED PERMISSIONS HERE'),
                          ("##### Required Permissions FILL IN REQUIRED PERMISSIONS HERE",
                           'FILL IN REQUIRED PERMISSIONS HERE'),
                          ("##### Required Permissions FILL IN REQUIRED PERMISSIONS HERE",
                           'FILL IN REQUIRED PERMISSIONS HERE'),
                          ("This integration was integrated and tested with version xx of integration v2",
                           'version xx'),
                          ("##Dummy Integration\n this integration is for getting started and learn how to build an "
                           "integration. some extra text here",
                           'getting started and learn how to build an integration')])
def test_verify_no_default_sections_left(integration, capsys, file_input, section):
    """
    Given
        - Readme that contains sections that are created as default and need to be changed
    When
        - Run validate on README file
    Then
        - Ensure no default sections in the readme file
    """
    integration.readme.write(file_input)
    readme_path = integration.readme.path

    with ChangeCWD(integration.repo_path):
        readme_validator = ReadMeValidator(readme_path)
        result = readme_validator.verify_no_default_sections_left()

        stdout, _ = capsys.readouterr()
        section_error = f'Replace "{section}" with a suitable info.'
        assert not result
        assert section_error in stdout


ERROR_FOUND_CASES = [
    ([f'{FAKE_INTEGRATION_README} - [RM102]'], [], False),
    ([], [f'{FAKE_INTEGRATION_README} - [RM102]'], False),
    ([], [], True),
]


@pytest.mark.parametrize("readme_fake_path, readme_text",
                         [('/HelloWorld/README.md', 'getting started and learn how to build an integration')])
def test_readme_ignore(integration, readme_fake_path, readme_text):
    """
    Check that packs in ignore list are ignored.
       Given
            - README path of ignore pack
        When
            - Run validate on README of ignored pack
        Then
            - Ensure validation ignored the pack
    """
    integration.readme.write(readme_text)
    readme_path = integration.readme.path
    readme_validator = ReadMeValidator(readme_path)
    # change the pack path to readme_fake_path
    from pathlib import Path
    readme_validator.file_path = Path(readme_fake_path)
    readme_validator.pack_path = readme_validator.file_path.parent

    result = readme_validator.verify_no_default_sections_left()
    assert result


@pytest.mark.parametrize("errors_found, errors_ignore, expected", ERROR_FOUND_CASES)
def test_context_only_runs_once_when_error_exist(mocker, integration, errors_found, errors_ignore, expected):
    """
        Given
            - README that contains changes and YML file
        When
            - Run validate on README file and YML
        Then
            - Ensure validation only run once, either for YML or for README
        """
    readme_validator = ReadMeValidator(FAKE_INTEGRATION_README)
    mocker.patch.object(ReadMeValidator, '_get_error_lists',
                        return_value=(errors_found, errors_ignore))

    result = readme_validator.is_context_different_in_yml()
    assert result == expected


DIFFERENCE_CONTEXT_RESULTS_CASE = [
    ({'zoom-create-user': {'only in yml': {'Zoom.User.id'}, 'only in readme': set()}}, False),
    # case path exists only in yml
    ({'zoom-list-users': {'only in yml': set(), 'only in readme': {'Zoom.User.last_name', 'Zoom.User.first_name'}}},
     False),  # case path exists only in readme
    ({}, True),  # case no changes were found
]


@pytest.mark.parametrize("difference_found, expected", DIFFERENCE_CONTEXT_RESULTS_CASE)
def test_context_difference_created_is_valid(mocker, difference_found, expected):
    """
    Given
        - README that contains changes and YML file
    When
        - Run validate on README file and YML
    Then
        - Ensure the difference context is correct
    """
    mocker.patch('demisto_sdk.commands.common.hook_validations.readme.compare_context_path_in_yml_and_readme',
                 return_value=difference_found)
    readme_validator = ReadMeValidator(FAKE_INTEGRATION_README)
    handle_error_mock = mocker.patch.object(ReadMeValidator, 'handle_error')
    valid = readme_validator.is_context_different_in_yml()
    assert valid == expected
    if not valid:
        handle_error_mock.assert_called()
    else:
        handle_error_mock.assert_not_called()


def test_invalid_short_file(capsys):
    """
    Given
        - Non empty Readme with less than 30 chars.
    When
        - Running validate on README file
    Then
        - Ensure verify on Readme fails
    """
    readme_validator = ReadMeValidator(INVALID3_MD)
    result = readme_validator.verify_readme_is_not_too_short()
    stdout, _ = capsys.readouterr()
    short_readme_error = 'Your Pack README is too small (29 chars). Please move its content to the pack ' \
                         'description or add more useful information to the Pack README. ' \
                         'Pack README files are expected to include a few sentences about the pack and/or images.'
    assert not result
    assert short_readme_error in stdout


def test_demisto_in_readme(repo):
    """
        Given
            - An integration README contains the word 'Demisto'.

        When
            - Running verify_demisto_in_readme_content.

        Then
            - Ensure that the validation fails.
    """

    pack = repo.create_pack('PackName')
    integration = pack.create_integration('IntName')

    readme_path = glob.glob(os.path.join(os.path.dirname(integration.yml.path), '*README.md'))[0]

    with open(readme_path, 'w') as f:
        f.write('This checks if we have the word Demisto in the README.')

    with ChangeCWD(repo.path):
        readme_validator = ReadMeValidator(integration.readme.path)

        assert not readme_validator.verify_demisto_in_readme_content()


def test_demisto_not_in_readme(repo):
    """
        Given
            - An integration README without the word 'Demisto'.

        When
            - Running verify_demisto_in_readme_content.

        Then
            - Ensure that the validation passes.
    """

    pack = repo.create_pack('PackName')
    integration = pack.create_integration('IntName')

    readme_path = glob.glob(os.path.join(os.path.dirname(integration.yml.path), '*README.md'))[0]

    with open(readme_path, 'w') as f:
        f.write('This checks if we have the word XSOAR in the README.')

    readme_validator = ReadMeValidator(integration.readme.path)

    assert readme_validator.verify_demisto_in_readme_content()


<<<<<<< HEAD
def test_verify_readme_image_paths_pack_readme(mocker):
    """
    Given
        - A pack README file with relative image paths in it and an absolute path in it.
    When
        - Run validate on README file
    Then
        - Ensure:
            - Validation fails
            - Image paths were caught correctly
            - An Error was printed
            - Valid absolute path is not caught
    """
    from demisto_sdk.commands.common.hook_validations.base_validator import BaseValidator
    captured_output = io.StringIO()
    sys.stdout = captured_output  # redirect stdout.

    readme_validator = ReadMeValidator(PACK_MD)
    readme_validator.file_path = '/Packs/test_pack/README.md'
    mocker.patch('demisto_sdk.commands.common.hook_validations.readme.get_pack_name', return_value='test_pack')
    mocker.patch.object(BaseValidator, 'check_file_flags', return_value=None)
    result = readme_validator.verify_readme_image_paths()
    sys.stdout = sys.__stdout__  # reset stdout.
    assert not result
    assert 'Detected following image: ![Identity with High Risk Score](doc_files/High_Risk_User.png) ' \
           'which is not using an absolute url' in captured_output.getvalue()
    assert 'Detected following image: ![Identity with High Risk Score](home/test1/test2/doc_files/High_Risk_User.png) ' \
           'which is not using an absolute url' in captured_output.getvalue()
    assert 'https://github.com/demisto/content/raw' not in captured_output.getvalue()


def test_verify_readme_image_paths_general_readme(mocker):
    """
    Given
        - A README file (not pack README) with valid/invalid relative image
         paths and valid/invalid absolute image paths in it.
    When
        - Run validate on README file
    Then
        - Ensure:
            - Validation fails
            - Image paths were caught correctly
            - An Error was printed
            - valid paths are not caught
    """
    from demisto_sdk.commands.common.hook_validations.base_validator import BaseValidator
    captured_output = io.StringIO()
    sys.stdout = captured_output  # redirect stdout.

    readme_validator = ReadMeValidator(INVALID_MD)
    mocker.patch('demisto_sdk.commands.common.hook_validations.readme.get_pack_name', return_value='test_pack')
    mocker.patch.object(BaseValidator, 'check_file_flags', return_value=None)
    result = readme_validator.verify_readme_image_paths()
    sys.stdout = sys.__stdout__  # reset stdout.
    captured_output = captured_output.getvalue()
    assert not result
    assert 'The following relative path is not valid - ../../default.png please recheck it.' in captured_output
    assert 'The following relative path is not valid - default.png please recheck it.' not in captured_output

    assert 'The following link seems to be broken, please repair it - ' \
           'https://github.com/demisto/content/raw/123/Packs/valid/doc_files/test.png' in captured_output
    assert 'The following link seems to be broken, please repair it - ' \
           'https://github.com/demisto/content/raw/123/Packs/valid/doc_files/test2.png' in captured_output
    assert 'The following link seems to be broken, please repair it - ' \
           'https://github.com/demisto/content/raw/2e4e0056580ea5de30f55dcbe2ccacaadf01b74e/Packs' \
           not in captured_output
=======
def test_verify_template_not_in_readme(repo):
    """
        Given
            - An integration README contains the generic sentence '%%FILL HERE%%'.

        When
            - Running verify_template_not_in_readme.

        Then
            - Ensure that the validation fails.
    """

    pack = repo.create_pack('PackName')
    integration = pack.create_integration('IntName')

    readme_path = glob.glob(os.path.join(os.path.dirname(integration.yml.path), '*README.md'))[0]

    with open(readme_path, 'w') as f:
        f.write('This checks if we have the sentence %%FILL HERE%% in the README.')

    with ChangeCWD(repo.path):
        readme_validator = ReadMeValidator(integration.readme.path)

        assert not readme_validator.verify_template_not_in_readme()
>>>>>>> a6ea29ef
<|MERGE_RESOLUTION|>--- conflicted
+++ resolved
@@ -361,7 +361,32 @@
     assert readme_validator.verify_demisto_in_readme_content()
 
 
-<<<<<<< HEAD
+def test_verify_template_not_in_readme(repo):
+    """
+        Given
+            - An integration README contains the generic sentence '%%FILL HERE%%'.
+
+        When
+            - Running verify_template_not_in_readme.
+
+        Then
+            - Ensure that the validation fails.
+    """
+
+    pack = repo.create_pack('PackName')
+    integration = pack.create_integration('IntName')
+
+    readme_path = glob.glob(os.path.join(os.path.dirname(integration.yml.path), '*README.md'))[0]
+
+    with open(readme_path, 'w') as f:
+        f.write('This checks if we have the sentence %%FILL HERE%% in the README.')
+
+    with ChangeCWD(repo.path):
+        readme_validator = ReadMeValidator(integration.readme.path)
+
+        assert not readme_validator.verify_template_not_in_readme()
+
+
 def test_verify_readme_image_paths_pack_readme(mocker):
     """
     Given
@@ -427,30 +452,4 @@
            'https://github.com/demisto/content/raw/123/Packs/valid/doc_files/test2.png' in captured_output
     assert 'The following link seems to be broken, please repair it - ' \
            'https://github.com/demisto/content/raw/2e4e0056580ea5de30f55dcbe2ccacaadf01b74e/Packs' \
-           not in captured_output
-=======
-def test_verify_template_not_in_readme(repo):
-    """
-        Given
-            - An integration README contains the generic sentence '%%FILL HERE%%'.
-
-        When
-            - Running verify_template_not_in_readme.
-
-        Then
-            - Ensure that the validation fails.
-    """
-
-    pack = repo.create_pack('PackName')
-    integration = pack.create_integration('IntName')
-
-    readme_path = glob.glob(os.path.join(os.path.dirname(integration.yml.path), '*README.md'))[0]
-
-    with open(readme_path, 'w') as f:
-        f.write('This checks if we have the sentence %%FILL HERE%% in the README.')
-
-    with ChangeCWD(repo.path):
-        readme_validator = ReadMeValidator(integration.readme.path)
-
-        assert not readme_validator.verify_template_not_in_readme()
->>>>>>> a6ea29ef
+           not in captured_output