--- conflicted
+++ resolved
@@ -516,40 +516,6 @@
 
         assert not validator.check_separators_in_files()
 
-<<<<<<< HEAD
-    def test_name_contains_the_type(self, pack):
-        """
-        Given
-            - An script with a name that contains the word "script".
-        When
-            - running name_not_contain_the_type.
-        Then
-            - Ensure the validate failed.
-        """
-
-        script = pack.create_script(yml={"name": "test_script"})
-
-        structure_validator = StructureValidator(script.yml.path)
-        validator = ScriptValidator(structure_validator)
-
-        assert not validator.name_not_contain_the_type()
-
-    def test_name_does_not_contains_the_type(self, pack):
-        """
-        Given
-            - An script with a name that does not contains the "script" string.
-        When
-            - running name_not_contain_the_type.
-        Then
-            - Ensure the validate passes.
-        """
-
-        script = pack.create_script(yml={"name": "test"})
-
-        structure_validator = StructureValidator(script.yml.path)
-        validator = ScriptValidator(structure_validator)
-        assert validator.name_not_contain_the_type()
-=======
     DEPRECATED_VALID = {"deprecated": True, "comment": "Deprecated. Use the XXXX script instead."}
     DEPRECATED_VALID2 = {"deprecated": True, "comment": "Deprecated. Feodo Tracker no longer supports this feed "
                                                         "No available replacement."}
@@ -592,4 +558,36 @@
         """
         validator = get_validator(current_file=current)
         assert validator.is_valid_as_deprecated() is answer
->>>>>>> 0a36d154
+
+    def test_name_contains_the_type(self, pack):
+        """
+        Given
+            - An script with a name that contains the word "script".
+        When
+            - running name_not_contain_the_type.
+        Then
+            - Ensure the validate failed.
+        """
+
+        script = pack.create_script(yml={"name": "test_script"})
+
+        structure_validator = StructureValidator(script.yml.path)
+        validator = ScriptValidator(structure_validator)
+
+        assert not validator.name_not_contain_the_type()
+
+    def test_name_does_not_contains_the_type(self, pack):
+        """
+        Given
+            - An script with a name that does not contains the "script" string.
+        When
+            - running name_not_contain_the_type.
+        Then
+            - Ensure the validate passes.
+        """
+
+        script = pack.create_script(yml={"name": "test"})
+
+        structure_validator = StructureValidator(script.yml.path)
+        validator = ScriptValidator(structure_validator)
+        assert validator.name_not_contain_the_type()