import os
import shutil
from glob import glob
from os.path import isfile
from shutil import copyfile
from typing import List, Tuple

import pytest

from demisto_sdk.commands.common.constants import (
    CODE_FILES_REGEX,
    CORRELATION_RULES_YML_REGEX,
<<<<<<< HEAD
    PACK_LAYOUT_RULE_JSON_REGEX,
=======
    MODELING_RULE_SCHEMA_REGEX,
    MODELING_RULE_YML_REGEX,
>>>>>>> da300613
    PACKAGE_YML_FILE_REGEX,
    PACKS_CLASSIFIER_JSON_5_9_9_REGEX,
    PACKS_CLASSIFIER_JSON_REGEX,
    PACKS_DASHBOARD_JSON_REGEX,
    PACKS_INCIDENT_FIELD_JSON_REGEX,
    PACKS_INCIDENT_TYPE_JSON_REGEX,
    PACKS_INTEGRATION_NON_SPLIT_YML_REGEX,
    PACKS_INTEGRATION_PY_REGEX,
    PACKS_INTEGRATION_TEST_PY_REGEX,
    PACKS_INTEGRATION_YML_REGEX,
    PACKS_LAYOUT_JSON_REGEX,
    PACKS_LAYOUTS_CONTAINER_JSON_REGEX,
    PACKS_MAPPER_JSON_REGEX,
    PACKS_SCRIPT_PY_REGEX,
    PACKS_SCRIPT_TEST_PLAYBOOK,
    PACKS_SCRIPT_TEST_PY_REGEX,
    PACKS_SCRIPT_YML_REGEX,
    PACKS_WIDGET_JSON_REGEX,
    PARSING_RULES_YML_REGEX,
    PLAYBOOK_README_REGEX,
    PLAYBOOK_YML_REGEX,
    TEST_PLAYBOOK_YML_REGEX,
    TRIGGER_JSON_REGEX,
    XDRC_TEMPLATE_JSON_REGEX,
    XDRC_TEMPLATE_YML_REGEX,
    XSIAM_DASHBOARD_JSON_REGEX,
    XSIAM_REPORT_JSON_REGEX,
)
from demisto_sdk.commands.common.handlers import JSON_Handler, YAML_Handler
from demisto_sdk.commands.common.hook_validations.base_validator import BaseValidator
from demisto_sdk.commands.common.hook_validations.structure import (
    StructureValidator,
    checked_type_by_reg,
)
from demisto_sdk.tests.constants_test import (
    DASHBOARD_TARGET,
    DIR_LIST,
    DUMMY_XSIAM_PACK_PATH,
    INCIDENT_FIELD_TARGET,
    INDICATORFIELD_EXACT_SCHEME,
    INDICATORFIELD_EXTRA_FIELDS,
    INDICATORFIELD_MISSING_AND_EXTRA_FIELDS,
    INDICATORFIELD_MISSING_FIELD,
    INTEGRATION_TARGET,
    INVALID_DASHBOARD_PATH,
    INVALID_INTEGRATION_ID_PATH,
    INVALID_INTEGRATION_YML_1,
    INVALID_INTEGRATION_YML_2,
    INVALID_INTEGRATION_YML_3,
    INVALID_INTEGRATION_YML_4,
    INVALID_LAYOUT_CONTAINER_PATH,
    INVALID_LAYOUT_PATH,
    INVALID_PLAYBOOK_PATH,
    INVALID_REPUTATION_FILE,
    INVALID_WIDGET_PATH,
    LAYOUT_TARGET,
    LAYOUTS_CONTAINER_TARGET,
    PACK_TARGET,
    PLAYBOOK_PACK_TARGET,
    PLAYBOOK_TARGET,
    VALID_DASHBOARD_PATH,
    VALID_INTEGRATION_ID_PATH,
    VALID_INTEGRATION_TEST_PATH,
    VALID_LAYOUT_CONTAINER_PATH,
    VALID_LAYOUT_PATH,
    VALID_PLAYBOOK_ARCSIGHT_ADD_DOMAIN_PATH,
    VALID_PLAYBOOK_ID_PATH,
    VALID_REPUTATION_FILE,
    VALID_TEST_PLAYBOOK_PATH,
    VALID_WIDGET_PATH,
    WIDGET_TARGET,
)
from TestSuite.json_based import JSONBased
from TestSuite.pack import Pack
from TestSuite.test_tools import ChangeCWD

json = JSON_Handler()
yaml = YAML_Handler()


class TestStructureValidator:
    INPUTS_TARGETS = [
        LAYOUTS_CONTAINER_TARGET,
        LAYOUT_TARGET,
        DASHBOARD_TARGET,
        WIDGET_TARGET,
        PLAYBOOK_TARGET,
        INTEGRATION_TARGET,
        INCIDENT_FIELD_TARGET,
        PLAYBOOK_PACK_TARGET,
    ]
    CREATED_DIRS: List = list()

    @classmethod
    def setup_class(cls):
        # checking that the files in the test are not exists so they won't overwrites.
        for target in cls.INPUTS_TARGETS:
            if isfile(target) is True:
                pytest.fail(f"{target} File in tests already exists!")
        # Creating directory for tests if they're not exists

        for directory in DIR_LIST:
            if not os.path.exists(directory):
                cls.CREATED_DIRS.append(directory)
                os.makedirs(directory)

    @classmethod
    def teardown_class(cls):
        for target in cls.INPUTS_TARGETS:
            if isfile(target) is True:
                os.remove(target)
        for directory in cls.CREATED_DIRS:
            if os.path.exists(directory):
                shutil.rmtree(directory)

    SCHEME_VALIDATION_INPUTS = [
        (
            VALID_TEST_PLAYBOOK_PATH,
            "playbook",
            True,
            "Found a problem in the scheme although there is no problem",
        ),
        (
            VALID_PLAYBOOK_ARCSIGHT_ADD_DOMAIN_PATH,
            "playbook",
            True,
            "Found a problem in the scheme although there is no problem",
        ),
        (
            INVALID_PLAYBOOK_PATH,
            "playbook",
            False,
            "Found no problem in the scheme although there is a problem",
        ),
    ]

    @pytest.mark.parametrize("path, scheme, answer, error", SCHEME_VALIDATION_INPUTS)
    def test_scheme_validation_playbook(self, path, scheme, answer, error, mocker):
        mocker.patch.object(
            StructureValidator, "scheme_of_file_by_path", return_value=scheme
        )
        validator = StructureValidator(file_path=path)
        assert validator.is_valid_scheme() is answer, error

    SCHEME_VALIDATION_INDICATORFIELDS = [
        (INDICATORFIELD_EXACT_SCHEME, INCIDENT_FIELD_TARGET, True),
        (INDICATORFIELD_EXTRA_FIELDS, INCIDENT_FIELD_TARGET, False),
        (INDICATORFIELD_MISSING_FIELD, INCIDENT_FIELD_TARGET, False),
        (INDICATORFIELD_MISSING_AND_EXTRA_FIELDS, INCIDENT_FIELD_TARGET, False),
    ]

    @pytest.mark.parametrize("path, scheme, answer", SCHEME_VALIDATION_INDICATORFIELDS)
    def test_scheme_validation_indicatorfield(self, path, scheme, answer, mocker):
        validator = StructureValidator(
            file_path=path, predefined_scheme="incidentfield"
        )
        assert validator.is_valid_scheme() is answer

    SCHEME_VALIDATION_REPUTATION = [
        (VALID_REPUTATION_FILE, True),
        (INVALID_REPUTATION_FILE, False),
    ]

    @pytest.mark.parametrize("path, answer", SCHEME_VALIDATION_REPUTATION)
    def test_scheme_validation_reputation(self, path, answer):
        validator = StructureValidator(file_path=path, predefined_scheme="reputation")
        assert validator.is_valid_scheme() is answer

    POSITIVE_ERROR = "Didn't find a slash in the ID even though it contains a slash."
    NEGATIVE_ERROR = "found a slash in the ID even though it not contains a slash."
    INPUTS_IS_FILE_WITHOUT_SLASH = [
        (VALID_INTEGRATION_ID_PATH, True, POSITIVE_ERROR),
        (INVALID_INTEGRATION_ID_PATH, False, NEGATIVE_ERROR),
        (VALID_PLAYBOOK_ID_PATH, True, POSITIVE_ERROR),
    ]

    @pytest.mark.parametrize("path, answer, error", INPUTS_IS_FILE_WITHOUT_SLASH)
    def test_integration_file_with_valid_id(self, path, answer, error):
        validator = StructureValidator(file_path=path)
        assert validator.is_file_id_without_slashes() is answer, error

    INPUTS_IS_PATH_VALID = [
        ("Packs/Test/Reports/report-sade.json", True),
        ("Notinregex/report-sade.json", False),
        ("Packs/Test/Integrations/Cymon/Cymon.yml", True),
    ]

    @pytest.mark.parametrize("path, answer", INPUTS_IS_PATH_VALID)
    def test_is_valid_file_path(self, path, answer, mocker):
        mocker.patch.object(
            StructureValidator, "load_data_from_file", return_value=None
        )
        structure = StructureValidator(path)
        structure.scheme_name = None
        assert structure.is_valid_file_path() is answer

    INPUTS_IS_VALID_FILE: List[Tuple[str, str, bool]] = [
        (VALID_LAYOUT_PATH, LAYOUT_TARGET, True),
        (INVALID_LAYOUT_PATH, LAYOUT_TARGET, False),
        (VALID_LAYOUT_CONTAINER_PATH, LAYOUTS_CONTAINER_TARGET, True),
        (INVALID_LAYOUT_CONTAINER_PATH, LAYOUTS_CONTAINER_TARGET, False),
        (INVALID_WIDGET_PATH, WIDGET_TARGET, False),
        (VALID_WIDGET_PATH, WIDGET_TARGET, True),
        (VALID_DASHBOARD_PATH, DASHBOARD_TARGET, True),
        (INVALID_DASHBOARD_PATH, DASHBOARD_TARGET, False),
        (VALID_TEST_PLAYBOOK_PATH, PLAYBOOK_TARGET, True),
        (VALID_INTEGRATION_TEST_PATH, INTEGRATION_TARGET, True),
        (INVALID_PLAYBOOK_PATH, INTEGRATION_TARGET, False),
    ]

    @pytest.mark.parametrize("source, target, answer", INPUTS_IS_VALID_FILE)
    def test_is_file_valid(self, source, target, answer, mocker):
        mocker.patch.object(BaseValidator, "check_file_flags", return_value="")
        try:
            copyfile(source, target)
            structure = StructureValidator(target)
            assert structure.is_valid_file() is answer
        finally:
            os.remove(target)

    pykwalify_error_1 = " - Cannot find required key 'category'. Path: ''.: Path: '/'>'"
    expected_error_1 = 'Missing the field "category" in root'
    pykwalify_error_2 = (
        " - Cannot find required key 'id'. Path: '/commonfields'.: Path: '/'>'"
    )
    expected_error_2 = "Missing the field \"id\" in Path: 'commonfields'"
    pykwalify_error_3 = (
        " - Cannot find required key 'description'. Path: '/script/commands/0/arguments/0'.: "
        "Path: '/'>'"
    )
    expected_error_3 = (
        "Missing the field \"description\" in Path: 'script'-> 'commands'-> "
        "'integrationTest-search-vulnerabilities'-> 'arguments'-> 'top-priority'"
    )
    pykwalify_error_4 = (
        " - Cannot find required key 'description'. Path: '/script/commands/5/outputs/0'.: "
        "Path: '/'>'"
    )
    expected_error_4 = (
        'Missing the field "description" in Path: '
        "'script'-> 'commands'-> 'integrationTest-get-connectors'-> "
        "'outputs'-> 'integrationTest.ConnectorsList.ID'"
    )
    pykwalify_error_5 = " - Key 'ok' was not defined. Path: '/configuration/0'"
    expected_error_5 = (
        "The field \"ok\" in path 'configuration'-> 'url' was not defined in the scheme"
    )
    pykwalify_error_6 = (
        "- Enum 'Network Securitys' does not exist. "
        "Path: '/category' Enum: ['Analytics & SIEM', 'Utilities', 'Messaging']."
    )
    expected_error_6 = (
        "The value \"Network Securitys\" in 'category' is invalid "
        "- legal values include: 'Analytics & SIEM', 'Utilities', 'Messaging'"
    )

    TEST_ERRORS: List[Tuple[str, str, str, str]] = [
        (INVALID_INTEGRATION_YML_1, "integration", pykwalify_error_1, expected_error_1),
        (INVALID_INTEGRATION_YML_2, "integration", pykwalify_error_2, expected_error_2),
        (INVALID_INTEGRATION_YML_3, "integration", pykwalify_error_3, expected_error_3),
        (INVALID_INTEGRATION_YML_4, "integration", pykwalify_error_4, expected_error_4),
        (INVALID_INTEGRATION_YML_4, "integration", pykwalify_error_5, expected_error_5),
        (INVALID_INTEGRATION_YML_4, "integration", pykwalify_error_6, expected_error_6),
    ]

    @pytest.mark.parametrize("path, scheme , error, correct", TEST_ERRORS)
    def test_print_error_line(self, path, scheme, error, correct, mocker):
        mocker.patch.object(
            StructureValidator, "scheme_of_file_by_path", return_value=scheme
        )
        structure = StructureValidator(file_path=path)
        err = structure.parse_error_line(error)
        assert correct in err[0]

    def test_check_for_spaces_in_file_name(self, mocker):
        mocker.patch.object(
            StructureValidator, "handle_error", return_value="Not-non-string"
        )
        file_with_spaces = "Packs/pack/Classifiers/space in name"
        file_without_spaces = "Packs/pack/Classifiers/no-space-in-name"
        structure = StructureValidator(file_path=file_with_spaces)
        assert structure.check_for_spaces_in_file_name() is False

        structure = StructureValidator(file_path=file_without_spaces)
        assert structure.check_for_spaces_in_file_name() is True

    def test_is_valid_file_extension(self, mocker):
        mocker.patch.object(
            StructureValidator, "handle_error", return_value="Not-non-string"
        )
        mocker.patch.object(StructureValidator, "load_data_from_file", return_value="")
        image = "image.png"
        yml_file = "yml_file.yml"
        json_file = "json_file.json"
        md_file = "md_file.md"
        python_file = "py_file.py"
        no_extension = "no_ext"

        structure = StructureValidator(file_path=image)
        assert structure.is_valid_file_extension()

        structure = StructureValidator(file_path=yml_file)
        assert structure.is_valid_file_extension()

        structure = StructureValidator(file_path=json_file)
        assert structure.is_valid_file_extension()

        structure = StructureValidator(file_path=md_file)
        assert structure.is_valid_file_extension()

        structure = StructureValidator(file_path=python_file)
        assert structure.is_valid_file_extension()

        structure = StructureValidator(file_path=no_extension)
        assert not structure.is_valid_file_extension()

    def test_is_field_with_open_ended(self, pack: Pack):
        field_content = {
            "cliName": "sanityname",
            "name": "sanity name",
            "id": "incident",
            "content": True,
            "type": "multiSelect",
            "openEnded": True,
        }
        incident_field: JSONBased = pack.create_incident_field(
            "incident-field-test", content=field_content
        )
        structure = StructureValidator(incident_field.path)
        assert structure.is_valid_scheme()

    def test_is_indicator_with_open_ended(self, pack: Pack):
        field_content = {
            "cliName": "sanityname",
            "name": "sanity name",
            "id": "incident",
            "content": True,
            "type": "multiSelect",
            "openEnded": True,
        }
        incident_field: JSONBased = pack.create_indicator_field(
            "incident-field-test", content=field_content
        )
        structure = StructureValidator(incident_field.path)
        assert structure.is_valid_scheme()

    @pytest.mark.parametrize("is_feed", (True, False))
    @pytest.mark.parametrize(
        "missing_field",
        (
            "isFeed",
            "selectedFeeds",
            "isAllFeeds",
            "name",
            "id",
            "fromVersion",
            "playbookId",
        ),
    )
    def test_job_missing_field(self, repo, capsys, is_feed: bool, missing_field: str):
        """
        Given
                A Job object in a repo, with one of the required fields missing
        When
                Validating the file
        Then
                Ensure the structure validator raises a suitable error
        """
        pack = repo.create_pack()
        job = pack.create_job(is_feed=is_feed, name="job_name")
        job.remove(missing_field)

        validator = StructureValidator(job.path, is_new_file=True)
        with ChangeCWD(repo.path):
            assert not validator.is_valid_file()
        captured = capsys.readouterr().out
        assert f'Missing the field "{missing_field}" in root' in captured

    @pytest.mark.parametrize(
        "missing_field", ("dependency_packs", "wizard", "name", "id", "fromVersion")
    )
    def test_wizard_missing_field(self, repo, capsys, missing_field: str):
        """
        Given
                A Job object in a repo, with one of the required fields missing
        When
                Validating the file
        Then
                Ensure the structure validator raises a suitable error
        """
        pack = repo.create_pack()
        wizard = pack.create_wizard(name="wizard_name")
        wizard.remove(missing_field)

        validator = StructureValidator(wizard.path, is_new_file=True)
        with ChangeCWD(repo.path):
            assert not validator.is_valid_file()
        captured = capsys.readouterr().out
        assert f'Missing the field "{missing_field}" in root' in captured

    def test_validate_field_with_aliases__valid(self, pack: Pack):
        """
        Given
            Incident field with a valid Aliases field.
        When
            Validating the item.
        Then
            Ensures the schema is valid.
        """
        field_content = {
            "cliName": "mainfield",
            "name": "main field",
            "id": "incident",
            "content": True,
            "type": "longText",
            "Aliases": [
                {
                    "cliName": "aliasfield",
                    "type": "shortText",
                    "name": "Alias Field",
                }
            ],
        }
        incident_field: JSONBased = pack.create_incident_field(
            "incident-field-test",
            content=field_content,
        )
        structure = StructureValidator(incident_field.path)
        assert structure.is_valid_scheme()

    def test_validate_field_with_aliases__invalid_type(self, pack: Pack):
        """
        Given
            - Incident field with a Aliases field that has an entry with an invalid type.
        When
            - Validating the item.
        Then
            - Ensures the schema is invalid.
        """
        field_content = {
            "cliName": "mainfield",
            "name": "main field",
            "id": "incident",
            "content": True,
            "type": "longText",
            "Aliases": [{"cliName": "alias field", "type": "UNKNOWN"}],
        }
        incident_field: JSONBased = pack.create_incident_field(
            "incident-field-test", content=field_content
        )
        structure = StructureValidator(incident_field.path)
        assert not structure.is_valid_scheme()


class TestGetMatchingRegex:
    INPUTS = [
        (
            "Packs/XDR/Playbooks/XDR.yml",
            [PLAYBOOK_YML_REGEX, TEST_PLAYBOOK_YML_REGEX],
            PLAYBOOK_YML_REGEX,
        ),
        (
            "Packs/XDR/NoMatch/XDR.yml",
            [PLAYBOOK_YML_REGEX, TEST_PLAYBOOK_YML_REGEX],
            False,
        ),
    ]

    @pytest.mark.parametrize("string_to_match, regexes, answer", INPUTS)
    def test_get_matching_regex(self, string_to_match, regexes, answer):
        assert checked_type_by_reg(string_to_match, regexes, True) == answer

    test_packs_regex_params = [
        (
            [
                "Packs/XDR/Integrations/XDR/XDR.yml",
                "Packs/XDR/Scripts/Random/Random.yml",
            ],
            ["Packs/Integrations/XDR/XDR_test.py", "Packs/Scripts/Random/Random.py"],
            [PACKAGE_YML_FILE_REGEX],
        ),
        (
            ["Packs/XDR/Integrations/XDR/XDR.py"],
            [
                "Packs/Integrations/XDR/XDR_test.py",
                "Packs/Sade/Integrations/XDR/test_yarden.py",
            ],
            [PACKS_INTEGRATION_PY_REGEX],
        ),
        (
            ["Packs/XDR/Integrations/XDR/XDR.yml"],
            ["Packs/Integrations/XDR/XDR_test.py"],
            [PACKS_INTEGRATION_YML_REGEX],
        ),
        (
            ["Packs/Sade/Integrations/XDR/XDR_test.py"],
            ["Packs/Sade/Integrations/yarden.py"],
            [PACKS_INTEGRATION_TEST_PY_REGEX],
        ),
        (
            ["Packs/XDR/Scripts/Random/Random.yml"],
            ["Packs/Scripts/Random/Random.py"],
            [PACKS_SCRIPT_YML_REGEX],
        ),
        (
            ["Packs/XDR/Scripts/Random/Random.py"],
            ["Packs/Scripts/Random/Random_test.py"],
            [PACKS_SCRIPT_PY_REGEX],
        ),
        (
            ["Packs/XDR/Scripts/Random/Random_test.py"],
            ["Packs/Sade/Scripts/test_yarden.pt"],
            [PACKS_SCRIPT_TEST_PY_REGEX],
        ),
        (
            ["Packs/XDR/Playbooks/XDR.yml"],
            ["Packs/Playbooks/XDR/XDR_test.py"],
            [PLAYBOOK_YML_REGEX],
        ),
        (
            ["Packs/XDR/TestPlaybooks/playbook.yml"],
            ["Packs/TestPlaybooks/nonpb.xml"],
            [TEST_PLAYBOOK_YML_REGEX],
        ),
        (
            ["Packs/Sade/Classifiers/classifier-yarden.json"],
            ["Packs/Sade/Classifiers/classifier-yarden-json.txt"],
            [PACKS_CLASSIFIER_JSON_REGEX],
        ),
        (
            ["Packs/Sade/Classifiers/classifier-test_5_9_9.json"],
            ["Packs/Sade/Classifiers/classifier-test_5_9_9-json.txt"],
            [PACKS_CLASSIFIER_JSON_5_9_9_REGEX],
        ),
        (
            ["Packs/Sade/Classifiers/classifier-mapper-test.json"],
            ["Packs/Sade/Classifiers/classifier-mapper-test.txt"],
            [PACKS_MAPPER_JSON_REGEX],
        ),
        (
            ["Packs/Sade/Dashboards/yarden.json"],
            ["Packs/Sade/Dashboards/yarden-json.txt"],
            [PACKS_DASHBOARD_JSON_REGEX],
        ),
        (
            ["Packs/Sade/IncidentTypes/yarden.json"],
            ["Packs/Sade/IncidentTypes/yarden-json.txt"],
            [PACKS_INCIDENT_TYPE_JSON_REGEX],
        ),
        (
            ["Packs/Sade/Widgets/yarden.json"],
            ["Packs/Sade/Widgets/yarden-json.txt"],
            [PACKS_WIDGET_JSON_REGEX],
        ),
        (
            ["Packs/Sade/Layouts/yarden.json"],
            ["Packs/Sade/Layouts/yarden_json.yml"],
            [PACKS_LAYOUT_JSON_REGEX],
        ),
        (
            ["Packs/Sade/Layouts/layoutscontainer-test.json"],
            ["Packs/Sade/Layouts/yarden_json.yml"],
            [PACKS_LAYOUTS_CONTAINER_JSON_REGEX],
        ),
        (
            ["Packs/Sade/IncidentFields/yarden.json"],
            ["Packs/Sade/IncidentFields/yarden-json.txt"],
            [PACKS_INCIDENT_FIELD_JSON_REGEX],
        ),
        (
            ["Packs/XDR/Playbooks/playbook-Test.yml", "Packs/XDR/Playbooks/Test.yml"],
            ["Packs/XDR/Playbooks/playbook-Test_CHANGELOG.md"],
            [PLAYBOOK_YML_REGEX],
        ),
        (
            ["Packs/OpenPhish/Integrations/integration-OpenPhish.yml"],
            ["Packs/OpenPhish/Integrations/OpenPhish/OpenPhish.yml"],
            [PACKS_INTEGRATION_NON_SPLIT_YML_REGEX],
        ),
        (
            ["Packs/OpenPhish/Playbooks/playbook-Foo_README.md"],
            ["Packs/OpenPhish/Playbooks/playbook-Foo_README.yml"],
            [PLAYBOOK_README_REGEX],
        ),
        (
            ["Packs/DeveloperTools/TestPlaybooks/script-CallTableToMarkdown.yml"],
            ["Packs/DeveloperTools/TestPlaybooks/CallTableToMarkdown.yml"],
            [PACKS_SCRIPT_TEST_PLAYBOOK],
        ),
        (
            ["Packs/DeveloperTools/TestPlaybooks/CallTableToMarkdown.yml"],
            ["Packs/DeveloperTools/TestPlaybooks/script-CallTableToMarkdown.yml"],
            [TEST_PLAYBOOK_YML_REGEX],
        ),
        (
            ["Packs/CyberArkIdentity/XSIAMDashboards/CyberArkDashboard.json"],
            [],
            [XSIAM_DASHBOARD_JSON_REGEX],
        ),
        (
            ["Packs/DeveloperTools/XSIAMReports/MockReport.json"],
            [],
            [XSIAM_REPORT_JSON_REGEX],
        ),
        (
            ["Packs/Core/Triggers/Trigger_-_NGFW_Scan.json"],
            [],
            [TRIGGER_JSON_REGEX],
        ),
        (
            ["Packs/Tableau/XDRCTemplates/Tableau/Tableau.json"],
            [],
            [XDRC_TEMPLATE_JSON_REGEX],
        ),
        (
            ["Packs/Tableau/XDRCTemplates/Tableau/Tableau.yml"],
            [],
            [XDRC_TEMPLATE_YML_REGEX],
        ),
        (
            ["Packs/AlibabaActionTrail/CorrelationRules/Alibaba_Correlation.yml"],
            [],
            [CORRELATION_RULES_YML_REGEX],
        ),
        (
            ["Packs/Jira/ParsingRules/JiraParsingRules/JiraParsingRules.yml"],
            [],
            [PARSING_RULES_YML_REGEX],
        ),
        (
<<<<<<< HEAD
=======
            [
                "Packs/Okta/ModelingRules/OktaModelingRules/OktaModelingRules_schema.json"
            ],
            [],
            [MODELING_RULE_SCHEMA_REGEX],
        ),
        (
            ["Packs/Okta/ModelingRules/OktaModelingRules/OktaModelingRules.yml"],
            [],
            [MODELING_RULE_YML_REGEX],
        ),
        (
>>>>>>> da300613
            [
                "Packs/SomeScript/Scripts/ScriptName/ScriptName.ps1",
                "Packs/SomeIntegration/Integrations/IntegrationName/IntegrationName.ps1",
                "Packs/SomeScript/Scripts/ScriptName/ScriptName.py",
                "Packs/SomeIntegration/Integrations/IntegrationName/IntegrationName.py",
            ],
            [
                "Packs/SomeScript/Scripts/ScriptName/ScriptName.Tests.ps1",
                "Packs/SomeIntegration/Integrations/IntegrationName/IntegrationName.Tests.ps1",
                "Packs/SomeScript/Scripts/ScriptName/ScriptName.yml",
                "Packs/SomeScript/Scripts/ScriptName/NotTheSameScriptName.ps1",
                "Packs/SomeIntegration/Integrations/IntegrationName/NotTheSameIntegrationName.ps1",
                "Packs/SomeScript/Scripts/ScriptName/ScriptName_test.py",
                "Packs/SomeIntegration/Integrations/IntegrationName/IntegrationName_test.py",
                "Packs/SomeScript/Scripts/ScriptName/NotTheSameScriptName.py",
                "Packs/SomeIntegration/Integrations/IntegrationName/NotTheSameIntegrationName.py",
            ],
            CODE_FILES_REGEX,
        ),
        (
            ["Packs/PackName/LayoutRules/test_layout_rule.json"],
            ["Packs/PackName/test_layout_rule.json"],
            [PACK_LAYOUT_RULE_JSON_REGEX],
        ),
    ]

    @pytest.mark.parametrize("acceptable,non_acceptable,regex", test_packs_regex_params)
    def test_packs_regex(self, acceptable, non_acceptable, regex):
        for test_path in acceptable:
            assert checked_type_by_reg(test_path, compared_regexes=regex)

        for test_path in non_acceptable:
            assert not checked_type_by_reg(test_path, compared_regexes=regex)

    RELEASE_NOTES_CONFIG_SCHEME_INPUTS = [
        (dict(), True),
        ({"breakingChanges": True}, True),
        ({"breakingChanges": False}, True),
        ({"breakingChanges": True, "breakingChangesNotes": "BC"}, True),
        ({"breakingChanges": False, "breakingChangesNotes": "BC"}, True),
        ({"breakingChanges": "true", "breakingChangesNotes": "BC"}, False),
        ({"breakingChanges": True, "breakingChangesNotes": True}, False),
    ]

    @pytest.mark.parametrize(
        "release_notes_config, expected", RELEASE_NOTES_CONFIG_SCHEME_INPUTS
    )
    def test_release_notes_config_scheme(
        self, tmpdir, release_notes_config: dict, expected: bool
    ):
        file_path: str = f"{tmpdir}/1_0_1.json"
        with open(file_path, "w") as f:
            f.write(json.dumps(release_notes_config))
        validator = StructureValidator(
            file_path=file_path, predefined_scheme="releasenotesconfig"
        )
        assert validator.is_valid_scheme() is expected


<<<<<<< HEAD
def _get_dummy_xsiam_pack_items(valid: bool = True) -> List[str]:
    """Prepares a path list of the DummyXSIAMPack content item files.
    The files' schemas are valid iff valid is True.

    Args:
        valid (bool, optional): Whether to collect valid or invalid files. Defaults to True.

    Returns:
        List[str]: The list of file paths.
    """
    files = glob(
        f"{DUMMY_XSIAM_PACK_PATH}/**/{'valid' if valid else 'invalid'}_*",
        recursive=True,
    )
    paths = [f for f in files if not os.path.isdir(f)]
    assert paths  # make sure files exist
    return paths


class TestXSIAMStructureValidator(TestStructureValidator):
    IS_VALID_XSIAM_FILE_INPUTS: List[Tuple[str, bool]] = [
        (f, True) for f in _get_dummy_xsiam_pack_items(valid=True)
    ] + [(f, False) for f in _get_dummy_xsiam_pack_items(valid=False)]

    @pytest.mark.parametrize("file_path, expected_answer", IS_VALID_XSIAM_FILE_INPUTS)
    def test_is_xsiam_file_valid(self, file_path, expected_answer, mocker):
        """
        Given:
            An XSIAM content item under `file_path` path.
        When:
            Running StructureValidator.is_valid_file()
        Then:
            Verify whether the file schema is valid or not, according to `expected_answer` value.
        """
        mocker.patch.object(BaseValidator, "check_file_flags", return_value="")
        try:
            # make a temporary copy of the file in a valid location
            temp_filepath = file_path.replace(DUMMY_XSIAM_PACK_PATH, PACK_TARGET)
            copyfile(file_path, temp_filepath)

            # validate the temporary file
            structure = StructureValidator(temp_filepath)
            assert structure.is_valid_file() is expected_answer
        finally:
            # delete the temporary file
            os.remove(temp_filepath)
=======
class TestXSIAMStructureValidator(TestStructureValidator):
    def test_valid_modeling_rule_yml(self, pack: Pack):
        """Given a valid modeling rule yml, make sure its schema is valid."""
        modeling_rule_yml = pack.create_modeling_rule("modeling_rule").yml
        validator = StructureValidator(modeling_rule_yml.path)
        assert validator.is_valid_scheme()

    def test_invalid_modeling_rule_yml_missing_fromversion(self, pack: Pack):
        """
        Given:
            An invalid modeling rule yml with a missing fromversion field
        When:
            Running schema validation.
        Then:
            Make sure the schema is invalid.
        """
        modeling_rule_yml = pack.create_modeling_rule("modeling_rule").yml
        modeling_rule_yml.delete_key("fromversion")
        validator = StructureValidator(modeling_rule_yml.path)
        assert not validator.is_valid_scheme()

    def test_valid_modeling_rule_schema(self, pack: Pack):
        """Given a valid modeling rule schema, make sure its schema is valid."""
        modeling_rule_schema = pack.create_modeling_rule("modeling_rule").schema
        validator = StructureValidator(modeling_rule_schema.path)
        assert validator.is_valid_scheme()

    def test_invalid_modeling_rule_schema_bad_type(self, pack: Pack):
        """
        Given:
            An invalid modeling rule schema with a bad type for the "name" field
        When:
            Running schema validation.
        Then:
            Make sure the schema is invalid.
        """
        modeling_rule_schema = pack.create_modeling_rule("modeling_rule").schema
        modeling_rule_schema.add_or_update_field_by_path(
            "test_audit_raw.name.type", "invalid_type"
        )
        validator = StructureValidator(modeling_rule_schema.path)
        assert not validator.is_valid_scheme()

    def test_valid_parsing_rule_yml(self, pack: Pack):
        """Given a valid parsing rule, make sure its schema is valid."""
        parsing_rule_yml = pack.create_parsing_rule("parsing_rule").yml
        validator = StructureValidator(parsing_rule_yml.path)
        assert validator.is_valid_scheme()

    def test_invalid_parsing_rule_yml_missing_fromversion(self, pack: Pack):
        """
        Given:
            An invalid parsing rule with a missing fromversion field
        When:
            Running schema validation.
        Then:
            Make sure the schema is invalid.
        """
        parsing_rule_yml = pack.create_parsing_rule("parsing_rule").yml
        parsing_rule_yml.delete_key("fromversion")
        validator = StructureValidator(parsing_rule_yml.path)
        assert not validator.is_valid_scheme()

    def test_valid_xdrc_template(self, pack: Pack):
        """Given a valid XDRC template, make sure its schema is valid."""
        xdrc_template = pack.create_xdrc_template("xdrc_template")
        validator = StructureValidator(str(xdrc_template.xdrc_template_tmp_path))
        assert validator.is_valid_scheme()

    def test_invalid_xdrc_template_missing_ostype(self, pack: Pack):
        """
        Given:
            An invalid XDRC template with a missing ostype field
        When:
            Running schema validation.
        Then:
            Make sure the schema is invalid.
        """
        xdrc_template = pack.create_xdrc_template("xdrc_template")
        xdrc_template.remove("os_type")
        validator = StructureValidator(str(xdrc_template.xdrc_template_tmp_path))
        assert not validator.is_valid_scheme()

    def test_valid_trigger(self, pack: Pack):
        """Given a valid trigger, make sure its schema is valid."""
        trigger = pack.create_trigger("trigger")
        validator = StructureValidator(trigger.path)
        assert validator.is_valid_scheme()

    def test_invalid_trigger_missing_search_field(self, pack: Pack):
        """
        Given:
            An invalid trigger with a missing SEARCH_FIELD field
        When:
            Running schema validation.
        Then:
            Make sure the schema is invalid.
        """
        trigger = pack.create_trigger("trigger")
        trigger.remove_field_by_path("alerts_filter.filter.AND.[0].SEARCH_FIELD")
        validator = StructureValidator(trigger.path)
        assert not validator.is_valid_scheme()

    def test_valid_xsiam_dashboard(self, pack: Pack):
        """Given a valid XSIAM dashboard, make sure its schema is valid."""
        xsiam_dashboard = pack.create_xsiam_dashboard("xsiam_dashboard")
        validator = StructureValidator(xsiam_dashboard.path)
        assert validator.is_valid_scheme()

    def test_invalid_xsiam_dashboard_has_creator_mail(self, pack: Pack):
        """
        Given:
            An invalid XSIAM dashboard with a creator_mail field (should not have one)
        When:
            Running schema validation.
        Then:
            Make sure the schema is invalid.
        """
        xsiam_dashboard = pack.create_xsiam_dashboard("xsiam_dashboard")
        xsiam_dashboard.add_or_update_field_by_path(
            "widgets_data.[0].creator_mail", "test@paloaltonetworks.com"
        )
        validator = StructureValidator(xsiam_dashboard.path)
        assert not validator.is_valid_scheme()

    def test_valid_xsiam_report(self, pack: Pack):
        """Given a valid XSIAM report, make sure its schema is valid."""
        xsiam_report = pack.create_xsiam_report("xsiam_report")
        validator = StructureValidator(xsiam_report.path)
        assert validator.is_valid_scheme()

    def test_invalid_xsiam_report_missing_global_id(self, pack: Pack):
        """
        Given:
            An invalid XSIAM report with a missing global_id field
        When:
            Running schema validation.
        Then:
            Make sure the schema is invalid.
        """
        xsiam_report = pack.create_xsiam_report("xsiam_report")
        xsiam_report.remove_field_by_path("templates_data.[0].global_id")
        validator = StructureValidator(xsiam_report.path)
        assert not validator.is_valid_scheme()
>>>>>>> da300613
<|MERGE_RESOLUTION|>--- conflicted
+++ resolved
@@ -10,12 +10,9 @@
 from demisto_sdk.commands.common.constants import (
     CODE_FILES_REGEX,
     CORRELATION_RULES_YML_REGEX,
-<<<<<<< HEAD
-    PACK_LAYOUT_RULE_JSON_REGEX,
-=======
     MODELING_RULE_SCHEMA_REGEX,
     MODELING_RULE_YML_REGEX,
->>>>>>> da300613
+    PACK_LAYOUT_RULE_JSON_REGEX,
     PACKAGE_YML_FILE_REGEX,
     PACKS_CLASSIFIER_JSON_5_9_9_REGEX,
     PACKS_CLASSIFIER_JSON_REGEX,
@@ -646,8 +643,6 @@
             [PARSING_RULES_YML_REGEX],
         ),
         (
-<<<<<<< HEAD
-=======
             [
                 "Packs/Okta/ModelingRules/OktaModelingRules/OktaModelingRules_schema.json"
             ],
@@ -660,7 +655,6 @@
             [MODELING_RULE_YML_REGEX],
         ),
         (
->>>>>>> da300613
             [
                 "Packs/SomeScript/Scripts/ScriptName/ScriptName.ps1",
                 "Packs/SomeIntegration/Integrations/IntegrationName/IntegrationName.ps1",
@@ -720,54 +714,6 @@
         assert validator.is_valid_scheme() is expected
 
 
-<<<<<<< HEAD
-def _get_dummy_xsiam_pack_items(valid: bool = True) -> List[str]:
-    """Prepares a path list of the DummyXSIAMPack content item files.
-    The files' schemas are valid iff valid is True.
-
-    Args:
-        valid (bool, optional): Whether to collect valid or invalid files. Defaults to True.
-
-    Returns:
-        List[str]: The list of file paths.
-    """
-    files = glob(
-        f"{DUMMY_XSIAM_PACK_PATH}/**/{'valid' if valid else 'invalid'}_*",
-        recursive=True,
-    )
-    paths = [f for f in files if not os.path.isdir(f)]
-    assert paths  # make sure files exist
-    return paths
-
-
-class TestXSIAMStructureValidator(TestStructureValidator):
-    IS_VALID_XSIAM_FILE_INPUTS: List[Tuple[str, bool]] = [
-        (f, True) for f in _get_dummy_xsiam_pack_items(valid=True)
-    ] + [(f, False) for f in _get_dummy_xsiam_pack_items(valid=False)]
-
-    @pytest.mark.parametrize("file_path, expected_answer", IS_VALID_XSIAM_FILE_INPUTS)
-    def test_is_xsiam_file_valid(self, file_path, expected_answer, mocker):
-        """
-        Given:
-            An XSIAM content item under `file_path` path.
-        When:
-            Running StructureValidator.is_valid_file()
-        Then:
-            Verify whether the file schema is valid or not, according to `expected_answer` value.
-        """
-        mocker.patch.object(BaseValidator, "check_file_flags", return_value="")
-        try:
-            # make a temporary copy of the file in a valid location
-            temp_filepath = file_path.replace(DUMMY_XSIAM_PACK_PATH, PACK_TARGET)
-            copyfile(file_path, temp_filepath)
-
-            # validate the temporary file
-            structure = StructureValidator(temp_filepath)
-            assert structure.is_valid_file() is expected_answer
-        finally:
-            # delete the temporary file
-            os.remove(temp_filepath)
-=======
 class TestXSIAMStructureValidator(TestStructureValidator):
     def test_valid_modeling_rule_yml(self, pack: Pack):
         """Given a valid modeling rule yml, make sure its schema is valid."""
@@ -911,5 +857,4 @@
         xsiam_report = pack.create_xsiam_report("xsiam_report")
         xsiam_report.remove_field_by_path("templates_data.[0].global_id")
         validator = StructureValidator(xsiam_report.path)
-        assert not validator.is_valid_scheme()
->>>>>>> da300613
+        assert not validator.is_valid_scheme()