--- conflicted
+++ resolved
@@ -6,15 +6,12 @@
 from demisto_sdk.commands.common import tools
 from demisto_sdk.commands.common.constants import (INTEGRATIONS_DIR,
                                                    LAYOUTS_DIR,
-<<<<<<< HEAD
                                                    PACKS_PLAYBOOK_YML_REGEX,
                                                    PACKS_TEST_PLAYBOOKS_REGEX,
                                                    PLAYBOOKS_DIR, SCRIPTS_DIR)
-=======
                                                    PLAYBOOK_YML_REGEX,
                                                    PLAYBOOKS_DIR,
                                                    TEST_PLAYBOOK_YML_REGEX)
->>>>>>> 95b758a2
 from demisto_sdk.commands.common.git_tools import git_path
 from demisto_sdk.commands.common.tools import (LOG_COLORS,
                                                filter_packagify_changes,
