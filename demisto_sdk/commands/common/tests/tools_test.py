--- conflicted
+++ resolved
@@ -1167,16 +1167,8 @@
     """
     with pytest.raises(Exception) as excinfo:
         with tools.suppress_stdout():
-<<<<<<< HEAD
-            x = 2 / 0
-    assert str(excinfo.value) == 'division by zero'
-    print('After error prints are enabled again.')
-    captured = capsys.readouterr()
-    assert captured.out == 'After error prints are enabled again.\n'
-=======
             2 / 0
     assert str(excinfo.value) == 'division by zero'
     print('After error prints are enabled again.')
     captured = capsys.readouterr()
-    assert captured.out == 'After error prints are enabled again.\n'
->>>>>>> 7bbd91aa
+    assert captured.out == 'After error prints are enabled again.\n'