--- conflicted
+++ resolved
@@ -90,16 +90,6 @@
 
 class TestGetRemoteFile:
     def test_get_remote_file_sanity(self):
-<<<<<<< HEAD
-        gmail_yml = tools.get_remote_file('Packs/Legacy/Integrations/Gmail/Gmail.yml')
-        assert gmail_yml
-        assert gmail_yml['commonfields']['id'] == 'Gmail'
-
-    def test_get_remote_file_origin(self):
-        gmail_yml = tools.get_remote_file('Packs/Legacy/Integrations/Gmail/Gmail.yml', 'master')
-        assert gmail_yml
-        assert gmail_yml['commonfields']['id'] == 'Gmail'
-=======
         hello_world_yml = tools.get_remote_file('Packs/HelloWorld/Integrations/HelloWorld/HelloWorld.yml')
         assert hello_world_yml
         assert hello_world_yml['commonfields']['id'] == 'HelloWorld'
@@ -108,7 +98,6 @@
         hello_world_yml = tools.get_remote_file('Packs/HelloWorld/Integrations/HelloWorld/HelloWorld.yml', 'master')
         assert hello_world_yml
         assert hello_world_yml['commonfields']['id'] == 'HelloWorld'
->>>>>>> 7e46f80b
 
     def test_get_remote_file_tag(self):
         gmail_yml = tools.get_remote_file('Integrations/Gmail/Gmail.yml', '19.10.0')
