--- conflicted
+++ resolved
@@ -3,25 +3,20 @@
 
 import pytest
 from demisto_sdk.commands.common import tools
-<<<<<<< HEAD
-from demisto_sdk.commands.common.constants import PACKS_PLAYBOOK_YML_REGEX, PACKS_TEST_PLAYBOOKS_REGEX, \
-    INTEGRATIONS_DIR, LAYOUTS_DIR, PLAYBOOKS_DIR
-from demisto_sdk.commands.common.tools import get_matching_regex, server_version_compare, find_type,\
-    get_dict_from_file, LOG_COLORS, get_last_release_version, get_depth, arg_to_list, retrieve_file_ending, \
-    get_entity_id_by_entity_type, get_entity_name_by_entity_type, get_files_in_dir
-from demisto_sdk.tests.constants_test import VALID_REPUTATION_FILE, VALID_SCRIPT_PATH, VALID_INTEGRATION_TEST_PATH, \
-    VALID_PLAYBOOK_ID_PATH, VALID_LAYOUT_PATH, VALID_WIDGET_PATH, VALID_INCIDENT_FIELD_PATH, VALID_DASHBOARD_PATH, \
-    INDICATORFIELD_EXTRA_FIELDS, VALID_INCIDENT_TYPE_PATH
-=======
 from demisto_sdk.commands.common.constants import (PACKS_PLAYBOOK_YML_REGEX,
-                                                   PACKS_TEST_PLAYBOOKS_REGEX)
+                                                   PACKS_TEST_PLAYBOOKS_REGEX,
+                                                   INTEGRATIONS_DIR, LAYOUTS_DIR, PLAYBOOKS_DIR)
 from demisto_sdk.commands.common.git_tools import git_path
 from demisto_sdk.commands.common.tools import (LOG_COLORS,
                                                filter_packagify_changes,
                                                find_type, get_dict_from_file,
                                                get_last_release_version,
                                                get_matching_regex,
-                                               server_version_compare)
+                                               server_version_compare,
+                                               get_depth, arg_to_list, retrieve_file_ending,
+                                               get_entity_id_by_entity_type, get_entity_name_by_entity_type,
+                                               get_files_in_dir
+                                               )
 from demisto_sdk.tests.constants_test import (INDICATORFIELD_EXTRA_FIELDS,
                                               VALID_DASHBOARD_PATH,
                                               VALID_INCIDENT_FIELD_PATH,
@@ -32,7 +27,6 @@
                                               VALID_REPUTATION_FILE,
                                               VALID_SCRIPT_PATH,
                                               VALID_WIDGET_PATH)
->>>>>>> 011fd228
 
 
 class TestGenericFunctions:
@@ -87,7 +81,17 @@
         output = find_type(str(path))
         assert output == _type, f'find_type({path}) returns: {output} instead {_type}'
 
-<<<<<<< HEAD
+    test_path_md = [
+        VALID_MD
+    ]
+
+    @pytest.mark.parametrize('path', test_path_md)
+    def test_filter_packagify_changes(self, path):
+        modified, added, removed = filter_packagify_changes(modified_files=[], added_files=[], removed_files=[path])
+        assert modified == []
+        assert added == set()
+        assert removed == [VALID_MD]
+
     @pytest.mark.parametrize('data, output', [({'a': {'b': {'c': 3}}}, 3), ('a', 0), ([1, 2], 1)])
     def test_get_depth(self, data, output):
         assert get_depth(data) == output
@@ -108,18 +112,6 @@
     @pytest.mark.parametrize('path, output', [('demisto.json', 'json'), ('wow', '')])
     def test_retrieve_file_ending(self, path, output):
         assert retrieve_file_ending(path) == output
-=======
-    test_path_md = [
-        VALID_MD
-    ]
-
-    @pytest.mark.parametrize('path', test_path_md)
-    def test_filter_packagify_changes(self, path):
-        modified, added, removed = filter_packagify_changes(modified_files=[], added_files=[], removed_files=[path])
-        assert modified == []
-        assert added == set()
-        assert removed == [VALID_MD]
->>>>>>> 011fd228
 
 
 class TestGetRemoteFile:
