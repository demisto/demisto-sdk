import glob
import os
import shutil
from configparser import ConfigParser
from pathlib import Path
from typing import Callable, List, Optional, Tuple, Union

import git
import pytest
import requests

from demisto_sdk.commands.common import tools
from demisto_sdk.commands.common.constants import (
    DEFAULT_CONTENT_ITEM_TO_VERSION,
    DOC_FILES_DIR,
    INDICATOR_TYPES_DIR,
    INTEGRATIONS_DIR,
    LAYOUTS_DIR,
    MARKETPLACE_TO_CORE_PACKS_FILE,
    METADATA_FILE_NAME,
    PACKS_DIR,
    PACKS_PACK_IGNORE_FILE_NAME,
    PLAYBOOKS_DIR,
    SCRIPTS_DIR,
    TEST_PLAYBOOKS_DIR,
    TRIGGER_DIR,
    XSIAM_DASHBOARDS_DIR,
    XSIAM_REPORTS_DIR,
    XSOAR_CONFIG_FILE,
    FileType,
    MarketplaceVersions,
)
from demisto_sdk.commands.common.content import Content
from demisto_sdk.commands.common.content.tests.objects.pack_objects.pack_ignore.pack_ignore_test import (
    PACK_IGNORE,
)
from demisto_sdk.commands.common.git_content_config import (
    GitContentConfig,
    GitCredentials,
)
from demisto_sdk.commands.common.git_util import GitUtil
from demisto_sdk.commands.common.handlers import DEFAULT_JSON_HANDLER as json
from demisto_sdk.commands.common.handlers import DEFAULT_YAML_HANDLER as yaml
from demisto_sdk.commands.common.legacy_git_tools import git_path
from demisto_sdk.commands.common.tools import (
    MarketplaceTagParser,
    TagParser,
    arg_to_list,
    compare_context_path_in_yml_and_readme,
    extract_field_from_mapping,
    field_to_cli_name,
    filter_files_by_type,
    filter_files_on_pack,
    filter_packagify_changes,
    find_type,
    find_type_by_path,
    generate_xsiam_normalized_name,
    get_code_lang,
    get_current_repo,
    get_dict_from_file,
    get_display_name,
    get_entity_id_by_entity_type,
    get_entity_name_by_entity_type,
    get_file,
    get_file_displayed_name,
    get_file_version_suffix_if_exists,
    get_files_in_dir,
    get_from_version,
    get_ignore_pack_skipped_tests,
    get_item_marketplaces,
    get_last_release_version,
    get_last_remote_release_version,
    get_latest_release_notes_text,
    get_marketplace_to_core_packs,
    get_pack_metadata,
    get_pack_names_from_files,
    get_relative_path_from_packs_dir,
    get_release_note_entries,
    get_release_notes_file_path,
    get_scripts_and_commands_from_yml_data,
    get_test_playbook_id,
    get_to_version,
    get_yaml,
    has_remote_configured,
    is_content_item_dependent_in_conf,
    is_object_in_id_set,
    is_origin_content_repo,
    is_pack_path,
    is_uuid,
    parse_multiple_path_inputs,
    retrieve_file_ending,
    run_command_os,
    search_and_delete_from_conf,
    server_version_compare,
    str2bool,
    string_to_bool,
    to_kebab_case,
)
from demisto_sdk.tests.constants_test import (
    DUMMY_SCRIPT_PATH,
    IGNORED_PNG,
    INDICATORFIELD_EXTRA_FIELDS,
    SOURCE_FORMAT_INTEGRATION_COPY,
    TEST_PLAYBOOK,
    VALID_BETA_INTEGRATION_PATH,
    VALID_DASHBOARD_PATH,
    VALID_GENERIC_DEFINITION_PATH,
    VALID_GENERIC_FIELD_PATH,
    VALID_GENERIC_MODULE_PATH,
    VALID_GENERIC_TYPE_PATH,
    VALID_INCIDENT_FIELD_PATH,
    VALID_INCIDENT_TYPE_FILE,
    VALID_INCIDENT_TYPE_FILE__RAW_DOWNLOADED,
    VALID_INCIDENT_TYPE_PATH,
    VALID_INTEGRATION_TEST_PATH,
    VALID_LAYOUT_PATH,
    VALID_MD,
    VALID_PLAYBOOK_ID_PATH,
    VALID_REPUTATION_FILE,
    VALID_SCRIPT_PATH,
    VALID_WIDGET_PATH,
)
from demisto_sdk.tests.test_files.validate_integration_test_valid_types import (
    LAYOUT,
    MAPPER,
    OLD_CLASSIFIER,
    REPUTATION,
)
from TestSuite.file import File
from TestSuite.pack import Pack
from TestSuite.playbook import Playbook
from TestSuite.repo import Repo
from TestSuite.test_tools import ChangeCWD

GIT_ROOT = git_path()


SENTENCE_WITH_UMLAUTS = "Nett hier. Aber waren Sie schon mal in Baden-Württemberg?"


class TestGenericFunctions:
    PATH_TO_HERE = f"{GIT_ROOT}/demisto_sdk/tests/test_files/"
    FILE_PATHS = [
        (os.path.join(PATH_TO_HERE, "fake_integration.yml"), tools.get_yaml),
        (
            os.path.join(
                PATH_TO_HERE, "test_playbook_value_starting_with_equal_sign.yml"
            ),
            tools.get_yaml,
        ),
        (
            str(
                Path(PATH_TO_HERE, "test_playbook_value_starting_with_equal_sign.yaml")
            ),
            tools.get_yaml,
        ),
        (str(Path(PATH_TO_HERE, "fake_json.json")), tools.get_json),
    ]

    @pytest.mark.parametrize("file_path, func", FILE_PATHS)
    def test_get_file(self, file_path, func):
        assert func(file_path)

    @pytest.mark.parametrize("file_path, _", FILE_PATHS)
    def test_get_file_or_remote_with_local(self, file_path: str, _):
        """
        Given:
            file_path to a file

        When:
            Calling `get_file_or_remote` when the file exists locally

        Then
            Ensure that the file data is returned
        """
        absolute_path = Path(file_path)
        relative_path = absolute_path.relative_to(GIT_ROOT)

        assert (result_non_relative := tools.get_file_or_remote(absolute_path))
        assert (result_relative := tools.get_file_or_remote(relative_path))
        assert result_non_relative == result_relative

    @pytest.mark.parametrize("file_path, _", FILE_PATHS)
    def test_get_file_or_remote_with_origin(self, mocker, file_path: str, _):
        """
        Given:
            file_path to a file

        When:
            Calling `get_file_or_remote` when the file doesn't exist locally, but exists on origin

        Then
            Ensure that the file data is returned
        """
        path = Path(file_path)
        content = path.read_text()
        mocker.patch.object(tools, "get_file", side_effect=FileNotFoundError)
        mocker.patch.object(GitUtil, "get_local_remote_file_path")
        mocker.patch.object(
            GitUtil, "get_local_remote_file_content", return_value=content
        )
        mocker.patch.object(tools, "get_content_path", return_value=Path(GIT_ROOT))
        relative_path = path.relative_to(GIT_ROOT)

        assert (result_non_relative := tools.get_file_or_remote(path))
        assert (result_relative := tools.get_file_or_remote(relative_path))
        assert result_non_relative == result_relative

    @pytest.mark.parametrize("file_path, _", FILE_PATHS)
    def test_get_file_or_remote_with_api(
        self, mocker, requests_mock, file_path: str, _
    ):
        """
        Given:
            file_path to a file

        When:
            Calling `get_file_or_remote` when the file doesn't exist locally, and not on origin, but exists GitHub

        Then
            Ensure that the file data is returned
        """

        path = Path(file_path)
        content = path.read_text()
        mocker.patch.object(tools, "get_file", side_effect=FileNotFoundError)
        mocker.patch.object(tools, "get_local_remote_file", side_effect=ValueError)
        mocker.patch.object(tools, "get_content_path", return_value=Path(GIT_ROOT))
        relative_path = path.relative_to(GIT_ROOT)
        requests_mock.get("https://api.github.com/repos/demisto/demisto-sdk")
        requests_mock.get(
            f"https://raw.githubusercontent.com/demisto/demisto-sdk/master/{relative_path}",
            text=content,
        )
        assert (result_non_relative := tools.get_file_or_remote(path))
        assert (result_relative := tools.get_file_or_remote(relative_path))
        assert result_non_relative == result_relative

    @staticmethod
    @pytest.mark.parametrize(
        "suffix,dumps_method", ((".json", json.dumps), (".yml", yaml.dumps))
    )
    def test_get_file_non_unicode(
        tmp_path,
        suffix: str,
        dumps_method: Callable,
    ):
        """Tests reading a non-unicode file"""
        path = (tmp_path / "non_unicode").with_suffix(suffix)

        path.write_bytes(
            dumps_method({"text": SENTENCE_WITH_UMLAUTS}, ensure_ascii=False).encode(
                "latin-1"
            )
        )
        assert "ü" in path.read_text(encoding="latin-1")
        assert get_file(path) == {"text": SENTENCE_WITH_UMLAUTS}

    @pytest.mark.parametrize(
        "file_name, prefix, result",
        [
            ("test.json", "parsingrule", "parsingrule-external-test.json"),
            (
                "parsingrule-external-test.json",
                "parsingrule",
                "external-parsingrule-test.json",
            ),
            ("parsingrule-test.json", "parsingrule", "external-parsingrule-test.json"),
        ],
    )
    def test_generate_xsiam_normalized_name(self, file_name, prefix, result):
        assert generate_xsiam_normalized_name(file_name, prefix)

    @pytest.mark.parametrize(
        "dir_path", ["demisto_sdk", f"{GIT_ROOT}/demisto_sdk/tests/test_files"]
    )
    def test_get_yml_paths_in_dir(self, dir_path):
        yml_paths, first_yml_path = tools.get_yml_paths_in_dir(dir_path, error_msg="")
        yml_paths_test = glob.glob(os.path.join(dir_path, "*yml"))
        assert sorted(yml_paths) == sorted(yml_paths_test)
        if yml_paths_test:
            assert first_yml_path == yml_paths_test[0]
        else:
            assert not first_yml_path

    data_test_get_dict_from_file = [
        (VALID_REPUTATION_FILE, True, "json"),
        (VALID_SCRIPT_PATH, True, "yml"),
        ("test", True, None),
        (None, True, None),
        ("invalid-path.json", False, None),
        (VALID_INCIDENT_TYPE_FILE__RAW_DOWNLOADED, False, "json"),
    ]

    @pytest.mark.parametrize("path, raises_error, _type", data_test_get_dict_from_file)
    def test_get_dict_from_file(self, path, raises_error, _type):
        output = get_dict_from_file(str(path), raises_error=raises_error)[1]
        assert (
            output == _type
        ), f"get_dict_from_file({path}) returns: {output} instead {_type}"

    data_test_find_type = [
        (VALID_DASHBOARD_PATH, FileType.DASHBOARD),
        (VALID_INCIDENT_FIELD_PATH, FileType.INCIDENT_FIELD),
        (VALID_INCIDENT_TYPE_PATH, FileType.INCIDENT_TYPE),
        (INDICATORFIELD_EXTRA_FIELDS, FileType.INDICATOR_FIELD),
        (VALID_INTEGRATION_TEST_PATH, FileType.INTEGRATION),
        (VALID_LAYOUT_PATH, FileType.LAYOUT),
        (VALID_PLAYBOOK_ID_PATH, FileType.PLAYBOOK),
        (VALID_REPUTATION_FILE, FileType.REPUTATION),
        (VALID_SCRIPT_PATH, FileType.SCRIPT),
        (VALID_WIDGET_PATH, FileType.WIDGET),
        (VALID_GENERIC_TYPE_PATH, FileType.GENERIC_TYPE),
        (VALID_GENERIC_FIELD_PATH, FileType.GENERIC_FIELD),
        (VALID_GENERIC_MODULE_PATH, FileType.GENERIC_MODULE),
        (VALID_GENERIC_DEFINITION_PATH, FileType.GENERIC_DEFINITION),
        (IGNORED_PNG, None),
        ("Author_image.png", FileType.AUTHOR_IMAGE),
        (FileType.PACK_IGNORE.value, FileType.PACK_IGNORE),
        (FileType.SECRET_IGNORE.value, FileType.SECRET_IGNORE),
        (Path(DOC_FILES_DIR) / "foo", FileType.DOC_FILE),
        (METADATA_FILE_NAME, FileType.METADATA),
        ("", None),
    ]

    @pytest.mark.parametrize("path, _type", data_test_find_type)
    def test_find_type(self, path, _type):
        output = find_type(str(path))
        assert output == _type, f"find_type({path}) returns: {output} instead {_type}"

    def test_find_type_ignore_sub_categories(self):
        output = find_type(VALID_BETA_INTEGRATION_PATH)
        assert (
            output == FileType.BETA_INTEGRATION
        ), f"find_type({VALID_BETA_INTEGRATION_PATH}) returns: {output} instead {FileType.BETA_INTEGRATION}"

        output = find_type(VALID_BETA_INTEGRATION_PATH, ignore_sub_categories=True)
        assert (
            output == FileType.INTEGRATION
        ), f"find_type({VALID_BETA_INTEGRATION_PATH}) returns: {output} instead {FileType.INTEGRATION}"

    def test_find_type_with_invalid_yml(self, malformed_integration_yml):
        """
        Given
        - A malformed yml file.

        When
        - Running find_type.

        Then
        - Ensure no exception/error is raised and None is returned.
        """
        try:
            assert not find_type(
                malformed_integration_yml.path, ignore_invalid_schema_file=True
            )
        except ValueError as err:
            assert False, str(err)

    def test_find_type_with_invalid_json(self, malformed_incident_field):
        """
        Given
        - A malformed json file.

        When
        - Running find_type.

        Then
        - Ensure no exception/error is raised and None is returned.
        """
        try:
            assert not find_type(
                malformed_incident_field.path, ignore_invalid_schema_file=True
            )
        except ValueError as err:
            assert False, str(err)

    def test_find_type_no_file(self):
        """
        Given
        - A non existing file path.

        When
        - Running find_type.

        Then
        - Ensure None is returned
        """
        madeup_path = "some/path"
        output = find_type(madeup_path)
        assert not output

    test_path_md = [VALID_MD]

    @pytest.mark.parametrize("path", test_path_md)
    def test_filter_packagify_changes(self, path):
        modified, added, removed = filter_packagify_changes(
            modified_files=[], added_files=[], removed_files=[path]
        )
        assert modified == []
        assert added == set()
        assert removed == [VALID_MD]

    test_content_path_on_pack = [
        (
            "AbuseDB",
            {
                "Packs/AbuseDB/Integrations/AbuseDB/AbuseDB.py",
                "Packs/Another_pack/Integrations/example/example.py",
            },
        )
    ]

    @pytest.mark.parametrize("pack, file_paths_list", test_content_path_on_pack)
    def test_filter_files_on_pack(self, pack, file_paths_list):
        """
        Given
        - Set of files and pack name.
        When
        - Want to filter the list by specific pack.
        Then:
        - Ensure the set of file paths contains only files located in the given pack.
        """
        files_paths = filter_files_on_pack(pack, file_paths_list)
        assert files_paths == {"Packs/AbuseDB/Integrations/AbuseDB/AbuseDB.py"}

    for_test_filter_files_by_type = [
        (
            {VALID_INCIDENT_FIELD_PATH, VALID_PLAYBOOK_ID_PATH},
            [FileType.PLAYBOOK],
            {VALID_INCIDENT_FIELD_PATH},
        ),
        (
            {VALID_INCIDENT_FIELD_PATH, VALID_INCIDENT_TYPE_PATH},
            [],
            {VALID_INCIDENT_FIELD_PATH, VALID_INCIDENT_TYPE_PATH},
        ),
        (set(), [FileType.PLAYBOOK], set()),
    ]

    @pytest.mark.parametrize("files, types, output", for_test_filter_files_by_type)
    def test_filter_files_by_type(self, files, types, output, mocker):
        """
        Given
        - Sets of content files and file types to skip.
        When
        - Want to filter the lists by file typs.
        Then:
        - Ensure the list returned Whiteout the files to skip.
        """
        mocker.patch(
            "demisto_sdk.commands.common.tools.is_file_path_in_pack",
            return_value="True",
        )
        files = filter_files_by_type(files, types)

        assert files == output

    @pytest.mark.parametrize("path, output", [("demisto.json", "json"), ("wow", "")])
    def test_retrieve_file_ending(self, path, output):
        assert retrieve_file_ending(path) == output

    @pytest.mark.parametrize(
        "data, entity, output",
        [
            ({"script": {"type": "javascript"}}, INTEGRATIONS_DIR, "javascript"),
            ({"type": "javascript"}, SCRIPTS_DIR, "javascript"),
            ({}, LAYOUTS_DIR, ""),
        ],
    )
    def test_get_code_lang(self, data, entity, output):
        assert get_code_lang(data, entity) == output

    def test_camel_to_snake(self):
        snake = tools.camel_to_snake("CamelCase")

        assert snake == "camel_case"


class TestGetRemoteFile:
    content_repo = "demisto/content"

    def test_get_remote_file_sanity(self):
        hello_world_yml = tools.get_remote_file(
            "Packs/HelloWorld/Integrations/HelloWorld/HelloWorld.yml",
            git_content_config=GitContentConfig(repo_name=self.content_repo),
        )
        assert hello_world_yml
        assert hello_world_yml["commonfields"]["id"] == "HelloWorld"

    def test_get_remote_file_content_sanity(self):
        hello_world_py = tools.get_remote_file(
            "Packs/HelloWorld/Integrations/HelloWorld/HelloWorld.py",
            return_content=True,
            git_content_config=GitContentConfig(repo_name=self.content_repo),
        )
        assert hello_world_py

    def test_get_remote_file_content(self):
        hello_world_py = tools.get_remote_file(
            "Packs/HelloWorld/Integrations/HelloWorld/HelloWorld.py",
            return_content=True,
            git_content_config=GitContentConfig(repo_name=self.content_repo),
        )
        hello_world_text = hello_world_py.decode()
        assert isinstance(hello_world_py, bytes)
        assert hello_world_py
        assert "main()" in hello_world_text
        assert (
            """HelloWorld Integration for Cortex XSOAR (aka Demisto)"""
            in hello_world_text
        )

    def test_get_remote_file_origin(self):
        hello_world_yml = tools.get_remote_file(
            "Packs/HelloWorld/Integrations/HelloWorld/HelloWorld.yml",
            "master",
            git_content_config=GitContentConfig(repo_name=self.content_repo),
        )
        assert hello_world_yml
        assert hello_world_yml["commonfields"]["id"] == "HelloWorld"

    def test_get_remote_file_tag(self):
        gmail_yml = tools.get_remote_file(
            "Integrations/Gmail/Gmail.yml",
            "19.10.0",
            git_content_config=GitContentConfig(repo_name=self.content_repo),
        )
        assert gmail_yml
        assert gmail_yml["commonfields"]["id"] == "Gmail"

    def test_get_remote_file_origin_tag(self):
        gmail_yml = tools.get_remote_file(
            "Integrations/Gmail/Gmail.yml",
            "origin/19.10.0",
            git_content_config=GitContentConfig(repo_name=self.content_repo),
        )
        assert gmail_yml
        assert gmail_yml["commonfields"]["id"] == "Gmail"

    def test_get_remote_file_invalid(self):
        invalid_yml = tools.get_remote_file(
            "Integrations/File/File.yml",
            "19.10.0",
            git_content_config=GitContentConfig(repo_name=self.content_repo),
        )
        assert not invalid_yml

    def test_get_remote_file_invalid_branch(self):
        invalid_yml = tools.get_remote_file(
            "Integrations/Gmail/Gmail.yml",
            "NoSuchBranch",
            git_content_config=GitContentConfig(repo_name=self.content_repo),
        )
        assert not invalid_yml

    def test_get_remote_file_invalid_origin_branch(self):
        invalid_yml = tools.get_remote_file(
            "Integrations/Gmail/Gmail.yml",
            "origin/NoSuchBranch",
            git_content_config=GitContentConfig(repo_name=self.content_repo),
        )
        assert not invalid_yml

    def test_get_remote_md_file_origin(self):
        hello_world_readme = tools.get_remote_file(
            "Packs/HelloWorld/README.md",
            "master",
            git_content_config=GitContentConfig(repo_name=self.content_repo),
        )
        assert hello_world_readme == {}

    def test_should_file_skip_validation_negative(self):
        should_skip = tools.should_file_skip_validation(
            "Packs/HelloWorld/Integrations/HelloWorld/search_alerts.json"
        )
        assert not should_skip

    SKIPPED_FILE_PATHS = [
        "some_text_file.txt",
        "pack_metadata.json",
        "testdata/file.json",
        "test_data/file.json",
        "data_test/file.json",
        "testcommandsfunctions/file.json",
        "testhelperfunctions/file.json",
        "StixDecodeTest/file.json",
        "TestCommands/file.json",
        "SetGridField_test/file.json",
        "IPNetwork_test/file.json",
        "test-data/file.json"
        "some_file/integration_DESCRIPTION.md"
        "some_file/integration_CHANGELOG.md"
        "some_file/integration_unified.md",
    ]

    @pytest.mark.parametrize("file_path", SKIPPED_FILE_PATHS)
    def test_should_file_skip_validation_positive(self, file_path):
        should_skip = tools.should_file_skip_validation(file_path)
        assert should_skip


class TestGetRemoteFileLocally:
    REPO_NAME = "example_repo"
    FILE_NAME = "somefile.json"
    FILE_CONTENT = '{"id": "some_file"}'

    git_util = GitUtil(repo=Content.git())
    main_branch = git_util.handle_prev_ver()[1]

    def setup_method(self):
        # create local git repo
        example_repo = git.Repo.init(self.REPO_NAME)
        origin_branch = self.main_branch
        if not origin_branch.startswith("origin"):
            origin_branch = "origin/" + origin_branch
        example_repo.git.checkout("-b", f"{origin_branch}")
        with open(os.path.join(self.REPO_NAME, self.FILE_NAME), "w+") as somefile:
            somefile.write(self.FILE_CONTENT)
        example_repo.git.add(self.FILE_NAME)
        example_repo.git.config("user.email", "automatic@example.com")
        example_repo.git.config("user.name", "AutomaticTest")
        example_repo.git.commit("-m", "test_commit", "-a")
        example_repo.git.checkout("-b", self.main_branch)

    def test_get_file_from_master_when_in_private_repo(self, mocker):
        mocker.patch.object(tools, "is_external_repository", return_value=True)

        class Response:
            ok = False

        mocker.patch.object(requests, "get", return_value=Response)
        mocker.patch.dict(
            os.environ,
            {
                GitCredentials.ENV_GITHUB_TOKEN_NAME: "",
                GitCredentials.ENV_GITLAB_TOKEN_NAME: "",
            },
        )
        with ChangeCWD(self.REPO_NAME):
            some_file_json = tools.get_remote_file(self.FILE_NAME)
        assert some_file_json
        assert some_file_json["id"] == "some_file"

    def teardown_method(self):
        shutil.rmtree(self.REPO_NAME)


class TestServerVersionCompare:
    V5 = "5.0.0"
    V0 = "0.0.0"
    EQUAL = 0
    LEFT_IS_LATER = 1
    RIGHT_IS_LATER = -1
    INPUTS = [
        (V0, V5, RIGHT_IS_LATER),
        (V5, V0, LEFT_IS_LATER),
        (V5, V5, EQUAL),
        ("4.5.0", "4.5", EQUAL),
    ]

    @pytest.mark.parametrize("left, right, answer", INPUTS)
    def test_server_version_compare(self, left, right, answer):
        assert server_version_compare(left, right) == answer


def test_pascal_case():
    res = tools.pascal_case("PowerShell Remoting")
    assert res == "PowerShellRemoting"
    res = tools.pascal_case("good life")
    assert res == "GoodLife"
    res = tools.pascal_case("good_life-here v2")
    assert res == "GoodLifeHereV2"


def test_capital_case():
    res = tools.capital_case("PowerShell Remoting")
    assert res == "PowerShell Remoting"
    res = tools.capital_case("good life")
    assert res == "Good Life"
    res = tools.capital_case("good_life-here v2")
    assert res == "Good_life-here V2"
    res = tools.capital_case("")
    assert res == ""


class TestReleaseVersion:
    def test_get_last_release(self, mocker):
        mocker.patch(
            "demisto_sdk.commands.common.tools.run_command",
            return_value="1.2.3\n4.5.6\n3.2.1\n20.0.0",
        )

        tag = get_last_release_version()

        assert tag == "20.0.0"


class TestEntityAttributes:
    @pytest.mark.parametrize(
        "data, entity",
        [
            ({"commonfields": {"id": 1}}, INTEGRATIONS_DIR),
            ({"typeId": 1}, LAYOUTS_DIR),
            ({"id": 1}, PLAYBOOKS_DIR),
        ],
    )
    def test_get_entity_id_by_entity_type(self, data, entity):
        assert get_entity_id_by_entity_type(data, entity) == 1

    @pytest.mark.parametrize(
        "data, entity",
        [
            ({"typeId": "wow"}, LAYOUTS_DIR),
            ({"name": "wow"}, LAYOUTS_DIR),
            ({"name": "wow"}, PLAYBOOKS_DIR),
        ],
    )
    def test_get_entity_name_by_entity_type(self, data, entity):
        assert get_entity_name_by_entity_type(data, entity) == "wow"


class TestGetFilesInDir:
    def test_project_dir_is_file(self):
        project_dir = "demisto_sdk/commands/download/downloader.py"
        assert get_files_in_dir(project_dir, ["py"]) == [project_dir]

    def test_not_recursive(self):
        project_dir = "demisto_sdk/commands/download"
        files = [
            f"{project_dir}/__init__.py",
            f"{project_dir}/downloader.py",
            f"{project_dir}/README.md",
        ]
        assert sorted(get_files_in_dir(project_dir, ["py", "md"], False)) == sorted(
            files
        )

    def test_recursive(self):
        integrations_dir = "demisto_sdk/commands/download/tests/tests_env/content/Packs/TestPack/Integrations"
        integration_instance_dir = f"{integrations_dir}/TestIntegration"
        files = [
            f"{integration_instance_dir}/TestIntegration.py",
            f"{integration_instance_dir}/TestIntegration_testt.py",
        ]
        assert sorted(get_files_in_dir(integrations_dir, ["py"])) == sorted(files)

    def test_recursive_pack(self):
        pack_dir = (
            "demisto_sdk/commands/download/tests/tests_env/content/Packs/TestPack"
        )
        files = [
            f"{pack_dir}/Integrations/TestIntegration/TestIntegration.py",
            f"{pack_dir}/Integrations/TestIntegration/TestIntegration_testt.py",
            f"{pack_dir}/Scripts/TestScript/TestScript.py",
        ]
        assert sorted(get_files_in_dir(pack_dir, ["py"])) == sorted(files)


run_command_os_inputs = [("ls", os.getcwd()), ("ls", Path(os.getcwd()))]


@pytest.mark.parametrize("command, cwd", run_command_os_inputs)
def test_run_command_os(command, cwd):
    """Tests a simple command, to check if it works"""
    stdout, stderr, return_code = run_command_os(command, cwd=cwd)
    assert 0 == return_code
    assert stdout
    assert not stderr


class TestGetFile:
    def test_get_yaml(self):
        file_data = get_yaml(SOURCE_FORMAT_INTEGRATION_COPY)
        assert file_data
        assert file_data.get("name") is not None


def test_get_latest_release_notes_text_invalid():
    """
    Given
    - Invalid release notes

    When
    - Running validation on release notes.

    Then
    - Ensure None is returned
    """
    PATH_TO_HERE = f"{GIT_ROOT}/demisto_sdk/tests/test_files/"
    file_path = os.path.join(PATH_TO_HERE, "empty-RN.md")
    assert get_latest_release_notes_text(file_path) is None


def test_get_release_notes_file_path_valid():
    """
    Given
    - Valid release notes path

    When
    - Running validation on release notes.

    Then
    - Ensure valid file path is returned
    """
    filepath = "/SomePack/1_1_1.md"
    assert get_release_notes_file_path(filepath) == filepath


def test_get_release_notes_file_path_invalid():
    """
    Given
    - Invalid release notes path

    When
    - Running validation on release notes.

    Then
    - Ensure None is returned
    """
    filepath = "/SomePack/1_1_1.json"
    assert get_release_notes_file_path(filepath) is None


remote_testbank = [
    ("origin  https://github.com/turbodog/content.git", False),
    ("upstream  https://github.com/demisto/content.git", True),
]


@pytest.mark.parametrize("git_value, response", remote_testbank)
def test_has_remote(mocker, git_value, response):
    """
    While: Testing if the remote upstream contains demisto/content
    Given:
      1. Origin string not containing demisto/content
      2. Upstream string containing demisto/content
    Expects:
      1. Test condition fails
      2. Test condition passes
    :param git_value: Git string from `git remotes -v`
    """
    mocker.patch(
        "demisto_sdk.commands.common.tools.run_command", return_value=git_value
    )
    test_remote = has_remote_configured()
    assert response == test_remote


origin_testbank = [
    ("origin  https://github.com/turbodog/content.git", False),
    ("origin  https://github.com/demisto/content.git", True),
]


@pytest.mark.parametrize("git_value, response", origin_testbank)
def test_origin_content(mocker, git_value, response):
    """
    While: Testing if the remote origin contains demisto/content
    Given:
      1. Origin string not containing demisto/content
      2. Origin string containing demisto/content
    Expects:
      1. Test condition fails
      2. Test condition passes
    :param git_value: Git string from `git remotes -v`
    """
    mocker.patch(
        "demisto_sdk.commands.common.tools.run_command", return_value=git_value
    )
    test_remote = is_origin_content_repo()
    assert response == test_remote


def test_get_ignore_pack_tests__no_pack():
    """
    Given
    - Pack that doesn't exist
    When
    - Collecting packs' ignored tests - running `get_ignore_pack_tests()`
    Then:
    - returns an empty set
    """
    nonexistent_pack = "NonexistentFakeTestPack"
    ignore_test_set = get_ignore_pack_skipped_tests(
        nonexistent_pack, {nonexistent_pack}, {}
    )
    assert len(ignore_test_set) == 0


def test_get_ignore_pack_tests__no_ignore_pack(tmpdir):
    """
    Given
    - Pack doesn't have .pack-ignore file
    When
    - Collecting packs' ignored tests - running `get_ignore_pack_tests()`
    Then:
    - returns an empty set
    """
    fake_pack_name = "FakeTestPack"

    # prepare repo
    repo = Repo(tmpdir)
    repo_path = Path(repo.path)
    pack = Pack(repo_path / PACKS_DIR, fake_pack_name, repo)
    pack_ignore_path = os.path.join(pack.path, PACKS_PACK_IGNORE_FILE_NAME)

    # remove .pack-ignore if exists
    if os.path.exists(pack_ignore_path):
        os.remove(pack_ignore_path)

    ignore_test_set = get_ignore_pack_skipped_tests(
        fake_pack_name, {fake_pack_name}, {}
    )
    assert len(ignore_test_set) == 0


def test_get_ignore_pack_tests__test_not_ignored(tmpdir):
    """
    Given
    - Pack have .pack-ignore file
    - There are no skipped tests in .pack-ignore
    When
    - Collecting packs' ignored tests - running `get_ignore_pack_tests()`
    Then:
    - returns an empty set
    """
    fake_pack_name = "FakeTestPack"

    # prepare repo
    repo = Repo(tmpdir)
    repo_path = Path(repo.path)
    pack = Pack(repo_path / PACKS_DIR, fake_pack_name, repo)
    pack_ignore_path = os.path.join(pack.path, PACKS_PACK_IGNORE_FILE_NAME)

    # prepare .pack-ignore
    open(pack_ignore_path, "a").close()

    ignore_test_set = get_ignore_pack_skipped_tests(
        fake_pack_name, {fake_pack_name}, {}
    )
    assert len(ignore_test_set) == 0


def test_get_ignore_pack_tests__ignore_test(tmpdir, mocker):
    """
    Given
    - Pack have .pack-ignore file
    - There are skipped tests in .pack-ignore
    - Set of modified packs.
    When
    - Collecting packs' ignored tests - running `get_ignore_pack_tests()`
    Then:
    - returns a list with the skipped tests
    """
    fake_pack_name = "FakeTestPack"
    fake_test_name = "FakeTestPlaybook"
    expected_id = "SamplePlaybookTest"

    # prepare repo
    repo = Repo(tmpdir)
    packs_path = Path(repo.path) / PACKS_DIR
    pack = Pack(packs_path, fake_pack_name, repo)
    test_playbook_path = packs_path / fake_pack_name / TEST_PLAYBOOKS_DIR
    test_playbook = Playbook(
        test_playbook_path, fake_test_name, repo, is_test_playbook=True
    )
    pack_ignore_path = os.path.join(pack.path, PACKS_PACK_IGNORE_FILE_NAME)

    # prepare .pack-ignore
    with open(pack_ignore_path, "a") as pack_ignore_f:
        pack_ignore_f.write(
            "[file:TestIntegration.yml]\nignore=IN126\n\n"
            f"[file:{test_playbook.name}]\nignore=auto-test"
        )

    # prepare mocks
    mocker.patch.object(
        tools, "get_pack_ignore_file_path", return_value=pack_ignore_path
    )
    mocker.patch.object(
        os.path,
        "join",
        return_value=str(test_playbook_path / (test_playbook.name + ".yml")),
    )
    mocker.patch.object(
        tools,
        "get_test_playbook_id",
        return_value=("SamplePlaybookTest", "FakeTestPack"),
    )

    ignore_test_set = get_ignore_pack_skipped_tests(
        fake_pack_name, {fake_pack_name}, {}
    )
    assert len(ignore_test_set) == 1
    assert expected_id in ignore_test_set


def test_get_ignore_pack_tests__ignore_missing_test(tmpdir, mocker):
    """
    Given
    - Pack have .pack-ignore file
    - There are skipped tests in .pack-ignore
    - The tests are missing from the content pack
    When
    - Collecting packs' ignored tests - running `get_ignore_pack_tests()`
    Then:
    - returns a list with the skipped tests
    """
    fake_pack_name = "FakeTestPack"
    fake_test_name = "FakeTestPlaybook.yml"

    # prepare repo
    repo = Repo(tmpdir)
    packs_path = Path(repo.path) / PACKS_DIR
    pack = Pack(packs_path, fake_pack_name, repo)
    test_playbook_path = packs_path / fake_pack_name / TEST_PLAYBOOKS_DIR
    pack_ignore_path = os.path.join(pack.path, PACKS_PACK_IGNORE_FILE_NAME)

    # prepare .pack-ignore
    with open(pack_ignore_path, "a") as pack_ignore_f:
        pack_ignore_f.write(
            "[file:TestIntegration.yml]\nignore=IN126\n\n"
            f"[file:{fake_test_name}]\nignore=auto-test"
        )

    # prepare mocks
    mocker.patch.object(
        tools, "get_pack_ignore_file_path", return_value=pack_ignore_path
    )
    mocker.patch.object(
        os.path, "join", return_value=str(test_playbook_path / fake_test_name)
    )
    mocker.patch.object(
        tools, "get_test_playbook_id", return_value=(None, "FakeTestPack")
    )

    ignore_test_set = get_ignore_pack_skipped_tests(
        fake_pack_name, {fake_pack_name}, {}
    )
    assert len(ignore_test_set) == 0


@pytest.mark.parametrize(
    argnames="pack_ignore_content, expected_object",
    argvalues=[
        (
            "[file:README.md]\nignore=RM106\n\n[known_words]\ntest1\ntest2\n\n[tests_require_network]\ntest",
            ConfigParser(),
        ),
        (
            "[known_words]\ntest1\ntest2\n\n[tests_require_network]\ntest",
            ConfigParser(),
        ),
        (
            "[file:README.md]\nignore=RM106\n\n[tests_require_network]\ntest",
            ConfigParser(),
        ),
        (
            "[file:README.md]\nignore=RM106\n\n[known_words]\ntest1\ntest2",
            ConfigParser(),
        ),
        ("", ConfigParser()),
        ("test", None),
        ("test[dssa]sdf", None),
    ],
)
def test_get_pack_ignore_content(pack: Pack, pack_ignore_content: str, expected_object):
    """
    Given
    - Case a: full valid .pack-ignore content
    - Case b: valid .pack-ignore content without validations sections
    - Case c: valid .pack-ignore content without known words section
    - Case d: valid .pack-ignore content without tests_require_network section
    - Case e: empty .pack-ignore
    - case f: invalid .pack-ignore file
    - case g: another version of invalid .pack-ignore file

    When
    - executing get_pack_ignore_content function

    Then:
    - Case a: ConfigParser is returned
    - Case b: ConfigParser is returned
    - Case c: ConfigParser is returned
    - Case d: ConfigParser is returned
    - Case e: ConfigParser is returned
    - case f: None is returned
    - case g: None is returned

    """
    from demisto_sdk.commands.common.tools import get_pack_ignore_content

    pack.pack_ignore.write_text(pack_ignore_content)
    with ChangeCWD(pack.repo_path):
        assert type(get_pack_ignore_content(pack.name)) is type(expected_object)


@pytest.mark.parametrize(
    argnames="arg, expected_result",
    argvalues=[
        ["a1,b2,c3", ["a1", "b2", "c3"]],
        ['["a1","b2","c3"]', ["a1", "b2", "c3"]],
        [["a1", "b2", "c3"], ["a1", "b2", "c3"]],
        ["", []],
        [[], []],
    ],
)
def test_arg_to_list(arg: Union[List[str], str], expected_result: List[str]):
    """
    Given
    - String or list of strings.
    Case a: comma-separated string.
    Case b: a string representing a list.
    Case c: python list.
    Case d: empty string.
    Case e: empty list.

    When
    - Convert given string to list of strings, for example at unify.add_contributors_support.

    Then:
    - Ensure a Python list is returned with the relevant values.
    """
    func_result = arg_to_list(arg=arg, separator=",")
    assert func_result == expected_result


V2_VALID = {
    "display": "integrationname v2",
    "name": "integrationname v2",
    "id": "integrationname v2",
}
V2_WRONG_DISPLAY = {
    "display": "integrationname V2",
    "name": "integrationname v2",
    "id": "integrationname V2",
}
NOT_V2_VIA_DISPLAY_NOR_NAME = {
    "display": "integrationname",
    "name": "integrationv2name",
    "id": "integrationv2name",
}
NOT_V2_VIA_DISPLAY = {
    "display": "integrationname",
    "name": "integrationname v2",
    "id": "integrationv2name",
}
NOT_V2_VIA_NAME = {
    "display": "integrationname V2",
    "name": "integrationname",
    "id": "integrationv2name",
}
V3_VALID = {
    "display": "integrationname v3",
    "name": "integrationname v3",
    "id": "integrationname v3",
}
V3_WRONG_DISPLAY = {
    "display": "integrationname V3",
    "name": "integrationname v3",
    "id": "integrationname V3",
}
NOT_V3_VIA_DISPLAY_NOR_NAME = {
    "display": "integrationname",
    "name": "integrationv3name",
    "id": "integrationv3name",
}
NOT_V3_VIA_DISPLAY = {
    "display": "integrationname",
    "name": "integrationname v3",
    "id": "integrationv3name",
}
NOT_V3_VIA_NAME = {
    "display": "integrationname V3",
    "name": "integrationname",
    "id": "integrationv3Gname",
}
GET_FILE_VERSION_SUFFIX_IF_EXISTS_NAME_INPUTS = [
    (V2_VALID, "2"),
    (V2_WRONG_DISPLAY, "2"),
    (NOT_V2_VIA_DISPLAY_NOR_NAME, None),
    (NOT_V2_VIA_NAME, None),
    (NOT_V2_VIA_DISPLAY, "2"),
    (V3_VALID, "3"),
    (V3_WRONG_DISPLAY, "3"),
    (NOT_V3_VIA_DISPLAY_NOR_NAME, None),
    (NOT_V3_VIA_NAME, None),
    (NOT_V3_VIA_DISPLAY, "3"),
]


@pytest.mark.parametrize(
    "current, answer", GET_FILE_VERSION_SUFFIX_IF_EXISTS_NAME_INPUTS
)
def test_get_file_version_suffix_if_exists_via_name(current, answer):
    assert get_file_version_suffix_if_exists(current) is answer


GET_FILE_VERSION_SUFFIX_IF_EXIST_INPUTS = [
    (V2_VALID, "2"),
    (V2_WRONG_DISPLAY, "2"),
    (NOT_V2_VIA_DISPLAY, None),
    (NOT_V2_VIA_NAME, "2"),
    (NOT_V2_VIA_DISPLAY_NOR_NAME, None),
    (V3_VALID, "3"),
    (V3_WRONG_DISPLAY, "3"),
    (NOT_V3_VIA_DISPLAY, None),
    (NOT_V3_VIA_NAME, "3"),
    (NOT_V3_VIA_DISPLAY_NOR_NAME, None),
]


@pytest.mark.parametrize("current, answer", GET_FILE_VERSION_SUFFIX_IF_EXIST_INPUTS)
def test_get_file_version_suffix_if_exists_via_display(current, answer):
    assert get_file_version_suffix_if_exists(current, check_in_display=True) is answer


def test_test_get_file_version_suffix_if_exists_no_name_and_no_display():
    """
    Given:
    - 'current_file': Dict representing YML data of an integration or script.

    When:
    - Invalid dict given, not containing display and name values.

    Then:
    - Ensure None is returned.
    """
    assert get_file_version_suffix_if_exists(dict(), check_in_display=True) is None
    assert get_file_version_suffix_if_exists(dict(), check_in_display=False) is None


def test_get_to_version_with_to_version(repo):
    pack = repo.create_pack("Pack")
    integration = pack.create_integration("INT", yml={"toversion": "4.5.0"})
    with ChangeCWD(repo.path):
        to_ver = get_to_version(integration.yml.path)

        assert to_ver == "4.5.0"


def test_get_to_version_no_to_version(repo):
    pack = repo.create_pack("Pack")
    integration = pack.create_integration("INT", yml={})
    with ChangeCWD(repo.path):
        to_ver = get_to_version(integration.yml.path)

        assert to_ver == DEFAULT_CONTENT_ITEM_TO_VERSION


def test_get_file_displayed_name__integration(repo):
    """
    Given
    - The path to an integration.

    When
    - Running get_file_displayed_name.

    Then:
    - Ensure the returned name is the display field.
    """
    pack = repo.create_pack("MyPack")
    integration = pack.create_integration("MyInt")
    integration.create_default_integration()
    yml_content = integration.yml.read_dict()
    yml_content["display"] = "MyDisplayName"
    integration.yml.write_dict(yml_content)
    with ChangeCWD(repo.path):
        display_name = get_file_displayed_name(integration.yml.path)
        assert display_name == "MyDisplayName"


def test_get_file_displayed_name__script(repo):
    """
    Given
    - The path to a script.

    When
    - Running get_file_displayed_name.

    Then:
    - Ensure the returned name is the name field.
    """
    pack = repo.create_pack("MyPack")
    script = pack.create_script("MyScr")
    script.create_default_script()
    yml_content = script.yml.read_dict()
    yml_content["name"] = "MyDisplayName"
    script.yml.write_dict(yml_content)
    with ChangeCWD(repo.path):
        display_name = get_file_displayed_name(script.yml.path)
        assert display_name == "MyDisplayName"


def test_get_file_displayed_name__playbook(repo):
    """
    Given
    - The path to a playbook.

    When
    - Running get_file_displayed_name.

    Then:
    - Ensure the returned name is the name field.
    """
    pack = repo.create_pack("MyPack")
    playbook = pack.create_playbook("MyPlay")
    playbook.create_default_playbook()
    yml_content = playbook.yml.read_dict()
    yml_content["name"] = "MyDisplayName"
    playbook.yml.write_dict(yml_content)
    with ChangeCWD(repo.path):
        display_name = get_file_displayed_name(playbook.yml.path)
        assert display_name == "MyDisplayName"


def test_get_file_displayed_name__mapper(repo):
    """
    Given
    - The path to a mapper.

    When
    - Running get_file_displayed_name.

    Then:
    - Ensure the returned name is the name field.
    """
    pack = repo.create_pack("MyPack")
    mapper = pack.create_mapper("MyMap", content=MAPPER)
    json_content = mapper.read_json_as_dict()
    json_content["name"] = "MyDisplayName"
    mapper.write_json(json_content)
    with ChangeCWD(repo.path):
        display_name = get_file_displayed_name(mapper.path)
        assert display_name == "MyDisplayName"


def test_get_file_displayed_name__old_classifier(repo):
    """
    Given
    - The path to an old classifier.

    When
    - Running get_file_displayed_name.

    Then:
    - Ensure the returned name is the brandName field.
    """
    pack = repo.create_pack("MyPack")
    old_classifier = pack.create_classifier("MyClas", content=OLD_CLASSIFIER)
    json_content = old_classifier.read_json_as_dict()
    json_content["brandName"] = "MyDisplayName"
    old_classifier.write_json(json_content)
    with ChangeCWD(repo.path):
        display_name = get_file_displayed_name(old_classifier.path)
        assert display_name == "MyDisplayName"


def test_get_file_displayed_name__layout(repo):
    """
    Given
    - The path to a layout.

    When
    - Running get_file_displayed_name.

    Then:
    - Ensure the returned name is the TypeName field.
    """
    pack = repo.create_pack("MyPack")
    layout = pack.create_layout("MyLay", content=LAYOUT)
    json_content = layout.read_json_as_dict()
    json_content["TypeName"] = "MyDisplayName"
    layout.write_json(json_content)
    with ChangeCWD(repo.path):
        display_name = get_file_displayed_name(layout.path)
        assert display_name == "MyDisplayName"


def test_get_file_displayed_name__reputation(repo):
    """
    Given
    - The path to a reputation.

    When
    - Running get_file_displayed_name.

    Then:
    - Ensure the returned name is the id field.
    """
    pack = repo.create_pack("MyPack")
    reputation = pack._create_json_based(
        "MyRep", content=REPUTATION, prefix="reputation"
    )
    json_content = reputation.read_json_as_dict()
    json_content["id"] = "MyDisplayName"
    reputation.write_json(json_content)
    with ChangeCWD(repo.path):
        display_name = get_file_displayed_name(reputation.path)
        assert display_name == "MyDisplayName"


def test_get_file_displayed_name__image(repo):
    """
    Given
    - The path to an image.

    When
    - Running get_file_displayed_name.

    Then:
    - Ensure the returned name is the file name.
    """
    pack = repo.create_pack("MyPack")
    integration = pack.create_integration("MyInt")
    integration.create_default_integration()
    with ChangeCWD(repo.path):
        display_name = get_file_displayed_name(integration.image.path)
        assert display_name == os.path.basename(integration.image.rel_path)


INCIDENTS_TYPE_FILES_INPUTS = [
    (VALID_INCIDENT_TYPE_FILE__RAW_DOWNLOADED, "Access v2"),
    (VALID_INCIDENT_TYPE_FILE, "Access v2"),
]


@pytest.mark.parametrize("input_path, expected_name", INCIDENTS_TYPE_FILES_INPUTS)
def test_get_file_displayed_name__incident_type(input_path: str, expected_name: str):
    """
    Given
    - The path to an incident type file.

    When
    - Running get_file_displayed_name.

    Then:
    - Ensure the returned name is the incident type name.
    """

    assert get_file_displayed_name(input_path) == expected_name


def test_get_pack_metadata(repo):
    """
    Given
    - The path to some file in the repo.

    When
    - Running get_pack_metadata.

    Then:
    - Ensure the returned pack metadata of the file's pack.
    """
    metadata_json = {"name": "MyPack", "support": "xsoar", "currentVersion": "1.1.0"}

    pack = repo.create_pack("MyPack")
    pack_metadata = pack.pack_metadata
    pack_metadata.write_json(metadata_json)

    result = get_pack_metadata(pack.path)

    assert metadata_json == result


def test_get_last_remote_release_version(requests_mock):
    """
    When
    - Get latest release tag from remote pypi api

    Then:
    - Ensure the returned version is as expected
    """
    os.environ["DEMISTO_SDK_SKIP_VERSION_CHECK"] = ""
    os.environ["CI"] = ""
    expected_version = "1.3.8"
    requests_mock.get(
        r"https://pypi.org/pypi/demisto-sdk/json",
        json={"info": {"version": expected_version}},
    )
    assert get_last_remote_release_version() == expected_version


IS_PACK_PATH_INPUTS = [
    ("Packs/BitcoinAbuse", True),
    ("Packs/BitcoinAbuse/Layouts", False),
    ("Packs/BitcoinAbuse/Classifiers", False),
    ("Unknown", False),
]


@pytest.mark.parametrize("input_path, expected", IS_PACK_PATH_INPUTS)
def test_is_pack_path(input_path: str, expected: bool):
    """
    Given:
        - 'input_path': Path to some file or directory

    When:
        - Checking whether pack is to a pack directory.

    Then:
        - Ensure expected boolean is returned.

    """
    assert is_pack_path(input_path) == expected


@pytest.mark.parametrize(
    "s, is_valid_uuid",
    [
        ("", False),
        ("ffc9fbb0-1a73-448c-89a8-fe979e0f0c3e", True),
        ("somestring", False),
    ],
)
def test_is_uuid(s, is_valid_uuid):
    """
    Given:
        - Case A: Empty string
        - Case B: Valid UUID
        - Case C: Invalid UUID

    When:
        - Checking if the string is a valid UUID

    Then:
        - Case A: False as it is an empty string
        - Case B: True as it is a valid UUID
        - Case C: False as it is a string which is not a valid UUID
    """
    if is_valid_uuid:
        assert is_uuid(s)
    else:
        assert not is_uuid(s)


def test_get_relative_path_from_packs_dir():
    """
    Given:
        - 'input_path': Path to some file or directory

    When:
        - Running get_relative_path_from_packs_dir

    Then:
        - Ensure that:
          - If it is an absolute path to a pack related object - it returns the relative path from Packs dir.
          - If it is a relative path from Packs dir or an unrelated path - return the path unchanged.

    """
    abs_path = "/Users/who/dev/demisto/content/Packs/Accessdata/Integrations/Accessdata/Accessdata.yml"
    rel_path = "Packs/Accessdata/Integrations/Accessdata/Accessdata.yml"
    unrelated_path = "/Users/who/dev/demisto"

    assert get_relative_path_from_packs_dir(abs_path) == rel_path
    assert get_relative_path_from_packs_dir(rel_path) == rel_path
    assert get_relative_path_from_packs_dir(unrelated_path) == unrelated_path


@pytest.mark.parametrize(
    "version,expected_result",
    [
        ("1.3.8", ["* Updated the **secrets** command to work on forked branches."]),
        ("1.3", []),
    ],
)
def test_get_release_note_entries(requests_mock, version, expected_result):
    """
    Given:
        - Version of the demisto-sdk.

    When:
        - Running get_release_note_entries.

    Then:
        - Ensure that the result as expected.
    """
    requests_mock.get("https://api.github.com/repos/demisto/demisto-sdk")
    #
    with open(
        f"{GIT_ROOT}/demisto_sdk/commands/common/tests/test_files/test_changelog.md",
        "rb",
    ) as f:
        changelog = f.read()
    requests_mock.get(
        "https://raw.githubusercontent.com/demisto/demisto-sdk/master/CHANGELOG.md",
        content=changelog,
    )

    assert get_release_note_entries(version) == expected_result


def test_suppress_stdout(capsys):
    """
    Given:
        - Messages to print.

    When:
        - Printing a message inside the suppress_stdout context manager.
        - Printing message after the suppress_stdout context manager is used.
    Then:
        - Ensure that messages are not printed to console while suppress_stdout is enabled.
        - Ensure that messages are printed to console when suppress_stdout is disabled.
    """
    print("You can see this")  # noqa: T201
    captured = capsys.readouterr()
    assert captured.out == "You can see this\n"
    with tools.suppress_stdout():
        print("You cannot see this")  # noqa: T201
        captured = capsys.readouterr()
    assert captured.out == ""
    print("And you can see this again")  # noqa: T201
    captured = capsys.readouterr()
    assert captured.out == "And you can see this again\n"


def test_suppress_stdout_exception(capsys):
    """
    Given:
        - Messages to print.

    When:
        - Performing an operation which throws an exception inside the suppress_stdout context manager.
        - Printing something after the suppress_stdout context manager is used.
    Then:
        - Ensure that the context manager do not not effect exception handling.
        - Ensure that messages are printed to console when suppress_stdout is disabled.

    """
    with pytest.raises(Exception) as excinfo:
        with tools.suppress_stdout():
            2 / 0
    assert str(excinfo.value) == "division by zero"
    print("After error prints are enabled again.")  # noqa: T201
    captured = capsys.readouterr()
    assert captured.out == "After error prints are enabled again.\n"


def test_compare_context_path_in_yml_and_readme_non_vs_code_format_valid():
    """
    Given:
        - a yml for an integration.
        - a valid readme in a non-vs code format

    When:
        - running compare_context_path_in_yml_and_readme.

    Then:
        - Ensure that no differences are found.
    """
    yml_dict = {
        "script": {
            "commands": [
                {
                    "name": "servicenow-create-ticket",
                    "outputs": [
                        {
                            "contextPath": "ServiceNow.Ticket.ID",
                            "description": "Ticket ID.",
                            "type": "string",
                        },
                        {
                            "contextPath": "ServiceNow.Ticket.OpenedBy",
                            "description": "Ticket opener ID.",
                            "type": "string",
                        },
                    ],
                }
            ]
        }
    }
    readme_content = (
        "### servicenow-create-ticket\n"
        "***\n"
        "Creates new ServiceNow ticket.\n\n\n"
        "#### Base Command\n\n"
        "`servicenow-create-ticket`\n"
        "#### Input\n\n"
        "| **Argument Name** | **Description** | **Required** |\n"
        "| --- | --- | --- |\n"
        "| short_description | Short description of the ticket. | Optional |\n\n\n"
        " #### Context Output\n\n"
        "| **Path** | **Type** | **Description** |\n"
        "| --- | --- | --- |\n"
        "| ServiceNow.Ticket.ID | string | ServiceNow ticket ID. |\n"
        "| ServiceNow.Ticket.OpenedBy | string | ServiceNow ticket opener ID. |\n"
    )

    diffs = compare_context_path_in_yml_and_readme(yml_dict, readme_content)
    assert not diffs


def test_compare_context_path_in_yml_and_readme_non_vs_code_format_invalid():
    """
    Given:
        - a yml for an integration.
        - an invalid readme in a non-vs code format

    When:
        - running compare_context_path_in_yml_and_readme.

    Then:
        - Ensure that differences are found.
    """
    yml_dict = {
        "script": {
            "commands": [
                {
                    "name": "servicenow-create-ticket",
                    "outputs": [
                        {
                            "contextPath": "ServiceNow.Ticket.ID",
                            "description": "Ticket ID.",
                            "type": "string",
                        },
                        {
                            "contextPath": "ServiceNow.Ticket.OpenedBy",
                            "description": "Ticket opener ID.",
                            "type": "string",
                        },
                    ],
                }
            ]
        }
    }
    readme_content = (
        "### servicenow-create-ticket\n"
        "***\n"
        "Creates new ServiceNow ticket.\n\n\n"
        "#### Base Command\n\n"
        "`servicenow-create-ticket`\n"
        "#### Input\n\n"
        "| **Argument Name** | **Description** | **Required** |\n"
        "| --- | --- | --- |\n"
        "| short_description | Short description of the ticket. | Optional |\n\n\n"
        " #### Context Output\n\n"
        "| **Path** | **Type** | **Description** |\n"
        "| --- | --- | --- |\n"
        "| ServiceNow.Ticket.ID | string | ServiceNow ticket ID. |\n"
    )

    diffs = compare_context_path_in_yml_and_readme(yml_dict, readme_content)
    assert "ServiceNow.Ticket.OpenedBy" in diffs.get("servicenow-create-ticket").get(
        "only in yml"
    )


def test_compare_context_path_in_yml_and_readme_vs_code_format_valid():
    """
    Given:
        - a yml for an integration.
        - a valid readme in a vs code format

    When:
        - running compare_context_path_in_yml_and_readme.

    Then:
        - Ensure that no differences are found.
    """
    yml_dict = {
        "script": {
            "commands": [
                {
                    "name": "servicenow-create-ticket",
                    "outputs": [
                        {
                            "contextPath": "ServiceNow.Ticket.ID",
                            "description": "Ticket ID.",
                            "type": "string",
                        },
                        {
                            "contextPath": "ServiceNow.Ticket.OpenedBy",
                            "description": "Ticket opener ID.",
                            "type": "string",
                        },
                    ],
                }
            ]
        }
    }
    readme_content = (
        "### servicenow-create-ticket\n"
        "***\n"
        "Creates new ServiceNow ticket.\n\n\n"
        "#### Base Command\n\n"
        "`servicenow-create-ticket`\n"
        "#### Input\n\n"
        "| **Argument Name** | **Description**                  | **Required** |\n"
        "| ----------------- | -------------------------------- | ------------ |\n"
        "| short_description | Short description of the ticket. | Optional     |\n\n\n"
        " #### Context Output\n\n"
        "| **Path**                   | **Type** | **Description**              |\n"
        "| -------------------------- | -------- | ---------------------------- |\n"
        "| ServiceNow.Ticket.ID       | string   | ServiceNow ticket ID.        |\n"
        "| ServiceNow.Ticket.OpenedBy | string   | ServiceNow ticket opener ID. |\n"
    )

    diffs = compare_context_path_in_yml_and_readme(yml_dict, readme_content)
    assert not diffs


def test_compare_context_path_in_yml_and_readme_vs_code_format_invalid():
    """
    Given:
        - a yml for an integration.
        - an invalid readme in a vs code format

    When:
        - running compare_context_path_in_yml_and_readme.

    Then:
        - Ensure that differences are found.
    """
    yml_dict = {
        "script": {
            "commands": [
                {
                    "name": "servicenow-create-ticket",
                    "outputs": [
                        {
                            "contextPath": "ServiceNow.Ticket.ID",
                            "description": "Ticket ID.",
                            "type": "string",
                        },
                        {
                            "contextPath": "ServiceNow.Ticket.OpenedBy",
                            "description": "Ticket opener ID.",
                            "type": "string",
                        },
                    ],
                }
            ]
        }
    }
    readme_content = (
        "### servicenow-create-ticket\n"
        "***\n"
        "Creates new ServiceNow ticket.\n\n\n"
        "#### Base Command\n\n"
        "`servicenow-create-ticket`\n"
        "#### Input\n\n"
        "| **Argument Name** | **Description**                  | **Required** |\n"
        "| ----------------- | -------------------------------- | ------------ |\n"
        "| short_description | Short description of the ticket. | Optional     |\n\n\n"
        " #### Context Output\n\n"
        "| **Path**             | **Type** | **Description**       |\n"
        "| -------------------- | -------- | --------------------- |\n"
        "| ServiceNow.Ticket.ID | string   | ServiceNow ticket ID. |\n"
    )

    diffs = compare_context_path_in_yml_and_readme(yml_dict, readme_content)
    assert "ServiceNow.Ticket.OpenedBy" in diffs.get("servicenow-create-ticket").get(
        "only in yml"
    )


def test_get_definition_name():
    """
    Given
    - The path to a generic field/generic type file.

    When
    - the file has a connected generic definition

    Then:
    - Ensure the returned name is the connected definitions name.
    """

    pack_path = f"{GIT_ROOT}/demisto_sdk/tests/test_files/generic_testing"
    field_path = pack_path + "/GenericFields/Object/genericfield-Sample.json"
    type_path = pack_path + "/GenericTypes/Object/generictype-Sample.json"

    assert tools.get_definition_name(field_path, pack_path) == "Object"
    assert tools.get_definition_name(type_path, pack_path) == "Object"


def test_gitlab_ci_yml_load():
    """
    Given:
        - a yml file with gitlab ci data

    When:
        - trying to load it to the sdk  - like via find_type

    Then:
        - Ensure that the load does not fail.
        - Ensure the file has no identification
    """
    test_file = f"{GIT_ROOT}/demisto_sdk/tests/test_files/gitlab_ci_test_file.yml"
    try:
        res = find_type(test_file)
    except Exception:
        # if we got here an error has occurred when trying to load the file
        assert False

    assert res is None


IRON_BANK_CASES = [
    ({"tags": []}, False),  # case no tags
    ({"tags": ["iron bank"]}, False),  # case some other tags than "Iron Bank"
    ({"tags": ["Iron Bank", "other_tag"]}, True),  # case Iron Bank tag exist
    ({}, False),  # case no tags
]


@pytest.mark.parametrize("metadata, expected", IRON_BANK_CASES)
def test_is_iron_bank_pack(mocker, metadata, expected):
    mocker.patch.object(tools, "get_pack_metadata", return_value=metadata)
    res = tools.is_iron_bank_pack("example_path")
    assert res == expected


def test_get_test_playbook_id():
    """
    Given:
        - A list of test playbooks from id_set
        - Test playbook file name

    When:
        - trying to get the pack and name of the test playbook - via running get_test_playbook_id command

    Then:
        - Ensure that the currect pack name returned.
        - Ensure that the currect test name returned.

    """
    test_playbook_id_set = [
        {
            "HelloWorld-Test": {
                "name": "HelloWorld-Test",
                "file_path": "Packs/HelloWorld/TestPlaybooks/playbook-HelloWorld-Test.yml",
                "fromversion": "5.0.0",
                "implementing_scripts": [
                    "HelloWorldScript",
                    "DeleteContext",
                    "FetchFromInstance",
                ],
                "command_to_integration": {
                    "helloworld-say-hello": "",
                    "helloworld-search-alerts": "",
                },
                "pack": "HelloWorld",
            }
        },
        {
            "HighlightWords_Test": {
                "name": "HighlightWords - Test",
                "file_path": "Packs/CommonScripts/TestPlaybooks/playbook-HighlightWords_-_Test.yml",
                "implementing_scripts": [
                    "VerifyHumanReadableContains",
                    "HighlightWords",
                ],
                "pack": "CommonScripts",
            }
        },
        {
            "HTTPListRedirects - Test SSL": {
                "name": "HTTPListRedirects - Test SSL",
                "file_path": "Packs/CommonScripts/TestPlaybooks/playbook-HTTPListRedirects_-_Test_SSL.yml",
                "implementing_scripts": [
                    "PrintErrorEntry",
                    "HTTPListRedirects",
                    "DeleteContext",
                ],
                "pack": "CommonScripts",
            }
        },
    ]

    test_name = "playbook-HelloWorld-Test.yml"
    test_playbook_name, test_playbook_pack = get_test_playbook_id(
        test_playbook_id_set, test_name
    )
    assert test_playbook_name == "HelloWorld-Test"
    assert test_playbook_pack == "HelloWorld"


@pytest.mark.parametrize(
    "url, expected_name",
    [
        (
            "ssh://git@github.com/demisto/content-dist.git",
            ("github.com", "demisto", "content-dist"),
        ),
        (
            "git@github.com:demisto/content-dist.git",
            ("github.com", "demisto", "content-dist"),
        ),
        (
            "https://github.com/demisto/content-dist.git",
            ("github.com", "demisto", "content-dist"),
        ),
        (
            "https://github.com/demisto/content-dist",
            ("github.com", "demisto", "content-dist"),
        ),
        (
            "https://code.pan.run/xsoar/content-dist",
            ("code.pan.run", "xsoar", "content-dist"),
        ),  # gitlab
        (
            "https://code.pan.run/xsoar/content-dist.git",
            ("code.pan.run", "xsoar", "content-dist"),
        ),
        (
            "https://gitlab-ci-token:token@code.pan.run/xsoar/content-dist.git",
            ("code.pan.run", "xsoar", "content-dist"),
        ),
    ],
)
def test_get_current_repo(mocker, url, expected_name):
    import giturlparse

    mocker.patch.object(giturlparse, "parse", return_value=giturlparse.parse(url))
    name = get_current_repo()
    assert name == expected_name


KEBAB_CASES = [
    ("Scan File", "scan-file"),
    ("Scan File-", "scan-file"),
    ("Scan.File", "scan-file"),
    ("*scan,file", "scan-file"),
    ("Scan     File", "scan-file"),
    ("Scan - File", "scan-file"),
    ("Scan-File", "scan-file"),
    ("Scan- File", "scan-file"),
    ("Scan -File", "scan-file"),
    ("Audit - 'X509 Sessions'", "audit-x509-sessions"),
    ("Scan IPs", "scan-ips"),
    ("URL Finder", "url-finder"),
    ("1URL2 3Finder4 5", "1url2-3finder4-5"),
]


@pytest.mark.parametrize("input_str, output_str", KEBAB_CASES)
def test_to_kebab_case(input_str, output_str):
    assert to_kebab_case(input_str) == output_str


YML_DATA_CASES = [
    (
        get_yaml(VALID_INTEGRATION_TEST_PATH),
        FileType.INTEGRATION,
        [
            {"id": "PagerDutyGetAllSchedules"},
            {"id": "PagerDutyGetUsersOnCall"},
            {"id": "PagerDutyGetUsersOnCallNow"},
            {"id": "PagerDutyIncidents"},
            {"id": "PagerDutySubmitEvent"},
            {"id": "PagerDutyGetContactMethods"},
            {"id": "PagerDutyGetUsersNotification"},
        ],
        [],
    ),
    (
        get_yaml(VALID_SCRIPT_PATH),
        FileType.SCRIPT,
        [{"id": "send-notification"}],
        ["TestCreateDuplicates"],
    ),
    (
        get_yaml(TEST_PLAYBOOK),
        FileType.TEST_PLAYBOOK,
        [{"id": "gmail-search", "source": "Gmail"}],
        ["ReadFile", "Get Original Email - Gmail"],
    ),
    (
        get_yaml(VALID_PLAYBOOK_ID_PATH),
        FileType.PLAYBOOK,
        [
            {"id": "setIncident", "source": "Builtin"},
            {"id": "closeInvestigation", "source": "Builtin"},
            {"id": "setIncident", "source": "Builtin"},
        ],
        [
            "Account Enrichment - Generic",
            "EmailAskUser",
            "ADGetUser",
            "IP Enrichment - Generic",
            "IP Enrichment - Generic",
            "AssignAnalystToIncident",
            "access_investigation_-_generic",
        ],
    ),
    (
        get_yaml(VALID_INTEGRATION_TEST_PATH),
        FileType.INTEGRATION,
        [
            {"id": "PagerDutyGetAllSchedules"},
            {"id": "PagerDutyGetUsersOnCall"},
            {"id": "PagerDutyGetUsersOnCallNow"},
            {"id": "PagerDutyIncidents"},
            {"id": "PagerDutySubmitEvent"},
            {"id": "PagerDutyGetContactMethods"},
            {"id": "PagerDutyGetUsersNotification"},
        ],
        [],
    ),
    (
        get_yaml(DUMMY_SCRIPT_PATH),
        FileType.SCRIPT,  # Empty case
        [],
        ["DummyScriptUnified"],
    ),
]


@pytest.mark.parametrize(
    "data, file_type, expected_commands, expected_scripts", YML_DATA_CASES
)
def test_get_scripts_and_commands_from_yml_data(
    data, file_type, expected_commands, expected_scripts
):
    commands, scripts = get_scripts_and_commands_from_yml_data(
        data=data, file_type=file_type
    )
    assert commands == expected_commands
    assert scripts == expected_scripts


class TestIsObjectInIDSet:
    PACK_INFO = {
        "name": "Sample1",
        "current_version": "1.1.1",
        "source": [],
        "categories": ["Data Enrichment & Threat Intelligence"],
        "ContentItems": {
            "incidentTypes": [
                "Phishing",
                "Test Type",
            ],
            "layouts": [
                "Phishing layout",
            ],
            "scripts": [
                "Script1",
                "Script2",
            ],
            "indicatorTypes": ["JARM"],
            "integrations": ["Proofpoint Threat Response"],
        },
    }

    def test_sanity(self):
        """
        Given:
            - Pack object.
            - Object type.
            - ID set.
        When:
            - Searching for an item in a pack.
        Then:
            - Return if the item is in the id set or not.
        """
        assert is_object_in_id_set("Script2", FileType.SCRIPT.value, self.PACK_INFO)
        assert not is_object_in_id_set("Script", FileType.SCRIPT.value, self.PACK_INFO)

    def test_no_such_type(self):
        """
        Given:
            - Pack object.
            - Object type.
            - ID set.
        When:
            - Searching for an item in a pack.
            - Pack doesn't include items of the given type.
        Then:
            - Return if the item is in the id set or not.
        """
        assert not is_object_in_id_set(
            "Integration", FileType.INTEGRATION.value, self.PACK_INFO
        )

    def test_no_item_id_in_specific_type(self):
        """
        Given:
            - Pack object.
            - Object type.
            - ID set.
        When:
            - Searching for an item in a pack.
            - Item ID exists for a different type.
        Then:
            - Return if the item is in the id set or not.
        """
        assert is_object_in_id_set(
            "Phishing layout", FileType.LAYOUTS_CONTAINER.value, self.PACK_INFO
        )
        assert not is_object_in_id_set(
            "Phishing", FileType.LAYOUTS_CONTAINER.value, self.PACK_INFO
        )

    @pytest.mark.parametrize(
        "entity_id, entity_type",
        [
            ("JARM", FileType.REPUTATION.value),
            ("Proofpoint Threat Response", FileType.BETA_INTEGRATION.value),
        ],
    )
    def test_convertion_to_id_set_name(self, entity_id, entity_type):
        """
        Given:
            - Pack object with indicatorType(s)
            - Pack object with beta integration

        When:
            - Searching for an IndicatorType in the id_set.
            - Searching for an beta integration in the id_set.

        Then:
            - make sure the indicator type is found.
            - make sure the beta integration is found.
        """
        assert is_object_in_id_set(entity_id, entity_type, self.PACK_INFO)


class TestGetItemMarketplaces:
    @staticmethod
    def test_item_has_marketplaces_field():
        """
        Given
            - item declares marketplaces
        When
            - getting the marketplaces of an item
        Then
            - return the item's marketplaces
        """
        item_data = {
            "name": "Integration",
            "marketplaces": ["xsoar", "marketplacev2"],
        }
        marketplaces = get_item_marketplaces(
            "Packs/PackID/Integrations/Integration/Integration.yml", item_data=item_data
        )

        assert "xsoar" in marketplaces
        assert "marketplacev2" in marketplaces

    @staticmethod
    def test_only_pack_has_marketplaces():
        """
        Given
            - item does not declare marketplaces
            - pack declares marketplaces
        When
            - getting the marketplaces of an item
        Then
            - return the pack's marketplaces
        """
        item_data = {
            "name": "Integration",
            "pack": "PackID",
        }
        packs = {
            "PackID": {
                "id": "PackID",
                "marketplaces": ["xsoar", "marketplacev2"],
            }
        }
        marketplaces = get_item_marketplaces(
            "Packs/PackID/Integrations/Integration/Integration.yml",
            item_data=item_data,
            packs=packs,
        )

        assert "xsoar" in marketplaces
        assert "marketplacev2" in marketplaces

    @staticmethod
    def test_no_marketplaces_specified():
        """
        Given
            - item does not declare marketplaces
            - pack does not declare marketplaces
        When
            - getting the marketplaces of an item
        Then
            - return the default marketplaces (only xsoar)
        """
        item_data = {
            "name": "Integration",
            "pack": "PackID",
        }
        packs = {
            "PackID": {
                "id": "PackID",
            }
        }
        marketplaces = get_item_marketplaces(
            "Packs/PackID/Integrations/Integration/Integration.yml",
            item_data=item_data,
            packs=packs,
        )

        assert len(marketplaces) == 1
        assert "xsoar" in marketplaces

    @staticmethod
    def test_pack_not_in_cache(mocker):
        """
        Given
            - item does not declare marketplaces
            - pack does not appear in pack cache
        When
            - getting the marketplaces of an item
        Then
            - return the marketplaces from the pack_metadata
        """
        item_data = {
            "name": "Integration",
            "pack": "PackID",
        }
        packs = {
            "PackID2": {
                "id": "PackID2",
            }
        }
        mocker.patch(
            "demisto_sdk.commands.common.tools.get_mp_types_from_metadata_by_item",
            return_value=["marketplacev2"],
        )
        marketplaces = get_item_marketplaces(
            "Packs/PackID/Integrations/Integration/Integration.yml",
            item_data=item_data,
            packs=packs,
        )

        assert len(marketplaces) == 1
        assert "marketplacev2" in marketplaces


class TestTagParser:
    def test_no_text_to_remove(self):
        """
        Given:
            - prefix <>
            - suffix </>
            - text with no prefix / suffix
        When:
            - Calling TagParser.parse()
        Then:
            - Text shouldn't change
        """
        prefix = "<>"
        suffix = "</>"
        text = "some text"
        tag_parser = TagParser(prefix, suffix, remove_tag_text=False)
        for tag in (prefix, suffix):
            assert tag_parser.parse(text + tag) == text + tag

    def test_remove_text(self):
        """
        Given:
            - prefix <>
            - suffix </>
            - text with prefix + suffix
        When:
            - Calling TagParser.parse() with text removal
        Then:
            - Text shouldn't have tags or their text
        """
        prefix = "<>"
        suffix = "</>"
        text = "some text<>more text</>"
        expected_text = "some text"
        tag_parser = TagParser(prefix, suffix, remove_tag_text=True)
        assert tag_parser.parse(text) == expected_text

    def test_remove_tags_only(self):
        """
        Given:
            - prefix <>
            - suffix </>
            - text with prefix + suffix
        When:
            - Calling TagParser.parse() without text removal
        Then:
            - Text shouldn't have tags, but keep the text
        """
        prefix = "<>"
        suffix = "</>"
        text = "some text <>tag text</>"
        expected_text = "some text tag text"
        tag_parser = TagParser(prefix, suffix, remove_tag_text=False)
        assert tag_parser.parse(text) == expected_text


class TestMarketplaceTagParser:
    MARKETPLACE_TAG_PARSER = MarketplaceTagParser()
    TEXT_WITH_TAGS = f"""
### Sections:
{MARKETPLACE_TAG_PARSER.XSOAR_PREFIX} - XSOAR PARAGRAPH{MARKETPLACE_TAG_PARSER.XSOAR_SUFFIX}
{MARKETPLACE_TAG_PARSER.XSIAM_PREFIX} - XSIAM PARAGRAPH{MARKETPLACE_TAG_PARSER.XSIAM_SUFFIX}
{MARKETPLACE_TAG_PARSER.XPANSE_PREFIX} - XPANSE PARAGRAPH{MARKETPLACE_TAG_PARSER.XPANSE_SUFFIX}
### Inline:
{MARKETPLACE_TAG_PARSER.XSOAR_INLINE_PREFIX}xsoar inline text{MARKETPLACE_TAG_PARSER.XSOAR_INLINE_SUFFIX}
{MARKETPLACE_TAG_PARSER.XSIAM_INLINE_PREFIX}xsiam inline text{MARKETPLACE_TAG_PARSER.XSIAM_INLINE_SUFFIX}
{MARKETPLACE_TAG_PARSER.XPANSE_INLINE_PREFIX}xpanse inline text{MARKETPLACE_TAG_PARSER.XPANSE_INLINE_SUFFIX}"""

    def test_invalid_marketplace_version(self):
        """
        Given:
            - Invalid marketplace version
            - Text with XSOAR, XPANSE and XSIAM tags
        When:
            - Calling MarketplaceTagParser.parse_text()
        Then:
            - Remove all tags and their text
        """
        self.MARKETPLACE_TAG_PARSER.marketplace = "invalid"
        actual = self.MARKETPLACE_TAG_PARSER.parse_text(self.TEXT_WITH_TAGS)
        assert "### Sections:" in actual
        assert "### Inline:" in actual
        assert self.MARKETPLACE_TAG_PARSER.XSOAR_PREFIX not in actual
        assert self.MARKETPLACE_TAG_PARSER.XSIAM_PREFIX not in actual
        assert self.MARKETPLACE_TAG_PARSER.XPANSE_PREFIX not in actual
        assert "XSOAR" not in actual
        assert "xsoar" not in actual
        assert "XSIAM" not in actual
        assert "xsiam" not in actual
        assert "XPANSE" not in actual
        assert "xpanse" not in actual

    def test_xsoar_marketplace_version(self):
        """
        Given:
            - xsoar marketplace version
            - Text with XSOAR tags and XSIAM tags
        When:
            - Calling MarketplaceTagParser.parse_text()
        Then:
            - Remove all XSIAM and XPANSE tags and their text, and keep XSOAR text with tags
        """
        self.MARKETPLACE_TAG_PARSER.marketplace = MarketplaceVersions.XSOAR.value
        actual = self.MARKETPLACE_TAG_PARSER.parse_text(self.TEXT_WITH_TAGS)
        assert "### Sections:" in actual
        assert "### Inline:" in actual
        assert "XSOAR" in actual
        assert "xsoar" in actual
        assert self.MARKETPLACE_TAG_PARSER.XSOAR_PREFIX not in actual
        assert self.MARKETPLACE_TAG_PARSER.XSIAM_PREFIX not in actual
        assert self.MARKETPLACE_TAG_PARSER.XPANSE_PREFIX not in actual
        assert "XSIAM" not in actual
        assert "xsiam" not in actual
        assert "XPANSE" not in actual
        assert "xpanse" not in actual

    def test_xsiam_marketplace_version(self):
        """
        Given:
            - xsiam marketplace version
            - Text with XSOAR, XPANSE and XSIAM tags
        When:
            - Calling MarketplaceTagParser.parse_text()
        Then:
            - Remove all XSOAR and XPANSE tags and their text, and keep XSIAM text with tags
        """
        self.MARKETPLACE_TAG_PARSER.marketplace = (
            MarketplaceVersions.MarketplaceV2.value
        )
        actual = self.MARKETPLACE_TAG_PARSER.parse_text(self.TEXT_WITH_TAGS)
        assert "### Sections:" in actual
        assert "### Inline:" in actual
        assert "XSOAR" not in actual
        assert "xsoar" not in actual
        assert "XPANSE" not in actual
        assert "xpanse" not in actual
        assert self.MARKETPLACE_TAG_PARSER.XSOAR_PREFIX not in actual
        assert self.MARKETPLACE_TAG_PARSER.XSIAM_PREFIX not in actual
        assert self.MARKETPLACE_TAG_PARSER.XPANSE_PREFIX not in actual
        assert "XSIAM" in actual
        assert "xsiam" in actual

    def test_xpanse_marketplace_version(self):
        """
        Given:
            - xpanse marketplace version
            - Text with XSOAR, XPANSE and XSIAM tags
        When:
            - Calling MarketplaceTagParser.parse_text()
        Then:
            - Remove all XSOAR and XSIAM tags and their text, and keep XPANSE text with tags
        """
        self.MARKETPLACE_TAG_PARSER.marketplace = MarketplaceVersions.XPANSE.value
        actual = self.MARKETPLACE_TAG_PARSER.parse_text(self.TEXT_WITH_TAGS)
        assert "### Sections:" in actual
        assert "### Inline:" in actual
        assert "XSOAR" not in actual
        assert "xsoar" not in actual
        assert "XSIAM" not in actual
        assert "xsiam" not in actual
        assert self.MARKETPLACE_TAG_PARSER.XSOAR_PREFIX not in actual
        assert self.MARKETPLACE_TAG_PARSER.XSIAM_PREFIX not in actual
        assert self.MARKETPLACE_TAG_PARSER.XPANSE_PREFIX not in actual
        assert "XPANSE" in actual
        assert "xpanse" in actual


@pytest.mark.parametrize(
    "data, answer",
    [
        ({"brandName": "TestBrand"}, "TestBrand"),
        ({"id": "TestID"}, "TestID"),
        ({"name": "TestName"}, "TestName"),
        ({"TypeName": "TestType"}, "TestType"),
        ({"display": "TestDisplay"}, "TestDisplay"),
        ({"trigger_name": "T Name"}, "T Name"),
        ({"layout": {"id": "Testlayout"}}, "Testlayout"),
        ({"dashboards_data": [{"name": "D Name"}]}, "D Name"),
        ({"templates_data": [{"report_name": "R Name"}]}, "R Name"),
    ],
)
def test_get_display_name(data, answer, tmpdir):
    """
    Given
        - Pack to update release notes
    When
        - get_display_name with file path is called
    Then
       - Returned name determined by the key of the data loaded from the file
    """
    file = File(tmpdir / "test_file.json", "", json.dumps(data))
    assert get_display_name(file.path) == answer


@pytest.mark.parametrize("value", ("true", "True", 1, "1", "yes", "y"))
def test_string_to_bool_true(value: str):
    assert string_to_bool(value)


@pytest.mark.parametrize("value", ("", None))
def test_string_to_bool_default_true(value: str):
    assert string_to_bool(value, True)


@pytest.mark.parametrize("value", ("false", "False", 0, "0", "n", "no"))
def test_string_to_bool_false(value: str):
    assert not string_to_bool(value)


@pytest.mark.parametrize("value", ("", " ", "כן", None, "None"))
def test_string_to_bool_error(value: str):
    with pytest.raises(ValueError):
        string_to_bool(value)


@pytest.mark.parametrize(
    "path,expected_type",
    (
        ("Packs/myPack/Scripts/README.md", FileType.README),
        ("Packs/myPack/ReleaseNotes/1_0_0.md", FileType.RELEASE_NOTES),
        ("Packs/myPack/ReleaseNotes/1_0_0.json", FileType.RELEASE_NOTES_CONFIG),
        ("Packs/myPack/Lists/list.json", FileType.LISTS),
        ("Packs/myPack/Jobs/job.json", FileType.JOB),
        (f"Packs/myPack/{INDICATOR_TYPES_DIR}/indicator.json", FileType.REPUTATION),
        (
            f"Packs/myPack/{XSIAM_DASHBOARDS_DIR}/dashboard.json",
            FileType.XSIAM_DASHBOARD,
        ),
        (
            f"Packs/myPack/{XSIAM_DASHBOARDS_DIR}/dashboard_image.png",
            FileType.XSIAM_DASHBOARD_IMAGE,
        ),
        (f"Packs/myPack/{XSIAM_REPORTS_DIR}/report.json", FileType.XSIAM_REPORT),
        (
            f"Packs/myPack/{XSIAM_REPORTS_DIR}/report_image.png",
            FileType.XSIAM_REPORT_IMAGE,
        ),
        (f"Packs/myPack/{TRIGGER_DIR}/trigger.json", FileType.TRIGGER),
        ("Packs/myPack/pack_metadata.json", FileType.METADATA),
        (XSOAR_CONFIG_FILE, FileType.XSOAR_CONFIG),
        ("CONTRIBUTORS.json", FileType.CONTRIBUTORS),
        ("Packs/myPack/Author_image.png", FileType.AUTHOR_IMAGE),
        (f"{DOC_FILES_DIR}/image.png", FileType.DOC_IMAGE),
        ("Packs/myPack/Integrations/myIntegration/some_image.png", FileType.IMAGE),
        (
            "Packs/myPack/Integrations/myIntegration/myIntegration.ps1",
            FileType.POWERSHELL_FILE,
        ),
        (
            "Packs/myPack/Integrations/myIntegration/myIntegration.py",
            FileType.PYTHON_FILE,
        ),
        (
            "Packs/myPack/Integrations/myIntegration/myIntegration.js",
            FileType.JAVASCRIPT_FILE,
        ),
        (
            "Packs/myPack/Integrations/myIntegration/myIntegration.xif",
            FileType.XIF_FILE,
        ),
        (".gitlab/some_file.yml", FileType.BUILD_CONFIG_FILE),
        (".circleci/some_file.yml", FileType.BUILD_CONFIG_FILE),
        ("Packs/myPack/Scripts/myScript/myScript.yml", FileType.SCRIPT),
        ("Packs/myPack/Scripts/script-myScript.yml", FileType.SCRIPT),
        (f"Packs/myPack/{PACK_IGNORE}", FileType.PACK_IGNORE),
        (f"Packs/myPack/{FileType.SECRET_IGNORE}", FileType.SECRET_IGNORE),
        (f"Packs/myPack/{DOC_FILES_DIR}/foo.md", FileType.DOC_FILE),
        ("Packs/myPack/some_random_file", None),
        ("some_random_file_not_under_Packs", None),
    ),
)
def test_find_type_by_path(path: Path, expected_type: Optional[FileType]):
    assert find_type_by_path(path) == expected_type


@pytest.mark.parametrize(
    "value, expected",
    [
        ("Employee Number", "employeenumber"),
        ("Employee_Number", "employeenumber"),
        ("Employee & Number", "employeenumber"),
        ("Employee, Number?", "employeenumber"),
        ("Employee Number!!!", "employeenumber"),
    ],
)
def test_field_to_cliname(value: str, expected: str):
    assert field_to_cli_name(value) == expected


def test_get_core_packs(mocker):
    def mock_get_remote_file(full_file_path, git_content_config):
        if MARKETPLACE_TO_CORE_PACKS_FILE[MarketplaceVersions.XSOAR] in full_file_path:
            return {
                "core_packs_list": ["Base", "CommonScripts", "Active_Directory_Query"]
            }
        elif (
            MARKETPLACE_TO_CORE_PACKS_FILE[MarketplaceVersions.MarketplaceV2]
            in full_file_path
        ):
            return {"core_packs_list": ["Base", "CommonScripts", "Core"]}
        elif (
            MARKETPLACE_TO_CORE_PACKS_FILE[MarketplaceVersions.XPANSE] in full_file_path
        ):
            return ["Base", "CommonScripts", "Core"]
        return None

    mocker.patch.object(tools, "get_remote_file", side_effect=mock_get_remote_file)
    mp_to_core_packs = get_marketplace_to_core_packs()
    assert len(mp_to_core_packs) == len(MarketplaceVersions)
    for mp_core_packs in mp_to_core_packs.values():
        assert "Base" in mp_core_packs


@pytest.mark.parametrize(
    "mapping_value, expected_output",
    [
        ("employeeid", "employeeid"),
        ("${employeeid}", "employeeid"),
        ("employeeid.hello", "employeeid"),
        ("employeeid.[0].hi", "employeeid"),
        ("${employeeid.hello}", "employeeid"),
        ("${employeeid.[0]}", "employeeid"),
        ("${.=1}", ""),
        (".", ""),
        ('"not a field"', ""),
    ],
)
def test_extract_field_from_mapping(mapping_value, expected_output):
    assert extract_field_from_mapping(mapping_value) == expected_output


def test_get_from_version(mocker):
    mocker.patch.object(tools, "get_yaml", return_value={"fromversion": "6.1.0"})
    assert get_from_version("fake_file_path.yml") == "6.1.0"


def test_get_from_version_error(mocker):
    mocker.patch.object(tools, "get_yaml", return_value=["item1, item2"])
    with pytest.raises(ValueError) as e:
        get_from_version("fake_file_path.yml")

    assert str(e.value) == "yml file returned is not of type dict"


@pytest.mark.parametrize(
    "value, expected_output",
    [
        (None, False),
        (True, True),
        (False, False),
        ("yes", True),
        ("Yes", True),
        ("YeS", True),
        ("True", True),
        ("t", True),
        ("y", True),
        ("Y", True),
        ("1", True),
        ("no", False),
        ("No", False),
        ("nO", False),
        ("NO", False),
        ("false", False),
        ("False", False),
        ("F", False),
        ("n", False),
        ("N", False),
        ("0", False),
    ],
)
def test_str2bool(value, expected_output):
    assert str2bool(value) == expected_output


PATH_1 = Path("1.yml")
PATH_2 = Path("2.yml")


@pytest.mark.parametrize(
    "input_paths, expected",
    [
        (PATH_1, (PATH_1,)),
        (str(PATH_1), (PATH_1,)),
        (",".join((str(PATH_1), str(PATH_2))), (PATH_1, PATH_2)),
        (
            (
                PATH_1,
                PATH_2,
            ),
            (PATH_1, PATH_2),
        ),
        ([PATH_1, PATH_2], (PATH_1, PATH_2)),
        ((), ()),
        ("", ()),
        (None, ()),
        (
            "test/test.yml,test1/test1.yml",
            (Path("test/test.yml"), Path("test1/test1.yml")),
        ),
    ],
)
def test_parse_multiple_path_inputs(input_paths, expected: Tuple[Path, ...]):
    """
    Given:
        Some variations of inputs
    When:
        - Running parse_multiple_path_inputs
    Then:
        - Ensure that a tuple of Path is always returned
        - Ensure input is handled when a comma-separated string is sent

    """
    assert parse_multiple_path_inputs(input_paths) == expected


@pytest.mark.parametrize("input_paths", (1, True))
def test_parse_multiple_path_inputs_error(input_paths):
    """
    Given:
        An unsupported input to test_parse_multiple_path_inputs
    When:
        - Running parse_multiple_path_inputs fomction
    Then:
        - Ensure an error is raised

    """
    with pytest.raises(ValueError, match=f"Cannot parse paths from {input_paths}"):
        parse_multiple_path_inputs(input_paths)


@pytest.mark.parametrize(
    "content_item_id, file_type, test_playbooks, no_test_playbooks_explicitly, expected_test_list",
    [
        (
            "PagerDuty v2",
            "integration",
            ["No tests"],
            True,
            [
                {"integrations": ["PagerDuty v1"], "playbookID": "PagerDutyV1 Test"},
                {"integrations": ["PagerDuty v1"], "playbookID": "PagerDuty Test"},
                {
                    "integrations": "Account Enrichment",
                    "playbookID": "Account Enrichment Test",
                },
                {
                    "integrations": "TestCreateDuplicates",
                    "playbookID": "TestCreateDuplicates Test",
                },
            ],
        ),
        (
            "PagerDuty v2",
            "integration",
            ["PagerDutyV2 Test"],
            False,
            [
                {"integrations": ["PagerDuty v1"], "playbookID": "PagerDutyV1 Test"},
                {"integrations": ["PagerDuty v1"], "playbookID": "PagerDuty Test"},
                {
                    "integrations": "Account Enrichment",
                    "playbookID": "Account Enrichment Test",
                },
                {
                    "integrations": "TestCreateDuplicates",
                    "playbookID": "TestCreateDuplicates Test",
                },
            ],
        ),
        (
            "Account Enrichment",
            "integration",
            ["No tests"],
            False,
            [
                {"integrations": ["PagerDuty v1"], "playbookID": "PagerDutyV1 Test"},
                {
                    "integrations": ["PagerDuty v1", "PagerDuty v2"],
                    "playbookID": "PagerDuty Test",
                },
                {"integrations": "PagerDuty v2", "playbookID": "PagerDutyV2 Test"},
                {"integrations": "PagerDuty v2", "playbookID": "PagerDutyV2 Test"},
                {
                    "integrations": "TestCreateDuplicates",
                    "playbookID": "TestCreateDuplicates Test",
                },
            ],
        ),
        (
            "Account Enrichment Test",
            "playbook",
            ["No tests"],
            False,
            [
                {"integrations": ["PagerDuty v1"], "playbookID": "PagerDutyV1 Test"},
                {
                    "integrations": ["PagerDuty v1", "PagerDuty v2"],
                    "playbookID": "PagerDuty Test",
                },
                {"integrations": "PagerDuty v2", "playbookID": "PagerDutyV2 Test"},
                {"integrations": "PagerDuty v2", "playbookID": "PagerDutyV2 Test"},
                {
                    "integrations": "TestCreateDuplicates",
                    "playbookID": "TestCreateDuplicates Test",
                },
            ],
        ),
    ],
)
def test_search_and_delete_from_conf(
    content_item_id,
    file_type,
    test_playbooks,
    no_test_playbooks_explicitly,
    expected_test_list,
):
<<<<<<< HEAD

=======
>>>>>>> b1862ab3
    """
    Given:
          content_item_id, file_type, test_playbooks, no_test_playbooks_explicitly
        - Case A: PagerDuty v2 integration without tests.
        - Case B: PagerDuty v2 integration with tests.
        - Case C: Account Enrichment integration without tests.
        - Case D: Account Enrichment playbook without tests.

    When:
        - check that the test_search_and_delete_from_conf works as expected.

    Then:
        - Case A: Delete PagerDuty v2 integration.
        - Case B: Delete PagerDuty v2 integration.
        - Case C: Delete Account Enrichment integration.
        - Case D: Delete Account Enrichment integration.
    """
    CONF_JSON_ORIGINAL_CONTENT = {
        "tests": [
            {"integrations": ["PagerDuty v1"], "playbookID": "PagerDutyV1 Test"},
            {
                "integrations": ["PagerDuty v1", "PagerDuty v2"],
                "playbookID": "PagerDuty Test",
            },
            {"integrations": "PagerDuty v2", "playbookID": "PagerDutyV2 Test"},
            {"integrations": "PagerDuty v2", "playbookID": "PagerDutyV2 Test"},
            {
                "integrations": "Account Enrichment",
                "playbookID": "Account Enrichment Test",
            },
            {
                "integrations": "TestCreateDuplicates",
                "playbookID": "TestCreateDuplicates Test",
            },
        ]
    }
    conf_test = search_and_delete_from_conf(
        CONF_JSON_ORIGINAL_CONTENT["tests"],
        content_item_id,
        file_type,
        test_playbooks,
        no_test_playbooks_explicitly,
    )
    assert conf_test == expected_test_list


@pytest.mark.parametrize(
    "test_config, file_type, expected_result",
    [
        (
            {"integrations": "PagerDuty v2", "playbookID": "PagerDutyV2 Test"},
            "integration",
            False,
        ),
        (
            {"integrations": ["PagerDuty v2"], "playbookID": "PagerDutyV2 Test"},
            "integration",
            False,
        ),
        (
            {
                "integrations": ["PagerDuty v2", "PagerDuty v3"],
                "playbookID": "PagerDuty Test",
            },
            "playbook",
            False,
        ),
        (
            {
                "integrations": ["PagerDuty v2", "PagerDuty v3"],
                "playbookID": "PagerDuty Test",
            },
            "integration",
            True,
        ),
    ],
)
def test_is_content_item_dependent_in_conf(test_config, file_type, expected_result):
    """
    Given:
          test_config - A line from the conf.json and file_type.
        - Case A: test_config with a string in the "integrations" key and integration file type.
        - Case B: test_config with an array with len 1 in the "integrations" key and playbook file type.
        - Case C: test_config with an array with len 2 in the "integrations" key and testplaybook file type.
        - Case D: test_config with an array in the "integrations" key and integration file type.

    When:
        - check that the is_content_item_dependent_in_conf works as expected.

    Then:
        - Ensure that the result in correct.
    """
    result = is_content_item_dependent_in_conf(test_config, file_type)
<<<<<<< HEAD
    assert result == expected_result
=======
    assert result == expected_result


@pytest.mark.parametrize(
    "file_paths, skip_file_types, expected_packs",
    [
        (
            [
                "Packs/PackA/pack_metadata.json",
                "Tests/scripts/infrastructure_tests/tests_data/collect_tests/R/Packs/PackB/pack_metadata.json",
            ],
            None,
            {"PackA"},
        ),
        (
            [("Packs/PackA/pack_metadata.json", "Packs/PackB/pack_metadata.json")],
            None,
            {"PackB"},
        ),
        (
            ["Packs/PackA/pack_metadata.json", "Packs/PackB/ReleaseNotes/1_0_0.md"],
            {FileType.RELEASE_NOTES},
            {"PackA"},
        ),
    ],
)
def test_get_pack_names_from_files(file_paths, skip_file_types, expected_packs):
    """
    Given:
        - Case A: Real packs paths and infra file paths.
        - Case B: File paths in tuple.
        - Case C: File paths and file types to skip.

    When:
        - Running get_pack_names_from_files.

    Then:
        - Ensure that the result is as expected.
    """
    packs_result = get_pack_names_from_files(file_paths, skip_file_types)
    assert packs_result == expected_packs
>>>>>>> b1862ab3
<|MERGE_RESOLUTION|>--- conflicted
+++ resolved
@@ -2848,10 +2848,6 @@
     no_test_playbooks_explicitly,
     expected_test_list,
 ):
-<<<<<<< HEAD
-
-=======
->>>>>>> b1862ab3
     """
     Given:
           content_item_id, file_type, test_playbooks, no_test_playbooks_explicitly
@@ -2945,9 +2941,6 @@
         - Ensure that the result in correct.
     """
     result = is_content_item_dependent_in_conf(test_config, file_type)
-<<<<<<< HEAD
-    assert result == expected_result
-=======
     assert result == expected_result
 
 
@@ -2988,5 +2981,4 @@
         - Ensure that the result is as expected.
     """
     packs_result = get_pack_names_from_files(file_paths, skip_file_types)
-    assert packs_result == expected_packs
->>>>>>> b1862ab3
+    assert packs_result == expected_packs