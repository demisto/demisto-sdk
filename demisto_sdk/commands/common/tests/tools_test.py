import glob
import json
import os
import shutil
from pathlib import Path
from typing import List, Optional, Union

import git
import pytest
import requests

from demisto_sdk.commands.common import tools
from demisto_sdk.commands.common.constants import (
    DEFAULT_CONTENT_ITEM_TO_VERSION, DOC_FILES_DIR, INDICATOR_TYPES_DIR,
    INTEGRATIONS_DIR, LAYOUTS_DIR, METADATA_FILE_NAME, PACKS_DIR,
    PACKS_PACK_IGNORE_FILE_NAME, PLAYBOOKS_DIR, SCRIPTS_DIR,
    TEST_PLAYBOOKS_DIR, TRIGGER_DIR, XSIAM_DASHBOARDS_DIR, XSIAM_REPORTS_DIR,
    XSOAR_CONFIG_FILE, FileType, MarketplaceVersions)
from demisto_sdk.commands.common.content import Content
from demisto_sdk.commands.common.content.tests.objects.pack_objects.pack_ignore.pack_ignore_test import \
    PACK_IGNORE
from demisto_sdk.commands.common.git_content_config import (GitContentConfig,
                                                            GitCredentials)
from demisto_sdk.commands.common.git_util import GitUtil
from demisto_sdk.commands.common.legacy_git_tools import git_path
from demisto_sdk.commands.common.tools import (
    LOG_COLORS, MarketplaceTagParser, TagParser, arg_to_list,
    compare_context_path_in_yml_and_readme, field_to_cli_name,
    filter_files_by_type, filter_files_on_pack, filter_packagify_changes,
<<<<<<< HEAD
    find_type, generate_xsiam_normalized_name, get_code_lang, get_current_repo,
    get_dict_from_file, get_display_name, get_entity_id_by_entity_type,
    get_entity_name_by_entity_type, get_file_displayed_name,
    get_file_version_suffix_if_exists, get_files_in_dir,
    get_ignore_pack_skipped_tests, get_item_marketplaces,
=======
    find_type, find_type_by_path, generate_xsiam_normalized_name,
    get_code_lang, get_current_repo, get_dict_from_file, get_display_name,
    get_entity_id_by_entity_type, get_entity_name_by_entity_type,
    get_file_displayed_name, get_file_version_suffix_if_exists,
    get_files_in_dir, get_ignore_pack_skipped_tests, get_item_marketplaces,
>>>>>>> 093d4bb0
    get_last_release_version, get_last_remote_release_version,
    get_latest_release_notes_text, get_pack_metadata,
    get_relative_path_from_packs_dir, get_release_note_entries,
    get_release_notes_file_path, get_scripts_and_commands_from_yml_data,
    get_test_playbook_id, get_to_version, get_yaml, has_remote_configured,
    is_object_in_id_set, is_origin_content_repo, is_pack_path, is_uuid,
    retrieve_file_ending, run_command_os, server_version_compare,
    string_to_bool, to_kebab_case)
from demisto_sdk.tests.constants_test import (
    DUMMY_SCRIPT_PATH, IGNORED_PNG, INDICATORFIELD_EXTRA_FIELDS,
    SOURCE_FORMAT_INTEGRATION_COPY, TEST_PLAYBOOK, VALID_BETA_INTEGRATION_PATH,
    VALID_DASHBOARD_PATH, VALID_GENERIC_DEFINITION_PATH,
    VALID_GENERIC_FIELD_PATH, VALID_GENERIC_MODULE_PATH,
    VALID_GENERIC_TYPE_PATH, VALID_INCIDENT_FIELD_PATH,
    VALID_INCIDENT_TYPE_FILE, VALID_INCIDENT_TYPE_FILE__RAW_DOWNLOADED,
    VALID_INCIDENT_TYPE_PATH, VALID_INTEGRATION_TEST_PATH, VALID_LAYOUT_PATH,
    VALID_MD, VALID_PLAYBOOK_ID_PATH, VALID_REPUTATION_FILE, VALID_SCRIPT_PATH,
    VALID_WIDGET_PATH)
from demisto_sdk.tests.test_files.validate_integration_test_valid_types import (
    LAYOUT, MAPPER, OLD_CLASSIFIER, REPUTATION)
from TestSuite.file import File
from TestSuite.pack import Pack
from TestSuite.playbook import Playbook
from TestSuite.repo import Repo
from TestSuite.test_tools import ChangeCWD

GIT_ROOT = git_path()


class TestGenericFunctions:
    PATH_TO_HERE = f'{GIT_ROOT}/demisto_sdk/tests/test_files/'
    FILE_PATHS = [
        (os.path.join(PATH_TO_HERE, 'fake_integration.yml'), tools.get_yaml),
        (os.path.join(PATH_TO_HERE, 'fake_json.json'), tools.get_json)
    ]

    @pytest.mark.parametrize('file_path, func', FILE_PATHS)
    def test_get_file(self, file_path, func):
        assert func(file_path)

    @pytest.mark.parametrize('file_name, prefix, result',
                             [('test.json', 'parsingrule', 'parsingrule-external-test.json'),
                              ('parsingrule-external-test.json', 'parsingrule', 'external-parsingrule-test.json'),
                              ('parsingrule-test.json', 'parsingrule', 'external-parsingrule-test.json')])
    def test_generate_xsiam_normalized_name(self, file_name, prefix, result):
        assert generate_xsiam_normalized_name(file_name, prefix)

    @pytest.mark.parametrize('dir_path', ['demisto_sdk', f'{GIT_ROOT}/demisto_sdk/tests/test_files'])
    def test_get_yml_paths_in_dir(self, dir_path):
        yml_paths, first_yml_path = tools.get_yml_paths_in_dir(dir_path, error_msg='')
        yml_paths_test = glob.glob(os.path.join(dir_path, '*yml'))
        assert sorted(yml_paths) == sorted(yml_paths_test)
        if yml_paths_test:
            assert first_yml_path == yml_paths_test[0]
        else:
            assert not first_yml_path

    data_test_get_dict_from_file = [
        (VALID_REPUTATION_FILE, True, 'json'),
        (VALID_SCRIPT_PATH, True, 'yml'),
        ('test', True, None),
        (None, True, None),
        ('invalid-path.json', False, None),
        (VALID_INCIDENT_TYPE_FILE__RAW_DOWNLOADED, False, 'json')
    ]

    @pytest.mark.parametrize('path, raises_error, _type', data_test_get_dict_from_file)
    def test_get_dict_from_file(self, path, raises_error, _type):
        output = get_dict_from_file(str(path), raises_error=raises_error)[1]
        assert output == _type, f'get_dict_from_file({path}) returns: {output} instead {_type}'

    data_test_find_type = [
        (VALID_DASHBOARD_PATH, FileType.DASHBOARD),
        (VALID_INCIDENT_FIELD_PATH, FileType.INCIDENT_FIELD),
        (VALID_INCIDENT_TYPE_PATH, FileType.INCIDENT_TYPE),
        (INDICATORFIELD_EXTRA_FIELDS, FileType.INDICATOR_FIELD),
        (VALID_INTEGRATION_TEST_PATH, FileType.INTEGRATION),
        (VALID_LAYOUT_PATH, FileType.LAYOUT),
        (VALID_PLAYBOOK_ID_PATH, FileType.PLAYBOOK),
        (VALID_REPUTATION_FILE, FileType.REPUTATION),
        (VALID_SCRIPT_PATH, FileType.SCRIPT),
        (VALID_WIDGET_PATH, FileType.WIDGET),
        (VALID_GENERIC_TYPE_PATH, FileType.GENERIC_TYPE),
        (VALID_GENERIC_FIELD_PATH, FileType.GENERIC_FIELD),
        (VALID_GENERIC_MODULE_PATH, FileType.GENERIC_MODULE),
        (VALID_GENERIC_DEFINITION_PATH, FileType.GENERIC_DEFINITION),
        (IGNORED_PNG, None),
        ('Author_image.png', FileType.AUTHOR_IMAGE),
        (FileType.PACK_IGNORE.value, FileType.PACK_IGNORE),
        (FileType.SECRET_IGNORE.value, FileType.SECRET_IGNORE),
        (Path(DOC_FILES_DIR) / 'foo', FileType.DOC_FILE),
        (METADATA_FILE_NAME, FileType.METADATA),
        ('', None),
    ]

    @pytest.mark.parametrize('path, _type', data_test_find_type)
    def test_find_type(self, path, _type):
        output = find_type(str(path))
        assert output == _type, f'find_type({path}) returns: {output} instead {_type}'

    def test_find_type_ignore_sub_categories(self):
        output = find_type(VALID_BETA_INTEGRATION_PATH)
        assert output == FileType.BETA_INTEGRATION, \
            f'find_type({VALID_BETA_INTEGRATION_PATH}) returns: {output} instead {FileType.BETA_INTEGRATION}'

        output = find_type(VALID_BETA_INTEGRATION_PATH, ignore_sub_categories=True)
        assert output == FileType.INTEGRATION, \
            f'find_type({VALID_BETA_INTEGRATION_PATH}) returns: {output} instead {FileType.INTEGRATION}'

    def test_find_type_with_invalid_yml(self, malformed_integration_yml):
        """
        Given
        - A malformed yml file.

        When
        - Running find_type.

        Then
        - Ensure no exception/error is raised and None is returned.
        """
        try:
            assert not find_type(malformed_integration_yml.path, ignore_invalid_schema_file=True)
        except ValueError as err:
            assert False, str(err)

    def test_find_type_with_invalid_json(self, malformed_incident_field):
        """
        Given
        - A malformed json file.

        When
        - Running find_type.

        Then
        - Ensure no exception/error is raised and None is returned.
        """
        try:
            assert not find_type(malformed_incident_field.path, ignore_invalid_schema_file=True)
        except ValueError as err:
            assert False, str(err)

    def test_find_type_no_file(self):
        """
        Given
        - A non existing file path.

        When
        - Running find_type.

        Then
        - Ensure None is returned
        """
        madeup_path = 'some/path'
        output = find_type(madeup_path)
        assert not output

    test_path_md = [
        VALID_MD
    ]

    @pytest.mark.parametrize('path', test_path_md)
    def test_filter_packagify_changes(self, path):
        modified, added, removed = filter_packagify_changes(modified_files=[], added_files=[], removed_files=[path])
        assert modified == []
        assert added == set()
        assert removed == [VALID_MD]

    test_content_path_on_pack = [
        ('AbuseDB',
         {'Packs/AbuseDB/Integrations/AbuseDB/AbuseDB.py', 'Packs/Another_pack/Integrations/example/example.py'})
    ]

    @pytest.mark.parametrize('pack, file_paths_list', test_content_path_on_pack)
    def test_filter_files_on_pack(self, pack, file_paths_list):
        """
        Given
        - Set of files and pack name.
        When
        - Want to filter the list by specific pack.
        Then:
        - Ensure the set of file paths contains only files located in the given pack.
        """
        files_paths = filter_files_on_pack(pack, file_paths_list)
        assert files_paths == {'Packs/AbuseDB/Integrations/AbuseDB/AbuseDB.py'}

    for_test_filter_files_by_type = [
        ({VALID_INCIDENT_FIELD_PATH, VALID_PLAYBOOK_ID_PATH}, [FileType.PLAYBOOK], {VALID_INCIDENT_FIELD_PATH}),
        ({VALID_INCIDENT_FIELD_PATH, VALID_INCIDENT_TYPE_PATH}, [],
         {VALID_INCIDENT_FIELD_PATH, VALID_INCIDENT_TYPE_PATH}),
        (set(), [FileType.PLAYBOOK], set())
    ]

    @pytest.mark.parametrize('files, types, output', for_test_filter_files_by_type)
    def test_filter_files_by_type(self, files, types, output, mocker):
        """
        Given
        - Sets of content files and file types to skip.
        When
        - Want to filter the lists by file typs.
        Then:
        - Ensure the list returned Whiteout the files to skip.
        """
        mocker.patch('demisto_sdk.commands.common.tools.is_file_path_in_pack', return_value='True')
        files = filter_files_by_type(files, types)

        assert files == output

    @pytest.mark.parametrize('path, output', [('demisto.json', 'json'), ('wow', '')])
    def test_retrieve_file_ending(self, path, output):
        assert retrieve_file_ending(path) == output

    @pytest.mark.parametrize('data, entity, output', [
        ({'script': {'type': 'javascript'}}, INTEGRATIONS_DIR, 'javascript'),
        ({'type': 'javascript'}, SCRIPTS_DIR, 'javascript'),
        ({}, LAYOUTS_DIR, '')
    ])
    def test_get_code_lang(self, data, entity, output):
        assert get_code_lang(data, entity) == output

    def test_camel_to_snake(self):
        snake = tools.camel_to_snake('CamelCase')

        assert snake == 'camel_case'


class TestGetRemoteFile:
    content_repo = 'demisto/content'

    def test_get_remote_file_sanity(self):
        hello_world_yml = tools.get_remote_file(
            'Packs/HelloWorld/Integrations/HelloWorld/HelloWorld.yml',
            git_content_config=GitContentConfig(repo_name=self.content_repo)
        )
        assert hello_world_yml
        assert hello_world_yml['commonfields']['id'] == 'HelloWorld'

    def test_get_remote_file_content_sanity(self):
        hello_world_py = tools.get_remote_file(
            'Packs/HelloWorld/Integrations/HelloWorld/HelloWorld.py',
            return_content=True,
            git_content_config=GitContentConfig(repo_name=self.content_repo)
        )
        assert hello_world_py

    def test_get_remote_file_content(self):
        hello_world_py = tools.get_remote_file(
            'Packs/HelloWorld/Integrations/HelloWorld/HelloWorld.py',
            return_content=True,
            git_content_config=GitContentConfig(repo_name=self.content_repo)
        )
        hello_world_text = hello_world_py.decode()
        assert isinstance(hello_world_py, bytes)
        assert hello_world_py
        assert 'main()' in hello_world_text
        assert hello_world_text.startswith('"""HelloWorld Integration for Cortex XSOAR (aka Demisto)')

    def test_get_remote_file_origin(self):
        hello_world_yml = tools.get_remote_file(
            'Packs/HelloWorld/Integrations/HelloWorld/HelloWorld.yml',
            'master',
            git_content_config=GitContentConfig(repo_name=self.content_repo)
        )
        assert hello_world_yml
        assert hello_world_yml['commonfields']['id'] == 'HelloWorld'

    def test_get_remote_file_tag(self):
        gmail_yml = tools.get_remote_file(
            'Integrations/Gmail/Gmail.yml',
            '19.10.0',
            git_content_config=GitContentConfig(repo_name=self.content_repo)
        )
        assert gmail_yml
        assert gmail_yml['commonfields']['id'] == 'Gmail'

    def test_get_remote_file_origin_tag(self):
        gmail_yml = tools.get_remote_file(
            'Integrations/Gmail/Gmail.yml',
            'origin/19.10.0',
            git_content_config=GitContentConfig(repo_name=self.content_repo)
        )
        assert gmail_yml
        assert gmail_yml['commonfields']['id'] == 'Gmail'

    def test_get_remote_file_invalid(self):
        invalid_yml = tools.get_remote_file(
            'Integrations/File/File.yml',
            '19.10.0',
            git_content_config=GitContentConfig(repo_name=self.content_repo)
        )
        assert not invalid_yml

    def test_get_remote_file_invalid_branch(self):
        invalid_yml = tools.get_remote_file(
            'Integrations/Gmail/Gmail.yml',
            'NoSuchBranch',
            git_content_config=GitContentConfig(repo_name=self.content_repo)
        )
        assert not invalid_yml

    def test_get_remote_file_invalid_origin_branch(self):
        invalid_yml = tools.get_remote_file(
            'Integrations/Gmail/Gmail.yml',
            'origin/NoSuchBranch',
            git_content_config=GitContentConfig(repo_name=self.content_repo)
        )
        assert not invalid_yml

    def test_get_remote_md_file_origin(self):
        hello_world_readme = tools.get_remote_file(
            'Packs/HelloWorld/README.md',
            'master',
            git_content_config=GitContentConfig(repo_name=self.content_repo)
        )
        assert hello_world_readme == {}

    def test_should_file_skip_validation_negative(self):
        should_skip = tools.should_file_skip_validation(
            'Packs/HelloWorld/Integrations/HelloWorld/search_alerts.json'
        )
        assert not should_skip

    SKIPPED_FILE_PATHS = [
        'some_text_file.txt',
        'pack_metadata.json',
        'testdata/file.json',
        'test_data/file.json',
        'data_test/file.json',
        'testcommandsfunctions/file.json',
        'testhelperfunctions/file.json',
        'StixDecodeTest/file.json',
        'TestCommands/file.json',
        'SetGridField_test/file.json',
        'IPNetwork_test/file.json',
        'test-data/file.json'
        'some_file/integration_DESCRIPTION.md'
        'some_file/integration_CHANGELOG.md'
        'some_file/integration_unified.md'
    ]

    @pytest.mark.parametrize("file_path", SKIPPED_FILE_PATHS)
    def test_should_file_skip_validation_positive(self, file_path):
        should_skip = tools.should_file_skip_validation(file_path)
        assert should_skip


class TestGetRemoteFileLocally:
    REPO_NAME = 'example_repo'
    FILE_NAME = 'somefile.json'
    FILE_CONTENT = '{"id": "some_file"}'

    git_util = GitUtil(repo=Content.git())
    main_branch = git_util.handle_prev_ver()[1]

    def setup_method(self):
        # create local git repo
        example_repo = git.Repo.init(self.REPO_NAME)
        origin_branch = self.main_branch
        if not origin_branch.startswith('origin'):
            origin_branch = 'origin/' + origin_branch
        example_repo.git.checkout('-b', f'{origin_branch}')
        with open(os.path.join(self.REPO_NAME, self.FILE_NAME), 'w+') as somefile:
            somefile.write(self.FILE_CONTENT)
        example_repo.git.add(self.FILE_NAME)
        example_repo.git.config('user.email', 'automatic@example.com')
        example_repo.git.config('user.name', 'AutomaticTest')
        example_repo.git.commit('-m', 'test_commit', '-a')
        example_repo.git.checkout('-b', self.main_branch)

    def test_get_file_from_master_when_in_private_repo(self, mocker):
        mocker.patch.object(tools, 'is_external_repository', return_value=True)

        class Response:
            ok = False

        mocker.patch.object(requests, 'get', return_value=Response)
        mocker.patch.dict(os.environ, {GitCredentials.ENV_GITHUB_TOKEN_NAME: '',
                                       GitCredentials.ENV_GITLAB_TOKEN_NAME: ''})
        with ChangeCWD(self.REPO_NAME):
            some_file_json = tools.get_remote_file(self.FILE_NAME)
        assert some_file_json
        assert some_file_json['id'] == 'some_file'

    def teardown_method(self):
        shutil.rmtree(self.REPO_NAME)


class TestServerVersionCompare:
    V5 = "5.0.0"
    V0 = "0.0.0"
    EQUAL = 0
    LEFT_IS_LATER = 1
    RIGHT_IS_LATER = -1
    INPUTS = [
        (V0, V5, RIGHT_IS_LATER),
        (V5, V0, LEFT_IS_LATER),
        (V5, V5, EQUAL),
        ("4.5.0", "4.5", EQUAL)
    ]

    @pytest.mark.parametrize("left, right, answer", INPUTS)
    def test_server_version_compare(self, left, right, answer):
        assert server_version_compare(left, right) == answer


def test_pascal_case():
    res = tools.pascal_case("PowerShell Remoting")
    assert res == "PowerShellRemoting"
    res = tools.pascal_case("good life")
    assert res == "GoodLife"
    res = tools.pascal_case("good_life-here v2")
    assert res == "GoodLifeHereV2"


def test_capital_case():
    res = tools.capital_case("PowerShell Remoting")
    assert res == "PowerShell Remoting"
    res = tools.capital_case("good life")
    assert res == "Good Life"
    res = tools.capital_case("good_life-here v2")
    assert res == "Good_life-here V2"
    res = tools.capital_case("")
    assert res == ""


class TestPrintColor:
    def test_print_color(self, mocker):
        mocker.patch('builtins.print')

        tools.print_color('test', LOG_COLORS.GREEN)

        print_args = print.call_args[0][0]
        assert print_args == u'{}{}{}'.format(LOG_COLORS.GREEN, 'test', LOG_COLORS.NATIVE)


class TestReleaseVersion:
    def test_get_last_release(self, mocker):
        mocker.patch('demisto_sdk.commands.common.tools.run_command', return_value='1.2.3\n4.5.6\n3.2.1\n20.0.0')

        tag = get_last_release_version()

        assert tag == '20.0.0'


class TestEntityAttributes:
    @pytest.mark.parametrize('data, entity', [({'commonfields': {'id': 1}}, INTEGRATIONS_DIR),
                                              ({'typeId': 1}, LAYOUTS_DIR), ({'id': 1}, PLAYBOOKS_DIR)])
    def test_get_entity_id_by_entity_type(self, data, entity):
        assert get_entity_id_by_entity_type(data, entity) == 1

    @pytest.mark.parametrize('data, entity', [({'typeId': 'wow'}, LAYOUTS_DIR),
                                              ({'name': 'wow'}, LAYOUTS_DIR),
                                              ({'name': 'wow'}, PLAYBOOKS_DIR)])
    def test_get_entity_name_by_entity_type(self, data, entity):
        assert get_entity_name_by_entity_type(data, entity) == 'wow'


class TestGetFilesInDir:
    def test_project_dir_is_file(self):
        project_dir = 'demisto_sdk/commands/download/downloader.py'
        assert get_files_in_dir(project_dir, ['py']) == [project_dir]

    def test_not_recursive(self):
        project_dir = 'demisto_sdk/commands/download'
        files = [f'{project_dir}/__init__.py', f'{project_dir}/downloader.py', f'{project_dir}/README.md']
        assert sorted(get_files_in_dir(project_dir, ['py', 'md'], False)) == sorted(files)

    def test_recursive(self):
        integrations_dir = 'demisto_sdk/commands/download/tests/tests_env/content/Packs/TestPack/Integrations'
        integration_instance_dir = f'{integrations_dir}/TestIntegration'
        files = [f'{integration_instance_dir}/TestIntegration.py',
                 f'{integration_instance_dir}/TestIntegration_testt.py']
        assert sorted(get_files_in_dir(integrations_dir, ['py'])) == sorted(files)

    def test_recursive_pack(self):
        pack_dir = 'demisto_sdk/commands/download/tests/tests_env/content/Packs/TestPack'
        files = [f'{pack_dir}/Integrations/TestIntegration/TestIntegration.py',
                 f'{pack_dir}/Integrations/TestIntegration/TestIntegration_testt.py',
                 f'{pack_dir}/Scripts/TestScript/TestScript.py']
        assert sorted(get_files_in_dir(pack_dir, ['py'])) == sorted(files)


run_command_os_inputs = [
    ('ls', os.getcwd()),
    ('ls', Path(os.getcwd()))
]


@pytest.mark.parametrize('command, cwd', run_command_os_inputs)
def test_run_command_os(command, cwd):
    """Tests a simple command, to check if it works
    """
    stdout, stderr, return_code = run_command_os(
        command,
        cwd=cwd
    )
    assert 0 == return_code
    assert stdout
    assert not stderr


class TestGetFile:
    def test_get_yaml(self):
        file_data = get_yaml(SOURCE_FORMAT_INTEGRATION_COPY)
        assert file_data
        assert file_data.get('name') is not None


def test_get_latest_release_notes_text_invalid():
    """
    Given
    - Invalid release notes

    When
    - Running validation on release notes.

    Then
    - Ensure None is returned
    """
    PATH_TO_HERE = f'{GIT_ROOT}/demisto_sdk/tests/test_files/'
    file_path = os.path.join(PATH_TO_HERE, 'empty-RN.md')
    assert get_latest_release_notes_text(file_path) is None


def test_get_release_notes_file_path_valid():
    """
    Given
    - Valid release notes path

    When
    - Running validation on release notes.

    Then
    - Ensure valid file path is returned
    """
    filepath = '/SomePack/1_1_1.md'
    assert get_release_notes_file_path(filepath) == filepath


def test_get_release_notes_file_path_invalid():
    """
    Given
    - Invalid release notes path

    When
    - Running validation on release notes.

    Then
    - Ensure None is returned
    """
    filepath = '/SomePack/1_1_1.json'
    assert get_release_notes_file_path(filepath) is None


remote_testbank = [
    ('origin  https://github.com/turbodog/content.git', False),
    ('upstream  https://github.com/demisto/content.git', True)
]


@pytest.mark.parametrize('git_value, response', remote_testbank)
def test_has_remote(mocker, git_value, response):
    """
    While: Testing if the remote upstream contains demisto/content
    Given:
      1. Origin string not containing demisto/content
      2. Upstream string containing demisto/content
    Expects:
      1. Test condition fails
      2. Test condition passes
    :param git_value: Git string from `git remotes -v`
    """
    mocker.patch('demisto_sdk.commands.common.tools.run_command', return_value=git_value)
    test_remote = has_remote_configured()
    assert response == test_remote


origin_testbank = [
    ('origin  https://github.com/turbodog/content.git', False),
    ('origin  https://github.com/demisto/content.git', True)
]


@pytest.mark.parametrize('git_value, response', origin_testbank)
def test_origin_content(mocker, git_value, response):
    """
    While: Testing if the remote origin contains demisto/content
    Given:
      1. Origin string not containing demisto/content
      2. Origin string containing demisto/content
    Expects:
      1. Test condition fails
      2. Test condition passes
    :param git_value: Git string from `git remotes -v`
    """
    mocker.patch('demisto_sdk.commands.common.tools.run_command', return_value=git_value)
    test_remote = is_origin_content_repo()
    assert response == test_remote


def test_get_ignore_pack_tests__no_pack():
    """
    Given
    - Pack that doesn't exist
    When
    - Collecting packs' ignored tests - running `get_ignore_pack_tests()`
    Then:
    - returns an empty set
    """
    nonexistent_pack = 'NonexistentFakeTestPack'
    ignore_test_set = get_ignore_pack_skipped_tests(nonexistent_pack, {nonexistent_pack}, {})
    assert len(ignore_test_set) == 0


def test_get_ignore_pack_tests__no_ignore_pack(tmpdir):
    """
    Given
    - Pack doesn't have .pack-ignore file
    When
    - Collecting packs' ignored tests - running `get_ignore_pack_tests()`
    Then:
    - returns an empty set
    """
    fake_pack_name = 'FakeTestPack'

    # prepare repo
    repo = Repo(tmpdir)
    repo_path = Path(repo.path)
    pack = Pack(repo_path / PACKS_DIR, fake_pack_name, repo)
    pack_ignore_path = os.path.join(pack.path, PACKS_PACK_IGNORE_FILE_NAME)

    # remove .pack-ignore if exists
    if os.path.exists(pack_ignore_path):
        os.remove(pack_ignore_path)

    ignore_test_set = get_ignore_pack_skipped_tests(fake_pack_name, {fake_pack_name}, {})
    assert len(ignore_test_set) == 0


def test_get_ignore_pack_tests__test_not_ignored(tmpdir):
    """
    Given
    - Pack have .pack-ignore file
    - There are no skipped tests in .pack-ignore
    When
    - Collecting packs' ignored tests - running `get_ignore_pack_tests()`
    Then:
    - returns an empty set
    """
    fake_pack_name = 'FakeTestPack'

    # prepare repo
    repo = Repo(tmpdir)
    repo_path = Path(repo.path)
    pack = Pack(repo_path / PACKS_DIR, fake_pack_name, repo)
    pack_ignore_path = os.path.join(pack.path, PACKS_PACK_IGNORE_FILE_NAME)

    # prepare .pack-ignore
    open(pack_ignore_path, 'a').close()

    ignore_test_set = get_ignore_pack_skipped_tests(fake_pack_name, {fake_pack_name}, {})
    assert len(ignore_test_set) == 0


def test_get_ignore_pack_tests__ignore_test(tmpdir, mocker):
    """
    Given
    - Pack have .pack-ignore file
    - There are skipped tests in .pack-ignore
    - Set of modified packs.
    When
    - Collecting packs' ignored tests - running `get_ignore_pack_tests()`
    Then:
    - returns a list with the skipped tests
    """
    fake_pack_name = 'FakeTestPack'
    fake_test_name = 'FakeTestPlaybook'
    expected_id = 'SamplePlaybookTest'

    # prepare repo
    repo = Repo(tmpdir)
    packs_path = Path(repo.path) / PACKS_DIR
    pack = Pack(packs_path, fake_pack_name, repo)
    test_playbook_path = packs_path / fake_pack_name / TEST_PLAYBOOKS_DIR
    test_playbook = Playbook(test_playbook_path, fake_test_name, repo, is_test_playbook=True)
    pack_ignore_path = os.path.join(pack.path, PACKS_PACK_IGNORE_FILE_NAME)

    # prepare .pack-ignore
    with open(pack_ignore_path, 'a') as pack_ignore_f:
        pack_ignore_f.write("[file:TestIntegration.yml]\nignore=IN126\n\n"
                            f"[file:{test_playbook.name}]\nignore=auto-test")

    # prepare mocks
    mocker.patch.object(tools, "get_pack_ignore_file_path", return_value=pack_ignore_path)
    mocker.patch.object(os.path, "join", return_value=str(test_playbook_path / (test_playbook.name + ".yml")))
    mocker.patch.object(tools, "get_test_playbook_id", return_value=('SamplePlaybookTest', 'FakeTestPack'))

    ignore_test_set = get_ignore_pack_skipped_tests(fake_pack_name, {fake_pack_name}, {})
    assert len(ignore_test_set) == 1
    assert expected_id in ignore_test_set


def test_get_ignore_pack_tests__ignore_missing_test(tmpdir, mocker):
    """
    Given
    - Pack have .pack-ignore file
    - There are skipped tests in .pack-ignore
    - The tests are missing from the content pack
    When
    - Collecting packs' ignored tests - running `get_ignore_pack_tests()`
    Then:
    - returns a list with the skipped tests
    """
    fake_pack_name = 'FakeTestPack'
    fake_test_name = 'FakeTestPlaybook.yml'

    # prepare repo
    repo = Repo(tmpdir)
    packs_path = Path(repo.path) / PACKS_DIR
    pack = Pack(packs_path, fake_pack_name, repo)
    test_playbook_path = packs_path / fake_pack_name / TEST_PLAYBOOKS_DIR
    pack_ignore_path = os.path.join(pack.path, PACKS_PACK_IGNORE_FILE_NAME)

    # prepare .pack-ignore
    with open(pack_ignore_path, 'a') as pack_ignore_f:
        pack_ignore_f.write("[file:TestIntegration.yml]\nignore=IN126\n\n"
                            f"[file:{fake_test_name}]\nignore=auto-test")

    # prepare mocks
    mocker.patch.object(tools, "get_pack_ignore_file_path", return_value=pack_ignore_path)
    mocker.patch.object(os.path, "join", return_value=str(test_playbook_path / fake_test_name))
    mocker.patch.object(tools, "get_test_playbook_id", return_value=(None, 'FakeTestPack'))

    ignore_test_set = get_ignore_pack_skipped_tests(fake_pack_name, {fake_pack_name}, {})
    assert len(ignore_test_set) == 0


@pytest.mark.parametrize(argnames="arg, expected_result",
                         argvalues=[["a1,b2,c3", ['a1', 'b2', 'c3']],
                                    ["[\"a1\",\"b2\",\"c3\"]", ["a1", "b2", "c3"]],
                                    [['a1', 'b2', 'c3'], ['a1', 'b2', 'c3']],
                                    ["", []],
                                    [[], []]
                                    ])
def test_arg_to_list(arg: Union[List[str], str], expected_result: List[str]):
    """
    Given
    - String or list of strings.
    Case a: comma-separated string.
    Case b: a string representing a list.
    Case c: python list.
    Case d: empty string.
    Case e: empty list.

    When
    - Convert given string to list of strings, for example at unify.add_contributors_support.

    Then:
    - Ensure a Python list is returned with the relevant values.
    """
    func_result = arg_to_list(arg=arg, separator=",")
    assert func_result == expected_result


V2_VALID = {"display": "integrationname v2", "name": "integrationname v2", "id": "integrationname v2"}
V2_WRONG_DISPLAY = {"display": "integrationname V2", "name": "integrationname v2", "id": "integrationname V2"}
NOT_V2_VIA_DISPLAY_NOR_NAME = {"display": "integrationname", "name": "integrationv2name", "id": "integrationv2name"}
NOT_V2_VIA_DISPLAY = {"display": "integrationname", "name": "integrationname v2", "id": "integrationv2name"}
NOT_V2_VIA_NAME = {"display": "integrationname V2", "name": "integrationname", "id": "integrationv2name"}
V3_VALID = {"display": "integrationname v3", "name": "integrationname v3", "id": "integrationname v3"}
V3_WRONG_DISPLAY = {"display": "integrationname V3", "name": "integrationname v3", "id": "integrationname V3"}
NOT_V3_VIA_DISPLAY_NOR_NAME = {"display": "integrationname", "name": "integrationv3name", "id": "integrationv3name"}
NOT_V3_VIA_DISPLAY = {"display": "integrationname", "name": "integrationname v3", "id": "integrationv3name"}
NOT_V3_VIA_NAME = {"display": "integrationname V3", "name": "integrationname", "id": "integrationv3Gname"}
GET_FILE_VERSION_SUFFIX_IF_EXISTS_NAME_INPUTS = [
    (V2_VALID, '2'),
    (V2_WRONG_DISPLAY, '2'),
    (NOT_V2_VIA_DISPLAY_NOR_NAME, None),
    (NOT_V2_VIA_NAME, None),
    (NOT_V2_VIA_DISPLAY, '2'),
    (V3_VALID, '3'),
    (V3_WRONG_DISPLAY, '3'),
    (NOT_V3_VIA_DISPLAY_NOR_NAME, None),
    (NOT_V3_VIA_NAME, None),
    (NOT_V3_VIA_DISPLAY, '3')
]


@pytest.mark.parametrize("current, answer", GET_FILE_VERSION_SUFFIX_IF_EXISTS_NAME_INPUTS)
def test_get_file_version_suffix_if_exists_via_name(current, answer):
    assert get_file_version_suffix_if_exists(current) is answer


GET_FILE_VERSION_SUFFIX_IF_EXIST_INPUTS = [
    (V2_VALID, '2'),
    (V2_WRONG_DISPLAY, '2'),
    (NOT_V2_VIA_DISPLAY, None),
    (NOT_V2_VIA_NAME, '2'),
    (NOT_V2_VIA_DISPLAY_NOR_NAME, None),
    (V3_VALID, '3'),
    (V3_WRONG_DISPLAY, '3'),
    (NOT_V3_VIA_DISPLAY, None),
    (NOT_V3_VIA_NAME, '3'),
    (NOT_V3_VIA_DISPLAY_NOR_NAME, None),
]


@pytest.mark.parametrize("current, answer", GET_FILE_VERSION_SUFFIX_IF_EXIST_INPUTS)
def test_get_file_version_suffix_if_exists_via_display(current, answer):
    assert get_file_version_suffix_if_exists(current, check_in_display=True) is answer


def test_test_get_file_version_suffix_if_exists_no_name_and_no_display():
    """
    Given:
    - 'current_file': Dict representing YML data of an integration or script.

    When:
    - Invalid dict given, not containing display and name values.

    Then:
    - Ensure None is returned.
    """
    assert get_file_version_suffix_if_exists(dict(), check_in_display=True) is None
    assert get_file_version_suffix_if_exists(dict(), check_in_display=False) is None


def test_get_to_version_with_to_version(repo):
    pack = repo.create_pack('Pack')
    integration = pack.create_integration('INT', yml={'toversion': '4.5.0'})
    with ChangeCWD(repo.path):
        to_ver = get_to_version(integration.yml.path)

        assert to_ver == '4.5.0'


def test_get_to_version_no_to_version(repo):
    pack = repo.create_pack('Pack')
    integration = pack.create_integration('INT', yml={})
    with ChangeCWD(repo.path):
        to_ver = get_to_version(integration.yml.path)

        assert to_ver == DEFAULT_CONTENT_ITEM_TO_VERSION


def test_get_file_displayed_name__integration(repo):
    """
    Given
    - The path to an integration.

    When
    - Running get_file_displayed_name.

    Then:
    - Ensure the returned name is the display field.
    """
    pack = repo.create_pack('MyPack')
    integration = pack.create_integration('MyInt')
    integration.create_default_integration()
    yml_content = integration.yml.read_dict()
    yml_content['display'] = 'MyDisplayName'
    integration.yml.write_dict(yml_content)
    with ChangeCWD(repo.path):
        display_name = get_file_displayed_name(integration.yml.path)
        assert display_name == 'MyDisplayName'


def test_get_file_displayed_name__script(repo):
    """
    Given
    - The path to a script.

    When
    - Running get_file_displayed_name.

    Then:
    - Ensure the returned name is the name field.
    """
    pack = repo.create_pack('MyPack')
    script = pack.create_script('MyScr')
    script.create_default_script()
    yml_content = script.yml.read_dict()
    yml_content['name'] = 'MyDisplayName'
    script.yml.write_dict(yml_content)
    with ChangeCWD(repo.path):
        display_name = get_file_displayed_name(script.yml.path)
        assert display_name == 'MyDisplayName'


def test_get_file_displayed_name__playbook(repo):
    """
    Given
    - The path to a playbook.

    When
    - Running get_file_displayed_name.

    Then:
    - Ensure the returned name is the name field.
    """
    pack = repo.create_pack('MyPack')
    playbook = pack.create_playbook('MyPlay')
    playbook.create_default_playbook()
    yml_content = playbook.yml.read_dict()
    yml_content['name'] = 'MyDisplayName'
    playbook.yml.write_dict(yml_content)
    with ChangeCWD(repo.path):
        display_name = get_file_displayed_name(playbook.yml.path)
        assert display_name == 'MyDisplayName'


def test_get_file_displayed_name__mapper(repo):
    """
    Given
    - The path to a mapper.

    When
    - Running get_file_displayed_name.

    Then:
    - Ensure the returned name is the name field.
    """
    pack = repo.create_pack('MyPack')
    mapper = pack.create_mapper('MyMap', content=MAPPER)
    json_content = mapper.read_json_as_dict()
    json_content['name'] = 'MyDisplayName'
    mapper.write_json(json_content)
    with ChangeCWD(repo.path):
        display_name = get_file_displayed_name(mapper.path)
        assert display_name == 'MyDisplayName'


def test_get_file_displayed_name__old_classifier(repo):
    """
    Given
    - The path to an old classifier.

    When
    - Running get_file_displayed_name.

    Then:
    - Ensure the returned name is the brandName field.
    """
    pack = repo.create_pack('MyPack')
    old_classifier = pack.create_classifier('MyClas', content=OLD_CLASSIFIER)
    json_content = old_classifier.read_json_as_dict()
    json_content['brandName'] = 'MyDisplayName'
    old_classifier.write_json(json_content)
    with ChangeCWD(repo.path):
        display_name = get_file_displayed_name(old_classifier.path)
        assert display_name == 'MyDisplayName'


def test_get_file_displayed_name__layout(repo):
    """
    Given
    - The path to a layout.

    When
    - Running get_file_displayed_name.

    Then:
    - Ensure the returned name is the TypeName field.
    """
    pack = repo.create_pack('MyPack')
    layout = pack.create_layout('MyLay', content=LAYOUT)
    json_content = layout.read_json_as_dict()
    json_content['TypeName'] = 'MyDisplayName'
    layout.write_json(json_content)
    with ChangeCWD(repo.path):
        display_name = get_file_displayed_name(layout.path)
        assert display_name == 'MyDisplayName'


def test_get_file_displayed_name__reputation(repo):
    """
    Given
    - The path to a reputation.

    When
    - Running get_file_displayed_name.

    Then:
    - Ensure the returned name is the id field.
    """
    pack = repo.create_pack('MyPack')
    reputation = pack._create_json_based('MyRep', content=REPUTATION, prefix='reputation')
    json_content = reputation.read_json_as_dict()
    json_content['id'] = 'MyDisplayName'
    reputation.write_json(json_content)
    with ChangeCWD(repo.path):
        display_name = get_file_displayed_name(reputation.path)
        assert display_name == 'MyDisplayName'


def test_get_file_displayed_name__image(repo):
    """
    Given
    - The path to an image.

    When
    - Running get_file_displayed_name.

    Then:
    - Ensure the returned name is the file name.
    """
    pack = repo.create_pack('MyPack')
    integration = pack.create_integration('MyInt')
    integration.create_default_integration()
    with ChangeCWD(repo.path):
        display_name = get_file_displayed_name(integration.image.path)
        assert display_name == os.path.basename(integration.image.rel_path)


INCIDENTS_TYPE_FILES_INPUTS = [(VALID_INCIDENT_TYPE_FILE__RAW_DOWNLOADED, "Access v2"),
                               (VALID_INCIDENT_TYPE_FILE, "Access v2")]


@pytest.mark.parametrize('input_path, expected_name', INCIDENTS_TYPE_FILES_INPUTS)
def test_get_file_displayed_name__incident_type(input_path: str, expected_name: str):
    """
    Given
    - The path to an incident type file.

    When
    - Running get_file_displayed_name.

    Then:
    - Ensure the returned name is the incident type name.
    """

    assert get_file_displayed_name(input_path) == expected_name


def test_get_pack_metadata(repo):
    """
    Given
    - The path to some file in the repo.

    When
    - Running get_pack_metadata.

    Then:
    - Ensure the returned pack metadata of the file's pack.
    """
    metadata_json = {"name": "MyPack", "support": "xsoar", "currentVersion": "1.1.0"}

    pack = repo.create_pack('MyPack')
    pack_metadata = pack.pack_metadata
    pack_metadata.update(metadata_json)

    result = get_pack_metadata(pack.path)

    assert metadata_json == result


def test_get_last_remote_release_version(requests_mock):
    """
    When
    - Get latest release tag from remote pypi api

    Then:
    - Ensure the returned version is as expected
    """
    os.environ['DEMISTO_SDK_SKIP_VERSION_CHECK'] = ''
    os.environ['CI'] = ''
    expected_version = '1.3.8'
    requests_mock.get(r"https://pypi.org/pypi/demisto-sdk/json", json={'info': {'version': expected_version}})
    assert get_last_remote_release_version() == expected_version


IS_PACK_PATH_INPUTS = [('Packs/BitcoinAbuse', True),
                       ('Packs/BitcoinAbuse/Layouts', False),
                       ('Packs/BitcoinAbuse/Classifiers', False),
                       ('Unknown', False)]


@pytest.mark.parametrize('input_path, expected', IS_PACK_PATH_INPUTS)
def test_is_pack_path(input_path: str, expected: bool):
    """
    Given:
        - 'input_path': Path to some file or directory

    When:
        - Checking whether pack is to a pack directory.

    Then:
        - Ensure expected boolean is returned.

    """
    assert is_pack_path(input_path) == expected


@pytest.mark.parametrize('s, is_valid_uuid', [
    ('', False),
    ('ffc9fbb0-1a73-448c-89a8-fe979e0f0c3e', True),
    ('somestring', False)
])
def test_is_uuid(s, is_valid_uuid):
    """
    Given:
        - Case A: Empty string
        - Case B: Valid UUID
        - Case C: Invalid UUID

    When:
        - Checking if the string is a valid UUID

    Then:
        - Case A: False as it is an empty string
        - Case B: True as it is a valid UUID
        - Case C: False as it is a string which is not a valid UUID
    """
    if is_valid_uuid:
        assert is_uuid(s)
    else:
        assert not is_uuid(s)


def test_get_relative_path_from_packs_dir():
    """
    Given:
        - 'input_path': Path to some file or directory

    When:
        - Running get_relative_path_from_packs_dir

    Then:
        - Ensure that:
          - If it is an absolute path to a pack related object - it returns the relative path from Packs dir.
          - If it is a relative path from Packs dir or an unrelated path - return the path unchanged.

    """
    abs_path = '/Users/who/dev/demisto/content/Packs/Accessdata/Integrations/Accessdata/Accessdata.yml'
    rel_path = 'Packs/Accessdata/Integrations/Accessdata/Accessdata.yml'
    unrelated_path = '/Users/who/dev/demisto'

    assert get_relative_path_from_packs_dir(abs_path) == rel_path
    assert get_relative_path_from_packs_dir(rel_path) == rel_path
    assert get_relative_path_from_packs_dir(unrelated_path) == unrelated_path


@pytest.mark.parametrize('version,expected_result', [
    ('1.3.8', ['* Updated the **secrets** command to work on forked branches.']),
    ('1.3', [])
])
def test_get_release_note_entries(requests_mock, version, expected_result):
    """
    Given:
        - Version of the demisto-sdk.

    When:
        - Running get_release_note_entries.

    Then:
        - Ensure that the result as expected.
    """
    requests_mock.get('https://api.github.com/repos/demisto/demisto-sdk')
    #
    with open(f'{GIT_ROOT}/demisto_sdk/commands/common/tests/test_files/test_changelog.md', 'rb') as f:
        changelog = f.read()
    requests_mock.get('https://raw.githubusercontent.com/demisto/demisto-sdk/master/CHANGELOG.md', content=changelog)

    assert get_release_note_entries(version) == expected_result


def test_suppress_stdout(capsys):
    """
        Given:
            - Messages to print.

        When:
            - Printing a message inside the suppress_stdout context manager.
            - Printing message after the suppress_stdout context manager is used.
        Then:
            - Ensure that messages are not printed to console while suppress_stdout is enabled.
            - Ensure that messages are printed to console when suppress_stdout is disabled.
    """
    print('You can see this')
    captured = capsys.readouterr()
    assert captured.out == 'You can see this\n'
    with tools.suppress_stdout():
        print('You cannot see this')
        captured = capsys.readouterr()
    assert captured.out == ''
    print('And you can see this again')
    captured = capsys.readouterr()
    assert captured.out == 'And you can see this again\n'


def test_suppress_stdout_exception(capsys):
    """
        Given:
            - Messages to print.

        When:
            - Performing an operation which throws an exception inside the suppress_stdout context manager.
            - Printing something after the suppress_stdout context manager is used.
        Then:
            - Ensure that the context manager do not not effect exception handling.
            - Ensure that messages are printed to console when suppress_stdout is disabled.

    """
    with pytest.raises(Exception) as excinfo:
        with tools.suppress_stdout():
            2 / 0
    assert str(excinfo.value) == 'division by zero'
    print('After error prints are enabled again.')
    captured = capsys.readouterr()
    assert captured.out == 'After error prints are enabled again.\n'


def test_compare_context_path_in_yml_and_readme_non_vs_code_format_valid():
    """
        Given:
            - a yml for an integration.
            - a valid readme in a non-vs code format

        When:
            - running compare_context_path_in_yml_and_readme.

        Then:
            - Ensure that no differences are found.
    """
    yml_dict = {"script": {
        "commands": [
            {
                "name": "servicenow-create-ticket",
                "outputs": [
                    {
                        "contextPath": "ServiceNow.Ticket.ID",
                        "description": "Ticket ID.",
                        "type": "string"
                    },
                    {
                        "contextPath": "ServiceNow.Ticket.OpenedBy",
                        "description": "Ticket opener ID.",
                        "type": "string"
                    }
                ]
            }
        ]
    }}
    readme_content = "### servicenow-create-ticket\n" \
                     "***\n" \
                     "Creates new ServiceNow ticket.\n\n\n" \
                     "#### Base Command\n\n" \
                     "`servicenow-create-ticket`\n" \
                     "#### Input\n\n" \
                     "| **Argument Name** | **Description** | **Required** |\n" \
                     "| --- | --- | --- |\n" \
                     "| short_description | Short description of the ticket. | Optional |\n\n\n" \
                     " #### Context Output\n\n" \
                     "| **Path** | **Type** | **Description** |\n" \
                     "| --- | --- | --- |\n" \
                     "| ServiceNow.Ticket.ID | string | ServiceNow ticket ID. |\n" \
                     "| ServiceNow.Ticket.OpenedBy | string | ServiceNow ticket opener ID. |\n"

    diffs = compare_context_path_in_yml_and_readme(yml_dict, readme_content)
    assert not diffs


def test_compare_context_path_in_yml_and_readme_non_vs_code_format_invalid():
    """
        Given:
            - a yml for an integration.
            - an invalid readme in a non-vs code format

        When:
            - running compare_context_path_in_yml_and_readme.

        Then:
            - Ensure that differences are found.
    """
    yml_dict = {"script": {
        "commands": [
            {
                "name": "servicenow-create-ticket",
                "outputs": [
                    {
                        "contextPath": "ServiceNow.Ticket.ID",
                        "description": "Ticket ID.",
                        "type": "string"
                    },
                    {
                        "contextPath": "ServiceNow.Ticket.OpenedBy",
                        "description": "Ticket opener ID.",
                        "type": "string"
                    }
                ]
            }
        ]
    }}
    readme_content = "### servicenow-create-ticket\n" \
                     "***\n" \
                     "Creates new ServiceNow ticket.\n\n\n" \
                     "#### Base Command\n\n" \
                     "`servicenow-create-ticket`\n" \
                     "#### Input\n\n" \
                     "| **Argument Name** | **Description** | **Required** |\n" \
                     "| --- | --- | --- |\n" \
                     "| short_description | Short description of the ticket. | Optional |\n\n\n" \
                     " #### Context Output\n\n" \
                     "| **Path** | **Type** | **Description** |\n" \
                     "| --- | --- | --- |\n" \
                     "| ServiceNow.Ticket.ID | string | ServiceNow ticket ID. |\n"

    diffs = compare_context_path_in_yml_and_readme(yml_dict, readme_content)
    assert 'ServiceNow.Ticket.OpenedBy' in diffs.get('servicenow-create-ticket').get('only in yml')


def test_compare_context_path_in_yml_and_readme_vs_code_format_valid():
    """
        Given:
            - a yml for an integration.
            - a valid readme in a vs code format

        When:
            - running compare_context_path_in_yml_and_readme.

        Then:
            - Ensure that no differences are found.
    """
    yml_dict = {"script": {
        "commands": [
            {
                "name": "servicenow-create-ticket",
                "outputs": [
                    {
                        "contextPath": "ServiceNow.Ticket.ID",
                        "description": "Ticket ID.",
                        "type": "string"
                    },
                    {
                        "contextPath": "ServiceNow.Ticket.OpenedBy",
                        "description": "Ticket opener ID.",
                        "type": "string"
                    }
                ]
            }
        ]
    }}
    readme_content = "### servicenow-create-ticket\n" \
                     "***\n" \
                     "Creates new ServiceNow ticket.\n\n\n" \
                     "#### Base Command\n\n" \
                     "`servicenow-create-ticket`\n" \
                     "#### Input\n\n" \
                     "| **Argument Name** | **Description**                  | **Required** |\n" \
                     "| ----------------- | -------------------------------- | ------------ |\n" \
                     "| short_description | Short description of the ticket. | Optional     |\n\n\n" \
                     " #### Context Output\n\n" \
                     "| **Path**                   | **Type** | **Description**              |\n" \
                     "| -------------------------- | -------- | ---------------------------- |\n" \
                     "| ServiceNow.Ticket.ID       | string   | ServiceNow ticket ID.        |\n" \
                     "| ServiceNow.Ticket.OpenedBy | string   | ServiceNow ticket opener ID. |\n"

    diffs = compare_context_path_in_yml_and_readme(yml_dict, readme_content)
    assert not diffs


def test_compare_context_path_in_yml_and_readme_vs_code_format_invalid():
    """
        Given:
            - a yml for an integration.
            - an invalid readme in a vs code format

        When:
            - running compare_context_path_in_yml_and_readme.

        Then:
            - Ensure that differences are found.
    """
    yml_dict = {"script": {
        "commands": [
            {
                "name": "servicenow-create-ticket",
                "outputs": [
                    {
                        "contextPath": "ServiceNow.Ticket.ID",
                        "description": "Ticket ID.",
                        "type": "string"
                    },
                    {
                        "contextPath": "ServiceNow.Ticket.OpenedBy",
                        "description": "Ticket opener ID.",
                        "type": "string"
                    }
                ]
            }
        ]
    }}
    readme_content = "### servicenow-create-ticket\n" \
                     "***\n" \
                     "Creates new ServiceNow ticket.\n\n\n" \
                     "#### Base Command\n\n" \
                     "`servicenow-create-ticket`\n" \
                     "#### Input\n\n" \
                     "| **Argument Name** | **Description**                  | **Required** |\n" \
                     "| ----------------- | -------------------------------- | ------------ |\n" \
                     "| short_description | Short description of the ticket. | Optional     |\n\n\n" \
                     " #### Context Output\n\n" \
                     "| **Path**             | **Type** | **Description**       |\n" \
                     "| -------------------- | -------- | --------------------- |\n" \
                     "| ServiceNow.Ticket.ID | string   | ServiceNow ticket ID. |\n"

    diffs = compare_context_path_in_yml_and_readme(yml_dict, readme_content)
    assert 'ServiceNow.Ticket.OpenedBy' in diffs.get('servicenow-create-ticket').get('only in yml')


def test_get_definition_name():
    """
    Given
    - The path to a generic field/generic type file.

    When
    - the file has a connected generic definition

    Then:
    - Ensure the returned name is the connected definitions name.
    """

    pack_path = f'{GIT_ROOT}/demisto_sdk/tests/test_files/generic_testing'
    field_path = pack_path + "/GenericFields/Object/genericfield-Sample.json"
    type_path = pack_path + "/GenericTypes/Object/generictype-Sample.json"

    assert tools.get_definition_name(field_path, pack_path) == 'Object'
    assert tools.get_definition_name(type_path, pack_path) == 'Object'


def test_gitlab_ci_yml_load():
    """
        Given:
            - a yml file with gitlab ci data

        When:
            - trying to load it to the sdk  - like via find_type

        Then:
            - Ensure that the load does not fail.
            - Ensure the file has no identification
    """
    test_file = f'{GIT_ROOT}/demisto_sdk/tests/test_files/gitlab_ci_test_file.yml'
    try:
        res = find_type(test_file)
    except Exception:
        # if we got here an error has occurred when trying to load the file
        assert False

    assert res is None


IRON_BANK_CASES = [
    ({'tags': []}, False),  # case no tags
    ({'tags': ['iron bank']}, False),  # case some other tags than "Iron Bank"
    ({'tags': ['Iron Bank', 'other_tag']}, True),  # case Iron Bank tag exist
    ({}, False)  # case no tags
]


@pytest.mark.parametrize('metadata, expected', IRON_BANK_CASES)
def test_is_iron_bank_pack(mocker, metadata, expected):
    mocker.patch.object(tools, 'get_pack_metadata', return_value=metadata)
    res = tools.is_iron_bank_pack('example_path')
    assert res == expected


def test_get_test_playbook_id():
    """
    Given:
        - A list of test playbooks from id_set
        - Test playbook file name

    When:
        - trying to get the pack and name of the test playbook - via running get_test_playbook_id command

    Then:
        - Ensure that the currect pack name returned.
        - Ensure that the currect test name returned.

    """
    test_playbook_id_set = [
        {
            "HelloWorld-Test": {
                "name": "HelloWorld-Test",
                "file_path": "Packs/HelloWorld/TestPlaybooks/playbook-HelloWorld-Test.yml",
                "fromversion": "5.0.0",
                "implementing_scripts": [
                    "HelloWorldScript",
                    "DeleteContext",
                    "FetchFromInstance"
                ],
                "command_to_integration": {
                    "helloworld-say-hello": "",
                    "helloworld-search-alerts": ""
                },
                "pack": "HelloWorld"
            }
        },
        {
            "HighlightWords_Test": {
                "name": "HighlightWords - Test",
                "file_path": "Packs/CommonScripts/TestPlaybooks/playbook-HighlightWords_-_Test.yml",
                "implementing_scripts": [
                    "VerifyHumanReadableContains",
                    "HighlightWords"
                ],
                "pack": "CommonScripts"
            }
        },
        {
            "HTTPListRedirects - Test SSL": {
                "name": "HTTPListRedirects - Test SSL",
                "file_path": "Packs/CommonScripts/TestPlaybooks/playbook-HTTPListRedirects_-_Test_SSL.yml",
                "implementing_scripts": [
                    "PrintErrorEntry",
                    "HTTPListRedirects",
                    "DeleteContext"
                ],
                "pack": "CommonScripts"
            }
        }]

    test_name = 'playbook-HelloWorld-Test.yml'
    test_playbook_name, test_playbook_pack = get_test_playbook_id(test_playbook_id_set, test_name)
    assert test_playbook_name == 'HelloWorld-Test'
    assert test_playbook_pack == 'HelloWorld'


@pytest.mark.parametrize(
    'url, expected_name',
    [
        ('ssh://git@github.com/demisto/content-dist.git', ('github.com', 'demisto', 'content-dist')),
        ('git@github.com:demisto/content-dist.git', ('github.com', 'demisto', 'content-dist')),
        ('https://github.com/demisto/content-dist.git', ('github.com', 'demisto', 'content-dist')),
        ('https://github.com/demisto/content-dist', ('github.com', 'demisto', 'content-dist')),
        ('https://code.pan.run/xsoar/content-dist', ('code.pan.run', 'xsoar', 'content-dist')),  # gitlab
        ('https://code.pan.run/xsoar/content-dist.git', ('code.pan.run', 'xsoar', 'content-dist')),
        ('https://gitlab-ci-token:token@code.pan.run/xsoar/content-dist.git', ('code.pan.run', 'xsoar', 'content-dist'))
    ]
)
def test_get_current_repo(mocker, url, expected_name):
    import giturlparse
    mocker.patch.object(giturlparse, 'parse', return_value=giturlparse.parse(url))
    name = get_current_repo()
    assert name == expected_name


KEBAB_CASES = [('Scan File', 'scan-file'),
               ('Scan File-', 'scan-file'),
               ('Scan.File', 'scan-file'),
               ('*scan,file', 'scan-file'),
               ('Scan     File', 'scan-file'),
               ('Scan - File', 'scan-file'),
               ('Scan-File', 'scan-file'),
               ('Scan- File', 'scan-file'),
               ('Scan -File', 'scan-file')]


@pytest.mark.parametrize('input_str, output_str', KEBAB_CASES)
def test_to_kebab_case(input_str, output_str):
    assert to_kebab_case(input_str) == output_str


YML_DATA_CASES = [(get_yaml(VALID_INTEGRATION_TEST_PATH), FileType.INTEGRATION,
                   [{'id': 'PagerDutyGetAllSchedules'}, {'id': 'PagerDutyGetUsersOnCall'},
                    {'id': 'PagerDutyGetUsersOnCallNow'}, {'id': 'PagerDutyIncidents'}, {'id': 'PagerDutySubmitEvent'},
                    {'id': 'PagerDutyGetContactMethods'}, {'id': 'PagerDutyGetUsersNotification'}], []),
                  (get_yaml(VALID_SCRIPT_PATH), FileType.SCRIPT, [{'id': 'send-notification'}],
                   ['TestCreateDuplicates']),
                  (get_yaml(TEST_PLAYBOOK), FileType.TEST_PLAYBOOK, [{'id': 'gmail-search', 'source': 'Gmail'}],
                   ['ReadFile', 'Get Original Email - Gmail']),
                  (get_yaml(VALID_PLAYBOOK_ID_PATH), FileType.PLAYBOOK, [{'id': 'setIncident', 'source': 'Builtin'},
                                                                         {'id': 'closeInvestigation',
                                                                          'source': 'Builtin'},
                                                                         {'id': 'setIncident', 'source': 'Builtin'}],
                   ['Account Enrichment - Generic', 'EmailAskUser', 'ADGetUser', 'IP Enrichment - Generic',
                    'IP Enrichment - Generic', 'AssignAnalystToIncident', 'access_investigation_-_generic']),
                  (get_yaml(VALID_INTEGRATION_TEST_PATH), FileType.INTEGRATION,
                   [{'id': 'PagerDutyGetAllSchedules'}, {'id': 'PagerDutyGetUsersOnCall'},
                    {'id': 'PagerDutyGetUsersOnCallNow'},
                    {'id': 'PagerDutyIncidents'}, {'id': 'PagerDutySubmitEvent'}, {'id': 'PagerDutyGetContactMethods'},
                    {'id': 'PagerDutyGetUsersNotification'}], []),
                  (get_yaml(DUMMY_SCRIPT_PATH), FileType.SCRIPT,  # Empty case
                   [], ['DummyScriptUnified'])]


@pytest.mark.parametrize('data, file_type, expected_commands, expected_scripts', YML_DATA_CASES)
def test_get_scripts_and_commands_from_yml_data(data, file_type, expected_commands, expected_scripts):
    commands, scripts = get_scripts_and_commands_from_yml_data(data=data, file_type=file_type)
    assert commands == expected_commands
    assert scripts == expected_scripts


class TestIsObjectInIDSet:
    PACK_INFO = {
        "name": "Sample1",
        "current_version": "1.1.1",
        "source": [],
        "categories": [
            "Data Enrichment & Threat Intelligence"
        ],
        "ContentItems": {
            "incidentTypes": [
                "Phishing",
                "Test Type",
            ],
            "layouts": [
                "Phishing layout",
            ],
            "scripts": [
                "Script1",
                "Script2",
            ],
            "indicatorTypes": [
                "JARM"
            ],
            "integrations": [
                "Proofpoint Threat Response"
            ]
        }
    }

    def test_sanity(self):
        """
        Given:
            - Pack object.
            - Object type.
            - ID set.
        When:
            - Searching for an item in a pack.
        Then:
            - Return if the item is in the id set or not.
        """
        assert is_object_in_id_set('Script2', FileType.SCRIPT.value, self.PACK_INFO)
        assert not is_object_in_id_set('Script', FileType.SCRIPT.value, self.PACK_INFO)

    def test_no_such_type(self):
        """
        Given:
            - Pack object.
            - Object type.
            - ID set.
        When:
            - Searching for an item in a pack.
            - Pack doesn't include items of the given type.
        Then:
            - Return if the item is in the id set or not.
        """
        assert not is_object_in_id_set('Integration', FileType.INTEGRATION.value, self.PACK_INFO)

    def test_no_item_id_in_specific_type(self):
        """
        Given:
            - Pack object.
            - Object type.
            - ID set.
        When:
            - Searching for an item in a pack.
            - Item ID exists for a different type.
        Then:
            - Return if the item is in the id set or not.
        """
        assert is_object_in_id_set('Phishing layout', FileType.LAYOUTS_CONTAINER.value, self.PACK_INFO)
        assert not is_object_in_id_set('Phishing', FileType.LAYOUTS_CONTAINER.value, self.PACK_INFO)

    @pytest.mark.parametrize('entity_id, entity_type', [
        ('JARM', FileType.REPUTATION.value),
        ('Proofpoint Threat Response', FileType.BETA_INTEGRATION.value)
    ])
    def test_convertion_to_id_set_name(self, entity_id, entity_type):
        """
        Given:
            - Pack object with indicatorType(s)
            - Pack object with beta integration

        When:
            - Searching for an IndicatorType in the id_set.
            - Searching for an beta integration in the id_set.

        Then:
            - make sure the indicator type is found.
            - make sure the beta integration is found.
        """
        assert is_object_in_id_set(entity_id, entity_type, self.PACK_INFO)


class TestGetItemMarketplaces:
    @staticmethod
    def test_item_has_marketplaces_field():
        """
        Given
            - item declares marketplaces
        When
            - getting the marketplaces of an item
        Then
            - return the item's marketplaces
        """
        item_data = {
            'name': 'Integration',
            'marketplaces': ['xsoar', 'marketplacev2'],
        }
        marketplaces = get_item_marketplaces('Packs/PackID/Integrations/Integration/Integration.yml',
                                             item_data=item_data)

        assert 'xsoar' in marketplaces
        assert 'marketplacev2' in marketplaces

    @staticmethod
    def test_only_pack_has_marketplaces():
        """
        Given
            - item does not declare marketplaces
            - pack declares marketplaces
        When
            - getting the marketplaces of an item
        Then
            - return the pack's marketplaces
        """
        item_data = {
            'name': 'Integration',
            'pack': 'PackID',
        }
        packs = {
            'PackID': {
                'id': 'PackID',
                'marketplaces': ['xsoar', 'marketplacev2'],
            }
        }
        marketplaces = get_item_marketplaces('Packs/PackID/Integrations/Integration/Integration.yml',
                                             item_data=item_data, packs=packs)

        assert 'xsoar' in marketplaces
        assert 'marketplacev2' in marketplaces

    @staticmethod
    def test_no_marketplaces_specified():
        """
        Given
            - item does not declare marketplaces
            - pack does not declare marketplaces
        When
            - getting the marketplaces of an item
        Then
            - return the default marketplaces (only xsoar)
        """
        item_data = {
            'name': 'Integration',
            'pack': 'PackID',
        }
        packs = {
            'PackID': {
                'id': 'PackID',
            }
        }
        marketplaces = get_item_marketplaces('Packs/PackID/Integrations/Integration/Integration.yml',
                                             item_data=item_data, packs=packs)

        assert len(marketplaces) == 1
        assert 'xsoar' in marketplaces

    @staticmethod
    def test_pack_not_in_cache(mocker):
        """
        Given
            - item does not declare marketplaces
            - pack does not appear in pack cache
        When
            - getting the marketplaces of an item
        Then
            - return the marketplaces from the pack_metadata
        """
        item_data = {
            'name': 'Integration',
            'pack': 'PackID',
        }
        packs = {
            'PackID2': {
                'id': 'PackID2',
            }
        }
        mocker.patch('demisto_sdk.commands.common.tools.get_mp_types_from_metadata_by_item',
                     return_value=['marketplacev2'])
        marketplaces = get_item_marketplaces('Packs/PackID/Integrations/Integration/Integration.yml',
                                             item_data=item_data, packs=packs)

        assert len(marketplaces) == 1
        assert 'marketplacev2' in marketplaces


class TestTagParser:
    def test_no_text_to_remove(self):
        """
        Given:
            - prefix <>
            - suffix </>
            - text with no prefix / suffix
        When:
            - Calling TagParser.parse()
        Then:
            - Text shouldn't change
        """
        prefix = '<>'
        suffix = '</>'
        text = 'some text'
        tag_parser = TagParser(prefix, suffix, remove_tag_text=False)
        for tag in (prefix, suffix):
            assert tag_parser.parse(text + tag) == text + tag

    def test_remove_text(self):
        """
        Given:
            - prefix <>
            - suffix </>
            - text with prefix + suffix
        When:
            - Calling TagParser.parse() with text removal
        Then:
            - Text shouldn't have tags or their text
        """
        prefix = '<>'
        suffix = '</>'
        text = 'some text<>more text</>'
        expected_text = 'some text'
        tag_parser = TagParser(prefix, suffix, remove_tag_text=True)
        assert tag_parser.parse(text) == expected_text

    def test_remove_tags_only(self):
        """
        Given:
            - prefix <>
            - suffix </>
            - text with prefix + suffix
        When:
            - Calling TagParser.parse() without text removal
        Then:
            - Text shouldn't have tags, but keep the text
        """
        prefix = '<>'
        suffix = '</>'
        text = 'some text <>tag text</>'
        expected_text = 'some text tag text'
        tag_parser = TagParser(prefix, suffix, remove_tag_text=False)
        assert tag_parser.parse(text) == expected_text


class TestMarketplaceTagParser:
    MARKETPLACE_TAG_PARSER = MarketplaceTagParser()
    TEXT_WITH_TAGS = f'''
### Sections:
{MARKETPLACE_TAG_PARSER.XSOAR_PREFIX} - XSOAR PARAGRAPH{MARKETPLACE_TAG_PARSER.XSOAR_SUFFIX}
{MARKETPLACE_TAG_PARSER.XSIAM_PREFIX} - XSIAM PARAGRAPH{MARKETPLACE_TAG_PARSER.XSIAM_SUFFIX}
### Inline:
{MARKETPLACE_TAG_PARSER.XSOAR_INLINE_PREFIX}xsoar inline text{MARKETPLACE_TAG_PARSER.XSOAR_INLINE_SUFFIX}
{MARKETPLACE_TAG_PARSER.XSIAM_INLINE_PREFIX}xsiam inline text{MARKETPLACE_TAG_PARSER.XSIAM_INLINE_SUFFIX}'''

    def test_invalid_marketplace_version(self):
        """
        Given:
            - Invalid marketplace version
            - Text with XSOAR tags and XSIAM tags
        When:
            - Calling MarketplaceTagParser.parse_text()
        Then:
            - Remove all tags and their text
        """
        self.MARKETPLACE_TAG_PARSER.marketplace = 'invalid'
        actual = self.MARKETPLACE_TAG_PARSER.parse_text(self.TEXT_WITH_TAGS)
        assert '### Sections:' in actual
        assert '### Inline:' in actual
        assert self.MARKETPLACE_TAG_PARSER.XSOAR_PREFIX not in actual
        assert self.MARKETPLACE_TAG_PARSER.XSIAM_PREFIX not in actual
        assert 'XSOAR' not in actual
        assert 'xsoar' not in actual
        assert 'XSIAM' not in actual
        assert 'xsiam' not in actual

    def test_xsoar_marketplace_version(self):
        """
        Given:
            - xsoar marketplace version
            - Text with XSOAR tags and XSIAM tags
        When:
            - Calling MarketplaceTagParser.parse_text()
        Then:
            - Remove all XSIAM tags and their text, and keep XSOAR text with tags
        """
        self.MARKETPLACE_TAG_PARSER.marketplace = MarketplaceVersions.XSOAR.value
        actual = self.MARKETPLACE_TAG_PARSER.parse_text(self.TEXT_WITH_TAGS)
        assert '### Sections:' in actual
        assert '### Inline:' in actual
        assert 'XSOAR' in actual
        assert 'xsoar' in actual
        assert self.MARKETPLACE_TAG_PARSER.XSOAR_PREFIX not in actual
        assert self.MARKETPLACE_TAG_PARSER.XSIAM_PREFIX not in actual
        assert 'XSIAM' not in actual
        assert 'xsiam' not in actual

    def test_xsiam_marketplace_version(self):
        """
        Given:
            - xsiam marketplace version
            - Text with XSOAR tags and XSIAM tags
        When:
            - Calling MarketplaceTagParser.parse_text()
        Then:
            - Remove all XSOAR tags and their text, and keep XSIAM text with tags
        """
        self.MARKETPLACE_TAG_PARSER.marketplace = MarketplaceVersions.MarketplaceV2.value
        actual = self.MARKETPLACE_TAG_PARSER.parse_text(self.TEXT_WITH_TAGS)
        assert '### Sections:' in actual
        assert '### Inline:' in actual
        assert 'XSOAR' not in actual
        assert 'xsoar' not in actual
        assert self.MARKETPLACE_TAG_PARSER.XSOAR_PREFIX not in actual
        assert self.MARKETPLACE_TAG_PARSER.XSIAM_PREFIX not in actual
        assert 'XSIAM' in actual
        assert 'xsiam' in actual


@pytest.mark.parametrize('data, answer', [({'brandName': 'TestBrand'}, 'TestBrand'), ({'id': 'TestID'}, 'TestID'),
                                          ({'name': 'TestName'}, 'TestName'), ({'TypeName': 'TestType'}, 'TestType'),
                                          ({'display': 'TestDisplay'}, 'TestDisplay'),
                                          ({'trigger_name': 'T Name'}, 'T Name'),
                                          ({'layout': {'id': 'Testlayout'}}, 'Testlayout'),
                                          ({'dashboards_data': [{'name': 'D Name'}]}, 'D Name'),
                                          ({'templates_data': [{'report_name': 'R Name'}]}, 'R Name')])
def test_get_display_name(data, answer, tmpdir):
    """
        Given
            - Pack to update release notes
        When
            - get_display_name with file path is called
        Then
           - Returned name determined by the key of the data loaded from the file
        """
    file = File(tmpdir / 'test_file.json', '', json.dumps(data))
    assert get_display_name(file.path) == answer


@pytest.mark.parametrize('value', ('true', 'True'))
def test_string_to_bool__default_params__true(value: str):
    assert string_to_bool(value)


@pytest.mark.parametrize('value', ('false', 'False'))
def test_string_to_bool__default_params__false(value: str):
    assert not string_to_bool(value)


@pytest.mark.parametrize('value', ('1', 1, '', ' ', 'כן', None, 'None'))
def test_string_to_bool__default_params__error(value: str):
    with pytest.raises(ValueError):
        string_to_bool(value)


@pytest.mark.parametrize('value', ('true', 'True', 'TRUE', 't', 'T', 'yes', 'Yes', 'YES', 'y', 'Y', '1'))
def test_string_to_bool__all_params_true__true(value: str):
    assert string_to_bool(value, True, True, True, True, True, True)


@pytest.mark.parametrize('value', ('false', 'False', 'FALSE', 'f', 'F', 'no', 'No', 'NO', 'n', 'N', '0'))
def test_string_to_bool__all_params_true__false(value: str):
    assert not string_to_bool(value, True, True, True, True, True, True)


@pytest.mark.parametrize('value',
                         ('true', 'True', 'TRUE', 't', 'T', 'yes', 'Yes', 'YES', 'y', 'Y', '1',
                          'false', 'False', 'FALSE', 'f', 'F', 'no', 'No', 'NO', 'n', 'N', '0',
                          '', ' ', 1, True, None, 'אולי', 'None')
                         )
def test_string_to_bool__all_params_false__error(value: str):
    with pytest.raises(ValueError):
        assert string_to_bool(value, False, False, False, False, False, False)


<<<<<<< HEAD
=======
@pytest.mark.parametrize('path,expected_type', (
    ('Packs/myPack/Scripts/README.md', FileType.README),
    ('Packs/myPack/ReleaseNotes/1_0_0.md', FileType.RELEASE_NOTES),
    ('Packs/myPack/ReleaseNotes/1_0_0.json', FileType.RELEASE_NOTES_CONFIG),
    ('Packs/myPack/Lists/list.json', FileType.LISTS),
    ('Packs/myPack/Jobs/job.json', FileType.JOB),
    (f'Packs/myPack/{INDICATOR_TYPES_DIR}/indicator.json', FileType.REPUTATION),
    (f'Packs/myPack/{XSIAM_DASHBOARDS_DIR}/dashboard.json', FileType.XSIAM_DASHBOARD),
    (f'Packs/myPack/{XSIAM_REPORTS_DIR}/report.json', FileType.XSIAM_REPORT),
    (f'Packs/myPack/{TRIGGER_DIR}/trigger.json', FileType.TRIGGER),
    ('Packs/myPack/pack_metadata.json', FileType.METADATA),
    (XSOAR_CONFIG_FILE, FileType.XSOAR_CONFIG),
    ('CONTRIBUTORS.json', FileType.CONTRIBUTORS),
    ('Packs/myPack/Author_image.png', FileType.AUTHOR_IMAGE),
    (f'{DOC_FILES_DIR}/image.png', FileType.DOC_IMAGE),
    ('Packs/myPack/Integrations/myIntegration/some_image.png', FileType.IMAGE),
    ('Packs/myPack/Integrations/myIntegration/myIntegration.ps1', FileType.POWERSHELL_FILE),
    ('Packs/myPack/Integrations/myIntegration/myIntegration.py', FileType.PYTHON_FILE),
    ('Packs/myPack/Integrations/myIntegration/myIntegration.js', FileType.JAVASCRIPT_FILE),
    ('Packs/myPack/Integrations/myIntegration/myIntegration.xif', FileType.XIF_FILE),
    ('.gitlab/some_file.yml', FileType.BUILD_CONFIG_FILE),
    ('.circleci/some_file.yml', FileType.BUILD_CONFIG_FILE),
    ('Packs/myPack/Scripts/myScript/myScript.yml', FileType.SCRIPT),
    ('Packs/myPack/Scripts/script-myScript.yml', FileType.SCRIPT),
    (f'Packs/myPack/{PACK_IGNORE}', FileType.PACK_IGNORE),
    (f'Packs/myPack/{FileType.SECRET_IGNORE}', FileType.SECRET_IGNORE),
    (f'Packs/myPack/{DOC_FILES_DIR}/foo.md', FileType.DOC_FILE),
    ('Packs/myPack/some_random_file', None),
    ('some_random_file_not_under_Packs', None),
))
def test_find_type_by_path(path: Path, expected_type: Optional[FileType]):
    assert find_type_by_path(path) == expected_type


>>>>>>> 093d4bb0
@pytest.mark.parametrize('value, expected', [
    ('Employee Number', 'employeenumber'),
    ('Employee_Number', 'employeenumber'),
    ('Employee & Number', 'employeenumber'),
    ('Employee, Number?', 'employeenumber'),
    ('Employee Number!!!', 'employeenumber'),
])
def test_field_to_cliname(value: str, expected: str):
    assert field_to_cli_name(value) == expected<|MERGE_RESOLUTION|>--- conflicted
+++ resolved
@@ -27,19 +27,11 @@
     LOG_COLORS, MarketplaceTagParser, TagParser, arg_to_list,
     compare_context_path_in_yml_and_readme, field_to_cli_name,
     filter_files_by_type, filter_files_on_pack, filter_packagify_changes,
-<<<<<<< HEAD
-    find_type, generate_xsiam_normalized_name, get_code_lang, get_current_repo,
-    get_dict_from_file, get_display_name, get_entity_id_by_entity_type,
-    get_entity_name_by_entity_type, get_file_displayed_name,
-    get_file_version_suffix_if_exists, get_files_in_dir,
-    get_ignore_pack_skipped_tests, get_item_marketplaces,
-=======
     find_type, find_type_by_path, generate_xsiam_normalized_name,
     get_code_lang, get_current_repo, get_dict_from_file, get_display_name,
     get_entity_id_by_entity_type, get_entity_name_by_entity_type,
     get_file_displayed_name, get_file_version_suffix_if_exists,
     get_files_in_dir, get_ignore_pack_skipped_tests, get_item_marketplaces,
->>>>>>> 093d4bb0
     get_last_release_version, get_last_remote_release_version,
     get_latest_release_notes_text, get_pack_metadata,
     get_relative_path_from_packs_dir, get_release_note_entries,
@@ -2015,8 +2007,6 @@
         assert string_to_bool(value, False, False, False, False, False, False)
 
 
-<<<<<<< HEAD
-=======
 @pytest.mark.parametrize('path,expected_type', (
     ('Packs/myPack/Scripts/README.md', FileType.README),
     ('Packs/myPack/ReleaseNotes/1_0_0.md', FileType.RELEASE_NOTES),
@@ -2051,7 +2041,6 @@
     assert find_type_by_path(path) == expected_type
 
 
->>>>>>> 093d4bb0
 @pytest.mark.parametrize('value, expected', [
     ('Employee Number', 'employeenumber'),
     ('Employee_Number', 'employeenumber'),
