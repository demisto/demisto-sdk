import glob
import json
import os
import shutil
from pathlib import Path
from typing import List, Optional, Union

import git
import pytest
import requests

from demisto_sdk.commands.common import tools
from demisto_sdk.commands.common.constants import (
    DEFAULT_CONTENT_ITEM_TO_VERSION, DOC_FILES_DIR, INDICATOR_TYPES_DIR,
    INTEGRATIONS_DIR, LAYOUTS_DIR, METADATA_FILE_NAME, PACKS_DIR,
    PACKS_PACK_IGNORE_FILE_NAME, PLAYBOOKS_DIR, SCRIPTS_DIR,
    TEST_PLAYBOOKS_DIR, TRIGGER_DIR, XSIAM_DASHBOARDS_DIR, XSIAM_REPORTS_DIR,
    XSOAR_CONFIG_FILE, FileType, MarketplaceVersions)
from demisto_sdk.commands.common.content import Content
from demisto_sdk.commands.common.content.tests.objects.pack_objects.pack_ignore.pack_ignore_test import \
    PACK_IGNORE
from demisto_sdk.commands.common.git_content_config import (GitContentConfig,
                                                            GitCredentials)
from demisto_sdk.commands.common.git_util import GitUtil
from demisto_sdk.commands.common.legacy_git_tools import git_path
from demisto_sdk.commands.common.tools import (
    LOG_COLORS, MarketplaceTagParser, TagParser, arg_to_list,
    compare_context_path_in_yml_and_readme, field_to_cli_name,
    filter_files_by_type, filter_files_on_pack, filter_packagify_changes,
    find_type, find_type_by_path, generate_xsiam_normalized_name,
    get_code_lang, get_current_repo, get_dict_from_file, get_display_name,
    get_entity_id_by_entity_type, get_entity_name_by_entity_type,
    get_file_displayed_name, get_file_version_suffix_if_exists,
    get_files_in_dir, get_ignore_pack_skipped_tests, get_item_marketplaces,
    get_last_release_version, get_last_remote_release_version,
    get_latest_release_notes_text, get_pack_metadata,
    get_relative_path_from_packs_dir, get_release_note_entries,
    get_release_notes_file_path, get_scripts_and_commands_from_yml_data,
    get_test_playbook_id, get_to_version, get_yaml, has_remote_configured,
    is_object_in_id_set, is_origin_content_repo, is_pack_path, is_uuid,
    retrieve_file_ending, run_command_os, server_version_compare,
    string_to_bool, to_kebab_case, field_to_cli_name)
from demisto_sdk.tests.constants_test import (
    DUMMY_SCRIPT_PATH, IGNORED_PNG, INDICATORFIELD_EXTRA_FIELDS,
    SOURCE_FORMAT_INTEGRATION_COPY, TEST_PLAYBOOK, VALID_BETA_INTEGRATION_PATH,
    VALID_DASHBOARD_PATH, VALID_GENERIC_DEFINITION_PATH,
    VALID_GENERIC_FIELD_PATH, VALID_GENERIC_MODULE_PATH,
    VALID_GENERIC_TYPE_PATH, VALID_INCIDENT_FIELD_PATH,
    VALID_INCIDENT_TYPE_FILE, VALID_INCIDENT_TYPE_FILE__RAW_DOWNLOADED,
    VALID_INCIDENT_TYPE_PATH, VALID_INTEGRATION_TEST_PATH, VALID_LAYOUT_PATH,
    VALID_MD, VALID_PLAYBOOK_ID_PATH, VALID_REPUTATION_FILE, VALID_SCRIPT_PATH,
    VALID_WIDGET_PATH)
from demisto_sdk.tests.test_files.validate_integration_test_valid_types import (
    LAYOUT, MAPPER, OLD_CLASSIFIER, REPUTATION)
from TestSuite.file import File
from TestSuite.pack import Pack
from TestSuite.playbook import Playbook
from TestSuite.repo import Repo
from TestSuite.test_tools import ChangeCWD

GIT_ROOT = git_path()


class TestGenericFunctions:
    PATH_TO_HERE = f'{GIT_ROOT}/demisto_sdk/tests/test_files/'
    FILE_PATHS = [
        (os.path.join(PATH_TO_HERE, 'fake_integration.yml'), tools.get_yaml),
        (os.path.join(PATH_TO_HERE, 'fake_json.json'), tools.get_json)
    ]

    @pytest.mark.parametrize('file_path, func', FILE_PATHS)
    def test_get_file(self, file_path, func):
        assert func(file_path)

    @pytest.mark.parametrize('file_name, prefix, result',
                             [('test.json', 'parsingrule', 'parsingrule-external-test.json'),
                              ('parsingrule-external-test.json', 'parsingrule', 'external-parsingrule-test.json'),
                              ('parsingrule-test.json', 'parsingrule', 'external-parsingrule-test.json')])
    def test_generate_xsiam_normalized_name(self, file_name, prefix, result):
        assert generate_xsiam_normalized_name(file_name, prefix)

    @pytest.mark.parametrize('dir_path', ['demisto_sdk', f'{GIT_ROOT}/demisto_sdk/tests/test_files'])
    def test_get_yml_paths_in_dir(self, dir_path):
        yml_paths, first_yml_path = tools.get_yml_paths_in_dir(dir_path, error_msg='')
        yml_paths_test = glob.glob(os.path.join(dir_path, '*yml'))
        assert sorted(yml_paths) == sorted(yml_paths_test)
        if yml_paths_test:
            assert first_yml_path == yml_paths_test[0]
        else:
            assert not first_yml_path

    data_test_get_dict_from_file = [
        (VALID_REPUTATION_FILE, True, 'json'),
        (VALID_SCRIPT_PATH, True, 'yml'),
        ('test', True, None),
        (None, True, None),
        ('invalid-path.json', False, None),
        (VALID_INCIDENT_TYPE_FILE__RAW_DOWNLOADED, False, 'json')
    ]

    @pytest.mark.parametrize('path, raises_error, _type', data_test_get_dict_from_file)
    def test_get_dict_from_file(self, path, raises_error, _type):
        output = get_dict_from_file(str(path), raises_error=raises_error)[1]
        assert output == _type, f'get_dict_from_file({path}) returns: {output} instead {_type}'

    data_test_find_type = [
        (VALID_DASHBOARD_PATH, FileType.DASHBOARD),
        (VALID_INCIDENT_FIELD_PATH, FileType.INCIDENT_FIELD),
        (VALID_INCIDENT_TYPE_PATH, FileType.INCIDENT_TYPE),
        (INDICATORFIELD_EXTRA_FIELDS, FileType.INDICATOR_FIELD),
        (VALID_INTEGRATION_TEST_PATH, FileType.INTEGRATION),
        (VALID_LAYOUT_PATH, FileType.LAYOUT),
        (VALID_PLAYBOOK_ID_PATH, FileType.PLAYBOOK),
        (VALID_REPUTATION_FILE, FileType.REPUTATION),
        (VALID_SCRIPT_PATH, FileType.SCRIPT),
        (VALID_WIDGET_PATH, FileType.WIDGET),
        (VALID_GENERIC_TYPE_PATH, FileType.GENERIC_TYPE),
        (VALID_GENERIC_FIELD_PATH, FileType.GENERIC_FIELD),
        (VALID_GENERIC_MODULE_PATH, FileType.GENERIC_MODULE),
        (VALID_GENERIC_DEFINITION_PATH, FileType.GENERIC_DEFINITION),
        (IGNORED_PNG, None),
        ('Author_image.png', FileType.AUTHOR_IMAGE),
        (FileType.PACK_IGNORE.value, FileType.PACK_IGNORE),
        (FileType.SECRET_IGNORE.value, FileType.SECRET_IGNORE),
        (Path(DOC_FILES_DIR) / 'foo', FileType.DOC_FILE),
        (METADATA_FILE_NAME, FileType.METADATA),
        ('', None),
    ]

    @pytest.mark.parametrize('path, _type', data_test_find_type)
    def test_find_type(self, path, _type):
        output = find_type(str(path))
        assert output == _type, f'find_type({path}) returns: {output} instead {_type}'

    def test_find_type_ignore_sub_categories(self):
        output = find_type(VALID_BETA_INTEGRATION_PATH)
        assert output == FileType.BETA_INTEGRATION, \
            f'find_type({VALID_BETA_INTEGRATION_PATH}) returns: {output} instead {FileType.BETA_INTEGRATION}'

        output = find_type(VALID_BETA_INTEGRATION_PATH, ignore_sub_categories=True)
        assert output == FileType.INTEGRATION, \
            f'find_type({VALID_BETA_INTEGRATION_PATH}) returns: {output} instead {FileType.INTEGRATION}'

    def test_find_type_with_invalid_yml(self, malformed_integration_yml):
        """
        Given
        - A malformed yml file.

        When
        - Running find_type.

        Then
        - Ensure no exception/error is raised and None is returned.
        """
        try:
            assert not find_type(malformed_integration_yml.path, ignore_invalid_schema_file=True)
        except ValueError as err:
            assert False, str(err)

    def test_find_type_with_invalid_json(self, malformed_incident_field):
        """
        Given
        - A malformed json file.

        When
        - Running find_type.

        Then
        - Ensure no exception/error is raised and None is returned.
        """
        try:
            assert not find_type(malformed_incident_field.path, ignore_invalid_schema_file=True)
        except ValueError as err:
            assert False, str(err)

    def test_find_type_no_file(self):
        """
        Given
        - A non existing file path.

        When
        - Running find_type.

        Then
        - Ensure None is returned
        """
        madeup_path = 'some/path'
        output = find_type(madeup_path)
        assert not output

    test_path_md = [
        VALID_MD
    ]

    @pytest.mark.parametrize('path', test_path_md)
    def test_filter_packagify_changes(self, path):
        modified, added, removed = filter_packagify_changes(modified_files=[], added_files=[], removed_files=[path])
        assert modified == []
        assert added == set()
        assert removed == [VALID_MD]

    test_content_path_on_pack = [
        ('AbuseDB',
         {'Packs/AbuseDB/Integrations/AbuseDB/AbuseDB.py', 'Packs/Another_pack/Integrations/example/example.py'})
    ]

    @pytest.mark.parametrize('pack, file_paths_list', test_content_path_on_pack)
    def test_filter_files_on_pack(self, pack, file_paths_list):
        """
        Given
        - Set of files and pack name.
        When
        - Want to filter the list by specific pack.
        Then:
        - Ensure the set of file paths contains only files located in the given pack.
        """
        files_paths = filter_files_on_pack(pack, file_paths_list)
        assert files_paths == {'Packs/AbuseDB/Integrations/AbuseDB/AbuseDB.py'}

    for_test_filter_files_by_type = [
        ({VALID_INCIDENT_FIELD_PATH, VALID_PLAYBOOK_ID_PATH}, [FileType.PLAYBOOK], {VALID_INCIDENT_FIELD_PATH}),
        ({VALID_INCIDENT_FIELD_PATH, VALID_INCIDENT_TYPE_PATH}, [],
         {VALID_INCIDENT_FIELD_PATH, VALID_INCIDENT_TYPE_PATH}),
        (set(), [FileType.PLAYBOOK], set())
    ]

    @pytest.mark.parametrize('files, types, output', for_test_filter_files_by_type)
    def test_filter_files_by_type(self, files, types, output, mocker):
        """
        Given
        - Sets of content files and file types to skip.
        When
        - Want to filter the lists by file typs.
        Then:
        - Ensure the list returned Whiteout the files to skip.
        """
        mocker.patch('demisto_sdk.commands.common.tools.is_file_path_in_pack', return_value='True')
        files = filter_files_by_type(files, types)

        assert files == output

    @pytest.mark.parametrize('path, output', [('demisto.json', 'json'), ('wow', '')])
    def test_retrieve_file_ending(self, path, output):
        assert retrieve_file_ending(path) == output

    @pytest.mark.parametrize('data, entity, output', [
        ({'script': {'type': 'javascript'}}, INTEGRATIONS_DIR, 'javascript'),
        ({'type': 'javascript'}, SCRIPTS_DIR, 'javascript'),
        ({}, LAYOUTS_DIR, '')
    ])
    def test_get_code_lang(self, data, entity, output):
        assert get_code_lang(data, entity) == output

    def test_camel_to_snake(self):
        snake = tools.camel_to_snake('CamelCase')

        assert snake == 'camel_case'


class TestGetRemoteFile:
    content_repo = 'demisto/content'

    def test_get_remote_file_sanity(self):
        hello_world_yml = tools.get_remote_file(
            'Packs/HelloWorld/Integrations/HelloWorld/HelloWorld.yml',
            git_content_config=GitContentConfig(repo_name=self.content_repo)
        )
        assert hello_world_yml
        assert hello_world_yml['commonfields']['id'] == 'HelloWorld'

    def test_get_remote_file_content_sanity(self):
        hello_world_py = tools.get_remote_file(
            'Packs/HelloWorld/Integrations/HelloWorld/HelloWorld.py',
            return_content=True,
            git_content_config=GitContentConfig(repo_name=self.content_repo)
        )
        assert hello_world_py

    def test_get_remote_file_content(self):
        hello_world_py = tools.get_remote_file(
            'Packs/HelloWorld/Integrations/HelloWorld/HelloWorld.py',
            return_content=True,
            git_content_config=GitContentConfig(repo_name=self.content_repo)
        )
        hello_world_text = hello_world_py.decode()
        assert isinstance(hello_world_py, bytes)
        assert hello_world_py
        assert 'main()' in hello_world_text
        assert hello_world_text.startswith('"""HelloWorld Integration for Cortex XSOAR (aka Demisto)')

    def test_get_remote_file_origin(self):
        hello_world_yml = tools.get_remote_file(
            'Packs/HelloWorld/Integrations/HelloWorld/HelloWorld.yml',
            'master',
            git_content_config=GitContentConfig(repo_name=self.content_repo)
        )
        assert hello_world_yml
        assert hello_world_yml['commonfields']['id'] == 'HelloWorld'

    def test_get_remote_file_tag(self):
        gmail_yml = tools.get_remote_file(
            'Integrations/Gmail/Gmail.yml',
            '19.10.0',
            git_content_config=GitContentConfig(repo_name=self.content_repo)
        )
        assert gmail_yml
        assert gmail_yml['commonfields']['id'] == 'Gmail'

    def test_get_remote_file_origin_tag(self):
        gmail_yml = tools.get_remote_file(
            'Integrations/Gmail/Gmail.yml',
            'origin/19.10.0',
            git_content_config=GitContentConfig(repo_name=self.content_repo)
        )
        assert gmail_yml
        assert gmail_yml['commonfields']['id'] == 'Gmail'

    def test_get_remote_file_invalid(self):
        invalid_yml = tools.get_remote_file(
            'Integrations/File/File.yml',
            '19.10.0',
            git_content_config=GitContentConfig(repo_name=self.content_repo)
        )
        assert not invalid_yml

    def test_get_remote_file_invalid_branch(self):
        invalid_yml = tools.get_remote_file(
            'Integrations/Gmail/Gmail.yml',
            'NoSuchBranch',
            git_content_config=GitContentConfig(repo_name=self.content_repo)
        )
        assert not invalid_yml

    def test_get_remote_file_invalid_origin_branch(self):
        invalid_yml = tools.get_remote_file(
            'Integrations/Gmail/Gmail.yml',
            'origin/NoSuchBranch',
            git_content_config=GitContentConfig(repo_name=self.content_repo)
        )
        assert not invalid_yml

    def test_get_remote_md_file_origin(self):
        hello_world_readme = tools.get_remote_file(
            'Packs/HelloWorld/README.md',
            'master',
            git_content_config=GitContentConfig(repo_name=self.content_repo)
        )
        assert hello_world_readme == {}

    def test_should_file_skip_validation_negative(self):
        should_skip = tools.should_file_skip_validation(
            'Packs/HelloWorld/Integrations/HelloWorld/search_alerts.json'
        )
        assert not should_skip

    SKIPPED_FILE_PATHS = [
        'some_text_file.txt',
        'pack_metadata.json',
        'testdata/file.json',
        'test_data/file.json',
        'data_test/file.json',
        'testcommandsfunctions/file.json',
        'testhelperfunctions/file.json',
        'StixDecodeTest/file.json',
        'TestCommands/file.json',
        'SetGridField_test/file.json',
        'IPNetwork_test/file.json',
        'test-data/file.json'
        'some_file/integration_DESCRIPTION.md'
        'some_file/integration_CHANGELOG.md'
        'some_file/integration_unified.md'
    ]

    @pytest.mark.parametrize("file_path", SKIPPED_FILE_PATHS)
    def test_should_file_skip_validation_positive(self, file_path):
        should_skip = tools.should_file_skip_validation(file_path)
        assert should_skip


class TestGetRemoteFileLocally:
    REPO_NAME = 'example_repo'
    FILE_NAME = 'somefile.json'
    FILE_CONTENT = '{"id": "some_file"}'

    git_util = GitUtil(repo=Content.git())
    main_branch = git_util.handle_prev_ver()[1]

    def setup_method(self):
        # create local git repo
        example_repo = git.Repo.init(self.REPO_NAME)
        origin_branch = self.main_branch
        if not origin_branch.startswith('origin'):
            origin_branch = 'origin/' + origin_branch
        example_repo.git.checkout('-b', f'{origin_branch}')
        with open(os.path.join(self.REPO_NAME, self.FILE_NAME), 'w+') as somefile:
            somefile.write(self.FILE_CONTENT)
        example_repo.git.add(self.FILE_NAME)
        example_repo.git.config('user.email', 'automatic@example.com')
        example_repo.git.config('user.name', 'AutomaticTest')
        example_repo.git.commit('-m', 'test_commit', '-a')
        example_repo.git.checkout('-b', self.main_branch)

    def test_get_file_from_master_when_in_private_repo(self, mocker):
        mocker.patch.object(tools, 'is_external_repository', return_value=True)

        class Response:
            ok = False

        mocker.patch.object(requests, 'get', return_value=Response)
        mocker.patch.dict(os.environ, {GitCredentials.ENV_GITHUB_TOKEN_NAME: '',
                                       GitCredentials.ENV_GITLAB_TOKEN_NAME: ''})
        with ChangeCWD(self.REPO_NAME):
            some_file_json = tools.get_remote_file(self.FILE_NAME)
        assert some_file_json
        assert some_file_json['id'] == 'some_file'

    def teardown_method(self):
        shutil.rmtree(self.REPO_NAME)


class TestServerVersionCompare:
    V5 = "5.0.0"
    V0 = "0.0.0"
    EQUAL = 0
    LEFT_IS_LATER = 1
    RIGHT_IS_LATER = -1
    INPUTS = [
        (V0, V5, RIGHT_IS_LATER),
        (V5, V0, LEFT_IS_LATER),
        (V5, V5, EQUAL),
        ("4.5.0", "4.5", EQUAL)
    ]

    @pytest.mark.parametrize("left, right, answer", INPUTS)
    def test_server_version_compare(self, left, right, answer):
        assert server_version_compare(left, right) == answer


def test_pascal_case():
    res = tools.pascal_case("PowerShell Remoting")
    assert res == "PowerShellRemoting"
    res = tools.pascal_case("good life")
    assert res == "GoodLife"
    res = tools.pascal_case("good_life-here v2")
    assert res == "GoodLifeHereV2"


def test_capital_case():
    res = tools.capital_case("PowerShell Remoting")
    assert res == "PowerShell Remoting"
    res = tools.capital_case("good life")
    assert res == "Good Life"
    res = tools.capital_case("good_life-here v2")
    assert res == "Good_life-here V2"
    res = tools.capital_case("")
    assert res == ""


class TestPrintColor:
    def test_print_color(self, mocker):
        mocker.patch('builtins.print')

        tools.print_color('test', LOG_COLORS.GREEN)

        print_args = print.call_args[0][0]
        assert print_args == u'{}{}{}'.format(LOG_COLORS.GREEN, 'test', LOG_COLORS.NATIVE)


class TestReleaseVersion:
    def test_get_last_release(self, mocker):
        mocker.patch('demisto_sdk.commands.common.tools.run_command', return_value='1.2.3\n4.5.6\n3.2.1\n20.0.0')

        tag = get_last_release_version()

        assert tag == '20.0.0'


class TestEntityAttributes:
    @pytest.mark.parametrize('data, entity', [({'commonfields': {'id': 1}}, INTEGRATIONS_DIR),
                                              ({'typeId': 1}, LAYOUTS_DIR), ({'id': 1}, PLAYBOOKS_DIR)])
    def test_get_entity_id_by_entity_type(self, data, entity):
        assert get_entity_id_by_entity_type(data, entity) == 1

    @pytest.mark.parametrize('data, entity', [({'typeId': 'wow'}, LAYOUTS_DIR),
                                              ({'name': 'wow'}, LAYOUTS_DIR),
                                              ({'name': 'wow'}, PLAYBOOKS_DIR)])
    def test_get_entity_name_by_entity_type(self, data, entity):
        assert get_entity_name_by_entity_type(data, entity) == 'wow'


class TestGetFilesInDir:
    def test_project_dir_is_file(self):
        project_dir = 'demisto_sdk/commands/download/downloader.py'
        assert get_files_in_dir(project_dir, ['py']) == [project_dir]

    def test_not_recursive(self):
        project_dir = 'demisto_sdk/commands/download'
        files = [f'{project_dir}/__init__.py', f'{project_dir}/downloader.py', f'{project_dir}/README.md']
        assert sorted(get_files_in_dir(project_dir, ['py', 'md'], False)) == sorted(files)

    def test_recursive(self):
        integrations_dir = 'demisto_sdk/commands/download/tests/tests_env/content/Packs/TestPack/Integrations'
        integration_instance_dir = f'{integrations_dir}/TestIntegration'
        files = [f'{integration_instance_dir}/TestIntegration.py',
                 f'{integration_instance_dir}/TestIntegration_testt.py']
        assert sorted(get_files_in_dir(integrations_dir, ['py'])) == sorted(files)

    def test_recursive_pack(self):
        pack_dir = 'demisto_sdk/commands/download/tests/tests_env/content/Packs/TestPack'
        files = [f'{pack_dir}/Integrations/TestIntegration/TestIntegration.py',
                 f'{pack_dir}/Integrations/TestIntegration/TestIntegration_testt.py',
                 f'{pack_dir}/Scripts/TestScript/TestScript.py']
        assert sorted(get_files_in_dir(pack_dir, ['py'])) == sorted(files)


run_command_os_inputs = [
    ('ls', os.getcwd()),
    ('ls', Path(os.getcwd()))
]


@pytest.mark.parametrize('command, cwd', run_command_os_inputs)
def test_run_command_os(command, cwd):
    """Tests a simple command, to check if it works
    """
    stdout, stderr, return_code = run_command_os(
        command,
        cwd=cwd
    )
    assert 0 == return_code
    assert stdout
    assert not stderr


class TestGetFile:
    def test_get_yaml(self):
        file_data = get_yaml(SOURCE_FORMAT_INTEGRATION_COPY)
        assert file_data
        assert file_data.get('name') is not None


def test_get_latest_release_notes_text_invalid():
    """
    Given
    - Invalid release notes

    When
    - Running validation on release notes.

    Then
    - Ensure None is returned
    """
    PATH_TO_HERE = f'{GIT_ROOT}/demisto_sdk/tests/test_files/'
    file_path = os.path.join(PATH_TO_HERE, 'empty-RN.md')
    assert get_latest_release_notes_text(file_path) is None


def test_get_release_notes_file_path_valid():
    """
    Given
    - Valid release notes path

    When
    - Running validation on release notes.

    Then
    - Ensure valid file path is returned
    """
    filepath = '/SomePack/1_1_1.md'
    assert get_release_notes_file_path(filepath) == filepath


def test_get_release_notes_file_path_invalid():
    """
    Given
    - Invalid release notes path

    When
    - Running validation on release notes.

    Then
    - Ensure None is returned
    """
    filepath = '/SomePack/1_1_1.json'
    assert get_release_notes_file_path(filepath) is None


remote_testbank = [
    ('origin  https://github.com/turbodog/content.git', False),
    ('upstream  https://github.com/demisto/content.git', True)
]


@pytest.mark.parametrize('git_value, response', remote_testbank)
def test_has_remote(mocker, git_value, response):
    """
    While: Testing if the remote upstream contains demisto/content
    Given:
      1. Origin string not containing demisto/content
      2. Upstream string containing demisto/content
    Expects:
      1. Test condition fails
      2. Test condition passes
    :param git_value: Git string from `git remotes -v`
    """
    mocker.patch('demisto_sdk.commands.common.tools.run_command', return_value=git_value)
    test_remote = has_remote_configured()
    assert response == test_remote


origin_testbank = [
    ('origin  https://github.com/turbodog/content.git', False),
    ('origin  https://github.com/demisto/content.git', True)
]


@pytest.mark.parametrize('git_value, response', origin_testbank)
def test_origin_content(mocker, git_value, response):
    """
    While: Testing if the remote origin contains demisto/content
    Given:
      1. Origin string not containing demisto/content
      2. Origin string containing demisto/content
    Expects:
      1. Test condition fails
      2. Test condition passes
    :param git_value: Git string from `git remotes -v`
    """
    mocker.patch('demisto_sdk.commands.common.tools.run_command', return_value=git_value)
    test_remote = is_origin_content_repo()
    assert response == test_remote


def test_get_ignore_pack_tests__no_pack():
    """
    Given
    - Pack that doesn't exist
    When
    - Collecting packs' ignored tests - running `get_ignore_pack_tests()`
    Then:
    - returns an empty set
    """
    nonexistent_pack = 'NonexistentFakeTestPack'
    ignore_test_set = get_ignore_pack_skipped_tests(nonexistent_pack, {nonexistent_pack}, {})
    assert len(ignore_test_set) == 0


def test_get_ignore_pack_tests__no_ignore_pack(tmpdir):
    """
    Given
    - Pack doesn't have .pack-ignore file
    When
    - Collecting packs' ignored tests - running `get_ignore_pack_tests()`
    Then:
    - returns an empty set
    """
    fake_pack_name = 'FakeTestPack'

    # prepare repo
    repo = Repo(tmpdir)
    repo_path = Path(repo.path)
    pack = Pack(repo_path / PACKS_DIR, fake_pack_name, repo)
    pack_ignore_path = os.path.join(pack.path, PACKS_PACK_IGNORE_FILE_NAME)

    # remove .pack-ignore if exists
    if os.path.exists(pack_ignore_path):
        os.remove(pack_ignore_path)

    ignore_test_set = get_ignore_pack_skipped_tests(fake_pack_name, {fake_pack_name}, {})
    assert len(ignore_test_set) == 0


def test_get_ignore_pack_tests__test_not_ignored(tmpdir):
    """
    Given
    - Pack have .pack-ignore file
    - There are no skipped tests in .pack-ignore
    When
    - Collecting packs' ignored tests - running `get_ignore_pack_tests()`
    Then:
    - returns an empty set
    """
    fake_pack_name = 'FakeTestPack'

    # prepare repo
    repo = Repo(tmpdir)
    repo_path = Path(repo.path)
    pack = Pack(repo_path / PACKS_DIR, fake_pack_name, repo)
    pack_ignore_path = os.path.join(pack.path, PACKS_PACK_IGNORE_FILE_NAME)

    # prepare .pack-ignore
    open(pack_ignore_path, 'a').close()

    ignore_test_set = get_ignore_pack_skipped_tests(fake_pack_name, {fake_pack_name}, {})
    assert len(ignore_test_set) == 0


def test_get_ignore_pack_tests__ignore_test(tmpdir, mocker):
    """
    Given
    - Pack have .pack-ignore file
    - There are skipped tests in .pack-ignore
    - Set of modified packs.
    When
    - Collecting packs' ignored tests - running `get_ignore_pack_tests()`
    Then:
    - returns a list with the skipped tests
    """
    fake_pack_name = 'FakeTestPack'
    fake_test_name = 'FakeTestPlaybook'
    expected_id = 'SamplePlaybookTest'

    # prepare repo
    repo = Repo(tmpdir)
    packs_path = Path(repo.path) / PACKS_DIR
    pack = Pack(packs_path, fake_pack_name, repo)
    test_playbook_path = packs_path / fake_pack_name / TEST_PLAYBOOKS_DIR
    test_playbook = Playbook(test_playbook_path, fake_test_name, repo, is_test_playbook=True)
    pack_ignore_path = os.path.join(pack.path, PACKS_PACK_IGNORE_FILE_NAME)

    # prepare .pack-ignore
    with open(pack_ignore_path, 'a') as pack_ignore_f:
        pack_ignore_f.write("[file:TestIntegration.yml]\nignore=IN126\n\n"
                            f"[file:{test_playbook.name}]\nignore=auto-test")

    # prepare mocks
    mocker.patch.object(tools, "get_pack_ignore_file_path", return_value=pack_ignore_path)
    mocker.patch.object(os.path, "join", return_value=str(test_playbook_path / (test_playbook.name + ".yml")))
    mocker.patch.object(tools, "get_test_playbook_id", return_value=('SamplePlaybookTest', 'FakeTestPack'))

    ignore_test_set = get_ignore_pack_skipped_tests(fake_pack_name, {fake_pack_name}, {})
    assert len(ignore_test_set) == 1
    assert expected_id in ignore_test_set


def test_get_ignore_pack_tests__ignore_missing_test(tmpdir, mocker):
    """
    Given
    - Pack have .pack-ignore file
    - There are skipped tests in .pack-ignore
    - The tests are missing from the content pack
    When
    - Collecting packs' ignored tests - running `get_ignore_pack_tests()`
    Then:
    - returns a list with the skipped tests
    """
    fake_pack_name = 'FakeTestPack'
    fake_test_name = 'FakeTestPlaybook.yml'

    # prepare repo
    repo = Repo(tmpdir)
    packs_path = Path(repo.path) / PACKS_DIR
    pack = Pack(packs_path, fake_pack_name, repo)
    test_playbook_path = packs_path / fake_pack_name / TEST_PLAYBOOKS_DIR
    pack_ignore_path = os.path.join(pack.path, PACKS_PACK_IGNORE_FILE_NAME)

    # prepare .pack-ignore
    with open(pack_ignore_path, 'a') as pack_ignore_f:
        pack_ignore_f.write("[file:TestIntegration.yml]\nignore=IN126\n\n"
                            f"[file:{fake_test_name}]\nignore=auto-test")

    # prepare mocks
    mocker.patch.object(tools, "get_pack_ignore_file_path", return_value=pack_ignore_path)
    mocker.patch.object(os.path, "join", return_value=str(test_playbook_path / fake_test_name))
    mocker.patch.object(tools, "get_test_playbook_id", return_value=(None, 'FakeTestPack'))

    ignore_test_set = get_ignore_pack_skipped_tests(fake_pack_name, {fake_pack_name}, {})
    assert len(ignore_test_set) == 0


@pytest.mark.parametrize(argnames="arg, expected_result",
                         argvalues=[["a1,b2,c3", ['a1', 'b2', 'c3']],
                                    ["[\"a1\",\"b2\",\"c3\"]", ["a1", "b2", "c3"]],
                                    [['a1', 'b2', 'c3'], ['a1', 'b2', 'c3']],
                                    ["", []],
                                    [[], []]
                                    ])
def test_arg_to_list(arg: Union[List[str], str], expected_result: List[str]):
    """
    Given
    - String or list of strings.
    Case a: comma-separated string.
    Case b: a string representing a list.
    Case c: python list.
    Case d: empty string.
    Case e: empty list.

    When
    - Convert given string to list of strings, for example at unify.add_contributors_support.

    Then:
    - Ensure a Python list is returned with the relevant values.
    """
    func_result = arg_to_list(arg=arg, separator=",")
    assert func_result == expected_result


V2_VALID = {"display": "integrationname v2", "name": "integrationname v2", "id": "integrationname v2"}
V2_WRONG_DISPLAY = {"display": "integrationname V2", "name": "integrationname v2", "id": "integrationname V2"}
NOT_V2_VIA_DISPLAY_NOR_NAME = {"display": "integrationname", "name": "integrationv2name", "id": "integrationv2name"}
NOT_V2_VIA_DISPLAY = {"display": "integrationname", "name": "integrationname v2", "id": "integrationv2name"}
NOT_V2_VIA_NAME = {"display": "integrationname V2", "name": "integrationname", "id": "integrationv2name"}
V3_VALID = {"display": "integrationname v3", "name": "integrationname v3", "id": "integrationname v3"}
V3_WRONG_DISPLAY = {"display": "integrationname V3", "name": "integrationname v3", "id": "integrationname V3"}
NOT_V3_VIA_DISPLAY_NOR_NAME = {"display": "integrationname", "name": "integrationv3name", "id": "integrationv3name"}
NOT_V3_VIA_DISPLAY = {"display": "integrationname", "name": "integrationname v3", "id": "integrationv3name"}
NOT_V3_VIA_NAME = {"display": "integrationname V3", "name": "integrationname", "id": "integrationv3Gname"}
GET_FILE_VERSION_SUFFIX_IF_EXISTS_NAME_INPUTS = [
    (V2_VALID, '2'),
    (V2_WRONG_DISPLAY, '2'),
    (NOT_V2_VIA_DISPLAY_NOR_NAME, None),
    (NOT_V2_VIA_NAME, None),
    (NOT_V2_VIA_DISPLAY, '2'),
    (V3_VALID, '3'),
    (V3_WRONG_DISPLAY, '3'),
    (NOT_V3_VIA_DISPLAY_NOR_NAME, None),
    (NOT_V3_VIA_NAME, None),
    (NOT_V3_VIA_DISPLAY, '3')
]


@pytest.mark.parametrize("current, answer", GET_FILE_VERSION_SUFFIX_IF_EXISTS_NAME_INPUTS)
def test_get_file_version_suffix_if_exists_via_name(current, answer):
    assert get_file_version_suffix_if_exists(current) is answer


GET_FILE_VERSION_SUFFIX_IF_EXIST_INPUTS = [
    (V2_VALID, '2'),
    (V2_WRONG_DISPLAY, '2'),
    (NOT_V2_VIA_DISPLAY, None),
    (NOT_V2_VIA_NAME, '2'),
    (NOT_V2_VIA_DISPLAY_NOR_NAME, None),
    (V3_VALID, '3'),
    (V3_WRONG_DISPLAY, '3'),
    (NOT_V3_VIA_DISPLAY, None),
    (NOT_V3_VIA_NAME, '3'),
    (NOT_V3_VIA_DISPLAY_NOR_NAME, None),
]


@pytest.mark.parametrize("current, answer", GET_FILE_VERSION_SUFFIX_IF_EXIST_INPUTS)
def test_get_file_version_suffix_if_exists_via_display(current, answer):
    assert get_file_version_suffix_if_exists(current, check_in_display=True) is answer


def test_test_get_file_version_suffix_if_exists_no_name_and_no_display():
    """
    Given:
    - 'current_file': Dict representing YML data of an integration or script.

    When:
    - Invalid dict given, not containing display and name values.

    Then:
    - Ensure None is returned.
    """
    assert get_file_version_suffix_if_exists(dict(), check_in_display=True) is None
    assert get_file_version_suffix_if_exists(dict(), check_in_display=False) is None


def test_get_to_version_with_to_version(repo):
    pack = repo.create_pack('Pack')
    integration = pack.create_integration('INT', yml={'toversion': '4.5.0'})
    with ChangeCWD(repo.path):
        to_ver = get_to_version(integration.yml.path)

        assert to_ver == '4.5.0'


def test_get_to_version_no_to_version(repo):
    pack = repo.create_pack('Pack')
    integration = pack.create_integration('INT', yml={})
    with ChangeCWD(repo.path):
        to_ver = get_to_version(integration.yml.path)

        assert to_ver == DEFAULT_CONTENT_ITEM_TO_VERSION


def test_get_file_displayed_name__integration(repo):
    """
    Given
    - The path to an integration.

    When
    - Running get_file_displayed_name.

    Then:
    - Ensure the returned name is the display field.
    """
    pack = repo.create_pack('MyPack')
    integration = pack.create_integration('MyInt')
    integration.create_default_integration()
    yml_content = integration.yml.read_dict()
    yml_content['display'] = 'MyDisplayName'
    integration.yml.write_dict(yml_content)
    with ChangeCWD(repo.path):
        display_name = get_file_displayed_name(integration.yml.path)
        assert display_name == 'MyDisplayName'


def test_get_file_displayed_name__script(repo):
    """
    Given
    - The path to a script.

    When
    - Running get_file_displayed_name.

    Then:
    - Ensure the returned name is the name field.
    """
    pack = repo.create_pack('MyPack')
    script = pack.create_script('MyScr')
    script.create_default_script()
    yml_content = script.yml.read_dict()
    yml_content['name'] = 'MyDisplayName'
    script.yml.write_dict(yml_content)
    with ChangeCWD(repo.path):
        display_name = get_file_displayed_name(script.yml.path)
        assert display_name == 'MyDisplayName'


def test_get_file_displayed_name__playbook(repo):
    """
    Given
    - The path to a playbook.

    When
    - Running get_file_displayed_name.

    Then:
    - Ensure the returned name is the name field.
    """
    pack = repo.create_pack('MyPack')
    playbook = pack.create_playbook('MyPlay')
    playbook.create_default_playbook()
    yml_content = playbook.yml.read_dict()
    yml_content['name'] = 'MyDisplayName'
    playbook.yml.write_dict(yml_content)
    with ChangeCWD(repo.path):
        display_name = get_file_displayed_name(playbook.yml.path)
        assert display_name == 'MyDisplayName'


def test_get_file_displayed_name__mapper(repo):
    """
    Given
    - The path to a mapper.

    When
    - Running get_file_displayed_name.

    Then:
    - Ensure the returned name is the name field.
    """
    pack = repo.create_pack('MyPack')
    mapper = pack.create_mapper('MyMap', content=MAPPER)
    json_content = mapper.read_json_as_dict()
    json_content['name'] = 'MyDisplayName'
    mapper.write_json(json_content)
    with ChangeCWD(repo.path):
        display_name = get_file_displayed_name(mapper.path)
        assert display_name == 'MyDisplayName'


def test_get_file_displayed_name__old_classifier(repo):
    """
    Given
    - The path to an old classifier.

    When
    - Running get_file_displayed_name.

    Then:
    - Ensure the returned name is the brandName field.
    """
    pack = repo.create_pack('MyPack')
    old_classifier = pack.create_classifier('MyClas', content=OLD_CLASSIFIER)
    json_content = old_classifier.read_json_as_dict()
    json_content['brandName'] = 'MyDisplayName'
    old_classifier.write_json(json_content)
    with ChangeCWD(repo.path):
        display_name = get_file_displayed_name(old_classifier.path)
        assert display_name == 'MyDisplayName'


def test_get_file_displayed_name__layout(repo):
    """
    Given
    - The path to a layout.

    When
    - Running get_file_displayed_name.

    Then:
    - Ensure the returned name is the TypeName field.
    """
    pack = repo.create_pack('MyPack')
    layout = pack.create_layout('MyLay', content=LAYOUT)
    json_content = layout.read_json_as_dict()
    json_content['TypeName'] = 'MyDisplayName'
    layout.write_json(json_content)
    with ChangeCWD(repo.path):
        display_name = get_file_displayed_name(layout.path)
        assert display_name == 'MyDisplayName'


def test_get_file_displayed_name__reputation(repo):
    """
    Given
    - The path to a reputation.

    When
    - Running get_file_displayed_name.

    Then:
    - Ensure the returned name is the id field.
    """
    pack = repo.create_pack('MyPack')
    reputation = pack._create_json_based('MyRep', content=REPUTATION, prefix='reputation')
    json_content = reputation.read_json_as_dict()
    json_content['id'] = 'MyDisplayName'
    reputation.write_json(json_content)
    with ChangeCWD(repo.path):
        display_name = get_file_displayed_name(reputation.path)
        assert display_name == 'MyDisplayName'


def test_get_file_displayed_name__image(repo):
    """
    Given
    - The path to an image.

    When
    - Running get_file_displayed_name.

    Then:
    - Ensure the returned name is the file name.
    """
    pack = repo.create_pack('MyPack')
    integration = pack.create_integration('MyInt')
    integration.create_default_integration()
    with ChangeCWD(repo.path):
        display_name = get_file_displayed_name(integration.image.path)
        assert display_name == os.path.basename(integration.image.rel_path)


INCIDENTS_TYPE_FILES_INPUTS = [(VALID_INCIDENT_TYPE_FILE__RAW_DOWNLOADED, "Access v2"),
                               (VALID_INCIDENT_TYPE_FILE, "Access v2")]


@pytest.mark.parametrize('input_path, expected_name', INCIDENTS_TYPE_FILES_INPUTS)
def test_get_file_displayed_name__incident_type(input_path: str, expected_name: str):
    """
    Given
    - The path to an incident type file.

    When
    - Running get_file_displayed_name.

    Then:
    - Ensure the returned name is the incident type name.
    """

    assert get_file_displayed_name(input_path) == expected_name


def test_get_pack_metadata(repo):
    """
    Given
    - The path to some file in the repo.

    When
    - Running get_pack_metadata.

    Then:
    - Ensure the returned pack metadata of the file's pack.
    """
    metadata_json = {"name": "MyPack", "support": "xsoar", "currentVersion": "1.1.0"}

    pack = repo.create_pack('MyPack')
    pack_metadata = pack.pack_metadata
    pack_metadata.update(metadata_json)

    result = get_pack_metadata(pack.path)

    assert metadata_json == result


def test_get_last_remote_release_version(requests_mock):
    """
    When
    - Get latest release tag from remote pypi api

    Then:
    - Ensure the returned version is as expected
    """
    os.environ['DEMISTO_SDK_SKIP_VERSION_CHECK'] = ''
    os.environ['CI'] = ''
    expected_version = '1.3.8'
    requests_mock.get(r"https://pypi.org/pypi/demisto-sdk/json", json={'info': {'version': expected_version}})
    assert get_last_remote_release_version() == expected_version


IS_PACK_PATH_INPUTS = [('Packs/BitcoinAbuse', True),
                       ('Packs/BitcoinAbuse/Layouts', False),
                       ('Packs/BitcoinAbuse/Classifiers', False),
                       ('Unknown', False)]


@pytest.mark.parametrize('input_path, expected', IS_PACK_PATH_INPUTS)
def test_is_pack_path(input_path: str, expected: bool):
    """
    Given:
        - 'input_path': Path to some file or directory

    When:
        - Checking whether pack is to a pack directory.

    Then:
        - Ensure expected boolean is returned.

    """
    assert is_pack_path(input_path) == expected


@pytest.mark.parametrize('s, is_valid_uuid', [
    ('', False),
    ('ffc9fbb0-1a73-448c-89a8-fe979e0f0c3e', True),
    ('somestring', False)
])
def test_is_uuid(s, is_valid_uuid):
    """
    Given:
        - Case A: Empty string
        - Case B: Valid UUID
        - Case C: Invalid UUID

    When:
        - Checking if the string is a valid UUID

    Then:
        - Case A: False as it is an empty string
        - Case B: True as it is a valid UUID
        - Case C: False as it is a string which is not a valid UUID
    """
    if is_valid_uuid:
        assert is_uuid(s)
    else:
        assert not is_uuid(s)


def test_get_relative_path_from_packs_dir():
    """
    Given:
        - 'input_path': Path to some file or directory

    When:
        - Running get_relative_path_from_packs_dir

    Then:
        - Ensure that:
          - If it is an absolute path to a pack related object - it returns the relative path from Packs dir.
          - If it is a relative path from Packs dir or an unrelated path - return the path unchanged.

    """
    abs_path = '/Users/who/dev/demisto/content/Packs/Accessdata/Integrations/Accessdata/Accessdata.yml'
    rel_path = 'Packs/Accessdata/Integrations/Accessdata/Accessdata.yml'
    unrelated_path = '/Users/who/dev/demisto'

    assert get_relative_path_from_packs_dir(abs_path) == rel_path
    assert get_relative_path_from_packs_dir(rel_path) == rel_path
    assert get_relative_path_from_packs_dir(unrelated_path) == unrelated_path


@pytest.mark.parametrize('version,expected_result', [
    ('1.3.8', ['* Updated the **secrets** command to work on forked branches.']),
    ('1.3', [])
])
def test_get_release_note_entries(requests_mock, version, expected_result):
    """
    Given:
        - Version of the demisto-sdk.

    When:
        - Running get_release_note_entries.

    Then:
        - Ensure that the result as expected.
    """
    requests_mock.get('https://api.github.com/repos/demisto/demisto-sdk')
    #
    with open(f'{GIT_ROOT}/demisto_sdk/commands/common/tests/test_files/test_changelog.md', 'rb') as f:
        changelog = f.read()
    requests_mock.get('https://raw.githubusercontent.com/demisto/demisto-sdk/master/CHANGELOG.md', content=changelog)

    assert get_release_note_entries(version) == expected_result


def test_suppress_stdout(capsys):
    """
        Given:
            - Messages to print.

        When:
            - Printing a message inside the suppress_stdout context manager.
            - Printing message after the suppress_stdout context manager is used.
        Then:
            - Ensure that messages are not printed to console while suppress_stdout is enabled.
            - Ensure that messages are printed to console when suppress_stdout is disabled.
    """
    print('You can see this')
    captured = capsys.readouterr()
    assert captured.out == 'You can see this\n'
    with tools.suppress_stdout():
        print('You cannot see this')
        captured = capsys.readouterr()
    assert captured.out == ''
    print('And you can see this again')
    captured = capsys.readouterr()
    assert captured.out == 'And you can see this again\n'


def test_suppress_stdout_exception(capsys):
    """
        Given:
            - Messages to print.

        When:
            - Performing an operation which throws an exception inside the suppress_stdout context manager.
            - Printing something after the suppress_stdout context manager is used.
        Then:
            - Ensure that the context manager do not not effect exception handling.
            - Ensure that messages are printed to console when suppress_stdout is disabled.

    """
    with pytest.raises(Exception) as excinfo:
        with tools.suppress_stdout():
            2 / 0
    assert str(excinfo.value) == 'division by zero'
    print('After error prints are enabled again.')
    captured = capsys.readouterr()
    assert captured.out == 'After error prints are enabled again.\n'


def test_compare_context_path_in_yml_and_readme_non_vs_code_format_valid():
    """
        Given:
            - a yml for an integration.
            - a valid readme in a non-vs code format

        When:
            - running compare_context_path_in_yml_and_readme.

        Then:
            - Ensure that no differences are found.
    """
    yml_dict = {"script": {
        "commands": [
            {
                "name": "servicenow-create-ticket",
                "outputs": [
                    {
                        "contextPath": "ServiceNow.Ticket.ID",
                        "description": "Ticket ID.",
                        "type": "string"
                    },
                    {
                        "contextPath": "ServiceNow.Ticket.OpenedBy",
                        "description": "Ticket opener ID.",
                        "type": "string"
                    }
                ]
            }
        ]
    }}
    readme_content = "### servicenow-create-ticket\n" \
                     "***\n" \
                     "Creates new ServiceNow ticket.\n\n\n" \
                     "#### Base Command\n\n" \
                     "`servicenow-create-ticket`\n" \
                     "#### Input\n\n" \
                     "| **Argument Name** | **Description** | **Required** |\n" \
                     "| --- | --- | --- |\n" \
                     "| short_description | Short description of the ticket. | Optional |\n\n\n" \
                     " #### Context Output\n\n" \
                     "| **Path** | **Type** | **Description** |\n" \
                     "| --- | --- | --- |\n" \
                     "| ServiceNow.Ticket.ID | string | ServiceNow ticket ID. |\n" \
                     "| ServiceNow.Ticket.OpenedBy | string | ServiceNow ticket opener ID. |\n"

    diffs = compare_context_path_in_yml_and_readme(yml_dict, readme_content)
    assert not diffs


def test_compare_context_path_in_yml_and_readme_non_vs_code_format_invalid():
    """
        Given:
            - a yml for an integration.
            - an invalid readme in a non-vs code format

        When:
            - running compare_context_path_in_yml_and_readme.

        Then:
            - Ensure that differences are found.
    """
    yml_dict = {"script": {
        "commands": [
            {
                "name": "servicenow-create-ticket",
                "outputs": [
                    {
                        "contextPath": "ServiceNow.Ticket.ID",
                        "description": "Ticket ID.",
                        "type": "string"
                    },
                    {
                        "contextPath": "ServiceNow.Ticket.OpenedBy",
                        "description": "Ticket opener ID.",
                        "type": "string"
                    }
                ]
            }
        ]
    }}
    readme_content = "### servicenow-create-ticket\n" \
                     "***\n" \
                     "Creates new ServiceNow ticket.\n\n\n" \
                     "#### Base Command\n\n" \
                     "`servicenow-create-ticket`\n" \
                     "#### Input\n\n" \
                     "| **Argument Name** | **Description** | **Required** |\n" \
                     "| --- | --- | --- |\n" \
                     "| short_description | Short description of the ticket. | Optional |\n\n\n" \
                     " #### Context Output\n\n" \
                     "| **Path** | **Type** | **Description** |\n" \
                     "| --- | --- | --- |\n" \
                     "| ServiceNow.Ticket.ID | string | ServiceNow ticket ID. |\n"

    diffs = compare_context_path_in_yml_and_readme(yml_dict, readme_content)
    assert 'ServiceNow.Ticket.OpenedBy' in diffs.get('servicenow-create-ticket').get('only in yml')


def test_compare_context_path_in_yml_and_readme_vs_code_format_valid():
    """
        Given:
            - a yml for an integration.
            - a valid readme in a vs code format

        When:
            - running compare_context_path_in_yml_and_readme.

        Then:
            - Ensure that no differences are found.
    """
    yml_dict = {"script": {
        "commands": [
            {
                "name": "servicenow-create-ticket",
                "outputs": [
                    {
                        "contextPath": "ServiceNow.Ticket.ID",
                        "description": "Ticket ID.",
                        "type": "string"
                    },
                    {
                        "contextPath": "ServiceNow.Ticket.OpenedBy",
                        "description": "Ticket opener ID.",
                        "type": "string"
                    }
                ]
            }
        ]
    }}
    readme_content = "### servicenow-create-ticket\n" \
                     "***\n" \
                     "Creates new ServiceNow ticket.\n\n\n" \
                     "#### Base Command\n\n" \
                     "`servicenow-create-ticket`\n" \
                     "#### Input\n\n" \
                     "| **Argument Name** | **Description**                  | **Required** |\n" \
                     "| ----------------- | -------------------------------- | ------------ |\n" \
                     "| short_description | Short description of the ticket. | Optional     |\n\n\n" \
                     " #### Context Output\n\n" \
                     "| **Path**                   | **Type** | **Description**              |\n" \
                     "| -------------------------- | -------- | ---------------------------- |\n" \
                     "| ServiceNow.Ticket.ID       | string   | ServiceNow ticket ID.        |\n" \
                     "| ServiceNow.Ticket.OpenedBy | string   | ServiceNow ticket opener ID. |\n"

    diffs = compare_context_path_in_yml_and_readme(yml_dict, readme_content)
    assert not diffs


def test_compare_context_path_in_yml_and_readme_vs_code_format_invalid():
    """
        Given:
            - a yml for an integration.
            - an invalid readme in a vs code format

        When:
            - running compare_context_path_in_yml_and_readme.

        Then:
            - Ensure that differences are found.
    """
    yml_dict = {"script": {
        "commands": [
            {
                "name": "servicenow-create-ticket",
                "outputs": [
                    {
                        "contextPath": "ServiceNow.Ticket.ID",
                        "description": "Ticket ID.",
                        "type": "string"
                    },
                    {
                        "contextPath": "ServiceNow.Ticket.OpenedBy",
                        "description": "Ticket opener ID.",
                        "type": "string"
                    }
                ]
            }
        ]
    }}
    readme_content = "### servicenow-create-ticket\n" \
                     "***\n" \
                     "Creates new ServiceNow ticket.\n\n\n" \
                     "#### Base Command\n\n" \
                     "`servicenow-create-ticket`\n" \
                     "#### Input\n\n" \
                     "| **Argument Name** | **Description**                  | **Required** |\n" \
                     "| ----------------- | -------------------------------- | ------------ |\n" \
                     "| short_description | Short description of the ticket. | Optional     |\n\n\n" \
                     " #### Context Output\n\n" \
                     "| **Path**             | **Type** | **Description**       |\n" \
                     "| -------------------- | -------- | --------------------- |\n" \
                     "| ServiceNow.Ticket.ID | string   | ServiceNow ticket ID. |\n"

    diffs = compare_context_path_in_yml_and_readme(yml_dict, readme_content)
    assert 'ServiceNow.Ticket.OpenedBy' in diffs.get('servicenow-create-ticket').get('only in yml')


def test_get_definition_name():
    """
    Given
    - The path to a generic field/generic type file.

    When
    - the file has a connected generic definition

    Then:
    - Ensure the returned name is the connected definitions name.
    """

    pack_path = f'{GIT_ROOT}/demisto_sdk/tests/test_files/generic_testing'
    field_path = pack_path + "/GenericFields/Object/genericfield-Sample.json"
    type_path = pack_path + "/GenericTypes/Object/generictype-Sample.json"

    assert tools.get_definition_name(field_path, pack_path) == 'Object'
    assert tools.get_definition_name(type_path, pack_path) == 'Object'


def test_gitlab_ci_yml_load():
    """
        Given:
            - a yml file with gitlab ci data

        When:
            - trying to load it to the sdk  - like via find_type

        Then:
            - Ensure that the load does not fail.
            - Ensure the file has no identification
    """
    test_file = f'{GIT_ROOT}/demisto_sdk/tests/test_files/gitlab_ci_test_file.yml'
    try:
        res = find_type(test_file)
    except Exception:
        # if we got here an error has occurred when trying to load the file
        assert False

    assert res is None


IRON_BANK_CASES = [
    ({'tags': []}, False),  # case no tags
    ({'tags': ['iron bank']}, False),  # case some other tags than "Iron Bank"
    ({'tags': ['Iron Bank', 'other_tag']}, True),  # case Iron Bank tag exist
    ({}, False)  # case no tags
]


@pytest.mark.parametrize('metadata, expected', IRON_BANK_CASES)
def test_is_iron_bank_pack(mocker, metadata, expected):
    mocker.patch.object(tools, 'get_pack_metadata', return_value=metadata)
    res = tools.is_iron_bank_pack('example_path')
    assert res == expected


def test_get_test_playbook_id():
    """
    Given:
        - A list of test playbooks from id_set
        - Test playbook file name

    When:
        - trying to get the pack and name of the test playbook - via running get_test_playbook_id command

    Then:
        - Ensure that the currect pack name returned.
        - Ensure that the currect test name returned.

    """
    test_playbook_id_set = [
        {
            "HelloWorld-Test": {
                "name": "HelloWorld-Test",
                "file_path": "Packs/HelloWorld/TestPlaybooks/playbook-HelloWorld-Test.yml",
                "fromversion": "5.0.0",
                "implementing_scripts": [
                    "HelloWorldScript",
                    "DeleteContext",
                    "FetchFromInstance"
                ],
                "command_to_integration": {
                    "helloworld-say-hello": "",
                    "helloworld-search-alerts": ""
                },
                "pack": "HelloWorld"
            }
        },
        {
            "HighlightWords_Test": {
                "name": "HighlightWords - Test",
                "file_path": "Packs/CommonScripts/TestPlaybooks/playbook-HighlightWords_-_Test.yml",
                "implementing_scripts": [
                    "VerifyHumanReadableContains",
                    "HighlightWords"
                ],
                "pack": "CommonScripts"
            }
        },
        {
            "HTTPListRedirects - Test SSL": {
                "name": "HTTPListRedirects - Test SSL",
                "file_path": "Packs/CommonScripts/TestPlaybooks/playbook-HTTPListRedirects_-_Test_SSL.yml",
                "implementing_scripts": [
                    "PrintErrorEntry",
                    "HTTPListRedirects",
                    "DeleteContext"
                ],
                "pack": "CommonScripts"
            }
        }]

    test_name = 'playbook-HelloWorld-Test.yml'
    test_playbook_name, test_playbook_pack = get_test_playbook_id(test_playbook_id_set, test_name)
    assert test_playbook_name == 'HelloWorld-Test'
    assert test_playbook_pack == 'HelloWorld'


@pytest.mark.parametrize(
    'url, expected_name',
    [
        ('ssh://git@github.com/demisto/content-dist.git', ('github.com', 'demisto', 'content-dist')),
        ('git@github.com:demisto/content-dist.git', ('github.com', 'demisto', 'content-dist')),
        ('https://github.com/demisto/content-dist.git', ('github.com', 'demisto', 'content-dist')),
        ('https://github.com/demisto/content-dist', ('github.com', 'demisto', 'content-dist')),
        ('https://code.pan.run/xsoar/content-dist', ('code.pan.run', 'xsoar', 'content-dist')),  # gitlab
        ('https://code.pan.run/xsoar/content-dist.git', ('code.pan.run', 'xsoar', 'content-dist')),
        ('https://gitlab-ci-token:token@code.pan.run/xsoar/content-dist.git', ('code.pan.run', 'xsoar', 'content-dist'))
    ]
)
def test_get_current_repo(mocker, url, expected_name):
    import giturlparse
    mocker.patch.object(giturlparse, 'parse', return_value=giturlparse.parse(url))
    name = get_current_repo()
    assert name == expected_name


KEBAB_CASES = [('Scan File', 'scan-file'),
               ('Scan File-', 'scan-file'),
               ('Scan.File', 'scan-file'),
               ('*scan,file', 'scan-file'),
               ('Scan     File', 'scan-file'),
               ('Scan - File', 'scan-file'),
               ('Scan-File', 'scan-file'),
               ('Scan- File', 'scan-file'),
               ('Scan -File', 'scan-file')]


@pytest.mark.parametrize('input_str, output_str', KEBAB_CASES)
def test_to_kebab_case(input_str, output_str):
    assert to_kebab_case(input_str) == output_str


YML_DATA_CASES = [(get_yaml(VALID_INTEGRATION_TEST_PATH), FileType.INTEGRATION,
                   [{'id': 'PagerDutyGetAllSchedules'}, {'id': 'PagerDutyGetUsersOnCall'},
                    {'id': 'PagerDutyGetUsersOnCallNow'}, {'id': 'PagerDutyIncidents'}, {'id': 'PagerDutySubmitEvent'},
                    {'id': 'PagerDutyGetContactMethods'}, {'id': 'PagerDutyGetUsersNotification'}], []),
                  (get_yaml(VALID_SCRIPT_PATH), FileType.SCRIPT, [{'id': 'send-notification'}],
                   ['TestCreateDuplicates']),
                  (get_yaml(TEST_PLAYBOOK), FileType.TEST_PLAYBOOK, [{'id': 'gmail-search', 'source': 'Gmail'}],
                   ['ReadFile', 'Get Original Email - Gmail']),
                  (get_yaml(VALID_PLAYBOOK_ID_PATH), FileType.PLAYBOOK, [{'id': 'setIncident', 'source': 'Builtin'},
                                                                         {'id': 'closeInvestigation',
                                                                          'source': 'Builtin'},
                                                                         {'id': 'setIncident', 'source': 'Builtin'}],
                   ['Account Enrichment - Generic', 'EmailAskUser', 'ADGetUser', 'IP Enrichment - Generic',
                    'IP Enrichment - Generic', 'AssignAnalystToIncident', 'access_investigation_-_generic']),
                  (get_yaml(VALID_INTEGRATION_TEST_PATH), FileType.INTEGRATION,
                   [{'id': 'PagerDutyGetAllSchedules'}, {'id': 'PagerDutyGetUsersOnCall'},
                    {'id': 'PagerDutyGetUsersOnCallNow'},
                    {'id': 'PagerDutyIncidents'}, {'id': 'PagerDutySubmitEvent'}, {'id': 'PagerDutyGetContactMethods'},
                    {'id': 'PagerDutyGetUsersNotification'}], []),
                  (get_yaml(DUMMY_SCRIPT_PATH), FileType.SCRIPT,  # Empty case
                   [], ['DummyScriptUnified'])]


@pytest.mark.parametrize('data, file_type, expected_commands, expected_scripts', YML_DATA_CASES)
def test_get_scripts_and_commands_from_yml_data(data, file_type, expected_commands, expected_scripts):
    commands, scripts = get_scripts_and_commands_from_yml_data(data=data, file_type=file_type)
    assert commands == expected_commands
    assert scripts == expected_scripts


class TestIsObjectInIDSet:
    PACK_INFO = {
        "name": "Sample1",
        "current_version": "1.1.1",
        "source": [],
        "categories": [
            "Data Enrichment & Threat Intelligence"
        ],
        "ContentItems": {
            "incidentTypes": [
                "Phishing",
                "Test Type",
            ],
            "layouts": [
                "Phishing layout",
            ],
            "scripts": [
                "Script1",
                "Script2",
            ],
            "indicatorTypes": [
                "JARM"
            ],
            "integrations": [
                "Proofpoint Threat Response"
            ]
        }
    }

    def test_sanity(self):
        """
        Given:
            - Pack object.
            - Object type.
            - ID set.
        When:
            - Searching for an item in a pack.
        Then:
            - Return if the item is in the id set or not.
        """
        assert is_object_in_id_set('Script2', FileType.SCRIPT.value, self.PACK_INFO)
        assert not is_object_in_id_set('Script', FileType.SCRIPT.value, self.PACK_INFO)

    def test_no_such_type(self):
        """
        Given:
            - Pack object.
            - Object type.
            - ID set.
        When:
            - Searching for an item in a pack.
            - Pack doesn't include items of the given type.
        Then:
            - Return if the item is in the id set or not.
        """
        assert not is_object_in_id_set('Integration', FileType.INTEGRATION.value, self.PACK_INFO)

    def test_no_item_id_in_specific_type(self):
        """
        Given:
            - Pack object.
            - Object type.
            - ID set.
        When:
            - Searching for an item in a pack.
            - Item ID exists for a different type.
        Then:
            - Return if the item is in the id set or not.
        """
        assert is_object_in_id_set('Phishing layout', FileType.LAYOUTS_CONTAINER.value, self.PACK_INFO)
        assert not is_object_in_id_set('Phishing', FileType.LAYOUTS_CONTAINER.value, self.PACK_INFO)

    @pytest.mark.parametrize('entity_id, entity_type', [
        ('JARM', FileType.REPUTATION.value),
        ('Proofpoint Threat Response', FileType.BETA_INTEGRATION.value)
    ])
    def test_convertion_to_id_set_name(self, entity_id, entity_type):
        """
        Given:
            - Pack object with indicatorType(s)
            - Pack object with beta integration

        When:
            - Searching for an IndicatorType in the id_set.
            - Searching for an beta integration in the id_set.

        Then:
            - make sure the indicator type is found.
            - make sure the beta integration is found.
        """
        assert is_object_in_id_set(entity_id, entity_type, self.PACK_INFO)


class TestGetItemMarketplaces:
    @staticmethod
    def test_item_has_marketplaces_field():
        """
        Given
            - item declares marketplaces
        When
            - getting the marketplaces of an item
        Then
            - return the item's marketplaces
        """
        item_data = {
            'name': 'Integration',
            'marketplaces': ['xsoar', 'marketplacev2'],
        }
        marketplaces = get_item_marketplaces('Packs/PackID/Integrations/Integration/Integration.yml',
                                             item_data=item_data)

        assert 'xsoar' in marketplaces
        assert 'marketplacev2' in marketplaces

    @staticmethod
    def test_only_pack_has_marketplaces():
        """
        Given
            - item does not declare marketplaces
            - pack declares marketplaces
        When
            - getting the marketplaces of an item
        Then
            - return the pack's marketplaces
        """
        item_data = {
            'name': 'Integration',
            'pack': 'PackID',
        }
        packs = {
            'PackID': {
                'id': 'PackID',
                'marketplaces': ['xsoar', 'marketplacev2'],
            }
        }
        marketplaces = get_item_marketplaces('Packs/PackID/Integrations/Integration/Integration.yml',
                                             item_data=item_data, packs=packs)

        assert 'xsoar' in marketplaces
        assert 'marketplacev2' in marketplaces

    @staticmethod
    def test_no_marketplaces_specified():
        """
        Given
            - item does not declare marketplaces
            - pack does not declare marketplaces
        When
            - getting the marketplaces of an item
        Then
            - return the default marketplaces (only xsoar)
        """
        item_data = {
            'name': 'Integration',
            'pack': 'PackID',
        }
        packs = {
            'PackID': {
                'id': 'PackID',
            }
        }
        marketplaces = get_item_marketplaces('Packs/PackID/Integrations/Integration/Integration.yml',
                                             item_data=item_data, packs=packs)

        assert len(marketplaces) == 1
        assert 'xsoar' in marketplaces

    @staticmethod
    def test_pack_not_in_cache(mocker):
        """
        Given
            - item does not declare marketplaces
            - pack does not appear in pack cache
        When
            - getting the marketplaces of an item
        Then
            - return the marketplaces from the pack_metadata
        """
        item_data = {
            'name': 'Integration',
            'pack': 'PackID',
        }
        packs = {
            'PackID2': {
                'id': 'PackID2',
            }
        }
        mocker.patch('demisto_sdk.commands.common.tools.get_mp_types_from_metadata_by_item',
                     return_value=['marketplacev2'])
        marketplaces = get_item_marketplaces('Packs/PackID/Integrations/Integration/Integration.yml',
                                             item_data=item_data, packs=packs)

        assert len(marketplaces) == 1
        assert 'marketplacev2' in marketplaces


class TestTagParser:
    def test_no_text_to_remove(self):
        """
        Given:
            - prefix <>
            - suffix </>
            - text with no prefix / suffix
        When:
            - Calling TagParser.parse()
        Then:
            - Text shouldn't change
        """
        prefix = '<>'
        suffix = '</>'
        text = 'some text'
        tag_parser = TagParser(prefix, suffix, remove_tag_text=False)
        for tag in (prefix, suffix):
            assert tag_parser.parse(text + tag) == text + tag

    def test_remove_text(self):
        """
        Given:
            - prefix <>
            - suffix </>
            - text with prefix + suffix
        When:
            - Calling TagParser.parse() with text removal
        Then:
            - Text shouldn't have tags or their text
        """
        prefix = '<>'
        suffix = '</>'
        text = 'some text<>more text</>'
        expected_text = 'some text'
        tag_parser = TagParser(prefix, suffix, remove_tag_text=True)
        assert tag_parser.parse(text) == expected_text

    def test_remove_tags_only(self):
        """
        Given:
            - prefix <>
            - suffix </>
            - text with prefix + suffix
        When:
            - Calling TagParser.parse() without text removal
        Then:
            - Text shouldn't have tags, but keep the text
        """
        prefix = '<>'
        suffix = '</>'
        text = 'some text <>tag text</>'
        expected_text = 'some text tag text'
        tag_parser = TagParser(prefix, suffix, remove_tag_text=False)
        assert tag_parser.parse(text) == expected_text


class TestMarketplaceTagParser:
    MARKETPLACE_TAG_PARSER = MarketplaceTagParser()
    TEXT_WITH_TAGS = f'''
### Sections:
{MARKETPLACE_TAG_PARSER.XSOAR_PREFIX} - XSOAR PARAGRAPH{MARKETPLACE_TAG_PARSER.XSOAR_SUFFIX}
{MARKETPLACE_TAG_PARSER.XSIAM_PREFIX} - XSIAM PARAGRAPH{MARKETPLACE_TAG_PARSER.XSIAM_SUFFIX}
### Inline:
{MARKETPLACE_TAG_PARSER.XSOAR_INLINE_PREFIX}xsoar inline text{MARKETPLACE_TAG_PARSER.XSOAR_INLINE_SUFFIX}
{MARKETPLACE_TAG_PARSER.XSIAM_INLINE_PREFIX}xsiam inline text{MARKETPLACE_TAG_PARSER.XSIAM_INLINE_SUFFIX}'''

    def test_invalid_marketplace_version(self):
        """
        Given:
            - Invalid marketplace version
            - Text with XSOAR tags and XSIAM tags
        When:
            - Calling MarketplaceTagParser.parse_text()
        Then:
            - Remove all tags and their text
        """
        self.MARKETPLACE_TAG_PARSER.marketplace = 'invalid'
        actual = self.MARKETPLACE_TAG_PARSER.parse_text(self.TEXT_WITH_TAGS)
        assert '### Sections:' in actual
        assert '### Inline:' in actual
        assert self.MARKETPLACE_TAG_PARSER.XSOAR_PREFIX not in actual
        assert self.MARKETPLACE_TAG_PARSER.XSIAM_PREFIX not in actual
        assert 'XSOAR' not in actual
        assert 'xsoar' not in actual
        assert 'XSIAM' not in actual
        assert 'xsiam' not in actual

    def test_xsoar_marketplace_version(self):
        """
        Given:
            - xsoar marketplace version
            - Text with XSOAR tags and XSIAM tags
        When:
            - Calling MarketplaceTagParser.parse_text()
        Then:
            - Remove all XSIAM tags and their text, and keep XSOAR text with tags
        """
        self.MARKETPLACE_TAG_PARSER.marketplace = MarketplaceVersions.XSOAR.value
        actual = self.MARKETPLACE_TAG_PARSER.parse_text(self.TEXT_WITH_TAGS)
        assert '### Sections:' in actual
        assert '### Inline:' in actual
        assert 'XSOAR' in actual
        assert 'xsoar' in actual
        assert self.MARKETPLACE_TAG_PARSER.XSOAR_PREFIX not in actual
        assert self.MARKETPLACE_TAG_PARSER.XSIAM_PREFIX not in actual
        assert 'XSIAM' not in actual
        assert 'xsiam' not in actual

    def test_xsiam_marketplace_version(self):
        """
        Given:
            - xsiam marketplace version
            - Text with XSOAR tags and XSIAM tags
        When:
            - Calling MarketplaceTagParser.parse_text()
        Then:
            - Remove all XSOAR tags and their text, and keep XSIAM text with tags
        """
        self.MARKETPLACE_TAG_PARSER.marketplace = MarketplaceVersions.MarketplaceV2.value
        actual = self.MARKETPLACE_TAG_PARSER.parse_text(self.TEXT_WITH_TAGS)
        assert '### Sections:' in actual
        assert '### Inline:' in actual
        assert 'XSOAR' not in actual
        assert 'xsoar' not in actual
        assert self.MARKETPLACE_TAG_PARSER.XSOAR_PREFIX not in actual
        assert self.MARKETPLACE_TAG_PARSER.XSIAM_PREFIX not in actual
        assert 'XSIAM' in actual
        assert 'xsiam' in actual


@pytest.mark.parametrize('data, answer', [({'brandName': 'TestBrand'}, 'TestBrand'), ({'id': 'TestID'}, 'TestID'),
                                          ({'name': 'TestName'}, 'TestName'), ({'TypeName': 'TestType'}, 'TestType'),
                                          ({'display': 'TestDisplay'}, 'TestDisplay'),
                                          ({'trigger_name': 'T Name'}, 'T Name'),
                                          ({'layout': {'id': 'Testlayout'}}, 'Testlayout'),
                                          ({'dashboards_data': [{'name': 'D Name'}]}, 'D Name'),
                                          ({'templates_data': [{'report_name': 'R Name'}]}, 'R Name')])
def test_get_display_name(data, answer, tmpdir):
    """
        Given
            - Pack to update release notes
        When
            - get_display_name with file path is called
        Then
           - Returned name determined by the key of the data loaded from the file
        """
    file = File(tmpdir / 'test_file.json', '', json.dumps(data))
    assert get_display_name(file.path) == answer


@pytest.mark.parametrize('value', ('true', 'True'))
def test_string_to_bool__default_params__true(value: str):
    assert string_to_bool(value)


@pytest.mark.parametrize('value', ('false', 'False'))
def test_string_to_bool__default_params__false(value: str):
    assert not string_to_bool(value)


@pytest.mark.parametrize('value', ('1', 1, '', ' ', 'כן', None, 'None'))
def test_string_to_bool__default_params__error(value: str):
    with pytest.raises(ValueError):
        string_to_bool(value)


@pytest.mark.parametrize('value', ('true', 'True', 'TRUE', 't', 'T', 'yes', 'Yes', 'YES', 'y', 'Y', '1'))
def test_string_to_bool__all_params_true__true(value: str):
    assert string_to_bool(value, True, True, True, True, True, True)


@pytest.mark.parametrize('value', ('false', 'False', 'FALSE', 'f', 'F', 'no', 'No', 'NO', 'n', 'N', '0'))
def test_string_to_bool__all_params_true__false(value: str):
    assert not string_to_bool(value, True, True, True, True, True, True)


@pytest.mark.parametrize('value',
                         ('true', 'True', 'TRUE', 't', 'T', 'yes', 'Yes', 'YES', 'y', 'Y', '1',
                          'false', 'False', 'FALSE', 'f', 'F', 'no', 'No', 'NO', 'n', 'N', '0',
                          '', ' ', 1, True, None, 'אולי', 'None')
                         )
def test_string_to_bool__all_params_false__error(value: str):
    with pytest.raises(ValueError):
        assert string_to_bool(value, False, False, False, False, False, False)


<<<<<<< HEAD
=======
@pytest.mark.parametrize('path,expected_type', (
    ('Packs/myPack/Scripts/README.md', FileType.README),
    ('Packs/myPack/ReleaseNotes/1_0_0.md', FileType.RELEASE_NOTES),
    ('Packs/myPack/ReleaseNotes/1_0_0.json', FileType.RELEASE_NOTES_CONFIG),
    ('Packs/myPack/Lists/list.json', FileType.LISTS),
    ('Packs/myPack/Jobs/job.json', FileType.JOB),
    (f'Packs/myPack/{INDICATOR_TYPES_DIR}/indicator.json', FileType.REPUTATION),
    (f'Packs/myPack/{XSIAM_DASHBOARDS_DIR}/dashboard.json', FileType.XSIAM_DASHBOARD),
    (f'Packs/myPack/{XSIAM_DASHBOARDS_DIR}/dashboard.png', FileType.XSIAM_DASHBOARD_IMAGE),
    (f'Packs/myPack/{XSIAM_REPORTS_DIR}/report.json', FileType.XSIAM_REPORT),
    (f'Packs/myPack/{TRIGGER_DIR}/trigger.json', FileType.TRIGGER),
    ('Packs/myPack/pack_metadata.json', FileType.METADATA),
    (XSOAR_CONFIG_FILE, FileType.XSOAR_CONFIG),
    ('CONTRIBUTORS.json', FileType.CONTRIBUTORS),
    ('Packs/myPack/Author_image.png', FileType.AUTHOR_IMAGE),
    (f'{DOC_FILES_DIR}/image.png', FileType.DOC_IMAGE),
    ('Packs/myPack/Integrations/myIntegration/some_image.png', FileType.IMAGE),
    ('Packs/myPack/Integrations/myIntegration/myIntegration.ps1', FileType.POWERSHELL_FILE),
    ('Packs/myPack/Integrations/myIntegration/myIntegration.py', FileType.PYTHON_FILE),
    ('Packs/myPack/Integrations/myIntegration/myIntegration.js', FileType.JAVASCRIPT_FILE),
    ('Packs/myPack/Integrations/myIntegration/myIntegration.xif', FileType.XIF_FILE),
    ('.gitlab/some_file.yml', FileType.BUILD_CONFIG_FILE),
    ('.circleci/some_file.yml', FileType.BUILD_CONFIG_FILE),
    ('Packs/myPack/Scripts/myScript/myScript.yml', FileType.SCRIPT),
    ('Packs/myPack/Scripts/script-myScript.yml', FileType.SCRIPT),
    (f'Packs/myPack/{PACK_IGNORE}', FileType.PACK_IGNORE),
    (f'Packs/myPack/{FileType.SECRET_IGNORE}', FileType.SECRET_IGNORE),
    (f'Packs/myPack/{DOC_FILES_DIR}/foo.md', FileType.DOC_FILE),
    ('Packs/myPack/some_random_file', None),
    ('some_random_file_not_under_Packs', None),
))
def test_find_type_by_path(path: Path, expected_type: Optional[FileType]):
    assert find_type_by_path(path) == expected_type


>>>>>>> e66d01ea
@pytest.mark.parametrize('value, expected', [
    ('Employee Number', 'employeenumber'),
    ('Employee_Number', 'employeenumber'),
    ('Employee & Number', 'employeenumber'),
    ('Employee, Number?', 'employeenumber'),
    ('Employee Number!!!', 'employeenumber'),
])
def test_field_to_cliname(value: str, expected: str):
    assert field_to_cli_name(value) == expected<|MERGE_RESOLUTION|>--- conflicted
+++ resolved
@@ -2007,8 +2007,6 @@
         assert string_to_bool(value, False, False, False, False, False, False)
 
 
-<<<<<<< HEAD
-=======
 @pytest.mark.parametrize('path,expected_type', (
     ('Packs/myPack/Scripts/README.md', FileType.README),
     ('Packs/myPack/ReleaseNotes/1_0_0.md', FileType.RELEASE_NOTES),
@@ -2044,7 +2042,6 @@
     assert find_type_by_path(path) == expected_type
 
 
->>>>>>> e66d01ea
 @pytest.mark.parametrize('value, expected', [
     ('Employee Number', 'employeenumber'),
     ('Employee_Number', 'employeenumber'),
