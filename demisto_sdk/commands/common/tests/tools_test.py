import glob
import json
import os
import shutil
from pathlib import Path
from typing import Any, Callable, Dict, List, Optional, Union

import demisto_client
import git
import pytest
import requests
from requests.exceptions import HTTPError

from demisto_sdk.commands.common import tools
from demisto_sdk.commands.common.constants import (
    DEFAULT_CONTENT_ITEM_TO_VERSION,
    DOC_FILES_DIR,
    INDICATOR_TYPES_DIR,
    INTEGRATIONS_DIR,
    LAYOUTS_DIR,
    MARKETPLACE_TO_CORE_PACKS_FILE,
    METADATA_FILE_NAME,
    PACKS_DIR,
    PACKS_PACK_IGNORE_FILE_NAME,
    PLAYBOOKS_DIR,
    SCRIPTS_DIR,
    TEST_PLAYBOOKS_DIR,
    TRIGGER_DIR,
    XSIAM_DASHBOARDS_DIR,
    XSIAM_REPORTS_DIR,
    XSOAR_CONFIG_FILE,
    FileType,
    MarketplaceVersions,
)
from demisto_sdk.commands.common.content import Content
from demisto_sdk.commands.common.content.tests.objects.pack_objects.pack_ignore.pack_ignore_test import (
    PACK_IGNORE,
)
from demisto_sdk.commands.common.git_content_config import (
    GitContentConfig,
    GitCredentials,
)
from demisto_sdk.commands.common.git_util import GitUtil
from demisto_sdk.commands.common.handlers import YAML_Handler
from demisto_sdk.commands.common.legacy_git_tools import git_path
<<<<<<< HEAD
from demisto_sdk.commands.common.tools import (LOG_COLORS, MarketplaceTagParser, TagParser, arg_to_list,
                                               compare_context_path_in_yml_and_readme, field_to_cli_name,
                                               filter_files_by_type, filter_files_on_pack, filter_packagify_changes,
                                               find_type, find_type_by_path, generate_xsiam_normalized_name,
                                               get_code_lang, get_current_repo, get_demisto_tenants, get_dict_from_file,
                                               get_display_name, get_entity_id_by_entity_type,
                                               get_entity_name_by_entity_type, get_file, get_file_displayed_name,
                                               get_file_version_suffix_if_exists, get_files_in_dir,
                                               get_ignore_pack_skipped_tests, get_item_marketplaces,
                                               get_last_release_version, get_last_remote_release_version,
                                               get_latest_release_notes_text, get_pack_metadata,
                                               get_relative_path_from_packs_dir, get_release_note_entries,
                                               get_release_notes_file_path, get_scripts_and_commands_from_yml_data,
                                               get_test_playbook_id, get_to_version, get_yaml, has_remote_configured,
                                               is_object_in_id_set, is_origin_content_repo, is_pack_path, is_uuid,
                                               retrieve_file_ending, run_command_os, server_version_compare,
                                               string_to_bool, to_kebab_case)
from demisto_sdk.tests.constants_test import (DUMMY_SCRIPT_PATH, IGNORED_PNG, INDICATORFIELD_EXTRA_FIELDS,
                                              SOURCE_FORMAT_INTEGRATION_COPY, TEST_PLAYBOOK,
                                              VALID_BETA_INTEGRATION_PATH, VALID_DASHBOARD_PATH,
                                              VALID_GENERIC_DEFINITION_PATH, VALID_GENERIC_FIELD_PATH,
                                              VALID_GENERIC_MODULE_PATH, VALID_GENERIC_TYPE_PATH,
                                              VALID_INCIDENT_FIELD_PATH, VALID_INCIDENT_TYPE_FILE,
                                              VALID_INCIDENT_TYPE_FILE__RAW_DOWNLOADED, VALID_INCIDENT_TYPE_PATH,
                                              VALID_INTEGRATION_TEST_PATH, VALID_LAYOUT_PATH, VALID_MD,
                                              VALID_PLAYBOOK_ID_PATH, VALID_REPUTATION_FILE, VALID_SCRIPT_PATH,
                                              VALID_WIDGET_PATH)
from demisto_sdk.tests.test_files.validate_integration_test_valid_types import (LAYOUT, MAPPER, OLD_CLASSIFIER,
                                                                                REPUTATION)
=======
from demisto_sdk.commands.common.tools import (
    LOG_COLORS,
    MarketplaceTagParser,
    TagParser,
    arg_to_list,
    compare_context_path_in_yml_and_readme,
    field_to_cli_name,
    filter_files_by_type,
    filter_files_on_pack,
    filter_packagify_changes,
    find_type,
    find_type_by_path,
    generate_xsiam_normalized_name,
    get_code_lang,
    get_current_repo,
    get_dict_from_file,
    get_display_name,
    get_entity_id_by_entity_type,
    get_entity_name_by_entity_type,
    get_file,
    get_file_displayed_name,
    get_file_version_suffix_if_exists,
    get_files_in_dir,
    get_ignore_pack_skipped_tests,
    get_item_marketplaces,
    get_last_release_version,
    get_last_remote_release_version,
    get_latest_release_notes_text,
    get_marketplace_to_core_packs,
    get_pack_metadata,
    get_relative_path_from_packs_dir,
    get_release_note_entries,
    get_release_notes_file_path,
    get_scripts_and_commands_from_yml_data,
    get_test_playbook_id,
    get_to_version,
    get_yaml,
    has_remote_configured,
    is_object_in_id_set,
    is_origin_content_repo,
    is_pack_path,
    is_uuid,
    retrieve_file_ending,
    run_command_os,
    server_version_compare,
    string_to_bool,
    to_kebab_case,
)
from demisto_sdk.tests.constants_test import (
    DUMMY_SCRIPT_PATH,
    IGNORED_PNG,
    INDICATORFIELD_EXTRA_FIELDS,
    SOURCE_FORMAT_INTEGRATION_COPY,
    TEST_PLAYBOOK,
    VALID_BETA_INTEGRATION_PATH,
    VALID_DASHBOARD_PATH,
    VALID_GENERIC_DEFINITION_PATH,
    VALID_GENERIC_FIELD_PATH,
    VALID_GENERIC_MODULE_PATH,
    VALID_GENERIC_TYPE_PATH,
    VALID_INCIDENT_FIELD_PATH,
    VALID_INCIDENT_TYPE_FILE,
    VALID_INCIDENT_TYPE_FILE__RAW_DOWNLOADED,
    VALID_INCIDENT_TYPE_PATH,
    VALID_INTEGRATION_TEST_PATH,
    VALID_LAYOUT_PATH,
    VALID_MD,
    VALID_PLAYBOOK_ID_PATH,
    VALID_REPUTATION_FILE,
    VALID_SCRIPT_PATH,
    VALID_WIDGET_PATH,
)
from demisto_sdk.tests.test_files.validate_integration_test_valid_types import (
    LAYOUT,
    MAPPER,
    OLD_CLASSIFIER,
    REPUTATION,
)
>>>>>>> 2ee8c290
from TestSuite.file import File
from TestSuite.pack import Pack
from TestSuite.playbook import Playbook
from TestSuite.repo import Repo
from TestSuite.test_tools import ChangeCWD

GIT_ROOT = git_path()
yaml = YAML_Handler()


class TestGenericFunctions:
    PATH_TO_HERE = f"{GIT_ROOT}/demisto_sdk/tests/test_files/"
    FILE_PATHS = [
        (os.path.join(PATH_TO_HERE, "fake_integration.yml"), tools.get_yaml),
        (
            os.path.join(
                PATH_TO_HERE, "test_playbook_value_starting_with_equal_sign.yml"
            ),
            tools.get_yaml,
        ),
        (os.path.join(PATH_TO_HERE, "fake_json.json"), tools.get_json),
    ]

    @pytest.mark.parametrize("file_path, func", FILE_PATHS)
    def test_get_file(self, file_path, func):
        assert func(file_path)

    @staticmethod
    @pytest.mark.parametrize(
        "suffix,dump_function", ((".json", json.dumps), (".yml", yaml.dumps))
    )
    def test_get_file_non_unicode(
        tmp_path, suffix: str, dump_function: Callable[[Dict], Any]
    ):
        """Tests reading a non-unicode file"""
        text = "Nett hier. Aber waren Sie schon mal in Baden-Württemberg?"  # the umlaut is important
        path = (tmp_path / "non_unicode").with_suffix(suffix)

        path.write_text(
            dump_function({"text": text}, ensure_ascii=False), encoding="latin-1"
        )
        assert get_file(path, suffix) == {"text": text}

    @pytest.mark.parametrize(
        "file_name, prefix, result",
        [
            ("test.json", "parsingrule", "parsingrule-external-test.json"),
            (
                "parsingrule-external-test.json",
                "parsingrule",
                "external-parsingrule-test.json",
            ),
            ("parsingrule-test.json", "parsingrule", "external-parsingrule-test.json"),
        ],
    )
    def test_generate_xsiam_normalized_name(self, file_name, prefix, result):
        assert generate_xsiam_normalized_name(file_name, prefix)

    @pytest.mark.parametrize(
        "dir_path", ["demisto_sdk", f"{GIT_ROOT}/demisto_sdk/tests/test_files"]
    )
    def test_get_yml_paths_in_dir(self, dir_path):
        yml_paths, first_yml_path = tools.get_yml_paths_in_dir(dir_path, error_msg="")
        yml_paths_test = glob.glob(os.path.join(dir_path, "*yml"))
        assert sorted(yml_paths) == sorted(yml_paths_test)
        if yml_paths_test:
            assert first_yml_path == yml_paths_test[0]
        else:
            assert not first_yml_path

    data_test_get_dict_from_file = [
        (VALID_REPUTATION_FILE, True, "json"),
        (VALID_SCRIPT_PATH, True, "yml"),
        ("test", True, None),
        (None, True, None),
        ("invalid-path.json", False, None),
        (VALID_INCIDENT_TYPE_FILE__RAW_DOWNLOADED, False, "json"),
    ]

    @pytest.mark.parametrize("path, raises_error, _type", data_test_get_dict_from_file)
    def test_get_dict_from_file(self, path, raises_error, _type):
        output = get_dict_from_file(str(path), raises_error=raises_error)[1]
        assert (
            output == _type
        ), f"get_dict_from_file({path}) returns: {output} instead {_type}"

    data_test_find_type = [
        (VALID_DASHBOARD_PATH, FileType.DASHBOARD),
        (VALID_INCIDENT_FIELD_PATH, FileType.INCIDENT_FIELD),
        (VALID_INCIDENT_TYPE_PATH, FileType.INCIDENT_TYPE),
        (INDICATORFIELD_EXTRA_FIELDS, FileType.INDICATOR_FIELD),
        (VALID_INTEGRATION_TEST_PATH, FileType.INTEGRATION),
        (VALID_LAYOUT_PATH, FileType.LAYOUT),
        (VALID_PLAYBOOK_ID_PATH, FileType.PLAYBOOK),
        (VALID_REPUTATION_FILE, FileType.REPUTATION),
        (VALID_SCRIPT_PATH, FileType.SCRIPT),
        (VALID_WIDGET_PATH, FileType.WIDGET),
        (VALID_GENERIC_TYPE_PATH, FileType.GENERIC_TYPE),
        (VALID_GENERIC_FIELD_PATH, FileType.GENERIC_FIELD),
        (VALID_GENERIC_MODULE_PATH, FileType.GENERIC_MODULE),
        (VALID_GENERIC_DEFINITION_PATH, FileType.GENERIC_DEFINITION),
        (IGNORED_PNG, None),
        ("Author_image.png", FileType.AUTHOR_IMAGE),
        (FileType.PACK_IGNORE.value, FileType.PACK_IGNORE),
        (FileType.SECRET_IGNORE.value, FileType.SECRET_IGNORE),
        (Path(DOC_FILES_DIR) / "foo", FileType.DOC_FILE),
        (METADATA_FILE_NAME, FileType.METADATA),
        ("", None),
    ]

    @pytest.mark.parametrize("path, _type", data_test_find_type)
    def test_find_type(self, path, _type):
        output = find_type(str(path))
        assert output == _type, f"find_type({path}) returns: {output} instead {_type}"

    def test_find_type_ignore_sub_categories(self):
        output = find_type(VALID_BETA_INTEGRATION_PATH)
        assert (
            output == FileType.BETA_INTEGRATION
        ), f"find_type({VALID_BETA_INTEGRATION_PATH}) returns: {output} instead {FileType.BETA_INTEGRATION}"

        output = find_type(VALID_BETA_INTEGRATION_PATH, ignore_sub_categories=True)
        assert (
            output == FileType.INTEGRATION
        ), f"find_type({VALID_BETA_INTEGRATION_PATH}) returns: {output} instead {FileType.INTEGRATION}"

    def test_find_type_with_invalid_yml(self, malformed_integration_yml):
        """
        Given
        - A malformed yml file.

        When
        - Running find_type.

        Then
        - Ensure no exception/error is raised and None is returned.
        """
        try:
            assert not find_type(
                malformed_integration_yml.path, ignore_invalid_schema_file=True
            )
        except ValueError as err:
            assert False, str(err)

    def test_find_type_with_invalid_json(self, malformed_incident_field):
        """
        Given
        - A malformed json file.

        When
        - Running find_type.

        Then
        - Ensure no exception/error is raised and None is returned.
        """
        try:
            assert not find_type(
                malformed_incident_field.path, ignore_invalid_schema_file=True
            )
        except ValueError as err:
            assert False, str(err)

    def test_find_type_no_file(self):
        """
        Given
        - A non existing file path.

        When
        - Running find_type.

        Then
        - Ensure None is returned
        """
        madeup_path = "some/path"
        output = find_type(madeup_path)
        assert not output

    test_path_md = [VALID_MD]

    @pytest.mark.parametrize("path", test_path_md)
    def test_filter_packagify_changes(self, path):
        modified, added, removed = filter_packagify_changes(
            modified_files=[], added_files=[], removed_files=[path]
        )
        assert modified == []
        assert added == set()
        assert removed == [VALID_MD]

    test_content_path_on_pack = [
        (
            "AbuseDB",
            {
                "Packs/AbuseDB/Integrations/AbuseDB/AbuseDB.py",
                "Packs/Another_pack/Integrations/example/example.py",
            },
        )
    ]

    @pytest.mark.parametrize("pack, file_paths_list", test_content_path_on_pack)
    def test_filter_files_on_pack(self, pack, file_paths_list):
        """
        Given
        - Set of files and pack name.
        When
        - Want to filter the list by specific pack.
        Then:
        - Ensure the set of file paths contains only files located in the given pack.
        """
        files_paths = filter_files_on_pack(pack, file_paths_list)
        assert files_paths == {"Packs/AbuseDB/Integrations/AbuseDB/AbuseDB.py"}

    for_test_filter_files_by_type = [
        (
            {VALID_INCIDENT_FIELD_PATH, VALID_PLAYBOOK_ID_PATH},
            [FileType.PLAYBOOK],
            {VALID_INCIDENT_FIELD_PATH},
        ),
        (
            {VALID_INCIDENT_FIELD_PATH, VALID_INCIDENT_TYPE_PATH},
            [],
            {VALID_INCIDENT_FIELD_PATH, VALID_INCIDENT_TYPE_PATH},
        ),
        (set(), [FileType.PLAYBOOK], set()),
    ]

    @pytest.mark.parametrize("files, types, output", for_test_filter_files_by_type)
    def test_filter_files_by_type(self, files, types, output, mocker):
        """
        Given
        - Sets of content files and file types to skip.
        When
        - Want to filter the lists by file typs.
        Then:
        - Ensure the list returned Whiteout the files to skip.
        """
        mocker.patch(
            "demisto_sdk.commands.common.tools.is_file_path_in_pack",
            return_value="True",
        )
        files = filter_files_by_type(files, types)

        assert files == output

    @pytest.mark.parametrize("path, output", [("demisto.json", "json"), ("wow", "")])
    def test_retrieve_file_ending(self, path, output):
        assert retrieve_file_ending(path) == output

    @pytest.mark.parametrize(
        "data, entity, output",
        [
            ({"script": {"type": "javascript"}}, INTEGRATIONS_DIR, "javascript"),
            ({"type": "javascript"}, SCRIPTS_DIR, "javascript"),
            ({}, LAYOUTS_DIR, ""),
        ],
    )
    def test_get_code_lang(self, data, entity, output):
        assert get_code_lang(data, entity) == output

    def test_camel_to_snake(self):
        snake = tools.camel_to_snake("CamelCase")

        assert snake == "camel_case"


class TestGetRemoteFile:
    content_repo = "demisto/content"

    def test_get_remote_file_sanity(self):
        hello_world_yml = tools.get_remote_file(
            "Packs/HelloWorld/Integrations/HelloWorld/HelloWorld.yml",
            git_content_config=GitContentConfig(repo_name=self.content_repo),
        )
        assert hello_world_yml
        assert hello_world_yml["commonfields"]["id"] == "HelloWorld"

    def test_get_remote_file_content_sanity(self):
        hello_world_py = tools.get_remote_file(
            "Packs/HelloWorld/Integrations/HelloWorld/HelloWorld.py",
            return_content=True,
            git_content_config=GitContentConfig(repo_name=self.content_repo),
        )
        assert hello_world_py

    def test_get_remote_file_content(self):
        hello_world_py = tools.get_remote_file(
            "Packs/HelloWorld/Integrations/HelloWorld/HelloWorld.py",
            return_content=True,
            git_content_config=GitContentConfig(repo_name=self.content_repo),
        )
        hello_world_text = hello_world_py.decode()
        assert isinstance(hello_world_py, bytes)
        assert hello_world_py
        assert "main()" in hello_world_text
        assert hello_world_text.startswith(
            '"""HelloWorld Integration for Cortex XSOAR (aka Demisto)'
        )

    def test_get_remote_file_origin(self):
        hello_world_yml = tools.get_remote_file(
            "Packs/HelloWorld/Integrations/HelloWorld/HelloWorld.yml",
            "master",
            git_content_config=GitContentConfig(repo_name=self.content_repo),
        )
        assert hello_world_yml
        assert hello_world_yml["commonfields"]["id"] == "HelloWorld"

    def test_get_remote_file_tag(self):
        gmail_yml = tools.get_remote_file(
            "Integrations/Gmail/Gmail.yml",
            "19.10.0",
            git_content_config=GitContentConfig(repo_name=self.content_repo),
        )
        assert gmail_yml
        assert gmail_yml["commonfields"]["id"] == "Gmail"

    def test_get_remote_file_origin_tag(self):
        gmail_yml = tools.get_remote_file(
            "Integrations/Gmail/Gmail.yml",
            "origin/19.10.0",
            git_content_config=GitContentConfig(repo_name=self.content_repo),
        )
        assert gmail_yml
        assert gmail_yml["commonfields"]["id"] == "Gmail"

    def test_get_remote_file_invalid(self):
        invalid_yml = tools.get_remote_file(
            "Integrations/File/File.yml",
            "19.10.0",
            git_content_config=GitContentConfig(repo_name=self.content_repo),
        )
        assert not invalid_yml

    def test_get_remote_file_invalid_branch(self):
        invalid_yml = tools.get_remote_file(
            "Integrations/Gmail/Gmail.yml",
            "NoSuchBranch",
            git_content_config=GitContentConfig(repo_name=self.content_repo),
        )
        assert not invalid_yml

    def test_get_remote_file_invalid_origin_branch(self):
        invalid_yml = tools.get_remote_file(
            "Integrations/Gmail/Gmail.yml",
            "origin/NoSuchBranch",
            git_content_config=GitContentConfig(repo_name=self.content_repo),
        )
        assert not invalid_yml

    def test_get_remote_md_file_origin(self):
        hello_world_readme = tools.get_remote_file(
            "Packs/HelloWorld/README.md",
            "master",
            git_content_config=GitContentConfig(repo_name=self.content_repo),
        )
        assert hello_world_readme == {}

    def test_should_file_skip_validation_negative(self):
        should_skip = tools.should_file_skip_validation(
            "Packs/HelloWorld/Integrations/HelloWorld/search_alerts.json"
        )
        assert not should_skip

    SKIPPED_FILE_PATHS = [
        "some_text_file.txt",
        "pack_metadata.json",
        "testdata/file.json",
        "test_data/file.json",
        "data_test/file.json",
        "testcommandsfunctions/file.json",
        "testhelperfunctions/file.json",
        "StixDecodeTest/file.json",
        "TestCommands/file.json",
        "SetGridField_test/file.json",
        "IPNetwork_test/file.json",
        "test-data/file.json"
        "some_file/integration_DESCRIPTION.md"
        "some_file/integration_CHANGELOG.md"
        "some_file/integration_unified.md",
    ]

    @pytest.mark.parametrize("file_path", SKIPPED_FILE_PATHS)
    def test_should_file_skip_validation_positive(self, file_path):
        should_skip = tools.should_file_skip_validation(file_path)
        assert should_skip


class TestGetRemoteFileLocally:
    REPO_NAME = "example_repo"
    FILE_NAME = "somefile.json"
    FILE_CONTENT = '{"id": "some_file"}'

    git_util = GitUtil(repo=Content.git())
    main_branch = git_util.handle_prev_ver()[1]

    def setup_method(self):
        # create local git repo
        example_repo = git.Repo.init(self.REPO_NAME)
        origin_branch = self.main_branch
        if not origin_branch.startswith("origin"):
            origin_branch = "origin/" + origin_branch
        example_repo.git.checkout("-b", f"{origin_branch}")
        with open(os.path.join(self.REPO_NAME, self.FILE_NAME), "w+") as somefile:
            somefile.write(self.FILE_CONTENT)
        example_repo.git.add(self.FILE_NAME)
        example_repo.git.config("user.email", "automatic@example.com")
        example_repo.git.config("user.name", "AutomaticTest")
        example_repo.git.commit("-m", "test_commit", "-a")
        example_repo.git.checkout("-b", self.main_branch)

    def test_get_file_from_master_when_in_private_repo(self, mocker):
        mocker.patch.object(tools, "is_external_repository", return_value=True)

        class Response:
            ok = False

        mocker.patch.object(requests, "get", return_value=Response)
        mocker.patch.dict(
            os.environ,
            {
                GitCredentials.ENV_GITHUB_TOKEN_NAME: "",
                GitCredentials.ENV_GITLAB_TOKEN_NAME: "",
            },
        )
        with ChangeCWD(self.REPO_NAME):
            some_file_json = tools.get_remote_file(self.FILE_NAME)
        assert some_file_json
        assert some_file_json["id"] == "some_file"

    def teardown_method(self):
        shutil.rmtree(self.REPO_NAME)


class TestServerVersionCompare:
    V5 = "5.0.0"
    V0 = "0.0.0"
    EQUAL = 0
    LEFT_IS_LATER = 1
    RIGHT_IS_LATER = -1
    INPUTS = [
        (V0, V5, RIGHT_IS_LATER),
        (V5, V0, LEFT_IS_LATER),
        (V5, V5, EQUAL),
        ("4.5.0", "4.5", EQUAL),
    ]

    @pytest.mark.parametrize("left, right, answer", INPUTS)
    def test_server_version_compare(self, left, right, answer):
        assert server_version_compare(left, right) == answer


def test_pascal_case():
    res = tools.pascal_case("PowerShell Remoting")
    assert res == "PowerShellRemoting"
    res = tools.pascal_case("good life")
    assert res == "GoodLife"
    res = tools.pascal_case("good_life-here v2")
    assert res == "GoodLifeHereV2"


def test_capital_case():
    res = tools.capital_case("PowerShell Remoting")
    assert res == "PowerShell Remoting"
    res = tools.capital_case("good life")
    assert res == "Good Life"
    res = tools.capital_case("good_life-here v2")
    assert res == "Good_life-here V2"
    res = tools.capital_case("")
    assert res == ""


class TestPrintColor:
    def test_print_color(self, mocker):
        mocker.patch("builtins.print")

        tools.print_color("test", LOG_COLORS.GREEN)

        print_args = print.call_args[0][0]
        assert print_args == "{}{}{}".format(
            LOG_COLORS.GREEN, "test", LOG_COLORS.NATIVE
        )


class TestReleaseVersion:
    def test_get_last_release(self, mocker):
        mocker.patch(
            "demisto_sdk.commands.common.tools.run_command",
            return_value="1.2.3\n4.5.6\n3.2.1\n20.0.0",
        )

        tag = get_last_release_version()

        assert tag == "20.0.0"


class TestEntityAttributes:
    @pytest.mark.parametrize(
        "data, entity",
        [
            ({"commonfields": {"id": 1}}, INTEGRATIONS_DIR),
            ({"typeId": 1}, LAYOUTS_DIR),
            ({"id": 1}, PLAYBOOKS_DIR),
        ],
    )
    def test_get_entity_id_by_entity_type(self, data, entity):
        assert get_entity_id_by_entity_type(data, entity) == 1

    @pytest.mark.parametrize(
        "data, entity",
        [
            ({"typeId": "wow"}, LAYOUTS_DIR),
            ({"name": "wow"}, LAYOUTS_DIR),
            ({"name": "wow"}, PLAYBOOKS_DIR),
        ],
    )
    def test_get_entity_name_by_entity_type(self, data, entity):
        assert get_entity_name_by_entity_type(data, entity) == "wow"


class TestGetFilesInDir:
    def test_project_dir_is_file(self):
        project_dir = "demisto_sdk/commands/download/downloader.py"
        assert get_files_in_dir(project_dir, ["py"]) == [project_dir]

    def test_not_recursive(self):
        project_dir = "demisto_sdk/commands/download"
        files = [
            f"{project_dir}/__init__.py",
            f"{project_dir}/downloader.py",
            f"{project_dir}/README.md",
        ]
        assert sorted(get_files_in_dir(project_dir, ["py", "md"], False)) == sorted(
            files
        )

    def test_recursive(self):
        integrations_dir = "demisto_sdk/commands/download/tests/tests_env/content/Packs/TestPack/Integrations"
        integration_instance_dir = f"{integrations_dir}/TestIntegration"
        files = [
            f"{integration_instance_dir}/TestIntegration.py",
            f"{integration_instance_dir}/TestIntegration_testt.py",
        ]
        assert sorted(get_files_in_dir(integrations_dir, ["py"])) == sorted(files)

    def test_recursive_pack(self):
        pack_dir = (
            "demisto_sdk/commands/download/tests/tests_env/content/Packs/TestPack"
        )
        files = [
            f"{pack_dir}/Integrations/TestIntegration/TestIntegration.py",
            f"{pack_dir}/Integrations/TestIntegration/TestIntegration_testt.py",
            f"{pack_dir}/Scripts/TestScript/TestScript.py",
        ]
        assert sorted(get_files_in_dir(pack_dir, ["py"])) == sorted(files)


run_command_os_inputs = [("ls", os.getcwd()), ("ls", Path(os.getcwd()))]


@pytest.mark.parametrize("command, cwd", run_command_os_inputs)
def test_run_command_os(command, cwd):
    """Tests a simple command, to check if it works"""
    stdout, stderr, return_code = run_command_os(command, cwd=cwd)
    assert 0 == return_code
    assert stdout
    assert not stderr


class TestGetFile:
    def test_get_yaml(self):
        file_data = get_yaml(SOURCE_FORMAT_INTEGRATION_COPY)
        assert file_data
        assert file_data.get("name") is not None


def test_get_latest_release_notes_text_invalid():
    """
    Given
    - Invalid release notes

    When
    - Running validation on release notes.

    Then
    - Ensure None is returned
    """
    PATH_TO_HERE = f"{GIT_ROOT}/demisto_sdk/tests/test_files/"
    file_path = os.path.join(PATH_TO_HERE, "empty-RN.md")
    assert get_latest_release_notes_text(file_path) is None


def test_get_release_notes_file_path_valid():
    """
    Given
    - Valid release notes path

    When
    - Running validation on release notes.

    Then
    - Ensure valid file path is returned
    """
    filepath = "/SomePack/1_1_1.md"
    assert get_release_notes_file_path(filepath) == filepath


def test_get_release_notes_file_path_invalid():
    """
    Given
    - Invalid release notes path

    When
    - Running validation on release notes.

    Then
    - Ensure None is returned
    """
    filepath = "/SomePack/1_1_1.json"
    assert get_release_notes_file_path(filepath) is None


remote_testbank = [
    ("origin  https://github.com/turbodog/content.git", False),
    ("upstream  https://github.com/demisto/content.git", True),
]


@pytest.mark.parametrize("git_value, response", remote_testbank)
def test_has_remote(mocker, git_value, response):
    """
    While: Testing if the remote upstream contains demisto/content
    Given:
      1. Origin string not containing demisto/content
      2. Upstream string containing demisto/content
    Expects:
      1. Test condition fails
      2. Test condition passes
    :param git_value: Git string from `git remotes -v`
    """
    mocker.patch(
        "demisto_sdk.commands.common.tools.run_command", return_value=git_value
    )
    test_remote = has_remote_configured()
    assert response == test_remote


origin_testbank = [
    ("origin  https://github.com/turbodog/content.git", False),
    ("origin  https://github.com/demisto/content.git", True),
]


@pytest.mark.parametrize("git_value, response", origin_testbank)
def test_origin_content(mocker, git_value, response):
    """
    While: Testing if the remote origin contains demisto/content
    Given:
      1. Origin string not containing demisto/content
      2. Origin string containing demisto/content
    Expects:
      1. Test condition fails
      2. Test condition passes
    :param git_value: Git string from `git remotes -v`
    """
    mocker.patch(
        "demisto_sdk.commands.common.tools.run_command", return_value=git_value
    )
    test_remote = is_origin_content_repo()
    assert response == test_remote


def test_get_ignore_pack_tests__no_pack():
    """
    Given
    - Pack that doesn't exist
    When
    - Collecting packs' ignored tests - running `get_ignore_pack_tests()`
    Then:
    - returns an empty set
    """
    nonexistent_pack = "NonexistentFakeTestPack"
    ignore_test_set = get_ignore_pack_skipped_tests(
        nonexistent_pack, {nonexistent_pack}, {}
    )
    assert len(ignore_test_set) == 0


def test_get_ignore_pack_tests__no_ignore_pack(tmpdir):
    """
    Given
    - Pack doesn't have .pack-ignore file
    When
    - Collecting packs' ignored tests - running `get_ignore_pack_tests()`
    Then:
    - returns an empty set
    """
    fake_pack_name = "FakeTestPack"

    # prepare repo
    repo = Repo(tmpdir)
    repo_path = Path(repo.path)
    pack = Pack(repo_path / PACKS_DIR, fake_pack_name, repo)
    pack_ignore_path = os.path.join(pack.path, PACKS_PACK_IGNORE_FILE_NAME)

    # remove .pack-ignore if exists
    if os.path.exists(pack_ignore_path):
        os.remove(pack_ignore_path)

    ignore_test_set = get_ignore_pack_skipped_tests(
        fake_pack_name, {fake_pack_name}, {}
    )
    assert len(ignore_test_set) == 0


def test_get_ignore_pack_tests__test_not_ignored(tmpdir):
    """
    Given
    - Pack have .pack-ignore file
    - There are no skipped tests in .pack-ignore
    When
    - Collecting packs' ignored tests - running `get_ignore_pack_tests()`
    Then:
    - returns an empty set
    """
    fake_pack_name = "FakeTestPack"

    # prepare repo
    repo = Repo(tmpdir)
    repo_path = Path(repo.path)
    pack = Pack(repo_path / PACKS_DIR, fake_pack_name, repo)
    pack_ignore_path = os.path.join(pack.path, PACKS_PACK_IGNORE_FILE_NAME)

    # prepare .pack-ignore
    open(pack_ignore_path, "a").close()

    ignore_test_set = get_ignore_pack_skipped_tests(
        fake_pack_name, {fake_pack_name}, {}
    )
    assert len(ignore_test_set) == 0


def test_get_ignore_pack_tests__ignore_test(tmpdir, mocker):
    """
    Given
    - Pack have .pack-ignore file
    - There are skipped tests in .pack-ignore
    - Set of modified packs.
    When
    - Collecting packs' ignored tests - running `get_ignore_pack_tests()`
    Then:
    - returns a list with the skipped tests
    """
    fake_pack_name = "FakeTestPack"
    fake_test_name = "FakeTestPlaybook"
    expected_id = "SamplePlaybookTest"

    # prepare repo
    repo = Repo(tmpdir)
    packs_path = Path(repo.path) / PACKS_DIR
    pack = Pack(packs_path, fake_pack_name, repo)
    test_playbook_path = packs_path / fake_pack_name / TEST_PLAYBOOKS_DIR
    test_playbook = Playbook(
        test_playbook_path, fake_test_name, repo, is_test_playbook=True
    )
    pack_ignore_path = os.path.join(pack.path, PACKS_PACK_IGNORE_FILE_NAME)

    # prepare .pack-ignore
    with open(pack_ignore_path, "a") as pack_ignore_f:
        pack_ignore_f.write(
            "[file:TestIntegration.yml]\nignore=IN126\n\n"
            f"[file:{test_playbook.name}]\nignore=auto-test"
        )

    # prepare mocks
    mocker.patch.object(
        tools, "get_pack_ignore_file_path", return_value=pack_ignore_path
    )
    mocker.patch.object(
        os.path,
        "join",
        return_value=str(test_playbook_path / (test_playbook.name + ".yml")),
    )
    mocker.patch.object(
        tools,
        "get_test_playbook_id",
        return_value=("SamplePlaybookTest", "FakeTestPack"),
    )

    ignore_test_set = get_ignore_pack_skipped_tests(
        fake_pack_name, {fake_pack_name}, {}
    )
    assert len(ignore_test_set) == 1
    assert expected_id in ignore_test_set


def test_get_ignore_pack_tests__ignore_missing_test(tmpdir, mocker):
    """
    Given
    - Pack have .pack-ignore file
    - There are skipped tests in .pack-ignore
    - The tests are missing from the content pack
    When
    - Collecting packs' ignored tests - running `get_ignore_pack_tests()`
    Then:
    - returns a list with the skipped tests
    """
    fake_pack_name = "FakeTestPack"
    fake_test_name = "FakeTestPlaybook.yml"

    # prepare repo
    repo = Repo(tmpdir)
    packs_path = Path(repo.path) / PACKS_DIR
    pack = Pack(packs_path, fake_pack_name, repo)
    test_playbook_path = packs_path / fake_pack_name / TEST_PLAYBOOKS_DIR
    pack_ignore_path = os.path.join(pack.path, PACKS_PACK_IGNORE_FILE_NAME)

    # prepare .pack-ignore
    with open(pack_ignore_path, "a") as pack_ignore_f:
        pack_ignore_f.write(
            "[file:TestIntegration.yml]\nignore=IN126\n\n"
            f"[file:{fake_test_name}]\nignore=auto-test"
        )

    # prepare mocks
    mocker.patch.object(
        tools, "get_pack_ignore_file_path", return_value=pack_ignore_path
    )
    mocker.patch.object(
        os.path, "join", return_value=str(test_playbook_path / fake_test_name)
    )
    mocker.patch.object(
        tools, "get_test_playbook_id", return_value=(None, "FakeTestPack")
    )

    ignore_test_set = get_ignore_pack_skipped_tests(
        fake_pack_name, {fake_pack_name}, {}
    )
    assert len(ignore_test_set) == 0


@pytest.mark.parametrize(
    argnames="arg, expected_result",
    argvalues=[
        ["a1,b2,c3", ["a1", "b2", "c3"]],
        ['["a1","b2","c3"]', ["a1", "b2", "c3"]],
        [["a1", "b2", "c3"], ["a1", "b2", "c3"]],
        ["", []],
        [[], []],
    ],
)
def test_arg_to_list(arg: Union[List[str], str], expected_result: List[str]):
    """
    Given
    - String or list of strings.
    Case a: comma-separated string.
    Case b: a string representing a list.
    Case c: python list.
    Case d: empty string.
    Case e: empty list.

    When
    - Convert given string to list of strings, for example at unify.add_contributors_support.

    Then:
    - Ensure a Python list is returned with the relevant values.
    """
    func_result = arg_to_list(arg=arg, separator=",")
    assert func_result == expected_result


V2_VALID = {
    "display": "integrationname v2",
    "name": "integrationname v2",
    "id": "integrationname v2",
}
V2_WRONG_DISPLAY = {
    "display": "integrationname V2",
    "name": "integrationname v2",
    "id": "integrationname V2",
}
NOT_V2_VIA_DISPLAY_NOR_NAME = {
    "display": "integrationname",
    "name": "integrationv2name",
    "id": "integrationv2name",
}
NOT_V2_VIA_DISPLAY = {
    "display": "integrationname",
    "name": "integrationname v2",
    "id": "integrationv2name",
}
NOT_V2_VIA_NAME = {
    "display": "integrationname V2",
    "name": "integrationname",
    "id": "integrationv2name",
}
V3_VALID = {
    "display": "integrationname v3",
    "name": "integrationname v3",
    "id": "integrationname v3",
}
V3_WRONG_DISPLAY = {
    "display": "integrationname V3",
    "name": "integrationname v3",
    "id": "integrationname V3",
}
NOT_V3_VIA_DISPLAY_NOR_NAME = {
    "display": "integrationname",
    "name": "integrationv3name",
    "id": "integrationv3name",
}
NOT_V3_VIA_DISPLAY = {
    "display": "integrationname",
    "name": "integrationname v3",
    "id": "integrationv3name",
}
NOT_V3_VIA_NAME = {
    "display": "integrationname V3",
    "name": "integrationname",
    "id": "integrationv3Gname",
}
GET_FILE_VERSION_SUFFIX_IF_EXISTS_NAME_INPUTS = [
    (V2_VALID, "2"),
    (V2_WRONG_DISPLAY, "2"),
    (NOT_V2_VIA_DISPLAY_NOR_NAME, None),
    (NOT_V2_VIA_NAME, None),
    (NOT_V2_VIA_DISPLAY, "2"),
    (V3_VALID, "3"),
    (V3_WRONG_DISPLAY, "3"),
    (NOT_V3_VIA_DISPLAY_NOR_NAME, None),
    (NOT_V3_VIA_NAME, None),
    (NOT_V3_VIA_DISPLAY, "3"),
]


@pytest.mark.parametrize(
    "current, answer", GET_FILE_VERSION_SUFFIX_IF_EXISTS_NAME_INPUTS
)
def test_get_file_version_suffix_if_exists_via_name(current, answer):
    assert get_file_version_suffix_if_exists(current) is answer


GET_FILE_VERSION_SUFFIX_IF_EXIST_INPUTS = [
    (V2_VALID, "2"),
    (V2_WRONG_DISPLAY, "2"),
    (NOT_V2_VIA_DISPLAY, None),
    (NOT_V2_VIA_NAME, "2"),
    (NOT_V2_VIA_DISPLAY_NOR_NAME, None),
    (V3_VALID, "3"),
    (V3_WRONG_DISPLAY, "3"),
    (NOT_V3_VIA_DISPLAY, None),
    (NOT_V3_VIA_NAME, "3"),
    (NOT_V3_VIA_DISPLAY_NOR_NAME, None),
]


@pytest.mark.parametrize("current, answer", GET_FILE_VERSION_SUFFIX_IF_EXIST_INPUTS)
def test_get_file_version_suffix_if_exists_via_display(current, answer):
    assert get_file_version_suffix_if_exists(current, check_in_display=True) is answer


def test_test_get_file_version_suffix_if_exists_no_name_and_no_display():
    """
    Given:
    - 'current_file': Dict representing YML data of an integration or script.

    When:
    - Invalid dict given, not containing display and name values.

    Then:
    - Ensure None is returned.
    """
    assert get_file_version_suffix_if_exists(dict(), check_in_display=True) is None
    assert get_file_version_suffix_if_exists(dict(), check_in_display=False) is None


def test_get_to_version_with_to_version(repo):
    pack = repo.create_pack("Pack")
    integration = pack.create_integration("INT", yml={"toversion": "4.5.0"})
    with ChangeCWD(repo.path):
        to_ver = get_to_version(integration.yml.path)

        assert to_ver == "4.5.0"


def test_get_to_version_no_to_version(repo):
    pack = repo.create_pack("Pack")
    integration = pack.create_integration("INT", yml={})
    with ChangeCWD(repo.path):
        to_ver = get_to_version(integration.yml.path)

        assert to_ver == DEFAULT_CONTENT_ITEM_TO_VERSION


def test_get_file_displayed_name__integration(repo):
    """
    Given
    - The path to an integration.

    When
    - Running get_file_displayed_name.

    Then:
    - Ensure the returned name is the display field.
    """
    pack = repo.create_pack("MyPack")
    integration = pack.create_integration("MyInt")
    integration.create_default_integration()
    yml_content = integration.yml.read_dict()
    yml_content["display"] = "MyDisplayName"
    integration.yml.write_dict(yml_content)
    with ChangeCWD(repo.path):
        display_name = get_file_displayed_name(integration.yml.path)
        assert display_name == "MyDisplayName"


def test_get_file_displayed_name__script(repo):
    """
    Given
    - The path to a script.

    When
    - Running get_file_displayed_name.

    Then:
    - Ensure the returned name is the name field.
    """
    pack = repo.create_pack("MyPack")
    script = pack.create_script("MyScr")
    script.create_default_script()
    yml_content = script.yml.read_dict()
    yml_content["name"] = "MyDisplayName"
    script.yml.write_dict(yml_content)
    with ChangeCWD(repo.path):
        display_name = get_file_displayed_name(script.yml.path)
        assert display_name == "MyDisplayName"


def test_get_file_displayed_name__playbook(repo):
    """
    Given
    - The path to a playbook.

    When
    - Running get_file_displayed_name.

    Then:
    - Ensure the returned name is the name field.
    """
    pack = repo.create_pack("MyPack")
    playbook = pack.create_playbook("MyPlay")
    playbook.create_default_playbook()
    yml_content = playbook.yml.read_dict()
    yml_content["name"] = "MyDisplayName"
    playbook.yml.write_dict(yml_content)
    with ChangeCWD(repo.path):
        display_name = get_file_displayed_name(playbook.yml.path)
        assert display_name == "MyDisplayName"


def test_get_file_displayed_name__mapper(repo):
    """
    Given
    - The path to a mapper.

    When
    - Running get_file_displayed_name.

    Then:
    - Ensure the returned name is the name field.
    """
    pack = repo.create_pack("MyPack")
    mapper = pack.create_mapper("MyMap", content=MAPPER)
    json_content = mapper.read_json_as_dict()
    json_content["name"] = "MyDisplayName"
    mapper.write_json(json_content)
    with ChangeCWD(repo.path):
        display_name = get_file_displayed_name(mapper.path)
        assert display_name == "MyDisplayName"


def test_get_file_displayed_name__old_classifier(repo):
    """
    Given
    - The path to an old classifier.

    When
    - Running get_file_displayed_name.

    Then:
    - Ensure the returned name is the brandName field.
    """
    pack = repo.create_pack("MyPack")
    old_classifier = pack.create_classifier("MyClas", content=OLD_CLASSIFIER)
    json_content = old_classifier.read_json_as_dict()
    json_content["brandName"] = "MyDisplayName"
    old_classifier.write_json(json_content)
    with ChangeCWD(repo.path):
        display_name = get_file_displayed_name(old_classifier.path)
        assert display_name == "MyDisplayName"


def test_get_file_displayed_name__layout(repo):
    """
    Given
    - The path to a layout.

    When
    - Running get_file_displayed_name.

    Then:
    - Ensure the returned name is the TypeName field.
    """
    pack = repo.create_pack("MyPack")
    layout = pack.create_layout("MyLay", content=LAYOUT)
    json_content = layout.read_json_as_dict()
    json_content["TypeName"] = "MyDisplayName"
    layout.write_json(json_content)
    with ChangeCWD(repo.path):
        display_name = get_file_displayed_name(layout.path)
        assert display_name == "MyDisplayName"


def test_get_file_displayed_name__reputation(repo):
    """
    Given
    - The path to a reputation.

    When
    - Running get_file_displayed_name.

    Then:
    - Ensure the returned name is the id field.
    """
    pack = repo.create_pack("MyPack")
    reputation = pack._create_json_based(
        "MyRep", content=REPUTATION, prefix="reputation"
    )
    json_content = reputation.read_json_as_dict()
    json_content["id"] = "MyDisplayName"
    reputation.write_json(json_content)
    with ChangeCWD(repo.path):
        display_name = get_file_displayed_name(reputation.path)
        assert display_name == "MyDisplayName"


def test_get_file_displayed_name__image(repo):
    """
    Given
    - The path to an image.

    When
    - Running get_file_displayed_name.

    Then:
    - Ensure the returned name is the file name.
    """
    pack = repo.create_pack("MyPack")
    integration = pack.create_integration("MyInt")
    integration.create_default_integration()
    with ChangeCWD(repo.path):
        display_name = get_file_displayed_name(integration.image.path)
        assert display_name == os.path.basename(integration.image.rel_path)


INCIDENTS_TYPE_FILES_INPUTS = [
    (VALID_INCIDENT_TYPE_FILE__RAW_DOWNLOADED, "Access v2"),
    (VALID_INCIDENT_TYPE_FILE, "Access v2"),
]


@pytest.mark.parametrize("input_path, expected_name", INCIDENTS_TYPE_FILES_INPUTS)
def test_get_file_displayed_name__incident_type(input_path: str, expected_name: str):
    """
    Given
    - The path to an incident type file.

    When
    - Running get_file_displayed_name.

    Then:
    - Ensure the returned name is the incident type name.
    """

    assert get_file_displayed_name(input_path) == expected_name


def test_get_pack_metadata(repo):
    """
    Given
    - The path to some file in the repo.

    When
    - Running get_pack_metadata.

    Then:
    - Ensure the returned pack metadata of the file's pack.
    """
    metadata_json = {"name": "MyPack", "support": "xsoar", "currentVersion": "1.1.0"}

    pack = repo.create_pack("MyPack")
    pack_metadata = pack.pack_metadata
    pack_metadata.update(metadata_json)

    result = get_pack_metadata(pack.path)

    assert metadata_json == result


def test_get_last_remote_release_version(requests_mock):
    """
    When
    - Get latest release tag from remote pypi api

    Then:
    - Ensure the returned version is as expected
    """
    os.environ["DEMISTO_SDK_SKIP_VERSION_CHECK"] = ""
    os.environ["CI"] = ""
    expected_version = "1.3.8"
    requests_mock.get(
        r"https://pypi.org/pypi/demisto-sdk/json",
        json={"info": {"version": expected_version}},
    )
    assert get_last_remote_release_version() == expected_version


IS_PACK_PATH_INPUTS = [
    ("Packs/BitcoinAbuse", True),
    ("Packs/BitcoinAbuse/Layouts", False),
    ("Packs/BitcoinAbuse/Classifiers", False),
    ("Unknown", False),
]


@pytest.mark.parametrize("input_path, expected", IS_PACK_PATH_INPUTS)
def test_is_pack_path(input_path: str, expected: bool):
    """
    Given:
        - 'input_path': Path to some file or directory

    When:
        - Checking whether pack is to a pack directory.

    Then:
        - Ensure expected boolean is returned.

    """
    assert is_pack_path(input_path) == expected


@pytest.mark.parametrize(
    "s, is_valid_uuid",
    [
        ("", False),
        ("ffc9fbb0-1a73-448c-89a8-fe979e0f0c3e", True),
        ("somestring", False),
    ],
)
def test_is_uuid(s, is_valid_uuid):
    """
    Given:
        - Case A: Empty string
        - Case B: Valid UUID
        - Case C: Invalid UUID

    When:
        - Checking if the string is a valid UUID

    Then:
        - Case A: False as it is an empty string
        - Case B: True as it is a valid UUID
        - Case C: False as it is a string which is not a valid UUID
    """
    if is_valid_uuid:
        assert is_uuid(s)
    else:
        assert not is_uuid(s)


def test_get_relative_path_from_packs_dir():
    """
    Given:
        - 'input_path': Path to some file or directory

    When:
        - Running get_relative_path_from_packs_dir

    Then:
        - Ensure that:
          - If it is an absolute path to a pack related object - it returns the relative path from Packs dir.
          - If it is a relative path from Packs dir or an unrelated path - return the path unchanged.

    """
    abs_path = "/Users/who/dev/demisto/content/Packs/Accessdata/Integrations/Accessdata/Accessdata.yml"
    rel_path = "Packs/Accessdata/Integrations/Accessdata/Accessdata.yml"
    unrelated_path = "/Users/who/dev/demisto"

    assert get_relative_path_from_packs_dir(abs_path) == rel_path
    assert get_relative_path_from_packs_dir(rel_path) == rel_path
    assert get_relative_path_from_packs_dir(unrelated_path) == unrelated_path


@pytest.mark.parametrize(
    "version,expected_result",
    [
        ("1.3.8", ["* Updated the **secrets** command to work on forked branches."]),
        ("1.3", []),
    ],
)
def test_get_release_note_entries(requests_mock, version, expected_result):
    """
    Given:
        - Version of the demisto-sdk.

    When:
        - Running get_release_note_entries.

    Then:
        - Ensure that the result as expected.
    """
    requests_mock.get("https://api.github.com/repos/demisto/demisto-sdk")
    #
    with open(
        f"{GIT_ROOT}/demisto_sdk/commands/common/tests/test_files/test_changelog.md",
        "rb",
    ) as f:
        changelog = f.read()
    requests_mock.get(
        "https://raw.githubusercontent.com/demisto/demisto-sdk/master/CHANGELOG.md",
        content=changelog,
    )

    assert get_release_note_entries(version) == expected_result


def test_suppress_stdout(capsys):
    """
    Given:
        - Messages to print.

    When:
        - Printing a message inside the suppress_stdout context manager.
        - Printing message after the suppress_stdout context manager is used.
    Then:
        - Ensure that messages are not printed to console while suppress_stdout is enabled.
        - Ensure that messages are printed to console when suppress_stdout is disabled.
    """
    print("You can see this")
    captured = capsys.readouterr()
    assert captured.out == "You can see this\n"
    with tools.suppress_stdout():
        print("You cannot see this")
        captured = capsys.readouterr()
    assert captured.out == ""
    print("And you can see this again")
    captured = capsys.readouterr()
    assert captured.out == "And you can see this again\n"


def test_suppress_stdout_exception(capsys):
    """
    Given:
        - Messages to print.

    When:
        - Performing an operation which throws an exception inside the suppress_stdout context manager.
        - Printing something after the suppress_stdout context manager is used.
    Then:
        - Ensure that the context manager do not not effect exception handling.
        - Ensure that messages are printed to console when suppress_stdout is disabled.

    """
    with pytest.raises(Exception) as excinfo:
        with tools.suppress_stdout():
            2 / 0
    assert str(excinfo.value) == "division by zero"
    print("After error prints are enabled again.")
    captured = capsys.readouterr()
    assert captured.out == "After error prints are enabled again.\n"


def test_compare_context_path_in_yml_and_readme_non_vs_code_format_valid():
    """
    Given:
        - a yml for an integration.
        - a valid readme in a non-vs code format

    When:
        - running compare_context_path_in_yml_and_readme.

    Then:
        - Ensure that no differences are found.
    """
    yml_dict = {
        "script": {
            "commands": [
                {
                    "name": "servicenow-create-ticket",
                    "outputs": [
                        {
                            "contextPath": "ServiceNow.Ticket.ID",
                            "description": "Ticket ID.",
                            "type": "string",
                        },
                        {
                            "contextPath": "ServiceNow.Ticket.OpenedBy",
                            "description": "Ticket opener ID.",
                            "type": "string",
                        },
                    ],
                }
            ]
        }
    }
    readme_content = (
        "### servicenow-create-ticket\n"
        "***\n"
        "Creates new ServiceNow ticket.\n\n\n"
        "#### Base Command\n\n"
        "`servicenow-create-ticket`\n"
        "#### Input\n\n"
        "| **Argument Name** | **Description** | **Required** |\n"
        "| --- | --- | --- |\n"
        "| short_description | Short description of the ticket. | Optional |\n\n\n"
        " #### Context Output\n\n"
        "| **Path** | **Type** | **Description** |\n"
        "| --- | --- | --- |\n"
        "| ServiceNow.Ticket.ID | string | ServiceNow ticket ID. |\n"
        "| ServiceNow.Ticket.OpenedBy | string | ServiceNow ticket opener ID. |\n"
    )

    diffs = compare_context_path_in_yml_and_readme(yml_dict, readme_content)
    assert not diffs


def test_compare_context_path_in_yml_and_readme_non_vs_code_format_invalid():
    """
    Given:
        - a yml for an integration.
        - an invalid readme in a non-vs code format

    When:
        - running compare_context_path_in_yml_and_readme.

    Then:
        - Ensure that differences are found.
    """
    yml_dict = {
        "script": {
            "commands": [
                {
                    "name": "servicenow-create-ticket",
                    "outputs": [
                        {
                            "contextPath": "ServiceNow.Ticket.ID",
                            "description": "Ticket ID.",
                            "type": "string",
                        },
                        {
                            "contextPath": "ServiceNow.Ticket.OpenedBy",
                            "description": "Ticket opener ID.",
                            "type": "string",
                        },
                    ],
                }
            ]
        }
    }
    readme_content = (
        "### servicenow-create-ticket\n"
        "***\n"
        "Creates new ServiceNow ticket.\n\n\n"
        "#### Base Command\n\n"
        "`servicenow-create-ticket`\n"
        "#### Input\n\n"
        "| **Argument Name** | **Description** | **Required** |\n"
        "| --- | --- | --- |\n"
        "| short_description | Short description of the ticket. | Optional |\n\n\n"
        " #### Context Output\n\n"
        "| **Path** | **Type** | **Description** |\n"
        "| --- | --- | --- |\n"
        "| ServiceNow.Ticket.ID | string | ServiceNow ticket ID. |\n"
    )

    diffs = compare_context_path_in_yml_and_readme(yml_dict, readme_content)
    assert "ServiceNow.Ticket.OpenedBy" in diffs.get("servicenow-create-ticket").get(
        "only in yml"
    )


def test_compare_context_path_in_yml_and_readme_vs_code_format_valid():
    """
    Given:
        - a yml for an integration.
        - a valid readme in a vs code format

    When:
        - running compare_context_path_in_yml_and_readme.

    Then:
        - Ensure that no differences are found.
    """
    yml_dict = {
        "script": {
            "commands": [
                {
                    "name": "servicenow-create-ticket",
                    "outputs": [
                        {
                            "contextPath": "ServiceNow.Ticket.ID",
                            "description": "Ticket ID.",
                            "type": "string",
                        },
                        {
                            "contextPath": "ServiceNow.Ticket.OpenedBy",
                            "description": "Ticket opener ID.",
                            "type": "string",
                        },
                    ],
                }
            ]
        }
    }
    readme_content = (
        "### servicenow-create-ticket\n"
        "***\n"
        "Creates new ServiceNow ticket.\n\n\n"
        "#### Base Command\n\n"
        "`servicenow-create-ticket`\n"
        "#### Input\n\n"
        "| **Argument Name** | **Description**                  | **Required** |\n"
        "| ----------------- | -------------------------------- | ------------ |\n"
        "| short_description | Short description of the ticket. | Optional     |\n\n\n"
        " #### Context Output\n\n"
        "| **Path**                   | **Type** | **Description**              |\n"
        "| -------------------------- | -------- | ---------------------------- |\n"
        "| ServiceNow.Ticket.ID       | string   | ServiceNow ticket ID.        |\n"
        "| ServiceNow.Ticket.OpenedBy | string   | ServiceNow ticket opener ID. |\n"
    )

    diffs = compare_context_path_in_yml_and_readme(yml_dict, readme_content)
    assert not diffs


def test_compare_context_path_in_yml_and_readme_vs_code_format_invalid():
    """
    Given:
        - a yml for an integration.
        - an invalid readme in a vs code format

    When:
        - running compare_context_path_in_yml_and_readme.

    Then:
        - Ensure that differences are found.
    """
    yml_dict = {
        "script": {
            "commands": [
                {
                    "name": "servicenow-create-ticket",
                    "outputs": [
                        {
                            "contextPath": "ServiceNow.Ticket.ID",
                            "description": "Ticket ID.",
                            "type": "string",
                        },
                        {
                            "contextPath": "ServiceNow.Ticket.OpenedBy",
                            "description": "Ticket opener ID.",
                            "type": "string",
                        },
                    ],
                }
            ]
        }
    }
    readme_content = (
        "### servicenow-create-ticket\n"
        "***\n"
        "Creates new ServiceNow ticket.\n\n\n"
        "#### Base Command\n\n"
        "`servicenow-create-ticket`\n"
        "#### Input\n\n"
        "| **Argument Name** | **Description**                  | **Required** |\n"
        "| ----------------- | -------------------------------- | ------------ |\n"
        "| short_description | Short description of the ticket. | Optional     |\n\n\n"
        " #### Context Output\n\n"
        "| **Path**             | **Type** | **Description**       |\n"
        "| -------------------- | -------- | --------------------- |\n"
        "| ServiceNow.Ticket.ID | string   | ServiceNow ticket ID. |\n"
    )

    diffs = compare_context_path_in_yml_and_readme(yml_dict, readme_content)
    assert "ServiceNow.Ticket.OpenedBy" in diffs.get("servicenow-create-ticket").get(
        "only in yml"
    )


def test_get_definition_name():
    """
    Given
    - The path to a generic field/generic type file.

    When
    - the file has a connected generic definition

    Then:
    - Ensure the returned name is the connected definitions name.
    """

    pack_path = f"{GIT_ROOT}/demisto_sdk/tests/test_files/generic_testing"
    field_path = pack_path + "/GenericFields/Object/genericfield-Sample.json"
    type_path = pack_path + "/GenericTypes/Object/generictype-Sample.json"

    assert tools.get_definition_name(field_path, pack_path) == "Object"
    assert tools.get_definition_name(type_path, pack_path) == "Object"


def test_gitlab_ci_yml_load():
    """
    Given:
        - a yml file with gitlab ci data

    When:
        - trying to load it to the sdk  - like via find_type

    Then:
        - Ensure that the load does not fail.
        - Ensure the file has no identification
    """
    test_file = f"{GIT_ROOT}/demisto_sdk/tests/test_files/gitlab_ci_test_file.yml"
    try:
        res = find_type(test_file)
    except Exception:
        # if we got here an error has occurred when trying to load the file
        assert False

    assert res is None


IRON_BANK_CASES = [
    ({"tags": []}, False),  # case no tags
    ({"tags": ["iron bank"]}, False),  # case some other tags than "Iron Bank"
    ({"tags": ["Iron Bank", "other_tag"]}, True),  # case Iron Bank tag exist
    ({}, False),  # case no tags
]


@pytest.mark.parametrize("metadata, expected", IRON_BANK_CASES)
def test_is_iron_bank_pack(mocker, metadata, expected):
    mocker.patch.object(tools, "get_pack_metadata", return_value=metadata)
    res = tools.is_iron_bank_pack("example_path")
    assert res == expected


def test_get_test_playbook_id():
    """
    Given:
        - A list of test playbooks from id_set
        - Test playbook file name

    When:
        - trying to get the pack and name of the test playbook - via running get_test_playbook_id command

    Then:
        - Ensure that the currect pack name returned.
        - Ensure that the currect test name returned.

    """
    test_playbook_id_set = [
        {
            "HelloWorld-Test": {
                "name": "HelloWorld-Test",
                "file_path": "Packs/HelloWorld/TestPlaybooks/playbook-HelloWorld-Test.yml",
                "fromversion": "5.0.0",
                "implementing_scripts": [
                    "HelloWorldScript",
                    "DeleteContext",
                    "FetchFromInstance",
                ],
                "command_to_integration": {
                    "helloworld-say-hello": "",
                    "helloworld-search-alerts": "",
                },
                "pack": "HelloWorld",
            }
        },
        {
            "HighlightWords_Test": {
                "name": "HighlightWords - Test",
                "file_path": "Packs/CommonScripts/TestPlaybooks/playbook-HighlightWords_-_Test.yml",
                "implementing_scripts": [
                    "VerifyHumanReadableContains",
                    "HighlightWords",
                ],
                "pack": "CommonScripts",
            }
        },
        {
            "HTTPListRedirects - Test SSL": {
                "name": "HTTPListRedirects - Test SSL",
                "file_path": "Packs/CommonScripts/TestPlaybooks/playbook-HTTPListRedirects_-_Test_SSL.yml",
                "implementing_scripts": [
                    "PrintErrorEntry",
                    "HTTPListRedirects",
                    "DeleteContext",
                ],
                "pack": "CommonScripts",
            }
        },
    ]

    test_name = "playbook-HelloWorld-Test.yml"
    test_playbook_name, test_playbook_pack = get_test_playbook_id(
        test_playbook_id_set, test_name
    )
    assert test_playbook_name == "HelloWorld-Test"
    assert test_playbook_pack == "HelloWorld"


@pytest.mark.parametrize(
    "url, expected_name",
    [
        (
            "ssh://git@github.com/demisto/content-dist.git",
            ("github.com", "demisto", "content-dist"),
        ),
        (
            "git@github.com:demisto/content-dist.git",
            ("github.com", "demisto", "content-dist"),
        ),
        (
            "https://github.com/demisto/content-dist.git",
            ("github.com", "demisto", "content-dist"),
        ),
        (
            "https://github.com/demisto/content-dist",
            ("github.com", "demisto", "content-dist"),
        ),
        (
            "https://code.pan.run/xsoar/content-dist",
            ("code.pan.run", "xsoar", "content-dist"),
        ),  # gitlab
        (
            "https://code.pan.run/xsoar/content-dist.git",
            ("code.pan.run", "xsoar", "content-dist"),
        ),
        (
            "https://gitlab-ci-token:token@code.pan.run/xsoar/content-dist.git",
            ("code.pan.run", "xsoar", "content-dist"),
        ),
    ],
)
def test_get_current_repo(mocker, url, expected_name):
    import giturlparse

    mocker.patch.object(giturlparse, "parse", return_value=giturlparse.parse(url))
    name = get_current_repo()
    assert name == expected_name


KEBAB_CASES = [
    ("Scan File", "scan-file"),
    ("Scan File-", "scan-file"),
    ("Scan.File", "scan-file"),
    ("*scan,file", "scan-file"),
    ("Scan     File", "scan-file"),
    ("Scan - File", "scan-file"),
    ("Scan-File", "scan-file"),
    ("Scan- File", "scan-file"),
    ("Scan -File", "scan-file"),
    ("Audit - 'X509 Sessions'", "audit-x509-sessions"),
    ("Scan IPs", "scan-ips"),
    ("URL Finder", "url-finder"),
    ("1URL2 3Finder4 5", "1url2-3finder4-5"),
]


@pytest.mark.parametrize("input_str, output_str", KEBAB_CASES)
def test_to_kebab_case(input_str, output_str):
    assert to_kebab_case(input_str) == output_str


YML_DATA_CASES = [
    (
        get_yaml(VALID_INTEGRATION_TEST_PATH),
        FileType.INTEGRATION,
        [
            {"id": "PagerDutyGetAllSchedules"},
            {"id": "PagerDutyGetUsersOnCall"},
            {"id": "PagerDutyGetUsersOnCallNow"},
            {"id": "PagerDutyIncidents"},
            {"id": "PagerDutySubmitEvent"},
            {"id": "PagerDutyGetContactMethods"},
            {"id": "PagerDutyGetUsersNotification"},
        ],
        [],
    ),
    (
        get_yaml(VALID_SCRIPT_PATH),
        FileType.SCRIPT,
        [{"id": "send-notification"}],
        ["TestCreateDuplicates"],
    ),
    (
        get_yaml(TEST_PLAYBOOK),
        FileType.TEST_PLAYBOOK,
        [{"id": "gmail-search", "source": "Gmail"}],
        ["ReadFile", "Get Original Email - Gmail"],
    ),
    (
        get_yaml(VALID_PLAYBOOK_ID_PATH),
        FileType.PLAYBOOK,
        [
            {"id": "setIncident", "source": "Builtin"},
            {"id": "closeInvestigation", "source": "Builtin"},
            {"id": "setIncident", "source": "Builtin"},
        ],
        [
            "Account Enrichment - Generic",
            "EmailAskUser",
            "ADGetUser",
            "IP Enrichment - Generic",
            "IP Enrichment - Generic",
            "AssignAnalystToIncident",
            "access_investigation_-_generic",
        ],
    ),
    (
        get_yaml(VALID_INTEGRATION_TEST_PATH),
        FileType.INTEGRATION,
        [
            {"id": "PagerDutyGetAllSchedules"},
            {"id": "PagerDutyGetUsersOnCall"},
            {"id": "PagerDutyGetUsersOnCallNow"},
            {"id": "PagerDutyIncidents"},
            {"id": "PagerDutySubmitEvent"},
            {"id": "PagerDutyGetContactMethods"},
            {"id": "PagerDutyGetUsersNotification"},
        ],
        [],
    ),
    (
        get_yaml(DUMMY_SCRIPT_PATH),
        FileType.SCRIPT,  # Empty case
        [],
        ["DummyScriptUnified"],
    ),
]


@pytest.mark.parametrize(
    "data, file_type, expected_commands, expected_scripts", YML_DATA_CASES
)
def test_get_scripts_and_commands_from_yml_data(
    data, file_type, expected_commands, expected_scripts
):
    commands, scripts = get_scripts_and_commands_from_yml_data(
        data=data, file_type=file_type
    )
    assert commands == expected_commands
    assert scripts == expected_scripts


class TestIsObjectInIDSet:
    PACK_INFO = {
        "name": "Sample1",
        "current_version": "1.1.1",
        "source": [],
        "categories": ["Data Enrichment & Threat Intelligence"],
        "ContentItems": {
            "incidentTypes": [
                "Phishing",
                "Test Type",
            ],
            "layouts": [
                "Phishing layout",
            ],
            "scripts": [
                "Script1",
                "Script2",
            ],
            "indicatorTypes": ["JARM"],
            "integrations": ["Proofpoint Threat Response"],
        },
    }

    def test_sanity(self):
        """
        Given:
            - Pack object.
            - Object type.
            - ID set.
        When:
            - Searching for an item in a pack.
        Then:
            - Return if the item is in the id set or not.
        """
        assert is_object_in_id_set("Script2", FileType.SCRIPT.value, self.PACK_INFO)
        assert not is_object_in_id_set("Script", FileType.SCRIPT.value, self.PACK_INFO)

    def test_no_such_type(self):
        """
        Given:
            - Pack object.
            - Object type.
            - ID set.
        When:
            - Searching for an item in a pack.
            - Pack doesn't include items of the given type.
        Then:
            - Return if the item is in the id set or not.
        """
        assert not is_object_in_id_set(
            "Integration", FileType.INTEGRATION.value, self.PACK_INFO
        )

    def test_no_item_id_in_specific_type(self):
        """
        Given:
            - Pack object.
            - Object type.
            - ID set.
        When:
            - Searching for an item in a pack.
            - Item ID exists for a different type.
        Then:
            - Return if the item is in the id set or not.
        """
        assert is_object_in_id_set(
            "Phishing layout", FileType.LAYOUTS_CONTAINER.value, self.PACK_INFO
        )
        assert not is_object_in_id_set(
            "Phishing", FileType.LAYOUTS_CONTAINER.value, self.PACK_INFO
        )

    @pytest.mark.parametrize(
        "entity_id, entity_type",
        [
            ("JARM", FileType.REPUTATION.value),
            ("Proofpoint Threat Response", FileType.BETA_INTEGRATION.value),
        ],
    )
    def test_convertion_to_id_set_name(self, entity_id, entity_type):
        """
        Given:
            - Pack object with indicatorType(s)
            - Pack object with beta integration

        When:
            - Searching for an IndicatorType in the id_set.
            - Searching for an beta integration in the id_set.

        Then:
            - make sure the indicator type is found.
            - make sure the beta integration is found.
        """
        assert is_object_in_id_set(entity_id, entity_type, self.PACK_INFO)


class TestGetItemMarketplaces:
    @staticmethod
    def test_item_has_marketplaces_field():
        """
        Given
            - item declares marketplaces
        When
            - getting the marketplaces of an item
        Then
            - return the item's marketplaces
        """
        item_data = {
            "name": "Integration",
            "marketplaces": ["xsoar", "marketplacev2"],
        }
        marketplaces = get_item_marketplaces(
            "Packs/PackID/Integrations/Integration/Integration.yml", item_data=item_data
        )

        assert "xsoar" in marketplaces
        assert "marketplacev2" in marketplaces

    @staticmethod
    def test_only_pack_has_marketplaces():
        """
        Given
            - item does not declare marketplaces
            - pack declares marketplaces
        When
            - getting the marketplaces of an item
        Then
            - return the pack's marketplaces
        """
        item_data = {
            "name": "Integration",
            "pack": "PackID",
        }
        packs = {
            "PackID": {
                "id": "PackID",
                "marketplaces": ["xsoar", "marketplacev2"],
            }
        }
        marketplaces = get_item_marketplaces(
            "Packs/PackID/Integrations/Integration/Integration.yml",
            item_data=item_data,
            packs=packs,
        )

        assert "xsoar" in marketplaces
        assert "marketplacev2" in marketplaces

    @staticmethod
    def test_no_marketplaces_specified():
        """
        Given
            - item does not declare marketplaces
            - pack does not declare marketplaces
        When
            - getting the marketplaces of an item
        Then
            - return the default marketplaces (only xsoar)
        """
        item_data = {
            "name": "Integration",
            "pack": "PackID",
        }
        packs = {
            "PackID": {
                "id": "PackID",
            }
        }
        marketplaces = get_item_marketplaces(
            "Packs/PackID/Integrations/Integration/Integration.yml",
            item_data=item_data,
            packs=packs,
        )

        assert len(marketplaces) == 1
        assert "xsoar" in marketplaces

    @staticmethod
    def test_pack_not_in_cache(mocker):
        """
        Given
            - item does not declare marketplaces
            - pack does not appear in pack cache
        When
            - getting the marketplaces of an item
        Then
            - return the marketplaces from the pack_metadata
        """
        item_data = {
            "name": "Integration",
            "pack": "PackID",
        }
        packs = {
            "PackID2": {
                "id": "PackID2",
            }
        }
        mocker.patch(
            "demisto_sdk.commands.common.tools.get_mp_types_from_metadata_by_item",
            return_value=["marketplacev2"],
        )
        marketplaces = get_item_marketplaces(
            "Packs/PackID/Integrations/Integration/Integration.yml",
            item_data=item_data,
            packs=packs,
        )

        assert len(marketplaces) == 1
        assert "marketplacev2" in marketplaces


class TestTagParser:
    def test_no_text_to_remove(self):
        """
        Given:
            - prefix <>
            - suffix </>
            - text with no prefix / suffix
        When:
            - Calling TagParser.parse()
        Then:
            - Text shouldn't change
        """
        prefix = "<>"
        suffix = "</>"
        text = "some text"
        tag_parser = TagParser(prefix, suffix, remove_tag_text=False)
        for tag in (prefix, suffix):
            assert tag_parser.parse(text + tag) == text + tag

    def test_remove_text(self):
        """
        Given:
            - prefix <>
            - suffix </>
            - text with prefix + suffix
        When:
            - Calling TagParser.parse() with text removal
        Then:
            - Text shouldn't have tags or their text
        """
        prefix = "<>"
        suffix = "</>"
        text = "some text<>more text</>"
        expected_text = "some text"
        tag_parser = TagParser(prefix, suffix, remove_tag_text=True)
        assert tag_parser.parse(text) == expected_text

    def test_remove_tags_only(self):
        """
        Given:
            - prefix <>
            - suffix </>
            - text with prefix + suffix
        When:
            - Calling TagParser.parse() without text removal
        Then:
            - Text shouldn't have tags, but keep the text
        """
        prefix = "<>"
        suffix = "</>"
        text = "some text <>tag text</>"
        expected_text = "some text tag text"
        tag_parser = TagParser(prefix, suffix, remove_tag_text=False)
        assert tag_parser.parse(text) == expected_text


class TestMarketplaceTagParser:
    MARKETPLACE_TAG_PARSER = MarketplaceTagParser()
    TEXT_WITH_TAGS = f"""
### Sections:
{MARKETPLACE_TAG_PARSER.XSOAR_PREFIX} - XSOAR PARAGRAPH{MARKETPLACE_TAG_PARSER.XSOAR_SUFFIX}
{MARKETPLACE_TAG_PARSER.XSIAM_PREFIX} - XSIAM PARAGRAPH{MARKETPLACE_TAG_PARSER.XSIAM_SUFFIX}
### Inline:
{MARKETPLACE_TAG_PARSER.XSOAR_INLINE_PREFIX}xsoar inline text{MARKETPLACE_TAG_PARSER.XSOAR_INLINE_SUFFIX}
{MARKETPLACE_TAG_PARSER.XSIAM_INLINE_PREFIX}xsiam inline text{MARKETPLACE_TAG_PARSER.XSIAM_INLINE_SUFFIX}"""

    def test_invalid_marketplace_version(self):
        """
        Given:
            - Invalid marketplace version
            - Text with XSOAR tags and XSIAM tags
        When:
            - Calling MarketplaceTagParser.parse_text()
        Then:
            - Remove all tags and their text
        """
        self.MARKETPLACE_TAG_PARSER.marketplace = "invalid"
        actual = self.MARKETPLACE_TAG_PARSER.parse_text(self.TEXT_WITH_TAGS)
        assert "### Sections:" in actual
        assert "### Inline:" in actual
        assert self.MARKETPLACE_TAG_PARSER.XSOAR_PREFIX not in actual
        assert self.MARKETPLACE_TAG_PARSER.XSIAM_PREFIX not in actual
        assert "XSOAR" not in actual
        assert "xsoar" not in actual
        assert "XSIAM" not in actual
        assert "xsiam" not in actual

    def test_xsoar_marketplace_version(self):
        """
        Given:
            - xsoar marketplace version
            - Text with XSOAR tags and XSIAM tags
        When:
            - Calling MarketplaceTagParser.parse_text()
        Then:
            - Remove all XSIAM tags and their text, and keep XSOAR text with tags
        """
        self.MARKETPLACE_TAG_PARSER.marketplace = MarketplaceVersions.XSOAR.value
        actual = self.MARKETPLACE_TAG_PARSER.parse_text(self.TEXT_WITH_TAGS)
        assert "### Sections:" in actual
        assert "### Inline:" in actual
        assert "XSOAR" in actual
        assert "xsoar" in actual
        assert self.MARKETPLACE_TAG_PARSER.XSOAR_PREFIX not in actual
        assert self.MARKETPLACE_TAG_PARSER.XSIAM_PREFIX not in actual
        assert "XSIAM" not in actual
        assert "xsiam" not in actual

    def test_xsiam_marketplace_version(self):
        """
        Given:
            - xsiam marketplace version
            - Text with XSOAR tags and XSIAM tags
        When:
            - Calling MarketplaceTagParser.parse_text()
        Then:
            - Remove all XSOAR tags and their text, and keep XSIAM text with tags
        """
        self.MARKETPLACE_TAG_PARSER.marketplace = (
            MarketplaceVersions.MarketplaceV2.value
        )
        actual = self.MARKETPLACE_TAG_PARSER.parse_text(self.TEXT_WITH_TAGS)
        assert "### Sections:" in actual
        assert "### Inline:" in actual
        assert "XSOAR" not in actual
        assert "xsoar" not in actual
        assert self.MARKETPLACE_TAG_PARSER.XSOAR_PREFIX not in actual
        assert self.MARKETPLACE_TAG_PARSER.XSIAM_PREFIX not in actual
        assert "XSIAM" in actual
        assert "xsiam" in actual


@pytest.mark.parametrize(
    "data, answer",
    [
        ({"brandName": "TestBrand"}, "TestBrand"),
        ({"id": "TestID"}, "TestID"),
        ({"name": "TestName"}, "TestName"),
        ({"TypeName": "TestType"}, "TestType"),
        ({"display": "TestDisplay"}, "TestDisplay"),
        ({"trigger_name": "T Name"}, "T Name"),
        ({"layout": {"id": "Testlayout"}}, "Testlayout"),
        ({"dashboards_data": [{"name": "D Name"}]}, "D Name"),
        ({"templates_data": [{"report_name": "R Name"}]}, "R Name"),
    ],
)
def test_get_display_name(data, answer, tmpdir):
    """
    Given
        - Pack to update release notes
    When
        - get_display_name with file path is called
    Then
       - Returned name determined by the key of the data loaded from the file
    """
    file = File(tmpdir / "test_file.json", "", json.dumps(data))
    assert get_display_name(file.path) == answer


@pytest.mark.parametrize("value", ("true", "True"))
def test_string_to_bool__default_params__true(value: str):
    assert string_to_bool(value)


@pytest.mark.parametrize("value", ("false", "False"))
def test_string_to_bool__default_params__false(value: str):
    assert not string_to_bool(value)


@pytest.mark.parametrize("value", ("1", 1, "", " ", "כן", None, "None"))
def test_string_to_bool__default_params__error(value: str):
    with pytest.raises(ValueError):
        string_to_bool(value)


@pytest.mark.parametrize(
    "value", ("true", "True", "TRUE", "t", "T", "yes", "Yes", "YES", "y", "Y", "1")
)
def test_string_to_bool__all_params_true__true(value: str):
    assert string_to_bool(value, True, True, True, True, True, True)


@pytest.mark.parametrize(
    "value", ("false", "False", "FALSE", "f", "F", "no", "No", "NO", "n", "N", "0")
)
def test_string_to_bool__all_params_true__false(value: str):
    assert not string_to_bool(value, True, True, True, True, True, True)


@pytest.mark.parametrize(
    "value",
    (
        "true",
        "True",
        "TRUE",
        "t",
        "T",
        "yes",
        "Yes",
        "YES",
        "y",
        "Y",
        "1",
        "false",
        "False",
        "FALSE",
        "f",
        "F",
        "no",
        "No",
        "NO",
        "n",
        "N",
        "0",
        "",
        " ",
        1,
        True,
        None,
        "אולי",
        "None",
    ),
)
def test_string_to_bool__all_params_false__error(value: str):
    with pytest.raises(ValueError):
        assert string_to_bool(value, False, False, False, False, False, False)


@pytest.mark.parametrize(
    "path,expected_type",
    (
        ("Packs/myPack/Scripts/README.md", FileType.README),
        ("Packs/myPack/ReleaseNotes/1_0_0.md", FileType.RELEASE_NOTES),
        ("Packs/myPack/ReleaseNotes/1_0_0.json", FileType.RELEASE_NOTES_CONFIG),
        ("Packs/myPack/Lists/list.json", FileType.LISTS),
        ("Packs/myPack/Jobs/job.json", FileType.JOB),
        (f"Packs/myPack/{INDICATOR_TYPES_DIR}/indicator.json", FileType.REPUTATION),
        (
            f"Packs/myPack/{XSIAM_DASHBOARDS_DIR}/dashboard.json",
            FileType.XSIAM_DASHBOARD,
        ),
        (
            f"Packs/myPack/{XSIAM_DASHBOARDS_DIR}/dashboard_image.png",
            FileType.XSIAM_DASHBOARD_IMAGE,
        ),
        (f"Packs/myPack/{XSIAM_REPORTS_DIR}/report.json", FileType.XSIAM_REPORT),
        (
            f"Packs/myPack/{XSIAM_REPORTS_DIR}/report_image.png",
            FileType.XSIAM_REPORT_IMAGE,
        ),
        (f"Packs/myPack/{TRIGGER_DIR}/trigger.json", FileType.TRIGGER),
        ("Packs/myPack/pack_metadata.json", FileType.METADATA),
        (XSOAR_CONFIG_FILE, FileType.XSOAR_CONFIG),
        ("CONTRIBUTORS.json", FileType.CONTRIBUTORS),
        ("Packs/myPack/Author_image.png", FileType.AUTHOR_IMAGE),
        (f"{DOC_FILES_DIR}/image.png", FileType.DOC_IMAGE),
        ("Packs/myPack/Integrations/myIntegration/some_image.png", FileType.IMAGE),
        (
            "Packs/myPack/Integrations/myIntegration/myIntegration.ps1",
            FileType.POWERSHELL_FILE,
        ),
        (
            "Packs/myPack/Integrations/myIntegration/myIntegration.py",
            FileType.PYTHON_FILE,
        ),
        (
            "Packs/myPack/Integrations/myIntegration/myIntegration.js",
            FileType.JAVASCRIPT_FILE,
        ),
        (
            "Packs/myPack/Integrations/myIntegration/myIntegration.xif",
            FileType.XIF_FILE,
        ),
        (".gitlab/some_file.yml", FileType.BUILD_CONFIG_FILE),
        (".circleci/some_file.yml", FileType.BUILD_CONFIG_FILE),
        ("Packs/myPack/Scripts/myScript/myScript.yml", FileType.SCRIPT),
        ("Packs/myPack/Scripts/script-myScript.yml", FileType.SCRIPT),
        (f"Packs/myPack/{PACK_IGNORE}", FileType.PACK_IGNORE),
        (f"Packs/myPack/{FileType.SECRET_IGNORE}", FileType.SECRET_IGNORE),
        (f"Packs/myPack/{DOC_FILES_DIR}/foo.md", FileType.DOC_FILE),
        ("Packs/myPack/some_random_file", None),
        ("some_random_file_not_under_Packs", None),
    ),
)
def test_find_type_by_path(path: Path, expected_type: Optional[FileType]):
    assert find_type_by_path(path) == expected_type


@pytest.mark.parametrize(
    "value, expected",
    [
        ("Employee Number", "employeenumber"),
        ("Employee_Number", "employeenumber"),
        ("Employee & Number", "employeenumber"),
        ("Employee, Number?", "employeenumber"),
        ("Employee Number!!!", "employeenumber"),
    ],
)
def test_field_to_cliname(value: str, expected: str):
    assert field_to_cli_name(value) == expected


<<<<<<< HEAD
@pytest.mark.parametrize('host, tenants, expected', [
    pytest.param('example.com', ['tenant1', 'tenant2'], 2, id="Multi tenant server",),
    pytest.param('example.com/acc_tenant1', ['tenant1'], 0, marks=pytest.mark.xfail(raises=HTTPError), id="Using tenant URL",),
    pytest.param('example.com', [], 0, marks=pytest.mark.xfail(raises=HTTPError), id="Standalone server",),
])
def test_get_demisto_tenants(host, tenants, expected, monkeypatch, demisto_tenants_request):
    monkeypatch.setenv("DEMISTO_BASE_URL", host)
    monkeypatch.setenv("DEMISTO_API_KEY", "foobar")
    client = demisto_client.configure()
    config = client.api_client.configuration
    demisto_tenants_request(host, tenants)
    assert len(get_demisto_tenants(config.host, config.api_key, verify_ssl=config.verify_ssl)) == expected
=======
def test_get_core_packs(mocker):
    def mock_get_remote_file(full_file_path, git_content_config):
        if MARKETPLACE_TO_CORE_PACKS_FILE[MarketplaceVersions.XSOAR] in full_file_path:
            return {
                "core_packs_list": ["Base", "CommonScripts", "Active_Directory_Query"]
            }
        elif (
            MARKETPLACE_TO_CORE_PACKS_FILE[MarketplaceVersions.MarketplaceV2]
            in full_file_path
        ):
            return {"core_packs_list": ["Base", "CommonScripts", "Core"]}
        elif (
            MARKETPLACE_TO_CORE_PACKS_FILE[MarketplaceVersions.XPANSE] in full_file_path
        ):
            return ["Base", "CommonScripts", "Core"]
        return None

    mocker.patch.object(tools, "get_remote_file", side_effect=mock_get_remote_file)
    mp_to_core_packs = get_marketplace_to_core_packs()
    assert len(mp_to_core_packs) == len(MarketplaceVersions)
    for mp_core_packs in mp_to_core_packs.values():
        assert "Base" in mp_core_packs
>>>>>>> 2ee8c290
<|MERGE_RESOLUTION|>--- conflicted
+++ resolved
@@ -43,37 +43,6 @@
 from demisto_sdk.commands.common.git_util import GitUtil
 from demisto_sdk.commands.common.handlers import YAML_Handler
 from demisto_sdk.commands.common.legacy_git_tools import git_path
-<<<<<<< HEAD
-from demisto_sdk.commands.common.tools import (LOG_COLORS, MarketplaceTagParser, TagParser, arg_to_list,
-                                               compare_context_path_in_yml_and_readme, field_to_cli_name,
-                                               filter_files_by_type, filter_files_on_pack, filter_packagify_changes,
-                                               find_type, find_type_by_path, generate_xsiam_normalized_name,
-                                               get_code_lang, get_current_repo, get_demisto_tenants, get_dict_from_file,
-                                               get_display_name, get_entity_id_by_entity_type,
-                                               get_entity_name_by_entity_type, get_file, get_file_displayed_name,
-                                               get_file_version_suffix_if_exists, get_files_in_dir,
-                                               get_ignore_pack_skipped_tests, get_item_marketplaces,
-                                               get_last_release_version, get_last_remote_release_version,
-                                               get_latest_release_notes_text, get_pack_metadata,
-                                               get_relative_path_from_packs_dir, get_release_note_entries,
-                                               get_release_notes_file_path, get_scripts_and_commands_from_yml_data,
-                                               get_test_playbook_id, get_to_version, get_yaml, has_remote_configured,
-                                               is_object_in_id_set, is_origin_content_repo, is_pack_path, is_uuid,
-                                               retrieve_file_ending, run_command_os, server_version_compare,
-                                               string_to_bool, to_kebab_case)
-from demisto_sdk.tests.constants_test import (DUMMY_SCRIPT_PATH, IGNORED_PNG, INDICATORFIELD_EXTRA_FIELDS,
-                                              SOURCE_FORMAT_INTEGRATION_COPY, TEST_PLAYBOOK,
-                                              VALID_BETA_INTEGRATION_PATH, VALID_DASHBOARD_PATH,
-                                              VALID_GENERIC_DEFINITION_PATH, VALID_GENERIC_FIELD_PATH,
-                                              VALID_GENERIC_MODULE_PATH, VALID_GENERIC_TYPE_PATH,
-                                              VALID_INCIDENT_FIELD_PATH, VALID_INCIDENT_TYPE_FILE,
-                                              VALID_INCIDENT_TYPE_FILE__RAW_DOWNLOADED, VALID_INCIDENT_TYPE_PATH,
-                                              VALID_INTEGRATION_TEST_PATH, VALID_LAYOUT_PATH, VALID_MD,
-                                              VALID_PLAYBOOK_ID_PATH, VALID_REPUTATION_FILE, VALID_SCRIPT_PATH,
-                                              VALID_WIDGET_PATH)
-from demisto_sdk.tests.test_files.validate_integration_test_valid_types import (LAYOUT, MAPPER, OLD_CLASSIFIER,
-                                                                                REPUTATION)
-=======
 from demisto_sdk.commands.common.tools import (
     LOG_COLORS,
     MarketplaceTagParser,
@@ -89,6 +58,7 @@
     generate_xsiam_normalized_name,
     get_code_lang,
     get_current_repo,
+    get_demisto_tenants,
     get_dict_from_file,
     get_display_name,
     get_entity_id_by_entity_type,
@@ -152,7 +122,6 @@
     OLD_CLASSIFIER,
     REPUTATION,
 )
->>>>>>> 2ee8c290
 from TestSuite.file import File
 from TestSuite.pack import Pack
 from TestSuite.playbook import Playbook
@@ -2530,7 +2499,7 @@
     assert field_to_cli_name(value) == expected
 
 
-<<<<<<< HEAD
+
 @pytest.mark.parametrize('host, tenants, expected', [
     pytest.param('example.com', ['tenant1', 'tenant2'], 2, id="Multi tenant server",),
     pytest.param('example.com/acc_tenant1', ['tenant1'], 0, marks=pytest.mark.xfail(raises=HTTPError), id="Using tenant URL",),
@@ -2543,7 +2512,8 @@
     config = client.api_client.configuration
     demisto_tenants_request(host, tenants)
     assert len(get_demisto_tenants(config.host, config.api_key, verify_ssl=config.verify_ssl)) == expected
-=======
+
+
 def test_get_core_packs(mocker):
     def mock_get_remote_file(full_file_path, git_content_config):
         if MARKETPLACE_TO_CORE_PACKS_FILE[MarketplaceVersions.XSOAR] in full_file_path:
@@ -2565,5 +2535,4 @@
     mp_to_core_packs = get_marketplace_to_core_packs()
     assert len(mp_to_core_packs) == len(MarketplaceVersions)
     for mp_core_packs in mp_to_core_packs.values():
-        assert "Base" in mp_core_packs
->>>>>>> 2ee8c290
+        assert "Base" in mp_core_packs