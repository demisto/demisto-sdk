--- conflicted
+++ resolved
@@ -14,14 +14,10 @@
     find_duplicates, get_fields_by_script_argument,
     get_incident_fields_by_playbook_input, get_indicator_type_data,
     get_playbook_data, get_script_data, get_values_for_keys_recursively,
-<<<<<<< HEAD
-    has_duplicate, merge_id_sets, re_create_id_set)
-=======
-    has_duplicate, process_classifier, process_dashboards,
+    has_duplicate, merge_id_sets, process_classifier, process_dashboards,
     process_incident_fields, process_incident_types, process_integration,
     process_layouts, process_layoutscontainer, process_mappers,
     process_playbook, process_script, re_create_id_set)
->>>>>>> 3d845582
 from demisto_sdk.commands.create_id_set.create_id_set import IDSetCreator
 from TestSuite.utils import IsEqualFunctions
 
