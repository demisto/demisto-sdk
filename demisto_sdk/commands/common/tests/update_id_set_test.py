--- conflicted
+++ resolved
@@ -15,14 +15,11 @@
                                                    MarketplaceVersions)
 from demisto_sdk.commands.common.legacy_git_tools import git_path
 from demisto_sdk.commands.common.update_id_set import (
-<<<<<<< HEAD
-    iterate_dict_alternative_fields, find_duplicates, get_classifier_data,
+    find_duplicates, get_classifier_data,
     get_dashboard_data, get_fields_by_script_argument,
-=======
     add_item_to_exclusion_dict, does_dict_have_alternative_key,
     find_duplicates, get_classifier_data, get_dashboard_data,
     get_fields_by_script_argument,
->>>>>>> 7a270411
     get_filters_and_transformers_from_complex_value,
     get_filters_and_transformers_from_playbook, get_general_data,
     get_generic_field_data, get_generic_module_data, get_generic_type_data,
@@ -3076,13 +3073,8 @@
 
 
 @pytest.mark.parametrize('dict_to_test, expected_result', TEST_DICTS)
-<<<<<<< HEAD
 def test_iterate_dict_alternative_fields(dict_to_test, expected_result):
     result = iterate_dict_alternative_fields(dict_to_test)
-    assert result == expected_result
-=======
-def test_does_dict_have_alternative_key(dict_to_test, expected_result):
-    result = does_dict_have_alternative_key(dict_to_test)
     assert result == expected_result
 
 
@@ -3163,5 +3155,4 @@
                              'PaloAltoNetworks_XDR.yml')
     add_item_to_exclusion_dict(excluded_items_from_id_set, file_path, "Cortex XDR")
 
-    assert IsEqualFunctions.is_dicts_equal(expected_result, excluded_items_from_id_set)
->>>>>>> 7a270411
+    assert IsEqualFunctions.is_dicts_equal(expected_result, excluded_items_from_id_set)