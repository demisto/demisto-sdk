import argparse
import glob
import io
import json
import os
import re
import shlex
import sys
from distutils.version import LooseVersion
from functools import partial
from pathlib import Path
from subprocess import DEVNULL, PIPE, Popen, check_output
from typing import Any, Callable, Dict, List, Optional, Tuple, Type, Union

import click
import colorama
import git
import requests
import urllib3
import yaml
from demisto_sdk.commands.common.constants import (
    ALL_FILES_VALIDATION_IGNORE_WHITELIST, BETA_INTEGRATIONS_DIR,
    CHECKED_TYPES_REGEXES, CLASSIFIERS_DIR, CONTENT_GITHUB_LINK,
    DASHBOARDS_DIR, DEF_DOCKER, DEF_DOCKER_PWSH, ID_IN_COMMONFIELDS,
    ID_IN_ROOT, INCIDENT_FIELDS_DIR, INCIDENT_TYPES_DIR, INDICATOR_FIELDS_DIR,
    INTEGRATIONS_DIR, LAYOUTS_DIR, PACKAGE_SUPPORTING_DIRECTORIES,
    PACKAGE_YML_FILE_REGEX, PACKS_DIR, PACKS_DIR_REGEX, PACKS_README_FILE_NAME,
    PLAYBOOKS_DIR, RELEASE_NOTES_REGEX, REPORTS_DIR, SCRIPTS_DIR,
    SDK_API_GITHUB_RELEASES, TEST_PLAYBOOKS_DIR, TYPE_PWSH, UNRELEASE_HEADER,
    WIDGETS_DIR)
from ruamel.yaml import YAML

# disable insecure warnings
urllib3.disable_warnings()

# inialize color palette
colorama.init()

ryaml = YAML()
ryaml.preserve_quotes = True  # type: ignore
ryaml.allow_duplicate_keys = True


class LOG_COLORS:
<<<<<<< HEAD
    NATIVE = '\033[m'
    RED = '\033[01;31m'
    GREEN = '\033[01;32m'
    YELLOW = '\033[0;33m'
    WHITE_BOLD = "\033[1m"
=======
    NATIVE = colorama.Style.RESET_ALL
    RED = colorama.Fore.RED
    GREEN = colorama.Fore.GREEN
    YELLOW = colorama.Fore.YELLOW
>>>>>>> 82e51b3b


LOG_VERBOSE = False


def set_log_verbose(verbose: bool):
    global LOG_VERBOSE
    LOG_VERBOSE = verbose


def get_log_verbose() -> bool:
    return LOG_VERBOSE


def get_yml_paths_in_dir(project_dir: str, error_msg: str = '') -> Tuple[list, str]:
    """
    Gets the project directory and returns the path of the first yml file in that directory
    :param project_dir: string path to the project_dir
    :param error_msg: the error msg to show to the user in case not yml files found in the directory
    :return: first returned argument is the list of all yml files paths in the directory, second returned argument is a
    string path to the first yml file in project_dir
    """
    yml_files = glob.glob(os.path.join(project_dir, '*.yml'))
    if not yml_files:
        if error_msg:
            print(error_msg)
        return [], ''
    return yml_files, yml_files[0]


# print srt in the given color
def print_color(obj, color):
    print(u'{}{}{}'.format(color, obj, LOG_COLORS.NATIVE))


def get_files_in_dir(project_dir: str, file_endings: list, recursive: bool = True) -> list:
    """
    Gets the project directory and returns the path of all yml, json and py files in it
    Args:
        project_dir: String path to the project_dir
        file_endings: List of file endings to search for in a given directory
        recursive: Indicates whether search should be recursive or not
    :return: The path of files with file_endings in the current dir
    """
    files = []
    pattern: str = '/**/*.' if recursive else '/*.'
    for file_type in file_endings:
        if project_dir.endswith(file_type):
            return [project_dir]
        files.extend([f for f in glob.glob(project_dir + pattern + file_type, recursive=recursive)])
    return files


def print_error(error_str):
    print_color(error_str, LOG_COLORS.RED)


def print_warning(warning_str):
    print_color(warning_str, LOG_COLORS.YELLOW)


def print_success(success_str):
    print_color(success_str, LOG_COLORS.GREEN)


def run_command(command, is_silenced=True, exit_on_error=True, cwd=None):
    """Run a bash command in the shell.

    Args:
        command (string): The string of the command you want to execute.
        is_silenced (bool): Whether to print command output.
        exit_on_error (bool): Whether to exit on command error.
        cwd (str): the path to the current working directory.

    Returns:
        string. The output of the command you are trying to execute.
    """
    if is_silenced:
        p = Popen(command.split(), stdout=PIPE, stderr=PIPE, universal_newlines=True, cwd=cwd)
    else:
        p = Popen(command.split(), cwd=cwd)

    output, err = p.communicate()
    if err:
        if exit_on_error:
            print_error('Failed to run command {}\nerror details:\n{}'.format(command, err))
            sys.exit(1)
        else:
            raise RuntimeError('Failed to run command {}\nerror details:\n{}'.format(command, err))

    return output


def get_remote_file(full_file_path, tag='master'):
    # 'origin/' prefix is used to compared with remote branches but it is not a part of the github url.
    tag = tag.lstrip('origin/')

    # The replace in the end is for Windows support
    github_path = os.path.join(CONTENT_GITHUB_LINK, tag, full_file_path).replace('\\', '/')
    try:
        res = requests.get(github_path, verify=False, timeout=10)
        res.raise_for_status()
    except Exception as exc:
        print_warning('Could not find the old entity file under "{}".\n'
                      'please make sure that you did not break backward compatibility. '
                      'Reason: {}'.format(github_path, exc))
        return {}

    if full_file_path.endswith('json'):
        details = json.loads(res.content)
    elif full_file_path.endswith('yml'):
        details = yaml.safe_load(res.content)
    # if neither yml nor json then probably a CHANGELOG or README file.
    else:
        details = {}
    return details


def filter_packagify_changes(modified_files, added_files, removed_files, tag='master'):
    """
    Mark scripts/integrations that were removed and added as modifiied.

    :param modified_files: list of modified files in branch
    :param added_files: list of new files in branch
    :param removed_files: list of removed files in branch
    :param tag: tag of compared revision

    :return: tuple of updated lists: (modified_files, updated_added_files, removed_files)
    """
    # map IDs to removed files
    packagify_diff = {}  # type: dict
    for file_path in removed_files:
        if file_path.split("/")[0] in PACKAGE_SUPPORTING_DIRECTORIES:
            if PACKS_README_FILE_NAME in file_path:
                continue
            details = get_remote_file(file_path, tag)
            if details:
                uniq_identifier = '_'.join([
                    details['name'],
                    details.get('fromversion', '0.0.0'),
                    details.get('toversion', '99.99.99')
                ])
                packagify_diff[uniq_identifier] = file_path

    updated_added_files = set()
    for file_path in added_files:
        if file_path.split("/")[0] in PACKAGE_SUPPORTING_DIRECTORIES:
            if PACKS_README_FILE_NAME in file_path:
                updated_added_files.add(file_path)
                continue
            with open(file_path) as f:
                details = yaml.safe_load(f.read())

            uniq_identifier = '_'.join([
                details['name'],
                details.get('fromversion', '0.0.0'),
                details.get('toversion', '99.99.99')
            ])
            if uniq_identifier in packagify_diff:
                # if name appears as added and removed, this is packagify process - treat as modified.
                removed_files.remove(packagify_diff[uniq_identifier])
                modified_files.add((packagify_diff[uniq_identifier], file_path))
                continue

        updated_added_files.add(file_path)

    # remove files that are marked as both "added" and "modified"
    for file_path in modified_files:
        if isinstance(file_path, tuple):
            updated_added_files -= {file_path[1]}
        else:
            updated_added_files -= {file_path}

    return modified_files, updated_added_files, removed_files


def get_child_directories(directory):
    """Return a list of paths of immediate child directories of the 'directory' argument"""
    if not os.path.isdir(directory):
        return []
    child_directories = [
        os.path.join(directory, path) for
        path in os.listdir(directory) if os.path.isdir(os.path.join(directory, path))
    ]
    return child_directories


def get_child_files(directory):
    """Return a list of paths of immediate child files of the 'directory' argument"""
    if not os.path.isdir(directory):
        return []
    child_files = [
        os.path.join(directory, path) for
        path in os.listdir(directory) if os.path.isfile(os.path.join(directory, path))
    ]
    return child_files


def get_last_remote_release_version():
    """
    Get latest release tag from remote github page

    :return: tag
    """
    if not os.environ.get('DEMISTO_SDK_SKIP_VERSION_CHECK') and not os.environ.get('CI'):
        try:
            releases_request = requests.get(SDK_API_GITHUB_RELEASES, verify=False, timeout=5)
            releases_request.raise_for_status()
            releases = releases_request.json()
            if isinstance(releases, list) and isinstance(releases[0], dict):
                latest_release = releases[0].get('tag_name')
                if isinstance(latest_release, str):
                    # remove v prefix
                    return latest_release[1:]
        except Exception as exc:
            exc_msg = str(exc)
            if isinstance(exc, requests.exceptions.ConnectionError):
                exc_msg = f'{exc_msg[exc_msg.find(">") + 3:-3]}.\nThis may happen if you are not connected to the internet.'
            print_warning(f'Could not get latest demisto-sdk version.\nEncountered error: {exc_msg}')
    return ''


def get_file(method, file_path, type_of_file):
    data_dictionary = None
    with open(os.path.expanduser(file_path), mode="r", encoding="utf8") as f:
        if file_path.endswith(type_of_file):
            read_file = f.read()
            replaced = read_file.replace("simple: =", "simple: '='")
            # revert str to stream for loader
            stream = io.StringIO(replaced)
            try:
                data_dictionary = method(stream)
            except Exception as e:
                print_error(
                    "{} has a structure issue of file type{}. Error was: {}".format(file_path, type_of_file, str(e)))
                return []
    if type(data_dictionary) is dict:
        return data_dictionary
    return {}


def get_yaml(file_path):
    return get_file(yaml.safe_load, file_path, ('yml', 'yaml'))


def get_ryaml(file_path: str) -> dict:
    """
    Get yml file contents using ruaml

    Args:
        file_path (string): The file path

    Returns:
        dict. The yml contents
    """
    try:
        with open(os.path.expanduser(file_path), 'r') as yf:
            data = ryaml.load(yf)
    except FileNotFoundError as e:
        click.echo(f'File {file_path} not found. Error was: {str(e)}', nl=True)
    except Exception as e:
        click.echo(
            "{} has a structure issue of file type yml. Error was: {}".format(file_path, str(e)), nl=True)
    return data


def get_json(file_path):
    return get_file(json.load, file_path, 'json')


def get_script_or_integration_id(file_path):
    data_dictionary = get_yaml(file_path)

    if data_dictionary:
        commonfields = data_dictionary.get('commonfields', {})
        return commonfields.get('id', ['-', ])


def get_entity_id_by_entity_type(data: dict, content_entity: str):
    """
    Returns the id of the content entity given its entity type
    :param data: The data of the file
    :param content_entity: The content entity type
    :return: The file id
    """
    if content_entity in (INTEGRATIONS_DIR, BETA_INTEGRATIONS_DIR, SCRIPTS_DIR):
        return data.get('commonfields', {}).get('id', '')
    elif content_entity == LAYOUTS_DIR:
        return data.get('typeId', '')
    else:
        return data.get('id', '')


def get_entity_name_by_entity_type(data: dict, content_entity: str):
    """
    Returns the name of the content entity given its entity type
    :param data: The data of the file
    :param content_entity: The content entity type
    :return: The file name
    """
    if content_entity == LAYOUTS_DIR:
        return data.get('typeId', '')
    else:
        return data.get('name', '')


def collect_ids(file_path):
    """Collect id mentioned in file_path"""
    data_dictionary = get_yaml(file_path)

    if data_dictionary:
        return data_dictionary.get('id', '-')


def get_from_version(file_path):
    data_dictionary = get_yaml(file_path)

    if data_dictionary:
        from_version = data_dictionary.get('fromversion', '0.0.0')
        if from_version == "":
            return "0.0.0"

        if not re.match(r"^\d{1,2}\.\d{1,2}\.\d{1,2}$", from_version):
            raise ValueError("{} fromversion is invalid \"{}\". "
                             "Should be of format: \"x.x.x\". for example: \"4.5.0\"".format(file_path, from_version))

        return from_version

    return '0.0.0'


def get_to_version(file_path):
    data_dictionary = get_yaml(file_path)

    if data_dictionary:
        to_version = data_dictionary.get('toversion', '99.99.99')
        if not re.match(r"^\d{1,2}\.\d{1,2}\.\d{1,2}$", to_version):
            raise ValueError("{} toversion is invalid \"{}\". "
                             "Should be of format: \"x.x.x\". for example: \"4.5.0\"".format(file_path, to_version))

        return to_version

    return '99.99.99'


def str2bool(v):
    if v.lower() in ('yes', 'true', 't', 'y', '1'):
        return True

    if v.lower() in ('no', 'false', 'f', 'n', '0'):
        return False

    raise argparse.ArgumentTypeError('Boolean value expected.')


def old_get_release_notes_file_path(file_path):
    dir_name = os.path.dirname(file_path)

    # CHANGELOG in pack sub dirs
    if re.match(PACKAGE_YML_FILE_REGEX, file_path):
        return os.path.join(dir_name, 'CHANGELOG.md')

    # We got the CHANGELOG file to get its release notes
    if file_path.endswith('CHANGELOG.md'):
        return file_path

    # outside of packages, change log file will include the original file name.
    file_name = os.path.basename(file_path)
    return os.path.join(dir_name, os.path.splitext(file_name)[0] + '_CHANGELOG.md')


def old_get_latest_release_notes_text(rn_path):
    if not os.path.isfile(rn_path):
        # releaseNotes were not provided
        return None

    with open(rn_path) as f:
        rn = f.read()

    if not rn:
        # empty releaseNotes is not supported
        return None

    new_rn = re.findall(RELEASE_NOTES_REGEX, rn)
    if new_rn:
        # get release notes up to release header
        new_rn = new_rn[0].rstrip()
    else:
        new_rn = rn.replace(UNRELEASE_HEADER, '')

    return new_rn if new_rn else None


def get_release_notes_file_path(file_path):
    """
    Accepts file path which is alleged to contain release notes. Validates that the naming convention
    is followed. If the file identified does not match the naming convention, error is returned.
    :param file_path: str - File path of the suspected release note.
    :return: file_path: str - Validated release notes path.
    """
    if file_path is None:
        print_warning("Release notes were not found.")
        return None
    else:
        if bool(re.search(r'\d{1,2}_\d{1,2}_\d{1,2}\.md', file_path)):
            return file_path
        else:
            print_warning(f'Unsupported file type found in ReleaseNotes directory - {file_path}')
            return None


def get_latest_release_notes_text(rn_path):
    if rn_path is None:
        print_warning('Path to release notes not found.')
        rn = None
    else:
        with open(rn_path) as f:
            rn = f.read()

        if not rn:
            print_error(f'Release Notes may not be empty. Please fill out correctly. - {rn_path}')
            return None

    return rn if rn else None


def checked_type(file_path, compared_regexes=None, return_regex=False):
    compared_regexes = compared_regexes or CHECKED_TYPES_REGEXES
    for regex in compared_regexes:
        if re.search(regex, file_path, re.IGNORECASE):
            if return_regex:
                return regex
            return True
    return False


def server_version_compare(v1, v2):
    """compare Demisto versions

    Args:
        v1 (string): string representing Demisto version (first comparable)
        v2 (string): string representing Demisto version (second comparable)


    Returns:
        int.
        0 for equal versions.
        positive if v1 later version than v2.
        negative if v2 later version than v1.
    """

    _v1, _v2 = LooseVersion(v1), LooseVersion(v2)
    if _v1 == _v2:
        return 0
    if _v1 > _v2:
        return 1
    return -1


def run_threads_list(threads_list):
    """
    Start a list of threads and wait for completion (join)

    Arguments:
        threads_list (list of threads) -- list of threads to start and wait for join
    """
    # run each command in a separate thread
    for t in threads_list:
        t.start()
    # wait for the commands to complete
    for t in threads_list:
        t.join()


def is_file_path_in_pack(file_path):
    return bool(re.findall(PACKS_DIR_REGEX, file_path))


def get_pack_name(file_path):
    match = re.search(r'^(?:./)?{}/([^/]+)/'.format(PACKS_DIR), file_path)
    return match.group(1) if match else None


def pack_name_to_path(pack_name):
    return os.path.join(PACKS_DIR, pack_name)


def get_matching_regex(string_to_match, regexes):
    # type: (str, Union[list, str]) -> Optional[str]
    """Gets a string and find id the regexes list matches the string. if do, return regex else None.

    Args:
        string_to_match: String to find matching regex
        regexes: regexes to check.

    Returns:
        matching regex if exists, else None
    """
    return checked_type(string_to_match, regexes, return_regex=True)


def get_all_docker_images(script_obj) -> List[str]:
    """Gets a yml as dict and returns a list of all 'dockerimage' values in the yml.

    Args:
        script_obj (dict): A yml dict.

    Returns:
        List. A list of all docker images.
    """
    # this makes sure the first docker in the list is the main docker image.
    def_docker_image = DEF_DOCKER
    if script_obj.get('type') == TYPE_PWSH:
        def_docker_image = DEF_DOCKER_PWSH
    imgs = [script_obj.get('dockerimage') or def_docker_image]

    # get additional docker images
    for key in script_obj.keys():
        if 'dockerimage' in key and key != 'dockerimage':
            if isinstance(script_obj.get(key), str):
                imgs.append(script_obj.get(key))

            elif isinstance(script_obj.get(key), list):
                imgs.extend(script_obj.get(key))

    return imgs


def get_python_version(docker_image, log_verbose=None, no_prints=False):
    """
    Get the python version of a docker image
    Arguments:
        docker_image {string} -- Docker image being used by the project
    Return:
        python version as a float (2.7, 3.7)
    Raises:
        ValueError -- if version is not supported
    """
    if log_verbose is None:
        log_verbose = LOG_VERBOSE
    stderr_out = None if log_verbose else DEVNULL
    py_ver = check_output(["docker", "run", "--rm", docker_image,
                           "python", "-c",
                           "import sys;print('{}.{}'.format(sys.version_info[0], sys.version_info[1]))"],
                          universal_newlines=True, stderr=stderr_out).strip()
    if not no_prints:
        print("Detected python version: [{}] for docker image: {}".format(py_ver, docker_image))

    py_num = float(py_ver)
    if py_num < 2.7 or (3 < py_num < 3.4):  # pylint can only work on python 3.4 and up
        raise ValueError("Python vesion for docker image: {} is not supported: {}. "
                         "We only support python 2.7.* and python3 >= 3.4.".format(docker_image, py_num))
    return py_num


def get_pipenv_dir(py_version, envs_dirs_base):
    """
    Get the direcotry holding pipenv files for the specified python version
    Arguments:
        py_version {float} -- python version as 2.7 or 3.7
    Returns:
        string -- full path to the pipenv dir
    """
    return "{}{}".format(envs_dirs_base, int(py_version))


def print_v(msg, log_verbose=None):
    if log_verbose is None:
        log_verbose = LOG_VERBOSE
    if log_verbose:
        print(msg)


def get_dev_requirements(py_version, envs_dirs_base):
    """
    Get the requirements for the specified py version.

    Arguments:
        py_version {float} -- python version as float (2.7, 3.7)

    Raises:
        ValueError -- If can't detect python version

    Returns:
        string -- requirement required for the project
    """
    env_dir = get_pipenv_dir(py_version, envs_dirs_base)
    stderr_out = None if LOG_VERBOSE else DEVNULL
    requirements = check_output(['pipenv', 'lock', '-r', '-d'], cwd=env_dir, universal_newlines=True,
                                stderr=stderr_out)
    print_v("dev requirements:\n{}".format(requirements))
    return requirements


def get_dict_from_file(path: str, use_ryaml: bool = False) -> Tuple[Dict, Union[str, None]]:
    """
    Get a dict representing the file

    Arguments:
        path - a path to the file
        use_ryaml - Whether to use ryaml for file loading or not

    Returns:
        dict representation of the file, and the file_type, either .yml ot .json
    """
    if path:
        if path.endswith('.yml'):
            if use_ryaml:
                return get_ryaml(path), 'yml'
            return get_yaml(path), 'yml'
        elif path.endswith('.json'):
            return get_json(path), 'json'
        elif path.endswith('.py'):
            return {}, 'py'
    return {}, None


def find_type(path: str = '', _dict=None, file_type: Optional[str] = None):
    """
    returns the content file type

    Arguments:
        path - a path to the file

    Returns:
        string representing the content file type
    """
    if not _dict and not file_type:
        _dict, file_type = get_dict_from_file(path)

    if file_type == 'py':
        return 'pythonfile'

    if file_type == 'yml':
        if 'category' in _dict:
            return 'integration'
        elif 'script' in _dict:
            return 'script'
        elif 'tasks' in _dict:
            return 'playbook'

    elif file_type == 'json':
        if 'widgetType' in _dict:
            return 'widget'
        elif 'reportType' in _dict:
            return 'report'
        elif 'preProcessingScript' in _dict:
            return 'incidenttype'
        elif 'regex' in _dict:
            return 'reputation'
        elif 'brandName' in _dict and 'transformer' in _dict:
            return 'classifier_5_9_9'
        elif 'transformer' in _dict and 'keyTypeMap' in _dict:
            return 'classifier'
        elif 'mapping' in _dict:
            return 'mapper'
        elif 'layout' in _dict or 'kind' in _dict:
            if 'kind' in _dict or 'typeId' in _dict:
                return 'layout'
            else:
                return 'dashboard'
        # When using it for all files validation- sometimes 'id' can be integer
        elif 'id' in _dict:
            if isinstance(_dict.get('id'), str):
                _id = _dict['id'].lower()
                if _id.startswith('incident'):
                    return 'incidentfield'
                elif _id.startswith('indicator'):
                    return 'indicatorfield'
            else:
                print(f'The file {path} could not be recognized, please update the "id" to be a string')

    return ''


def get_common_server_path(env_dir):
    common_server_dir = get_common_server_dir(env_dir)
    return os.path.join(common_server_dir, 'CommonServerPython.py')


def get_common_server_path_pwsh(env_dir):
    common_server_dir = get_common_server_dir_pwsh(env_dir)
    return os.path.join(common_server_dir, 'CommonServerPowerShell.ps1')


def _get_common_server_dir_general(env_dir, name):
    common_server_pack_path = os.path.join(env_dir, 'Packs', 'Base', 'Scripts', name)

    return common_server_pack_path


def get_common_server_dir(env_dir):
    return _get_common_server_dir_general(env_dir, 'CommonServerPython')


def get_common_server_dir_pwsh(env_dir):
    return _get_common_server_dir_general(env_dir, 'CommonServerPowerShell')


def is_private_repository():
    """
    Returns True if script executed from private repository

    """
    git_repo = git.Repo(os.getcwd(), search_parent_directories=True)
    return 'content-external-template' in git_repo.remote().urls.__next__()


def get_content_path() -> str:
    """ Get abs content path, from any CWD
    Returns:
        str: Absolute content path
    """
    try:
        git_repo = git.Repo(os.getcwd(), search_parent_directories=True)
        remote_url = git_repo.remote().urls.__next__()

        if 'content' not in remote_url:
            raise git.InvalidGitRepositoryError
        return git_repo.working_dir
    except (git.InvalidGitRepositoryError, git.NoSuchPathError):
        print_error("Please run demisto-sdk in content repository - Aborting!")
    return ''


def run_command_os(command: str, cwd: Union[Path, str], env: Union[os._Environ, dict] = os.environ) -> Tuple[str, str, int]:
    """ Run command in subprocess tty
    Args:
        command(str): Command to be executed.
        cwd(Path): Path from pathlib object to be executed
        env: Environment variables for the execution
    Returns:
        str: Stdout of the command
        str: Stderr of the command
        int: exit code of command
    """
    if isinstance(cwd, str):
        cwd = Path(cwd)
    try:
        process = Popen(
            shlex.split(command),
            cwd=cwd,
            env=env,
            stdout=PIPE,
            stderr=PIPE,
            universal_newlines=True
        )
        stdout, stderr = process.communicate()
    except OSError as e:
        return '', str(e), 1

    return stdout, stderr, process.returncode


def pascal_case(st: str) -> str:
    """Convert a string to pascal case. Will simply remove spaces and make sure the first
    character is capitalized

    Arguments:
        st {str} -- string to convert

    Returns:
        str -- converted string
    """
    words = re.findall(r'[a-zA-Z0-9]+', st)
    return ''.join(''.join([w[0].upper(), w[1:]]) for w in words)


def get_last_release_version():
    """
    Get latest release tag (xx.xx.xx)

    :return: tag
    """
    tags = run_command('git tag').split('\n')
    tags = [tag for tag in tags if re.match(r'\d+\.\d+\.\d+', tag) is not None]
    tags.sort(key=LooseVersion, reverse=True)

    return tags[0]


def is_file_from_content_repo(file_path: str) -> Tuple[bool, str]:
    """ Check if an absolute file_path is part of content repo.
    Args:
        file_path (str): The file path which is checked.
    Returns:
        bool: if file is part of content repo.
        str: relative path of file in content repo.
    """
    git_repo = git.Repo(os.getcwd(),
                        search_parent_directories=True)
    remote_url = git_repo.remote().urls.__next__()
    if 'content' not in remote_url:
        return False, ''
    content_path_parts = Path(git_repo.working_dir).parts
    input_path_parts = Path(file_path).parts
    input_path_parts_prefix = input_path_parts[:len(content_path_parts)]
    if content_path_parts == input_path_parts_prefix:
        return True, '/'.join(input_path_parts[len(content_path_parts):])
    else:
        return False, ''


def should_file_skip_validation(file_path: str) -> bool:
    """Check if the file cannot be validated under 'run_all_validations_on_file' method for various reasons,
        either if it's a test file, or if it's a file that's been validated somewhere else
        Args:
            file_path (str): The file path which is checked.
        Returns:
            bool: True if the file's validation should be skipped, False otherwise.
        """
    file_extension = os.path.splitext(file_path)[-1]
    # We validate only yml json and .md files
    if file_extension not in ['.yml', '.json', '.md']:
        return True
    if any(ignore_pattern in file_path.lower() for ignore_pattern in ALL_FILES_VALIDATION_IGNORE_WHITELIST):
        return True
    # Ignoring changelog and description files since these are checked on the integration validation
    if 'changelog' in file_path.lower() or 'description' in file_path.lower():
        return True
    # unified files should not be validated
    if file_path.endswith('_unified.yml'):
        return True
    return False


def retrieve_file_ending(file_path: str) -> str:
    """
    Retrieves the file ending (without the dot)
    :param file_path: The file path
    :return: The file ending
    """
    os_split: tuple = os.path.splitext(file_path)
    if os_split:
        file_ending: str = os_split[1]
        if file_ending and '.' in file_ending:
            return file_ending[1:]
    return ''


def get_depth(data: Any) -> int:
    """
    Returns the depth of a data object
    :param data: The data
    :return: The depth of the data object
    """
    if data and isinstance(data, dict):
        return 1 + max(get_depth(data[key]) for key in data)
    if data and isinstance(data, list):
        return 1 + max(get_depth(element) for element in data)
    return 0


def is_test_config_match(test_config: dict, test_playbook_id: str = '', integration_id: str = '') -> bool:
    """
    Given a test configuration from conf.json file, this method checks if the configuration is configured for the
    test playbook or for integration_id.
    Since in conf.json there could be test configurations with 'integrations' as strings or list of strings
    the type of test_configurations['integrations'] is checked in first and the match according to the type.
    If file type is not an integration- will return True if the test_playbook id matches playbookID.
    Args:
        test_config: A test configuration from conf.json file under 'tests' key.
        file_type: The file type. can be 'integration', 'playbook'.
        test_playbook_id: A test playbook ID.
        integration_id: An integration ID.
    If both test_playbook_id and integration_id are given will look for a match of both, else will look for match
    of either test playbook id or integration id
    Returns:
        True if the test configuration contains the test playbook and the content item or False if not
    """
    test_playbook_match = test_playbook_id == test_config.get('playbookID')
    test_integrations = test_config.get('integrations')
    if isinstance(test_integrations, list):
        integration_match = any(
            test_integration for test_integration in test_integrations if test_integration == integration_id)
    else:
        integration_match = test_integrations == integration_id
    # If both playbook id and integration id are given
    if integration_id and test_playbook_id:
        return test_playbook_match and integration_match

    # If only integration id is given
    if integration_id:
        return integration_match

    # If only test playbook is given
    if test_playbook_id:
        return test_playbook_match

    return False


def get_not_registered_tests(conf_json_tests: list, content_item_id: str, file_type: str, test_playbooks: list) -> list:
    """
    Return all test playbooks that are not configured in conf.json file
    Args:
        conf_json_tests: the 'tests' value of 'conf.json file
        content_item_id: A content item ID, could be a script, an integration or a playbook.
        file_type: The file type, could be an integration or a playbook.
        test_playbooks: The yml file's list of test playbooks

    Returns:
        A list of TestPlaybooks not configured
    """
    not_registered_tests = []
    for test in test_playbooks:
        if file_type == 'playbook':
            test_registered_in_conf_json = any(
                test_config for test_config in conf_json_tests if is_test_config_match(test_config,
                                                                                       test_playbook_id=test)
            )
        else:
            test_registered_in_conf_json = any(
                test_config for test_config in conf_json_tests if is_test_config_match(test_config,
                                                                                       integration_id=content_item_id)
            )
        if not test_registered_in_conf_json:
            not_registered_tests.append(test)
    return not_registered_tests


def _get_file_id(file_type: str, file_content: Dict):
    """
    Gets the ID of a content item according to it's type
    Args:
        file_type: The type of the content item
        file_content: The content of the content item

    Returns:
        The file's content ID
    """
    file_id = ''
    if file_type in ID_IN_ROOT:
        file_id = file_content.get('id', '')
    elif file_type in ID_IN_COMMONFIELDS:
        file_id = file_content.get('commonfields', {}).get('id')
    return file_id


def is_path_of_integration_directory(path: str) -> bool:
    """Returns true if directory is integration directory false if not.
    """
    return os.path.basename(path) == INTEGRATIONS_DIR


def is_path_of_script_directory(path: str) -> bool:
    """Returns true if directory is script directory false if not.
    """
    return os.path.basename(path) == SCRIPTS_DIR


def is_path_of_playbook_directory(path: str) -> bool:
    """Returns true if directory is playbook directory false if not.
    """
    return os.path.basename(path) == PLAYBOOKS_DIR


def is_path_of_test_playbook_directory(path: str) -> bool:
    """Returns true if directory is test_playbook directory false if not.
    """
    return os.path.basename(path) == TEST_PLAYBOOKS_DIR


def is_path_of_report_directory(path: str) -> bool:
    """Returns true if directory is report directory false if not.
    """
    return os.path.basename(path) == REPORTS_DIR


def is_path_of_dashboard_directory(path: str) -> bool:
    """Returns true if directory is integration directory false if not.
    """
    return os.path.basename(path) == DASHBOARDS_DIR


def is_path_of_widget_directory(path: str) -> bool:
    """Returns true if directory is integration directory false if not.
    """
    return os.path.basename(path) == WIDGETS_DIR


def is_path_of_incident_field_directory(path: str) -> bool:
    """Returns true if directory is integration directory false if not.
    """
    return os.path.basename(path) == INCIDENT_FIELDS_DIR


def is_path_of_incident_type_directory(path: str) -> bool:
    """Returns true if directory is integration directory false if not.
    """
    return os.path.basename(path) == INCIDENT_TYPES_DIR


def is_path_of_indicator_field_directory(path: str) -> bool:
    """Returns true if directory is integration directory false if not.
    """
    return os.path.basename(path) == INDICATOR_FIELDS_DIR


def is_path_of_layout_directory(path: str) -> bool:
    """Returns true if directory is integration directory false if not.
    """
    return os.path.basename(path) == LAYOUTS_DIR


def is_path_of_classifier_directory(path: str) -> bool:
    """Returns true if directory is integration directory false if not.
    """
    return os.path.basename(path) == CLASSIFIERS_DIR


def get_parent_directory_name(path: str) -> str:
    """
    Retrieves the parent directory name
    :param path: path to get the parent dir om
    :return: parent directory nme
    """
    return os.path.basename(os.path.dirname(os.path.abspath(path)))


def get_content_file_type_dump(file_path: str) -> Callable[[str], str]:
    """
    Return a method with which 'curr' (the current key the lies in the path of the error) should be printed with
    If the file is a yml file:
        will return a yaml.dump function
    If the file is a json file:
        will return a json.dumps function configured with indent=4
    In any other case- will just print the string representation of the key.

    The file type is checked according to the file extension

    Args:
        file_path: The file path whose type is determined in this method

    Returns:
        A function that returns string representation of 'curr'
    """
    # Setting the method that should the curr path
    file_extension = os.path.splitext(file_path)[-1]
    curr_string_transformer: Union[partial[str], Type[str], Callable] = str
    if file_extension in ['.yml', '.yaml']:
        curr_string_transformer = yaml.dump
    elif file_extension == '.json':
        curr_string_transformer = partial(json.dumps, indent=4)
    return curr_string_transformer<|MERGE_RESOLUTION|>--- conflicted
+++ resolved
@@ -42,18 +42,10 @@
 
 
 class LOG_COLORS:
-<<<<<<< HEAD
-    NATIVE = '\033[m'
-    RED = '\033[01;31m'
-    GREEN = '\033[01;32m'
-    YELLOW = '\033[0;33m'
-    WHITE_BOLD = "\033[1m"
-=======
     NATIVE = colorama.Style.RESET_ALL
     RED = colorama.Fore.RED
     GREEN = colorama.Fore.GREEN
     YELLOW = colorama.Fore.YELLOW
->>>>>>> 82e51b3b
 
 
 LOG_VERBOSE = False
@@ -91,7 +83,7 @@
 
 def get_files_in_dir(project_dir: str, file_endings: list, recursive: bool = True) -> list:
     """
-    Gets the project directory and returns the path of all yml, json and py files in it
+    Gets the project directory and returns the path of all yml and json files in it
     Args:
         project_dir: String path to the project_dir
         file_endings: List of file endings to search for in a given directory
@@ -666,8 +658,6 @@
             return get_yaml(path), 'yml'
         elif path.endswith('.json'):
             return get_json(path), 'json'
-        elif path.endswith('.py'):
-            return {}, 'py'
     return {}, None
 
 
@@ -683,10 +673,6 @@
     """
     if not _dict and not file_type:
         _dict, file_type = get_dict_from_file(path)
-
-    if file_type == 'py':
-        return 'pythonfile'
-
     if file_type == 'yml':
         if 'category' in _dict:
             return 'integration'
