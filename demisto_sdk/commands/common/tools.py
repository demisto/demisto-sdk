import glob
import io
<<<<<<< HEAD
from demisto_sdk.commands.common.logger import logger

=======
import logging
>>>>>>> f25f9046
import os
import re
import shlex
import sys
import urllib.parse
from collections import OrderedDict
from concurrent.futures import as_completed
from configparser import ConfigParser, MissingSectionHeaderError
from contextlib import contextmanager
from enum import Enum
from functools import lru_cache
from hashlib import sha1
from pathlib import Path, PosixPath
from subprocess import DEVNULL, PIPE, Popen, check_output
from time import sleep
from typing import (
    TYPE_CHECKING,
    Any,
    Callable,
    Dict,
    Iterable,
    List,
    Match,
    Optional,
    Set,
    Tuple,
    Union,
)

import demisto_client
import git
import giturlparse
import requests
import urllib3
from bs4.dammit import UnicodeDammit
from packaging.version import Version
from pebble import ProcessFuture, ProcessPool
from requests.exceptions import HTTPError

from demisto_sdk.commands.common.constants import (
    ALL_FILES_VALIDATION_IGNORE_WHITELIST,
    API_MODULES_PACK,
    CLASSIFIERS_DIR,
    CONF_JSON_FILE_NAME,
    CORRELATION_RULES_DIR,
    DASHBOARDS_DIR,
    DEF_DOCKER,
    DEF_DOCKER_PWSH,
    DEFAULT_CONTENT_ITEM_FROM_VERSION,
    DEFAULT_CONTENT_ITEM_TO_VERSION,
    DOC_FILES_DIR,
    ENV_DEMISTO_SDK_MARKETPLACE,
    ENV_SDK_WORKING_OFFLINE,
    ID_IN_COMMONFIELDS,
    ID_IN_ROOT,
    INCIDENT_FIELDS_DIR,
    INCIDENT_TYPES_DIR,
    INDICATOR_FIELDS_DIR,
    INDICATOR_TYPES_DIR,
    INTEGRATIONS_DIR,
    JOBS_DIR,
    LAYOUT_RULES_DIR,
    LAYOUTS_DIR,
    LISTS_DIR,
    MARKETPLACE_KEY_PACK_METADATA,
    MARKETPLACE_TO_CORE_PACKS_FILE,
    METADATA_FILE_NAME,
    MODELING_RULES_DIR,
    NON_LETTERS_OR_NUMBERS_PATTERN,
    OFFICIAL_CONTENT_GRAPH_PATH,
    OFFICIAL_CONTENT_ID_SET_PATH,
    OFFICIAL_INDEX_JSON_PATH,
    PACK_METADATA_IRON_BANK_TAG,
    PACK_METADATA_SUPPORT,
    PACKAGE_SUPPORTING_DIRECTORIES,
    PACKAGE_YML_FILE_REGEX,
    PACKS_DIR,
    PACKS_DIR_REGEX,
    PACKS_FOLDER,
    PACKS_PACK_IGNORE_FILE_NAME,
    PACKS_PACK_META_FILE_NAME,
    PACKS_README_FILE_NAME,
    PARSING_RULES_DIR,
    PLAYBOOKS_DIR,
    PRE_PROCESS_RULES_DIR,
    RELEASE_NOTES_DIR,
    RELEASE_NOTES_REGEX,
    REPORTS_DIR,
    SCRIPTS_DIR,
    SIEM_ONLY_ENTITIES,
    TABLE_INCIDENT_TO_ALERT,
    TEST_PLAYBOOKS_DIR,
    TESTS_AND_DOC_DIRECTORIES,
    TRIGGER_DIR,
    TYPE_PWSH,
    UNRELEASE_HEADER,
    UUID_REGEX,
    WIDGETS_DIR,
    XDRC_TEMPLATE_DIR,
    XSIAM_DASHBOARDS_DIR,
    XSIAM_REPORTS_DIR,
    XSOAR_CONFIG_FILE,
    XSOAR_SUPPORT,
    FileType,
    IdSetKeys,
    MarketplaceVersions,
    urljoin,
)
<<<<<<< HEAD
import demisto_sdk.commands.common.tools_paths as tools_paths
=======
from demisto_sdk.commands.common.cpu_count import cpu_count
>>>>>>> f25f9046
from demisto_sdk.commands.common.git_content_config import GitContentConfig, GitProvider
from demisto_sdk.commands.common.git_util import GitUtil
from demisto_sdk.commands.common.handlers import DEFAULT_JSON_HANDLER as json
from demisto_sdk.commands.common.handlers import DEFAULT_YAML_HANDLER as yaml
from demisto_sdk.commands.common.handlers import YAML_Handler

if TYPE_CHECKING:
    from demisto_sdk.commands.content_graph.interface.graph import ContentGraphInterface

yaml_safe_load = YAML_Handler(typ="safe")

urllib3.disable_warnings()


GRAPH_SUPPORTED_FILE_TYPES = ["yml", "json"]


class TagParser:
    def __init__(self, tag_prefix: str, tag_suffix: str, remove_tag_text: bool = True):
        self._tag_prefix = tag_prefix
        self._tag_suffix = tag_suffix
        self._pattern = re.compile(rf"{tag_prefix}((.|\s)+?){tag_suffix}")
        self._remove_tag_text = remove_tag_text

    def parse(self, text: str, remove_tag: Optional[bool] = None) -> str:
        """
        Given a prefix and suffix of an expected tag, remove the tag and the text it's wrapping, or just the wrappers
        Args:
            text (str): text that may contain given tags.
            remove_tag (bool): overrides remove_tag_text value. Determines whether to remove the tag

        Returns:
            Text with no wrapper tags.
        """
        if text and 0 <= text.find(self._tag_prefix) < text.find(self._tag_suffix):
            remove_tag = (
                remove_tag if isinstance(remove_tag, bool) else self._remove_tag_text
            )
            # collect {orignal_text: text_to_replace}
            matches = re.finditer(self._pattern, text)
            replace_map = {}
            for match in matches:
                replace_val = "" if remove_tag else match.group(1)
                replace_map[re.escape(match.group())] = replace_val

            # replace collected text->replacement
            pattern = re.compile("|".join(replace_map.keys()))
            text = pattern.sub(lambda m: replace_map[re.escape(m.group(0))], text)
        return text


class MarketplaceTagParser:
    XSOAR_PREFIX = "<~XSOAR>\n"
    XSOAR_SUFFIX = "\n</~XSOAR>\n"
    XSOAR_INLINE_PREFIX = "<~XSOAR>"
    XSOAR_INLINE_SUFFIX = "</~XSOAR>"

    XSIAM_PREFIX = "<~XSIAM>\n"
    XSIAM_SUFFIX = "\n</~XSIAM>\n"
    XSIAM_INLINE_PREFIX = "<~XSIAM>"
    XSIAM_INLINE_SUFFIX = "</~XSIAM>"

    XPANSE_PREFIX = "<~XPANSE>\n"
    XPANSE_SUFFIX = "\n</~XPANSE>\n"
    XPANSE_INLINE_PREFIX = "<~XPANSE>"
    XPANSE_INLINE_SUFFIX = "</~XPANSE>"

    def __init__(self, marketplace: str = MarketplaceVersions.XSOAR.value):
        self.marketplace = marketplace
        self._xsoar_parser = TagParser(
            tag_prefix=self.XSOAR_PREFIX,
            tag_suffix=self.XSOAR_SUFFIX,
        )
        self._xsoar_inline_parser = TagParser(
            tag_prefix=self.XSOAR_INLINE_PREFIX,
            tag_suffix=self.XSOAR_INLINE_SUFFIX,
        )
        self._xsiam_parser = TagParser(
            tag_prefix=self.XSIAM_PREFIX,
            tag_suffix=self.XSIAM_SUFFIX,
        )
        self._xsiam_inline_parser = TagParser(
            tag_prefix=self.XSIAM_INLINE_PREFIX,
            tag_suffix=self.XSIAM_INLINE_SUFFIX,
        )
        self._xpanse_parser = TagParser(
            tag_prefix=self.XPANSE_PREFIX,
            tag_suffix=self.XPANSE_SUFFIX,
        )
        self._xpanse_inline_parser = TagParser(
            tag_prefix=self.XPANSE_INLINE_PREFIX,
            tag_suffix=self.XPANSE_INLINE_SUFFIX,
        )

    @property
    def marketplace(self):
        return self._marketplace

    @marketplace.setter
    def marketplace(self, marketplace):
        self._marketplace = marketplace
        self._should_remove_xsoar_text = marketplace != MarketplaceVersions.XSOAR.value
        self._should_remove_xsiam_text = (
            marketplace != MarketplaceVersions.MarketplaceV2.value
        )
        self._should_remove_xpanse_text = (
            marketplace != MarketplaceVersions.XPANSE.value
        )

    def parse_text(self, text):
        # the order of parse is important. inline should always be checked after paragraph tag
        # xsoar->xsoar_inline->xsiam->xsiam_inline->xpanse->xpanse_inline
        return self._xpanse_inline_parser.parse(
            remove_tag=self._should_remove_xpanse_text,
            text=self._xpanse_parser.parse(
                remove_tag=self._should_remove_xpanse_text,
                text=self._xsiam_inline_parser.parse(
                    remove_tag=self._should_remove_xsiam_text,
                    text=self._xsiam_parser.parse(
                        remove_tag=self._should_remove_xsiam_text,
                        text=self._xsoar_inline_parser.parse(
                            remove_tag=self._should_remove_xsoar_text,
                            text=self._xsoar_parser.parse(
                                remove_tag=self._should_remove_xsoar_text,
                                text=text,
                            ),
                        ),
                    ),
                ),
            ),
        )


MARKETPLACE_TAG_PARSER = None

LAYOUT_CONTAINER_FIELDS = {
    "details",
    "detailsV2",
    "edit",
    "close",
    "mobile",
    "quickView",
    "indicatorsQuickView",
    "indicatorsDetails",
}
SDK_PYPI_VERSION = r"https://pypi.org/pypi/demisto-sdk/json"

SUFFIX_TO_REMOVE = ("_dev", "_copy")


class NoInternetConnectionException(Exception):
    """
    This exception is raised in methods that require an internet connection, when the SDK is defined as working offline.
    """

    pass


def generate_xsiam_normalized_name(file_name, prefix):
    if file_name.startswith(f"external-{prefix}-"):
        return file_name
    elif file_name.startswith(f"{prefix}-"):
        return file_name.replace(f"{prefix}-", f"external-{prefix}-")
    else:
        return f"external-{prefix}-{file_name}"


def get_mp_tag_parser():
    global MARKETPLACE_TAG_PARSER
    if MARKETPLACE_TAG_PARSER is None:
        MARKETPLACE_TAG_PARSER = MarketplaceTagParser(
            os.getenv(ENV_DEMISTO_SDK_MARKETPLACE, MarketplaceVersions.XSOAR.value)
        )
    return MARKETPLACE_TAG_PARSER


def get_yml_paths_in_dir(project_dir: str, error_msg: str = "") -> Tuple[list, str]:
    """
    Gets the project directory and returns the path of the first yml file in that directory
    :param project_dir: string path to the project_dir
    :param error_msg: the error msg to show to the user in case not yml files found in the directory
    :return: first returned argument is the list of all yml files paths in the directory, second returned argument is a
    string path to the first yml file in project_dir
    """
    yml_files = glob.glob(os.path.join(project_dir, "*.yml"))
    if not yml_files:
        if error_msg:
            logger.info(error_msg)
        return [], ""
    return yml_files, yml_files[0]


def get_files_in_dir(
    project_dir: str,
    file_endings: list,
    recursive: bool = True,
    ignore_test_files: bool = False,
) -> list:
    """
    Gets the project directory and returns the path of all yml, json and py files in it
    Args:
        project_dir: String path to the project_dir
        file_endings: List of file endings to search for in a given directory
        recursive: Indicates whether search should be recursive or not
    :return: The path of files with file_endings in the current dir
    """
    files = []
    excludes = []

    project_path = Path(project_dir)
    glob_function = project_path.rglob if recursive else project_path.glob
    for file_type in file_endings:
        pattern = f"*.{file_type}"
        if project_dir.endswith(file_type):
            return [project_dir]
        if ignore_test_files:
            for test_dir in TESTS_AND_DOC_DIRECTORIES:
                exclude_pattern = f"**/{test_dir}/" + pattern
                excludes.extend([str(f) for f in glob_function(exclude_pattern)])
        files.extend([str(f) for f in glob_function(pattern)])
    return list(set(files) - set(excludes))


def get_all_content_objects_paths_in_dir(project_dir_list: Optional[Iterable]):
    """
    Gets the project directory and returns the path of all yml, json and py files in it
    Args:
        project_dir_list: List or set with str paths
    :return: list of content files in the current dir with str relative paths
    """
    files: list = []
    if not project_dir_list:
        return files

    for file_path in project_dir_list:
        files.extend(
            get_files_in_dir(
                file_path, GRAPH_SUPPORTED_FILE_TYPES, ignore_test_files=True
            )
        )

    output = [get_relative_path_from_packs_dir(file) for file in files]

    return output


def src_root() -> Path:
    """Demisto-sdk absolute path from src root.

    Returns:
        Path: src root path.
    """
    git_dir = git.Repo(Path.cwd(), search_parent_directories=True).working_tree_dir

    return Path(git_dir) / "demisto_sdk"  # type: ignore


def run_command(command, is_silenced=True, exit_on_error=True, cwd=None):
    """Run a bash command in the shell.

    Args:
        command (string): The string of the command you want to execute.
        is_silenced (bool): Whether to print command output.
        exit_on_error (bool): Whether to exit on command error.
        cwd (str): the path to the current working directory.

    Returns:
        string. The output of the command you are trying to execute.
    """
    if is_silenced:
        p = Popen(
            command.split(), stdout=PIPE, stderr=PIPE, universal_newlines=True, cwd=cwd
        )
    else:
        p = Popen(command.split(), cwd=cwd)  # type: ignore

    output, err = p.communicate()
    if err:
        if exit_on_error:
            logger.info(
                f"[red]Failed to run command {command}\nerror details:\n{err}[/red]"
            )
            sys.exit(1)
        else:
            raise RuntimeError(
                f"Failed to run command {command}\nerror details:\n{err}"
            )

    return output


def get_marketplace_to_core_packs() -> Dict[MarketplaceVersions, Set[str]]:
    """Getting the core pack from Github content

    Returns:
        A mapping from marketplace versions to their core packs.
    """
    if tools_paths.is_external_repository():
        return {}  # no core packs in external repos.

    mp_to_core_packs: Dict[MarketplaceVersions, Set[str]] = {}
    for mp in MarketplaceVersions:
        # for backwards compatibility mp_core_packs can be a list, but we expect a dict.
        try:
            mp_core_packs: Union[list, dict] = get_json(
                MARKETPLACE_TO_CORE_PACKS_FILE[mp],
            )
        except FileNotFoundError:
            mp_core_packs = get_remote_file(
                MARKETPLACE_TO_CORE_PACKS_FILE[mp],
                git_content_config=GitContentConfig(
                    repo_name=GitContentConfig.OFFICIAL_CONTENT_REPO_NAME,
                    git_provider=GitProvider.GitHub,
                ),
            )
        if isinstance(mp_core_packs, list):
            mp_to_core_packs[mp] = set(mp_core_packs)
        else:
            mp_to_core_packs[mp] = set(mp_core_packs.get("core_packs_list", []))
    return mp_to_core_packs


def get_core_pack_list(marketplaces: List[MarketplaceVersions] = None) -> list:
    """Getting the core pack list from Github content

    Arguments:
        marketplaces: A list of the marketplaces to return core packs for.

    Returns:
        The core packs list.
    """
    result: Set[str] = set()
    if tools_paths.is_external_repository():
        return []  # no core packs in external repos.

    if marketplaces is None:
        marketplaces = list(MarketplaceVersions)

    for mp, core_packs in get_marketplace_to_core_packs().items():
        if mp in marketplaces:
            result.update(core_packs)
    return list(result)


def get_local_remote_file(
    full_file_path: str,
    tag: str = "master",
    return_content: bool = False,
):
    repo = git.Repo(
        search_parent_directories=True
    )  # the full file path could be a git file path
    repo_git_util = GitUtil(repo)
    git_path = repo_git_util.get_local_remote_file_path(full_file_path, tag)
    file_content = repo_git_util.get_local_remote_file_content(git_path)
    if return_content:
        if file_content:
            return file_content.encode()
        return file_content
    return get_file_details(file_content, full_file_path)


def get_remote_file_from_api(
    full_file_path: str,
    git_content_config: Optional[GitContentConfig],
    tag: str = "master",
    return_content: bool = False,
):
    if not git_content_config:
        git_content_config = GitContentConfig()
    if git_content_config.git_provider == GitProvider.GitLab:
        full_file_path_quote_plus = urllib.parse.quote_plus(full_file_path)
        git_path = urljoin(
            git_content_config.base_api, "files", full_file_path_quote_plus, "raw"
        )
    else:  # github
        git_path = urljoin(git_content_config.base_api, tag, full_file_path)

    github_token: Optional[str] = None
    gitlab_token: Optional[str] = None
    try:
        github_token = git_content_config.CREDENTIALS.github_token
        gitlab_token = git_content_config.CREDENTIALS.gitlab_token
        if git_content_config.git_provider == GitProvider.GitLab:
            res = requests.get(
                git_path,
                params={"ref": tag},
                headers={"PRIVATE-TOKEN": gitlab_token},
                verify=False,
            )
            res.raise_for_status()
        else:  # Github
            res = requests.get(
                git_path,
                verify=False,
                timeout=10,
                headers={
                    "Authorization": f"Bearer {github_token}" if github_token else "",
                    "Accept": "application/vnd.github.VERSION.raw",
                },
            )  # Sometime we need headers
            if not res.ok:  # sometime we need param token
                res = requests.get(
                    git_path, verify=False, timeout=10, params={"token": github_token}
                )

        res.raise_for_status()
    except requests.exceptions.RequestException as exc:
        # Replace token secret if needed
        err_msg: str = (
            str(exc).replace(github_token, "XXX") if github_token else str(exc)
        )
        err_msg = err_msg.replace(gitlab_token, "XXX") if gitlab_token else err_msg
        if tools_paths.is_external_repository():
            logger.debug(
                f'[yellow]You are working in a private repository: "{git_content_config.current_repository}".\n'
                f"The github/gitlab token in your environment is undefined.\n"
                f"Getting file from local repository instead. \n"
                f"If you wish to get the file from the remote repository, \n"
                f"Please define your github or gitlab token in your environment.\n"
                f"`export {GitContentConfig.CREDENTIALS.ENV_GITHUB_TOKEN_NAME}=<TOKEN> or`\n"
                f"export {GitContentConfig.CREDENTIALS.ENV_GITLAB_TOKEN_NAME}=<TOKEN>[/yellow]"
            )
        logger.debug(
            f'[yellow]Could not find the old entity file under "{git_path}".\n'
            "please make sure that you did not break backward compatibility.\n"
            f"Reason: {err_msg}[/yellow]"
        )
        return {}
    file_content = res.content
    if return_content:
        return file_content
    return get_file_details(file_content, full_file_path)


def get_file_details(
    file_content,
    full_file_path: str,
) -> Dict:
    if full_file_path.endswith("json"):
        file_details = json.loads(file_content)
    elif full_file_path.endswith(("yml", "yaml")):
        file_details = yaml.load(file_content)
    # if neither yml nor json then probably a CHANGELOG or README file.
    else:
        file_details = {}
    return file_details


@lru_cache(maxsize=128)
def get_remote_file(
    full_file_path: str,
    tag: str = "master",
    return_content: bool = False,
    git_content_config: Optional[GitContentConfig] = None,
    default_value=None,
):
    """
    Args:
        full_file_path:The full path of the file.
        tag: The branch name. default is 'master'
        return_content: Determines whether to return the file's raw content or the dict representation of it.
        git_content_config: The content config to take the file from
        default_value: The method returns this value if using the SDK in offline mode. default_value cannot be None,
        as it will raise an exception.
    Returns:
        The file content in the required format.

    """
    if is_sdk_defined_working_offline():
        if default_value is None:
            raise NoInternetConnectionException
        return default_value

    tag = tag.replace("origin/", "").replace("demisto/", "")
    if not git_content_config:
        try:
            if not (
                local_origin_content := get_local_remote_file(
                    full_file_path, tag, return_content
                )
            ):
                raise ValueError(
                    f"Got empty content from local-origin file {full_file_path}"
                )
            return local_origin_content
        except Exception as e:
            logger.debug(
                f"Could not get local remote file because of: {str(e)}\n"
                f"Searching the remote file content with the API.",
                exc_info=True,
            )
    return get_remote_file_from_api(
        full_file_path, git_content_config, tag, return_content
    )


def filter_files_on_pack(pack: str, file_paths_list="") -> set:
    """
    filter_files_changes_on_pack.

    :param file_paths_list: list of content files
    :param pack: pack to filter

    :return: files_paths_on_pack: set of file paths contains only files located in the given pack
    """
    files_paths_on_pack = set()
    for file in file_paths_list:
        if get_pack_name(file) == pack:
            files_paths_on_pack.add(file)

    return files_paths_on_pack


def filter_packagify_changes(modified_files, added_files, removed_files, tag="master"):
    """
    Mark scripts/integrations that were removed and added as modified.

    :param modified_files: list of modified files in branch
    :param added_files: list of new files in branch
    :param removed_files: list of removed files in branch
    :param tag: tag of compared revision

    :return: tuple of updated lists: (modified_files, updated_added_files, removed_files)
    """
    # map IDs to removed files
    packagify_diff: dict = {}
    for file_path in removed_files:
        if file_path.split("/")[0] in PACKAGE_SUPPORTING_DIRECTORIES:
            if PACKS_README_FILE_NAME in file_path:
                continue
            details = get_remote_file(file_path, tag)
            if details:
                uniq_identifier = "_".join(
                    [
                        details["name"],
                        details.get("fromversion", DEFAULT_CONTENT_ITEM_FROM_VERSION),
                        details.get("toversion", DEFAULT_CONTENT_ITEM_TO_VERSION),
                    ]
                )
                packagify_diff[uniq_identifier] = file_path

    updated_added_files = set()
    for file_path in added_files:
        if file_path.split("/")[0] in PACKAGE_SUPPORTING_DIRECTORIES:
            if PACKS_README_FILE_NAME in file_path:
                updated_added_files.add(file_path)
                continue
            with open(file_path) as f:
                details = yaml.load(f)

            uniq_identifier = "_".join(
                [
                    details["name"],
                    details.get("fromversion", DEFAULT_CONTENT_ITEM_FROM_VERSION),
                    details.get("toversion", DEFAULT_CONTENT_ITEM_TO_VERSION),
                ]
            )
            if uniq_identifier in packagify_diff:
                # if name appears as added and removed, this is packagify process - treat as modified.
                removed_files.remove(packagify_diff[uniq_identifier])
                modified_files.add((packagify_diff[uniq_identifier], file_path))
                continue

        updated_added_files.add(file_path)

    # remove files that are marked as both "added" and "modified"
    for file_path in modified_files:
        if isinstance(file_path, tuple):
            updated_added_files -= {file_path[1]}
        else:
            updated_added_files -= {file_path}

    return modified_files, updated_added_files, removed_files


def get_child_directories(directory):
    """Return a list of paths of immediate child directories of the 'directory' argument"""
    if not os.path.isdir(directory):
        return []
    child_directories = [
        os.path.join(directory, path)
        for path in os.listdir(directory)
        if os.path.isdir(os.path.join(directory, path))
    ]
    return child_directories


def get_child_files(directory):
    """Return a list of paths of immediate child files of the 'directory' argument"""
    if not os.path.isdir(directory):
        return []
    child_files = [
        os.path.join(directory, path)
        for path in os.listdir(directory)
        if os.path.isfile(os.path.join(directory, path))
    ]
    return child_files


def has_remote_configured():
    """
    Checks to see if a remote named "upstream" is configured. This is important for forked
    repositories as it will allow validation against the demisto/content master branch as
    opposed to the master branch of the fork.
    :return: bool : True if remote is configured, False if not.
    """
    remotes = run_command("git remote -v")
    if re.search(GitContentConfig.CONTENT_GITHUB_UPSTREAM, remotes):
        return True
    else:
        return False


def is_origin_content_repo():
    """
    Checks to see if a remote named "origin" is configured. This check helps to determine if
    validation needs to be ran against the origin master branch or the upstream master branch
    :return: bool : True if remote is configured, False if not.
    """
    remotes = run_command("git remote -v")
    if re.search(GitContentConfig.CONTENT_GITHUB_ORIGIN, remotes):
        return True
    else:
        return False


@lru_cache
def get_last_remote_release_version():
    """
    Get latest release tag from PYPI.

    :return: tag
    """
    try:
        pypi_request = requests.get(SDK_PYPI_VERSION, verify=False, timeout=5)
        pypi_request.raise_for_status()
        pypi_json = pypi_request.json()
        version = pypi_json.get("info", {}).get("version", "")
        return version
    except Exception as exc:
        exc_msg = str(exc)
        if isinstance(exc, requests.exceptions.ConnectionError):
            exc_msg = (
                f'{exc_msg[exc_msg.find(">") + 3:-3]}.\n'
                f"This may happen if you are not connected to the internet."
            )
        logger.info(
            f"[yellow]Could not get latest demisto-sdk version.\nEncountered error: {exc_msg}[/yellow]"
        )
        return ""


def _read_file(file_path: Path) -> str:
    """returns the body of a text-based file, after reading it as UTF8, or trying to guess its encoding.

    Args:
        file_path (Path): file to read

    Returns:
        str: file contents
    """
    try:
        return file_path.read_text(encoding="utf8")

    except UnicodeDecodeError:
        try:
            # guesses the original encoding
            return UnicodeDammit(file_path.read_bytes()).unicode_markup

        except UnicodeDecodeError:
            logger.info(f"could not auto-detect encoding for file {file_path}")
            raise


def safe_write_unicode(
    write_method: Callable[[io.TextIOWrapper], Any],
    path: Path,
):
    # Write unicode content into a file.
    # If the destination file is not unicode, delete and re-write the content as unicode.

    def _write():
        with open(path, "w", encoding="utf-8") as f:
            write_method(f)

    try:
        _write()

    except UnicodeError:
        encoding = UnicodeDammit(path.read_bytes()).original_encoding
        if encoding == "utf-8":
            logger.error(
                f"{path} is encoded as unicode, cannot handle the error, raising it"
            )
            raise  # already a unicode file, the following code cannot fix it.

        logger.debug(
            f"deleting {path} - it will be rewritten as unicode (was {encoding})"
        )
        path.unlink()  # deletes the file
        logger.debug(f"rewriting {path} as")
        _write()  # recreates the file


@lru_cache
def get_file(
    file_path: Union[str, Path],
    clear_cache: bool = False,
    return_content: bool = False,
    keep_order: bool = True,
):
    if clear_cache:
        get_file.cache_clear()
    file_path = Path(file_path)  # type: ignore[arg-type]

    type_of_file = file_path.suffix.lower()
    logger.debug(f"Inferred type {type_of_file} for file {file_path.name}.")

    if not file_path.exists():
        file_path = Path(tools_paths.get_content_path()) / file_path  # type: ignore[arg-type]

    if not file_path.exists():
        raise FileNotFoundError(file_path)

    try:
        file_content = _read_file(file_path)
        if return_content:
            return file_content
    except IOError as e:
        logger.error(f"Could not read file {file_path}.\nError: {e}")
        return {}
    try:
        if type_of_file.lstrip(".") in {"yml", "yaml"}:
            replaced = io.StringIO(
                re.sub(r"(simple: \s*\n*)(=)(\s*\n)", r'\1"\2"\3', file_content)
            )

            return yaml.load(replaced) if keep_order else yaml_safe_load.load(replaced)
        else:
            result = json.load(io.StringIO(file_content))
            # It's possible to that the result will be `str` after loading it. In this case, we need to load it again.
            return json.loads(result) if isinstance(result, str) else result
    except Exception as e:
        logger.error(
            f"{file_path} has a structure issue of file type {type_of_file}\n{e}"
        )
        return {}


def get_file_or_remote(file_path: Path, clear_cache=False):
    content_path = tools_paths.get_content_path()
    relative_file_path = None
    if file_path.is_absolute():
        absolute_file_path = file_path
        try:
            relative_file_path = file_path.relative_to(content_path)
        except ValueError:
            logger.debug(
                f"{file_path} is not a subpath of {content_path}. If the file does not exists locally, it could not be fetched."
            )
    else:
        absolute_file_path = content_path / file_path
        relative_file_path = file_path
    try:
        return get_file(absolute_file_path, clear_cache=clear_cache)
    except FileNotFoundError:
        logger.warning(
            f"Could not read/find {absolute_file_path} locally, fetching from remote"
        )
        if not relative_file_path:
            logger.error(
                f"The file path provided {file_path} is not a subpath of {content_path}. could not fetch from remote."
            )
            raise
        return get_remote_file(str(relative_file_path))


def get_yaml(file_path, cache_clear=False, keep_order: bool = True):
    if cache_clear:
        get_file.cache_clear()
    return get_file(file_path, clear_cache=cache_clear, keep_order=keep_order)


def get_json(file_path, cache_clear=False):
    if cache_clear:
        get_file.cache_clear()
    return get_file(file_path, clear_cache=cache_clear)


def get_script_or_integration_id(file_path):
    data_dictionary = get_yaml(file_path)

    if data_dictionary:
        commonfields = data_dictionary.get("commonfields", {})
        return commonfields.get(
            "id",
            [
                "-",
            ],
        )


def get_api_module_integrations_set(changed_api_modules: Set, integration_set: Set):
    integrations_set = list()
    for integration in integration_set:
        integration_data = list(integration.values())[0]
        if changed_api_modules & set(integration_data.get("api_modules", [])):
            integrations_set.append(integration_data)
    return integrations_set


def get_api_module_ids(file_list) -> Set:
    """Extracts APIModule IDs from the file list"""
    api_module_set = set()
    if file_list:
        for pf in file_list:
            parent = pf
            while f"/{API_MODULES_PACK}/Scripts/" in parent:
                parent = get_parent_directory_name(parent, abs_path=True)
                if f"/{API_MODULES_PACK}/Scripts/" in parent:
                    pf = parent
            if parent != pf:
                api_module_set.add(os.path.basename(pf))
    return api_module_set


def get_entity_id_by_entity_type(data: dict, content_entity: str):
    """
    Returns the id of the content entity given its entity type
    :param data: The data of the file
    :param content_entity: The content entity type
    :return: The file id
    """
    try:
        if content_entity in (INTEGRATIONS_DIR, SCRIPTS_DIR):
            return data.get("commonfields", {}).get("id", "")
        elif content_entity == LAYOUTS_DIR:
            # typeId is for old format layouts, id is for layoutscontainers
            return data.get("typeId", data.get("id", ""))
        else:
            return data.get("id", "")

    except AttributeError:
        raise ValueError(
            f"Could not retrieve id from file of type {content_entity} - make sure the file structure is "
            f"valid"
        )


def get_entity_name_by_entity_type(data: dict, content_entity: str):
    """
    Returns the name of the content entity given its entity type
    :param data: The data of the file
    :param content_entity: The content entity type
    :return: The file name
    """
    try:
        if content_entity == LAYOUTS_DIR:
            if "typeId" in data:
                return data.get("typeId", "")
            return data.get("name", "")  # for layoutscontainer
        return data.get("name", "")

    except AttributeError:
        raise ValueError(
            f"Could not retrieve name from file of type {content_entity} - make sure the file structure is "
            f"valid"
        )


def collect_ids(file_path):
    """Collect id mentioned in file_path"""
    data_dictionary = get_yaml(file_path)

    if data_dictionary:
        return data_dictionary.get("id", "-")


def get_from_version(file_path):
    data_dictionary = (
        get_yaml(file_path) if file_path.endswith("yml") else get_json(file_path)
    )

    if not isinstance(data_dictionary, dict):
        raise ValueError("yml file returned is not of type dict")

    if data_dictionary:
        from_version = (
            data_dictionary.get("fromversion")
            if "fromversion" in data_dictionary
            else data_dictionary.get("fromVersion", "")
        )

        if not from_version:
            logger.warning(
                f'fromversion/fromVersion was not found in {data_dictionary.get("id", "")}'
            )
            return ""

        if not re.match(r"^\d{1,2}\.\d{1,2}\.\d{1,2}$", from_version):
            raise ValueError(
                f'{file_path} fromversion is invalid "{from_version}". '
                'Should be of format: "x.x.x". for example: "4.5.0"'
            )

        return from_version

    return ""


def get_to_version(file_path):
    data_dictionary = get_yaml(file_path)

    if data_dictionary:
        to_version = data_dictionary.get("toversion", DEFAULT_CONTENT_ITEM_TO_VERSION)
        if not re.match(r"^\d{1,2}\.\d{1,2}\.\d{1,2}$", to_version):
            raise ValueError(
                f'{file_path} toversion is invalid "{to_version}". '
                'Should be of format: "x.x.x". for example: "4.5.0"'
            )

        return to_version

    return DEFAULT_CONTENT_ITEM_TO_VERSION


def str2bool(v):
    """
    Deprecated. Use string_to_bool instead
    """
    return tools_paths.string_to_bool(v, default_when_empty=False)


def to_dict(obj):
    if isinstance(obj, Enum):
        return obj.name

    if not hasattr(obj, "__dict__"):
        return obj

    result = {}
    for key, val in obj.__dict__.items():
        if key.startswith("_"):
            continue

        element = []
        if isinstance(val, list):
            for item in val:
                element.append(to_dict(item))
        else:
            element = to_dict(val)
        result[key] = element

    return result


def old_get_release_notes_file_path(file_path):
    dir_name = os.path.dirname(file_path)

    # CHANGELOG in pack sub dirs
    if re.match(PACKAGE_YML_FILE_REGEX, file_path):
        return os.path.join(dir_name, "CHANGELOG.md")

    # We got the CHANGELOG file to get its release notes
    if file_path.endswith("CHANGELOG.md"):
        return file_path

    # outside of packages, change log file will include the original file name.
    file_name = os.path.basename(file_path)
    return os.path.join(dir_name, os.path.splitext(file_name)[0] + "_CHANGELOG.md")


def old_get_latest_release_notes_text(rn_path):
    if not os.path.isfile(rn_path):
        # releaseNotes were not provided
        return None

    with open(rn_path) as f:
        rn = f.read()

    if not rn:
        # empty releaseNotes is not supported
        return None

    new_rn = re.findall(RELEASE_NOTES_REGEX, rn)
    if new_rn:
        # get release notes up to release header
        new_rn = new_rn[0].rstrip()
    else:
        new_rn = rn.replace(UNRELEASE_HEADER, "")  # type: ignore

    return new_rn if new_rn else None


def find_pack_folder(path: Path) -> Path:
    """
    Finds the pack folder.
    """

    if "Packs" not in path.parts:
        raise ValueError(f"Could not find a pack for {str(path)}")
    if path.parent.name == "Packs":
        return path
    return path.parents[len(path.parts) - (path.parts.index("Packs")) - 3]


def get_release_notes_file_path(file_path):
    """
    Accepts file path which is alleged to contain release notes. Validates that the naming convention
    is followed. If the file identified does not match the naming convention, error is returned.
    :param file_path: str - File path of the suspected release note.
    :return: file_path: str - Validated release notes path.
    """
    if file_path is None:
        logger.info("[yellow]Release notes were not found.[/yellow]")
        return None
    else:
        if bool(re.search(r"\d{1,2}_\d{1,2}_\d{1,2}\.md", file_path)):
            return file_path
        else:
            logger.info(
                f"[yellow]Unsupported file type found in ReleaseNotes directory - {file_path}[/yellow]"
            )
            return None


def get_latest_release_notes_text(rn_path):
    if rn_path is None:
        logger.info("[yellow]Path to release notes not found.[/yellow]")
        rn = None
    else:
        try:
            with open(rn_path) as f:
                rn = f.read()

            if not rn:
                logger.info(
                    f"[red]Release Notes may not be empty. Please fill out correctly. - {rn_path}[/red]"
                )
                return None
        except OSError:
            return ""

    return rn if rn else None


def format_version(version):
    """format server version to form X.X.X

    Args:
        version (string): string representing Demisto version

    Returns:
        string.
        The formatted server version.
    """
    formatted_version = version
    if not version:
        formatted_version = "0.0.0"
    elif len(version.split(".")) == 1:
        formatted_version = f"{version}.0.0"
    elif len(version.split(".")) == 2:
        formatted_version = f"{version}.0"

    return formatted_version


def server_version_compare(v1, v2):
    """compare Demisto versions

    Args:
        v1 (string): string representing Demisto version (first comparable)
        v2 (string): string representing Demisto version (second comparable)


    Returns:
        int.
        0 for equal versions.
        positive if v1 later version than v2.
        negative if v2 later version than v1.
    """

    v1 = format_version(v1)
    v2 = format_version(v2)

    _v1, _v2 = Version(v1), Version(v2)
    if _v1 == _v2:
        return 0
    if _v1 > _v2:
        return 1
    return -1


def get_max_version(versions: List[str]) -> str:
    """get max version between Demisto versions.

    Args:
        versions (list): list of strings representing Demisto version.

    Returns:
        str.
        max version.
    """

    if len(versions) == 0:
        raise BaseException("Error: empty versions list")
    max_version = versions[0]
    for version in versions[1:]:
        if server_version_compare(version, max_version) == 1:
            max_version = version
    return max_version


def run_threads_list(threads_list):
    """
    Start a list of threads and wait for completion (join)

    Arguments:
        threads_list (list of threads) -- list of threads to start and wait for join
    """
    # run each command in a separate thread
    for t in threads_list:
        t.start()
    # wait for the commands to complete
    for t in threads_list:
        t.join()


def is_file_path_in_pack(file_path):
    return bool(re.findall(PACKS_DIR_REGEX, file_path))


def add_default_pack_known_words(file_path):
    """
    Ignores the pack's content:
    1. Pack's name.
    2. Integrations name.
    3. Integrations command names'.
    4. Scripts name.

    Note: please add to this function any further ignores in the future.
    Args:
        file_path: RN file path

    Returns: A list of all the Pack's content the doc_reviewer should ignore.

    """
    default_pack_known_words = [
        get_pack_name(file_path),
    ]
    default_pack_known_words.extend(get_integration_name_and_command_names(file_path))
    default_pack_known_words.extend(get_scripts_names(file_path))
    return default_pack_known_words


def get_integration_name_and_command_names(file_path):
    """
    1. Get the RN file path.
    2. Check if integrations exist in the current pack.
    3. For each integration, load the yml file.
    3. Keep in a set all the commands names.
    4. Keep in a set all the integrations names.
    Args:
        file_path: RN file path

    Returns: (set) of all the commands and integrations names found.

    """
    integrations_dir_path = os.path.join(
        PACKS_DIR, get_pack_name(file_path), INTEGRATIONS_DIR
    )
    command_names: Set[str] = set()
    if not glob.glob(integrations_dir_path):
        return command_names

    found_integrations: List[str] = os.listdir(integrations_dir_path)
    if found_integrations:
        for integration in found_integrations:
            command_names.add(integration)

            integration_path_full = os.path.join(
                integrations_dir_path, integration, f"{integration}.yml"
            )
            yml_dict = get_yaml(integration_path_full)
            commands = yml_dict.get("script", {}).get("commands", [])
            command_names = command_names.union(
                {command.get("name") for command in commands}
            )

    return command_names


def get_scripts_names(file_path):
    """
    1. Get the RN file path
    2. Check if scripts exist in the current pack
    3. Keep in a set all the scripts names
    Args:
        file_path: RN file path

    Returns: (set) of all the scripts names found.

    """
    scripts_dir_path = os.path.join(PACKS_DIR, get_pack_name(file_path), SCRIPTS_DIR)
    scripts_names: Set[str] = set()
    if not glob.glob(scripts_dir_path):
        return scripts_names

    found_scripts: List[str] = os.listdir(scripts_dir_path)
    if found_scripts:
        for script in found_scripts:
            if script.endswith(".md"):
                continue  # in case the script is in the old version of CommonScripts - JS code, ignore the md file
            elif script.endswith(".yml"):
                # in case the script is in the old version of CommonScripts - JS code, only yml exists not in a dir
                script_path_full = os.path.join(scripts_dir_path, script)
            else:
                script_path_full = os.path.join(
                    scripts_dir_path, script, f"{script}.yml"
                )
            try:
                yml_dict = get_yaml(script_path_full)
                scripts_names.add(yml_dict.get("name"))
            except FileNotFoundError:
                # we couldn't load the script as the path is not fit Content convention scripts' names
                scripts_names.add(script)
    return scripts_names


def get_pack_name(file_path: Union[str, Path]):
    """
    extract pack name (folder name) from file path

    Arguments:
        file_path (str): path of a file inside the pack

    Returns:
        pack name (str)
    """
    file_path = Path(file_path)
    parts = file_path.parts
    if PACKS_FOLDER not in parts:
        return None
    pack_name_index = parts.index(PACKS_FOLDER) + 1
    if len(parts) <= pack_name_index:
        return None
    return parts[pack_name_index]


def get_pack_names_from_files(file_paths, skip_file_types=None):
    if skip_file_types is None:
        skip_file_types = set()

    packs = set()
    for path in file_paths:
        # renamed files are in a tuples - the second element is the new file name
        if isinstance(path, tuple):
            path = path[1]

        if not path.startswith("Packs/"):
            continue

        file_type = find_type(path)
        if file_type not in skip_file_types:
            pack = get_pack_name(path)
            if pack and is_file_path_in_pack(path):
                packs.add(pack)
    return packs


def filter_files_by_type(file_paths=None, skip_file_types=None) -> set:
    """get set of files and return the set whiteout the types to skip

    Args:
    - file_paths (set): set of content files.
    - skip_file_types List[str]: list of file types to skip.

    Returns:
    files (set): list of files whiteout the types to skip
    """
    if file_paths is None:
        file_paths = set()
    files = set()
    for path in file_paths:
        # renamed files are in a tuples - the second element is the new file name
        if isinstance(path, tuple):
            path = path[1]
        file_type = find_type(path)
        if file_type not in skip_file_types and is_file_path_in_pack(path):
            files.add(path)
    return files


def pack_name_to_path(pack_name):
    return os.path.join(tools_paths.get_content_path(), PACKS_DIR, pack_name)  # type: ignore


def pack_name_to_posix_path(pack_name):
    return PosixPath(pack_name_to_path(pack_name))


def get_pack_ignore_file_path(pack_name):
    return os.path.join(tools_paths.get_content_path(), PACKS_DIR, pack_name, PACKS_PACK_IGNORE_FILE_NAME)  # type: ignore


def get_test_playbook_id(test_playbooks_list: list, tpb_path: str) -> Tuple:  # type: ignore
    """

    Args:
        test_playbooks_list: The test playbook list from id_set
        tpb_path: test playbook path.

    Returns (Tuple): test playbook name and pack.

    """
    for test_playbook_dict in test_playbooks_list:
        test_playbook_id = list(test_playbook_dict.keys())[0]
        test_playbook_path = test_playbook_dict[test_playbook_id].get("file_path")
        test_playbook_pack = test_playbook_dict[test_playbook_id].get("pack")
        if not test_playbook_path or not test_playbook_pack:
            continue

        if tpb_path in test_playbook_path:
            return test_playbook_id, test_playbook_pack
    return None, None


def get_pack_ignore_content(pack_name: str) -> Union[ConfigParser, None]:
    """
    Args:
        pack_name: a pack name from which to get the pack ignore config.

    Returns:
        ConfigParser | None: config parser object in case of success, None otherwise.
    """
    _pack_ignore_file_path = Path(get_pack_ignore_file_path(pack_name))
    if _pack_ignore_file_path.exists():
        try:
            config = ConfigParser(allow_no_value=True)
            config.read(_pack_ignore_file_path)
            return config
        except MissingSectionHeaderError:
            logger.exception(
                f"Error when retrieving the content of {_pack_ignore_file_path}"
            )
            return None
    logger.warning(
        f"[red]Could not find pack-ignore file at path {_pack_ignore_file_path} for pack {pack_name}[/red]"
    )
    return None


def get_ignore_pack_skipped_tests(
    pack_name: str, modified_packs: set, id_set: dict
) -> set:
    """
    Retrieve the skipped tests of a given pack, as detailed in the .pack-ignore file

    expected ignored tests structure in .pack-ignore:
        [file:playbook-Not-To-Run-Directly.yml]
        ignore=auto-test

    Arguments:
        pack_name (str): name of the pack
        modified_packs (set): Set of modified packs
        id_set (dict): ID set

    Returns:
        ignored_tests_set (set[str]): set of ignored test ids

    """
    if not modified_packs:
        modified_packs = {pack_name}
    ignored_tests_set = set()
    file_name_to_ignore_dict: Dict[str, List[str]] = {}
    test_playbooks = id_set.get("TestPlaybooks", {})

    # pack_ignore_path = get_pack_ignore_file_path(pack_name)
    if pack_name in modified_packs and (config := get_pack_ignore_content(pack_name)):
        # go over every file in the config
        for section in filter(
            lambda section: section.startswith("file:"), config.sections()
        ):
            # given section is of type file
            file_name: str = section[5:]
            for key in config[section]:
                if key == "ignore":
                    # group ignore codes to a list
                    file_name_to_ignore_dict[file_name] = str(
                        config[section][key]
                    ).split(",")

    for file_name, ignore_list in file_name_to_ignore_dict.items():
        if any(ignore_code == "auto-test" for ignore_code in ignore_list):
            test_id, test_pack = get_test_playbook_id(test_playbooks, file_name)
            if test_id:
                ignored_tests_set.add(test_id)
    return ignored_tests_set


def get_docker_images_from_yml(script_obj) -> List[str]:
    """
    Gets a yml as dict of the script/integration that lint runs on, and returns a list of all 'dockerimage' values
    in the yml (including 'alt_dockerimages' if the key exist).

    Args:
        script_obj (dict): A yml as dict of the integration/script that lint runs on.

    Returns:
        (List): A list including all the docker images of the integration/script.
    """
    # this makes sure the first docker in the list is the main docker image.
    def_docker_image = DEF_DOCKER
    if script_obj.get("type") == TYPE_PWSH:
        def_docker_image = DEF_DOCKER_PWSH
    imgs = [script_obj.get("dockerimage") or def_docker_image]

    # get additional docker images
    for key in script_obj.keys():
        if "dockerimage" in key and key != "dockerimage":
            if isinstance(script_obj.get(key), str):
                imgs.append(script_obj.get(key))

            elif isinstance(script_obj.get(key), list):
                imgs.extend(script_obj.get(key))

    return imgs


def get_python_version(docker_image):
    """
    Get the python version of a docker image
    Arguments:
        docker_image {string} -- Docker image being used by the project
    Return:
        python version as a float (2.7, 3.7)
    Raises:
        ValueError -- if version is not supported
    """
    py_ver = check_output(
        [
            "docker",
            "run",
            "--rm",
            docker_image,
            "python",
            "-c",
            "import sys;logger.info('{}.{}'.format(sys.version_info[0], sys.version_info[1]))",
        ],
        text=True,
        stderr=DEVNULL,
    ).strip()
    logger.debug(
        f"Detected python version: [{py_ver}] for docker image: {docker_image}"
    )

    py_num = float(py_ver)
    if py_num < 2.7 or (3 < py_num < 3.4):  # pylint can only work on python 3.4 and up
        raise ValueError(
            "Python vesion for docker image: {} is not supported: {}. "
            "We only support python 2.7.* and python3 >= 3.4.".format(
                docker_image, py_num
            )
        )
    return py_num


def get_pipenv_dir(py_version, envs_dirs_base):
    """
    Get the direcotry holding pipenv files for the specified python version
    Arguments:
        py_version {float} -- python version as 2.7 or 3.7
    Returns:
        string -- full path to the pipenv dir
    """
    return f"{envs_dirs_base}{int(py_version)}"


def get_dict_from_file(
    path: str,
    raises_error: bool = True,
    clear_cache: bool = False,
    keep_order: bool = True,
) -> Tuple[Dict, Union[str, None]]:
    """
    Get a dict representing the file

    Arguments:
        path - a path to the file
        raises_error - Whether to raise a FileNotFound error if `path` is not a valid file.

    Returns:
        dict representation of the file or of the first item if the file contents are a list with a single dictionary,
        and the file_type, either .yml or .json
    """
    try:
        if path:
            if path.endswith(".yml"):
                return (
                    get_yaml(path, cache_clear=clear_cache, keep_order=keep_order),
                    "yml",
                )
            elif path.endswith(".json"):
                res = get_json(path, cache_clear=clear_cache)
                if isinstance(res, list) and len(res) == 1 and isinstance(res[0], dict):
                    return res[0], "json"
                else:
                    return res, "json"
            elif path.endswith(".py"):
                return {}, "py"
            elif path.endswith(".xif"):
                return {}, "xif"
    except FileNotFoundError:
        if raises_error:
            raise

    return {}, None


@lru_cache
def find_type_by_path(path: Union[str, Path] = "") -> Optional[FileType]:
    """Find FileType value of a path, without accessing the file.
    This function is here as we want to implement lru_cache and we can do it on `find_type`
    as dict is not hashable.

    It's also theoretically faster, as files are not opened.
    """
    path = Path(path)
    if path.suffix == ".md":
        if "README" in path.name:
            return FileType.README
        elif RELEASE_NOTES_DIR in path.parts:
            return FileType.RELEASE_NOTES
        elif "description" in path.name:
            return FileType.DESCRIPTION
        elif path.name.endswith("CHANGELOG.md"):
            return FileType.CHANGELOG

    if path.suffix == ".json":
        if RELEASE_NOTES_DIR in path.parts:
            return FileType.RELEASE_NOTES_CONFIG
        elif LISTS_DIR in os.path.dirname(path):
            return FileType.LISTS
        elif path.parent.name == JOBS_DIR:
            return FileType.JOB
        elif path.name == CONF_JSON_FILE_NAME:
            return FileType.CONF_JSON
        elif INDICATOR_TYPES_DIR in path.parts:
            return FileType.REPUTATION
        elif XSIAM_DASHBOARDS_DIR in path.parts:
            return FileType.XSIAM_DASHBOARD
        elif XSIAM_REPORTS_DIR in path.parts:
            return FileType.XSIAM_REPORT
        elif TRIGGER_DIR in path.parts:
            return FileType.TRIGGER
        elif path.name == METADATA_FILE_NAME:
            return FileType.METADATA
        elif path.name.endswith(XSOAR_CONFIG_FILE):
            return FileType.XSOAR_CONFIG
        elif "CONTRIBUTORS" in path.name:
            return FileType.CONTRIBUTORS
        elif XDRC_TEMPLATE_DIR in path.parts:
            return FileType.XDRC_TEMPLATE
        elif MODELING_RULES_DIR in path.parts and "testdata" in path.stem.casefold():
            return FileType.MODELING_RULE_TEST_DATA
        elif MODELING_RULES_DIR in path.parts and path.stem.casefold().endswith(
            "_schema"
        ):
            return FileType.MODELING_RULE_SCHEMA
        elif LAYOUT_RULES_DIR in path.parts:
            return FileType.LAYOUT_RULE

    elif path.stem.endswith("_image") and path.suffix in (".png", ".svg"):
        if path.name.endswith("Author_image.png"):
            return FileType.AUTHOR_IMAGE
        elif XSIAM_DASHBOARDS_DIR in path.parts:
            return FileType.XSIAM_DASHBOARD_IMAGE
        elif XSIAM_REPORTS_DIR in path.parts:
            return FileType.XSIAM_REPORT_IMAGE
        return FileType.IMAGE

    elif path.suffix == ".png" and DOC_FILES_DIR in path.parts:
        return FileType.DOC_IMAGE

    elif path.suffix == ".ps1":
        return FileType.POWERSHELL_FILE

    elif path.suffix == ".py":
        return FileType.PYTHON_FILE

    elif path.suffix == ".js":
        return FileType.JAVASCRIPT_FILE

    elif path.suffix == ".xif":
        if MODELING_RULES_DIR in path.parts:
            return FileType.MODELING_RULE_XIF
        elif PARSING_RULES_DIR in path.parts:
            return FileType.PARSING_RULE_XIF
        return FileType.XIF_FILE

    elif path.suffix == ".yml":
        if path.parts[0] in {".circleci", ".gitlab"}:
            return FileType.BUILD_CONFIG_FILE

        elif path.parent.name == SCRIPTS_DIR and path.name.startswith("script-"):
            # Packs/myPack/Scripts/script-myScript.yml
            return FileType.SCRIPT

        elif (
            path.parent.parent.name == SCRIPTS_DIR
            and path.name == f"{path.parent.name}.yml"
        ):
            # Packs/myPack/Scripts/myScript/myScript.yml
            return FileType.SCRIPT

        elif XDRC_TEMPLATE_DIR in path.parts:
            return FileType.XDRC_TEMPLATE_YML

        elif PARSING_RULES_DIR in path.parts:
            return FileType.PARSING_RULE

        elif MODELING_RULES_DIR in path.parts:
            return FileType.MODELING_RULE

        elif CORRELATION_RULES_DIR in path.parts:
            return FileType.CORRELATION_RULE

    elif path.name == FileType.PACK_IGNORE:
        return FileType.PACK_IGNORE

    elif path.name == FileType.SECRET_IGNORE:
        return FileType.SECRET_IGNORE

    elif path.parent.name == DOC_FILES_DIR:
        return FileType.DOC_FILE

    elif path.name.lower() == "pipfile":
        return FileType.PIPFILE

    elif path.name.lower() == "pipfile.lock":
        return FileType.PIPFILE_LOCK

    elif path.suffix.lower() == ".ini":
        return FileType.INI

    elif path.suffix.lower() == ".pem":
        return FileType.PEM

    elif (
        path.name.lower()
        in ("commands_example", "commands_examples", "command_examples")
        or path.suffix.lower() == ".txt"
    ):
        return FileType.TXT
    elif path.name == ".pylintrc":
        return FileType.PYLINTRC

    elif path.name == "LICENSE":
        return FileType.LICENSE

    return None


# flake8: noqa: C901


def find_type(
    path: str = "",
    _dict=None,
    file_type: Optional[str] = None,
    ignore_sub_categories: bool = False,
    ignore_invalid_schema_file: bool = False,
    clear_cache: bool = False,
):
    """
    returns the content file type

    Arguments:
         path (str): a path to the file.
        _dict (dict): file dict representation if exists.
        file_type (str): a string representation of the file type.
        ignore_sub_categories (bool): ignore the sub categories, True to ignore, False otherwise.
        ignore_invalid_schema_file (bool): whether to ignore raising error on invalid schema files,
            True to ignore, False otherwise.
        clear_cache (bool): wether to clear the cache

    Returns:
        FileType: string representing of the content file type, None otherwise.
    """
    type_by_path = find_type_by_path(path)
    if type_by_path:
        return type_by_path
    try:
        if not _dict and not file_type:
            _dict, file_type = get_dict_from_file(
                path, clear_cache=clear_cache, keep_order=False
            )

    except FileNotFoundError:
        # unable to find the file - hence can't identify it
        return None
    except ValueError as err:
        if ignore_invalid_schema_file:
            # invalid file schema
            logger.debug(str(err))
            return None
        raise err

    if file_type == "yml" or path.lower().endswith(".yml"):
        if path.lower().endswith("_unified.yml"):
            return FileType.UNIFIED_YML

        if "category" in _dict:
            if _dict.get("beta") and not ignore_sub_categories:
                return FileType.BETA_INTEGRATION

            return FileType.INTEGRATION

        if "script" in _dict:
            if TEST_PLAYBOOKS_DIR in Path(path).parts and not ignore_sub_categories:
                return FileType.TEST_SCRIPT

            return FileType.SCRIPT

        if "tasks" in _dict:
            if TEST_PLAYBOOKS_DIR in Path(path).parts:
                return FileType.TEST_PLAYBOOK

            return FileType.PLAYBOOK

        if "rules" in _dict:
            if "samples" in _dict and PARSING_RULES_DIR in Path(path).parts:
                return FileType.PARSING_RULE

            if MODELING_RULES_DIR in Path(path).parts:
                return FileType.MODELING_RULE

        if "global_rule_id" in _dict or (
            isinstance(_dict, list) and _dict and "global_rule_id" in _dict[0]
        ):
            return FileType.CORRELATION_RULE

    if file_type == "json" or path.lower().endswith(".json"):
        if (
            path.lower().endswith("_schema.json")
            and MODELING_RULES_DIR in Path(path).parts
        ):
            return FileType.MODELING_RULE_SCHEMA

        if "widgetType" in _dict:
            return FileType.WIDGET

        if "orientation" in _dict:
            return FileType.REPORT

        if "color" in _dict and "cliName" not in _dict:
            if (
                "definitionId" in _dict
                and _dict["definitionId"]
                and _dict["definitionId"].lower() not in ["incident", "indicator"]
            ):
                return FileType.GENERIC_TYPE
            return FileType.INCIDENT_TYPE

        # 'regex' key can be found in new reputations files while 'reputations' key is for the old reputations
        # located in reputations.json file.
        if "regex" in _dict or "reputations" in _dict:
            return FileType.REPUTATION

        if "brandName" in _dict and "transformer" in _dict:
            return FileType.OLD_CLASSIFIER

        if ("transformer" in _dict and "keyTypeMap" in _dict) or "mapping" in _dict:
            if _dict.get("type") and _dict.get("type") == "classification":
                return FileType.CLASSIFIER
            elif _dict.get("type") and "mapping" in _dict.get("type"):
                return FileType.MAPPER
            return None

        if "canvasContextConnections" in _dict:
            return FileType.CONNECTION

        if (
            "layout" in _dict or "kind" in _dict
        ):  # it's a Layout or Dashboard but not a Generic Object
            if "kind" in _dict or "typeId" in _dict:
                return FileType.LAYOUT

            return FileType.DASHBOARD

        if "group" in _dict and LAYOUT_CONTAINER_FIELDS.intersection(_dict):
            return FileType.LAYOUTS_CONTAINER

        if (
            "scriptName" in _dict
            and "existingEventsFilters" in _dict
            and "readyExistingEventsFilters" in _dict
            and "newEventFilters" in _dict
            and "readyNewEventFilters" in _dict
        ):
            return FileType.PRE_PROCESS_RULES

        if "allRead" in _dict and "truncated" in _dict:
            return FileType.LISTS

        if "definitionIds" in _dict and "views" in _dict:
            return FileType.GENERIC_MODULE

        if "auditable" in _dict:
            return FileType.GENERIC_DEFINITION

        if isinstance(_dict, dict) and {
            "isAllFeeds",
            "selectedFeeds",
            "isFeed",
        }.issubset(_dict.keys()):
            return FileType.JOB

        if isinstance(_dict, dict) and "wizard" in _dict:
            return FileType.WIZARD

        if "dashboards_data" in _dict:
            return FileType.XSIAM_DASHBOARD

        if "templates_data" in _dict:
            return FileType.XSIAM_REPORT

        if "trigger_id" in _dict:
            return FileType.TRIGGER

        if "profile_type" in _dict and "yaml_template" in _dict:
            return FileType.XDRC_TEMPLATE

        if "rule_id" in _dict:
            return FileType.LAYOUT_RULE

        # When using it for all files validation- sometimes 'id' can be integer
        if "id" in _dict:
            if isinstance(_dict["id"], str):
                if (
                    "definitionId" in _dict
                    and _dict["definitionId"]
                    and _dict["definitionId"].lower() not in ["incident", "indicator"]
                ):
                    return FileType.GENERIC_FIELD
                _id = _dict["id"].lower()
                if _id.startswith("incident"):
                    return FileType.INCIDENT_FIELD
                if _id.startswith("indicator"):
                    return FileType.INDICATOR_FIELD
            else:
                logger.info(
                    f'The file {path} could not be recognized, please update the "id" to be a string'
                )

    return None


def get_common_server_path(env_dir):
    common_server_dir = get_common_server_dir(env_dir)
    return os.path.join(common_server_dir, "CommonServerPython.py")


def get_common_server_path_pwsh(env_dir):
    common_server_dir = get_common_server_dir_pwsh(env_dir)
    return os.path.join(common_server_dir, "CommonServerPowerShell.ps1")


def _get_common_server_dir_general(env_dir, name):
    common_server_pack_path = os.path.join(env_dir, "Packs", "Base", "Scripts", name)

    return common_server_pack_path


def get_common_server_dir(env_dir):
    return _get_common_server_dir_general(env_dir, "CommonServerPython")


def get_common_server_dir_pwsh(env_dir):
    return _get_common_server_dir_general(env_dir, "CommonServerPowerShell")


def get_content_id_set() -> dict:
    """Getting the ID Set from official content's bucket"""
    return requests.get(OFFICIAL_CONTENT_ID_SET_PATH).json()


def download_content_graph(
    output_path: Path, marketplace: MarketplaceVersions = MarketplaceVersions.XSOAR
) -> Path:
    """Getting the Content Graph from official content's bucket"""
    if output_path.is_dir():
        output_path = output_path / f"{marketplace.value}.zip"
    output_path.write_bytes(
        requests.get(f"{OFFICIAL_CONTENT_GRAPH_PATH}/{marketplace.value}.zip").content
    )
    return output_path


def get_latest_upload_flow_commit_hash() -> str:
    """Getting the latest commit hash of the upload flow from official content's bucket

    Returns:
        str: the last commit hash of the upload flow
    """
    response_json = requests.get(OFFICIAL_INDEX_JSON_PATH).json()
    if not isinstance(response_json, dict):
        raise ValueError(
            f"The index.json file is not in the expected format: {response_json}"
        )
    last_commit = response_json.get("commit")
    if not last_commit:
        raise ValueError("The latest commit hash was not found in the index.json file")
    return last_commit


def run_command_os(
    command: str, cwd: Union[Path, str], env: Union[os._Environ, dict] = os.environ
) -> Tuple[str, str, int]:
    """Run command in subprocess tty
    Args:
        command(str): Command to be executed.
        cwd(Path): Path from pathlib object to be executed
        env: Environment variables for the execution
    Returns:
        str: Stdout of the command
        str: Stderr of the command
        int: exit code of command
    """
    if isinstance(cwd, str):
        cwd = Path(cwd)
    try:
        process = Popen(
            shlex.split(command),
            cwd=cwd,
            env=env,
            stdout=PIPE,
            stderr=PIPE,
            universal_newlines=True,
        )
        stdout, stderr = process.communicate()
    except OSError as e:
        return "", str(e), 1

    return stdout, stderr, process.returncode


def pascal_case(st: str) -> str:
    """Convert a string to pascal case. Will simply remove spaces and make sure the first
    character is capitalized

    Arguments:
        st {str} -- string to convert

    Returns:
        str -- converted string
    """
    words = re.findall(r"[a-zA-Z0-9]+", st)
    return "".join("".join([w[0].upper(), w[1:]]) for w in words)


def capital_case(st: str) -> str:
    """Capitalize the first letter of each word of a string. The remaining characters are untouched.

    Arguments:
        st {str} -- string to convert

    Returns:
        str -- converted string
    """
    if len(st) >= 1:
        words = st.split()
        return " ".join([f"{s[:1].upper()}{s[1:]}" for s in words if len(s) >= 1])
    else:
        return ""


@lru_cache
def get_last_release_version():
    """
    Get latest release tag (xx.xx.xx)

    :return: tag
    """
    tags = run_command("git tag").split("\n")
    tags = [tag for tag in tags if re.match(r"\d+\.\d+\.\d+", tag) is not None]
    tags.sort(key=Version, reverse=True)

    return tags[0]


def is_file_from_content_repo(file_path: str) -> Tuple[bool, str]:
    """Check if an absolute file_path is part of content repo.
    Args:
        file_path (str): The file path which is checked.
    Returns:
        bool: if file is part of content repo.
        str: relative path of file in content repo.
    """
    try:
        git_repo = git.Repo(os.getcwd(), search_parent_directories=True)
        remote_url = git_repo.remote().urls.__next__()
        is_fork_repo = "content" in remote_url
        is_external_repo = tools_paths.is_external_repository()

        if not is_fork_repo and not is_external_repo:
            return False, ""
        content_path_parts = Path(git_repo.working_dir).parts  # type: ignore
        input_path_parts = Path(file_path).parts
        input_path_parts_prefix = input_path_parts[: len(content_path_parts)]
        if content_path_parts == input_path_parts_prefix:
            return True, "/".join(input_path_parts[len(content_path_parts) :])
        else:
            return False, ""

    except Exception as e:
        logger.info(f"Unable to identify the repository: {e}")
        return False, ""


def should_file_skip_validation(file_path: str) -> bool:
    """Check if the file cannot be validated under 'run_all_validations_on_file' method for various reasons,
    either if it's a test file, or if it's a file that's been validated somewhere else
    Args:
        file_path (str): The file path which is checked.
    Returns:
        bool: True if the file's validation should be skipped, False otherwise.
    """
    file_extension = os.path.splitext(file_path)[-1]
    # We validate only yml json and .md files
    if file_extension not in [".yml", ".json", ".md"]:
        return True
    if any(
        ignore_pattern in file_path.lower()
        for ignore_pattern in ALL_FILES_VALIDATION_IGNORE_WHITELIST
    ):
        return True
    # Ignoring changelog and description files since these are checked on the integration validation
    if "changelog" in file_path.lower() or "description" in file_path.lower():
        return True
    # unified files should not be validated
    if file_path.endswith("_unified.yml"):
        return True
    return False


def retrieve_file_ending(file_path: str) -> str:
    """
    Retrieves the file ending (without the dot)
    :param file_path: The file path
    :return: The file ending
    """
    os_split: tuple = os.path.splitext(file_path)
    if os_split:
        file_ending: str = os_split[1]
        if file_ending and "." in file_ending:
            return file_ending[1:]
    return ""


def is_test_config_match(
    test_config: dict,
    test_playbook_id: str = "",
    integration_id: str = "",
    script_id: str = "",
) -> bool:
    """
    Given a test configuration from conf.json file, this method checks if the configuration is configured for the
    test playbook or for integration_id.
    Since in conf.json there could be test configurations with 'integrations' as strings or list of strings
    the type of test_configurations['integrations'] is checked in first and the match according to the type.
    If file type is not an integration- will return True if the test_playbook id matches playbookID.
    Args:
        test_config: A test configuration from conf.json file under 'tests' key.
        test_playbook_id: A test playbook ID.
        integration_id: An integration ID.
        script_id: A script ID.
    If both test_playbook_id and integration_id are given will look for a match of both, else will look for match
    of either test playbook id or integration id or script id.
    Returns:
        True if the test configuration contains the test playbook and the content item or False if not
    """
    test_playbook_match = test_playbook_id == test_config.get("playbookID")
    test_integrations = test_config.get("integrations")
    test_scripts = test_config.get("scripts")
    if isinstance(test_integrations, list):
        integration_match = any(
            test_integration
            for test_integration in test_integrations
            if test_integration == integration_id
        )
    else:
        integration_match = test_integrations == integration_id

    if isinstance(test_scripts, list):
        scripts_match = any(
            test_script for test_script in test_scripts if test_script == script_id
        )
    else:
        scripts_match = test_scripts == script_id

    # If both playbook id and integration id are given
    if integration_id and test_playbook_id:
        return test_playbook_match and integration_match

    # If only integration id is given
    if integration_id:
        return integration_match

    # If only test playbook is given
    if test_playbook_id:
        return test_playbook_match

    if script_id:
        return scripts_match

    return False


def is_content_item_dependent_in_conf(test_config, file_type) -> bool:
    """Check if a line from conf have multiple integration/scripts dependent on the TPB.
        - if the TPB checks only one integration/script it is independent.
          For example: {"integrations": ["PagerDuty v2"], "playbookID": "PagerDuty Test"}.
        - if the TPB checks more then one integration/script it is dependent.
          For example: {"integrations": ["PagerDuty v2", "PagerDuty v3"], "playbookID": "PagerDuty Test"}.
    Args:
        test_config (dict): The dict in the conf file.
        file_type (str): The file type, can be integrations, scripts or playbook.

    Returns:
        bool: The return value. True for dependence, False otherwise.
    """
    integrations_list = test_config.get("integrations", [])
    integrations_list = (
        integrations_list
        if isinstance(integrations_list, list)
        else [integrations_list]
    )
    scripts_list = test_config.get("scripts", [])
    scripts_list: list = (
        scripts_list if isinstance(scripts_list, list) else [scripts_list]
    )
    if file_type == "integration":
        return len(integrations_list) > 1
    if file_type == "script":
        return len(scripts_list) > 1
    # if the file_type is playbook or testplaybook in the conf.json it does not dependent on any other content
    elif file_type == "playbook":
        return False
    return True


def search_and_delete_from_conf(
    conf_json_tests: list,
    content_item_id: str,
    file_type: str,
    test_playbooks: list,
    no_test_playbooks_explicitly: bool,
) -> List[dict]:
    """Return all test section from conf.json file without the deprecated content item.

    Args:
        conf_json_tests (int): The dict in the conf file.
        content_item_id (str): The  content item id.
        file_type (str): The file type, can be integrations, scripts or playbook.
        test_playbooks (list): A list of related test playbooks.
        no_test_playbooks_explicitly (bool): True if there are related TPB, False otherwise.

    Returns:
        bool: The return value. True for dependence, False otherwise.
    """
    keyword = ""
    test_registered_in_conf_json = []
    # If the file type we are deprecating is a integration - there are TBP related to the yml
    if file_type == "integration":
        keyword = "integration_id"

    elif file_type == "playbook":
        keyword = "test_playbook_id"

    elif file_type == "script":
        keyword = "script_id"

    test_registered_in_conf_json.extend(
        [
            test_config
            for test_config in conf_json_tests
            if is_test_config_match(test_config, **{keyword: content_item_id})
        ]
    )
    if not no_test_playbooks_explicitly:
        for test in test_playbooks:
            if test not in list(
                map(lambda x: x["playbookID"], test_registered_in_conf_json)
            ):
                test_registered_in_conf_json.extend(
                    [
                        test_config
                        for test_config in conf_json_tests
                        if is_test_config_match(test_config, test_playbook_id=test)
                    ]
                )
    # remove the line from conf.json
    if test_registered_in_conf_json:
        for test_config in test_registered_in_conf_json:
            if file_type == "playbook" and test_config in conf_json_tests:
                conf_json_tests.remove(test_config)
            elif (
                test_config in conf_json_tests
                and not is_content_item_dependent_in_conf(test_config, file_type)
            ):
                conf_json_tests.remove(test_config)
            elif test_config in conf_json_tests:
                if content_item_id in (test_config.get("integrations", [])):
                    test_config.get("integrations").remove(content_item_id)
                if content_item_id in (test_config.get("scripts", [])):
                    test_config.get("scripts").remove(content_item_id)

    return conf_json_tests


def get_not_registered_tests(
    conf_json_tests: list, content_item_id: str, file_type: str, test_playbooks: list
) -> list:
    """
    Return all test playbooks that are not configured in conf.json file
    Args:
        conf_json_tests: the 'tests' value of 'conf.json file
        content_item_id: A content item ID, could be a script, an integration or a playbook.
        file_type: The file type, could be an integration or a playbook.
        test_playbooks: The yml file's list of test playbooks.

    Returns:
        A list of TestPlaybooks not configured
    """
    not_registered_tests = []
    for test in test_playbooks:
        if file_type == "playbook":
            test_registered_in_conf_json = any(
                test_config
                for test_config in conf_json_tests
                if is_test_config_match(test_config, test_playbook_id=test)
            )
        else:
            test_registered_in_conf_json = any(
                test_config
                for test_config in conf_json_tests
                if is_test_config_match(test_config, integration_id=content_item_id)
            )
        if not test_registered_in_conf_json:
            not_registered_tests.append(test)
    return not_registered_tests


def _get_file_id(file_type: str, file_content: Dict):
    """
    Gets the ID of a content item according to it's type
    Args:
        file_type: The type of the content item
        file_content: The content of the content item

    Returns:
        The file's content ID
    """
    if file_type in ID_IN_ROOT:
        return file_content.get("id", "")
    elif file_type in ID_IN_COMMONFIELDS:
        return file_content.get("commonfields", {}).get("id")
    elif file_type == FileType.LAYOUT_RULE:
        return file_content.get("rule_id", "")
    return file_content.get("trigger_id", "")


def is_path_of_integration_directory(path: str) -> bool:
    """Returns true if directory is integration directory false if not."""
    return os.path.basename(path) == INTEGRATIONS_DIR


def is_path_of_script_directory(path: str) -> bool:
    """Returns true if directory is script directory false if not."""
    return os.path.basename(path) == SCRIPTS_DIR


def is_path_of_playbook_directory(path: str) -> bool:
    """Returns true if directory is playbook directory false if not."""
    return os.path.basename(path) == PLAYBOOKS_DIR


def is_path_of_test_playbook_directory(path: str) -> bool:
    """Returns true if directory is test_playbook directory false if not."""
    return os.path.basename(path) == TEST_PLAYBOOKS_DIR


def is_path_of_report_directory(path: str) -> bool:
    """Returns true if directory is report directory false if not."""
    return os.path.basename(path) == REPORTS_DIR


def is_path_of_dashboard_directory(path: str) -> bool:
    """Returns true if directory is integration directory false if not."""
    return os.path.basename(path) == DASHBOARDS_DIR


def is_path_of_widget_directory(path: str) -> bool:
    """Returns true if directory is integration directory false if not."""
    return os.path.basename(path) == WIDGETS_DIR


def is_path_of_incident_field_directory(path: str) -> bool:
    """Returns true if directory is integration directory false if not."""
    return os.path.basename(path) == INCIDENT_FIELDS_DIR


def is_path_of_incident_type_directory(path: str) -> bool:
    """Returns true if directory is integration directory false if not."""
    return os.path.basename(path) == INCIDENT_TYPES_DIR


def is_path_of_indicator_field_directory(path: str) -> bool:
    """Returns true if directory is integration directory false if not."""
    return os.path.basename(path) == INDICATOR_FIELDS_DIR


def is_path_of_layout_directory(path: str) -> bool:
    """Returns true if directory is integration directory false if not."""
    return os.path.basename(path) == LAYOUTS_DIR


def is_path_of_pre_process_rules_directory(path: str) -> bool:
    """Returns true if directory is pre-processing rules directory, false if not."""
    return os.path.basename(path) == PRE_PROCESS_RULES_DIR


def is_path_of_lists_directory(path: str) -> bool:
    return os.path.basename(path) == LISTS_DIR


def is_path_of_classifier_directory(path: str) -> bool:
    """Returns true if directory is integration directory false if not."""
    return os.path.basename(path) == CLASSIFIERS_DIR


def get_parent_directory_name(path: str, abs_path: bool = False) -> str:
    """
    Retrieves the parent directory name
    :param path: path to get the parent dir name
    :param abs_path: when set to true, will return absolute path
    :return: parent directory name
    """
    parent_dir_name = os.path.dirname(os.path.abspath(path))
    if abs_path:
        return parent_dir_name
    return os.path.basename(parent_dir_name)


def get_code_lang(file_data: dict, file_entity: str) -> str:
    """
    Returns the code language by the file entity
    :param file_data: The file data
    :param file_entity: The file entity
    :return: The code language
    """
    if file_entity == INTEGRATIONS_DIR:
        return file_data.get("script", {}).get("type", "")
    elif file_entity == SCRIPTS_DIR:
        return file_data.get("type", {})
    return ""


def camel_to_snake(camel: str) -> str:
    """
    Converts camel case (CamelCase) strings to snake case (snake_case) strings.
    Args:
        camel (str): The camel case string.

    Returns:
        str: The snake case string.
    """
    camel_to_snake_pattern = re.compile(r"(?<!^)(?=[A-Z][a-z])")
    snake = camel_to_snake_pattern.sub("_", camel).lower()
    return snake


def open_id_set_file(id_set_path):
    id_set = {}
    try:
        with open(id_set_path) as id_set_file:
            id_set = json.load(id_set_file)
    except OSError:
        logger.info("[yellow]Could not open id_set file[/yellow]")
        raise
    finally:
        return id_set


def get_demisto_version(client: demisto_client) -> Version:
    """
    Args:
        demisto_client: A configured demisto_client instance

    Returns:
        the server version of the Demisto instance.
    """
    try:
        resp = client.generic_request("/about", "GET")
        about_data = json.loads(resp[0].replace("'", '"'))
        return Version(Version(about_data.get("demistoVersion")).base_version)
    except Exception:
        logger.warning(
            "Could not parse server version, please make sure the environment is properly configured."
        )
        return Version("0")


def arg_to_list(arg: Union[str, List[str]], separator: str = ",") -> List[str]:
    """
    Converts a string representation of lists to a python list
    Args:
           arg: string or list of string.
           separator: A string separator to separate the strings, the default is a comma.
    Returns:
          list, contains strings.

    """
    if not arg:
        return []
    if isinstance(arg, list):
        return arg
    if isinstance(arg, str):
        if arg[0] == "[" and arg[-1] == "]":
            return json.loads(arg)
        return [s.strip() for s in arg.split(separator)]
    return [arg]


def get_file_version_suffix_if_exists(
    current_file: Dict, check_in_display: bool = False
) -> Optional[str]:
    """
    Checks if current YML file name is versioned or no, e.g, ends with v<number>.
    Args:
        current_file (Dict): Dict representing YML data of an integration or script.
        check_in_display (bool): Whether to get name by 'display' field or not (by 'name' field).

    Returns:
        (Optional[str]): Number of the version as a string, if the file ends with version suffix. None otherwise.
    """
    versioned_file_regex = r"v([0-9]+)$"
    name = current_file.get("display") if check_in_display else current_file.get("name")
    if not name:
        return None
    matching_regex = re.findall(versioned_file_regex, name.lower())
    if matching_regex:
        return matching_regex[-1]
    return None


def get_all_incident_and_indicator_fields_from_id_set(id_set_file, entity_type):
    fields_list = []
    for item in ["IncidentFields", "IndicatorFields"]:
        all_item_fields = id_set_file.get(item)
        for item_field in all_item_fields:
            for field, field_info in item_field.items():
                if entity_type == "mapper" or entity_type == "old classifier":
                    fields_list.append(field_info.get("name", ""))
                    fields_list.append(
                        field.replace("incident_", "").replace("indicator_", "")
                    )
                elif entity_type == "layout":
                    fields_list.append(
                        field.replace("incident_", "").replace("indicator_", "")
                    )
    return fields_list


def item_type_to_content_items_header(item_type):
    converter = {
        "incidenttype": "incidentType",
        "reputation": "indicatorType",
        "indicatorfield": "indicatorField",
        "incidentfield": "incidentField",
        "layoutscontainer": "layout",
        "betaintegration": "integration",
        # GOM
        "genericdefinition": "genericDefinition",
        "genericfield": "genericField",
        "genericmodule": "genericModule",
        "generictype": "genericType",
        # SIEM content
        "correlationrule": "correlationRule",
        "modelingrule": "modelingRule",
        "parsingrule": "parsingRule",
        "xdrctemplate": "XDRCTemplate",
        "layoutrule": "layoutRule",
    }

    return f"{converter.get(item_type, item_type)}s"


def is_object_in_id_set(object_id, item_type, pack_info_from_id_set):
    """
        Check if the given object is part of the packs items that are present in the Packs section in the id set.
        This is assuming that the id set is based on the version that has, under each pack, the items it contains.

    Args:
        object_name: name of object of interest.
        object_type: type of object of interest.
        packs_section_from_id_set: the pack object under the key Packs in the previously given id set.

    Returns:

    """
    content_items = pack_info_from_id_set.get("ContentItems", {})
    items_ids = content_items.get(item_type_to_content_items_header(item_type), [])

    return object_id in items_ids


def is_string_uuid(string_to_check: str):
    """
    Check if a given string is from uuid type
    Args:
        string_to_check: string

    Returns:
        bool. True if the string match uuid type, else False

    """
    return bool(re.fullmatch(UUID_REGEX, string_to_check))


def extract_multiple_keys_from_dict(key: str, var: dict):
    """
    Args:
        key: string representing a re-occurring field in dictionary
        var: nested dictionary (can contain both nested lists and nested dictionary)

    Returns: A generator that generates value in an occurrence of the nested key in var.
    """
    if hasattr(var, "items"):
        for k, v in var.items():
            if k == key:
                yield v
            if isinstance(v, dict):
                yield from extract_multiple_keys_from_dict(key, v)
            elif isinstance(v, list):
                for d in v:
                    yield from extract_multiple_keys_from_dict(key, d)


def find_file(root_path, file_name):
    """Find a file with a given file name under a given root path.
    Returns:
        str: The full file path from root path if exists, else return empty string.
    """
    for file in os.listdir(root_path):
        file_path = os.path.join(root_path, file)
        if file_path.endswith(file_name):
            return file_path
        elif os.path.isdir(file_path):
            found_file = find_file(file_path, file_name)
            if found_file:
                return found_file
    return ""


@lru_cache
def get_file_displayed_name(file_path):
    """Gets the file name that is displayed in the UI by the file's path.
    If there is no displayed name - returns the file name"""
    file_type = find_type(file_path)
    if FileType.INTEGRATION == file_type:
        return get_yaml(file_path).get("display")
    elif file_type in [
        FileType.SCRIPT,
        FileType.TEST_SCRIPT,
        FileType.PLAYBOOK,
        FileType.TEST_PLAYBOOK,
    ]:
        return get_yaml(file_path).get("name")
    elif file_type in [
        FileType.MAPPER,
        FileType.CLASSIFIER,
        FileType.INCIDENT_FIELD,
        FileType.INCIDENT_TYPE,
        FileType.INDICATOR_FIELD,
        FileType.LAYOUTS_CONTAINER,
        FileType.PRE_PROCESS_RULES,
        FileType.DASHBOARD,
        FileType.WIDGET,
        FileType.REPORT,
        FileType.JOB,
        FileType.WIZARD,
    ]:
        res = get_json(file_path)
        return res.get("name") if isinstance(res, dict) else res[0].get("name")
    elif file_type == FileType.OLD_CLASSIFIER:
        return get_json(file_path).get("brandName")
    elif file_type == FileType.LAYOUT:
        return get_json(file_path).get("TypeName")
    elif file_type == FileType.REPUTATION:
        return get_json(file_path).get("id")
    else:
        return os.path.basename(file_path)


def compare_context_path_in_yml_and_readme(yml_dict, readme_content):
    """
    Gets both README and YML file of Integration and compares the context path between them.
    Scripts are not being checked.
    Args:
        yml_dict: a dictionary representing YML content.
        readme_content: the content string of the readme file.
    Returns: A dictionary as following: {<command_name>:{'only in yml': <set of context paths found only in yml>,
                                                        'only in readme': <set of context paths found only in readme>}}
    """
    different_contexts: dict = {}

    # Gets the data from the README
    # the pattern to get the context part out of command section:
    context_section_pattern = (
        r"\| *\*\*Path\*\* *\| *\*\*Type\*\* *\| *\*\*Description\*\* *\|.(.*?)#{3,5}"
    )
    # the pattern to get the value in the first column under the outputs table:
    context_path_pattern = r"\| *(\S.*?\S) *\| *[^\|]* *\| *[^\|]* *\|"
    readme_content += (
        "### "  # mark end of file so last pattern of regex will be recognized.
    )
    commands = yml_dict.get("script", {})

    # handles scripts
    if not commands:
        return different_contexts
    commands = commands.get("commands", [])
    for command in commands:
        command_name = command.get("name")

        # Gets all context path in the relevant command section from README file
        command_section_pattern = rf" Base Command..`{command_name}`.(.*?)\n### "  # pattern to get command section
        command_section = re.findall(command_section_pattern, readme_content, re.DOTALL)
        if not command_section:
            continue
        if not command_section[0].endswith("###"):
            command_section[
                0
            ] += "###"  # mark end of file so last pattern of regex will be recognized.
        context_section = re.findall(
            context_section_pattern, command_section[0], re.DOTALL
        )
        if not context_section:
            context_path_in_command = set()
        else:
            context_path_in_command = set(
                re.findall(context_path_pattern, context_section[0], re.DOTALL)
            )

            # remove the header line ---- (could be of any length)
            for path in context_path_in_command:
                if not path.replace("-", ""):
                    context_path_in_command.remove(path)
                    break

        # handles cases of old integrations with context in 'important' section
        if "important" in command:
            command.pop("important")

        # Gets all context path in the relevant command section from YML file
        existing_context_in_yml = set(
            extract_multiple_keys_from_dict("contextPath", command)
        )

        # finds diff between YML and README
        only_in_yml_paths = existing_context_in_yml - context_path_in_command
        only_in_readme_paths = context_path_in_command - existing_context_in_yml
        if only_in_yml_paths or only_in_readme_paths:
            different_contexts[command_name] = {
                "only in yml": only_in_yml_paths,
                "only in readme": only_in_readme_paths,
            }

    return different_contexts


def write_yml(yml_path: str, yml_data: Dict):
    with open(yml_path, "w") as f:
        yaml.dump(yml_data, f)  # ruamel preservers multilines


def to_kebab_case(s: str):
    """
    Scan File => scan-file
    Scan File- => scan-file
    *scan,file => scan-file
    Scan     File => scan-file

    """
    if s:
        new_s = s.lower()
        new_s = re.sub("[ ,.-]+", "-", new_s)
        new_s = re.sub("[^A-Za-z0-9-]+", "", new_s)
        m = re.search("[a-z0-9]+(-[a-z0-9]+)*", new_s)
        if m:
            return m.group(0)
        else:
            return new_s

    return s


def to_pascal_case(s: str):
    """
    Scan File => ScanFile
    Scan File- => ScanFile
    *scan,file => ScanFile
    Scan     File => ScanFile
    scan-file => ScanFile
    scan.file => ScanFile

    """
    if s:
        if re.search(r"^[A-Z][a-z]+(?:[A-Z][a-z]+)*$", s):
            return s

        new_s = s.lower()
        new_s = re.sub(r"[ -\.]+", "-", new_s)
        new_s = "".join([t.title() for t in new_s.split("-")])
        new_s = re.sub(r"[^A-Za-z0-9]+", "", new_s)

        return new_s

    return s


def get_approved_usecases() -> list:
    """Gets approved list of usecases from content master

    Returns:
        List of approved usecases
    """
    return get_remote_file(
        "Tests/Marketplace/approved_usecases.json",
        git_content_config=GitContentConfig(
            repo_name=GitContentConfig.OFFICIAL_CONTENT_REPO_NAME
        ),
    ).get("approved_list", [])


def get_pack_metadata(file_path: str) -> dict:
    """Get the pack_metadata dict, of the pack containing the given file path.

    Args:
        file_path(str): file path

    Returns: pack_metadata of the pack, that source_file related to,
        on failure returns {}

    """
    pack_path = file_path if PACKS_DIR in file_path else os.path.realpath(__file__)
    match = re.search(rf".*{PACKS_DIR}[/\\]([^/\\]+)[/\\]?", pack_path)
    directory = match.group() if match else ""

    try:
        metadata_path = os.path.join(directory, PACKS_PACK_META_FILE_NAME)
        pack_metadata, _ = get_dict_from_file(metadata_path)
        return pack_metadata
    except Exception:
        return {}


def is_pack_path(input_path: str) -> bool:
    """
    Checks whether pack given in input path is for a pack.
    Args:
        input_path (str): Input path.
    Examples
        - input_path = 'Packs/BitcoinAbuse
          Returns: True
        - input_path = 'Packs/BitcoinAbuse/Layouts'
          Returns: False
    Returns:
        (bool):
        - True if the input path is for a given pack.
        - False if the input path is not for a given pack.
    """
    return os.path.basename(os.path.dirname(input_path)) == PACKS_DIR


def is_xsoar_supported_pack(file_path: str) -> bool:
    """
    Takes a path to a file and returns a boolean indicating
    whether this file belongs to an XSOAR-supported Pack.

    Args:
        - `file_path` (`str`): The path of the file.

    Returns:
        - `bool`
    """

    return get_pack_metadata(file_path).get(PACK_METADATA_SUPPORT) == XSOAR_SUPPORT


def get_relative_path_from_packs_dir(file_path: str) -> str:
    """Get the relative path for a given file_path starting in the Packs directory"""
    if PACKS_DIR not in file_path or file_path.startswith(PACKS_DIR):
        return file_path

    return file_path[file_path.find(PACKS_DIR) :]


def is_uuid(s: str) -> Optional[Match]:
    """Checks whether given string is a UUID

    Args:
         s (str): The string to check if it is a UUID

    Returns:
        Match: Returns the match if given string is a UUID, otherwise None
    """
    return re.match(UUID_REGEX, s)


def get_release_note_entries(version="") -> list:
    """
    Gets the release notes entries for the current version.

    Args:
        version: The current demisto-sdk version.

    Return:
        list: A list of the release notes given from the CHANGELOG file.
    """

    changelog_file_content = (
        get_remote_file(
            full_file_path="CHANGELOG.md",
            return_content=True,
            git_content_config=GitContentConfig(repo_name="demisto/demisto-sdk"),
        )
        .decode("utf-8")
        .split("\n")
    )

    if not version or "dev" in version:
        version = "Unreleased"

    if f"## {version}" not in changelog_file_content:
        return []

    result = changelog_file_content[changelog_file_content.index(f"## {version}") + 1 :]
    result = result[: result.index("")]

    return result


def get_current_usecases() -> list:
    """Gets approved list of usecases from current branch (only in content repo).

    Returns:
        List of approved usecases from current branch
    """
    if not tools_paths.is_external_repository():
        approved_usecases_json, _ = get_dict_from_file(
            "Tests/Marketplace/approved_usecases.json"
        )
        return approved_usecases_json.get("approved_list", [])
    return []


def get_approved_tags_from_branch() -> Dict[str, List[str]]:
    """Gets approved list of tags from current branch (only in content repo).

    Returns:
        Dict of approved tags from current branch
    """
    if not tools_paths.is_external_repository():
        approved_tags_json, _ = get_dict_from_file(
            "Tests/Marketplace/approved_tags.json"
        )
        if isinstance(approved_tags_json.get("approved_list"), list):
            logger.info(
                "[yellow]You are using a deprecated version of the file aproved_tags.json, consider pulling from master"
                " to update it.[/yellow]"
            )
            return {
                "common": approved_tags_json.get("approved_list", []),
                "xsoar": [],
                "marketplacev2": [],
                "xpanse": [],
            }

        return approved_tags_json.get("approved_list", {})
    return {}


def get_current_categories() -> list:
    """Gets approved list of categories from current branch (only in content repo).

    Returns:
        List of approved categories from current branch
    """
    if tools_paths.is_external_repository():
        return []
    try:
        approved_categories_json, _ = get_dict_from_file(
            "Tests/Marketplace/approved_categories.json"
        )
    except FileNotFoundError:
        logger.warning(
            "File approved_categories.json was not found. Getting from remote."
        )
        approved_categories_json = get_remote_file(
            "Tests/Marketplace/approved_categories.json"
        )
    return approved_categories_json.get("approved_list", [])


@contextmanager
def suppress_stdout():
    """
    Temporarily suppress console output without effecting error outputs.
    Example of use:

        with suppress_stdout():
            logger.info('This message will not be printed')
        logger.info('This message will be printed')
    """
    with open(os.devnull, "w") as devnull:
        try:
            old_stdout = sys.stdout
            sys.stdout = devnull
            yield
        finally:
            sys.stdout = old_stdout


def get_definition_name(path: str, pack_path: str) -> Optional[str]:
    r"""
    param:
        path (str): path to the file which needs a definition name (generic field\generic type file)
        pack_path (str): relevant pack path

    :rtype: ``str``
    :return:
        for generic type and generic field return associated generic definition name folder

    """

    try:
        file_dictionary = get_json(path)
        definition_id = file_dictionary["definitionId"]
        generic_def_path = os.path.join(pack_path, "GenericDefinitions")
        file_names_lst = os.listdir(generic_def_path)
        for file in file_names_lst:
            if str.find(file, definition_id):
                def_file_path = os.path.join(generic_def_path, file)
                def_file_dictionary = get_json(def_file_path)
                cur_id = def_file_dictionary["id"]
                if cur_id == definition_id:
                    return def_file_dictionary["name"]

        logger.info("Was unable to find the file for definitionId " + definition_id)
        return None

    except (FileNotFoundError, AttributeError):
        logger.info(
            "Error while retrieving definition name for definitionId "
            + definition_id
            + "\n Check file structure and make sure all relevant fields are entered properly"
        )
        return None


def is_iron_bank_pack(file_path):
    metadata = get_pack_metadata(file_path)
    return PACK_METADATA_IRON_BANK_TAG in metadata.get("tags", [])


def get_script_or_sub_playbook_tasks_from_playbook(
    searched_entity_name: str, main_playbook_data: Dict
) -> List[Dict]:
    """Get the tasks data for a task running the searched_entity_name (script/playbook).

    Returns:
        List. A list of dicts representing tasks running the searched_entity_name.
    """
    searched_tasks: List = []
    tasks = main_playbook_data.get("tasks", {})
    if not tasks:
        return searched_tasks

    for task_data in tasks.values():
        task_details = task_data.get("task", {})
        found_entity = searched_entity_name in {
            task_details.get("scriptName"),
            task_details.get("playbookName"),
        }

        if found_entity:
            searched_tasks.append(task_data)

    return searched_tasks


def extract_docker_image_from_text(text: str, with_no_tag: bool = False):
    """
    Strips the docker image version from a given text.

    Args:
        text (str): the text to extract the docker image from
        with_no_tag (bool): whether to return the docker image without its tag,
            for example if True then demisto/tesseract:1.0.0.36078 --> tesseract

    Returns:
        str: The docker image version if exists, otherwise, return None.
    """
    match = re.search(r"(demisto/.+:([0-9]+)(((\.)[0-9]+)+))", text)
    if match:
        docker_image = match.group(1)
        if with_no_tag:
            return docker_image.replace("demisto/", "").split(":")[0]
        return docker_image
    else:
        return None


def get_current_repo() -> Tuple[str, str, str]:
    try:
        git_repo = git.Repo(os.getcwd(), search_parent_directories=True)
        parsed_git = giturlparse.parse(git_repo.remotes.origin.url)
        host = parsed_git.host
        if "@" in host:
            host = host.split("@")[1]
        return host, parsed_git.owner, parsed_git.repo
    except git.InvalidGitRepositoryError:
        logger.info("[yellow]git repo is not found[/yellow]")
        return "Unknown source", "", ""


def get_item_marketplaces(
    item_path: str,
    item_data: Dict = None,
    packs: Dict[str, Dict] = None,
    item_type: str = None,
) -> List:
    """
    Return the supporting marketplaces of the item.

    Args:
        item_path: the item path.
        item_data: the item data.
        packs: the pack mapping from the ID set.
        item_type: The item type.

    Returns: the list of supporting marketplaces.
    """

    if item_type and item_type in SIEM_ONLY_ENTITIES:
        return [MarketplaceVersions.MarketplaceV2.value]

    if not item_data:
        item_data = get_file(item_path)

    # first check, check field 'marketplaces' in the item's file
    marketplaces = item_data.get("marketplaces", [])  # type: ignore

    # second check, check the metadata of the pack
    if not marketplaces:
        if "pack_metadata" in item_path:
            # default supporting marketplace
            marketplaces = [MarketplaceVersions.XSOAR.value]
        else:
            pack_name = get_pack_name(item_path)
            if packs and packs.get(pack_name):
                marketplaces = packs.get(pack_name, {}).get(
                    "marketplaces", [MarketplaceVersions.XSOAR.value]
                )
            else:
                marketplaces = get_mp_types_from_metadata_by_item(item_path)

    return marketplaces


def get_mp_types_from_metadata_by_item(file_path):
    """
    Get the supporting marketplaces for the given content item, defined by the mp field in the metadata.
    If the field doesnt exist in the pack's metadata, consider as xsoar only.
    Args:
        file_path: path to content item in content repo

    Returns:
        list of names of supporting marketplaces (current options are marketplacev2 and xsoar)
    """
    if (
        METADATA_FILE_NAME in Path(file_path).parts
    ):  # for when the type is pack, the item we get is the metadata path
        metadata_path = file_path
    else:
        metadata_path_parts = get_pack_dir(file_path)
        metadata_path = Path(*metadata_path_parts) / METADATA_FILE_NAME

    try:
        with open(metadata_path) as metadata_file:
            metadata = json.load(metadata_file)
            marketplaces = metadata.get(MARKETPLACE_KEY_PACK_METADATA)
            if not marketplaces:
                return [MarketplaceVersions.XSOAR.value]
            return marketplaces
    except FileNotFoundError:
        return []


def get_pack_dir(path):
    """
    Used for testing packs where the location of the "Packs" dir is not constant.
    Args:
        path: path of current file

    Returns:
        the path starting from Packs dir

    """
    parts = Path(path).parts
    for index in range(len(parts)):
        if parts[index] == "Packs":
            return parts[: index + 2]
    return []


@contextmanager
def ProcessPoolHandler() -> ProcessPool:
    """Process pool Handler which terminate all processes in case of Exception.

    Yields:
        ProcessPool: Pebble process pool.
    """
    with ProcessPool(max_workers=cpu_count()) as pool:
        try:
            yield pool
        except Exception:
            logger.info("[red]Gracefully release all resources due to Error...[/red]")
            raise
        finally:
            pool.close()
            pool.join()


def wait_futures_complete(futures: List[ProcessFuture], done_fn: Callable):
    """Wait for all futures to complete, Raise exception if occurred.

    Args:
        futures: futures to wait for.
        done_fn: Function to run on result.
    Raises:
        Exception: Raise caught exception for further cleanups.
    """
    for future in as_completed(futures):
        try:
            result = future.result()
            done_fn(result)
        except Exception as e:
            logger.info(f"[red]{e}[/red]")
            raise


def get_api_module_dependencies(pkgs, id_set_path):
    """
    Get all paths to integrations and scripts dependent on api modules that are found in the modified files.
    Args:
        pkgs: the pkgs paths found as modified to run lint on (including the api module files)
        id_set_path: path to id set
    Returns:
        a list of the paths to the scripts and integration found dependent on the modified api modules.
    """

    id_set = open_id_set_file(id_set_path)
    changed_api_modules = {pkg.name for pkg in pkgs if API_MODULES_PACK in pkg.parts}
    scripts = id_set.get(IdSetKeys.SCRIPTS.value, [])
    integrations = id_set.get(IdSetKeys.INTEGRATIONS.value, [])
    using_scripts, using_integrations = [], []
    for script in scripts:
        script_info = list(script.values())[0]
        script_name = script_info.get("name")
        script_api_modules = script_info.get("api_modules", [])
        if intersection := changed_api_modules & set(script_api_modules):
            logger.debug(f"found script {script_name} dependent on {intersection}")
            using_scripts.extend(list(script.values()))

    for integration in integrations:
        integration_info = list(integration.values())[0]
        integration_name = integration_info.get("name")
        script_api_modules = integration_info.get("api_modules", [])
        if intersection := changed_api_modules & set(script_api_modules):
            logger.debug(
                f"found integration {integration_name} dependent on {intersection}"
            )
            using_integrations.extend(list(integration.values()))

    using_scripts_pkg_paths = [
        Path(script.get("file_path")).parent.absolute() for script in using_scripts
    ]
    using_integrations_pkg_paths = [
        Path(integration.get("file_path")).parent.absolute()
        for integration in using_integrations
    ]
    return list(set(using_integrations_pkg_paths + using_scripts_pkg_paths))


def listdir_fullpath(dir_name: str) -> List[str]:
    return [os.path.join(dir_name, f) for f in os.listdir(dir_name)]


def get_scripts_and_commands_from_yml_data(data, file_type):
    """Get the used scripts, playbooks and commands from the yml data

    Args:
        data: The yml data as extracted with get_yaml
        file_type: The FileType of the data provided.

    Return (list of found { 'id': command name, 'source': command source }, list of found script and playbook names)
    """
    commands = []
    detailed_commands = []
    scripts_and_pbs = []
    if file_type in {FileType.TEST_PLAYBOOK, FileType.PLAYBOOK}:
        tasks = data.get("tasks")
        for task_num in tasks.keys():
            task = tasks[task_num]
            inner_task = task.get("task")
            task_type = task.get("type")
            if inner_task and task_type == "regular" or task_type == "playbook":
                if inner_task.get("iscommand"):
                    commands.append(inner_task.get("script"))
                else:
                    if task_type == "playbook":
                        scripts_and_pbs.append(inner_task.get("playbookName"))
                    elif inner_task.get("scriptName"):
                        scripts_and_pbs.append(inner_task.get("scriptName"))
        if file_type == FileType.PLAYBOOK:
            playbook_id = get_entity_id_by_entity_type(data, PLAYBOOKS_DIR)
            scripts_and_pbs.append(playbook_id)

    if file_type == FileType.SCRIPT:
        script_id = get_entity_id_by_entity_type(data, SCRIPTS_DIR)
        scripts_and_pbs = [script_id]
        if data.get("dependson"):
            commands = data.get("dependson").get("must", [])

    if file_type == FileType.INTEGRATION:
        integration_commands = data.get("script", {}).get("commands")
        for integration_command in integration_commands:
            commands.append(integration_command.get("name"))

    for command in commands:
        command_parts = command.split("|||")
        if len(command_parts) == 2:
            detailed_commands.append(
                {"id": command_parts[1], "source": command_parts[0]}
            )
        else:
            detailed_commands.append({"id": command_parts[0]})

    return detailed_commands, scripts_and_pbs


def get_url_with_retries(url: str, retries: int, backoff_factor: int = 1, **kwargs):
    kwargs["stream"] = True
    session = requests.Session()
    exception = Exception()
    for _ in range(retries):
        response = session.get(url, **kwargs)
        try:
            response.raise_for_status()
        except HTTPError as error:
            exception = error
        else:
            return response
        sleep(backoff_factor)
    raise exception


def order_dict(data):
    """
    Order dict by default order
    """
    return OrderedDict(
        {
            k: order_dict(v) if isinstance(v, dict) else v
            for k, v in sorted(data.items())
        }
    )


def extract_none_deprecated_command_names_from_yml(yml_data: dict) -> list:
    """
    Go over all the commands in a yml file and return their names.
    Args:
        yml_data (dict): the yml content as a dict

    Returns:
        list: a list of all the commands names
    """
    commands_ls = []
    for command in yml_data.get("script", {}).get("commands", {}):
        if command.get("name") and not command.get("deprecated"):
            commands_ls.append(command.get("name"))
    return commands_ls


def extract_deprecated_command_names_from_yml(yml_data: dict) -> list:
    """
    Go over all the commands in a yml file and return their names.
    Args:
        yml_data (dict): the yml content as a dict

    Returns:
        list: a list of all the commands names
    """
    commands_ls = []
    for command in yml_data.get("script", {}).get("commands", {}):
        if command.get("deprecated"):
            commands_ls.append(command.get("name"))
    return commands_ls


def remove_copy_and_dev_suffixes_from_str(field_name: str) -> str:
    for _ in range(field_name.count("_")):
        for suffix in SUFFIX_TO_REMOVE:
            if field_name.endswith(suffix):
                field_name = field_name[: -len(suffix)]
    return field_name


def get_display_name(file_path, file_data={}) -> str:
    """Gets the entity display name from the file.

    :param file_path: The entity file path
    :param file_data: The entity file data

    :rtype: ``str``
    :return The display name
    """
    if not file_data:
        file_extension = os.path.splitext(file_path)[1]
        if file_extension in [".yml", ".json"]:
            file_data = get_file(file_path)

    if "display" in file_data:
        name = file_data.get("display", None)
    elif "layout" in file_data and isinstance(file_data["layout"], dict):
        name = file_data["layout"].get("id")
    elif "name" in file_data:
        name = file_data.get("name", None)
    elif "TypeName" in file_data:
        name = file_data.get("TypeName", None)
    elif "brandName" in file_data:
        name = file_data.get("brandName", None)
    elif "id" in file_data:
        name = file_data.get("id", None)
    elif "trigger_name" in file_data:
        name = file_data.get("trigger_name")
    elif "rule_name" in file_data:
        name = file_data.get("rule_name")

    elif (
        "dashboards_data" in file_data
        and file_data.get("dashboards_data")
        and isinstance(file_data["dashboards_data"], list)
    ):
        dashboard_data = file_data.get("dashboards_data", [{}])[0]
        name = dashboard_data.get("name")

    elif (
        "templates_data" in file_data
        and file_data.get("templates_data")
        and isinstance(file_data["templates_data"], list)
    ):
        r_name = file_data.get("templates_data", [{}])[0]
        name = r_name.get("report_name")

    else:
        name = os.path.basename(file_path)
    return name


def get_invalid_incident_fields_from_mapper(
    mapper_incident_fields: Dict[str, Dict], mapping_type: str, content_fields: List
) -> List[str]:
    """
    Get a list of incident fields which are not part of the content items (not part of id_json) from a specific
    interalMapping attribute.

    Args:
        mapper_incident_fields (dict[str, dict]): a dict of incident fields which belongs to a specific interalMapping.
        mapping_type (str): type of the mapper, either 'mapping-incoming' or 'mapping-outgoing'.
        content_fields (list[str]): list of available content fields.

    Returns:
        list[str]: all the invalid incident fields which are not part of the content items.

    Raises:
        ValueError: in case the mapping type has an incorrect value provided.
    """
    if mapping_type not in {"mapping-incoming", "mapping-outgoing"}:
        raise ValueError(
            f"Invalid mapping-type value {mapping_type}, should be: mapping-incoming/mapping-outgoing"
        )

    non_existent_fields = []

    for inc_name, inc_info in mapper_incident_fields.items():
        # incoming mapper
        if mapping_type == "mapping-incoming":
            if (
                inc_name not in content_fields
                and inc_name.lower() not in content_fields
            ):
                non_existent_fields.append(inc_name)
        # outgoing mapper
        if mapping_type == "mapping-outgoing":
            # for inc timer type: "field.StartDate, and for using filters: "simple": "".
            if simple := inc_info.get("simple"):
                if "." in simple:
                    simple = simple.split(".")[0]
                if (
                    simple not in content_fields
                    and simple.lower() not in content_fields
                ):
                    non_existent_fields.append(inc_name)

    return non_existent_fields


def get_invalid_incident_fields_from_layout(
    layout_incident_fields: List[Dict], content_fields: List[str]
) -> List[str]:
    """
    Get a list of incident fields which are not part of the content items (not part of id_json) from a specific
    layout item/section.

    Args:
        layout_incident_fields (list[dict]): a list of incident fields which
            belongs to a specific section/item in the layout.
        content_fields (list[str]): list of available content fields.

    Returns:
        list[str]: all the invalid incident fields which are not part of the content items.
    """
    non_existent_fields = []

    if layout_incident_fields and content_fields:
        for incident_field_info in layout_incident_fields:
            inc_field_id = normalize_field_name(
                field=incident_field_info.get("fieldId", "")
            )
            if (
                inc_field_id
                and inc_field_id.lower() not in content_fields
                and inc_field_id not in content_fields
            ):
                non_existent_fields.append(inc_field_id)

    return non_existent_fields


def normalize_field_name(field: str) -> str:
    """
    Get the raw field from a layout/mapper field.

    Input Example:
        field = incident_employeenumber

    Args:
        field (str): the incident/indicator field.
    """
    return field.replace("incident_", "").replace("indicator_", "")


def field_to_cli_name(field_name: str) -> str:
    """
    Returns the CLI name of an incident/indicator field by removing non letters/numbers
    characters and lowering capitalized letters.

    Input Example:
        field = Employee Number
    Output:
        employeenumber

    Args:
        field_name (str): the incident/indicator field name.
    """
    return re.sub(NON_LETTERS_OR_NUMBERS_PATTERN, "", field_name).lower()


def extract_field_from_mapping(mapping_value: str) -> str:
    """Given an outgoing-mapping value, returns the incident/indicator field used for the mapping.
    If mapping_value is surrounded by quotes ("<>"), it means the mapping value is a string and no field
    should be returned.

    Args:
        mapping_value (str): An outgoing-mapping value, which may contain an incident/indicator field.

    Returns:
        str: An incident/indicator field, or an empty string if not a field.
    """
    if not mapping_value or re.match(r"\"([^.]+).*\"", mapping_value):  # not a field
        return ""
    if field_name := re.match(r"\$\{([^.]*)[^}]*\}|([^$.]*).*", mapping_value):
        if field_name.groups()[0] is not None:
            return field_name.groups()[0]
        if len(field_name.groups()) > 1:
            return field_name.groups()[1]
    return mapping_value


def get_pack_paths_from_files(file_paths: Iterable[str]) -> list:
    """Returns the pack paths from a list/set of files"""
    pack_paths = {f"Packs/{get_pack_name(file_path)}" for file_path in file_paths}
    return list(pack_paths)


def replace_incident_to_alert(value: str) -> str:
    if not isinstance(value, str):
        return value

    new_value = value
    for pattern, replace_with in TABLE_INCIDENT_TO_ALERT.items():
        new_value = re.sub(pattern, replace_with, new_value)
    return new_value


def replace_alert_to_incident(value: str) -> str:
    if not isinstance(value, str):
        return value

    new_value = value
    for incident, alert in TABLE_INCIDENT_TO_ALERT.items():
        new_value = re.sub(alert, incident, new_value)
    return new_value


def get_id(file_content: Dict) -> Union[str, None]:
    """
    Get ID from a dict based content object.

    Args:
        file_content: the content of the file.

    Returns:
        str: the ID of the content item in case found, None otherwise.
    """
    if "commonfields" in file_content:
        return file_content["commonfields"].get("id")
    elif "dashboards_data" in file_content:
        return file_content["dashboards_data"][0].get("global_id")
    elif "templates_data" in file_content:
        return file_content["templates_data"][0].get("global_id")

    for key in ("global_rule_id", "trigger_id", "content_global_id", "rule_id"):
        if key in file_content:
            return file_content[key]

    return file_content.get("id")


def parse_marketplace_kwargs(kwargs: Dict[str, Any]) -> MarketplaceVersions:
    """
    Supports both the `marketplace` argument and `xsiam`.
    Raises an error when both are supplied.
    """
    marketplace = kwargs.pop("marketplace", None)  # removing to not pass it twice later
    is_xsiam = kwargs.get("xsiam")

    if (
        marketplace
        and is_xsiam
        and MarketplaceVersions(marketplace) != MarketplaceVersions.MarketplaceV2
    ):
        raise ValueError(
            "The arguments `marketplace` and `xsiam` cannot be used at the same time, remove one of them."
        )

    if is_xsiam:
        return MarketplaceVersions.MarketplaceV2

    if marketplace:
        return MarketplaceVersions(marketplace)

    logger.debug(
        "neither marketplace nor is_xsiam provided, using default marketplace=XSOAR"
    )
    return MarketplaceVersions.XSOAR  # default


def get_api_module_dependencies_from_graph(
    changed_api_modules: Set[str], graph: "ContentGraphInterface"
) -> List:
    if changed_api_modules:
        dependent_items = []
        for changed_api_module in changed_api_modules:
            logger.info(
                f"Checking for packages dependent on the modified API module {changed_api_module}..."
            )
            api_module_nodes = graph.search(
                object_id=changed_api_module, all_level_imports=True
            )
            # search return the one node of the changed_api_module
            api_module_node = api_module_nodes[0] if api_module_nodes else None
            if not api_module_node:
                raise ValueError(
                    f"The modified API module `{changed_api_module}` was not found in the "
                    f"content graph."
                )

            dependent_items += [
                dependency for dependency in api_module_node.imported_by
            ]

        if dependent_items:
            logger.info(
                f"Found [cyan]{len(dependent_items)}[/cyan] content items that import- {changed_api_module}. "
                "Executing update-release-notes on those as well."
            )
        return dependent_items

    logger.info("No dependent packages found.")
    return []


def parse_multiple_path_inputs(
    input_path: Optional[Union[Path, str, List[Path], Tuple[Path]]]
) -> Optional[Tuple[Path, ...]]:
    if not input_path:
        return ()

    if isinstance(input_path, Path):
        return (input_path,)

    if isinstance(input_path, str):
        return tuple(Path(path_str) for path_str in input_path.split(","))

    if isinstance(input_path, (list, tuple)) and isinstance(
        (result := tuple(input_path))[0], Path
    ):
        return result

    raise ValueError(f"Cannot parse paths from {input_path}")


def get_config_param_kwarg_env(kwargs_value, env_param_name, default_value) -> str:
    if kwargs_value:
        return kwargs_value
    if env_value := os.getenv(env_param_name):
        return env_value
    return default_value


def get_config_param_kwargs_env(
    kwargs, kwarg_param_name, env_param_name, default_value
) -> str:
    return get_config_param_kwarg_env(
        kwargs.get(kwarg_param_name), env_param_name, default_value
    )


@lru_cache
def is_sdk_defined_working_offline() -> bool:
    """
    This method returns True when the SDK is defined as offline, i.e., when
    the DEMISTO_SDK_OFFLINE_ENV environment variable is True.

    Returns:
        bool: The value for DEMISTO_SDK_OFFLINE_ENV environment variable.
    """
    return str2bool(os.getenv(ENV_SDK_WORKING_OFFLINE))


def sha1_update_from_file(filename: Union[str, Path], hash):
    """This will iterate the file and update the hash object"""
    assert Path(filename).is_file()
    with open(str(filename), "rb") as f:
        for chunk in iter(lambda: f.read(4096), b""):
            hash.update(chunk)
    return hash


def sha1_file(filename: Union[str, Path]) -> str:
    """Return the sha1 hash of a directory"""
    return str(sha1_update_from_file(filename, sha1()).hexdigest())


def sha1_update_from_dir(directory: Union[str, Path], hash_):
    """This will recursivly iterate all the files in the directory and update the hash object"""
    assert Path(directory).is_dir()
    for path in sorted(Path(directory).iterdir(), key=lambda p: str(p).lower()):
        hash_.update(path.name.encode())
        if path.is_file():
            hash_ = sha1_update_from_file(path, hash_)
        elif path.is_dir():
            hash_ = sha1_update_from_dir(path, hash_)
    return hash_


def sha1_dir(directory: Union[str, Path]) -> str:
    """Return the sha1 hash of a directory"""
    return str(sha1_update_from_dir(directory, sha1()).hexdigest())<|MERGE_RESOLUTION|>--- conflicted
+++ resolved
@@ -1,11 +1,6 @@
 import glob
 import io
-<<<<<<< HEAD
 from demisto_sdk.commands.common.logger import logger
-
-=======
-import logging
->>>>>>> f25f9046
 import os
 import re
 import shlex
@@ -114,11 +109,8 @@
     MarketplaceVersions,
     urljoin,
 )
-<<<<<<< HEAD
 import demisto_sdk.commands.common.tools_paths as tools_paths
-=======
 from demisto_sdk.commands.common.cpu_count import cpu_count
->>>>>>> f25f9046
 from demisto_sdk.commands.common.git_content_config import GitContentConfig, GitProvider
 from demisto_sdk.commands.common.git_util import GitUtil
 from demisto_sdk.commands.common.handlers import DEFAULT_JSON_HANDLER as json
