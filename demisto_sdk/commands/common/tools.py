--- conflicted
+++ resolved
@@ -1857,7 +1857,6 @@
     return re.match(UUID_REGEX, s)
 
 
-<<<<<<< HEAD
 def get_release_note_entries(version='') -> list:
     """
     Gets the release notes entries for the current version.
@@ -1883,7 +1882,8 @@
     result = result[:result.index('')]
 
     return result
-=======
+
+
 def get_current_usecases() -> list:
     """Gets approved list of usecases from current branch
 
@@ -1901,5 +1901,4 @@
         List of approved tags from current branch
     """
     approved_tags_json, _ = get_dict_from_file('Tests/Marketplace/approved_tags.json')
-    return approved_tags_json.get('approved_list', [])
->>>>>>> 211c2514
+    return approved_tags_json.get('approved_list', [])