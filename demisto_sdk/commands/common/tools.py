--- conflicted
+++ resolved
@@ -4403,7 +4403,6 @@
 
     return invalid_lines
 
-<<<<<<< HEAD
 def extract_image_paths_from_str(
     text: str,
     regex_str: str = r"!\[.*\]\((.*/doc_files/[a-zA-Z0-9_-]+\.png)"
@@ -4420,7 +4419,8 @@
     """
     
     return [Path(image_path) for image_path in re.findall(regex_str, text)]
-=======
+
+
 
 def remove_nulls_from_dictionary(data):
     """
@@ -4435,5 +4435,4 @@
     list_of_keys = list(data.keys())[:]
     for key in list_of_keys:
         if data[key] in ("", None, [], {}, ()):
-            del data[key]
->>>>>>> edfeb011
+            del data[key]