import argparse
import glob
import io
import json
import logging
import os
import re
import shlex
import sys
import urllib.parse
from collections import OrderedDict
from concurrent.futures import as_completed
from configparser import ConfigParser, MissingSectionHeaderError
from contextlib import contextmanager
from distutils.version import LooseVersion
from enum import Enum
from functools import lru_cache, partial
from pathlib import Path, PosixPath
from subprocess import DEVNULL, PIPE, Popen, check_output
from typing import Callable, Dict, List, Match, Optional, Tuple, Type, Union

import click
import colorama
import demisto_client
import git
import giturlparse
import requests
import urllib3
from packaging.version import parse
from pebble import ProcessFuture, ProcessPool

from demisto_sdk.commands.common.constants import (
    ALL_FILES_VALIDATION_IGNORE_WHITELIST, API_MODULES_PACK, CLASSIFIERS_DIR,
    DASHBOARDS_DIR, DEF_DOCKER, DEF_DOCKER_PWSH,
    DEFAULT_CONTENT_ITEM_FROM_VERSION, DEFAULT_CONTENT_ITEM_TO_VERSION,
    DOC_FILES_DIR, ID_IN_COMMONFIELDS, ID_IN_ROOT, INCIDENT_FIELDS_DIR,
    INCIDENT_TYPES_DIR, INDICATOR_FIELDS_DIR, INDICATOR_TYPES_DIR,
    INTEGRATIONS_DIR, JOBS_DIR, LAYOUTS_DIR, LISTS_DIR,
    MARKETPLACE_KEY_PACK_METADATA, METADATA_FILE_NAME,
    OFFICIAL_CONTENT_ID_SET_PATH, PACK_METADATA_IRON_BANK_TAG,
    PACKAGE_SUPPORTING_DIRECTORIES, PACKAGE_YML_FILE_REGEX, PACKS_DIR,
    PACKS_DIR_REGEX, PACKS_PACK_IGNORE_FILE_NAME, PACKS_PACK_META_FILE_NAME,
    PACKS_README_FILE_NAME, PLAYBOOKS_DIR, PRE_PROCESS_RULES_DIR,
    RELEASE_NOTES_DIR, RELEASE_NOTES_REGEX, REPORTS_DIR, SCRIPTS_DIR,
    TEST_PLAYBOOKS_DIR, TYPE_PWSH, UNRELEASE_HEADER, UUID_REGEX, WIDGETS_DIR,
    XSOAR_CONFIG_FILE, FileType, FileTypeToIDSetKeys, GitContentConfig,
    IdSetKeys, MarketplaceVersions, urljoin)
from demisto_sdk.commands.common.git_util import GitUtil
from demisto_sdk.commands.common.handlers import YAML_Handler

logger = logging.getLogger("demisto-sdk")
yaml = YAML_Handler()

urllib3.disable_warnings()

# inialize color palette
colorama.init()


class LOG_COLORS:
    NATIVE = colorama.Style.RESET_ALL
    RED = colorama.Fore.RED
    GREEN = colorama.Fore.GREEN
    YELLOW = colorama.Fore.YELLOW
    WHITE = colorama.Fore.WHITE


LOG_VERBOSE = False

LAYOUT_CONTAINER_FIELDS = {'details', 'detailsV2', 'edit', 'close', 'mobile', 'quickView', 'indicatorsQuickView',
                           'indicatorsDetails'}
SDK_PYPI_VERSION = r'https://pypi.org/pypi/demisto-sdk/json'


def set_log_verbose(verbose: bool):
    global LOG_VERBOSE
    LOG_VERBOSE = verbose


def get_log_verbose() -> bool:
    return LOG_VERBOSE


def get_yml_paths_in_dir(project_dir: str, error_msg: str = '') -> Tuple[list, str]:
    """
    Gets the project directory and returns the path of the first yml file in that directory
    :param project_dir: string path to the project_dir
    :param error_msg: the error msg to show to the user in case not yml files found in the directory
    :return: first returned argument is the list of all yml files paths in the directory, second returned argument is a
    string path to the first yml file in project_dir
    """
    yml_files = glob.glob(os.path.join(project_dir, '*.yml'))
    if not yml_files:
        if error_msg:
            print(error_msg)
        return [], ''
    return yml_files, yml_files[0]


# print srt in the given color
def print_color(obj, color):
    print(u'{}{}{}'.format(color, obj, LOG_COLORS.NATIVE))


def get_files_in_dir(project_dir: str, file_endings: list, recursive: bool = True) -> list:
    """
    Gets the project directory and returns the path of all yml, json and py files in it
    Args:
        project_dir: String path to the project_dir
        file_endings: List of file endings to search for in a given directory
        recursive: Indicates whether search should be recursive or not
    :return: The path of files with file_endings in the current dir
    """
    files = []
    project_path = Path(project_dir)
    glob_function = project_path.rglob if recursive else project_path.glob
    for file_type in file_endings:
        if project_dir.endswith(file_type):
            return [project_dir]
        files.extend([str(f) for f in glob_function(f'*.{file_type}')])
    return files


def src_root() -> Path:
    """ Demisto-sdk absolute path from src root.

    Returns:
        Path: src root path.
    """
    git_dir = git.Repo(Path.cwd(),
                       search_parent_directories=True).working_tree_dir

    return Path(git_dir) / 'demisto_sdk'


def print_error(error_str):
    print_color(error_str, LOG_COLORS.RED)


def print_warning(warning_str):
    print_color(warning_str, LOG_COLORS.YELLOW)


def print_success(success_str):
    print_color(success_str, LOG_COLORS.GREEN)


def run_command(command, is_silenced=True, exit_on_error=True, cwd=None):
    """Run a bash command in the shell.

    Args:
        command (string): The string of the command you want to execute.
        is_silenced (bool): Whether to print command output.
        exit_on_error (bool): Whether to exit on command error.
        cwd (str): the path to the current working directory.

    Returns:
        string. The output of the command you are trying to execute.
    """
    if is_silenced:
        p = Popen(command.split(), stdout=PIPE, stderr=PIPE, universal_newlines=True, cwd=cwd)
    else:
        p = Popen(command.split(), cwd=cwd)  # type: ignore

    output, err = p.communicate()
    if err:
        if exit_on_error:
            print_error('Failed to run command {}\nerror details:\n{}'.format(command, err))
            sys.exit(1)
        else:
            raise RuntimeError('Failed to run command {}\nerror details:\n{}'.format(command, err))

    return output


core_pack_list: Optional[
    list] = None  # Initiated in get_core_pack_list function. Here to create a "cached" core_pack_list


def get_core_pack_list() -> list:
    """Getting the core pack list from Github content

    Returns:
        Core pack list
    """
    global core_pack_list
    if isinstance(core_pack_list, list):
        return core_pack_list
    if not is_external_repository():
        core_pack_list = get_remote_file(
            'Tests/Marketplace/core_packs_list.json', github_repo=GitContentConfig.OFFICIAL_CONTENT_REPO_NAME
        ) or []
    else:
        # no core packs in external repos.
        core_pack_list = []
    return core_pack_list


# @lru_cache(maxsize=64)
def get_remote_file(
        full_file_path: str,
        tag: str = 'master',
        return_content: bool = False,
        suppress_print: bool = False,
        github_repo: Optional[str] = None
):
    """
    Args:
        full_file_path:The full path of the file.
        tag: The branch name. default is 'master'
        return_content: Determines whether to return the file's raw content or the dict representation of it.
        suppress_print: whether to suppress the warning message in case the file was not found.
        github_repo: The repository to grab the file from
    Returns:
        The file content in the required format.

    """
    git_config = GitContentConfig(github_repo)
    if git_config.GITLAB_ID:
        full_file_path_quote_plus = urllib.parse.quote_plus(full_file_path)
        git_path = urljoin(git_config.BASE_RAW_GITLAB_LINK, 'files', full_file_path_quote_plus, 'raw')
        tag = tag.replace('origin/', '')
    else:  # github
        # 'origin/' prefix is used to compared with remote branches but it is not a part of the github url.
        tag = tag.replace('origin/', '').replace('demisto/', '')
        git_path = urljoin(git_config.CONTENT_GITHUB_LINK, tag, full_file_path)

    local_content = '{}'

    github_token: Optional[str] = None
    gitlab_token: Optional[str] = None
    try:
        external_repo = is_external_repository()
        if external_repo:
            github_token = git_config.Credentials.GITHUB_TOKEN
            gitlab_token = git_config.Credentials.GITLAB_TOKEN
            if gitlab_token and git_config.GITLAB_ID:
                res = requests.get(git_path,
                                   params={'ref': tag},
                                   headers={'PRIVATE-TOKEN': gitlab_token},
                                   verify=False)
                res.raise_for_status()
            elif github_token:
                res = requests.get(git_path, verify=False, timeout=10, headers={
                    'Authorization': f"Bearer {github_token}",
                    'Accept': f'application/vnd.github.VERSION.raw',
                })  # Sometime we need headers
                if not res.ok:  # sometime we need param token
                    res = requests.get(
                        git_path,
                        verify=False,
                        timeout=10,
                        params={'token': github_token}
                    )
                res.raise_for_status()
            else:
                # If no token defined, maybe it's a open repo. 🤷‍♀️
                res = requests.get(git_path, verify=False, timeout=10)
                # And maybe it's just not defined. 😢
                if not res.ok:
                    if not suppress_print:
                        click.secho(
                            f'You are working in a private repository: "{git_config.CURRENT_REPOSITORY}".\n'
                            f'The github token in your environment is undefined.\n'
                            f'Getting file from local repository instead. \n'
                            f'If you wish to get the file from the remote repository, \n'
                            f'Please define your github or gitlab token in your environment.\n'
                            f'`export {git_config.Credentials.ENV_GITHUB_TOKEN_NAME}=<TOKEN> or`\n'
                            f'export {git_config.Credentials.ENV_GITLAB_TOKEN_NAME}=<TOKEN>', fg='yellow'
                        )
                        click.echo("Getting file from local environment")
                    # Get from local git origin/master instead
                    repo = git.Repo(os.path.dirname(full_file_path), search_parent_directories=True)
                    repo_git_util = GitUtil(repo)
                    git_path = repo_git_util.get_local_remote_file_path(full_file_path, tag)
                    local_content = repo_git_util.get_local_remote_file_content(git_path)
        else:
            res = requests.get(git_path, verify=False, timeout=10)
            res.raise_for_status()
    except Exception as exc:
        # Replace token secret if needed
        err_msg: str = str(exc).replace(github_token, 'XXX') if github_token else str(exc)
        err_msg = err_msg.replace(gitlab_token, 'XXX') if gitlab_token else err_msg
        if not suppress_print:
            click.secho(
                f'Could not find the old entity file under "{git_path}".\n'
                'please make sure that you did not break backward compatibility.\n'
                f'Reason: {err_msg}', fg='yellow'
            )
        return {}
    file_content = res.content if res.ok else local_content
    if return_content:
        return file_content
    if full_file_path.endswith('json'):
        details = res.json() if res.ok else json.loads(local_content)
    elif full_file_path.endswith('yml'):
        details = yaml.load(file_content)
    # if neither yml nor json then probably a CHANGELOG or README file.
    else:
        details = {}
    return details


def filter_files_on_pack(pack: str, file_paths_list=str()) -> set:
    """
    filter_files_changes_on_pack.

    :param file_paths_list: list of content files
    :param pack: pack to filter

    :return: files_paths_on_pack: set of file paths contains only files located in the given pack
    """
    files_paths_on_pack = set()
    for file in file_paths_list:
        if get_pack_name(file) == pack:
            files_paths_on_pack.add(file)

    return files_paths_on_pack


def filter_packagify_changes(modified_files, added_files, removed_files, tag='master'):
    """
    Mark scripts/integrations that were removed and added as modified.

    :param modified_files: list of modified files in branch
    :param added_files: list of new files in branch
    :param removed_files: list of removed files in branch
    :param tag: tag of compared revision

    :return: tuple of updated lists: (modified_files, updated_added_files, removed_files)
    """
    # map IDs to removed files
    packagify_diff = {}  # type: dict
    for file_path in removed_files:
        if file_path.split("/")[0] in PACKAGE_SUPPORTING_DIRECTORIES:
            if PACKS_README_FILE_NAME in file_path:
                continue
            details = get_remote_file(file_path, tag)
            if details:
                uniq_identifier = '_'.join([
                    details['name'],
                    details.get('fromversion', DEFAULT_CONTENT_ITEM_FROM_VERSION),
                    details.get('toversion', DEFAULT_CONTENT_ITEM_TO_VERSION)
                ])
                packagify_diff[uniq_identifier] = file_path

    updated_added_files = set()
    for file_path in added_files:
        if file_path.split("/")[0] in PACKAGE_SUPPORTING_DIRECTORIES:
            if PACKS_README_FILE_NAME in file_path:
                updated_added_files.add(file_path)
                continue
            with open(file_path) as f:
                details = yaml.load(f)

            uniq_identifier = '_'.join([
                details['name'],
                details.get('fromversion', DEFAULT_CONTENT_ITEM_FROM_VERSION),
                details.get('toversion', DEFAULT_CONTENT_ITEM_TO_VERSION)
            ])
            if uniq_identifier in packagify_diff:
                # if name appears as added and removed, this is packagify process - treat as modified.
                removed_files.remove(packagify_diff[uniq_identifier])
                modified_files.add((packagify_diff[uniq_identifier], file_path))
                continue

        updated_added_files.add(file_path)

    # remove files that are marked as both "added" and "modified"
    for file_path in modified_files:
        if isinstance(file_path, tuple):
            updated_added_files -= {file_path[1]}
        else:
            updated_added_files -= {file_path}

    return modified_files, updated_added_files, removed_files


def get_child_directories(directory):
    """Return a list of paths of immediate child directories of the 'directory' argument"""
    if not os.path.isdir(directory):
        return []
    child_directories = [
        os.path.join(directory, path) for
        path in os.listdir(directory) if os.path.isdir(os.path.join(directory, path))
    ]
    return child_directories


def get_child_files(directory):
    """Return a list of paths of immediate child files of the 'directory' argument"""
    if not os.path.isdir(directory):
        return []
    child_files = [
        os.path.join(directory, path) for
        path in os.listdir(directory) if os.path.isfile(os.path.join(directory, path))
    ]
    return child_files


def has_remote_configured():
    """
    Checks to see if a remote named "upstream" is configured. This is important for forked
    repositories as it will allow validation against the demisto/content master branch as
    opposed to the master branch of the fork.
    :return: bool : True if remote is configured, False if not.
    """
    remotes = run_command('git remote -v')
    if re.search(GitContentConfig.CONTENT_GITHUB_UPSTREAM, remotes):
        return True
    else:
        return False


def is_origin_content_repo():
    """
    Checks to see if a remote named "origin" is configured. This check helps to determine if
    validation needs to be ran against the origin master branch or the upstream master branch
    :return: bool : True if remote is configured, False if not.
    """
    remotes = run_command('git remote -v')
    if re.search(GitContentConfig.CONTENT_GITHUB_ORIGIN, remotes):
        return True
    else:
        return False


def get_last_remote_release_version():
    """
    Get latest release tag from PYPI.

    :return: tag
    """
    if not os.environ.get(
            'CI'):  # Check only when no on CI. If you want to disable it - use `DEMISTO_SDK_SKIP_VERSION_CHECK` environment variable
        try:
            pypi_request = requests.get(SDK_PYPI_VERSION, verify=False, timeout=5)
            pypi_request.raise_for_status()
            pypi_json = pypi_request.json()
            version = pypi_json.get('info', {}).get('version', '')
            return version
        except Exception as exc:
            exc_msg = str(exc)
            if isinstance(exc, requests.exceptions.ConnectionError):
                exc_msg = f'{exc_msg[exc_msg.find(">") + 3:-3]}.\n' \
                          f'This may happen if you are not connected to the internet.'
            print_warning(f'Could not get latest demisto-sdk version.\nEncountered error: {exc_msg}')

    return ''


<<<<<<< HEAD
@lru_cache(maxsize=10000)
def get_file(file_path, type_of_file, clear_cache=False):
    if clear_cache:
        get_file.cache_clear()
=======
def get_file(file_path, type_of_file):
    file_path = Path(file_path)
>>>>>>> 6e8caad5
    data_dictionary = None
    with open(file_path.expanduser(), mode="r", encoding="utf8") as f:
        if type_of_file in file_path.suffix:
            read_file = f.read()
            replaced = read_file.replace("simple: =", "simple: '='")
            # revert str to stream for loader
            stream = io.StringIO(replaced)
            try:
                if type_of_file in ('yml', '.yml'):
                    data_dictionary = yaml.load(stream)

                else:
                    data_dictionary = json.load(stream)

            except Exception as e:
                raise ValueError(
                    "{} has a structure issue of file type {}. Error was: {}".format(file_path, type_of_file, str(e)))
    if isinstance(data_dictionary, (dict, list)):
        return data_dictionary
    return {}


def get_yaml(file_path, cache_clear=False):
    return get_file(file_path, 'yml', clear_cache=cache_clear)


<<<<<<< HEAD
@lru_cache(maxsize=10000)
def get_ryaml(file_path: str, cache_clear: bool = False) -> dict:
    """
    Get yml file contents using ruaml

    Args:
        file_path (string): The file path
        cache_clear (bool): wether to clear the cache
    Returns:
        dict. The yml contents
    """
    if cache_clear:
        get_ryaml.cache_clear()
    try:
        with open(os.path.expanduser(file_path), 'r') as yf:
            data = ryaml.load(yf)
    except FileNotFoundError as e:
        click.echo(f'File {file_path} not found. Error was: {str(e)}', nl=True)
    except Exception as e:
        click.echo(
            "{} has a structure issue of file type yml. Error was: {}".format(file_path, str(e)), nl=True)
    return data


def get_json(file_path, cache_clear=False):
    return get_file(file_path, 'json', clear_cache=cache_clear)
=======
def get_json(file_path):
    return get_file(file_path, 'json')
>>>>>>> 6e8caad5


def get_script_or_integration_id(file_path):
    data_dictionary = get_yaml(file_path)

    if data_dictionary:
        commonfields = data_dictionary.get('commonfields', {})
        return commonfields.get('id', ['-', ])


def get_api_module_integrations_set(changed_api_modules, integration_set):
    integrations_set = list()
    for integration in integration_set:
        integration_data = list(integration.values())[0]
        if integration_data.get('api_modules', '') in changed_api_modules:
            integrations_set.append(integration_data)
    return integrations_set


def get_api_module_ids(file_list):
    """Extracts APIModule IDs from the file list"""
    api_module_set = set()
    if file_list:
        for pf in file_list:
            parent = pf
            while f'/{API_MODULES_PACK}/Scripts/' in parent:
                parent = get_parent_directory_name(parent, abs_path=True)
                if f'/{API_MODULES_PACK}/Scripts/' in parent:
                    pf = parent
            if parent != pf:
                api_module_set.add(os.path.basename(pf))
    return api_module_set


def get_entity_id_by_entity_type(data: dict, content_entity: str):
    """
    Returns the id of the content entity given its entity type
    :param data: The data of the file
    :param content_entity: The content entity type
    :return: The file id
    """
    try:
        if content_entity in (INTEGRATIONS_DIR, SCRIPTS_DIR):
            return data.get('commonfields', {}).get('id', '')
        elif content_entity == LAYOUTS_DIR:
            return data.get('typeId', '')
        else:
            return data.get('id', '')

    except AttributeError:
        raise ValueError(f"Could not retrieve id from file of type {content_entity} - make sure the file structure is "
                         f"valid")


def get_entity_name_by_entity_type(data: dict, content_entity: str):
    """
    Returns the name of the content entity given its entity type
    :param data: The data of the file
    :param content_entity: The content entity type
    :return: The file name
    """
    try:
        if content_entity == LAYOUTS_DIR:
            if 'typeId' in data:
                return data.get('typeId', '')
            return data.get('name', '')  # for layoutscontainer
        return data.get('name', '')

    except AttributeError:
        raise ValueError(
            f"Could not retrieve name from file of type {content_entity} - make sure the file structure is "
            f"valid")


def collect_ids(file_path):
    """Collect id mentioned in file_path"""
    data_dictionary = get_yaml(file_path)

    if data_dictionary:
        return data_dictionary.get('id', '-')


def get_from_version(file_path):
    data_dictionary = get_yaml(file_path) if file_path.endswith('yml') else get_json(file_path)

    if data_dictionary:
        from_version = data_dictionary.get('fromversion') if 'fromversion' in data_dictionary \
            else data_dictionary.get('fromVersion', DEFAULT_CONTENT_ITEM_FROM_VERSION)
        if from_version == '':
            return DEFAULT_CONTENT_ITEM_FROM_VERSION

        if not re.match(r'^\d{1,2}\.\d{1,2}\.\d{1,2}$', from_version):
            raise ValueError(f'{file_path} fromversion is invalid "{from_version}". '
                             'Should be of format: "x.x.x". for example: "4.5.0"')

        return from_version

    return DEFAULT_CONTENT_ITEM_FROM_VERSION


def get_to_version(file_path):
    data_dictionary = get_yaml(file_path)

    if data_dictionary:
        to_version = data_dictionary.get('toversion', DEFAULT_CONTENT_ITEM_TO_VERSION)
        if not re.match(r'^\d{1,2}\.\d{1,2}\.\d{1,2}$', to_version):
            raise ValueError(f'{file_path} toversion is invalid "{to_version}". '
                             'Should be of format: "x.x.x". for example: "4.5.0"')

        return to_version

    return DEFAULT_CONTENT_ITEM_TO_VERSION


def str2bool(v):
    if v.lower() in ('yes', 'true', 't', 'y', '1'):
        return True

    if v.lower() in ('no', 'false', 'f', 'n', '0'):
        return False

    raise argparse.ArgumentTypeError('Boolean value expected.')


def to_dict(obj):
    if isinstance(obj, Enum):
        return obj.name

    if not hasattr(obj, '__dict__'):
        return obj

    result = {}
    for key, val in obj.__dict__.items():
        if key.startswith("_"):
            continue

        element = []
        if isinstance(val, list):
            for item in val:
                element.append(to_dict(item))
        else:
            element = to_dict(val)
        result[key] = element

    return result


def old_get_release_notes_file_path(file_path):
    dir_name = os.path.dirname(file_path)

    # CHANGELOG in pack sub dirs
    if re.match(PACKAGE_YML_FILE_REGEX, file_path):
        return os.path.join(dir_name, 'CHANGELOG.md')

    # We got the CHANGELOG file to get its release notes
    if file_path.endswith('CHANGELOG.md'):
        return file_path

    # outside of packages, change log file will include the original file name.
    file_name = os.path.basename(file_path)
    return os.path.join(dir_name, os.path.splitext(file_name)[0] + '_CHANGELOG.md')


def old_get_latest_release_notes_text(rn_path):
    if not os.path.isfile(rn_path):
        # releaseNotes were not provided
        return None

    with open(rn_path) as f:
        rn = f.read()

    if not rn:
        # empty releaseNotes is not supported
        return None

    new_rn = re.findall(RELEASE_NOTES_REGEX, rn)
    if new_rn:
        # get release notes up to release header
        new_rn = new_rn[0].rstrip()
    else:
        new_rn = rn.replace(UNRELEASE_HEADER, '')  # type: ignore

    return new_rn if new_rn else None


def get_release_notes_file_path(file_path):
    """
    Accepts file path which is alleged to contain release notes. Validates that the naming convention
    is followed. If the file identified does not match the naming convention, error is returned.
    :param file_path: str - File path of the suspected release note.
    :return: file_path: str - Validated release notes path.
    """
    if file_path is None:
        print_warning("Release notes were not found.")
        return None
    else:
        if bool(re.search(r'\d{1,2}_\d{1,2}_\d{1,2}\.md', file_path)):
            return file_path
        else:
            print_warning(f'Unsupported file type found in ReleaseNotes directory - {file_path}')
            return None


def get_latest_release_notes_text(rn_path):
    if rn_path is None:
        print_warning('Path to release notes not found.')
        rn = None
    else:
        with open(rn_path) as f:
            rn = f.read()

        if not rn:
            print_error(f'Release Notes may not be empty. Please fill out correctly. - {rn_path}')
            return None

    return rn if rn else None


def format_version(version):
    """format server version to form X.X.X

    Args:
        version (string): string representing Demisto version

    Returns:
        string.
        The formatted server version.
    """
    formatted_version = version
    if len(version.split('.')) == 1:
        formatted_version = f'{version}.0.0'
    elif len(version.split('.')) == 2:
        formatted_version = f'{version}.0'

    return formatted_version


def server_version_compare(v1, v2):
    """compare Demisto versions

    Args:
        v1 (string): string representing Demisto version (first comparable)
        v2 (string): string representing Demisto version (second comparable)


    Returns:
        int.
        0 for equal versions.
        positive if v1 later version than v2.
        negative if v2 later version than v1.
    """

    v1 = format_version(v1)
    v2 = format_version(v2)

    _v1, _v2 = LooseVersion(v1), LooseVersion(v2)
    if _v1 == _v2:
        return 0
    if _v1 > _v2:
        return 1
    return -1


def run_threads_list(threads_list):
    """
    Start a list of threads and wait for completion (join)

    Arguments:
        threads_list (list of threads) -- list of threads to start and wait for join
    """
    # run each command in a separate thread
    for t in threads_list:
        t.start()
    # wait for the commands to complete
    for t in threads_list:
        t.join()


def is_file_path_in_pack(file_path):
    return bool(re.findall(PACKS_DIR_REGEX, file_path))


def get_pack_name(file_path):
    """
    extract pack name (folder name) from file path

    Arguments:
        file_path (str): path of a file inside the pack

    Returns:
        pack name (str)
    """
    file_path = Path(file_path)
    parts = file_path.parts
    if 'Packs' not in parts:
        return None
    pack_name_index = parts.index('Packs') + 1
    if len(parts) <= pack_name_index:
        return None
    return parts[pack_name_index]


def get_pack_names_from_files(file_paths, skip_file_types=None):
    if skip_file_types is None:
        skip_file_types = set()

    packs = set()
    for path in file_paths:
        # renamed files are in a tuples - the second element is the new file name
        if isinstance(path, tuple):
            path = path[1]

        file_type = find_type(path)
        if file_type not in skip_file_types:
            pack = get_pack_name(path)
            if pack and is_file_path_in_pack(path):
                packs.add(pack)
    return packs


def filter_files_by_type(file_paths=None, skip_file_types=None) -> set:
    """get set of files and return the set whiteout the types to skip

    Args:
    - file_paths (set): set of content files.
    - skip_file_types List[str]: list of file types to skip.

    Returns:
    files (set): list of files whiteout the types to skip
    """
    if file_paths is None:
        file_paths = set()
    files = set()
    for path in file_paths:
        # renamed files are in a tuples - the second element is the new file name
        if isinstance(path, tuple):
            path = path[1]
        file_type = find_type(path)
        if file_type not in skip_file_types and is_file_path_in_pack(path):
            files.add(path)
    return files


def pack_name_to_path(pack_name):
    return os.path.join(PACKS_DIR, pack_name)


def pack_name_to_posix_path(pack_name):
    return PosixPath(pack_name_to_path(pack_name))


def get_pack_ignore_file_path(pack_name):
    return os.path.join(PACKS_DIR, pack_name, PACKS_PACK_IGNORE_FILE_NAME)


def get_test_playbook_id(test_playbooks_list: list, tpb_path: str) -> Tuple:  # type: ignore
    """

    Args:
        test_playbooks_list: The test playbook list from id_set
        tpb_path: test playbook path.

    Returns (Tuple): test playbook name and pack.

    """
    for test_playbook_dict in test_playbooks_list:
        test_playbook_id = list(test_playbook_dict.keys())[0]
        test_playbook_path = test_playbook_dict[test_playbook_id].get('file_path')
        test_playbook_pack = test_playbook_dict[test_playbook_id].get('pack')
        if not test_playbook_path or not test_playbook_pack:
            continue

        if tpb_path in test_playbook_path:
            return test_playbook_id, test_playbook_pack
    return None, None


def get_ignore_pack_skipped_tests(pack_name: str, modified_packs: set, id_set: dict) -> set:
    """
    Retrieve the skipped tests of a given pack, as detailed in the .pack-ignore file

    expected ignored tests structure in .pack-ignore:
        [file:playbook-Not-To-Run-Directly.yml]
        ignore=auto-test

    Arguments:
        pack_name (str): name of the pack
        modified_packs (set): Set of modified packs
        id_set (dict): ID set

    Returns:
        ignored_tests_set (set[str]): set of ignored test ids

    """
    if not modified_packs:
        modified_packs = {pack_name}
    ignored_tests_set = set()
    file_name_to_ignore_dict: Dict[str, List[str]] = {}
    test_playbooks = id_set.get('TestPlaybooks', {})

    pack_ignore_path = get_pack_ignore_file_path(pack_name)
    if pack_name in modified_packs:
        if os.path.isfile(pack_ignore_path):
            try:
                # read pack_ignore using ConfigParser
                config = ConfigParser(allow_no_value=True)
                config.read(pack_ignore_path)

                # go over every file in the config
                for section in config.sections():
                    if section.startswith("file:"):
                        # given section is of type file
                        file_name: str = section[5:]
                        for key in config[section]:
                            if key == 'ignore':
                                # group ignore codes to a list
                                file_name_to_ignore_dict[file_name] = str(config[section][key]).split(',')
            except MissingSectionHeaderError:
                pass

    for file_name, ignore_list in file_name_to_ignore_dict.items():
        if any(ignore_code == 'auto-test' for ignore_code in ignore_list):
            test_id, test_pack = get_test_playbook_id(test_playbooks, file_name)
            if test_id:
                ignored_tests_set.add(test_id)
    return ignored_tests_set


def get_all_docker_images(script_obj) -> List[str]:
    """Gets a yml as dict and returns a list of all 'dockerimage' values in the yml.

    Args:
        script_obj (dict): A yml dict.

    Returns:
        List. A list of all docker images.
    """
    # this makes sure the first docker in the list is the main docker image.
    def_docker_image = DEF_DOCKER
    if script_obj.get('type') == TYPE_PWSH:
        def_docker_image = DEF_DOCKER_PWSH
    imgs = [script_obj.get('dockerimage') or def_docker_image]

    # get additional docker images
    for key in script_obj.keys():
        if 'dockerimage' in key and key != 'dockerimage':
            if isinstance(script_obj.get(key), str):
                imgs.append(script_obj.get(key))

            elif isinstance(script_obj.get(key), list):
                imgs.extend(script_obj.get(key))

    return imgs


def get_python_version(docker_image, log_verbose=None, no_prints=False):
    """
    Get the python version of a docker image
    Arguments:
        docker_image {string} -- Docker image being used by the project
    Return:
        python version as a float (2.7, 3.7)
    Raises:
        ValueError -- if version is not supported
    """
    if log_verbose is None:
        log_verbose = LOG_VERBOSE
    stderr_out = None if log_verbose else DEVNULL
    py_ver = check_output(["docker", "run", "--rm", docker_image,
                           "python", "-c",
                           "import sys;print('{}.{}'.format(sys.version_info[0], sys.version_info[1]))"],
                          universal_newlines=True, stderr=stderr_out).strip()
    if not no_prints:
        print("Detected python version: [{}] for docker image: {}".format(py_ver, docker_image))

    py_num = float(py_ver)
    if py_num < 2.7 or (3 < py_num < 3.4):  # pylint can only work on python 3.4 and up
        raise ValueError("Python vesion for docker image: {} is not supported: {}. "
                         "We only support python 2.7.* and python3 >= 3.4.".format(docker_image, py_num))
    return py_num


def get_pipenv_dir(py_version, envs_dirs_base):
    """
    Get the direcotry holding pipenv files for the specified python version
    Arguments:
        py_version {float} -- python version as 2.7 or 3.7
    Returns:
        string -- full path to the pipenv dir
    """
    return "{}{}".format(envs_dirs_base, int(py_version))


def print_v(msg, log_verbose=None):
    if log_verbose is None:
        log_verbose = LOG_VERBOSE
    if log_verbose:
        print(msg)


def get_dev_requirements(py_version, envs_dirs_base):
    """
    Get the requirements for the specified py version.

    Arguments:
        py_version {float} -- python version as float (2.7, 3.7)

    Raises:
        ValueError -- If can't detect python version

    Returns:
        string -- requirement required for the project
    """
    env_dir = get_pipenv_dir(py_version, envs_dirs_base)
    stderr_out = None if LOG_VERBOSE else DEVNULL
    requirements = check_output(['pipenv', 'lock', '-r', '-d'], cwd=env_dir, universal_newlines=True,
                                stderr=stderr_out)
    print_v("dev requirements:\n{}".format(requirements))
    return requirements


<<<<<<< HEAD
def get_dict_from_file(path: str, use_ryaml: bool = False,
                       raises_error: bool = True, clear_cache: bool = False) -> Tuple[Dict, Union[str, None]]:
=======
def get_dict_from_file(path: str,
                       raises_error: bool = True) -> Tuple[Dict, Union[str, None]]:
>>>>>>> 6e8caad5
    """
    Get a dict representing the file

    Arguments:
        path - a path to the file
        raises_error - Whether to raise a FileNotFound error if `path` is not a valid file.

    Returns:
        dict representation of the file, and the file_type, either .yml or .json
    """
    try:
        if path:
            if path.endswith('.yml'):
<<<<<<< HEAD
                if use_ryaml:
                    return get_ryaml(path, cache_clear=clear_cache), 'yml'
                return get_yaml(path, cache_clear=clear_cache), 'yml'
=======
                return get_yaml(path), 'yml'
>>>>>>> 6e8caad5
            elif path.endswith('.json'):
                return get_json(path, cache_clear=clear_cache), 'json'
            elif path.endswith('.py'):
                return {}, 'py'
    except FileNotFoundError as e:
        if raises_error:
            raise

    return {}, None


@lru_cache()
def find_type_by_path(path: Union[str, Path] = '') -> Optional[FileType]:
    """Find docstring by file path only
    This function is here as we want to implement lru_cache and we can do it on `find_type`
    as dict is not hashable.

    Args:
        path: Path to find its file type. Defaults to ''.

    Returns:
        FileType: The file type if found. else None;
    """
    path = Path(path)
    if path.suffix == '.md':
        if 'README' in path.name:
            return FileType.README

        if RELEASE_NOTES_DIR in path.parts:
            return FileType.RELEASE_NOTES

        if 'description' in path.name:
            return FileType.DESCRIPTION

        if 'CONTRIBUTORS' in path.name:
            return FileType.CONTRIBUTORS

        return FileType.CHANGELOG

    if path.suffix == '.json':
        if RELEASE_NOTES_DIR in path.parts:
            return FileType.RELEASE_NOTES_CONFIG
        elif LISTS_DIR in os.path.dirname(path):
            return FileType.LISTS
        elif JOBS_DIR in path.parts:
            return FileType.JOB
        elif INDICATOR_TYPES_DIR in path.parts:
            return FileType.REPUTATION

    # integration image
    if path.name.endswith('_image.png'):
        if path.name.endswith("Author_image.png"):
            return FileType.AUTHOR_IMAGE
        return FileType.IMAGE

    # doc files images
    if path.suffix == ".png" and DOC_FILES_DIR in path.parts:
        return FileType.DOC_IMAGE

    if path.suffix == '.ps1':
        return FileType.POWERSHELL_FILE

    if path.suffix == '.py':
        return FileType.PYTHON_FILE

    if path.suffix == '.js':
        return FileType.JAVASCRIPT_FILE

    if path.name.endswith(XSOAR_CONFIG_FILE):
        return FileType.XSOAR_CONFIG

    return None


# flake8: noqa: C901


def find_type(
    path: str = '',
    _dict=None,
    file_type: Optional[str] = None,
    ignore_sub_categories: bool = False,
    ignore_invalid_schema_file: bool = False,
    clear_cache: bool = False
):
    """
    returns the content file type

    Arguments:
         path (str): a path to the file.
        _dict (dict): file dict representation if exists.
        file_type (str): a string representation of the file type.
        ignore_sub_categories (bool): ignore the sub categories, True to ignore, False otherwise.
        ignore_invalid_schema_file (bool): whether to ignore raising error on invalid schema files,
            True to ignore, False otherwise.
        clear_cache (bool): wether to clear the cache

    Returns:
        FileType: string representing of the content file type, None otherwise.
    """
    type_by_path = find_type_by_path(path)
    if type_by_path:
        return type_by_path
    try:
        if not _dict and not file_type:
            _dict, file_type = get_dict_from_file(path, clear_cache=clear_cache)

    except FileNotFoundError:
        # unable to find the file - hence can't identify it
        return None
    except ValueError as err:
        if ignore_invalid_schema_file:
            # invalid file schema
            logger.debug(str(err))
            return None
        raise err

    if file_type == 'yml':
        if 'category' in _dict:
            if _dict.get('beta') and not ignore_sub_categories:
                return FileType.BETA_INTEGRATION

            return FileType.INTEGRATION

        if 'script' in _dict:
            if TEST_PLAYBOOKS_DIR in Path(path).parts and not ignore_sub_categories:
                return FileType.TEST_SCRIPT

            return FileType.SCRIPT

        if 'tasks' in _dict:
            if TEST_PLAYBOOKS_DIR in Path(path).parts:
                return FileType.TEST_PLAYBOOK

            return FileType.PLAYBOOK

    if file_type == 'json':
        if 'widgetType' in _dict:
            return FileType.WIDGET

        if 'orientation' in _dict:
            return FileType.REPORT

        if 'color' in _dict and 'cliName' not in _dict:
            if 'definitionId' in _dict and _dict['definitionId'] and \
                    _dict['definitionId'].lower() not in ['incident', 'indicator']:
                return FileType.GENERIC_TYPE
            return FileType.INCIDENT_TYPE

        # 'regex' key can be found in new reputations files while 'reputations' key is for the old reputations
        # located in reputations.json file.
        if 'regex' in _dict or 'reputations' in _dict:
            return FileType.REPUTATION

        if 'brandName' in _dict and 'transformer' in _dict:
            return FileType.OLD_CLASSIFIER

        if ('transformer' in _dict and 'keyTypeMap' in _dict) or 'mapping' in _dict:
            if _dict.get('type') and _dict.get('type') == 'classification':
                return FileType.CLASSIFIER
            elif _dict.get('type') and 'mapping' in _dict.get('type'):
                return FileType.MAPPER
            return None

        if 'canvasContextConnections' in _dict:
            return FileType.CONNECTION

        if 'layout' in _dict or 'kind' in _dict:  # it's a Layout or Dashboard but not a Generic Object
            if 'kind' in _dict or 'typeId' in _dict:
                return FileType.LAYOUT

            return FileType.DASHBOARD

        if 'group' in _dict and LAYOUT_CONTAINER_FIELDS.intersection(_dict):
            return FileType.LAYOUTS_CONTAINER

        if 'scriptName' in _dict and 'existingEventsFilters' in _dict and 'readyExistingEventsFilters' in _dict and \
                'newEventFilters' in _dict and 'readyNewEventFilters' in _dict:
            return FileType.PRE_PROCESS_RULES

        if 'allRead' in _dict and 'truncated' in _dict:
            return FileType.LISTS

        if 'definitionIds' in _dict and 'views' in _dict:
            return FileType.GENERIC_MODULE

        if 'auditable' in _dict:
            return FileType.GENERIC_DEFINITION

        if isinstance(_dict, dict) and {'isAllFeeds', 'selectedFeeds', 'isFeed'}.issubset(_dict.keys()):
            return FileType.JOB

        # When using it for all files validation- sometimes 'id' can be integer
        if 'id' in _dict:
            if isinstance(_dict['id'], str):
                if 'definitionId' in _dict and _dict['definitionId'] and \
                        _dict['definitionId'].lower() not in ['incident', 'indicator']:
                    return FileType.GENERIC_FIELD
                _id = _dict['id'].lower()
                if _id.startswith('incident'):
                    return FileType.INCIDENT_FIELD
                if _id.startswith('indicator'):
                    return FileType.INDICATOR_FIELD
            else:
                print(f'The file {path} could not be recognized, please update the "id" to be a string')

    return None


def get_common_server_path(env_dir):
    common_server_dir = get_common_server_dir(env_dir)
    return os.path.join(common_server_dir, 'CommonServerPython.py')


def get_common_server_path_pwsh(env_dir):
    common_server_dir = get_common_server_dir_pwsh(env_dir)
    return os.path.join(common_server_dir, 'CommonServerPowerShell.ps1')


def _get_common_server_dir_general(env_dir, name):
    common_server_pack_path = os.path.join(env_dir, 'Packs', 'Base', 'Scripts', name)

    return common_server_pack_path


def get_common_server_dir(env_dir):
    return _get_common_server_dir_general(env_dir, 'CommonServerPython')


def get_common_server_dir_pwsh(env_dir):
    return _get_common_server_dir_general(env_dir, 'CommonServerPowerShell')


def is_external_repository() -> bool:
    """
    Returns True if script executed from private repository

    """
    try:
        git_repo = git.Repo(os.getcwd(), search_parent_directories=True)
        private_settings_path = os.path.join(git_repo.working_dir, '.private-repo-settings')
        return os.path.exists(private_settings_path)
    except git.InvalidGitRepositoryError:
        return True


def get_content_id_set() -> dict:
    """Getting the ID Set from official content's bucket"""
    return requests.get(OFFICIAL_CONTENT_ID_SET_PATH).json()


def get_content_path() -> str:
    """ Get abs content path, from any CWD
    Returns:
        str: Absolute content path
    """
    try:
        git_repo = git.Repo(os.getcwd(), search_parent_directories=True)
        remote_url = git_repo.remote().urls.__next__()
        is_fork_repo = 'content' in remote_url
        is_external_repo = is_external_repository()

        if not is_fork_repo and not is_external_repo:
            raise git.InvalidGitRepositoryError
        return git_repo.working_dir
    except (git.InvalidGitRepositoryError, git.NoSuchPathError):
        print_error("Please run demisto-sdk in content repository - Aborting!")
    return ''


def run_command_os(command: str, cwd: Union[Path, str], env: Union[os._Environ, dict] = os.environ) -> \
        Tuple[str, str, int]:
    """ Run command in subprocess tty
    Args:
        command(str): Command to be executed.
        cwd(Path): Path from pathlib object to be executed
        env: Environment variables for the execution
    Returns:
        str: Stdout of the command
        str: Stderr of the command
        int: exit code of command
    """
    if isinstance(cwd, str):
        cwd = Path(cwd)
    try:
        process = Popen(
            shlex.split(command),
            cwd=cwd,
            env=env,
            stdout=PIPE,
            stderr=PIPE,
            universal_newlines=True
        )
        stdout, stderr = process.communicate()
    except OSError as e:
        return '', str(e), 1

    return stdout, stderr, process.returncode


def pascal_case(st: str) -> str:
    """Convert a string to pascal case. Will simply remove spaces and make sure the first
    character is capitalized

    Arguments:
        st {str} -- string to convert

    Returns:
        str -- converted string
    """
    words = re.findall(r'[a-zA-Z0-9]+', st)
    return ''.join(''.join([w[0].upper(), w[1:]]) for w in words)


def capital_case(st: str) -> str:
    """Capitalize the first letter of each word of a string. The remaining characters are untouched.

    Arguments:
        st {str} -- string to convert

    Returns:
        str -- converted string
    """
    if len(st) >= 1:
        words = st.split()
        return ' '.join([f'{s[:1].upper()}{s[1:]}' for s in words if len(s) >= 1])
    else:
        return ''


def get_last_release_version():
    """
    Get latest release tag (xx.xx.xx)

    :return: tag
    """
    tags = run_command('git tag').split('\n')
    tags = [tag for tag in tags if re.match(r'\d+\.\d+\.\d+', tag) is not None]
    tags.sort(key=LooseVersion, reverse=True)

    return tags[0]


def is_file_from_content_repo(file_path: str) -> Tuple[bool, str]:
    """ Check if an absolute file_path is part of content repo.
    Args:
        file_path (str): The file path which is checked.
    Returns:
        bool: if file is part of content repo.
        str: relative path of file in content repo.
    """
    try:
        git_repo = git.Repo(os.getcwd(),
                            search_parent_directories=True)
        remote_url = git_repo.remote().urls.__next__()
        is_fork_repo = 'content' in remote_url
        is_external_repo = is_external_repository()

        if not is_fork_repo and not is_external_repo:
            return False, ''
        content_path_parts = Path(git_repo.working_dir).parts
        input_path_parts = Path(file_path).parts
        input_path_parts_prefix = input_path_parts[:len(content_path_parts)]
        if content_path_parts == input_path_parts_prefix:
            return True, '/'.join(input_path_parts[len(content_path_parts):])
        else:
            return False, ''

    except Exception as e:
        click.secho(f"Unable to identify the repository: {e}")
        return False, ''


def should_file_skip_validation(file_path: str) -> bool:
    """Check if the file cannot be validated under 'run_all_validations_on_file' method for various reasons,
        either if it's a test file, or if it's a file that's been validated somewhere else
        Args:
            file_path (str): The file path which is checked.
        Returns:
            bool: True if the file's validation should be skipped, False otherwise.
        """
    file_extension = os.path.splitext(file_path)[-1]
    # We validate only yml json and .md files
    if file_extension not in ['.yml', '.json', '.md']:
        return True
    if any(ignore_pattern in file_path.lower() for ignore_pattern in ALL_FILES_VALIDATION_IGNORE_WHITELIST):
        return True
    # Ignoring changelog and description files since these are checked on the integration validation
    if 'changelog' in file_path.lower() or 'description' in file_path.lower():
        return True
    # unified files should not be validated
    if file_path.endswith('_unified.yml'):
        return True
    return False


def retrieve_file_ending(file_path: str) -> str:
    """
    Retrieves the file ending (without the dot)
    :param file_path: The file path
    :return: The file ending
    """
    os_split: tuple = os.path.splitext(file_path)
    if os_split:
        file_ending: str = os_split[1]
        if file_ending and '.' in file_ending:
            return file_ending[1:]
    return ''


def is_test_config_match(test_config: dict, test_playbook_id: str = '', integration_id: str = '') -> bool:
    """
    Given a test configuration from conf.json file, this method checks if the configuration is configured for the
    test playbook or for integration_id.
    Since in conf.json there could be test configurations with 'integrations' as strings or list of strings
    the type of test_configurations['integrations'] is checked in first and the match according to the type.
    If file type is not an integration- will return True if the test_playbook id matches playbookID.
    Args:
        test_config: A test configuration from conf.json file under 'tests' key.
        test_playbook_id: A test playbook ID.
        integration_id: An integration ID.
    If both test_playbook_id and integration_id are given will look for a match of both, else will look for match
    of either test playbook id or integration id
    Returns:
        True if the test configuration contains the test playbook and the content item or False if not
    """
    test_playbook_match = test_playbook_id == test_config.get('playbookID')
    test_integrations = test_config.get('integrations')
    if isinstance(test_integrations, list):
        integration_match = any(
            test_integration for test_integration in test_integrations if test_integration == integration_id)
    else:
        integration_match = test_integrations == integration_id
    # If both playbook id and integration id are given
    if integration_id and test_playbook_id:
        return test_playbook_match and integration_match

    # If only integration id is given
    if integration_id:
        return integration_match

    # If only test playbook is given
    if test_playbook_id:
        return test_playbook_match

    return False


def get_not_registered_tests(conf_json_tests: list, content_item_id: str, file_type: str, test_playbooks: list) -> list:
    """
    Return all test playbooks that are not configured in conf.json file
    Args:
        conf_json_tests: the 'tests' value of 'conf.json file
        content_item_id: A content item ID, could be a script, an integration or a playbook.
        file_type: The file type, could be an integration or a playbook.
        test_playbooks: The yml file's list of test playbooks

    Returns:
        A list of TestPlaybooks not configured
    """
    not_registered_tests = []
    for test in test_playbooks:
        if file_type == 'playbook':
            test_registered_in_conf_json = any(
                test_config for test_config in conf_json_tests if is_test_config_match(test_config,
                                                                                       test_playbook_id=test)
            )
        else:
            test_registered_in_conf_json = any(
                test_config for test_config in conf_json_tests if is_test_config_match(test_config,
                                                                                       integration_id=content_item_id)
            )
        if not test_registered_in_conf_json:
            not_registered_tests.append(test)
    return not_registered_tests


def _get_file_id(file_type: str, file_content: Dict):
    """
    Gets the ID of a content item according to it's type
    Args:
        file_type: The type of the content item
        file_content: The content of the content item

    Returns:
        The file's content ID
    """
    file_id = ''
    if file_type in ID_IN_ROOT:
        file_id = file_content.get('id', '')
    elif file_type in ID_IN_COMMONFIELDS:
        file_id = file_content.get('commonfields', {}).get('id')
    return file_id


def is_path_of_integration_directory(path: str) -> bool:
    """Returns true if directory is integration directory false if not.
    """
    return os.path.basename(path) == INTEGRATIONS_DIR


def is_path_of_script_directory(path: str) -> bool:
    """Returns true if directory is script directory false if not.
    """
    return os.path.basename(path) == SCRIPTS_DIR


def is_path_of_playbook_directory(path: str) -> bool:
    """Returns true if directory is playbook directory false if not.
    """
    return os.path.basename(path) == PLAYBOOKS_DIR


def is_path_of_test_playbook_directory(path: str) -> bool:
    """Returns true if directory is test_playbook directory false if not.
    """
    return os.path.basename(path) == TEST_PLAYBOOKS_DIR


def is_path_of_report_directory(path: str) -> bool:
    """Returns true if directory is report directory false if not.
    """
    return os.path.basename(path) == REPORTS_DIR


def is_path_of_dashboard_directory(path: str) -> bool:
    """Returns true if directory is integration directory false if not.
    """
    return os.path.basename(path) == DASHBOARDS_DIR


def is_path_of_widget_directory(path: str) -> bool:
    """Returns true if directory is integration directory false if not.
    """
    return os.path.basename(path) == WIDGETS_DIR


def is_path_of_incident_field_directory(path: str) -> bool:
    """Returns true if directory is integration directory false if not.
    """
    return os.path.basename(path) == INCIDENT_FIELDS_DIR


def is_path_of_incident_type_directory(path: str) -> bool:
    """Returns true if directory is integration directory false if not.
    """
    return os.path.basename(path) == INCIDENT_TYPES_DIR


def is_path_of_indicator_field_directory(path: str) -> bool:
    """Returns true if directory is integration directory false if not.
    """
    return os.path.basename(path) == INDICATOR_FIELDS_DIR


def is_path_of_layout_directory(path: str) -> bool:
    """Returns true if directory is integration directory false if not.
    """
    return os.path.basename(path) == LAYOUTS_DIR


def is_path_of_pre_process_rules_directory(path: str) -> bool:
    """Returns true if directory is pre-processing rules directory, false if not.
    """
    return os.path.basename(path) == PRE_PROCESS_RULES_DIR


def is_path_of_lists_directory(path: str) -> bool:
    return os.path.basename(path) == LISTS_DIR


def is_path_of_classifier_directory(path: str) -> bool:
    """Returns true if directory is integration directory false if not.
    """
    return os.path.basename(path) == CLASSIFIERS_DIR


def get_parent_directory_name(path: str, abs_path: bool = False) -> str:
    """
    Retrieves the parent directory name
    :param path: path to get the parent dir name
    :param abs_path: when set to true, will return absolute path
    :return: parent directory name
    """
    parent_dir_name = os.path.dirname(os.path.abspath(path))
    if abs_path:
        return parent_dir_name
    return os.path.basename(parent_dir_name)


def get_content_file_type_dump(file_path: str) -> Callable[[str], str]:
    """
    Return a method with which 'curr' (the current key the lies in the path of the error) should be printed with
    If the file is a yml file:
        will return a yaml.dump function
    If the file is a json file:
        will return a json.dumps function configured with indent=4
    In any other case- will just print the string representation of the key.

    The file type is checked according to the file extension

    Args:
        file_path: The file path whose type is determined in this method

    Returns:
        A function that returns string representation of 'curr'
    """
    # Setting the method that should the curr path
    file_extension = os.path.splitext(file_path)[-1]
    curr_string_transformer: Union[partial[str], Type[str], Callable] = str
    if file_extension in ['.yml', '.yaml']:
        curr_string_transformer = yaml.dumps
    elif file_extension == '.json':
        curr_string_transformer = partial(json.dumps, indent=4)
    return curr_string_transformer


def get_code_lang(file_data: dict, file_entity: str) -> str:
    """
    Returns the code language by the file entity
    :param file_data: The file data
    :param file_entity: The file entity
    :return: The code language
    """
    if file_entity == INTEGRATIONS_DIR:
        return file_data.get('script', {}).get('type', '')
    elif file_entity == SCRIPTS_DIR:
        return file_data.get('type', {})
    return ''


def camel_to_snake(camel: str) -> str:
    """
    Converts camel case (CamelCase) strings to snake case (snake_case) strings.
    Args:
        camel (str): The camel case string.

    Returns:
        str: The snake case string.
    """
    camel_to_snake_pattern = re.compile(r'(?<!^)(?=[A-Z][a-z])')
    snake = camel_to_snake_pattern.sub('_', camel).lower()
    return snake


def open_id_set_file(id_set_path):
    id_set = {}
    try:
        with open(id_set_path, 'r') as id_set_file:
            id_set = json.load(id_set_file)
    except IOError:
        print_warning("Could not open id_set file")
        raise
    finally:
        return id_set


def get_demisto_version(client: demisto_client) -> str:
    """
    Args:
        demisto_client: A configured demisto_client instance

    Returns:
        the server version of the Demisto instance.
    """
    try:
        resp = client.generic_request('/about', 'GET')
        about_data = json.loads(resp[0].replace("'", '"'))
        return parse(about_data.get('demistoVersion'))  # type: ignore
    except Exception:
        return "0"


def arg_to_list(arg: Union[str, List[str]], separator: str = ",") -> List[str]:
    """
       Converts a string representation of lists to a python list
       Args:
              arg: string or list of string.
              separator: A string separator to separate the strings, the default is a comma.
       Returns:
             list, contains strings.

    """
    if not arg:
        return []
    if isinstance(arg, list):
        return arg
    if isinstance(arg, str):
        if arg[0] == '[' and arg[-1] == ']':
            return json.loads(arg)
        return [s.strip() for s in arg.split(separator)]
    return [arg]


def get_file_version_suffix_if_exists(current_file: Dict, check_in_display: bool = False) -> Optional[str]:
    """
    Checks if current YML file name is versioned or no, e.g, ends with v<number>.
    Args:
        current_file (Dict): Dict representing YML data of an integration or script.
        check_in_display (bool): Whether to get name by 'display' field or not (by 'name' field).

    Returns:
        (Optional[str]): Number of the version as a string, if the file ends with version suffix. None otherwise.
    """
    versioned_file_regex = r'v([0-9]+)$'
    name = current_file.get('display') if check_in_display else current_file.get('name')
    if not name:
        return None
    matching_regex = re.findall(versioned_file_regex, name.lower())
    if matching_regex:
        return matching_regex[-1]
    return None


def get_all_incident_and_indicator_fields_from_id_set(id_set_file, entity_type):
    fields_list = []
    for item in ['IncidentFields', 'IndicatorFields']:
        all_item_fields = id_set_file.get(item)
        for item_field in all_item_fields:
            for field, field_info in item_field.items():
                if entity_type == 'mapper' or entity_type == 'old classifier':
                    fields_list.append(field_info.get('name', ''))
                    fields_list.append(field.replace('incident_', '').replace('indicator_', ''))
                elif entity_type == 'layout':
                    fields_list.append(field.replace('incident_', '').replace('indicator_', ''))
    return fields_list


def is_object_in_id_set(object_id, pack_info_from_id_set):
    """
        Check if the given object is part of the packs items that are present in the Packs section in the id set.
        This is assuming that the id set is based on the version that has, under each pack, the items it contains.

    Args:
        object_name: name of object of interest.
        pack: the pack this object should belong to.
        packs_section_from_id_set: the section under the key Packs in the previously given id set.

    Returns:

    """
    content_items = pack_info_from_id_set.get('ContentItems', {})
    for items_type, items_ids in content_items.items():
        if object_id in items_ids:
            return True
    return False


def is_string_uuid(string_to_check: str):
    """
    Check if a given string is from uuid type
    Args:
        string_to_check: string

    Returns:
        bool. True if the string match uuid type, else False

    """
    return bool(re.fullmatch(UUID_REGEX, string_to_check))


def extract_multiple_keys_from_dict(key: str, var: dict):
    """
    Args:
        key: string representing a re-occurring field in dictionary
        var: nested dictionary (can contain both nested lists and nested dictionary)

    Returns: A generator that generates value in an occurrence of the nested key in var.
    """
    if hasattr(var, 'items'):
        for k, v in var.items():
            if k == key:
                yield v
            if isinstance(v, dict):
                for result in extract_multiple_keys_from_dict(key, v):
                    yield result
            elif isinstance(v, list):
                for d in v:
                    for result in extract_multiple_keys_from_dict(key, d):
                        yield result


def find_file(root_path, file_name):
    """Find a file with a given file name under a given root path.
    Returns:
        str: The full file path from root path if exists, else return empty string.
    """
    for file in os.listdir(root_path):
        file_path = os.path.join(root_path, file)
        if file_path.endswith(file_name):
            return file_path
        elif os.path.isdir(file_path):
            found_file = find_file(file_path, file_name)
            if found_file:
                return found_file
    return ''


@lru_cache()
def get_file_displayed_name(file_path):
    """Gets the file name that is displayed in the UI by the file's path.
    If there is no displayed name - returns the file name"""
    file_type = find_type(file_path)
    if FileType.INTEGRATION == file_type:
        return get_yaml(file_path).get('display')
    elif file_type in [FileType.SCRIPT, FileType.TEST_SCRIPT, FileType.PLAYBOOK, FileType.TEST_PLAYBOOK]:
        return get_yaml(file_path).get('name')
    elif file_type in [FileType.MAPPER, FileType.CLASSIFIER, FileType.INCIDENT_FIELD, FileType.INCIDENT_TYPE,
                       FileType.INDICATOR_FIELD, FileType.LAYOUTS_CONTAINER, FileType.PRE_PROCESS_RULES,
                       FileType.DASHBOARD, FileType.WIDGET,
                       FileType.REPORT, FileType.JOB]:
        return get_json(file_path).get('name')
    elif file_type == FileType.OLD_CLASSIFIER:
        return get_json(file_path).get('brandName')
    elif file_type == FileType.LAYOUT:
        return get_json(file_path).get('TypeName')
    elif file_type == FileType.REPUTATION:
        return get_json(file_path).get('id')
    else:
        return os.path.basename(file_path)


def compare_context_path_in_yml_and_readme(yml_dict, readme_content):
    """
    Gets both README and YML file of Integration and compares the context path between them.
    Scripts are not being checked.
    Args:
        yml_dict: a dictionary representing YML content.
        readme_content: the content string of the readme file.
    Returns: A dictionary as following: {<command_name>:{'only in yml': <set of context paths found only in yml>,
                                                        'only in readme': <set of context paths found only in readme>}}
    """
    different_contexts: dict = {}

    # Gets the data from the README
    # the pattern to get the context part out of command section:
    context_section_pattern = r"\| *\*\*Path\*\* *\| *\*\*Type\*\* *\| *\*\*Description\*\* *\|.(.*?)#{3,5}"
    # the pattern to get the value in the first column under the outputs table:
    context_path_pattern = r"\| *(\S.*?\S) *\| *[^\|]* *\| *[^\|]* *\|"
    readme_content += "### "  # mark end of file so last pattern of regex will be recognized.
    commands = yml_dict.get("script", {})

    # handles scripts
    if not commands:
        return different_contexts
    commands = commands.get('commands', [])
    for command in commands:
        command_name = command.get('name')

        # Gets all context path in the relevant command section from README file
        command_section_pattern = fr" Base Command..`{command_name}`.(.*?)\n### "  # pattern to get command section
        command_section = re.findall(command_section_pattern, readme_content, re.DOTALL)
        if not command_section:
            continue
        if not command_section[0].endswith('###'):
            command_section[0] += '###'  # mark end of file so last pattern of regex will be recognized.
        context_section = re.findall(context_section_pattern, command_section[0], re.DOTALL)
        if not context_section:
            context_path_in_command = set()
        else:
            context_path_in_command = set(re.findall(context_path_pattern, context_section[0], re.DOTALL))

            # remove the header line ---- (could be of any length)
            for path in context_path_in_command:
                if not path.replace('-', ''):
                    context_path_in_command.remove(path)
                    break

        # handles cases of old integrations with context in 'important' section
        if 'important' in command:
            command.pop('important')

        # Gets all context path in the relevant command section from YML file
        existing_context_in_yml = set(extract_multiple_keys_from_dict("contextPath", command))

        # finds diff between YML and README
        only_in_yml_paths = existing_context_in_yml - context_path_in_command
        only_in_readme_paths = context_path_in_command - existing_context_in_yml
        if only_in_yml_paths or only_in_readme_paths:
            different_contexts[command_name] = {"only in yml": only_in_yml_paths,
                                                "only in readme": only_in_readme_paths}

    return different_contexts


def write_yml(yml_path: str, yml_data: Dict):
    with open(yml_path, 'w') as f:
        yaml.dump(yml_data, f)  # ruamel preservers multilines


def to_kebab_case(s: str):
    """
    Scan File => scan-file
    Scan File- => scan-file
    *scan,file => scan-file
    Scan     File => scan-file

    """
    if s:
        new_s = s.lower()
        new_s = re.sub('[ ,.-]+', '-', new_s)
        new_s = re.sub('[^A-Za-z0-9-]+', '', new_s)
        m = re.search('[a-z0-9]+(-[a-z]+)*', new_s)
        if m:
            return m.group(0)
        else:
            return new_s

    return s


def to_pascal_case(s: str):
    """
    Scan File => ScanFile
    Scan File- => ScanFile
    *scan,file => ScanFile
    Scan     File => ScanFile
    scan-file => ScanFile
    scan.file => ScanFile

    """
    if s:
        if re.search(r'^[A-Z][a-z]+(?:[A-Z][a-z]+)*$', s):
            return s

        new_s = s.lower()
        new_s = re.sub(r'[ -\.]+', '-', new_s)
        new_s = ''.join([t.title() for t in new_s.split('-')])
        new_s = re.sub(r'[^A-Za-z0-9]+', '', new_s)

        return new_s

    return s


def get_approved_usecases() -> list:
    """Gets approved list of usecases from content master

    Returns:
        List of approved usecases
    """
    return get_remote_file(
        'Tests/Marketplace/approved_usecases.json',
        github_repo=GitContentConfig.OFFICIAL_CONTENT_REPO_NAME
    ).get('approved_list', [])


def get_approved_tags() -> list:
    """Gets approved list of tags from content master

    Returns:
        List of approved tags
    """
    return get_remote_file(
        'Tests/Marketplace/approved_tags.json',
        github_repo=GitContentConfig.OFFICIAL_CONTENT_REPO_NAME
    ).get('approved_list', [])


def get_pack_metadata(file_path: str) -> dict:
    """ Get the pack_metadata dict, of the pack containing the given file path.

    Args:
        file_path(str): file path

    Returns: pack_metadata of the pack, that source_file related to,
        on failure returns {}

    """
    pack_path = file_path if PACKS_DIR in file_path else os.path.realpath(__file__)
    match = re.search(rf".*{PACKS_DIR}[/\\]([^/\\]+)[/\\]?", pack_path)
    directory = match.group() if match else ''

    try:
        metadata_path = os.path.join(directory, PACKS_PACK_META_FILE_NAME)
        pack_metadata, _ = get_dict_from_file(metadata_path)
        return pack_metadata
    except Exception:
        return {}


def is_pack_path(input_path: str) -> bool:
    """
    Checks whether pack given in input path is for a pack.
    Args:
        input_path (str): Input path.
    Examples
        - input_path = 'Packs/BitcoinAbuse
          Returns: True
        - input_path = 'Packs/BitcoinAbuse/Layouts'
          Returns: False
    Returns:
        (bool):
        - True if the input path is for a given pack.
        - False if the input path is not for a given pack.
    """
    return os.path.basename(os.path.dirname(input_path)) == PACKS_DIR


def get_relative_path_from_packs_dir(file_path: str) -> str:
    """Get the relative path for a given file_path starting in the Packs directory"""
    if PACKS_DIR not in file_path or file_path.startswith(PACKS_DIR):
        return file_path

    return file_path[file_path.find(PACKS_DIR):]


def is_uuid(s: str) -> Optional[Match]:
    """Checks whether given string is a UUID

    Args:
         s (str): The string to check if it is a UUID

    Returns:
        Match: Returns the match if given string is a UUID, otherwise None
    """
    return re.match(UUID_REGEX, s)


def get_release_note_entries(version='') -> list:
    """
    Gets the release notes entries for the current version.

    Args:
        version: The current demisto-sdk version.

    Return:
        list: A list of the release notes given from the CHANGELOG file.
    """

    changelog_file_content = get_remote_file(full_file_path='CHANGELOG.md',
                                             return_content=True,
                                             github_repo='demisto/demisto-sdk').decode('utf-8').split('\n')

    if not version or 'dev' in version:
        version = 'Changelog'

    if f'# {version}' not in changelog_file_content:
        return []

    result = changelog_file_content[changelog_file_content.index(f'# {version}') + 1:]
    result = result[:result.index('')]

    return result


def get_current_usecases() -> list:
    """Gets approved list of usecases from current branch (only in content repo).

    Returns:
        List of approved usecases from current branch
    """
    if not is_external_repository():
        approved_usecases_json, _ = get_dict_from_file('Tests/Marketplace/approved_usecases.json')
        return approved_usecases_json.get('approved_list', [])
    return []


def get_current_tags() -> list:
    """Gets approved list of tags from current branch (only in content repo).

    Returns:
        List of approved tags from current branch
    """
    if not is_external_repository():
        approved_tags_json, _ = get_dict_from_file('Tests/Marketplace/approved_tags.json')
        return approved_tags_json.get('approved_list', [])
    return []


@contextmanager
def suppress_stdout():
    """
        Temporarily suppress console output without effecting error outputs.
        Example of use:

            with suppress_stdout():
                print('This message will not be printed')
            print('This message will be printed')
    """
    with open(os.devnull, "w") as devnull:
        try:
            old_stdout = sys.stdout
            sys.stdout = devnull
            yield
        finally:
            sys.stdout = old_stdout


def get_definition_name(path: str, pack_path: str) -> Optional[str]:
    r"""
        param:
            path (str): path to the file which needs a definition name (generic field\generic type file)
            pack_path (str): relevant pack path

        :rtype: ``str``
        :return:
            for generic type and generic field return associated generic definition name folder

    """

    try:
        file_dictionary = get_json(path)
        definition_id = file_dictionary['definitionId']
        generic_def_path = os.path.join(pack_path, 'GenericDefinitions')
        file_names_lst = os.listdir(generic_def_path)
        for file in file_names_lst:
            if str.find(file, definition_id):
                def_file_path = os.path.join(generic_def_path, file)
                def_file_dictionary = get_json(def_file_path)
                cur_id = def_file_dictionary["id"]
                if cur_id == definition_id:
                    return def_file_dictionary["name"]

        print("Was unable to find the file for definitionId " + definition_id)
        return None

    except FileNotFoundError or AttributeError:
        print("Error while retrieving definition name for definitionId " + definition_id +
              "\n Check file structure and make sure all relevant fields are entered properly")
        return None


def is_iron_bank_pack(file_path):
    metadata = get_pack_metadata(file_path)
    return PACK_METADATA_IRON_BANK_TAG in metadata.get('tags', [])


def get_script_or_sub_playbook_tasks_from_playbook(searched_entity_name: str, main_playbook_data: Dict) -> List[Dict]:
    """Get the tasks data for a task running the searched_entity_name (script/playbook).

    Returns:
        List. A list of dicts representing tasks running the searched_entity_name.
    """
    searched_tasks: List = []
    tasks = main_playbook_data.get('tasks', {})
    if not tasks:
        return searched_tasks

    for task_data in tasks.values():
        task_details = task_data.get('task', {})
        found_entity = searched_entity_name in {task_details.get('scriptName'), task_details.get('playbookName')}

        if found_entity:
            searched_tasks.append(task_data)

    return searched_tasks


def extract_docker_image_from_text(text):
    """
    Strips the docker image version from a given text.
    Args:
        text : the text to extract the docker image from
    Return:
        str. The docker image version if exists, otherwise, return None.
    """
    match = (re.search(r'(demisto/.+:([0-9]+)(((\.)[0-9]+)+))', text))
    if match:
        return match.group(1)
    else:
        return None


def get_current_repo() -> Tuple[str, str, str]:
    try:
        git_repo = git.Repo(os.getcwd(), search_parent_directories=True)
        parsed_git = giturlparse.parse(git_repo.remotes.origin.url)
        host = parsed_git.host
        if '@' in host:
            host = host.split('@')[1]
        return host, parsed_git.owner, parsed_git.repo
    except git.InvalidGitRepositoryError:
        print_warning('git repo is not found')
        return "Unknown source", '', ''


def get_item_marketplaces(item_path: str, item_data: Dict = None, packs: Dict[str, Dict] = None) -> List:
    """
    Return the supporting marketplaces of the item.

    Args:
        item_path: the item path.
        item_data: the item data.
        packs: the pack mapping from the ID set.

    Returns: the list of supporting marketplaces.
    """

    if not item_data:
        file_type = Path(item_path).suffix
        item_data = get_file(item_path, file_type)

    # first check, check field 'marketplaces' in the item's file
    marketplaces = item_data.get('marketplaces', [])  # type: ignore

    # second check, check the metadata of the pack
    if not marketplaces:
        if 'pack_metadata' in item_path:
            # default supporting marketplace
            marketplaces = [MarketplaceVersions.XSOAR.value]
        else:
            pack_name = get_pack_name(item_path)
            if packs:
                marketplaces = packs.get(pack_name, {}).get('marketplaces', [MarketplaceVersions.XSOAR.value])
            else:
                marketplaces = get_mp_types_from_metadata_by_item(item_path)

    return marketplaces


def get_mp_types_from_metadata_by_item(file_path):
    """
    Get the supporting marketplaces for the given content item, defined by the mp field in the metadata.
    If the field doesnt exist in the pack's metadata, consider as xsoar only.
    Args:
        file_path: path to content item in content repo

    Returns:
        list of names of supporting marketplaces (current options are marketplacev2 and xsoar)
    """
    if METADATA_FILE_NAME in Path(file_path).parts:  # for when the type is pack, the item we get is the metadata path
        metadata_path = file_path
    else:
        metadata_path_parts = get_pack_dir(file_path)
        metadata_path = Path(*metadata_path_parts) / METADATA_FILE_NAME

    try:
        with open(metadata_path, 'r') as metadata_file:
            metadata = json.load(metadata_file)
            marketplaces = metadata.get(MARKETPLACE_KEY_PACK_METADATA)
            if not marketplaces:
                return [MarketplaceVersions.XSOAR.value]
            return marketplaces
    except FileNotFoundError:
        return []


def get_pack_dir(path):
    """
    Used for testing packs where the location of the "Packs" dir is not constant.
    Args:
        path: path of current file

    Returns:
        the path starting from Packs dir

    """
    parts = Path(path).parts
    for index in range(len(parts)):
        if parts[index] == 'Packs':
            return parts[:index + 2]
    return []


@contextmanager
def ProcessPoolHandler() -> ProcessPool:
    """ Process pool Handler which terminate all processes in case of Exception.

    Yields:
        ProcessPool: Pebble process pool.
    """
    with ProcessPool(max_workers=3) as pool:
        try:
            yield pool
        except Exception:
            print_error("Gracefully release all resources due to Error...")
            raise
        finally:
            pool.close()
            pool.join()


def wait_futures_complete(futures: List[ProcessFuture], done_fn: Callable):
    """Wait for all futures to complete, Raise exception if occurred.

    Args:
        futures: futures to wait for.
        done_fn: Function to run on result.
    Raises:
        Exception: Raise caught exception for further cleanups.
    """
    for future in as_completed(futures):
        try:
            result = future.result()
            done_fn(result)
        except Exception as e:
            print_error(e)
            raise


def get_api_module_dependencies(pkgs, id_set_path, verbose):
    """
    Get all paths to integrations and scripts dependent on api modules that are found in the modified files.
    Args:
        pkgs: the pkgs paths found as modified to run lint on (including the api module files)
        id_set_path: path to id set
        verbose: print found dependencies or not
    Returns:
        a list of the paths to the scripts and integration found dependent on the modified api modules.
    """

    id_set = open_id_set_file(id_set_path)
    api_modules = [pkg.name for pkg in pkgs if API_MODULES_PACK in pkg.parts]
    scripts = id_set.get(IdSetKeys.SCRIPTS.value, [])
    integrations = id_set.get(IdSetKeys.INTEGRATIONS.value, [])
    using_scripts, using_integrations = [], []
    for script in scripts:
        script_info = list(script.values())[0]
        script_name = script_info.get('name')
        api_module = script_info.get('api_modules', [])
        if api_module in api_modules:
            if verbose:
                print(f"found script {script_name} dependent on {api_module}")
            using_scripts.extend(list(script.values()))

    for integration in integrations:
        integration_info = list(integration.values())[0]
        integration_name = integration_info.get('name')
        api_module = integration_info.get('api_modules', [])
        if api_module in api_modules:
            if verbose:
                print(f"found integration {integration_name} dependent on {api_module}")
            using_integrations.extend(list(integration.values()))

    using_scripts_pkg_paths = [Path(script.get('file_path')).parent.absolute() for
                               script in using_scripts]
    using_integrations_pkg_paths = [Path(integration.get('file_path')).parent.absolute() for
                                    integration in using_integrations]
    return list(set(using_integrations_pkg_paths + using_scripts_pkg_paths))


def listdir_fullpath(dir_name: str) -> List[str]:
    return [os.path.join(dir_name, f) for f in os.listdir(dir_name)]


def get_scripts_and_commands_from_yml_data(data, file_type):
    """Get the used scripts, playbooks and commands from the yml data

    Args:
        data: The yml data as extracted with get_yaml
        file_type: The FileType of the data provided.

    Return (list of found { 'id': command name, 'source': command source }, list of found script and playbook names)
    """
    commands = []
    detailed_commands = []
    scripts_and_pbs = []
    if file_type in {FileType.TEST_PLAYBOOK, FileType.PLAYBOOK}:
        tasks = data.get('tasks')
        for task_num in tasks.keys():
            task = tasks[task_num]
            inner_task = task.get('task')
            task_type = task.get('type')
            if inner_task and task_type == 'regular' or task_type == 'playbook':
                if inner_task.get('iscommand'):
                    commands.append(inner_task.get('script'))
                else:
                    if task_type == 'playbook':
                        scripts_and_pbs.append(inner_task.get('playbookName'))
                    elif inner_task.get('scriptName'):
                        scripts_and_pbs.append(inner_task.get('scriptName'))
        if file_type == FileType.PLAYBOOK:
            playbook_id = get_entity_id_by_entity_type(data, PLAYBOOKS_DIR)
            scripts_and_pbs.append(playbook_id)

    if file_type == FileType.SCRIPT:
        script_id = get_entity_id_by_entity_type(data, SCRIPTS_DIR)
        scripts_and_pbs = [script_id]
        if data.get('dependson'):
            commands = data.get('dependson').get('must', [])

    if file_type == FileType.INTEGRATION:
        integration_commands = data.get('script', {}).get('commands')
        for integration_command in integration_commands:
            commands.append(integration_command.get('name'))

    for command in commands:
        command_parts = command.split('|||')
        if len(command_parts) == 2:
            detailed_commands.append({
                'id': command_parts[1],
                'source': command_parts[0]
            })
        else:
            detailed_commands.append({
                'id': command_parts[0]
            })

    return detailed_commands, scripts_and_pbs


def alternate_item_fields(content_item):
    """
    Go over all of the given content item fields and if there is a field with an alternative name, which is marked
    by '_x2', use that value as the value of the original field (the corresponding one without the '_x2' suffix).
    Args:
        content_item: content item object

    """
    current_dict = content_item.to_dict() if not isinstance(content_item, dict) else content_item
    copy_dict = current_dict.copy()  # for modifying dict while iterating
    for field, value in copy_dict.items():
        if field.endswith('_x2'):
            current_dict[field[:-3]] = value
            current_dict.pop(field)
        elif isinstance(current_dict[field], dict):
            alternate_item_fields(current_dict[field])
        elif isinstance(current_dict[field], list):
            for item in current_dict[field]:
                if isinstance(item, dict):
                    alternate_item_fields(item)


def should_alternate_field_by_item(content_item, id_set):
    """
    Go over the given content item and check if it should be modified to use its alternative fields, which is determined
    by the field 'has_alternative_meta' in the id set.
    Args:
        content_item: content item object
        id_set: parsed id set dict

    Returns: True if should alterante fields, false otherwise

    """
    commonfields = content_item.get('commonfields')
    item_id = commonfields.get('id') if commonfields else content_item.get('id')

    item_type = content_item.type()
    id_set_item_type = id_set.get(FileTypeToIDSetKeys.get(item_type))
    for item in id_set_item_type:
        if list(item.keys())[0] == item_id:
            return item.get(item_id, {}).get('has_alternative_meta', False)
    return False


def order_dict(data):
    """
    Order dict by default order
    """
    return OrderedDict({k: order_dict(v) if isinstance(v, dict) else v
                        for k, v in sorted(data.items())})<|MERGE_RESOLUTION|>--- conflicted
+++ resolved
@@ -449,15 +449,11 @@
     return ''
 
 
-<<<<<<< HEAD
 @lru_cache(maxsize=10000)
 def get_file(file_path, type_of_file, clear_cache=False):
     if clear_cache:
         get_file.cache_clear()
-=======
-def get_file(file_path, type_of_file):
     file_path = Path(file_path)
->>>>>>> 6e8caad5
     data_dictionary = None
     with open(file_path.expanduser(), mode="r", encoding="utf8") as f:
         if type_of_file in file_path.suffix:
@@ -484,37 +480,8 @@
     return get_file(file_path, 'yml', clear_cache=cache_clear)
 
 
-<<<<<<< HEAD
-@lru_cache(maxsize=10000)
-def get_ryaml(file_path: str, cache_clear: bool = False) -> dict:
-    """
-    Get yml file contents using ruaml
-
-    Args:
-        file_path (string): The file path
-        cache_clear (bool): wether to clear the cache
-    Returns:
-        dict. The yml contents
-    """
-    if cache_clear:
-        get_ryaml.cache_clear()
-    try:
-        with open(os.path.expanduser(file_path), 'r') as yf:
-            data = ryaml.load(yf)
-    except FileNotFoundError as e:
-        click.echo(f'File {file_path} not found. Error was: {str(e)}', nl=True)
-    except Exception as e:
-        click.echo(
-            "{} has a structure issue of file type yml. Error was: {}".format(file_path, str(e)), nl=True)
-    return data
-
-
-def get_json(file_path, cache_clear=False):
-    return get_file(file_path, 'json', clear_cache=cache_clear)
-=======
 def get_json(file_path):
     return get_file(file_path, 'json')
->>>>>>> 6e8caad5
 
 
 def get_script_or_integration_id(file_path):
@@ -1036,18 +1003,14 @@
     return requirements
 
 
-<<<<<<< HEAD
 def get_dict_from_file(path: str, use_ryaml: bool = False,
                        raises_error: bool = True, clear_cache: bool = False) -> Tuple[Dict, Union[str, None]]:
-=======
-def get_dict_from_file(path: str,
-                       raises_error: bool = True) -> Tuple[Dict, Union[str, None]]:
->>>>>>> 6e8caad5
     """
     Get a dict representing the file
 
     Arguments:
         path - a path to the file
+        use_ryaml - Whether to use ryaml for file loading or not
         raises_error - Whether to raise a FileNotFound error if `path` is not a valid file.
 
     Returns:
@@ -1056,13 +1019,9 @@
     try:
         if path:
             if path.endswith('.yml'):
-<<<<<<< HEAD
-                if use_ryaml:
-                    return get_ryaml(path, cache_clear=clear_cache), 'yml'
+                return get_yaml(path), 'yml'
+            if use_ryaml:
                 return get_yaml(path, cache_clear=clear_cache), 'yml'
-=======
-                return get_yaml(path), 'yml'
->>>>>>> 6e8caad5
             elif path.endswith('.json'):
                 return get_json(path, cache_clear=clear_cache), 'json'
             elif path.endswith('.py'):
@@ -1674,7 +1633,7 @@
     file_extension = os.path.splitext(file_path)[-1]
     curr_string_transformer: Union[partial[str], Type[str], Callable] = str
     if file_extension in ['.yml', '.yaml']:
-        curr_string_transformer = yaml.dumps
+        curr_string_transformer = yaml.dump
     elif file_extension == '.json':
         curr_string_transformer = partial(json.dumps, indent=4)
     return curr_string_transformer
@@ -1949,8 +1908,11 @@
 
 
 def write_yml(yml_path: str, yml_data: Dict):
+    ryaml = YAML()
+    ryaml.allow_duplicate_keys = True
+    ryaml.preserve_quotes = True
     with open(yml_path, 'w') as f:
-        yaml.dump(yml_data, f)  # ruamel preservers multilines
+        ryaml.dump(yml_data, f)  # ruamel preservers multilines
 
 
 def to_kebab_case(s: str):
@@ -2210,21 +2172,6 @@
             searched_tasks.append(task_data)
 
     return searched_tasks
-
-
-def extract_docker_image_from_text(text):
-    """
-    Strips the docker image version from a given text.
-    Args:
-        text : the text to extract the docker image from
-    Return:
-        str. The docker image version if exists, otherwise, return None.
-    """
-    match = (re.search(r'(demisto/.+:([0-9]+)(((\.)[0-9]+)+))', text))
-    if match:
-        return match.group(1)
-    else:
-        return None
 
 
 def get_current_repo() -> Tuple[str, str, str]:
@@ -2463,17 +2410,19 @@
         content_item: content item object
 
     """
-    current_dict = content_item.to_dict() if not isinstance(content_item, dict) else content_item
+    as_dict_types = (dict, CommentedMap)
+    as_list_types = (list, CommentedSeq)
+    current_dict = content_item.to_dict() if type(content_item) not in as_dict_types else content_item
     copy_dict = current_dict.copy()  # for modifying dict while iterating
     for field, value in copy_dict.items():
         if field.endswith('_x2'):
             current_dict[field[:-3]] = value
             current_dict.pop(field)
-        elif isinstance(current_dict[field], dict):
+        elif isinstance(current_dict[field], as_dict_types):
             alternate_item_fields(current_dict[field])
-        elif isinstance(current_dict[field], list):
+        elif isinstance(current_dict[field], as_list_types):
             for item in current_dict[field]:
-                if isinstance(item, dict):
+                if isinstance(item, as_dict_types):
                     alternate_item_fields(item)
 
 
@@ -2496,12 +2445,4 @@
     for item in id_set_item_type:
         if list(item.keys())[0] == item_id:
             return item.get(item_id, {}).get('has_alternative_meta', False)
-    return False
-
-
-def order_dict(data):
-    """
-    Order dict by default order
-    """
-    return OrderedDict({k: order_dict(v) if isinstance(v, dict) else v
-                        for k, v in sorted(data.items())})+    return False