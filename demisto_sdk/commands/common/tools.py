import argparse
import glob
import io
import json
import logging
import os
import re
import shlex
import sys
import urllib.parse
from concurrent.futures import as_completed
from configparser import ConfigParser, MissingSectionHeaderError
from contextlib import contextmanager
from distutils.version import LooseVersion
from enum import Enum
from functools import lru_cache, partial
from pathlib import Path, PosixPath
from subprocess import DEVNULL, PIPE, Popen, check_output
from typing import Callable, Dict, List, Match, Optional, Tuple, Type, Union

import click
import colorama
import demisto_client
import git
import giturlparse
import requests
import urllib3
from packaging.version import parse
from pebble import ProcessFuture, ProcessPool
<<<<<<< HEAD
=======
from ruamel.yaml import YAML
from ruamel.yaml.comments import CommentedMap, CommentedSeq
>>>>>>> be0fcac9

from demisto_sdk.commands.common.constants import (
    ALL_FILES_VALIDATION_IGNORE_WHITELIST, API_MODULES_PACK, CLASSIFIERS_DIR,
    DASHBOARDS_DIR, DEF_DOCKER, DEF_DOCKER_PWSH,
    DEFAULT_CONTENT_ITEM_FROM_VERSION, DEFAULT_CONTENT_ITEM_TO_VERSION,
    DOC_FILES_DIR, ID_IN_COMMONFIELDS, ID_IN_ROOT, INCIDENT_FIELDS_DIR,
    INCIDENT_TYPES_DIR, INDICATOR_FIELDS_DIR, INDICATOR_TYPES_DIR,
    INTEGRATIONS_DIR, JOBS_DIR, LAYOUTS_DIR, LISTS_DIR,
    MARKETPLACE_KEY_PACK_METADATA, METADATA_FILE_NAME,
    OFFICIAL_CONTENT_ID_SET_PATH, PACK_METADATA_IRON_BANK_TAG,
    PACKAGE_SUPPORTING_DIRECTORIES, PACKAGE_YML_FILE_REGEX, PACKS_DIR,
    PACKS_DIR_REGEX, PACKS_PACK_IGNORE_FILE_NAME, PACKS_PACK_META_FILE_NAME,
    PACKS_README_FILE_NAME, PLAYBOOKS_DIR, PRE_PROCESS_RULES_DIR,
    RELEASE_NOTES_DIR, RELEASE_NOTES_REGEX, REPORTS_DIR, SCRIPTS_DIR,
    TEST_PLAYBOOKS_DIR, TYPE_PWSH, UNRELEASE_HEADER, UUID_REGEX, WIDGETS_DIR,
    XSOAR_CONFIG_FILE, FileType, FileTypeToIDSetKeys, GitContentConfig,
    IdSetKeys, MarketplaceVersions, urljoin)
from demisto_sdk.commands.common.git_util import GitUtil
from demisto_sdk.commands.common.xsoar_yaml import XSOAR_YAML

logger = logging.getLogger("demisto-sdk")
xsoar_yaml = XSOAR_YAML()

urllib3.disable_warnings()

# inialize color palette
colorama.init()


class LOG_COLORS:
    NATIVE = colorama.Style.RESET_ALL
    RED = colorama.Fore.RED
    GREEN = colorama.Fore.GREEN
    YELLOW = colorama.Fore.YELLOW
    WHITE = colorama.Fore.WHITE


LOG_VERBOSE = False

LAYOUT_CONTAINER_FIELDS = {'details', 'detailsV2', 'edit', 'close', 'mobile', 'quickView', 'indicatorsQuickView',
                           'indicatorsDetails'}
SDK_PYPI_VERSION = r'https://pypi.org/pypi/demisto-sdk/json'


def set_log_verbose(verbose: bool):
    global LOG_VERBOSE
    LOG_VERBOSE = verbose


def get_log_verbose() -> bool:
    return LOG_VERBOSE


def get_yml_paths_in_dir(project_dir: str, error_msg: str = '') -> Tuple[list, str]:
    """
    Gets the project directory and returns the path of the first yml file in that directory
    :param project_dir: string path to the project_dir
    :param error_msg: the error msg to show to the user in case not yml files found in the directory
    :return: first returned argument is the list of all yml files paths in the directory, second returned argument is a
    string path to the first yml file in project_dir
    """
    yml_files = glob.glob(os.path.join(project_dir, '*.yml'))
    if not yml_files:
        if error_msg:
            print(error_msg)
        return [], ''
    return yml_files, yml_files[0]


# print srt in the given color
def print_color(obj, color):
    print(u'{}{}{}'.format(color, obj, LOG_COLORS.NATIVE))


def get_files_in_dir(project_dir: str, file_endings: list, recursive: bool = True) -> list:
    """
    Gets the project directory and returns the path of all yml, json and py files in it
    Args:
        project_dir: String path to the project_dir
        file_endings: List of file endings to search for in a given directory
        recursive: Indicates whether search should be recursive or not
    :return: The path of files with file_endings in the current dir
    """
    files = []
    project_path = Path(project_dir)
    glob_function = project_path.rglob if recursive else project_path.glob
    for file_type in file_endings:
        if project_dir.endswith(file_type):
            return [project_dir]
        files.extend([str(f) for f in glob_function(f'*.{file_type}')])
    return files


def src_root() -> Path:
    """ Demisto-sdk absolute path from src root.

    Returns:
        Path: src root path.
    """
    git_dir = git.Repo(Path.cwd(),
                       search_parent_directories=True).working_tree_dir

    return Path(git_dir) / 'demisto_sdk'


def print_error(error_str):
    print_color(error_str, LOG_COLORS.RED)


def print_warning(warning_str):
    print_color(warning_str, LOG_COLORS.YELLOW)


def print_success(success_str):
    print_color(success_str, LOG_COLORS.GREEN)


def run_command(command, is_silenced=True, exit_on_error=True, cwd=None):
    """Run a bash command in the shell.

    Args:
        command (string): The string of the command you want to execute.
        is_silenced (bool): Whether to print command output.
        exit_on_error (bool): Whether to exit on command error.
        cwd (str): the path to the current working directory.

    Returns:
        string. The output of the command you are trying to execute.
    """
    if is_silenced:
        p = Popen(command.split(), stdout=PIPE, stderr=PIPE, universal_newlines=True, cwd=cwd)
    else:
        p = Popen(command.split(), cwd=cwd)  # type: ignore

    output, err = p.communicate()
    if err:
        if exit_on_error:
            print_error('Failed to run command {}\nerror details:\n{}'.format(command, err))
            sys.exit(1)
        else:
            raise RuntimeError('Failed to run command {}\nerror details:\n{}'.format(command, err))

    return output


core_pack_list: Optional[
    list] = None  # Initiated in get_core_pack_list function. Here to create a "cached" core_pack_list


def get_core_pack_list() -> list:
    """Getting the core pack list from Github content

    Returns:
        Core pack list
    """
    global core_pack_list
    if isinstance(core_pack_list, list):
        return core_pack_list
    if not is_external_repository():
        core_pack_list = get_remote_file(
            'Tests/Marketplace/core_packs_list.json', github_repo=GitContentConfig.OFFICIAL_CONTENT_REPO_NAME
        ) or []
    else:
        # no core packs in external repos.
        core_pack_list = []
    return core_pack_list


# @lru_cache(maxsize=64)
def get_remote_file(
        full_file_path: str,
        tag: str = 'master',
        return_content: bool = False,
        suppress_print: bool = False,
        github_repo: Optional[str] = None
):
    """
    Args:
        full_file_path:The full path of the file.
        tag: The branch name. default is 'master'
        return_content: Determines whether to return the file's raw content or the dict representation of it.
        suppress_print: whether to suppress the warning message in case the file was not found.
        github_repo: The repository to grab the file from
    Returns:
        The file content in the required format.

    """
    git_config = GitContentConfig(github_repo)
    if git_config.GITLAB_ID:
        full_file_path_quote_plus = urllib.parse.quote_plus(full_file_path)
        git_path = urljoin(git_config.BASE_RAW_GITLAB_LINK, 'files', full_file_path_quote_plus, 'raw')
        tag = tag.replace('origin/', '')
    else:  # github
        # 'origin/' prefix is used to compared with remote branches but it is not a part of the github url.
        tag = tag.replace('origin/', '').replace('demisto/', '')
        git_path = urljoin(git_config.CONTENT_GITHUB_LINK, tag, full_file_path)

    local_content = '{}'

    github_token: Optional[str] = None
    gitlab_token: Optional[str] = None
    try:
        external_repo = is_external_repository()
        if external_repo:
            github_token = git_config.Credentials.GITHUB_TOKEN
            gitlab_token = git_config.Credentials.GITLAB_TOKEN
            if gitlab_token and git_config.GITLAB_ID:
                res = requests.get(git_path,
                                   params={'ref': tag},
                                   headers={'PRIVATE-TOKEN': gitlab_token},
                                   verify=False)
                res.raise_for_status()
            elif github_token:
                res = requests.get(git_path, verify=False, timeout=10, headers={
                    'Authorization': f"Bearer {github_token}",
                    'Accept': f'application/vnd.github.VERSION.raw',
                })  # Sometime we need headers
                if not res.ok:  # sometime we need param token
                    res = requests.get(
                        git_path,
                        verify=False,
                        timeout=10,
                        params={'token': github_token}
                    )
                res.raise_for_status()
            else:
                # If no token defined, maybe it's a open repo. 🤷‍♀️
                res = requests.get(git_path, verify=False, timeout=10)
                # And maybe it's just not defined. 😢
                if not res.ok:
                    if not suppress_print:
                        click.secho(
                            f'You are working in a private repository: "{git_config.CURRENT_REPOSITORY}".\n'
                            f'The github token in your environment is undefined.\n'
                            f'Getting file from local repository instead. \n'
                            f'If you wish to get the file from the remote repository, \n'
                            f'Please define your github or gitlab token in your environment.\n'
                            f'`export {git_config.Credentials.ENV_GITHUB_TOKEN_NAME}=<TOKEN> or`\n'
                            f'export {git_config.Credentials.ENV_GITLAB_TOKEN_NAME}=<TOKEN>', fg='yellow'
                        )
                        click.echo("Getting file from local environment")
                    # Get from local git origin/master instead
                    repo = git.Repo(os.path.dirname(full_file_path), search_parent_directories=True)
                    repo_git_util = GitUtil(repo)
                    git_path = repo_git_util.get_local_remote_file_path(full_file_path, tag)
                    local_content = repo_git_util.get_local_remote_file_content(git_path)
        else:
            res = requests.get(git_path, verify=False, timeout=10)
            res.raise_for_status()
    except Exception as exc:
        # Replace token secret if needed
        err_msg: str = str(exc).replace(github_token, 'XXX') if github_token else str(exc)
        err_msg = err_msg.replace(gitlab_token, 'XXX') if gitlab_token else err_msg
        if not suppress_print:
            click.secho(
                f'Could not find the old entity file under "{git_path}".\n'
                'please make sure that you did not break backward compatibility.\n'
                f'Reason: {err_msg}', fg='yellow'
            )
        return {}
    file_content = res.content if res.ok else local_content
    if return_content:
        return file_content
    if full_file_path.endswith('json'):
        details = res.json() if res.ok else json.loads(local_content)
    elif full_file_path.endswith('yml'):
        details = xsoar_yaml.load(file_content)
    # if neither yml nor json then probably a CHANGELOG or README file.
    else:
        details = {}
    return details


def filter_files_on_pack(pack: str, file_paths_list=str()) -> set:
    """
    filter_files_changes_on_pack.

    :param file_paths_list: list of content files
    :param pack: pack to filter

    :return: files_paths_on_pack: set of file paths contains only files located in the given pack
    """
    files_paths_on_pack = set()
    for file in file_paths_list:
        if get_pack_name(file) == pack:
            files_paths_on_pack.add(file)

    return files_paths_on_pack


def filter_packagify_changes(modified_files, added_files, removed_files, tag='master'):
    """
    Mark scripts/integrations that were removed and added as modified.

    :param modified_files: list of modified files in branch
    :param added_files: list of new files in branch
    :param removed_files: list of removed files in branch
    :param tag: tag of compared revision

    :return: tuple of updated lists: (modified_files, updated_added_files, removed_files)
    """
    # map IDs to removed files
    packagify_diff = {}  # type: dict
    for file_path in removed_files:
        if file_path.split("/")[0] in PACKAGE_SUPPORTING_DIRECTORIES:
            if PACKS_README_FILE_NAME in file_path:
                continue
            details = get_remote_file(file_path, tag)
            if details:
                uniq_identifier = '_'.join([
                    details['name'],
                    details.get('fromversion', DEFAULT_CONTENT_ITEM_FROM_VERSION),
                    details.get('toversion', DEFAULT_CONTENT_ITEM_TO_VERSION)
                ])
                packagify_diff[uniq_identifier] = file_path

    updated_added_files = set()
    for file_path in added_files:
        if file_path.split("/")[0] in PACKAGE_SUPPORTING_DIRECTORIES:
            if PACKS_README_FILE_NAME in file_path:
                updated_added_files.add(file_path)
                continue
            with open(file_path) as f:
                details = xsoar_yaml.load(f)

            uniq_identifier = '_'.join([
                details['name'],
                details.get('fromversion', DEFAULT_CONTENT_ITEM_FROM_VERSION),
                details.get('toversion', DEFAULT_CONTENT_ITEM_TO_VERSION)
            ])
            if uniq_identifier in packagify_diff:
                # if name appears as added and removed, this is packagify process - treat as modified.
                removed_files.remove(packagify_diff[uniq_identifier])
                modified_files.add((packagify_diff[uniq_identifier], file_path))
                continue

        updated_added_files.add(file_path)

    # remove files that are marked as both "added" and "modified"
    for file_path in modified_files:
        if isinstance(file_path, tuple):
            updated_added_files -= {file_path[1]}
        else:
            updated_added_files -= {file_path}

    return modified_files, updated_added_files, removed_files


def get_child_directories(directory):
    """Return a list of paths of immediate child directories of the 'directory' argument"""
    if not os.path.isdir(directory):
        return []
    child_directories = [
        os.path.join(directory, path) for
        path in os.listdir(directory) if os.path.isdir(os.path.join(directory, path))
    ]
    return child_directories


def get_child_files(directory):
    """Return a list of paths of immediate child files of the 'directory' argument"""
    if not os.path.isdir(directory):
        return []
    child_files = [
        os.path.join(directory, path) for
        path in os.listdir(directory) if os.path.isfile(os.path.join(directory, path))
    ]
    return child_files


def has_remote_configured():
    """
    Checks to see if a remote named "upstream" is configured. This is important for forked
    repositories as it will allow validation against the demisto/content master branch as
    opposed to the master branch of the fork.
    :return: bool : True if remote is configured, False if not.
    """
    remotes = run_command('git remote -v')
    if re.search(GitContentConfig.CONTENT_GITHUB_UPSTREAM, remotes):
        return True
    else:
        return False


def is_origin_content_repo():
    """
    Checks to see if a remote named "origin" is configured. This check helps to determine if
    validation needs to be ran against the origin master branch or the upstream master branch
    :return: bool : True if remote is configured, False if not.
    """
    remotes = run_command('git remote -v')
    if re.search(GitContentConfig.CONTENT_GITHUB_ORIGIN, remotes):
        return True
    else:
        return False


def get_last_remote_release_version():
    """
    Get latest release tag from PYPI.

    :return: tag
    """
    if not os.environ.get(
            'CI'):  # Check only when no on CI. If you want to disable it - use `DEMISTO_SDK_SKIP_VERSION_CHECK` environment variable
        try:
            pypi_request = requests.get(SDK_PYPI_VERSION, verify=False, timeout=5)
            pypi_request.raise_for_status()
            pypi_json = pypi_request.json()
            version = pypi_json.get('info', {}).get('version', '')
            return version
        except Exception as exc:
            exc_msg = str(exc)
            if isinstance(exc, requests.exceptions.ConnectionError):
                exc_msg = f'{exc_msg[exc_msg.find(">") + 3:-3]}.\n' \
                          f'This may happen if you are not connected to the internet.'
            print_warning(f'Could not get latest demisto-sdk version.\nEncountered error: {exc_msg}')

    return ''


def get_file(file_path, type_of_file):
    data_dictionary = None
    with open(os.path.expanduser(file_path), mode="r", encoding="utf8") as f:
        if file_path.endswith(type_of_file):
            read_file = f.read()
            replaced = read_file.replace("simple: =", "simple: '='")
            # revert str to stream for loader
            stream = io.StringIO(replaced)
            try:
                if type_of_file in ('yml', '.yml'):
                    data_dictionary = xsoar_yaml.load(stream)

                else:
                    data_dictionary = json.load(stream)

            except Exception as e:
                raise ValueError(
                    "{} has a structure issue of file type {}. Error was: {}".format(file_path, type_of_file, str(e)))
    if isinstance(data_dictionary, (dict, list)):
        return data_dictionary
    return {}


def get_yaml(file_path):
    return get_file(file_path, 'yml')


def get_xsoar_yaml(file_path: str) -> dict:
    """
    Get yml file contents using ruaml

    Args:
        file_path (string): The file path

    Returns:
        dict. The yml contents
    """
    try:
        with open(os.path.expanduser(file_path), 'r') as yf:
            data = xsoar_yaml.load(yf)
    except FileNotFoundError as e:
        click.echo(f'File {file_path} not found. Error was: {str(e)}', nl=True)
    except Exception as e:
        click.echo(
            "{} has a structure issue of file type yml. Error was: {}".format(file_path, str(e)), nl=True)
    return data


def get_json(file_path):
    return get_file(file_path, 'json')


def get_script_or_integration_id(file_path):
    data_dictionary = get_yaml(file_path)

    if data_dictionary:
        commonfields = data_dictionary.get('commonfields', {})
        return commonfields.get('id', ['-', ])


def get_api_module_integrations_set(changed_api_modules, integration_set):
    integrations_set = list()
    for integration in integration_set:
        integration_data = list(integration.values())[0]
        if integration_data.get('api_modules', '') in changed_api_modules:
            integrations_set.append(integration_data)
    return integrations_set


def get_api_module_ids(file_list):
    """Extracts APIModule IDs from the file list"""
    api_module_set = set()
    if file_list:
        for pf in file_list:
            parent = pf
            while f'/{API_MODULES_PACK}/Scripts/' in parent:
                parent = get_parent_directory_name(parent, abs_path=True)
                if f'/{API_MODULES_PACK}/Scripts/' in parent:
                    pf = parent
            if parent != pf:
                api_module_set.add(os.path.basename(pf))
    return api_module_set


def get_entity_id_by_entity_type(data: dict, content_entity: str):
    """
    Returns the id of the content entity given its entity type
    :param data: The data of the file
    :param content_entity: The content entity type
    :return: The file id
    """
    try:
        if content_entity in (INTEGRATIONS_DIR, SCRIPTS_DIR):
            return data.get('commonfields', {}).get('id', '')
        elif content_entity == LAYOUTS_DIR:
            return data.get('typeId', '')
        else:
            return data.get('id', '')

    except AttributeError:
        raise ValueError(f"Could not retrieve id from file of type {content_entity} - make sure the file structure is "
                         f"valid")


def get_entity_name_by_entity_type(data: dict, content_entity: str):
    """
    Returns the name of the content entity given its entity type
    :param data: The data of the file
    :param content_entity: The content entity type
    :return: The file name
    """
    try:
        if content_entity == LAYOUTS_DIR:
            if 'typeId' in data:
                return data.get('typeId', '')
            return data.get('name', '')  # for layoutscontainer
        return data.get('name', '')

    except AttributeError:
        raise ValueError(
            f"Could not retrieve name from file of type {content_entity} - make sure the file structure is "
            f"valid")


def collect_ids(file_path):
    """Collect id mentioned in file_path"""
    data_dictionary = get_yaml(file_path)

    if data_dictionary:
        return data_dictionary.get('id', '-')


def get_from_version(file_path):
    data_dictionary = get_yaml(file_path) if file_path.endswith('yml') else get_json(file_path)

    if data_dictionary:
        from_version = data_dictionary.get('fromversion') if 'fromversion' in data_dictionary \
            else data_dictionary.get('fromVersion', DEFAULT_CONTENT_ITEM_FROM_VERSION)
        if from_version == '':
            return DEFAULT_CONTENT_ITEM_FROM_VERSION

        if not re.match(r'^\d{1,2}\.\d{1,2}\.\d{1,2}$', from_version):
            raise ValueError(f'{file_path} fromversion is invalid "{from_version}". '
                             'Should be of format: "x.x.x". for example: "4.5.0"')

        return from_version

    return DEFAULT_CONTENT_ITEM_FROM_VERSION


def get_to_version(file_path):
    data_dictionary = get_yaml(file_path)

    if data_dictionary:
        to_version = data_dictionary.get('toversion', DEFAULT_CONTENT_ITEM_TO_VERSION)
        if not re.match(r'^\d{1,2}\.\d{1,2}\.\d{1,2}$', to_version):
            raise ValueError(f'{file_path} toversion is invalid "{to_version}". '
                             'Should be of format: "x.x.x". for example: "4.5.0"')

        return to_version

    return DEFAULT_CONTENT_ITEM_TO_VERSION


def str2bool(v):
    if v.lower() in ('yes', 'true', 't', 'y', '1'):
        return True

    if v.lower() in ('no', 'false', 'f', 'n', '0'):
        return False

    raise argparse.ArgumentTypeError('Boolean value expected.')


def to_dict(obj):
    if isinstance(obj, Enum):
        return obj.name

    if not hasattr(obj, '__dict__'):
        return obj

    result = {}
    for key, val in obj.__dict__.items():
        if key.startswith("_"):
            continue

        element = []
        if isinstance(val, list):
            for item in val:
                element.append(to_dict(item))
        else:
            element = to_dict(val)
        result[key] = element

    return result


def old_get_release_notes_file_path(file_path):
    dir_name = os.path.dirname(file_path)

    # CHANGELOG in pack sub dirs
    if re.match(PACKAGE_YML_FILE_REGEX, file_path):
        return os.path.join(dir_name, 'CHANGELOG.md')

    # We got the CHANGELOG file to get its release notes
    if file_path.endswith('CHANGELOG.md'):
        return file_path

    # outside of packages, change log file will include the original file name.
    file_name = os.path.basename(file_path)
    return os.path.join(dir_name, os.path.splitext(file_name)[0] + '_CHANGELOG.md')


def old_get_latest_release_notes_text(rn_path):
    if not os.path.isfile(rn_path):
        # releaseNotes were not provided
        return None

    with open(rn_path) as f:
        rn = f.read()

    if not rn:
        # empty releaseNotes is not supported
        return None

    new_rn = re.findall(RELEASE_NOTES_REGEX, rn)
    if new_rn:
        # get release notes up to release header
        new_rn = new_rn[0].rstrip()
    else:
        new_rn = rn.replace(UNRELEASE_HEADER, '')  # type: ignore

    return new_rn if new_rn else None


def get_release_notes_file_path(file_path):
    """
    Accepts file path which is alleged to contain release notes. Validates that the naming convention
    is followed. If the file identified does not match the naming convention, error is returned.
    :param file_path: str - File path of the suspected release note.
    :return: file_path: str - Validated release notes path.
    """
    if file_path is None:
        print_warning("Release notes were not found.")
        return None
    else:
        if bool(re.search(r'\d{1,2}_\d{1,2}_\d{1,2}\.md', file_path)):
            return file_path
        else:
            print_warning(f'Unsupported file type found in ReleaseNotes directory - {file_path}')
            return None


def get_latest_release_notes_text(rn_path):
    if rn_path is None:
        print_warning('Path to release notes not found.')
        rn = None
    else:
        with open(rn_path) as f:
            rn = f.read()

        if not rn:
            print_error(f'Release Notes may not be empty. Please fill out correctly. - {rn_path}')
            return None

    return rn if rn else None


def format_version(version):
    """format server version to form X.X.X

    Args:
        version (string): string representing Demisto version

    Returns:
        string.
        The formatted server version.
    """
    formatted_version = version
    if len(version.split('.')) == 1:
        formatted_version = f'{version}.0.0'
    elif len(version.split('.')) == 2:
        formatted_version = f'{version}.0'

    return formatted_version


def server_version_compare(v1, v2):
    """compare Demisto versions

    Args:
        v1 (string): string representing Demisto version (first comparable)
        v2 (string): string representing Demisto version (second comparable)


    Returns:
        int.
        0 for equal versions.
        positive if v1 later version than v2.
        negative if v2 later version than v1.
    """

    v1 = format_version(v1)
    v2 = format_version(v2)

    _v1, _v2 = LooseVersion(v1), LooseVersion(v2)
    if _v1 == _v2:
        return 0
    if _v1 > _v2:
        return 1
    return -1


def run_threads_list(threads_list):
    """
    Start a list of threads and wait for completion (join)

    Arguments:
        threads_list (list of threads) -- list of threads to start and wait for join
    """
    # run each command in a separate thread
    for t in threads_list:
        t.start()
    # wait for the commands to complete
    for t in threads_list:
        t.join()


def is_file_path_in_pack(file_path):
    return bool(re.findall(PACKS_DIR_REGEX, file_path))


def get_pack_name(file_path):
    """
    extract pack name (folder name) from file path

    Arguments:
        file_path (str): path of a file inside the pack

    Returns:
        pack name (str)
    """
    file_path = Path(file_path)
    parts = file_path.parts
    if 'Packs' not in parts:
        return None
    pack_name_index = parts.index('Packs') + 1
    if len(parts) <= pack_name_index:
        return None
    return parts[pack_name_index]


def get_pack_names_from_files(file_paths, skip_file_types=None):
    if skip_file_types is None:
        skip_file_types = set()

    packs = set()
    for path in file_paths:
        # renamed files are in a tuples - the second element is the new file name
        if isinstance(path, tuple):
            path = path[1]

        file_type = find_type(path)
        if file_type not in skip_file_types:
            pack = get_pack_name(path)
            if pack and is_file_path_in_pack(path):
                packs.add(pack)
    return packs


def filter_files_by_type(file_paths=None, skip_file_types=None) -> set:
    """get set of files and return the set whiteout the types to skip

    Args:
    - file_paths (set): set of content files.
    - skip_file_types List[str]: list of file types to skip.

    Returns:
    files (set): list of files whiteout the types to skip
    """
    if file_paths is None:
        file_paths = set()
    files = set()
    for path in file_paths:
        # renamed files are in a tuples - the second element is the new file name
        if isinstance(path, tuple):
            path = path[1]
        file_type = find_type(path)
        if file_type not in skip_file_types and is_file_path_in_pack(path):
            files.add(path)
    return files


def pack_name_to_path(pack_name):
    return os.path.join(PACKS_DIR, pack_name)


def pack_name_to_posix_path(pack_name):
    return PosixPath(pack_name_to_path(pack_name))


def get_pack_ignore_file_path(pack_name):
    return os.path.join(PACKS_DIR, pack_name, PACKS_PACK_IGNORE_FILE_NAME)


def get_test_playbook_id(test_playbooks_list: list, tpb_path: str) -> Tuple:  # type: ignore
    """

    Args:
        test_playbooks_list: The test playbook list from id_set
        tpb_path: test playbook path.

    Returns (Tuple): test playbook name and pack.

    """
    for test_playbook_dict in test_playbooks_list:
        test_playbook_id = list(test_playbook_dict.keys())[0]
        test_playbook_path = test_playbook_dict[test_playbook_id].get('file_path')
        test_playbook_pack = test_playbook_dict[test_playbook_id].get('pack')
        if not test_playbook_path or not test_playbook_pack:
            continue

        if tpb_path in test_playbook_path:
            return test_playbook_id, test_playbook_pack
    return None, None


def get_ignore_pack_skipped_tests(pack_name: str, modified_packs: set, id_set: dict) -> set:
    """
    Retrieve the skipped tests of a given pack, as detailed in the .pack-ignore file

    expected ignored tests structure in .pack-ignore:
        [file:playbook-Not-To-Run-Directly.yml]
        ignore=auto-test

    Arguments:
        pack_name (str): name of the pack
        modified_packs (set): Set of modified packs
        id_set (dict): ID set

    Returns:
        ignored_tests_set (set[str]): set of ignored test ids

    """
    if not modified_packs:
        modified_packs = {pack_name}
    ignored_tests_set = set()
    file_name_to_ignore_dict: Dict[str, List[str]] = {}
    test_playbooks = id_set.get('TestPlaybooks', {})

    pack_ignore_path = get_pack_ignore_file_path(pack_name)
    if pack_name in modified_packs:
        if os.path.isfile(pack_ignore_path):
            try:
                # read pack_ignore using ConfigParser
                config = ConfigParser(allow_no_value=True)
                config.read(pack_ignore_path)

                # go over every file in the config
                for section in config.sections():
                    if section.startswith("file:"):
                        # given section is of type file
                        file_name: str = section[5:]
                        for key in config[section]:
                            if key == 'ignore':
                                # group ignore codes to a list
                                file_name_to_ignore_dict[file_name] = str(config[section][key]).split(',')
            except MissingSectionHeaderError:
                pass

    for file_name, ignore_list in file_name_to_ignore_dict.items():
        if any(ignore_code == 'auto-test' for ignore_code in ignore_list):
            test_id, test_pack = get_test_playbook_id(test_playbooks, file_name)
            if test_id:
                ignored_tests_set.add(test_id)
    return ignored_tests_set


def get_all_docker_images(script_obj) -> List[str]:
    """Gets a yml as dict and returns a list of all 'dockerimage' values in the yml.

    Args:
        script_obj (dict): A yml dict.

    Returns:
        List. A list of all docker images.
    """
    # this makes sure the first docker in the list is the main docker image.
    def_docker_image = DEF_DOCKER
    if script_obj.get('type') == TYPE_PWSH:
        def_docker_image = DEF_DOCKER_PWSH
    imgs = [script_obj.get('dockerimage') or def_docker_image]

    # get additional docker images
    for key in script_obj.keys():
        if 'dockerimage' in key and key != 'dockerimage':
            if isinstance(script_obj.get(key), str):
                imgs.append(script_obj.get(key))

            elif isinstance(script_obj.get(key), list):
                imgs.extend(script_obj.get(key))

    return imgs


def get_python_version(docker_image, log_verbose=None, no_prints=False):
    """
    Get the python version of a docker image
    Arguments:
        docker_image {string} -- Docker image being used by the project
    Return:
        python version as a float (2.7, 3.7)
    Raises:
        ValueError -- if version is not supported
    """
    if log_verbose is None:
        log_verbose = LOG_VERBOSE
    stderr_out = None if log_verbose else DEVNULL
    py_ver = check_output(["docker", "run", "--rm", docker_image,
                           "python", "-c",
                           "import sys;print('{}.{}'.format(sys.version_info[0], sys.version_info[1]))"],
                          universal_newlines=True, stderr=stderr_out).strip()
    if not no_prints:
        print("Detected python version: [{}] for docker image: {}".format(py_ver, docker_image))

    py_num = float(py_ver)
    if py_num < 2.7 or (3 < py_num < 3.4):  # pylint can only work on python 3.4 and up
        raise ValueError("Python vesion for docker image: {} is not supported: {}. "
                         "We only support python 2.7.* and python3 >= 3.4.".format(docker_image, py_num))
    return py_num


def get_pipenv_dir(py_version, envs_dirs_base):
    """
    Get the direcotry holding pipenv files for the specified python version
    Arguments:
        py_version {float} -- python version as 2.7 or 3.7
    Returns:
        string -- full path to the pipenv dir
    """
    return "{}{}".format(envs_dirs_base, int(py_version))


def print_v(msg, log_verbose=None):
    if log_verbose is None:
        log_verbose = LOG_VERBOSE
    if log_verbose:
        print(msg)


def get_dev_requirements(py_version, envs_dirs_base):
    """
    Get the requirements for the specified py version.

    Arguments:
        py_version {float} -- python version as float (2.7, 3.7)

    Raises:
        ValueError -- If can't detect python version

    Returns:
        string -- requirement required for the project
    """
    env_dir = get_pipenv_dir(py_version, envs_dirs_base)
    stderr_out = None if LOG_VERBOSE else DEVNULL
    requirements = check_output(['pipenv', 'lock', '-r', '-d'], cwd=env_dir, universal_newlines=True,
                                stderr=stderr_out)
    print_v("dev requirements:\n{}".format(requirements))
    return requirements


def get_dict_from_file(path: str, use_xsoar_yaml: bool = False,
                       raises_error: bool = True) -> Tuple[Dict, Union[str, None]]:
    """
    Get a dict representing the file

    Arguments:
        path - a path to the file
        use_xsoar_yaml - Whether to use xsoar_yaml for file loading or not
        raises_error - Whether to raise a FileNotFound error if `path` is not a valid file.

    Returns:
        dict representation of the file, and the file_type, either .yml or .json
    """
    try:
        if path:
            if path.endswith('.yml'):
                if use_xsoar_yaml:
                    return get_xsoar_yaml(path), 'yml'
                return get_yaml(path), 'yml'
            elif path.endswith('.json'):
                return get_json(path), 'json'
            elif path.endswith('.py'):
                return {}, 'py'
    except FileNotFoundError as e:
        if raises_error:
            raise

    return {}, None


@lru_cache()
def find_type_by_path(path: Union[str, Path] = '') -> Optional[FileType]:
    """Find docstring by file path only
    This function is here as we want to implement lru_cache and we can do it on `find_type`
    as dict is not hashable.

    Args:
        path: Path to find its file type. Defaults to ''.

    Returns:
        FileType: The file type if found. else None;
    """
    path = Path(path)
    if path.suffix == '.md':
        if 'README' in path.name:
            return FileType.README

        if RELEASE_NOTES_DIR in path.parts:
            return FileType.RELEASE_NOTES

        if 'description' in path.name:
            return FileType.DESCRIPTION

        if 'CONTRIBUTORS' in path.name:
            return FileType.CONTRIBUTORS

        return FileType.CHANGELOG

    if path.suffix == '.json':
        if RELEASE_NOTES_DIR in path.parts:
            return FileType.RELEASE_NOTES_CONFIG
        elif LISTS_DIR in os.path.dirname(path):
            return FileType.LISTS
        elif JOBS_DIR in path.parts:
            return FileType.JOB
        elif INDICATOR_TYPES_DIR in path.parts:
            return FileType.REPUTATION

    # integration image
    if path.name.endswith('_image.png'):
        if path.name.endswith("Author_image.png"):
            return FileType.AUTHOR_IMAGE
        return FileType.IMAGE

    # doc files images
    if path.suffix == ".png" and DOC_FILES_DIR in path.parts:
        return FileType.DOC_IMAGE

    if path.suffix == '.ps1':
        return FileType.POWERSHELL_FILE

    if path.suffix == '.py':
        return FileType.PYTHON_FILE

    if path.suffix == '.js':
        return FileType.JAVASCRIPT_FILE

    if path.name.endswith(XSOAR_CONFIG_FILE):
        return FileType.XSOAR_CONFIG

    return None


# flake8: noqa: C901


def find_type(
    path: str = '',
    _dict=None,
    file_type: Optional[str] = None,
    ignore_sub_categories: bool = False,
    ignore_invalid_schema_file: bool = False
):
    """
    returns the content file type

    Arguments:
         path (str): a path to the file.
        _dict (dict): file dict representation if exists.
        file_type (str): a string representation of the file type.
        ignore_sub_categories (bool): ignore the sub categories, True to ignore, False otherwise.
        ignore_invalid_schema_file (bool): whether to ignore raising error on invalid schema files,
            True to ignore, False otherwise.

    Returns:
        FileType: string representing of the content file type, None otherwise.
    """
    type_by_path = find_type_by_path(path)
    if type_by_path:
        return type_by_path
    try:
        if not _dict and not file_type:
            _dict, file_type = get_dict_from_file(path)

    except FileNotFoundError:
        # unable to find the file - hence can't identify it
        return None
    except ValueError as err:
        if ignore_invalid_schema_file:
            # invalid file schema
            logger.debug(str(err))
            return None
        raise err

    if file_type == 'yml':
        if 'category' in _dict:
            if _dict.get('beta') and not ignore_sub_categories:
                return FileType.BETA_INTEGRATION

            return FileType.INTEGRATION

        if 'script' in _dict:
            if TEST_PLAYBOOKS_DIR in Path(path).parts and not ignore_sub_categories:
                return FileType.TEST_SCRIPT

            return FileType.SCRIPT

        if 'tasks' in _dict:
            if TEST_PLAYBOOKS_DIR in Path(path).parts:
                return FileType.TEST_PLAYBOOK

            return FileType.PLAYBOOK

    if file_type == 'json':
        if 'widgetType' in _dict:
            return FileType.WIDGET

        if 'orientation' in _dict:
            return FileType.REPORT

        if 'color' in _dict and 'cliName' not in _dict:
            if 'definitionId' in _dict and _dict['definitionId'] and \
                    _dict['definitionId'].lower() not in ['incident', 'indicator']:
                return FileType.GENERIC_TYPE
            return FileType.INCIDENT_TYPE

        # 'regex' key can be found in new reputations files while 'reputations' key is for the old reputations
        # located in reputations.json file.
        if 'regex' in _dict or 'reputations' in _dict:
            return FileType.REPUTATION

        if 'brandName' in _dict and 'transformer' in _dict:
            return FileType.OLD_CLASSIFIER

        if ('transformer' in _dict and 'keyTypeMap' in _dict) or 'mapping' in _dict:
            if _dict.get('type') and _dict.get('type') == 'classification':
                return FileType.CLASSIFIER
            elif _dict.get('type') and 'mapping' in _dict.get('type'):
                return FileType.MAPPER
            return None

        if 'canvasContextConnections' in _dict:
            return FileType.CONNECTION

        if 'layout' in _dict or 'kind' in _dict:  # it's a Layout or Dashboard but not a Generic Object
            if 'kind' in _dict or 'typeId' in _dict:
                return FileType.LAYOUT

            return FileType.DASHBOARD

        if 'group' in _dict and LAYOUT_CONTAINER_FIELDS.intersection(_dict):
            return FileType.LAYOUTS_CONTAINER

        if 'scriptName' in _dict and 'existingEventsFilters' in _dict and 'readyExistingEventsFilters' in _dict and \
                'newEventFilters' in _dict and 'readyNewEventFilters' in _dict:
            return FileType.PRE_PROCESS_RULES

        if 'allRead' in _dict and 'truncated' in _dict:
            return FileType.LISTS

        if 'definitionIds' in _dict and 'views' in _dict:
            return FileType.GENERIC_MODULE

        if 'auditable' in _dict:
            return FileType.GENERIC_DEFINITION

        if isinstance(_dict, dict) and {'isAllFeeds', 'selectedFeeds', 'isFeed'}.issubset(_dict.keys()):
            return FileType.JOB

        # When using it for all files validation- sometimes 'id' can be integer
        if 'id' in _dict:
            if isinstance(_dict['id'], str):
                if 'definitionId' in _dict and _dict['definitionId'] and \
                        _dict['definitionId'].lower() not in ['incident', 'indicator']:
                    return FileType.GENERIC_FIELD
                _id = _dict['id'].lower()
                if _id.startswith('incident'):
                    return FileType.INCIDENT_FIELD
                if _id.startswith('indicator'):
                    return FileType.INDICATOR_FIELD
            else:
                print(f'The file {path} could not be recognized, please update the "id" to be a string')

    return None


def get_common_server_path(env_dir):
    common_server_dir = get_common_server_dir(env_dir)
    return os.path.join(common_server_dir, 'CommonServerPython.py')


def get_common_server_path_pwsh(env_dir):
    common_server_dir = get_common_server_dir_pwsh(env_dir)
    return os.path.join(common_server_dir, 'CommonServerPowerShell.ps1')


def _get_common_server_dir_general(env_dir, name):
    common_server_pack_path = os.path.join(env_dir, 'Packs', 'Base', 'Scripts', name)

    return common_server_pack_path


def get_common_server_dir(env_dir):
    return _get_common_server_dir_general(env_dir, 'CommonServerPython')


def get_common_server_dir_pwsh(env_dir):
    return _get_common_server_dir_general(env_dir, 'CommonServerPowerShell')


def is_external_repository() -> bool:
    """
    Returns True if script executed from private repository

    """
    try:
        git_repo = git.Repo(os.getcwd(), search_parent_directories=True)
        private_settings_path = os.path.join(git_repo.working_dir, '.private-repo-settings')
        return os.path.exists(private_settings_path)
    except git.InvalidGitRepositoryError:
        return True


def get_content_id_set() -> dict:
    """Getting the ID Set from official content's bucket"""
    return requests.get(OFFICIAL_CONTENT_ID_SET_PATH).json()


def get_content_path() -> str:
    """ Get abs content path, from any CWD
    Returns:
        str: Absolute content path
    """
    try:
        git_repo = git.Repo(os.getcwd(), search_parent_directories=True)
        remote_url = git_repo.remote().urls.__next__()
        is_fork_repo = 'content' in remote_url
        is_external_repo = is_external_repository()

        if not is_fork_repo and not is_external_repo:
            raise git.InvalidGitRepositoryError
        return git_repo.working_dir
    except (git.InvalidGitRepositoryError, git.NoSuchPathError):
        print_error("Please run demisto-sdk in content repository - Aborting!")
    return ''


def run_command_os(command: str, cwd: Union[Path, str], env: Union[os._Environ, dict] = os.environ) -> \
        Tuple[str, str, int]:
    """ Run command in subprocess tty
    Args:
        command(str): Command to be executed.
        cwd(Path): Path from pathlib object to be executed
        env: Environment variables for the execution
    Returns:
        str: Stdout of the command
        str: Stderr of the command
        int: exit code of command
    """
    if isinstance(cwd, str):
        cwd = Path(cwd)
    try:
        process = Popen(
            shlex.split(command),
            cwd=cwd,
            env=env,
            stdout=PIPE,
            stderr=PIPE,
            universal_newlines=True
        )
        stdout, stderr = process.communicate()
    except OSError as e:
        return '', str(e), 1

    return stdout, stderr, process.returncode


def pascal_case(st: str) -> str:
    """Convert a string to pascal case. Will simply remove spaces and make sure the first
    character is capitalized

    Arguments:
        st {str} -- string to convert

    Returns:
        str -- converted string
    """
    words = re.findall(r'[a-zA-Z0-9]+', st)
    return ''.join(''.join([w[0].upper(), w[1:]]) for w in words)


def capital_case(st: str) -> str:
    """Capitalize the first letter of each word of a string. The remaining characters are untouched.

    Arguments:
        st {str} -- string to convert

    Returns:
        str -- converted string
    """
    if len(st) >= 1:
        words = st.split()
        return ' '.join([f'{s[:1].upper()}{s[1:]}' for s in words if len(s) >= 1])
    else:
        return ''


def get_last_release_version():
    """
    Get latest release tag (xx.xx.xx)

    :return: tag
    """
    tags = run_command('git tag').split('\n')
    tags = [tag for tag in tags if re.match(r'\d+\.\d+\.\d+', tag) is not None]
    tags.sort(key=LooseVersion, reverse=True)

    return tags[0]


def is_file_from_content_repo(file_path: str) -> Tuple[bool, str]:
    """ Check if an absolute file_path is part of content repo.
    Args:
        file_path (str): The file path which is checked.
    Returns:
        bool: if file is part of content repo.
        str: relative path of file in content repo.
    """
    try:
        git_repo = git.Repo(os.getcwd(),
                            search_parent_directories=True)
        remote_url = git_repo.remote().urls.__next__()
        is_fork_repo = 'content' in remote_url
        is_external_repo = is_external_repository()

        if not is_fork_repo and not is_external_repo:
            return False, ''
        content_path_parts = Path(git_repo.working_dir).parts
        input_path_parts = Path(file_path).parts
        input_path_parts_prefix = input_path_parts[:len(content_path_parts)]
        if content_path_parts == input_path_parts_prefix:
            return True, '/'.join(input_path_parts[len(content_path_parts):])
        else:
            return False, ''

    except Exception as e:
        click.secho(f"Unable to identify the repository: {e}")
        return False, ''


def should_file_skip_validation(file_path: str) -> bool:
    """Check if the file cannot be validated under 'run_all_validations_on_file' method for various reasons,
        either if it's a test file, or if it's a file that's been validated somewhere else
        Args:
            file_path (str): The file path which is checked.
        Returns:
            bool: True if the file's validation should be skipped, False otherwise.
        """
    file_extension = os.path.splitext(file_path)[-1]
    # We validate only yml json and .md files
    if file_extension not in ['.yml', '.json', '.md']:
        return True
    if any(ignore_pattern in file_path.lower() for ignore_pattern in ALL_FILES_VALIDATION_IGNORE_WHITELIST):
        return True
    # Ignoring changelog and description files since these are checked on the integration validation
    if 'changelog' in file_path.lower() or 'description' in file_path.lower():
        return True
    # unified files should not be validated
    if file_path.endswith('_unified.yml'):
        return True
    return False


def retrieve_file_ending(file_path: str) -> str:
    """
    Retrieves the file ending (without the dot)
    :param file_path: The file path
    :return: The file ending
    """
    os_split: tuple = os.path.splitext(file_path)
    if os_split:
        file_ending: str = os_split[1]
        if file_ending and '.' in file_ending:
            return file_ending[1:]
    return ''


def is_test_config_match(test_config: dict, test_playbook_id: str = '', integration_id: str = '') -> bool:
    """
    Given a test configuration from conf.json file, this method checks if the configuration is configured for the
    test playbook or for integration_id.
    Since in conf.json there could be test configurations with 'integrations' as strings or list of strings
    the type of test_configurations['integrations'] is checked in first and the match according to the type.
    If file type is not an integration- will return True if the test_playbook id matches playbookID.
    Args:
        test_config: A test configuration from conf.json file under 'tests' key.
        test_playbook_id: A test playbook ID.
        integration_id: An integration ID.
    If both test_playbook_id and integration_id are given will look for a match of both, else will look for match
    of either test playbook id or integration id
    Returns:
        True if the test configuration contains the test playbook and the content item or False if not
    """
    test_playbook_match = test_playbook_id == test_config.get('playbookID')
    test_integrations = test_config.get('integrations')
    if isinstance(test_integrations, list):
        integration_match = any(
            test_integration for test_integration in test_integrations if test_integration == integration_id)
    else:
        integration_match = test_integrations == integration_id
    # If both playbook id and integration id are given
    if integration_id and test_playbook_id:
        return test_playbook_match and integration_match

    # If only integration id is given
    if integration_id:
        return integration_match

    # If only test playbook is given
    if test_playbook_id:
        return test_playbook_match

    return False


def get_not_registered_tests(conf_json_tests: list, content_item_id: str, file_type: str, test_playbooks: list) -> list:
    """
    Return all test playbooks that are not configured in conf.json file
    Args:
        conf_json_tests: the 'tests' value of 'conf.json file
        content_item_id: A content item ID, could be a script, an integration or a playbook.
        file_type: The file type, could be an integration or a playbook.
        test_playbooks: The yml file's list of test playbooks

    Returns:
        A list of TestPlaybooks not configured
    """
    not_registered_tests = []
    for test in test_playbooks:
        if file_type == 'playbook':
            test_registered_in_conf_json = any(
                test_config for test_config in conf_json_tests if is_test_config_match(test_config,
                                                                                       test_playbook_id=test)
            )
        else:
            test_registered_in_conf_json = any(
                test_config for test_config in conf_json_tests if is_test_config_match(test_config,
                                                                                       integration_id=content_item_id)
            )
        if not test_registered_in_conf_json:
            not_registered_tests.append(test)
    return not_registered_tests


def _get_file_id(file_type: str, file_content: Dict):
    """
    Gets the ID of a content item according to it's type
    Args:
        file_type: The type of the content item
        file_content: The content of the content item

    Returns:
        The file's content ID
    """
    file_id = ''
    if file_type in ID_IN_ROOT:
        file_id = file_content.get('id', '')
    elif file_type in ID_IN_COMMONFIELDS:
        file_id = file_content.get('commonfields', {}).get('id')
    return file_id


def is_path_of_integration_directory(path: str) -> bool:
    """Returns true if directory is integration directory false if not.
    """
    return os.path.basename(path) == INTEGRATIONS_DIR


def is_path_of_script_directory(path: str) -> bool:
    """Returns true if directory is script directory false if not.
    """
    return os.path.basename(path) == SCRIPTS_DIR


def is_path_of_playbook_directory(path: str) -> bool:
    """Returns true if directory is playbook directory false if not.
    """
    return os.path.basename(path) == PLAYBOOKS_DIR


def is_path_of_test_playbook_directory(path: str) -> bool:
    """Returns true if directory is test_playbook directory false if not.
    """
    return os.path.basename(path) == TEST_PLAYBOOKS_DIR


def is_path_of_report_directory(path: str) -> bool:
    """Returns true if directory is report directory false if not.
    """
    return os.path.basename(path) == REPORTS_DIR


def is_path_of_dashboard_directory(path: str) -> bool:
    """Returns true if directory is integration directory false if not.
    """
    return os.path.basename(path) == DASHBOARDS_DIR


def is_path_of_widget_directory(path: str) -> bool:
    """Returns true if directory is integration directory false if not.
    """
    return os.path.basename(path) == WIDGETS_DIR


def is_path_of_incident_field_directory(path: str) -> bool:
    """Returns true if directory is integration directory false if not.
    """
    return os.path.basename(path) == INCIDENT_FIELDS_DIR


def is_path_of_incident_type_directory(path: str) -> bool:
    """Returns true if directory is integration directory false if not.
    """
    return os.path.basename(path) == INCIDENT_TYPES_DIR


def is_path_of_indicator_field_directory(path: str) -> bool:
    """Returns true if directory is integration directory false if not.
    """
    return os.path.basename(path) == INDICATOR_FIELDS_DIR


def is_path_of_layout_directory(path: str) -> bool:
    """Returns true if directory is integration directory false if not.
    """
    return os.path.basename(path) == LAYOUTS_DIR


def is_path_of_pre_process_rules_directory(path: str) -> bool:
    """Returns true if directory is pre-processing rules directory, false if not.
    """
    return os.path.basename(path) == PRE_PROCESS_RULES_DIR


def is_path_of_lists_directory(path: str) -> bool:
    return os.path.basename(path) == LISTS_DIR


def is_path_of_classifier_directory(path: str) -> bool:
    """Returns true if directory is integration directory false if not.
    """
    return os.path.basename(path) == CLASSIFIERS_DIR


def get_parent_directory_name(path: str, abs_path: bool = False) -> str:
    """
    Retrieves the parent directory name
    :param path: path to get the parent dir name
    :param abs_path: when set to true, will return absolute path
    :return: parent directory name
    """
    parent_dir_name = os.path.dirname(os.path.abspath(path))
    if abs_path:
        return parent_dir_name
    return os.path.basename(parent_dir_name)


def get_content_file_type_dump(file_path: str) -> Callable[[str], str]:
    """
    Return a method with which 'curr' (the current key the lies in the path of the error) should be printed with
    If the file is a yml file:
        will return a yaml.dump function
    If the file is a json file:
        will return a json.dumps function configured with indent=4
    In any other case- will just print the string representation of the key.

    The file type is checked according to the file extension

    Args:
        file_path: The file path whose type is determined in this method

    Returns:
        A function that returns string representation of 'curr'
    """
    # Setting the method that should the curr path
    file_extension = os.path.splitext(file_path)[-1]
    curr_string_transformer: Union[partial[str], Type[str], Callable] = str
    if file_extension in ['.yml', '.yaml']:
        curr_string_transformer = xsoar_yaml.dumps
    elif file_extension == '.json':
        curr_string_transformer = partial(json.dumps, indent=4)
    return curr_string_transformer


def get_code_lang(file_data: dict, file_entity: str) -> str:
    """
    Returns the code language by the file entity
    :param file_data: The file data
    :param file_entity: The file entity
    :return: The code language
    """
    if file_entity == INTEGRATIONS_DIR:
        return file_data.get('script', {}).get('type', '')
    elif file_entity == SCRIPTS_DIR:
        return file_data.get('type', {})
    return ''


def camel_to_snake(camel: str) -> str:
    """
    Converts camel case (CamelCase) strings to snake case (snake_case) strings.
    Args:
        camel (str): The camel case string.

    Returns:
        str: The snake case string.
    """
    camel_to_snake_pattern = re.compile(r'(?<!^)(?=[A-Z][a-z])')
    snake = camel_to_snake_pattern.sub('_', camel).lower()
    return snake


def open_id_set_file(id_set_path):
    id_set = {}
    try:
        with open(id_set_path, 'r') as id_set_file:
            id_set = json.load(id_set_file)
    except IOError:
        print_warning("Could not open id_set file")
        raise
    finally:
        return id_set


def get_demisto_version(client: demisto_client) -> str:
    """
    Args:
        demisto_client: A configured demisto_client instance

    Returns:
        the server version of the Demisto instance.
    """
    try:
        resp = client.generic_request('/about', 'GET')
        about_data = json.loads(resp[0].replace("'", '"'))
        return parse(about_data.get('demistoVersion'))  # type: ignore
    except Exception:
        return "0"


def arg_to_list(arg: Union[str, List[str]], separator: str = ",") -> List[str]:
    """
       Converts a string representation of lists to a python list
       Args:
              arg: string or list of string.
              separator: A string separator to separate the strings, the default is a comma.
       Returns:
             list, contains strings.

    """
    if not arg:
        return []
    if isinstance(arg, list):
        return arg
    if isinstance(arg, str):
        if arg[0] == '[' and arg[-1] == ']':
            return json.loads(arg)
        return [s.strip() for s in arg.split(separator)]
    return [arg]


def get_file_version_suffix_if_exists(current_file: Dict, check_in_display: bool = False) -> Optional[str]:
    """
    Checks if current YML file name is versioned or no, e.g, ends with v<number>.
    Args:
        current_file (Dict): Dict representing YML data of an integration or script.
        check_in_display (bool): Whether to get name by 'display' field or not (by 'name' field).

    Returns:
        (Optional[str]): Number of the version as a string, if the file ends with version suffix. None otherwise.
    """
    versioned_file_regex = r'v([0-9]+)$'
    name = current_file.get('display') if check_in_display else current_file.get('name')
    if not name:
        return None
    matching_regex = re.findall(versioned_file_regex, name.lower())
    if matching_regex:
        return matching_regex[-1]
    return None


def get_all_incident_and_indicator_fields_from_id_set(id_set_file, entity_type):
    fields_list = []
    for item in ['IncidentFields', 'IndicatorFields']:
        all_item_fields = id_set_file.get(item)
        for item_field in all_item_fields:
            for field, field_info in item_field.items():
                if entity_type == 'mapper' or entity_type == 'old classifier':
                    fields_list.append(field_info.get('name', ''))
                    fields_list.append(field.replace('incident_', '').replace('indicator_', ''))
                elif entity_type == 'layout':
                    fields_list.append(field.replace('incident_', '').replace('indicator_', ''))
    return fields_list


def is_object_in_id_set(object_id, pack_info_from_id_set):
    """
        Check if the given object is part of the packs items that are present in the Packs section in the id set.
        This is assuming that the id set is based on the version that has, under each pack, the items it contains.

    Args:
        object_name: name of object of interest.
        pack: the pack this object should belong to.
        packs_section_from_id_set: the section under the key Packs in the previously given id set.

    Returns:

    """
    content_items = pack_info_from_id_set.get('ContentItems', {})
    for items_type, items_ids in content_items.items():
        if object_id in items_ids:
            return True
    return False


def is_string_uuid(string_to_check: str):
    """
    Check if a given string is from uuid type
    Args:
        string_to_check: string

    Returns:
        bool. True if the string match uuid type, else False

    """
    return bool(re.fullmatch(UUID_REGEX, string_to_check))


def extract_multiple_keys_from_dict(key: str, var: dict):
    """
    Args:
        key: string representing a re-occurring field in dictionary
        var: nested dictionary (can contain both nested lists and nested dictionary)

    Returns: A generator that generates value in an occurrence of the nested key in var.
    """
    if hasattr(var, 'items'):
        for k, v in var.items():
            if k == key:
                yield v
            if isinstance(v, dict):
                for result in extract_multiple_keys_from_dict(key, v):
                    yield result
            elif isinstance(v, list):
                for d in v:
                    for result in extract_multiple_keys_from_dict(key, d):
                        yield result


def find_file(root_path, file_name):
    """Find a file with a given file name under a given root path.
    Returns:
        str: The full file path from root path if exists, else return empty string.
    """
    for file in os.listdir(root_path):
        file_path = os.path.join(root_path, file)
        if file_path.endswith(file_name):
            return file_path
        elif os.path.isdir(file_path):
            found_file = find_file(file_path, file_name)
            if found_file:
                return found_file
    return ''


@lru_cache()
def get_file_displayed_name(file_path):
    """Gets the file name that is displayed in the UI by the file's path.
    If there is no displayed name - returns the file name"""
    file_type = find_type(file_path)
    if FileType.INTEGRATION == file_type:
        return get_yaml(file_path).get('display')
    elif file_type in [FileType.SCRIPT, FileType.TEST_SCRIPT, FileType.PLAYBOOK, FileType.TEST_PLAYBOOK]:
        return get_yaml(file_path).get('name')
    elif file_type in [FileType.MAPPER, FileType.CLASSIFIER, FileType.INCIDENT_FIELD, FileType.INCIDENT_TYPE,
                       FileType.INDICATOR_FIELD, FileType.LAYOUTS_CONTAINER, FileType.PRE_PROCESS_RULES,
                       FileType.DASHBOARD, FileType.WIDGET,
                       FileType.REPORT, FileType.JOB]:
        return get_json(file_path).get('name')
    elif file_type == FileType.OLD_CLASSIFIER:
        return get_json(file_path).get('brandName')
    elif file_type == FileType.LAYOUT:
        return get_json(file_path).get('TypeName')
    elif file_type == FileType.REPUTATION:
        return get_json(file_path).get('id')
    else:
        return os.path.basename(file_path)


def compare_context_path_in_yml_and_readme(yml_dict, readme_content):
    """
    Gets both README and YML file of Integration and compares the context path between them.
    Scripts are not being checked.
    Args:
        yml_dict: a dictionary representing YML content.
        readme_content: the content string of the readme file.
    Returns: A dictionary as following: {<command_name>:{'only in yml': <set of context paths found only in yml>,
                                                        'only in readme': <set of context paths found only in readme>}}
    """
    different_contexts: dict = {}

    # Gets the data from the README
    # the pattern to get the context part out of command section:
    context_section_pattern = r"\| *\*\*Path\*\* *\| *\*\*Type\*\* *\| *\*\*Description\*\* *\|.(.*?)#{3,5}"
    # the pattern to get the value in the first column under the outputs table:
    context_path_pattern = r"\| *(\S.*?\S) *\| *[^\|]* *\| *[^\|]* *\|"
    readme_content += "### "  # mark end of file so last pattern of regex will be recognized.
    commands = yml_dict.get("script", {})

    # handles scripts
    if not commands:
        return different_contexts
    commands = commands.get('commands', [])
    for command in commands:
        command_name = command.get('name')

        # Gets all context path in the relevant command section from README file
        command_section_pattern = fr" Base Command..`{command_name}`.(.*?)\n### "  # pattern to get command section
        command_section = re.findall(command_section_pattern, readme_content, re.DOTALL)
        if not command_section:
            continue
        if not command_section[0].endswith('###'):
            command_section[0] += '###'  # mark end of file so last pattern of regex will be recognized.
        context_section = re.findall(context_section_pattern, command_section[0], re.DOTALL)
        if not context_section:
            context_path_in_command = set()
        else:
            context_path_in_command = set(re.findall(context_path_pattern, context_section[0], re.DOTALL))

            # remove the header line ---- (could be of any length)
            for path in context_path_in_command:
                if not path.replace('-', ''):
                    context_path_in_command.remove(path)
                    break

        # handles cases of old integrations with context in 'important' section
        if 'important' in command:
            command.pop('important')

        # Gets all context path in the relevant command section from YML file
        existing_context_in_yml = set(extract_multiple_keys_from_dict("contextPath", command))

        # finds diff between YML and README
        only_in_yml_paths = existing_context_in_yml - context_path_in_command
        only_in_readme_paths = context_path_in_command - existing_context_in_yml
        if only_in_yml_paths or only_in_readme_paths:
            different_contexts[command_name] = {"only in yml": only_in_yml_paths,
                                                "only in readme": only_in_readme_paths}

    return different_contexts


def write_yml(yml_path: str, yml_data: Dict):
    with open(yml_path, 'w') as f:
        xsoar_yaml.dump(yml_data, f)  # ruamel preservers multilines


def to_kebab_case(s: str):
    """
    Scan File => scan-file
    Scan File- => scan-file
    *scan,file => scan-file
    Scan     File => scan-file

    """
    if s:
        new_s = s.lower()
        new_s = re.sub('[ ,.-]+', '-', new_s)
        new_s = re.sub('[^A-Za-z0-9-]+', '', new_s)
        m = re.search('[a-z0-9]+(-[a-z]+)*', new_s)
        if m:
            return m.group(0)
        else:
            return new_s

    return s


def to_pascal_case(s: str):
    """
    Scan File => ScanFile
    Scan File- => ScanFile
    *scan,file => ScanFile
    Scan     File => ScanFile
    scan-file => ScanFile
    scan.file => ScanFile

    """
    if s:
        if re.search(r'^[A-Z][a-z]+(?:[A-Z][a-z]+)*$', s):
            return s

        new_s = s.lower()
        new_s = re.sub(r'[ -\.]+', '-', new_s)
        new_s = ''.join([t.title() for t in new_s.split('-')])
        new_s = re.sub(r'[^A-Za-z0-9]+', '', new_s)

        return new_s

    return s


def get_approved_usecases() -> list:
    """Gets approved list of usecases from content master

    Returns:
        List of approved usecases
    """
    return get_remote_file(
        'Tests/Marketplace/approved_usecases.json',
        github_repo=GitContentConfig.OFFICIAL_CONTENT_REPO_NAME
    ).get('approved_list', [])


def get_approved_tags() -> list:
    """Gets approved list of tags from content master

    Returns:
        List of approved tags
    """
    return get_remote_file(
        'Tests/Marketplace/approved_tags.json',
        github_repo=GitContentConfig.OFFICIAL_CONTENT_REPO_NAME
    ).get('approved_list', [])


def get_pack_metadata(file_path: str) -> dict:
    """ Get the pack_metadata dict, of the pack containing the given file path.

    Args:
        file_path(str): file path

    Returns: pack_metadata of the pack, that source_file related to,
        on failure returns {}

    """
    pack_path = file_path if PACKS_DIR in file_path else os.path.realpath(__file__)
    match = re.search(rf".*{PACKS_DIR}[/\\]([^/\\]+)[/\\]?", pack_path)
    directory = match.group() if match else ''

    try:
        metadata_path = os.path.join(directory, PACKS_PACK_META_FILE_NAME)
        pack_metadata, _ = get_dict_from_file(metadata_path)
        return pack_metadata
    except Exception:
        return {}


def is_pack_path(input_path: str) -> bool:
    """
    Checks whether pack given in input path is for a pack.
    Args:
        input_path (str): Input path.
    Examples
        - input_path = 'Packs/BitcoinAbuse
          Returns: True
        - input_path = 'Packs/BitcoinAbuse/Layouts'
          Returns: False
    Returns:
        (bool):
        - True if the input path is for a given pack.
        - False if the input path is not for a given pack.
    """
    return os.path.basename(os.path.dirname(input_path)) == PACKS_DIR


def get_relative_path_from_packs_dir(file_path: str) -> str:
    """Get the relative path for a given file_path starting in the Packs directory"""
    if PACKS_DIR not in file_path or file_path.startswith(PACKS_DIR):
        return file_path

    return file_path[file_path.find(PACKS_DIR):]


def is_uuid(s: str) -> Optional[Match]:
    """Checks whether given string is a UUID

    Args:
         s (str): The string to check if it is a UUID

    Returns:
        Match: Returns the match if given string is a UUID, otherwise None
    """
    return re.match(UUID_REGEX, s)


def get_release_note_entries(version='') -> list:
    """
    Gets the release notes entries for the current version.

    Args:
        version: The current demisto-sdk version.

    Return:
        list: A list of the release notes given from the CHANGELOG file.
    """

    changelog_file_content = get_remote_file(full_file_path='CHANGELOG.md',
                                             return_content=True,
                                             github_repo='demisto/demisto-sdk').decode('utf-8').split('\n')

    if not version or 'dev' in version:
        version = 'Changelog'

    if f'# {version}' not in changelog_file_content:
        return []

    result = changelog_file_content[changelog_file_content.index(f'# {version}') + 1:]
    result = result[:result.index('')]

    return result


def get_current_usecases() -> list:
    """Gets approved list of usecases from current branch (only in content repo).

    Returns:
        List of approved usecases from current branch
    """
    if not is_external_repository():
        approved_usecases_json, _ = get_dict_from_file('Tests/Marketplace/approved_usecases.json')
        return approved_usecases_json.get('approved_list', [])
    return []


def get_current_tags() -> list:
    """Gets approved list of tags from current branch (only in content repo).

    Returns:
        List of approved tags from current branch
    """
    if not is_external_repository():
        approved_tags_json, _ = get_dict_from_file('Tests/Marketplace/approved_tags.json')
        return approved_tags_json.get('approved_list', [])
    return []


@contextmanager
def suppress_stdout():
    """
        Temporarily suppress console output without effecting error outputs.
        Example of use:

            with suppress_stdout():
                print('This message will not be printed')
            print('This message will be printed')
    """
    with open(os.devnull, "w") as devnull:
        try:
            old_stdout = sys.stdout
            sys.stdout = devnull
            yield
        finally:
            sys.stdout = old_stdout


def get_definition_name(path: str, pack_path: str) -> Optional[str]:
    r"""
        param:
            path (str): path to the file which needs a definition name (generic field\generic type file)
            pack_path (str): relevant pack path

        :rtype: ``str``
        :return:
            for generic type and generic field return associated generic definition name folder

    """

    try:
        file_dictionary = get_json(path)
        definition_id = file_dictionary['definitionId']
        generic_def_path = os.path.join(pack_path, 'GenericDefinitions')
        file_names_lst = os.listdir(generic_def_path)
        for file in file_names_lst:
            if str.find(file, definition_id):
                def_file_path = os.path.join(generic_def_path, file)
                def_file_dictionary = get_json(def_file_path)
                cur_id = def_file_dictionary["id"]
                if cur_id == definition_id:
                    return def_file_dictionary["name"]

        print("Was unable to find the file for definitionId " + definition_id)
        return None

    except FileNotFoundError or AttributeError:
        print("Error while retrieving definition name for definitionId " + definition_id +
              "\n Check file structure and make sure all relevant fields are entered properly")
        return None


def is_iron_bank_pack(file_path):
    metadata = get_pack_metadata(file_path)
    return PACK_METADATA_IRON_BANK_TAG in metadata.get('tags', [])


def get_script_or_sub_playbook_tasks_from_playbook(searched_entity_name: str, main_playbook_data: Dict) -> List[Dict]:
    """Get the tasks data for a task running the searched_entity_name (script/playbook).

    Returns:
        List. A list of dicts representing tasks running the searched_entity_name.
    """
    searched_tasks: List = []
    tasks = main_playbook_data.get('tasks', {})
    if not tasks:
        return searched_tasks

    for task_data in tasks.values():
        task_details = task_data.get('task', {})
        found_entity = searched_entity_name in {task_details.get('scriptName'), task_details.get('playbookName')}

        if found_entity:
            searched_tasks.append(task_data)

    return searched_tasks


def get_current_repo() -> Tuple[str, str, str]:
    try:
        git_repo = git.Repo(os.getcwd(), search_parent_directories=True)
        parsed_git = giturlparse.parse(git_repo.remotes.origin.url)
        host = parsed_git.host
        if '@' in host:
            host = host.split('@')[1]
        return host, parsed_git.owner, parsed_git.repo
    except git.InvalidGitRepositoryError:
        print_warning('git repo is not found')
        return "Unknown source", '', ''


def get_item_marketplaces(item_path: str, item_data: Dict = None, packs: Dict[str, Dict] = None) -> List:
    """
    Return the supporting marketplaces of the item.

    Args:
        item_path: the item path.
        item_data: the item data.
        packs: the pack mapping from the ID set.

    Returns: the list of supporting marketplaces.
    """

    if not item_data:
        file_type = Path(item_path).suffix
        item_data = get_file(item_path, file_type)

    # first check, check field 'marketplaces' in the item's file
    marketplaces = item_data.get('marketplaces', [])  # type: ignore

    # second check, check the metadata of the pack
    if not marketplaces:
        if 'pack_metadata' in item_path:
            # default supporting marketplace
            marketplaces = [MarketplaceVersions.XSOAR.value]
        else:
            pack_name = get_pack_name(item_path)
            if packs:
                marketplaces = packs.get(pack_name, {}).get('marketplaces', [MarketplaceVersions.XSOAR.value])
            else:
                marketplaces = get_mp_types_from_metadata_by_item(item_path)

    return marketplaces


def get_mp_types_from_metadata_by_item(file_path):
    """
    Get the supporting marketplaces for the given content item, defined by the mp field in the metadata.
    If the field doesnt exist in the pack's metadata, consider as xsoar only.
    Args:
        file_path: path to content item in content repo

    Returns:
        list of names of supporting marketplaces (current options are marketplacev2 and xsoar)
    """
    if METADATA_FILE_NAME in Path(file_path).parts:  # for when the type is pack, the item we get is the metadata path
        metadata_path = file_path
    else:
        metadata_path_parts = get_pack_dir(file_path)
        metadata_path = Path(*metadata_path_parts) / METADATA_FILE_NAME

    try:
        with open(metadata_path, 'r') as metadata_file:
            metadata = json.load(metadata_file)
            marketplaces = metadata.get(MARKETPLACE_KEY_PACK_METADATA)
            if not marketplaces:
                return [MarketplaceVersions.XSOAR.value]
            return marketplaces
    except FileNotFoundError:
        return []


def get_pack_dir(path):
    """
    Used for testing packs where the location of the "Packs" dir is not constant.
    Args:
        path: path of current file

    Returns:
        the path starting from Packs dir

    """
    parts = Path(path).parts
    for index in range(len(parts)):
        if parts[index] == 'Packs':
            return parts[:index + 2]
    return []


@contextmanager
def ProcessPoolHandler() -> ProcessPool:
    """ Process pool Handler which terminate all processes in case of Exception.

    Yields:
        ProcessPool: Pebble process pool.
    """
    with ProcessPool(max_workers=3) as pool:
        try:
            yield pool
        except Exception:
            print_error("Gracefully release all resources due to Error...")
            raise
        finally:
            pool.close()
            pool.join()


def wait_futures_complete(futures: List[ProcessFuture], done_fn: Callable):
    """Wait for all futures to complete, Raise exception if occurred.

    Args:
        futures: futures to wait for.
        done_fn: Function to run on result.
    Raises:
        Exception: Raise caught exception for further cleanups.
    """
    for future in as_completed(futures):
        try:
            result = future.result()
            done_fn(result)
        except Exception as e:
            print_error(e)
            raise


def get_api_module_dependencies(pkgs, id_set_path, verbose):
    """
    Get all paths to integrations and scripts dependent on api modules that are found in the modified files.
    Args:
        pkgs: the pkgs paths found as modified to run lint on (including the api module files)
        id_set_path: path to id set
        verbose: print found dependencies or not
    Returns:
        a list of the paths to the scripts and integration found dependent on the modified api modules.
    """

    id_set = open_id_set_file(id_set_path)
    api_modules = [pkg.name for pkg in pkgs if API_MODULES_PACK in pkg.parts]
    scripts = id_set.get(IdSetKeys.SCRIPTS.value, [])
    integrations = id_set.get(IdSetKeys.INTEGRATIONS.value, [])
    using_scripts, using_integrations = [], []
    for script in scripts:
        script_info = list(script.values())[0]
        script_name = script_info.get('name')
        api_module = script_info.get('api_modules', [])
        if api_module in api_modules:
            if verbose:
                print(f"found script {script_name} dependent on {api_module}")
            using_scripts.extend(list(script.values()))

    for integration in integrations:
        integration_info = list(integration.values())[0]
        integration_name = integration_info.get('name')
        api_module = integration_info.get('api_modules', [])
        if api_module in api_modules:
            if verbose:
                print(f"found integration {integration_name} dependent on {api_module}")
            using_integrations.extend(list(integration.values()))

    using_scripts_pkg_paths = [Path(script.get('file_path')).parent.absolute() for
                               script in using_scripts]
    using_integrations_pkg_paths = [Path(integration.get('file_path')).parent.absolute() for
                                    integration in using_integrations]
    return list(set(using_integrations_pkg_paths + using_scripts_pkg_paths))


def listdir_fullpath(dir_name: str) -> List[str]:
    return [os.path.join(dir_name, f) for f in os.listdir(dir_name)]


def get_scripts_and_commands_from_yml_data(data, file_type):
    """Get the used scripts, playbooks and commands from the yml data

    Args:
        data: The yml data as extracted with get_yaml
        file_type: The FileType of the data provided.

    Return (list of found { 'id': command name, 'source': command source }, list of found script and playbook names)
    """
    commands = []
    detailed_commands = []
    scripts_and_pbs = []
    if file_type in {FileType.TEST_PLAYBOOK, FileType.PLAYBOOK}:
        tasks = data.get('tasks')
        for task_num in tasks.keys():
            task = tasks[task_num]
            inner_task = task.get('task')
            task_type = task.get('type')
            if inner_task and task_type == 'regular' or task_type == 'playbook':
                if inner_task.get('iscommand'):
                    commands.append(inner_task.get('script'))
                else:
                    if task_type == 'playbook':
                        scripts_and_pbs.append(inner_task.get('playbookName'))
                    elif inner_task.get('scriptName'):
                        scripts_and_pbs.append(inner_task.get('scriptName'))
        if file_type == FileType.PLAYBOOK:
            playbook_id = get_entity_id_by_entity_type(data, PLAYBOOKS_DIR)
            scripts_and_pbs.append(playbook_id)

    if file_type == FileType.SCRIPT:
        script_id = get_entity_id_by_entity_type(data, SCRIPTS_DIR)
        scripts_and_pbs = [script_id]
        if data.get('dependson'):
            commands = data.get('dependson').get('must', [])

    if file_type == FileType.INTEGRATION:
        integration_commands = data.get('script', {}).get('commands')
        for integration_command in integration_commands:
            commands.append(integration_command.get('name'))

    for command in commands:
        command_parts = command.split('|||')
        if len(command_parts) == 2:
            detailed_commands.append({
                'id': command_parts[1],
                'source': command_parts[0]
            })
        else:
            detailed_commands.append({
                'id': command_parts[0]
            })

    return detailed_commands, scripts_and_pbs


def alternate_item_fields(content_item):
    """
    Go over all of the given content item fields and if there is a field with an alternative name, which is marked
    by '_x2', use that value as the value of the original field (the corresponding one without the '_x2' suffix).
    Args:
        content_item: content item object

    """
    as_dict_types = (dict, CommentedMap)
    as_list_types = (list, CommentedSeq)
    current_dict = content_item.to_dict() if type(content_item) not in as_dict_types else content_item
    copy_dict = current_dict.copy()  # for modifying dict while iterating
    for field, value in copy_dict.items():
        if field.endswith('_x2'):
            current_dict[field[:-3]] = value
            current_dict.pop(field)
        elif isinstance(current_dict[field], as_dict_types):
            alternate_item_fields(current_dict[field])
        elif isinstance(current_dict[field], as_list_types):
            for item in current_dict[field]:
                if isinstance(item, as_dict_types):
                    alternate_item_fields(item)


def should_alternate_field_by_item(content_item, id_set):
    """
    Go over the given content item and check if it should be modified to use its alternative fields, which is determined
    by the field 'has_alternative_meta' in the id set.
    Args:
        content_item: content item object
        id_set: parsed id set dict

    Returns: True if should alterante fields, false otherwise

    """
    commonfields = content_item.get('commonfields')
    item_id = commonfields.get('id') if commonfields else content_item.get('id')

    item_type = content_item.type()
    id_set_item_type = id_set.get(FileTypeToIDSetKeys.get(item_type))
    for item in id_set_item_type:
        if list(item.keys())[0] == item_id:
            return item.get(item_id, {}).get('has_alternative_meta', False)
    return False<|MERGE_RESOLUTION|>--- conflicted
+++ resolved
@@ -27,11 +27,6 @@
 import urllib3
 from packaging.version import parse
 from pebble import ProcessFuture, ProcessPool
-<<<<<<< HEAD
-=======
-from ruamel.yaml import YAML
-from ruamel.yaml.comments import CommentedMap, CommentedSeq
->>>>>>> be0fcac9
 
 from demisto_sdk.commands.common.constants import (
     ALL_FILES_VALIDATION_IGNORE_WHITELIST, API_MODULES_PACK, CLASSIFIERS_DIR,
@@ -476,8 +471,6 @@
     return {}
 
 
-def get_yaml(file_path):
-    return get_file(file_path, 'yml')
 
 
 def get_xsoar_yaml(file_path: str) -> dict:
@@ -1024,7 +1017,7 @@
     return requirements
 
 
-def get_dict_from_file(path: str, use_xsoar_yaml: bool = False,
+def get_dict_from_file(path: str,
                        raises_error: bool = True) -> Tuple[Dict, Union[str, None]]:
     """
     Get a dict representing the file
@@ -1040,9 +1033,7 @@
     try:
         if path:
             if path.endswith('.yml'):
-                if use_xsoar_yaml:
-                    return get_xsoar_yaml(path), 'yml'
-                return get_yaml(path), 'yml'
+                return get_xsoar_yaml(path), 'yml'
             elif path.endswith('.json'):
                 return get_json(path), 'json'
             elif path.endswith('.py'):
