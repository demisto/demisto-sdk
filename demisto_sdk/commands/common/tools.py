--- conflicted
+++ resolved
@@ -1836,22 +1836,21 @@
     return os.path.basename(os.path.dirname(input_path)) == PACKS_DIR
 
 
-<<<<<<< HEAD
-def is_uuid(s: str) -> Optional[Match]:
-    """Checks whether given string is a UUID
-
-    Args:
-         s (str): The string to check if it is a UUID
-
-    Returns:
-        Match: Returns the match if given string is a UUID, otherwise None
-    """
-    return re.match(UUID_REGEX, s)
-=======
 def get_relative_path_from_packs_dir(file_path: str) -> str:
     """Get the relative path for a given file_path starting in the Packs directory"""
     if PACKS_DIR not in file_path or file_path.startswith(PACKS_DIR):
         return file_path
 
     return str(os.path.join(PACKS_DIR, os.path.relpath(file_path, PACKS_DIR)))
->>>>>>> ac99e892
+
+
+def is_uuid(s: str) -> Optional[Match]:
+    """Checks whether given string is a UUID
+
+    Args:
+         s (str): The string to check if it is a UUID
+
+    Returns:
+        Match: Returns the match if given string is a UUID, otherwise None
+    """
+    return re.match(UUID_REGEX, s)