import argparse
import glob
import io
import json
import os
import re
import shlex
import sys
from configparser import ConfigParser, MissingSectionHeaderError
from contextlib import contextmanager
from distutils.version import LooseVersion
from enum import Enum
from functools import lru_cache, partial
from pathlib import Path
from subprocess import DEVNULL, PIPE, Popen, check_output
from typing import Callable, Dict, List, Match, Optional, Tuple, Type, Union

import click
import colorama
import demisto_client
import git
import requests
import urllib3
import yaml
from packaging.version import parse
from ruamel.yaml import YAML

from demisto_sdk.commands.common.constants import (
    ALL_FILES_VALIDATION_IGNORE_WHITELIST, API_MODULES_PACK, CLASSIFIERS_DIR,
    DASHBOARDS_DIR, DEF_DOCKER, DEF_DOCKER_PWSH, DOC_FILES_DIR,
    ID_IN_COMMONFIELDS, ID_IN_ROOT, INCIDENT_FIELDS_DIR, INCIDENT_TYPES_DIR,
    INDICATOR_FIELDS_DIR, INTEGRATIONS_DIR, LAYOUTS_DIR,
    OFFICIAL_CONTENT_ID_SET_PATH, PACK_IGNORE_TEST_FLAG,
    PACKAGE_SUPPORTING_DIRECTORIES, PACKAGE_YML_FILE_REGEX, PACKS_DIR,
    PACKS_DIR_REGEX, PACKS_PACK_IGNORE_FILE_NAME, PACKS_PACK_META_FILE_NAME,
    PACKS_README_FILE_NAME, PLAYBOOKS_DIR, RELEASE_NOTES_DIR,
    RELEASE_NOTES_REGEX, REPORTS_DIR, SCRIPTS_DIR, TEST_PLAYBOOKS_DIR,
    TYPE_PWSH, UNRELEASE_HEADER, UUID_REGEX, WIDGETS_DIR, XSOAR_CONFIG_FILE,
    FileType, GithubContentConfig, urljoin)
from demisto_sdk.commands.common.git_util import GitUtil

urllib3.disable_warnings()

# inialize color palette
colorama.init()

ryaml = YAML()
ryaml.preserve_quotes = True
ryaml.allow_duplicate_keys = True


class LOG_COLORS:
    NATIVE = colorama.Style.RESET_ALL
    RED = colorama.Fore.RED
    GREEN = colorama.Fore.GREEN
    YELLOW = colorama.Fore.YELLOW
    WHITE = colorama.Fore.WHITE


LOG_VERBOSE = False

LAYOUT_CONTAINER_FIELDS = {'details', 'detailsV2', 'edit', 'close', 'mobile', 'quickView', 'indicatorsQuickView',
                           'indicatorsDetails'}
SDK_PYPI_VERSION = r'https://pypi.org/pypi/demisto-sdk/json'


class XsoarLoader(yaml.SafeLoader):
    """
    New yaml loader based on SafeLoader which can handle the XSOAR related changes in yml.
    """

    def reference(self, node):
        """
        !reference - found in gitlab ci files.
        handle !reference tag by turning its line into a string.
        """
        build_string = '!reference ' + str(self.construct_sequence(node))
        return self.construct_yaml_str(yaml.ScalarNode(tag='!reference', value=build_string))


XsoarLoader.add_constructor('!reference', XsoarLoader.reference)


def set_log_verbose(verbose: bool):
    global LOG_VERBOSE
    LOG_VERBOSE = verbose


def get_log_verbose() -> bool:
    return LOG_VERBOSE


def get_yml_paths_in_dir(project_dir: str, error_msg: str = '') -> Tuple[list, str]:
    """
    Gets the project directory and returns the path of the first yml file in that directory
    :param project_dir: string path to the project_dir
    :param error_msg: the error msg to show to the user in case not yml files found in the directory
    :return: first returned argument is the list of all yml files paths in the directory, second returned argument is a
    string path to the first yml file in project_dir
    """
    yml_files = glob.glob(os.path.join(project_dir, '*.yml'))
    if not yml_files:
        if error_msg:
            print(error_msg)
        return [], ''
    return yml_files, yml_files[0]


# print srt in the given color
def print_color(obj, color):
    print(u'{}{}{}'.format(color, obj, LOG_COLORS.NATIVE))


def get_files_in_dir(project_dir: str, file_endings: list, recursive: bool = True) -> list:
    """
    Gets the project directory and returns the path of all yml, json and py files in it
    Args:
        project_dir: String path to the project_dir
        file_endings: List of file endings to search for in a given directory
        recursive: Indicates whether search should be recursive or not
    :return: The path of files with file_endings in the current dir
    """
    files = []
    project_path = Path(project_dir)
    glob_function = project_path.rglob if recursive else project_path.glob
    for file_type in file_endings:
        if project_dir.endswith(file_type):
            return [project_dir]
        files.extend([str(f) for f in glob_function(f'*.{file_type}')])
    return files


def src_root() -> Path:
    """ Demisto-sdk absolute path from src root.

    Returns:
        Path: src root path.
    """
    git_dir = git.Repo(Path.cwd(),
                       search_parent_directories=True).working_tree_dir

    return Path(git_dir) / 'demisto_sdk'


def print_error(error_str):
    print_color(error_str, LOG_COLORS.RED)


def print_warning(warning_str):
    print_color(warning_str, LOG_COLORS.YELLOW)


def print_success(success_str):
    print_color(success_str, LOG_COLORS.GREEN)


def run_command(command, is_silenced=True, exit_on_error=True, cwd=None):
    """Run a bash command in the shell.

    Args:
        command (string): The string of the command you want to execute.
        is_silenced (bool): Whether to print command output.
        exit_on_error (bool): Whether to exit on command error.
        cwd (str): the path to the current working directory.

    Returns:
        string. The output of the command you are trying to execute.
    """
    if is_silenced:
        p = Popen(command.split(), stdout=PIPE, stderr=PIPE, universal_newlines=True, cwd=cwd)
    else:
        p = Popen(command.split(), cwd=cwd)  # type: ignore

    output, err = p.communicate()
    if err:
        if exit_on_error:
            print_error('Failed to run command {}\nerror details:\n{}'.format(command, err))
            sys.exit(1)
        else:
            raise RuntimeError('Failed to run command {}\nerror details:\n{}'.format(command, err))

    return output


core_pack_list: Optional[
    list] = None  # Initiated in get_core_pack_list function. Here to create a "cached" core_pack_list


def get_core_pack_list() -> list:
    """Getting the core pack list from Github content

    Returns:
        Core pack list
    """
    global core_pack_list
    if isinstance(core_pack_list, list):
        return core_pack_list
    if not is_external_repository():
        core_pack_list = get_remote_file(
            'Tests/Marketplace/core_packs_list.json', github_repo=GithubContentConfig.OFFICIAL_CONTENT_REPO_NAME
        ) or []
    else:
        # no core packs in external repos.
        core_pack_list = []
    return core_pack_list


# @lru_cache(maxsize=64)
def get_remote_file(
        full_file_path: str,
        tag: str = 'master',
        return_content: bool = False,
        suppress_print: bool = False,
        github_repo: Optional[str] = None
):
    """
    Args:
        full_file_path:The full path of the file.
        tag: The branch name. default is 'master'
        return_content: Determines whether to return the file's raw content or the dict representation of it.
        suppress_print: whether to suppress the warning message in case the file was not found.
        github_repo: The repository to grab the file from
    Returns:
        The file content in the required format.

    """
    github_config = GithubContentConfig(github_repo)
    # 'origin/' prefix is used to compared with remote branches but it is not a part of the github url.
    github_tag = tag.replace('origin/', '').replace('demisto/', '')
    local_content = '{}'

    github_path = urljoin(github_config.CONTENT_GITHUB_LINK, github_tag, full_file_path)
    github_token: Optional[str] = None
    try:
        external_repo = is_external_repository()
        if external_repo:
            githhub_config = GithubContentConfig()
            github_token = githhub_config.Credentials.TOKEN
            if github_token:
                res = requests.get(github_path, verify=False, timeout=10, headers={
                    'Authorization': f"Bearer {github_token}",
                    'Accept': f'application/vnd.github.VERSION.raw',
                })  # Sometime we need headers
                if not res.ok:  # sometime we need param token
                    res = requests.get(
                        github_path,
                        verify=False,
                        timeout=10,
                        params={'token': github_token}
                    )
                res.raise_for_status()
            else:
                # If no token defined, maybe it's a open repo. 🤷‍♀️
                res = requests.get(github_path, verify=False, timeout=10)
                # And maybe it's just not defined. 😢
                if not res.ok:
                    if not suppress_print:
                        click.secho(
                            f'You are working in a private repository: "{githhub_config.CURRENT_REPOSITORY}".\n'
                            f'The github token in your environment is undefined.\n'
                            f'Getting file from local repository instead. \n'
                            f'If you wish to get the file from the remote repository, \n'
                            f'Please define your github token in your environment.\n'
                            f'`export {githhub_config.Credentials.ENV_TOKEN_NAME}=<TOKEN>`\n', fg='yellow'
                        )
                        click.echo("Getting file from local environment")
                    # Get from local git origin/master instead
                    repo = git.Repo(os.path.dirname(full_file_path), search_parent_directories=True)
                    repo_git_util = GitUtil(repo)
                    github_path = repo_git_util.get_local_remote_file_path(full_file_path, github_tag)
                    local_content = repo_git_util.get_local_remote_file_content(github_path)
        else:
            res = requests.get(github_path, verify=False, timeout=10)
            res.raise_for_status()
    except Exception as exc:
        # Replace token secret if needed
        err_msg: str = str(exc).replace(github_token, 'XXX') if github_token else str(exc)
        if not suppress_print:
            click.secho(
                f'Could not find the old entity file under "{github_path}".\n'
                'please make sure that you did not break backward compatibility.\n'
                f'Reason: {err_msg}', fg='yellow'
            )
        return {}
    file_content = res.content if res.ok else local_content
    if return_content:
        return file_content
    if full_file_path.endswith('json'):
        details = res.json() if res.ok else json.loads(local_content)
    elif full_file_path.endswith('yml'):
        details = yaml.safe_load(file_content)  # type: ignore[arg-type]
    # if neither yml nor json then probably a CHANGELOG or README file.
    else:
        details = {}
    return details


def filter_files_on_pack(pack: str, file_paths_list=str()) -> set:
    """
    filter_files_changes_on_pack.

    :param file_paths_list: list of content files
    :param pack: pack to filter

    :return: files_paths_on_pack: set of file paths contains only files located in the given pack
    """
    files_paths_on_pack = set()
    for file in file_paths_list:
        if get_pack_name(file) == pack:
            files_paths_on_pack.add(file)

    return files_paths_on_pack


def filter_packagify_changes(modified_files, added_files, removed_files, tag='master'):
    """
    Mark scripts/integrations that were removed and added as modified.

    :param modified_files: list of modified files in branch
    :param added_files: list of new files in branch
    :param removed_files: list of removed files in branch
    :param tag: tag of compared revision

    :return: tuple of updated lists: (modified_files, updated_added_files, removed_files)
    """
    # map IDs to removed files
    packagify_diff = {}  # type: dict
    for file_path in removed_files:
        if file_path.split("/")[0] in PACKAGE_SUPPORTING_DIRECTORIES:
            if PACKS_README_FILE_NAME in file_path:
                continue
            details = get_remote_file(file_path, tag)
            if details:
                uniq_identifier = '_'.join([
                    details['name'],
                    details.get('fromversion', '0.0.0'),
                    details.get('toversion', '99.99.99')
                ])
                packagify_diff[uniq_identifier] = file_path

    updated_added_files = set()
    for file_path in added_files:
        if file_path.split("/")[0] in PACKAGE_SUPPORTING_DIRECTORIES:
            if PACKS_README_FILE_NAME in file_path:
                updated_added_files.add(file_path)
                continue
            with open(file_path) as f:
                details = yaml.safe_load(f.read())

            uniq_identifier = '_'.join([
                details['name'],
                details.get('fromversion', '0.0.0'),
                details.get('toversion', '99.99.99')
            ])
            if uniq_identifier in packagify_diff:
                # if name appears as added and removed, this is packagify process - treat as modified.
                removed_files.remove(packagify_diff[uniq_identifier])
                modified_files.add((packagify_diff[uniq_identifier], file_path))
                continue

        updated_added_files.add(file_path)

    # remove files that are marked as both "added" and "modified"
    for file_path in modified_files:
        if isinstance(file_path, tuple):
            updated_added_files -= {file_path[1]}
        else:
            updated_added_files -= {file_path}

    return modified_files, updated_added_files, removed_files


def get_child_directories(directory):
    """Return a list of paths of immediate child directories of the 'directory' argument"""
    if not os.path.isdir(directory):
        return []
    child_directories = [
        os.path.join(directory, path) for
        path in os.listdir(directory) if os.path.isdir(os.path.join(directory, path))
    ]
    return child_directories


def get_child_files(directory):
    """Return a list of paths of immediate child files of the 'directory' argument"""
    if not os.path.isdir(directory):
        return []
    child_files = [
        os.path.join(directory, path) for
        path in os.listdir(directory) if os.path.isfile(os.path.join(directory, path))
    ]
    return child_files


def has_remote_configured():
    """
    Checks to see if a remote named "upstream" is configured. This is important for forked
    repositories as it will allow validation against the demisto/content master branch as
    opposed to the master branch of the fork.
    :return: bool : True if remote is configured, False if not.
    """
    remotes = run_command('git remote -v')
    if re.search(GithubContentConfig().CONTENT_GITHUB_UPSTREAM, remotes):
        return True
    else:
        return False


def is_origin_content_repo():
    """
    Checks to see if a remote named "origin" is configured. This check helps to determine if
    validation needs to be ran against the origin master branch or the upstream master branch
    :return: bool : True if remote is configured, False if not.
    """
    remotes = run_command('git remote -v')
    if re.search(GithubContentConfig().CONTENT_GITHUB_ORIGIN, remotes):
        return True
    else:
        return False


def get_last_remote_release_version():
    """
    Get latest release tag from PYPI.

    :return: tag
    """
    if not os.environ.get(
            'CI'):  # Check only when no on CI. If you want to disable it - use `DEMISTO_SDK_SKIP_VERSION_CHECK` environment variable
        try:
            pypi_request = requests.get(SDK_PYPI_VERSION, verify=False, timeout=5)
            pypi_request.raise_for_status()
            pypi_json = pypi_request.json()
            version = pypi_json.get('info', {}).get('version', '')
            return version
        except Exception as exc:
            exc_msg = str(exc)
            if isinstance(exc, requests.exceptions.ConnectionError):
                exc_msg = f'{exc_msg[exc_msg.find(">") + 3:-3]}.\n' \
                          f'This may happen if you are not connected to the internet.'
            print_warning(f'Could not get latest demisto-sdk version.\nEncountered error: {exc_msg}')

    return ''


def get_file(file_path, type_of_file):
    data_dictionary = None
    with open(os.path.expanduser(file_path), mode="r", encoding="utf8") as f:
        if file_path.endswith(type_of_file):
            read_file = f.read()
            replaced = read_file.replace("simple: =", "simple: '='")
            # revert str to stream for loader
            stream = io.StringIO(replaced)
            try:
                if 'yml' == type_of_file:
                    data_dictionary = yaml.load(stream, Loader=XsoarLoader)

                else:
                    data_dictionary = json.load(stream)

            except Exception as e:
                raise ValueError(
                    "{} has a structure issue of file type {}. Error was: {}".format(file_path, type_of_file, str(e)))
    if isinstance(data_dictionary, (dict, list)):
        return data_dictionary
    return {}


def get_yaml(file_path):
    return get_file(file_path, 'yml')


def get_ryaml(file_path: str) -> dict:
    """
    Get yml file contents using ruaml

    Args:
        file_path (string): The file path

    Returns:
        dict. The yml contents
    """
    try:
        with open(os.path.expanduser(file_path), 'r') as yf:
            data = ryaml.load(yf)
    except FileNotFoundError as e:
        click.echo(f'File {file_path} not found. Error was: {str(e)}', nl=True)
    except Exception as e:
        click.echo(
            "{} has a structure issue of file type yml. Error was: {}".format(file_path, str(e)), nl=True)
    return data


def get_json(file_path):
    return get_file(file_path, 'json')


def get_script_or_integration_id(file_path):
    data_dictionary = get_yaml(file_path)

    if data_dictionary:
        commonfields = data_dictionary.get('commonfields', {})
        return commonfields.get('id', ['-', ])


def get_api_module_integrations_set(changed_api_modules, integration_set):
    integrations_set = list()
    for integration in integration_set:
        integration_data = list(integration.values())[0]
        if integration_data.get('api_modules', '') in changed_api_modules:
            integrations_set.append(integration_data)
    return integrations_set


def get_api_module_ids(file_list):
    """Extracts APIModule IDs from the file list"""
    api_module_set = set()
    if file_list:
        for pf in file_list:
            parent = pf
            while f'/{API_MODULES_PACK}/Scripts/' in parent:
                parent = get_parent_directory_name(parent, abs_path=True)
                if f'/{API_MODULES_PACK}/Scripts/' in parent:
                    pf = parent
            if parent != pf:
                api_module_set.add(os.path.basename(pf))
    return api_module_set


def get_entity_id_by_entity_type(data: dict, content_entity: str):
    """
    Returns the id of the content entity given its entity type
    :param data: The data of the file
    :param content_entity: The content entity type
    :return: The file id
    """
    if content_entity in (INTEGRATIONS_DIR, SCRIPTS_DIR):
        return data.get('commonfields', {}).get('id', '')
    elif content_entity == LAYOUTS_DIR:
        return data.get('typeId', '')
    else:
        return data.get('id', '')


def get_entity_name_by_entity_type(data: dict, content_entity: str):
    """
    Returns the name of the content entity given its entity type
    :param data: The data of the file
    :param content_entity: The content entity type
    :return: The file name
    """
    if content_entity == LAYOUTS_DIR:
        if 'typeId' in data:
            return data.get('typeId', '')
        return data.get('name', '')  # for layoutscontainer
    return data.get('name', '')


def collect_ids(file_path):
    """Collect id mentioned in file_path"""
    data_dictionary = get_yaml(file_path)

    if data_dictionary:
        return data_dictionary.get('id', '-')


def get_from_version(file_path):
    data_dictionary = get_yaml(file_path) if file_path.endswith('yml') else get_json(file_path)

    if data_dictionary:
        from_version = data_dictionary.get('fromversion') if 'fromversion' in data_dictionary \
            else data_dictionary.get('fromVersion', '0.0.0')
        if from_version == "":
            return "0.0.0"

        if not re.match(r"^\d{1,2}\.\d{1,2}\.\d{1,2}$", from_version):
            raise ValueError("{} fromversion is invalid \"{}\". "
                             "Should be of format: \"x.x.x\". for example: \"4.5.0\"".format(file_path, from_version))

        return from_version

    return '0.0.0'


def get_to_version(file_path):
    data_dictionary = get_yaml(file_path)

    if data_dictionary:
        to_version = data_dictionary.get('toversion', '99.99.99')
        if not re.match(r"^\d{1,2}\.\d{1,2}\.\d{1,2}$", to_version):
            raise ValueError("{} toversion is invalid \"{}\". "
                             "Should be of format: \"x.x.x\". for example: \"4.5.0\"".format(file_path, to_version))

        return to_version

    return '99.99.99'


def str2bool(v):
    if v.lower() in ('yes', 'true', 't', 'y', '1'):
        return True

    if v.lower() in ('no', 'false', 'f', 'n', '0'):
        return False

    raise argparse.ArgumentTypeError('Boolean value expected.')


def to_dict(obj):
    if isinstance(obj, Enum):
        return obj.name

    if not hasattr(obj, '__dict__'):
        return obj

    result = {}
    for key, val in obj.__dict__.items():
        if key.startswith("_"):
            continue

        element = []
        if isinstance(val, list):
            for item in val:
                element.append(to_dict(item))
        else:
            element = to_dict(val)
        result[key] = element

    return result


def old_get_release_notes_file_path(file_path):
    dir_name = os.path.dirname(file_path)

    # CHANGELOG in pack sub dirs
    if re.match(PACKAGE_YML_FILE_REGEX, file_path):
        return os.path.join(dir_name, 'CHANGELOG.md')

    # We got the CHANGELOG file to get its release notes
    if file_path.endswith('CHANGELOG.md'):
        return file_path

    # outside of packages, change log file will include the original file name.
    file_name = os.path.basename(file_path)
    return os.path.join(dir_name, os.path.splitext(file_name)[0] + '_CHANGELOG.md')


def old_get_latest_release_notes_text(rn_path):
    if not os.path.isfile(rn_path):
        # releaseNotes were not provided
        return None

    with open(rn_path) as f:
        rn = f.read()

    if not rn:
        # empty releaseNotes is not supported
        return None

    new_rn = re.findall(RELEASE_NOTES_REGEX, rn)
    if new_rn:
        # get release notes up to release header
        new_rn = new_rn[0].rstrip()
    else:
        new_rn = rn.replace(UNRELEASE_HEADER, '')  # type: ignore

    return new_rn if new_rn else None


def get_release_notes_file_path(file_path):
    """
    Accepts file path which is alleged to contain release notes. Validates that the naming convention
    is followed. If the file identified does not match the naming convention, error is returned.
    :param file_path: str - File path of the suspected release note.
    :return: file_path: str - Validated release notes path.
    """
    if file_path is None:
        print_warning("Release notes were not found.")
        return None
    else:
        if bool(re.search(r'\d{1,2}_\d{1,2}_\d{1,2}\.md', file_path)):
            return file_path
        else:
            print_warning(f'Unsupported file type found in ReleaseNotes directory - {file_path}')
            return None


def get_latest_release_notes_text(rn_path):
    if rn_path is None:
        print_warning('Path to release notes not found.')
        rn = None
    else:
        with open(rn_path) as f:
            rn = f.read()

        if not rn:
            print_error(f'Release Notes may not be empty. Please fill out correctly. - {rn_path}')
            return None

    return rn if rn else None


def format_version(version):
    """format server version to form X.X.X

    Args:
        version (string): string representing Demisto version

    Returns:
        string.
        The formatted server version.
    """
    formatted_version = version
    if len(version.split('.')) == 1:
        formatted_version = f'{version}.0.0'
    elif len(version.split('.')) == 2:
        formatted_version = f'{version}.0'

    return formatted_version


def server_version_compare(v1, v2):
    """compare Demisto versions

    Args:
        v1 (string): string representing Demisto version (first comparable)
        v2 (string): string representing Demisto version (second comparable)


    Returns:
        int.
        0 for equal versions.
        positive if v1 later version than v2.
        negative if v2 later version than v1.
    """

    v1 = format_version(v1)
    v2 = format_version(v2)

    _v1, _v2 = LooseVersion(v1), LooseVersion(v2)
    if _v1 == _v2:
        return 0
    if _v1 > _v2:
        return 1
    return -1


def run_threads_list(threads_list):
    """
    Start a list of threads and wait for completion (join)

    Arguments:
        threads_list (list of threads) -- list of threads to start and wait for join
    """
    # run each command in a separate thread
    for t in threads_list:
        t.start()
    # wait for the commands to complete
    for t in threads_list:
        t.join()


def is_file_path_in_pack(file_path):
    return bool(re.findall(PACKS_DIR_REGEX, file_path))


def get_pack_name(file_path):
    """
    extract pack name (folder name) from file path

    Arguments:
        file_path (str): path of a file inside the pack

    Returns:
        pack name (str)
    """
    if isinstance(file_path, Path):
        file_path = str(file_path)
    # the regex extracts pack name from relative paths, for example: Packs/EWSv2 -> EWSv2
    match = re.search(rf'{PACKS_DIR_REGEX}[/\\]([^/\\]+)[/\\]?', file_path)
    return match.group(1) if match else None


def get_pack_names_from_files(file_paths, skip_file_types=None):
    if skip_file_types is None:
        skip_file_types = set()

    packs = set()
    for path in file_paths:
        # renamed files are in a tuples - the second element is the new file name
        if isinstance(path, tuple):
            path = path[1]

        file_type = find_type(path)
        if file_type not in skip_file_types:
            pack = get_pack_name(path)
            if pack and is_file_path_in_pack(path):
                packs.add(pack)
    return packs


def filter_files_by_type(file_paths=None, skip_file_types=None) -> set:
    """get set of files and return the set whiteout the types to skip

    Args:
    - file_paths (set): set of content files.
    - skip_file_types List[str]: list of file types to skip.

    Returns:
    files (set): list of files whiteout the types to skip
    """
    if file_paths is None:
        file_paths = set()
    files = set()
    for path in file_paths:
        # renamed files are in a tuples - the second element is the new file name
        if isinstance(path, tuple):
            path = path[1]
        file_type = find_type(path)
        if file_type not in skip_file_types and is_file_path_in_pack(path):
            files.add(path)
    return files


def pack_name_to_path(pack_name):
    return os.path.join(PACKS_DIR, pack_name)


def get_pack_ignore_file_path(pack_name):
    return os.path.join(PACKS_DIR, pack_name, PACKS_PACK_IGNORE_FILE_NAME)


def get_ignore_pack_skipped_tests(pack_name: str) -> set:
    """
    Retrieve the skipped tests of a given pack, as detailed in the .pack-ignore file

    expected ignored tests structure in .pack-ignore:
        [file:playbook-Not-To-Run-Directly.yml]
        ignore=auto-test

    Arguments:
        pack name (str): name of the pack

    Returns:
        ignored_tests_set (set[str]): set of ignored test ids

    """
    ignored_tests_set = set()
    if pack_name:
        pack_ignore_path = get_pack_ignore_file_path(pack_name)

        if os.path.isfile(pack_ignore_path):
            try:
                # read pack_ignore using ConfigParser
                config = ConfigParser(allow_no_value=True)
                config.read(pack_ignore_path)

                # go over every file in the config
                for section in config.sections():
                    if section.startswith("file:"):
                        # given section is of type file
                        file_name = section[5:]
                        for key in config[section]:
                            if key == 'ignore':
                                # group ignore codes to a list
                                ignore_list = str(config[section][key]).split(',')
                                if PACK_IGNORE_TEST_FLAG in ignore_list:
                                    # given file is to be ignored, try to get its id directly from yaml
                                    path = os.path.join(PACKS_DIR, pack_name, TEST_PLAYBOOKS_DIR, file_name)
                                    if os.path.isfile(path):
                                        test_yaml = get_yaml(path)
                                        if 'id' in test_yaml:
                                            ignored_tests_set.add(test_yaml['id'])
            except MissingSectionHeaderError:
                pass

    return ignored_tests_set


def get_all_docker_images(script_obj) -> List[str]:
    """Gets a yml as dict and returns a list of all 'dockerimage' values in the yml.

    Args:
        script_obj (dict): A yml dict.

    Returns:
        List. A list of all docker images.
    """
    # this makes sure the first docker in the list is the main docker image.
    def_docker_image = DEF_DOCKER
    if script_obj.get('type') == TYPE_PWSH:
        def_docker_image = DEF_DOCKER_PWSH
    imgs = [script_obj.get('dockerimage') or def_docker_image]

    # get additional docker images
    for key in script_obj.keys():
        if 'dockerimage' in key and key != 'dockerimage':
            if isinstance(script_obj.get(key), str):
                imgs.append(script_obj.get(key))

            elif isinstance(script_obj.get(key), list):
                imgs.extend(script_obj.get(key))

    return imgs


def get_python_version(docker_image, log_verbose=None, no_prints=False):
    """
    Get the python version of a docker image
    Arguments:
        docker_image {string} -- Docker image being used by the project
    Return:
        python version as a float (2.7, 3.7)
    Raises:
        ValueError -- if version is not supported
    """
    if log_verbose is None:
        log_verbose = LOG_VERBOSE
    stderr_out = None if log_verbose else DEVNULL
    py_ver = check_output(["docker", "run", "--rm", docker_image,
                           "python", "-c",
                           "import sys;print('{}.{}'.format(sys.version_info[0], sys.version_info[1]))"],
                          universal_newlines=True, stderr=stderr_out).strip()
    if not no_prints:
        print("Detected python version: [{}] for docker image: {}".format(py_ver, docker_image))

    py_num = float(py_ver)
    if py_num < 2.7 or (3 < py_num < 3.4):  # pylint can only work on python 3.4 and up
        raise ValueError("Python vesion for docker image: {} is not supported: {}. "
                         "We only support python 2.7.* and python3 >= 3.4.".format(docker_image, py_num))
    return py_num


def get_pipenv_dir(py_version, envs_dirs_base):
    """
    Get the direcotry holding pipenv files for the specified python version
    Arguments:
        py_version {float} -- python version as 2.7 or 3.7
    Returns:
        string -- full path to the pipenv dir
    """
    return "{}{}".format(envs_dirs_base, int(py_version))


def print_v(msg, log_verbose=None):
    if log_verbose is None:
        log_verbose = LOG_VERBOSE
    if log_verbose:
        print(msg)


def get_dev_requirements(py_version, envs_dirs_base):
    """
    Get the requirements for the specified py version.

    Arguments:
        py_version {float} -- python version as float (2.7, 3.7)

    Raises:
        ValueError -- If can't detect python version

    Returns:
        string -- requirement required for the project
    """
    env_dir = get_pipenv_dir(py_version, envs_dirs_base)
    stderr_out = None if LOG_VERBOSE else DEVNULL
    requirements = check_output(['pipenv', 'lock', '-r', '-d'], cwd=env_dir, universal_newlines=True,
                                stderr=stderr_out)
    print_v("dev requirements:\n{}".format(requirements))
    return requirements


def get_dict_from_file(path: str, use_ryaml: bool = False,
                       raises_error: bool = True) -> Tuple[Dict, Union[str, None]]:
    """
    Get a dict representing the file

    Arguments:
        path - a path to the file
        use_ryaml - Whether to use ryaml for file loading or not
        raises_error - Whether to raise a FileNotFound error if `path` is not a valid file.

    Returns:
        dict representation of the file, and the file_type, either .yml or .json
    """
    try:
        if path:
            if path.endswith('.yml'):
                if use_ryaml:
                    return get_ryaml(path), 'yml'
                return get_yaml(path), 'yml'
            elif path.endswith('.json'):
                return get_json(path), 'json'
            elif path.endswith('.py'):
                return {}, 'py'
    except FileNotFoundError as e:
        if raises_error:
            raise

    return {}, None


@lru_cache()
def find_type_by_path(path: str = '') -> Optional[FileType]:
    """Find docstring by file path only
    This function is here as we want to implement lru_cache and we can do it on `find_type`
    as dict is not hashable.

    Args:
        path: Path to find its file type. Defaults to ''.

    Returns:
        FileType: The file type if found. else None;
    """
    if path.endswith('.md'):
        if 'README' in path:
            return FileType.README

        if RELEASE_NOTES_DIR in path:  # [-2] is the file's dir name
            return FileType.RELEASE_NOTES

        if 'description' in path:
            return FileType.DESCRIPTION

        return FileType.CHANGELOG

    if path.endswith('.json'):
        if RELEASE_NOTES_DIR in path:
            return FileType.RELEASE_NOTES_CONFIG
<<<<<<< HEAD
=======

>>>>>>> 6413cec6
    # integration image
    if path.endswith('_image.png') and not path.endswith("Author_image.png"):
        return FileType.IMAGE

    if path.endswith("Author_image.png"):
        return FileType.AUTHOR_IMAGE

    # doc files images
    if path.endswith('.png') and DOC_FILES_DIR in path:
        return FileType.DOC_IMAGE

    if path.endswith('.ps1'):
        return FileType.POWERSHELL_FILE

    if path.endswith('.py'):
        return FileType.PYTHON_FILE

    if path.endswith('.js'):
        return FileType.JAVASCRIPT_FILE

    if path.endswith(XSOAR_CONFIG_FILE):
        return FileType.XSOAR_CONFIG

    return None


# flake8: noqa: C901


def find_type(path: str = '', _dict=None, file_type: Optional[str] = None, ignore_sub_categories: bool = False):
    """
    returns the content file type

    Arguments:
        path - a path to the file

    Returns:
        string representing the content file type
    """
    type_by_path = find_type_by_path(path)
    if type_by_path:
        return type_by_path
    try:
        if not _dict and not file_type:
            _dict, file_type = get_dict_from_file(path)

    except FileNotFoundError:
        # unable to find the file - hence can't identify it
        return None

    if file_type == 'yml':
        if 'category' in _dict:
            if _dict.get('beta') and not ignore_sub_categories:
                return FileType.BETA_INTEGRATION

            return FileType.INTEGRATION

        if 'script' in _dict:
            if TEST_PLAYBOOKS_DIR in Path(path).parts and not ignore_sub_categories:
                return FileType.TEST_SCRIPT

            return FileType.SCRIPT

        if 'tasks' in _dict:
            if TEST_PLAYBOOKS_DIR in Path(path).parts:
                return FileType.TEST_PLAYBOOK

            return FileType.PLAYBOOK

    if file_type == 'json':
        if 'widgetType' in _dict:
            return FileType.WIDGET

        if 'orientation' in _dict:
            return FileType.REPORT

        if 'color' in _dict and 'cliName' not in _dict:
            if 'definitionId' in _dict and _dict['definitionId'] and \
                    _dict['definitionId'].lower() not in ['incident', 'indicator']:
                return FileType.GENERIC_TYPE
            return FileType.INCIDENT_TYPE

        # 'regex' key can be found in new reputations files while 'reputations' key is for the old reputations
        # located in reputations.json file.
        if 'regex' in _dict or 'reputations' in _dict:
            return FileType.REPUTATION

        if 'brandName' in _dict and 'transformer' in _dict:
            return FileType.OLD_CLASSIFIER

        if ('transformer' in _dict and 'keyTypeMap' in _dict) or 'mapping' in _dict:
            if _dict.get('type') and _dict.get('type') == 'classification':
                return FileType.CLASSIFIER
            elif _dict.get('type') and 'mapping' in _dict.get('type'):
                return FileType.MAPPER
            return None

        if 'canvasContextConnections' in _dict:
            return FileType.CONNECTION

        if 'layout' in _dict or 'kind' in _dict:  # it's a Layout or Dashboard but not a Generic Object
            if 'kind' in _dict or 'typeId' in _dict:
                return FileType.LAYOUT

            return FileType.DASHBOARD

        if 'group' in _dict and LAYOUT_CONTAINER_FIELDS.intersection(_dict):
            return FileType.LAYOUTS_CONTAINER

        if 'definitionIds' in _dict and 'views' in _dict:
            return FileType.GENERIC_MODULE

        if 'auditable' in _dict:
            return FileType.GENERIC_DEFINITION

        # When using it for all files validation- sometimes 'id' can be integer
        if 'id' in _dict:
            if isinstance(_dict['id'], str):
                if 'definitionId' in _dict and _dict['definitionId'] and \
                        _dict['definitionId'].lower() not in ['incident', 'indicator']:
                    return FileType.GENERIC_FIELD
                _id = _dict['id'].lower()
                if _id.startswith('incident'):
                    return FileType.INCIDENT_FIELD
                if _id.startswith('indicator'):
                    return FileType.INDICATOR_FIELD
            else:
                print(f'The file {path} could not be recognized, please update the "id" to be a string')

    return None


def get_common_server_path(env_dir):
    common_server_dir = get_common_server_dir(env_dir)
    return os.path.join(common_server_dir, 'CommonServerPython.py')


def get_common_server_path_pwsh(env_dir):
    common_server_dir = get_common_server_dir_pwsh(env_dir)
    return os.path.join(common_server_dir, 'CommonServerPowerShell.ps1')


def _get_common_server_dir_general(env_dir, name):
    common_server_pack_path = os.path.join(env_dir, 'Packs', 'Base', 'Scripts', name)

    return common_server_pack_path


def get_common_server_dir(env_dir):
    return _get_common_server_dir_general(env_dir, 'CommonServerPython')


def get_common_server_dir_pwsh(env_dir):
    return _get_common_server_dir_general(env_dir, 'CommonServerPowerShell')


def is_external_repository() -> bool:
    """
    Returns True if script executed from private repository

    """
    try:
        git_repo = git.Repo(os.getcwd(), search_parent_directories=True)
        private_settings_path = os.path.join(git_repo.working_dir, '.private-repo-settings')
        return os.path.exists(private_settings_path)
    except git.InvalidGitRepositoryError:
        return True


def get_content_id_set() -> dict:
    """Getting the ID Set from official content's bucket"""
    return requests.get(OFFICIAL_CONTENT_ID_SET_PATH).json()


def get_content_path() -> str:
    """ Get abs content path, from any CWD
    Returns:
        str: Absolute content path
    """
    try:
        git_repo = git.Repo(os.getcwd(), search_parent_directories=True)
        remote_url = git_repo.remote().urls.__next__()
        is_fork_repo = 'content' in remote_url
        is_external_repo = is_external_repository()

        if not is_fork_repo and not is_external_repo:
            raise git.InvalidGitRepositoryError
        return git_repo.working_dir
    except (git.InvalidGitRepositoryError, git.NoSuchPathError):
        print_error("Please run demisto-sdk in content repository - Aborting!")
    return ''


def run_command_os(command: str, cwd: Union[Path, str], env: Union[os._Environ, dict] = os.environ) -> \
        Tuple[str, str, int]:
    """ Run command in subprocess tty
    Args:
        command(str): Command to be executed.
        cwd(Path): Path from pathlib object to be executed
        env: Environment variables for the execution
    Returns:
        str: Stdout of the command
        str: Stderr of the command
        int: exit code of command
    """
    if isinstance(cwd, str):
        cwd = Path(cwd)
    try:
        process = Popen(
            shlex.split(command),
            cwd=cwd,
            env=env,
            stdout=PIPE,
            stderr=PIPE,
            universal_newlines=True
        )
        stdout, stderr = process.communicate()
    except OSError as e:
        return '', str(e), 1

    return stdout, stderr, process.returncode


def pascal_case(st: str) -> str:
    """Convert a string to pascal case. Will simply remove spaces and make sure the first
    character is capitalized

    Arguments:
        st {str} -- string to convert

    Returns:
        str -- converted string
    """
    words = re.findall(r'[a-zA-Z0-9]+', st)
    return ''.join(''.join([w[0].upper(), w[1:]]) for w in words)


def capital_case(st: str) -> str:
    """Capitalize the first letter of each word of a string. The remaining characters are untouched.

    Arguments:
        st {str} -- string to convert

    Returns:
        str -- converted string
    """
    if len(st) >= 1:
        words = st.split()
        return ' '.join([f'{s[:1].upper()}{s[1:]}' for s in words if len(s) >= 1])
    else:
        return ''


def get_last_release_version():
    """
    Get latest release tag (xx.xx.xx)

    :return: tag
    """
    tags = run_command('git tag').split('\n')
    tags = [tag for tag in tags if re.match(r'\d+\.\d+\.\d+', tag) is not None]
    tags.sort(key=LooseVersion, reverse=True)

    return tags[0]


def is_file_from_content_repo(file_path: str) -> Tuple[bool, str]:
    """ Check if an absolute file_path is part of content repo.
    Args:
        file_path (str): The file path which is checked.
    Returns:
        bool: if file is part of content repo.
        str: relative path of file in content repo.
    """
    try:
        git_repo = git.Repo(os.getcwd(),
                            search_parent_directories=True)
        remote_url = git_repo.remote().urls.__next__()
        is_fork_repo = 'content' in remote_url
        is_external_repo = is_external_repository()

        if not is_fork_repo and not is_external_repo:
            return False, ''
        content_path_parts = Path(git_repo.working_dir).parts
        input_path_parts = Path(file_path).parts
        input_path_parts_prefix = input_path_parts[:len(content_path_parts)]
        if content_path_parts == input_path_parts_prefix:
            return True, '/'.join(input_path_parts[len(content_path_parts):])
        else:
            return False, ''

    except Exception as e:
        click.secho(f"Unable to identify the repository: {e}")
        return False, ''


def should_file_skip_validation(file_path: str) -> bool:
    """Check if the file cannot be validated under 'run_all_validations_on_file' method for various reasons,
        either if it's a test file, or if it's a file that's been validated somewhere else
        Args:
            file_path (str): The file path which is checked.
        Returns:
            bool: True if the file's validation should be skipped, False otherwise.
        """
    file_extension = os.path.splitext(file_path)[-1]
    # We validate only yml json and .md files
    if file_extension not in ['.yml', '.json', '.md']:
        return True
    if any(ignore_pattern in file_path.lower() for ignore_pattern in ALL_FILES_VALIDATION_IGNORE_WHITELIST):
        return True
    # Ignoring changelog and description files since these are checked on the integration validation
    if 'changelog' in file_path.lower() or 'description' in file_path.lower():
        return True
    # unified files should not be validated
    if file_path.endswith('_unified.yml'):
        return True
    return False


def retrieve_file_ending(file_path: str) -> str:
    """
    Retrieves the file ending (without the dot)
    :param file_path: The file path
    :return: The file ending
    """
    os_split: tuple = os.path.splitext(file_path)
    if os_split:
        file_ending: str = os_split[1]
        if file_ending and '.' in file_ending:
            return file_ending[1:]
    return ''


def is_test_config_match(test_config: dict, test_playbook_id: str = '', integration_id: str = '') -> bool:
    """
    Given a test configuration from conf.json file, this method checks if the configuration is configured for the
    test playbook or for integration_id.
    Since in conf.json there could be test configurations with 'integrations' as strings or list of strings
    the type of test_configurations['integrations'] is checked in first and the match according to the type.
    If file type is not an integration- will return True if the test_playbook id matches playbookID.
    Args:
        test_config: A test configuration from conf.json file under 'tests' key.
        test_playbook_id: A test playbook ID.
        integration_id: An integration ID.
    If both test_playbook_id and integration_id are given will look for a match of both, else will look for match
    of either test playbook id or integration id
    Returns:
        True if the test configuration contains the test playbook and the content item or False if not
    """
    test_playbook_match = test_playbook_id == test_config.get('playbookID')
    test_integrations = test_config.get('integrations')
    if isinstance(test_integrations, list):
        integration_match = any(
            test_integration for test_integration in test_integrations if test_integration == integration_id)
    else:
        integration_match = test_integrations == integration_id
    # If both playbook id and integration id are given
    if integration_id and test_playbook_id:
        return test_playbook_match and integration_match

    # If only integration id is given
    if integration_id:
        return integration_match

    # If only test playbook is given
    if test_playbook_id:
        return test_playbook_match

    return False


def get_not_registered_tests(conf_json_tests: list, content_item_id: str, file_type: str, test_playbooks: list) -> list:
    """
    Return all test playbooks that are not configured in conf.json file
    Args:
        conf_json_tests: the 'tests' value of 'conf.json file
        content_item_id: A content item ID, could be a script, an integration or a playbook.
        file_type: The file type, could be an integration or a playbook.
        test_playbooks: The yml file's list of test playbooks

    Returns:
        A list of TestPlaybooks not configured
    """
    not_registered_tests = []
    for test in test_playbooks:
        if file_type == 'playbook':
            test_registered_in_conf_json = any(
                test_config for test_config in conf_json_tests if is_test_config_match(test_config,
                                                                                       test_playbook_id=test)
            )
        else:
            test_registered_in_conf_json = any(
                test_config for test_config in conf_json_tests if is_test_config_match(test_config,
                                                                                       integration_id=content_item_id)
            )
        if not test_registered_in_conf_json:
            not_registered_tests.append(test)
    return not_registered_tests


def _get_file_id(file_type: str, file_content: Dict):
    """
    Gets the ID of a content item according to it's type
    Args:
        file_type: The type of the content item
        file_content: The content of the content item

    Returns:
        The file's content ID
    """
    file_id = ''
    if file_type in ID_IN_ROOT:
        file_id = file_content.get('id', '')
    elif file_type in ID_IN_COMMONFIELDS:
        file_id = file_content.get('commonfields', {}).get('id')
    return file_id


def is_path_of_integration_directory(path: str) -> bool:
    """Returns true if directory is integration directory false if not.
    """
    return os.path.basename(path) == INTEGRATIONS_DIR


def is_path_of_script_directory(path: str) -> bool:
    """Returns true if directory is script directory false if not.
    """
    return os.path.basename(path) == SCRIPTS_DIR


def is_path_of_playbook_directory(path: str) -> bool:
    """Returns true if directory is playbook directory false if not.
    """
    return os.path.basename(path) == PLAYBOOKS_DIR


def is_path_of_test_playbook_directory(path: str) -> bool:
    """Returns true if directory is test_playbook directory false if not.
    """
    return os.path.basename(path) == TEST_PLAYBOOKS_DIR


def is_path_of_report_directory(path: str) -> bool:
    """Returns true if directory is report directory false if not.
    """
    return os.path.basename(path) == REPORTS_DIR


def is_path_of_dashboard_directory(path: str) -> bool:
    """Returns true if directory is integration directory false if not.
    """
    return os.path.basename(path) == DASHBOARDS_DIR


def is_path_of_widget_directory(path: str) -> bool:
    """Returns true if directory is integration directory false if not.
    """
    return os.path.basename(path) == WIDGETS_DIR


def is_path_of_incident_field_directory(path: str) -> bool:
    """Returns true if directory is integration directory false if not.
    """
    return os.path.basename(path) == INCIDENT_FIELDS_DIR


def is_path_of_incident_type_directory(path: str) -> bool:
    """Returns true if directory is integration directory false if not.
    """
    return os.path.basename(path) == INCIDENT_TYPES_DIR


def is_path_of_indicator_field_directory(path: str) -> bool:
    """Returns true if directory is integration directory false if not.
    """
    return os.path.basename(path) == INDICATOR_FIELDS_DIR


def is_path_of_layout_directory(path: str) -> bool:
    """Returns true if directory is integration directory false if not.
    """
    return os.path.basename(path) == LAYOUTS_DIR


def is_path_of_classifier_directory(path: str) -> bool:
    """Returns true if directory is integration directory false if not.
    """
    return os.path.basename(path) == CLASSIFIERS_DIR


def get_parent_directory_name(path: str, abs_path: bool = False) -> str:
    """
    Retrieves the parent directory name
    :param path: path to get the parent dir name
    :param abs_path: when set to true, will return absolute path
    :return: parent directory name
    """
    parent_dir_name = os.path.dirname(os.path.abspath(path))
    if abs_path:
        return parent_dir_name
    return os.path.basename(parent_dir_name)


def get_content_file_type_dump(file_path: str) -> Callable[[str], str]:
    """
    Return a method with which 'curr' (the current key the lies in the path of the error) should be printed with
    If the file is a yml file:
        will return a yaml.dump function
    If the file is a json file:
        will return a json.dumps function configured with indent=4
    In any other case- will just print the string representation of the key.

    The file type is checked according to the file extension

    Args:
        file_path: The file path whose type is determined in this method

    Returns:
        A function that returns string representation of 'curr'
    """
    # Setting the method that should the curr path
    file_extension = os.path.splitext(file_path)[-1]
    curr_string_transformer: Union[partial[str], Type[str], Callable] = str
    if file_extension in ['.yml', '.yaml']:
        curr_string_transformer = yaml.dump
    elif file_extension == '.json':
        curr_string_transformer = partial(json.dumps, indent=4)
    return curr_string_transformer


def get_code_lang(file_data: dict, file_entity: str) -> str:
    """
    Returns the code language by the file entity
    :param file_data: The file data
    :param file_entity: The file entity
    :return: The code language
    """
    if file_entity == INTEGRATIONS_DIR:
        return file_data.get('script', {}).get('type', '')
    elif file_entity == SCRIPTS_DIR:
        return file_data.get('type', {})
    return ''


def camel_to_snake(camel: str) -> str:
    """
    Converts camel case (CamelCase) strings to snake case (snake_case) strings.
    Args:
        camel (str): The camel case string.

    Returns:
        str: The snake case string.
    """
    camel_to_snake_pattern = re.compile(r'(?<!^)(?=[A-Z][a-z])')
    snake = camel_to_snake_pattern.sub('_', camel).lower()
    return snake


def open_id_set_file(id_set_path):
    id_set = None
    try:
        with open(id_set_path, 'r') as id_set_file:
            id_set = json.load(id_set_file)
    except IOError:
        print_warning("Could not open id_set file")
    finally:
        return id_set


def get_demisto_version(demisto_client: demisto_client) -> str:
    """
    Args:
        demisto_client: A configured demisto_client instance

    Returns:
        the server version of the Demisto instance.
    """
    try:
        resp = demisto_client.generic_request('/about', 'GET')
        about_data = json.loads(resp[0].replace("'", '"'))
        return parse(about_data.get('demistoVersion'))  # type: ignore
    except Exception:
        return "0"


def arg_to_list(arg: Union[str, List[str]], separator: str = ",") -> List[str]:
    """
       Converts a string representation of lists to a python list
       Args:
              arg: string or list of string.
              separator: A string separator to separate the strings, the default is a comma.
       Returns:
             list, contains strings.

    """
    if not arg:
        return []
    if isinstance(arg, list):
        return arg
    if isinstance(arg, str):
        if arg[0] == '[' and arg[-1] == ']':
            return json.loads(arg)
        return [s.strip() for s in arg.split(separator)]
    return [arg]


def get_file_version_suffix_if_exists(current_file: Dict, check_in_display: bool = False) -> Optional[str]:
    """
    Checks if current YML file name is versioned or no, e.g, ends with v<number>.
    Args:
        current_file (Dict): Dict representing YML data of an integration or script.
        check_in_display (bool): Whether to get name by 'display' field or not (by 'name' field).

    Returns:
        (Optional[str]): Number of the version as a string, if the file ends with version suffix. None otherwise.
    """
    versioned_file_regex = r'v([0-9]+)$'
    name = current_file.get('display') if check_in_display else current_file.get('name')
    if not name:
        return None
    matching_regex = re.findall(versioned_file_regex, name.lower())
    if matching_regex:
        return matching_regex[-1]
    return None


def get_all_incident_and_indicator_fields_from_id_set(id_set_file, entity_type):
    fields_list = []
    for item in ['IncidentFields', 'IndicatorFields']:
        all_item_fields = id_set_file.get(item)
        for item_field in all_item_fields:
            for field, field_info in item_field.items():
                if entity_type == 'mapper' or entity_type == 'old classifier':
                    fields_list.append(field_info.get('name', ''))
                    fields_list.append(field.replace('incident_', '').replace('indicator_', ''))
                elif entity_type == 'layout':
                    fields_list.append(field.replace('incident_', '').replace('indicator_', ''))
    return fields_list


def is_string_uuid(string_to_check: str):
    """
    Check if a given string is from uuid type
    Args:
        string_to_check: string

    Returns:
        bool. True if the string match uuid type, else False

    """
    return bool(re.fullmatch(UUID_REGEX, string_to_check))


def extract_multiple_keys_from_dict(key: str, var: dict):
    """
    Args:
        key: string representing a re-occurring field in dictionary
        var: nested dictionary (can contain both nested lists and nested dictionary)

    Returns: A generator that generates value in an occurrence of the nested key in var.
    """
    if hasattr(var, 'items'):
        for k, v in var.items():
            if k == key:
                yield v
            if isinstance(v, dict):
                for result in extract_multiple_keys_from_dict(key, v):
                    yield result
            elif isinstance(v, list):
                for d in v:
                    for result in extract_multiple_keys_from_dict(key, d):
                        yield result


def find_file(root_path, file_name):
    """Find a file with a given file name under a given root path.
    Returns:
        str: The full file path from root path if exists, else return empty string.
    """
    for file in os.listdir(root_path):
        file_path = os.path.join(root_path, file)
        if file_path.endswith(file_name):
            return file_path
        elif os.path.isdir(file_path):
            found_file = find_file(file_path, file_name)
            if found_file:
                return found_file
    return ''


@lru_cache()
def get_file_displayed_name(file_path):
    """Gets the file name that is displayed in the UI by the file's path.
    If there is no displayed name - returns the file name"""
    file_type = find_type(file_path)
    if FileType.INTEGRATION == file_type:
        return get_yaml(file_path).get('display')
    elif file_type in [FileType.SCRIPT, FileType.TEST_SCRIPT, FileType.PLAYBOOK, FileType.TEST_PLAYBOOK]:
        return get_yaml(file_path).get('name')
    elif file_type in [FileType.MAPPER, FileType.CLASSIFIER, FileType.INCIDENT_FIELD, FileType.INCIDENT_TYPE,
                       FileType.INDICATOR_FIELD, FileType.LAYOUTS_CONTAINER, FileType.DASHBOARD, FileType.WIDGET,
                       FileType.REPORT]:
        return get_json(file_path).get('name')
    elif file_type == FileType.OLD_CLASSIFIER:
        return get_json(file_path).get('brandName')
    elif file_type == FileType.LAYOUT:
        return get_json(file_path).get('TypeName')
    elif file_type == FileType.REPUTATION:
        return get_json(file_path).get('id')
    else:
        return os.path.basename(file_path)


def compare_context_path_in_yml_and_readme(yml_dict, readme_content):
    """
    Gets both README and YML file of Integration and compares the context path between them.
    Scripts are not being checked.
    Args:
        yml_dict: a dictionary representing YML content.
        readme_content: the content string of the readme file.
    Returns: A dictionary as following: {<command_name>:{'only in yml': <set of context paths found only in yml>,
                                                        'only in readme': <set of context paths found only in readme>}}
    """
    different_contexts: dict = {}

    # Gets the data from the README
    # the pattern to get the context part out of command section:
    context_section_pattern = r"\| *\*\*Path\*\* *\| *\*\*Type\*\* *\| *\*\*Description\*\* *\|.(.*?)#{3,5}"
    # the pattern to get the value in the first column under the outputs table:
    context_path_pattern = r"\| *(\S.*?\S) *\| *[^\|]* *\| *[^\|]* *\|"
    readme_content += "### "  # mark end of file so last pattern of regex will be recognized.
    commands = yml_dict.get("script", {})

    # handles scripts
    if not commands:
        return different_contexts
    commands = commands.get('commands', [])
    for command in commands:
        command_name = command.get('name')

        # Gets all context path in the relevant command section from README file
        command_section_pattern = fr" Base Command..`{command_name}`.(.*?)\n### "  # pattern to get command section
        command_section = re.findall(command_section_pattern, readme_content, re.DOTALL)
        if not command_section:
            continue
        if not command_section[0].endswith('###'):
            command_section[0] += '###'  # mark end of file so last pattern of regex will be recognized.
        context_section = re.findall(context_section_pattern, command_section[0], re.DOTALL)
        if not context_section:
            context_path_in_command = set()
        else:
            context_path_in_command = set(re.findall(context_path_pattern, context_section[0], re.DOTALL))

            # remove the header line ---- (could be of any length)
            for path in context_path_in_command:
                if not path.replace('-', ''):
                    context_path_in_command.remove(path)
                    break

        # handles cases of old integrations with context in 'important' section
        if 'important' in command:
            command.pop('important')

        # Gets all context path in the relevant command section from YML file
        existing_context_in_yml = set(extract_multiple_keys_from_dict("contextPath", command))

        # finds diff between YML and README
        only_in_yml_paths = existing_context_in_yml - context_path_in_command
        only_in_readme_paths = context_path_in_command - existing_context_in_yml
        if only_in_yml_paths or only_in_readme_paths:
            different_contexts[command_name] = {"only in yml": only_in_yml_paths,
                                                "only in readme": only_in_readme_paths}

    return different_contexts


def write_yml(yml_path: str, yml_data: Dict):
    ryaml = YAML()
    ryaml.allow_duplicate_keys = True
    ryaml.preserve_quotes = True
    with open(yml_path, 'w') as f:
        ryaml.dump(yml_data, f)  # ruamel preservers multilines


def to_kebab_case(s: str):
    """
    Scan File => scan-file
    Scan File- => scan-file
    *scan,file => scan-file
    Scan     File => scan-file

    """
    if s:
        new_s = s.lower()
        new_s = re.sub(' +', '-', new_s)
        new_s = re.sub('[^A-Za-z0-9-]+', '', new_s)
        m = re.search('[a-z0-9]+(-[a-z]+)*', new_s)
        if m:
            return m.group(0)
        else:
            return new_s

    return s


def to_pascal_case(s: str):
    """
    Scan File => ScanFile
    Scan File- => ScanFile
    *scan,file => ScanFile
    Scan     File => ScanFile
    scan-file => ScanFile
    scan.file => ScanFile

    """
    if s:
        if re.search(r'^[A-Z][a-z]+(?:[A-Z][a-z]+)*$', s):
            return s

        new_s = s.lower()
        new_s = re.sub(r'[ -\.]+', '-', new_s)
        new_s = ''.join([t.title() for t in new_s.split('-')])
        new_s = re.sub(r'[^A-Za-z0-9]+', '', new_s)

        return new_s

    return s


def get_approved_usecases() -> list:
    """Gets approved list of usecases from content master

    Returns:
        List of approved usecases
    """
    return get_remote_file(
        'Tests/Marketplace/approved_usecases.json',
        github_repo=GithubContentConfig.OFFICIAL_CONTENT_REPO_NAME
    ).get('approved_list', [])


def get_approved_tags() -> list:
    """Gets approved list of tags from content master

    Returns:
        List of approved tags
    """
    return get_remote_file(
        'Tests/Marketplace/approved_tags.json',
        github_repo=GithubContentConfig.OFFICIAL_CONTENT_REPO_NAME
    ).get('approved_list', [])


def get_pack_metadata(file_path: str) -> dict:
    """ Get the pack_metadata dict, of the pack containing the given file path.

    Args:
        file_path(str): file path

    Returns: pack_metadata of the pack, that source_file related to,
        on failure returns {}

    """
    pack_path = file_path if PACKS_DIR in file_path else os.path.realpath(__file__)
    match = re.search(rf".*{PACKS_DIR}[/\\]([^/\\]+)[/\\]?", pack_path)
    directory = match.group() if match else ''

    try:
        metadata_path = os.path.join(directory, PACKS_PACK_META_FILE_NAME)
        pack_metadata, _ = get_dict_from_file(metadata_path)
        return pack_metadata
    except Exception:
        return {}


def is_pack_path(input_path: str) -> bool:
    """
    Checks whether pack given in input path is for a pack.
    Args:
        input_path (str): Input path.
    Examples
        - input_path = 'Packs/BitcoinAbuse
          Returns: True
        - input_path = 'Packs/BitcoinAbuse/Layouts'
          Returns: False
    Returns:
        (bool):
        - True if the input path is for a given pack.
        - False if the input path is not for a given pack.
    """
    return os.path.basename(os.path.dirname(input_path)) == PACKS_DIR


def get_relative_path_from_packs_dir(file_path: str) -> str:
    """Get the relative path for a given file_path starting in the Packs directory"""
    if PACKS_DIR not in file_path or file_path.startswith(PACKS_DIR):
        return file_path

    return file_path[file_path.find(PACKS_DIR):]


def is_uuid(s: str) -> Optional[Match]:
    """Checks whether given string is a UUID

    Args:
         s (str): The string to check if it is a UUID

    Returns:
        Match: Returns the match if given string is a UUID, otherwise None
    """
    return re.match(UUID_REGEX, s)


def get_release_note_entries(version='') -> list:
    """
    Gets the release notes entries for the current version.

    Args:
        version: The current demisto-sdk version.

    Return:
        list: A list of the release notes given from the CHANGELOG file.
    """

    changelog_file_content = get_remote_file(full_file_path='CHANGELOG.md',
                                             return_content=True,
                                             github_repo='demisto/demisto-sdk').decode('utf-8').split('\n')

    if not version or 'dev' in version:
        version = 'Changelog'

    if f'# {version}' not in changelog_file_content:
        return []

    result = changelog_file_content[changelog_file_content.index(f'# {version}') + 1:]
    result = result[:result.index('')]

    return result


def get_current_usecases() -> list:
    """Gets approved list of usecases from current branch (only in content repo).

    Returns:
        List of approved usecases from current branch
    """
    if not is_external_repository():
        approved_usecases_json, _ = get_dict_from_file('Tests/Marketplace/approved_usecases.json')
        return approved_usecases_json.get('approved_list', [])
    return []


def get_current_tags() -> list:
    """Gets approved list of tags from current branch (only in content repo).

    Returns:
        List of approved tags from current branch
    """
    if not is_external_repository():
        approved_tags_json, _ = get_dict_from_file('Tests/Marketplace/approved_tags.json')
        return approved_tags_json.get('approved_list', [])
    return []


@contextmanager
def suppress_stdout():
    """
        Temporarily suppress console output without effecting error outputs.
        Example of use:

            with suppress_stdout():
                print('This message will not be printed')
            print('This message will be printed')
    """
    with open(os.devnull, "w") as devnull:
        try:
            old_stdout = sys.stdout
            sys.stdout = devnull
            yield
        finally:
            sys.stdout = old_stdout<|MERGE_RESOLUTION|>--- conflicted
+++ resolved
@@ -1027,10 +1027,7 @@
     if path.endswith('.json'):
         if RELEASE_NOTES_DIR in path:
             return FileType.RELEASE_NOTES_CONFIG
-<<<<<<< HEAD
-=======
-
->>>>>>> 6413cec6
+
     # integration image
     if path.endswith('_image.png') and not path.endswith("Author_image.png"):
         return FileType.IMAGE
