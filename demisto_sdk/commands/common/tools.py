from __future__ import annotations

import contextlib
import glob
import logging
import os
import re
import shlex
import sys
import traceback
import urllib.parse
from collections import OrderedDict
from concurrent.futures import as_completed
from configparser import ConfigParser, MissingSectionHeaderError
from contextlib import contextmanager
from datetime import datetime
from enum import Enum
from functools import lru_cache
from hashlib import sha1
from io import StringIO, TextIOWrapper
from pathlib import Path, PosixPath
from subprocess import PIPE, Popen
from time import sleep
from typing import (
    TYPE_CHECKING,
    Any,
    Callable,
    Dict,
    Iterable,
    List,
    Match,
    Optional,
    Set,
    Tuple,
    Union,
)

import demisto_client
import git
import giturlparse
import requests
import urllib3
from bs4.dammit import UnicodeDammit
from packaging.version import Version
from pebble import ProcessFuture, ProcessPool
from requests.exceptions import HTTPError

from demisto_sdk.commands.common.constants import (
    ALL_FILES_VALIDATION_IGNORE_WHITELIST,
    API_MODULES_PACK,
    CLASSIFIERS_DIR,
    CONF_JSON_FILE_NAME,
    CORRELATION_RULES_DIR,
    DASHBOARDS_DIR,
    DEF_DOCKER,
    DEF_DOCKER_PWSH,
    DEFAULT_CONTENT_ITEM_FROM_VERSION,
    DEFAULT_CONTENT_ITEM_TO_VERSION,
    DEMISTO_GIT_PRIMARY_BRANCH,
    DEMISTO_GIT_UPSTREAM,
    DOC_FILES_DIR,
    ENV_DEMISTO_SDK_MARKETPLACE,
    ENV_SDK_WORKING_OFFLINE,
    ID_IN_COMMONFIELDS,
    ID_IN_ROOT,
    INCIDENT_FIELDS_DIR,
    INCIDENT_TYPES_DIR,
    INDICATOR_FIELDS_DIR,
    INDICATOR_TYPES_DIR,
    INTEGRATIONS_DIR,
    JOBS_DIR,
    LAYOUT_RULES_DIR,
    LAYOUTS_DIR,
    LISTS_DIR,
    MARKETPLACE_KEY_PACK_METADATA,
    MARKETPLACE_TO_CORE_PACKS_FILE,
    METADATA_FILE_NAME,
    MODELING_RULES_DIR,
    NON_LETTERS_OR_NUMBERS_PATTERN,
    OFFICIAL_CONTENT_GRAPH_PATH,
    OFFICIAL_CONTENT_ID_SET_PATH,
    OFFICIAL_INDEX_JSON_PATH,
    PACK_METADATA_IRON_BANK_TAG,
    PACK_METADATA_SUPPORT,
    PACKAGE_SUPPORTING_DIRECTORIES,
    PACKAGE_YML_FILE_REGEX,
    PACKS_DIR,
    PACKS_DIR_REGEX,
    PACKS_FOLDER,
    PACKS_PACK_IGNORE_FILE_NAME,
    PACKS_PACK_META_FILE_NAME,
    PACKS_README_FILE_NAME,
    PARSING_RULES_DIR,
    PLAYBOOKS_DIR,
    PRE_PROCESS_RULES_DIR,
    RELEASE_NOTES_DIR,
    RELEASE_NOTES_REGEX,
    REPORTS_DIR,
    SCRIPTS_DIR,
    SIEM_ONLY_ENTITIES,
    TABLE_INCIDENT_TO_ALERT,
    TEST_PLAYBOOKS_DIR,
    TESTS_AND_DOC_DIRECTORIES,
    TRIGGER_DIR,
    TYPE_PWSH,
    UNRELEASE_HEADER,
    URL_REGEX,
    UUID_REGEX,
    WIDGETS_DIR,
    XDRC_TEMPLATE_DIR,
    XSIAM_DASHBOARDS_DIR,
    XSIAM_REPORTS_DIR,
    XSOAR_CONFIG_FILE,
    XSOAR_SUPPORT,
    FileType,
    IdSetKeys,
    MarketplaceVersions,
    urljoin,
)
from demisto_sdk.commands.common.cpu_count import cpu_count
from demisto_sdk.commands.common.git_content_config import GitContentConfig, GitProvider
from demisto_sdk.commands.common.git_util import GitUtil
from demisto_sdk.commands.common.handlers import DEFAULT_JSON_HANDLER as json
from demisto_sdk.commands.common.handlers import DEFAULT_YAML_HANDLER as yaml
from demisto_sdk.commands.common.handlers import (
    XSOAR_Handler,
    YAML_Handler,
)

if TYPE_CHECKING:
    from demisto_sdk.commands.content_graph.interface import ContentGraphInterface

logger = logging.getLogger("demisto-sdk")

yaml_safe_load = YAML_Handler(typ="safe")

urllib3.disable_warnings()


GRAPH_SUPPORTED_FILE_TYPES = ["yml", "json"]


class TagParser:
    def __init__(self, marketplace_tag):
        self.pattern = rf"<~{marketplace_tag}>.*?</~{marketplace_tag}>|<~{marketplace_tag}>\n.*?\n</~{marketplace_tag}>\n"
        self.only_tags_pattern = rf"<~{marketplace_tag}>|</~{marketplace_tag}>|<~{marketplace_tag}>\n|\n</~{marketplace_tag}>\n"

    def parse(self, text: str, remove_tag: Optional[bool] = False) -> str:
        """
        Given a prefix and suffix of an expected tag, remove the tag and the text it's wrapping, or just the wrappers
        Args:
            text (str): text that may contain given tags.
            remove_tag (bool): overrides remove_tag_text value. Determines whether to remove the tag

        Returns:
            Text with no wrapper tags.
        """
        if remove_tag:
            text = re.sub(self.pattern, "", text)

        text = re.sub(self.only_tags_pattern, "", text)
        return text


class MarketplaceTagParser:
    XSOAR_TAG = "XSOAR"
    XSIAM_TAG = "XSIAM"
    XPANSE_TAG = "XPANSE"
    XSOAR_SAAS_TAG = "XSOAR_SAAS"
    XSOAR_ON_PREM_TAG = "XSOAR_ON_PREM"

    def __init__(self, marketplace: str = MarketplaceVersions.XSOAR.value):

        self.marketplace = marketplace

        self._xsoar_parser = TagParser(marketplace_tag=self.XSOAR_TAG)
        self._xsiam_parser = TagParser(marketplace_tag=self.XSIAM_TAG)
        self._xpanse_parser = TagParser(marketplace_tag=self.XPANSE_TAG)
        self._xsoar_saas_parser = TagParser(marketplace_tag=self.XSOAR_SAAS_TAG)
        self._xsoar_on_prem_parser = TagParser(marketplace_tag=self.XSOAR_ON_PREM_TAG)

    @property
    def marketplace(self):
        return self._marketplace

    @marketplace.setter
    def marketplace(self, marketplace):
        self._marketplace = marketplace
        self._should_remove_xsoar_text = marketplace not in [
            MarketplaceVersions.XSOAR.value,
            MarketplaceVersions.XSOAR_ON_PREM.value,
            MarketplaceVersions.XSOAR_SAAS.value,
        ]
        self._should_remove_xsiam_text = (
            marketplace != MarketplaceVersions.MarketplaceV2.value
        )
        self._should_remove_xpanse_text = (
            marketplace != MarketplaceVersions.XPANSE.value
        )
        self._should_remove_xsoar_saas_text = (
            marketplace != MarketplaceVersions.XSOAR_SAAS.value
        )
        self._should_remove_xsoar_on_prem_text = marketplace not in [
            MarketplaceVersions.XSOAR_ON_PREM.value,
            MarketplaceVersions.XSOAR.value,
        ]

    def parse_text(self, text):
        # Remove the tags of the products if specified should_remove.
        text = self._xsoar_parser.parse(
            remove_tag=self._should_remove_xsoar_text, text=text
        )
        text = self._xsoar_saas_parser.parse(
            remove_tag=self._should_remove_xsoar_saas_text, text=text
        )
        text = self._xsiam_parser.parse(
            remove_tag=self._should_remove_xsiam_text, text=text
        )
        text = self._xsoar_on_prem_parser.parse(
            remove_tag=self._should_remove_xsoar_on_prem_text, text=text
        )
        return self._xpanse_parser.parse(
            remove_tag=self._should_remove_xpanse_text, text=text
        )


MARKETPLACE_TAG_PARSER = None

LAYOUT_CONTAINER_FIELDS = {
    "details",
    "detailsV2",
    "edit",
    "close",
    "mobile",
    "quickView",
    "indicatorsQuickView",
    "indicatorsDetails",
}
SDK_PYPI_VERSION = r"https://pypi.org/pypi/demisto-sdk/json"

SUFFIX_TO_REMOVE = ("_dev", "_copy")


class NoInternetConnectionException(Exception):
    """
    This exception is raised in methods that require an internet connection, when the SDK is defined as working offline.
    """

    pass


def generate_xsiam_normalized_name(file_name, prefix):
    if file_name.startswith(f"external-{prefix}-"):
        return file_name
    elif file_name.startswith(f"{prefix}-"):
        return file_name.replace(f"{prefix}-", f"external-{prefix}-")
    else:
        return f"external-{prefix}-{file_name}"


def get_mp_tag_parser():
    global MARKETPLACE_TAG_PARSER
    if MARKETPLACE_TAG_PARSER is None:
        MARKETPLACE_TAG_PARSER = MarketplaceTagParser(
            os.getenv(ENV_DEMISTO_SDK_MARKETPLACE, MarketplaceVersions.XSOAR.value)
        )
    return MARKETPLACE_TAG_PARSER


def get_yml_paths_in_dir(project_dir: str | Path) -> Tuple[list, str]:
    """
    Gets the project directory and returns the path of the first yml file in that directory
    :param project_dir: path to the project_dir
    :return: first returned argument is the list of all yml files paths in the directory, second returned argument is a
    string path to the first yml file in project_dir
    """
    project_dir_path = Path(project_dir)
    yml_files = [str(path) for path in project_dir_path.glob("*.yml")]

    if not yml_files:
        return [], ""

    return yml_files, yml_files[0]


def get_files_in_dir(
    project_dir: str,
    file_endings: list,
    recursive: bool = True,
    ignore_test_files: bool = False,
    exclude_list: Optional[list] = None,
) -> list:
    """
    Gets the project directory and returns the path of all yml, json and py files in it
    Args:
        project_dir: String path to the project_dir
        file_endings: List of file endings to search for in a given directory
        recursive: Indicates whether search should be recursive or not
        exclude_list: List of file/directory names to exclude.
    :return: The path of files with file_endings in the current dir
    """
    files = []
    excludes = []
    exclude_all_list = exclude_list.copy() if exclude_list else []
    if ignore_test_files:
        exclude_all_list.extend(TESTS_AND_DOC_DIRECTORIES)

    project_path = Path(project_dir)
    glob_function = project_path.rglob if recursive else project_path.glob
    for file_type in file_endings:
        pattern = f"*.{file_type}"
        if project_dir.endswith(file_type):
            return [project_dir]
        for exclude_item in exclude_all_list:
            exclude_pattern = f"**/{exclude_item}/" + pattern
            excludes.extend([str(f) for f in glob_function(exclude_pattern)])
        files.extend([str(f) for f in glob_function(pattern)])
    return list(set(files) - set(excludes))


def get_all_content_objects_paths_in_dir(project_dir_list: Optional[Iterable]):
    """
    Gets the project directory and returns the path of all yml, json and py files in it
    Args:
        project_dir_list: List or set with str paths
    :return: list of content files in the current dir with str relative paths
    """
    files: list = []
    if not project_dir_list:
        return files

    for file_path in project_dir_list:
        files.extend(
            get_files_in_dir(
                file_path, GRAPH_SUPPORTED_FILE_TYPES, ignore_test_files=True
            )
        )

    output = [get_relative_path_from_packs_dir(file) for file in files]

    return output


def src_root() -> Path:
    """Demisto-sdk absolute path from src root.

    Returns:
        Path: src root path.
    """
    git_dir = GitUtil().repo.working_tree_dir

    return Path(git_dir) / "demisto_sdk"  # type: ignore


def run_command(command, is_silenced=True, exit_on_error=True, cwd=None):
    """Run a bash command in the shell.

    Args:
        command (string): The string of the command you want to execute.
        is_silenced (bool): Whether to print command output.
        exit_on_error (bool): Whether to exit on command error.
        cwd (str): the path to the current working directory.

    Returns:
        string. The output of the command you are trying to execute.
    """
    if is_silenced:
        p = Popen(
            command.split(), stdout=PIPE, stderr=PIPE, universal_newlines=True, cwd=cwd
        )
    else:
        p = Popen(command.split(), cwd=cwd)  # type: ignore

    output, err = p.communicate()
    if err:
        if exit_on_error:
            logger.info(
                f"[red]Failed to run command {command}\nerror details:\n{err}[/red]"
            )
            sys.exit(1)
        else:
            raise RuntimeError(
                f"Failed to run command {command}\nerror details:\n{err}"
            )

    return output


def get_marketplace_to_core_packs() -> Dict[MarketplaceVersions, Set[str]]:
    """Getting the core pack from Github content

    Returns:
        A mapping from marketplace versions to their core packs.
    """
    if is_external_repository():
        return {}  # no core packs in external repos.

    mp_to_core_packs: Dict[MarketplaceVersions, Set[str]] = {}
    for mp in MarketplaceVersions:
        # for backwards compatibility mp_core_packs can be a list, but we expect a dict.
        try:
            mp_core_packs: Union[list, dict] = get_json(
                MARKETPLACE_TO_CORE_PACKS_FILE[mp],
            )
        except FileNotFoundError:
            mp_core_packs = get_remote_file(
                MARKETPLACE_TO_CORE_PACKS_FILE[mp],
                git_content_config=GitContentConfig(
                    repo_name=GitContentConfig.OFFICIAL_CONTENT_REPO_NAME,
                    git_provider=GitProvider.GitHub,
                ),
            )
        if isinstance(mp_core_packs, list):
            mp_to_core_packs[mp] = set(mp_core_packs)
        else:
            mp_to_core_packs[mp] = set(mp_core_packs.get("core_packs_list", []))
    return mp_to_core_packs


def get_core_pack_list(marketplaces: List[MarketplaceVersions] = None) -> list:
    """Getting the core pack list from Github content

    Arguments:
        marketplaces: A list of the marketplaces to return core packs for.

    Returns:
        The core packs list.
    """
    result: Set[str] = set()
    if is_external_repository():
        return []  # no core packs in external repos.

    if marketplaces is None:
        marketplaces = list(MarketplaceVersions)

    for mp, core_packs in get_marketplace_to_core_packs().items():
        if mp in marketplaces:
            result.update(core_packs)
    return list(result)


def get_local_remote_file(
    full_file_path: str,
    tag: str = DEMISTO_GIT_PRIMARY_BRANCH,
    return_content: bool = False,
):
    repo_git_util = GitUtil()
    git_path = repo_git_util.get_local_remote_file_path(full_file_path, tag)
    file_content = repo_git_util.get_local_remote_file_content(git_path)
    if return_content:
        if file_content:
            return file_content.encode()
        return file_content
    return get_file_details(file_content, full_file_path)


def get_remote_file_from_api(
    full_file_path: str,
    git_content_config: Optional[GitContentConfig],
    tag: str = DEMISTO_GIT_PRIMARY_BRANCH,
    return_content: bool = False,
    encoding: Optional[str] = None,
) -> Union[bytes, Dict, List]:
    """
    Returns a remote file from Github/Gitlab repo using the api

    Args:
        full_file_path: file path in the GitHub/Gitlab repository
        git_content_config: GitContentConfig config object
        tag: from which commit / branch to take the file in the remote repository
        return_content: whether to return the raw content of the file (bytes)
        encoding: whether to decode the remote file with special encoding

    Returns:
        bytes | Dict | List: raw response of the file or as a python object (list, dict)
    """
    if not git_content_config:
        git_content_config = GitContentConfig()
    if git_content_config.git_provider == GitProvider.GitLab:
        full_file_path_quote_plus = urllib.parse.quote_plus(full_file_path)
        git_path = urljoin(
            git_content_config.base_api, "files", full_file_path_quote_plus, "raw"
        )
    else:  # github
        git_path = urljoin(git_content_config.base_api, tag, full_file_path)

    github_token: Optional[str] = None
    gitlab_token: Optional[str] = None
    try:
        github_token = git_content_config.CREDENTIALS.github_token
        gitlab_token = git_content_config.CREDENTIALS.gitlab_token
        if git_content_config.git_provider == GitProvider.GitLab:
            res = requests.get(
                git_path,
                params={"ref": tag},
                headers={"PRIVATE-TOKEN": gitlab_token},
                verify=False,
            )
            res.raise_for_status()
        else:  # Github
            res = requests.get(
                git_path,
                verify=False,
                timeout=10,
                headers={
                    "Authorization": f"Bearer {github_token}" if github_token else "",
                    "Accept": "application/vnd.github.VERSION.raw",
                },
            )  # Sometime we need headers
            if not res.ok:  # sometime we need param token
                res = requests.get(
                    git_path, verify=False, timeout=10, params={"token": github_token}
                )

        res.raise_for_status()
    except requests.exceptions.RequestException as exc:
        # Replace token secret if needed
        err_msg: str = (
            str(exc).replace(github_token, "XXX") if github_token else str(exc)
        )
        err_msg = err_msg.replace(gitlab_token, "XXX") if gitlab_token else err_msg
        if is_external_repository():
            logger.debug(
                f'[yellow]You are working in a private repository: "{git_content_config.current_repository}".\n'
                f"The github/gitlab token in your environment is undefined.\n"
                f"Getting file from local repository instead. \n"
                f"If you wish to get the file from the remote repository, \n"
                f"Please define your github or gitlab token in your environment.\n"
                f"`export {GitContentConfig.CREDENTIALS.ENV_GITHUB_TOKEN_NAME}=<TOKEN> or`\n"
                f"export {GitContentConfig.CREDENTIALS.ENV_GITLAB_TOKEN_NAME}=<TOKEN>[/yellow]"
            )
        logger.debug(
            f'[yellow]Could not find the old entity file under "{git_path}".\n'
            "please make sure that you did not break backward compatibility.\n"
            f"Reason: {err_msg}[/yellow]"
        )
        return {}

    file_content = res.content

    if return_content:
        return file_content
    if encoding:
        file_content = file_content.decode(encoding)  # type: ignore[assignment]

    return get_file_details(file_content, full_file_path)


def get_file_details(
    file_content,
    full_file_path: str,
) -> Dict:
    if full_file_path.endswith("json"):
        file_details = json.loads(file_content)
    elif full_file_path.endswith(("yml", "yaml")):
        file_details = yaml.load(file_content)
    elif full_file_path.endswith(".pack-ignore"):
        return file_content
    # if neither yml nor json then probably a CHANGELOG or README file.
    else:
        file_details = {}
    return file_details


@lru_cache(maxsize=128)
def get_remote_file(
    full_file_path: str,
    tag: str = DEMISTO_GIT_PRIMARY_BRANCH,
    return_content: bool = False,
    git_content_config: Optional[GitContentConfig] = None,
    default_value=None,
):
    """
    Args:
        full_file_path:The full path of the file.
        tag: The branch name. default is the content of DEMISTO_DEFAULT_BRANCH env variable.
        return_content: Determines whether to return the file's raw content or the dict representation of it.
        git_content_config: The content config to take the file from
        default_value: The method returns this value if using the SDK in offline mode. default_value cannot be None,
        as it will raise an exception.
    Returns:
        The file content in the required format.

    """
    if is_sdk_defined_working_offline():
        if default_value is None:
            raise NoInternetConnectionException
        return default_value

    tag = tag.replace(f"{DEMISTO_GIT_UPSTREAM}/", "").replace("demisto/", "")
    if not git_content_config:
        try:
            if not (
                local_origin_content := get_local_remote_file(
                    full_file_path, tag, return_content
                )
            ):
                raise ValueError(
                    f"Got empty content from local-origin file {full_file_path}"
                )
            return local_origin_content
        except Exception as e:
            logger.debug(
                f"Could not get local remote file because of: {str(e)}\n"
                f"Searching the remote file content with the API.",
                exc_info=True,
            )
    return get_remote_file_from_api(
        full_file_path, git_content_config, tag, return_content
    )


def filter_files_on_pack(pack: str, file_paths_list="") -> set:
    """
    filter_files_changes_on_pack.

    :param file_paths_list: list of content files
    :param pack: pack to filter

    :return: files_paths_on_pack: set of file paths contains only files located in the given pack
    """
    files_paths_on_pack = set()
    for file in file_paths_list:
        if get_pack_name(file) == pack:
            files_paths_on_pack.add(file)

    return files_paths_on_pack


def filter_packagify_changes(
    modified_files, added_files, removed_files, tag=DEMISTO_GIT_PRIMARY_BRANCH
):
    """
    Mark scripts/integrations that were removed and added as modified.

    :param modified_files: list of modified files in branch
    :param added_files: list of new files in branch
    :param removed_files: list of removed files in branch
    :param tag: The branch name. default is the content of DEMISTO_DEFAULT_BRANCH env variable.

    :return: tuple of updated lists: (modified_files, updated_added_files, removed_files)
    """
    # map IDs to removed files
    packagify_diff: dict = {}
    for file_path in removed_files:
        if file_path.split("/")[0] in PACKAGE_SUPPORTING_DIRECTORIES:
            if PACKS_README_FILE_NAME in file_path:
                continue
            details = get_remote_file(file_path, tag)
            if details:
                uniq_identifier = "_".join(
                    [
                        details["name"],
                        details.get("fromversion", DEFAULT_CONTENT_ITEM_FROM_VERSION),
                        details.get("toversion", DEFAULT_CONTENT_ITEM_TO_VERSION),
                    ]
                )
                packagify_diff[uniq_identifier] = file_path

    updated_added_files = set()
    for file_path in added_files:
        if file_path.split("/")[0] in PACKAGE_SUPPORTING_DIRECTORIES:
            if PACKS_README_FILE_NAME in file_path:
                updated_added_files.add(file_path)
                continue
            details = get_file(file_path, raise_on_error=True)

            uniq_identifier = "_".join(
                [
                    details["name"],
                    details.get("fromversion", DEFAULT_CONTENT_ITEM_FROM_VERSION),
                    details.get("toversion", DEFAULT_CONTENT_ITEM_TO_VERSION),
                ]
            )
            if uniq_identifier in packagify_diff:
                # if name appears as added and removed, this is packagify process - treat as modified.
                removed_files.remove(packagify_diff[uniq_identifier])
                modified_files.add((packagify_diff[uniq_identifier], file_path))
                continue

        updated_added_files.add(file_path)

    # remove files that are marked as both "added" and "modified"
    for file_path in modified_files:
        if isinstance(file_path, tuple):
            updated_added_files -= {file_path[1]}
        else:
            updated_added_files -= {file_path}

    return modified_files, updated_added_files, removed_files


def get_child_directories(directory: str | Path) -> list[str]:
    """
    Get a list of all directories within a directory.
    Does not search recursively.
    Args:
        directory (str | Path): The directory to search in
    Returns:
        list[str]: A list of paths (in string format) of immediate child directories of the 'directory' argument
    """
    directory_path = Path(directory)

    if directory_path.is_dir():
        return [str(path) for path in directory_path.iterdir() if path.is_dir()]

    return []


def get_child_files(directory):
    """Return a list of paths of immediate child files of the 'directory' argument"""
    if not os.path.isdir(directory):
        return []
    child_files = [
        os.path.join(directory, path)
        for path in os.listdir(directory)
        if Path(directory, path).is_file()
    ]
    return child_files


def has_remote_configured():
    """
    Checks to see if a remote named "upstream" is configured. This is important for forked
    repositories as it will allow validation against the demisto/content master branch as
    opposed to the master branch of the fork.
    :return: bool : True if remote is configured, False if not.
    """
    remotes = run_command("git remote -v")
    if re.search(GitContentConfig.CONTENT_GITHUB_UPSTREAM, remotes):
        return True
    else:
        return False


def is_origin_content_repo():
    """
    Checks to see if a remote named "origin" is configured. This check helps to determine if
    validation needs to be ran against the origin master branch or the upstream master branch
    :return: bool : True if remote is configured, False if not.
    """
    remotes = run_command("git remote -v")
    if re.search(GitContentConfig.CONTENT_GITHUB_ORIGIN, remotes):
        return True
    else:
        return False


@lru_cache
def get_last_remote_release_version():
    """
    Get latest release tag from PYPI.

    :return: tag
    """
    try:
        pypi_request = requests.get(SDK_PYPI_VERSION, verify=False, timeout=5)
        pypi_request.raise_for_status()
        pypi_json = pypi_request.json()
        version = pypi_json.get("info", {}).get("version", "")
        return version
    except Exception as exc:
        exc_msg = str(exc)
        if isinstance(exc, requests.exceptions.ConnectionError):
            exc_msg = (
                f'{exc_msg[exc_msg.find(">") + 3:-3]}.\n'
                f"This may happen if you are not connected to the internet."
            )
        logger.warning(
            f"Could not find the latest version of 'demisto-sdk'.\nError: {exc_msg}"
        )
        return ""


def safe_read_unicode(bytes_data: bytes) -> str:
    """
    Safely read unicode data from bytes.

    Args:
        bytes_data (bytes): bytes to read.

    Returns:
        str: A string representation of the parsed bytes.
    """
    try:
        return bytes_data.decode("utf-8")

    except UnicodeDecodeError:
        try:
            logger.debug(
                "Could not read data using UTF-8 encoding. Trying to auto-detect encoding..."
            )
            return UnicodeDammit(bytes_data).unicode_markup

        except UnicodeDecodeError:
            logger.error("Could not auto-detect encoding.")
            raise


def safe_write_unicode(
    write_method: Callable[[TextIOWrapper], Any],
    path: Path,
):
    # Write unicode content into a file.
    # If the destination file is not unicode, delete and re-write the content as unicode.

    def _write():
        with open(path, "w", encoding="utf-8") as f:
            write_method(f)

    try:
        _write()

    except UnicodeError:
        encoding = UnicodeDammit(path.read_bytes()).original_encoding
        if encoding == "utf-8":
            logger.error(
                f"{path} is encoded as unicode, cannot handle the error, raising it"
            )
            raise  # already a unicode file, the following code cannot fix it.

        logger.debug(
            f"deleting {path} - it will be rewritten as unicode (was {encoding})"
        )
        path.unlink()  # deletes the file
        logger.debug(f"rewriting {path} as")
        _write()  # recreates the file


@lru_cache
def get_file(
    file_path: str | Path,
    clear_cache: bool = False,
    return_content: bool = False,
    keep_order: bool = False,
    raise_on_error: bool = False,
):
    """
    Get file contents.

    if raise_on_error = False, this function will return empty dict
    """
    if clear_cache:
        get_file.cache_clear()
    file_path = Path(file_path)  # type: ignore[arg-type]

    type_of_file = file_path.suffix.lower()

    if not file_path.exists():
        file_path = Path(get_content_path()) / file_path  # type: ignore[arg-type]

    if not file_path.exists():
        raise FileNotFoundError(file_path)

    try:
        file_content = safe_read_unicode(file_path.read_bytes())
        if return_content:
            return file_content
    except IOError as e:
        logger.error(f"Could not read file '{file_path}': {e}")
        logger.debug("Traceback:\n" + traceback.format_exc())
        return {}
    try:
        if type_of_file.lstrip(".") in {"yml", "yaml"}:
            replaced = StringIO(
                re.sub(r"(simple: \s*\n*)(=)(\s*\n)", r'\1"\2"\3', file_content)
            )

            return yaml.load(replaced) if keep_order else yaml_safe_load.load(replaced)
        else:
            result = json.load(StringIO(file_content))
            # It's possible to that the result will be `str` after loading it. In this case, we need to load it again.
            return json.loads(result) if isinstance(result, str) else result
    except Exception as e:
        logger.error(
            f"{file_path} has a structure issue of file type {type_of_file}\n{e}"
        )
        if raise_on_error:
            raise
        return {}


def get_file_or_remote(file_path: Path, clear_cache=False):
    content_path = get_content_path()
    relative_file_path = None
    if file_path.is_absolute():
        absolute_file_path = file_path
        try:
            relative_file_path = file_path.relative_to(content_path)
        except ValueError:
            logger.debug(
                f"{file_path} is not a subpath of {content_path}. If the file does not exists locally, it could not be fetched."
            )
    else:
        absolute_file_path = content_path / file_path
        relative_file_path = file_path
    try:
        return get_file(absolute_file_path, clear_cache=clear_cache)
    except FileNotFoundError:
        logger.warning(
            f"Could not read/find {absolute_file_path} locally, fetching from remote"
        )
        if not relative_file_path:
            logger.error(
                f"The file path provided {file_path} is not a subpath of {content_path}. could not fetch from remote."
            )
            raise
        return get_remote_file(str(relative_file_path))


def get_yaml(file_path: str | Path, cache_clear=False, keep_order: bool = False):
    if cache_clear:
        get_file.cache_clear()
    return get_file(file_path, clear_cache=cache_clear, keep_order=keep_order)


def get_json(file_path: str | Path, cache_clear=False):
    if cache_clear:
        get_file.cache_clear()
    return get_file(file_path, clear_cache=cache_clear)


def get_script_or_integration_id(file_path):
    data_dictionary = get_yaml(file_path)

    if data_dictionary:
        commonfields = data_dictionary.get("commonfields", {})
        return commonfields.get(
            "id",
            [
                "-",
            ],
        )


def get_api_module_integrations_set(changed_api_modules: Set, integration_set: Set):
    integrations_set = list()
    for integration in integration_set:
        integration_data = list(integration.values())[0]
        if changed_api_modules & set(integration_data.get("api_modules", [])):
            integrations_set.append(integration_data)
    return integrations_set


def get_api_module_ids(file_list) -> Set:
    """Extracts APIModule IDs from the file list"""
    api_module_set = set()
    if file_list:
        for pf in file_list:
            parent = pf
            while f"/{API_MODULES_PACK}/Scripts/" in parent:
                parent = get_parent_directory_name(parent, abs_path=True)
                if f"/{API_MODULES_PACK}/Scripts/" in parent:
                    pf = parent
            if parent != pf:
                api_module_set.add(Path(pf).name)
    return api_module_set


def get_entity_id_by_entity_type(data: dict, content_entity: str):
    """
    Returns the id of the content entity given its entity type
    :param data: The data of the file
    :param content_entity: The content entity type
    :return: The file id
    """
    try:
        if content_entity in (INTEGRATIONS_DIR, SCRIPTS_DIR):
            return data.get("commonfields", {}).get("id", "")
        elif content_entity == LAYOUTS_DIR:
            # typeId is for old format layouts, id is for layoutscontainers
            return data.get("typeId", data.get("id", ""))
        else:
            return data.get("id", "")

    except AttributeError:
        raise ValueError(
            f"Could not retrieve id from file of type {content_entity} - make sure the file structure is "
            f"valid"
        )


def collect_ids(file_path):
    """Collect id mentioned in file_path"""
    data_dictionary = get_yaml(file_path)

    if data_dictionary:
        return data_dictionary.get("id", "-")


def get_from_version(file_path):
    data_dictionary = (
        get_yaml(file_path) if file_path.endswith("yml") else get_json(file_path)
    )

    if not isinstance(data_dictionary, dict):
        raise ValueError("yml file returned is not of type dict")

    if data_dictionary:
        from_version = (
            data_dictionary.get("fromversion")
            if "fromversion" in data_dictionary
            else data_dictionary.get("fromVersion", "")
        )

        if not from_version:
            logger.warning(
                f'fromversion/fromVersion was not found in {data_dictionary.get("id", "")}'
            )
            return ""

        if not re.match(r"^\d{1,2}\.\d{1,2}\.\d{1,2}$", from_version):
            raise ValueError(
                f'{file_path} fromversion is invalid "{from_version}". '
                'Should be of format: "x.x.x". for example: "4.5.0"'
            )

        return from_version

    return ""


def get_to_version(file_path):
    data_dictionary = get_yaml(file_path)

    if data_dictionary:
        to_version = data_dictionary.get("toversion", DEFAULT_CONTENT_ITEM_TO_VERSION)
        if not re.match(r"^\d{1,2}\.\d{1,2}\.\d{1,2}$", to_version):
            raise ValueError(
                f'{file_path} toversion is invalid "{to_version}". '
                'Should be of format: "x.x.x". for example: "4.5.0"'
            )

        return to_version

    return DEFAULT_CONTENT_ITEM_TO_VERSION


def str2bool(v):
    """
    Deprecated. Use string_to_bool instead
    """
    return string_to_bool(v, default_when_empty=False)


def to_dict(obj):
    if isinstance(obj, Enum):
        return obj.name

    if not hasattr(obj, "__dict__"):
        return obj

    result = {}
    for key, val in obj.__dict__.items():
        if key.startswith("_"):
            continue

        element = []
        if isinstance(val, list):
            for item in val:
                element.append(to_dict(item))
        else:
            element = to_dict(val)
        result[key] = element

    return result


def old_get_release_notes_file_path(file_path):
    dir_name = os.path.dirname(file_path)

    # CHANGELOG in pack sub dirs
    if re.match(PACKAGE_YML_FILE_REGEX, file_path):
        return os.path.join(dir_name, "CHANGELOG.md")

    # We got the CHANGELOG file to get its release notes
    if file_path.endswith("CHANGELOG.md"):
        return file_path

    # outside of packages, change log file will include the original file name.
    file_name = Path(file_path).name
    return os.path.join(dir_name, os.path.splitext(file_name)[0] + "_CHANGELOG.md")


def old_get_latest_release_notes_text(rn_path):
    if not Path(rn_path).is_file():
        # releaseNotes were not provided
        return None

    with open(rn_path) as f:
        rn = f.read()

    if not rn:
        # empty releaseNotes is not supported
        return None

    new_rn = re.findall(RELEASE_NOTES_REGEX, rn)
    if new_rn:
        # get release notes up to release header
        new_rn = new_rn[0].rstrip()
    else:
        new_rn = rn.replace(UNRELEASE_HEADER, "")  # type: ignore

    return new_rn if new_rn else None


def find_pack_folder(path: Path) -> Path:
    """
    Finds the pack folder.
    """

    if "Packs" not in path.parts:
        raise ValueError(f"Could not find a pack for {str(path)}")
    if path.parent.name == "Packs":
        return path
    return path.parents[len(path.parts) - (path.parts.index("Packs")) - 3]


def get_release_notes_file_path(file_path):
    """
    Accepts file path which is alleged to contain release notes. Validates that the naming convention
    is followed. If the file identified does not match the naming convention, error is returned.
    :param file_path: str - File path of the suspected release note.
    :return: file_path: str - Validated release notes path.
    """
    if file_path is None:
        logger.info("[yellow]Release notes were not found.[/yellow]")
        return None
    else:
        if bool(re.search(r"\d{1,2}_\d{1,2}_\d{1,2}\.md", file_path)):
            return file_path
        else:
            logger.info(
                f"[yellow]Unsupported file type found in ReleaseNotes directory - {file_path}[/yellow]"
            )
            return None


def get_latest_release_notes_text(rn_path):
    if rn_path is None:
        logger.info("[yellow]Path to release notes not found.[/yellow]")
        rn = None
    else:
        try:
            with open(rn_path) as f:
                rn = f.read()

            if not rn:
                logger.info(
                    f"[red]Release Notes may not be empty. Please fill out correctly. - {rn_path}[/red]"
                )
                return None
        except OSError:
            return ""

    return rn if rn else None


def format_version(version):
    """format server version to form X.X.X

    Args:
        version (string): string representing Demisto version

    Returns:
        string.
        The formatted server version.
    """
    formatted_version = version
    if not version:
        formatted_version = "0.0.0"
    elif len(version.split(".")) == 1:
        formatted_version = f"{version}.0.0"
    elif len(version.split(".")) == 2:
        formatted_version = f"{version}.0"

    return formatted_version


def server_version_compare(v1, v2):
    """compare Demisto versions

    Args:
        v1 (string): string representing Demisto version (first comparable)
        v2 (string): string representing Demisto version (second comparable)


    Returns:
        int.
        0 for equal versions.
        positive if v1 later version than v2.
        negative if v2 later version than v1.
    """

    v1 = format_version(v1)
    v2 = format_version(v2)

    _v1, _v2 = Version(v1), Version(v2)
    if _v1 == _v2:
        return 0
    if _v1 > _v2:
        return 1
    return -1


def get_max_version(versions: List[str]) -> str:
    """get max version between Demisto versions.

    Args:
        versions (list): list of strings representing Demisto version.

    Returns:
        str.
        max version.
    """

    if len(versions) == 0:
        raise BaseException("Error: empty versions list")
    max_version = versions[0]
    for version in versions[1:]:
        if server_version_compare(version, max_version) == 1:
            max_version = version
    return max_version


def run_threads_list(threads_list):
    """
    Start a list of threads and wait for completion (join)

    Arguments:
        threads_list (list of threads) -- list of threads to start and wait for join
    """
    # run each command in a separate thread
    for t in threads_list:
        t.start()
    # wait for the commands to complete
    for t in threads_list:
        t.join()


def is_file_path_in_pack(file_path):
    return bool(re.findall(PACKS_DIR_REGEX, file_path))


def add_default_pack_known_words(file_path):
    """
    Ignores the pack's content:
    1. Pack's name.
    2. Integrations name.
    3. Integrations command names'.
    4. Scripts name.

    Note: please add to this function any further ignores in the future.
    Args:
        file_path: RN file path

    Returns: A list of all the Pack's content the doc_reviewer should ignore.

    """
    default_pack_known_words = [
        get_pack_name(file_path),
    ]
    default_pack_known_words.extend(get_integration_name_and_command_names(file_path))
    default_pack_known_words.extend(get_scripts_names(file_path))
    return default_pack_known_words


def get_integration_name_and_command_names(file_path):
    """
    1. Get the RN file path.
    2. Check if integrations exist in the current pack.
    3. For each integration, load the yml file.
    3. Keep in a set all the commands names.
    4. Keep in a set all the integrations names.
    Args:
        file_path: RN file path

    Returns: (set) of all the commands and integrations names found.

    """
    integrations_dir_path = os.path.join(
        PACKS_DIR, get_pack_name(file_path), INTEGRATIONS_DIR
    )
    command_names: Set[str] = set()
    if not glob.glob(integrations_dir_path):
        return command_names

    found_integrations: List[str] = os.listdir(integrations_dir_path)
    if found_integrations:
        for integration in found_integrations:
            command_names.add(integration)

            integration_path_full = os.path.join(
                integrations_dir_path, integration, f"{integration}.yml"
            )
            yml_dict = get_yaml(integration_path_full)
            commands = yml_dict.get("script", {}).get("commands", [])
            command_names = command_names.union(
                {command.get("name") for command in commands}
            )

    return command_names


def get_scripts_names(file_path):
    """
    1. Get the RN file path
    2. Check if scripts exist in the current pack
    3. Keep in a set all the scripts names
    Args:
        file_path: RN file path

    Returns: (set) of all the scripts names found.

    """
    scripts_dir_path = os.path.join(PACKS_DIR, get_pack_name(file_path), SCRIPTS_DIR)
    scripts_names: Set[str] = set()
    if not glob.glob(scripts_dir_path):
        return scripts_names

    found_scripts: List[str] = os.listdir(scripts_dir_path)
    if found_scripts:
        for script in found_scripts:
            if script.endswith(".md"):
                continue  # in case the script is in the old version of CommonScripts - JS code, ignore the md file
            elif script.endswith(".yml"):
                # in case the script is in the old version of CommonScripts - JS code, only yml exists not in a dir
                script_path_full = os.path.join(scripts_dir_path, script)
            else:
                script_path_full = os.path.join(
                    scripts_dir_path, script, f"{script}.yml"
                )
            try:
                yml_dict = get_yaml(script_path_full)
                scripts_names.add(yml_dict.get("name"))
            except FileNotFoundError:
                # we couldn't load the script as the path is not fit Content convention scripts' names
                scripts_names.add(script)
    return scripts_names


def get_pack_name(file_path: Union[str, Path]):
    """
    extract pack name (folder name) from file path

    Arguments:
        file_path (str): path of a file inside the pack

    Returns:
        pack name (str)
    """
    file_path = Path(file_path)
    parts = file_path.parts
    if PACKS_FOLDER not in parts:
        return None
    pack_name_index = parts.index(PACKS_FOLDER) + 1
    if len(parts) <= pack_name_index:
        return None
    return parts[pack_name_index]


def get_pack_names_from_files(file_paths, skip_file_types=None):
    if skip_file_types is None:
        skip_file_types = set()

    packs = set()
    for path in file_paths:
        # renamed files are in a tuples - the second element is the new file name
        if isinstance(path, tuple):
            path = path[1]

        if not path.startswith("Packs/"):
            continue

        file_type = find_type(path)
        if file_type not in skip_file_types:
            pack = get_pack_name(path)
            if pack and is_file_path_in_pack(path):
                packs.add(pack)
    return packs


def filter_files_by_type(file_paths=None, skip_file_types=None) -> set:
    """get set of files and return the set whiteout the types to skip

    Args:
    - file_paths (set): set of content files.
    - skip_file_types List[str]: list of file types to skip.

    Returns:
    files (set): list of files whiteout the types to skip
    """
    if file_paths is None:
        file_paths = set()
    files = set()
    for path in file_paths:
        # renamed files are in a tuples - the second element is the new file name
        if isinstance(path, tuple):
            path = path[1]
        file_type = find_type(path)
        if file_type not in skip_file_types and is_file_path_in_pack(path):
            files.add(path)
    return files


def pack_name_to_path(pack_name):
    return os.path.join(get_content_path(), PACKS_DIR, pack_name)  # type: ignore


def pack_name_to_posix_path(pack_name):
    return PosixPath(pack_name_to_path(pack_name))


def get_pack_ignore_file_path(pack_name):
    return os.path.join(get_content_path(), PACKS_DIR, pack_name, PACKS_PACK_IGNORE_FILE_NAME)  # type: ignore


def get_test_playbook_id(test_playbooks_list: list, tpb_path: str) -> Tuple:  # type: ignore
    """

    Args:
        test_playbooks_list: The test playbook list from id_set
        tpb_path: test playbook path.

    Returns (Tuple): test playbook name and pack.

    """
    for test_playbook_dict in test_playbooks_list:
        test_playbook_id = list(test_playbook_dict.keys())[0]
        test_playbook_path = test_playbook_dict[test_playbook_id].get("file_path")
        test_playbook_pack = test_playbook_dict[test_playbook_id].get("pack")
        if not test_playbook_path or not test_playbook_pack:
            continue

        if tpb_path in test_playbook_path:
            return test_playbook_id, test_playbook_pack
    return None, None


def get_pack_ignore_content(pack_name: str) -> Union[ConfigParser, None]:
    """
    Args:
        pack_name: a pack name from which to get the pack ignore config.

    Returns:
        ConfigParser | None: config parser object in case of success, None otherwise.
    """
    _pack_ignore_file_path = Path(get_pack_ignore_file_path(pack_name))
    if _pack_ignore_file_path.exists():
        try:
            config = ConfigParser(allow_no_value=True)
            config.read(_pack_ignore_file_path)
            return config
        except MissingSectionHeaderError:
            logger.exception(
                f"Error when retrieving the content of {_pack_ignore_file_path}"
            )
            return None
    logger.warning(
        f"[red]Could not find pack-ignore file at path {_pack_ignore_file_path} for pack {pack_name}[/red]"
    )
    return None


def get_ignore_pack_skipped_tests(
    pack_name: str, modified_packs: set, id_set: dict
) -> set:
    """
    Retrieve the skipped tests of a given pack, as detailed in the .pack-ignore file

    expected ignored tests structure in .pack-ignore:
        [file:playbook-Not-To-Run-Directly.yml]
        ignore=auto-test

    Arguments:
        pack_name (str): name of the pack
        modified_packs (set): Set of modified packs
        id_set (dict): ID set

    Returns:
        ignored_tests_set (set[str]): set of ignored test ids

    """
    if not modified_packs:
        modified_packs = {pack_name}
    ignored_tests_set = set()
    file_name_to_ignore_dict: Dict[str, List[str]] = {}
    test_playbooks = id_set.get("TestPlaybooks", {})

    # pack_ignore_path = get_pack_ignore_file_path(pack_name)
    if pack_name in modified_packs and (config := get_pack_ignore_content(pack_name)):
        # go over every file in the config
        for section in filter(
            lambda section: section.startswith("file:"), config.sections()
        ):
            # given section is of type file
            file_name: str = section[5:]
            for key in config[section]:
                if key == "ignore":
                    # group ignore codes to a list
                    file_name_to_ignore_dict[file_name] = str(
                        config[section][key]
                    ).split(",")

    for file_name, ignore_list in file_name_to_ignore_dict.items():
        if any(ignore_code == "auto-test" for ignore_code in ignore_list):
            test_id, test_pack = get_test_playbook_id(test_playbooks, file_name)
            if test_id:
                ignored_tests_set.add(test_id)
    return ignored_tests_set


def get_docker_images_from_yml(script_obj) -> List[str]:
    """
    Gets a yml as dict of the script/integration that lint runs on, and returns a list of all 'dockerimage' values
    in the yml (including 'alt_dockerimages' if the key exist).

    Args:
        script_obj (dict): A yml as dict of the integration/script that lint runs on.

    Returns:
        (List): A list including all the docker images of the integration/script.
    """
    # this makes sure the first docker in the list is the main docker image.
    def_docker_image = DEF_DOCKER
    if script_obj.get("type") == TYPE_PWSH:
        def_docker_image = DEF_DOCKER_PWSH
    imgs = [script_obj.get("dockerimage") or def_docker_image]

    # get additional docker images
    for key in script_obj.keys():
        if "dockerimage" in key and key != "dockerimage":
            if isinstance(script_obj.get(key), str):
                imgs.append(script_obj.get(key))

            elif isinstance(script_obj.get(key), list):
                imgs.extend(script_obj.get(key))

    return imgs


def get_pipenv_dir(py_version, envs_dirs_base):
    """
    Get the direcotry holding pipenv files for the specified python version
    Arguments:
        py_version {float} -- python version as 2.7 or 3.7
    Returns:
        string -- full path to the pipenv dir
    """
    return f"{envs_dirs_base}{int(py_version)}"


def get_dict_from_file(
    path: str,
    raises_error: bool = True,
    clear_cache: bool = False,
    keep_order: bool = True,
) -> Tuple[Dict, Union[str, None]]:
    """
    Get a dict representing the file

    Arguments:
        path - a path to the file
        raises_error - Whether to raise a FileNotFound error if `path` is not a valid file.

    Returns:
        dict representation of the file or of the first item if the file contents are a list with a single dictionary,
        and the file_type, either .yml or .json
    """
    try:
        if path:
            if path.endswith(".yml"):
                return (
                    get_yaml(path, cache_clear=clear_cache, keep_order=keep_order),
                    "yml",
                )
            elif path.endswith(".json"):
                res = get_json(path, cache_clear=clear_cache)
                if isinstance(res, list) and len(res) == 1 and isinstance(res[0], dict):
                    return res[0], "json"
                else:
                    return res, "json"
            elif path.endswith(".py"):
                return {}, "py"
            elif path.endswith(".xif"):
                return {}, "xif"
    except FileNotFoundError:
        if raises_error:
            raise

    return {}, None


@lru_cache
def find_type_by_path(path: Union[str, Path] = "") -> Optional[FileType]:
    """Find FileType value of a path, without accessing the file.
    This function is here as we want to implement lru_cache and we can do it on `find_type`
    as dict is not hashable.

    It's also theoretically faster, as files are not opened.
    """
    path = Path(path)
    if path.suffix == ".md":
        if "README" in path.name:
            return FileType.README
        elif RELEASE_NOTES_DIR in path.parts:
            return FileType.RELEASE_NOTES
        elif "description" in path.name:
            return FileType.DESCRIPTION
        elif path.name.endswith("CHANGELOG.md"):
            return FileType.CHANGELOG

    if path.suffix == ".json":
        if RELEASE_NOTES_DIR in path.parts:
            return FileType.RELEASE_NOTES_CONFIG
        elif LISTS_DIR in os.path.dirname(path):
            return FileType.LISTS
        elif path.parent.name == JOBS_DIR:
            return FileType.JOB
        elif path.name == CONF_JSON_FILE_NAME:
            return FileType.CONF_JSON
        elif INDICATOR_TYPES_DIR in path.parts:
            return FileType.REPUTATION
        elif XSIAM_DASHBOARDS_DIR in path.parts:
            return FileType.XSIAM_DASHBOARD
        elif XSIAM_REPORTS_DIR in path.parts:
            return FileType.XSIAM_REPORT
        elif TRIGGER_DIR in path.parts:
            return FileType.TRIGGER
        elif path.name == METADATA_FILE_NAME:
            return FileType.METADATA
        elif path.name.endswith(XSOAR_CONFIG_FILE):
            return FileType.XSOAR_CONFIG
        elif "CONTRIBUTORS" in path.name:
            return FileType.CONTRIBUTORS
        elif XDRC_TEMPLATE_DIR in path.parts:
            return FileType.XDRC_TEMPLATE
        elif MODELING_RULES_DIR in path.parts and "testdata" in path.stem.casefold():
            return FileType.MODELING_RULE_TEST_DATA
        elif MODELING_RULES_DIR in path.parts and path.stem.casefold().endswith(
            "_schema"
        ):
            return FileType.MODELING_RULE_SCHEMA
        elif LAYOUT_RULES_DIR in path.parts:
            return FileType.LAYOUT_RULE

    elif (path.stem.endswith("_image") and path.suffix == ".png") or (
        (path.stem.endswith("_dark") or path.stem.endswith("_light"))
        and path.suffix == ".svg"
    ):
        if path.name.endswith("Author_image.png"):
            return FileType.AUTHOR_IMAGE
        elif XSIAM_DASHBOARDS_DIR in path.parts:
            return FileType.XSIAM_DASHBOARD_IMAGE
        elif XSIAM_REPORTS_DIR in path.parts:
            return FileType.XSIAM_REPORT_IMAGE
        return FileType.IMAGE

    elif path.suffix == ".png" and DOC_FILES_DIR in path.parts:
        return FileType.DOC_IMAGE

    elif path.suffix == ".ps1":
        return FileType.POWERSHELL_FILE

    elif path.name == ".vulture_whitelist.py":
        return FileType.VULTURE_WHITELIST

    elif path.suffix == ".py":
        return FileType.PYTHON_FILE

    elif path.suffix == ".js":
        return FileType.JAVASCRIPT_FILE

    elif path.suffix == ".xif":
        if MODELING_RULES_DIR in path.parts:
            return FileType.MODELING_RULE_XIF
        elif PARSING_RULES_DIR in path.parts:
            return FileType.PARSING_RULE_XIF
        return FileType.XIF_FILE

    elif path.suffix == ".yml":
        if path.parts[0] in {".circleci", ".gitlab"}:
            return FileType.BUILD_CONFIG_FILE

        elif path.parent.name == SCRIPTS_DIR and path.name.startswith("script-"):
            # Packs/myPack/Scripts/script-myScript.yml
            return FileType.SCRIPT

        elif (
            path.parent.parent.name == SCRIPTS_DIR
            and path.name == f"{path.parent.name}.yml"
        ):
            # Packs/myPack/Scripts/myScript/myScript.yml
            return FileType.SCRIPT

        elif XDRC_TEMPLATE_DIR in path.parts:
            return FileType.XDRC_TEMPLATE_YML

        elif PARSING_RULES_DIR in path.parts:
            return FileType.PARSING_RULE

        elif MODELING_RULES_DIR in path.parts:
            return FileType.MODELING_RULE

        elif CORRELATION_RULES_DIR in path.parts:
            return FileType.CORRELATION_RULE

    elif path.name == FileType.PACK_IGNORE:
        return FileType.PACK_IGNORE

    elif path.name == FileType.SECRET_IGNORE:
        return FileType.SECRET_IGNORE

    elif path.parent.name == DOC_FILES_DIR:
        return FileType.DOC_FILE

    elif path.name.lower() == "pipfile":
        return FileType.PIPFILE

    elif path.name.lower() == "pipfile.lock":
        return FileType.PIPFILE_LOCK

    elif path.suffix.lower() == ".ini":
        return FileType.INI

    elif path.suffix.lower() == ".pem":
        return FileType.PEM

    elif (
        path.name.lower()
        in ("commands_example", "commands_examples", "command_examples")
        or path.suffix.lower() == ".txt"
    ):
        return FileType.TXT

    elif path.name == ".pylintrc":
        return FileType.PYLINTRC

    elif path.name == "LICENSE":
        return FileType.LICENSE

    return None


# flake8: noqa: C901


def find_type(
    path: str = "",
    _dict=None,
    file_type: Optional[str] = None,
    ignore_sub_categories: bool = False,
    ignore_invalid_schema_file: bool = False,
    clear_cache: bool = False,
) -> FileType | None:
    """
    returns the content file type

    Arguments:
         path (str): a path to the file.
        _dict (dict): file dict representation if exists.
        file_type (str): a string representation of the file type.
        ignore_sub_categories (bool): ignore the sub categories, True to ignore, False otherwise.
        ignore_invalid_schema_file (bool): whether to ignore raising error on invalid schema files,
            True to ignore, False otherwise.
        clear_cache (bool): whether to clear the cache.

    Returns:
        FileType: Enum representation of the content file type, None otherwise.
    """
    type_by_path = find_type_by_path(path)
    if type_by_path:
        return type_by_path
    try:
        if not _dict and not file_type:
            _dict, file_type = get_dict_from_file(
                path, clear_cache=clear_cache, keep_order=False
            )

    except FileNotFoundError:
        # unable to find the file - hence can't identify it
        return None
    except ValueError as err:
        if ignore_invalid_schema_file:
            # invalid file schema
            logger.debug(str(err))
            return None
        raise err

    if file_type == "yml" or path.lower().endswith(".yml"):
        if path.lower().endswith("_unified.yml"):
            return FileType.UNIFIED_YML

        if "category" in _dict:
            if _dict.get("beta") and not ignore_sub_categories:
                return FileType.BETA_INTEGRATION

            return FileType.INTEGRATION

        if "script" in _dict:
            if TEST_PLAYBOOKS_DIR in Path(path).parts and not ignore_sub_categories:
                return FileType.TEST_SCRIPT

            return FileType.SCRIPT

        if "tasks" in _dict:
            if TEST_PLAYBOOKS_DIR in Path(path).parts:
                return FileType.TEST_PLAYBOOK

            return FileType.PLAYBOOK

        if "rules" in _dict:
            if "samples" in _dict and PARSING_RULES_DIR in Path(path).parts:
                return FileType.PARSING_RULE

            if MODELING_RULES_DIR in Path(path).parts:
                return FileType.MODELING_RULE

        if "global_rule_id" in _dict or (
            isinstance(_dict, list) and _dict and "global_rule_id" in _dict[0]
        ):
            return FileType.CORRELATION_RULE

    if file_type == "json" or path.lower().endswith(".json"):
        if (
            path.lower().endswith("_schema.json")
            and MODELING_RULES_DIR in Path(path).parts
        ):
            return FileType.MODELING_RULE_SCHEMA

        if "widgetType" in _dict:
            return FileType.WIDGET

        if "orientation" in _dict:
            return FileType.REPORT

        if "color" in _dict and "cliName" not in _dict:
            if (
                "definitionId" in _dict
                and _dict["definitionId"]
                and _dict["definitionId"].lower() not in ["incident", "indicator"]
            ):
                return FileType.GENERIC_TYPE
            return FileType.INCIDENT_TYPE

        # 'regex' key can be found in new reputations files while 'reputations' key is for the old reputations
        # located in reputations.json file.
        if "regex" in _dict or "reputations" in _dict:
            return FileType.REPUTATION

        if "brandName" in _dict and "transformer" in _dict:
            return FileType.OLD_CLASSIFIER

        if ("transformer" in _dict and "keyTypeMap" in _dict) or "mapping" in _dict:
            if _dict.get("type") and _dict.get("type") == "classification":
                return FileType.CLASSIFIER
            elif _dict.get("type") and "mapping" in _dict.get("type"):
                return FileType.MAPPER
            return None

        if "canvasContextConnections" in _dict:
            return FileType.CONNECTION

        if (
            "layout" in _dict or "kind" in _dict
        ):  # it's a Layout or Dashboard but not a Generic Object
            if "kind" in _dict or "typeId" in _dict:
                return FileType.LAYOUT

            return FileType.DASHBOARD

        if "group" in _dict and LAYOUT_CONTAINER_FIELDS.intersection(_dict):
            return FileType.LAYOUTS_CONTAINER

        if (
            "scriptName" in _dict
            and "existingEventsFilters" in _dict
            and "readyExistingEventsFilters" in _dict
            and "newEventFilters" in _dict
            and "readyNewEventFilters" in _dict
        ):
            return FileType.PRE_PROCESS_RULES

        if "definitionIds" in _dict and "views" in _dict:
            return FileType.GENERIC_MODULE

        if "auditable" in _dict:
            return FileType.GENERIC_DEFINITION

        if isinstance(_dict, dict) and {
            "isAllFeeds",
            "selectedFeeds",
            "isFeed",
        }.issubset(_dict.keys()):
            return FileType.JOB

        if isinstance(_dict, dict) and "wizard" in _dict:
            return FileType.WIZARD

        if "dashboards_data" in _dict:
            return FileType.XSIAM_DASHBOARD

        if "templates_data" in _dict:
            return FileType.XSIAM_REPORT

        if "trigger_id" in _dict:
            return FileType.TRIGGER

        if "profile_type" in _dict and "yaml_template" in _dict:
            return FileType.XDRC_TEMPLATE

        if "rule_id" in _dict:
            return FileType.LAYOUT_RULE

        if isinstance(_dict, dict) and {"data", "allRead", "truncated"}.intersection(
            _dict.keys()
        ):
            return FileType.LISTS

        # When using it for all files validation- sometimes 'id' can be integer
        if "id" in _dict:
            if isinstance(_dict["id"], str):
                if (
                    "definitionId" in _dict
                    and _dict["definitionId"]
                    and _dict["definitionId"].lower() not in ["incident", "indicator"]
                ):
                    return FileType.GENERIC_FIELD
                _id = _dict["id"].lower()
                if _id.startswith("incident"):
                    return FileType.INCIDENT_FIELD
                if _id.startswith("indicator"):
                    return FileType.INDICATOR_FIELD
            else:
                logger.info(
                    f'The file {path} could not be recognized, please update the "id" to be a string'
                )

    return None


def get_common_server_path(env_dir):
    common_server_dir = get_common_server_dir(env_dir)
    return os.path.join(common_server_dir, "CommonServerPython.py")


def get_common_server_path_pwsh(env_dir):
    common_server_dir = get_common_server_dir_pwsh(env_dir)
    return os.path.join(common_server_dir, "CommonServerPowerShell.ps1")


def _get_common_server_dir_general(env_dir, name):
    common_server_pack_path = os.path.join(env_dir, "Packs", "Base", "Scripts", name)

    return common_server_pack_path


def get_common_server_dir(env_dir):
    return _get_common_server_dir_general(env_dir, "CommonServerPython")


def get_common_server_dir_pwsh(env_dir):
    return _get_common_server_dir_general(env_dir, "CommonServerPowerShell")


def is_external_repository() -> bool:
    """
    Returns True if script executed from private repository

    """
    try:
        git_repo = GitUtil().repo
        private_settings_path = os.path.join(git_repo.working_dir, ".private-repo-settings")  # type: ignore
        return Path(private_settings_path).exists()
    except git.InvalidGitRepositoryError:
        return True


def get_content_id_set() -> dict:
    """Getting the ID Set from official content's bucket"""
    return requests.get(OFFICIAL_CONTENT_ID_SET_PATH).json()


def download_content_graph(
    output_path: Path, marketplace: MarketplaceVersions = MarketplaceVersions.XSOAR
) -> Path:
    """Getting the Content Graph from official content's bucket"""
    if output_path.is_dir():
        output_path = output_path / f"{marketplace.value}.zip"
    output_path.write_bytes(
        requests.get(f"{OFFICIAL_CONTENT_GRAPH_PATH}/{marketplace.value}.zip").content
    )
    return output_path


def get_latest_upload_flow_commit_hash() -> str:
    """Getting the latest commit hash of the upload flow from official content's bucket

    Returns:
        str: the last commit hash of the upload flow
    """
    response_json = requests.get(OFFICIAL_INDEX_JSON_PATH).json()
    if not isinstance(response_json, dict):
        raise ValueError(
            f"The index.json file is not in the expected format: {response_json}"
        )
    last_commit = response_json.get("commit")
    if not last_commit:
        raise ValueError("The latest commit hash was not found in the index.json file")
    return last_commit


def get_content_path(relative_path: Optional[Path] = None) -> Path:
    """Get abs content path, from any CWD
    Args:
        Optional[Path]: Path to file or folder in content repo. If not provided, the environment variable or cwd will be used.
    Returns:
        str: Absolute content path
    """
    # ValueError can be suppressed since as default, the environment variable or git.Repo can be used to find the content path.
    with contextlib.suppress(ValueError):
        if relative_path:
            return (
                relative_path.absolute().parent
                if relative_path.name == "Packs"
                else find_pack_folder(relative_path.absolute()).parent.parent
            )
    try:
        if content_path := os.getenv("DEMISTO_SDK_CONTENT_PATH"):
            git_repo = GitUtil(Path(content_path), search_parent_directories=False).repo
            logger.debug(f"Using content path: {content_path}")
        else:
            git_repo = GitUtil().repo

        try:
            remote_url = git_repo.remote(name=DEMISTO_GIT_UPSTREAM).urls.__next__()
        except ValueError:
            if not os.getenv("DEMISTO_SDK_IGNORE_CONTENT_WARNING"):
                logger.warning(
                    f"Could not find remote with name {DEMISTO_GIT_UPSTREAM} for repo {git_repo.working_dir}"
                )
            remote_url = ""
        is_fork_repo = "content" in remote_url
        is_external_repo = is_external_repository()

        if not is_fork_repo and not is_external_repo:
            raise git.InvalidGitRepositoryError
        if not git_repo.working_dir:
            return Path.cwd()
        return Path(git_repo.working_dir)
    except (git.InvalidGitRepositoryError, git.NoSuchPathError):
        if not os.getenv("DEMISTO_SDK_IGNORE_CONTENT_WARNING"):
            logger.info(
                "[yellow]Please run demisto-sdk in content repository![/yellow]"
            )
    return Path(".")


def run_command_os(
    command: str, cwd: Union[Path, str], env: Union[os._Environ, dict] = os.environ
) -> Tuple[str, str, int]:
    """Run command in subprocess tty
    Args:
        command(str): Command to be executed.
        cwd(Path): Path from pathlib object to be executed
        env: Environment variables for the execution
    Returns:
        str: Stdout of the command
        str: Stderr of the command
        int: exit code of command
    """
    if isinstance(cwd, str):
        cwd = Path(cwd)
    try:
        process = Popen(
            shlex.split(command),
            cwd=cwd,
            env=env,
            stdout=PIPE,
            stderr=PIPE,
            universal_newlines=True,
        )
        stdout, stderr = process.communicate()
    except OSError as e:
        return "", str(e), 1

    return stdout, stderr, process.returncode


def pascal_case(st: str) -> str:
    """Convert a string to pascal case. Will simply remove spaces and make sure the first
    character is capitalized

    Arguments:
        st {str} -- string to convert

    Returns:
        str -- converted string
    """
    words = re.findall(r"[a-zA-Z0-9]+", st)
    return "".join("".join([w[0].upper(), w[1:]]) for w in words)


def capital_case(st: str) -> str:
    """Capitalize the first letter of each word of a string. The remaining characters are untouched.

    Arguments:
        st {str} -- string to convert

    Returns:
        str -- converted string
    """
    if len(st) >= 1:
        words = st.split()
        return " ".join([f"{s[:1].upper()}{s[1:]}" for s in words if len(s) >= 1])
    else:
        return ""


@lru_cache
def get_last_release_version():
    """
    Get latest release tag (xx.xx.xx)

    :return: tag
    """
    tags = run_command("git tag").split("\n")
    tags = [tag for tag in tags if re.match(r"\d+\.\d+\.\d+", tag) is not None]
    tags.sort(key=Version, reverse=True)

    return tags[0]


def is_file_from_content_repo(file_path: str) -> Tuple[bool, str]:
    """Check if an absolute file_path is part of content repo.
    Args:
        file_path (str): The file path which is checked.
    Returns:
        bool: if file is part of content repo.
        str: relative path of file in content repo.
    """
    try:
        git_repo = GitUtil().repo
        remote_url = git_repo.remote().urls.__next__()
        is_fork_repo = "content" in remote_url
        is_external_repo = is_external_repository()

        if not is_fork_repo and not is_external_repo:
            return False, ""
        content_path_parts = Path(git_repo.working_dir).parts  # type: ignore
        input_path_parts = Path(file_path).parts
        input_path_parts_prefix = input_path_parts[: len(content_path_parts)]
        if content_path_parts == input_path_parts_prefix:
            return True, "/".join(input_path_parts[len(content_path_parts) :])
        else:
            return False, ""

    except Exception as e:
        logger.info(f"Unable to identify the repository: {e}")
        return False, ""


def should_file_skip_validation(file_path: str) -> bool:
    """Check if the file cannot be validated under 'run_all_validations_on_file' method for various reasons,
    either if it's a test file, or if it's a file that's been validated somewhere else
    Args:
        file_path (str): The file path which is checked.
    Returns:
        bool: True if the file's validation should be skipped, False otherwise.
    """
    file_extension = os.path.splitext(file_path)[-1]
    # We validate only yml json and .md files
    if file_extension not in [".yml", ".json", ".md"]:
        return True
    if any(
        ignore_pattern in file_path.lower()
        for ignore_pattern in ALL_FILES_VALIDATION_IGNORE_WHITELIST
    ):
        return True
    # Ignoring changelog and description files since these are checked on the integration validation
    if "changelog" in file_path.lower() or "description" in file_path.lower():
        return True
    # unified files should not be validated
    if file_path.endswith("_unified.yml"):
        return True
    return False


def is_test_config_match(
    test_config: dict,
    test_playbook_id: str = "",
    integration_id: str = "",
    script_id: str = "",
) -> bool:
    """
    Given a test configuration from conf.json file, this method checks if the configuration is configured for the
    test playbook or for integration_id.
    Since in conf.json there could be test configurations with 'integrations' as strings or list of strings
    the type of test_configurations['integrations'] is checked in first and the match according to the type.
    If file type is not an integration- will return True if the test_playbook id matches playbookID.
    Args:
        test_config: A test configuration from conf.json file under 'tests' key.
        test_playbook_id: A test playbook ID.
        integration_id: An integration ID.
        script_id: A script ID.
    If both test_playbook_id and integration_id are given will look for a match of both, else will look for match
    of either test playbook id or integration id or script id.
    Returns:
        True if the test configuration contains the test playbook and the content item or False if not
    """
    test_playbook_match = test_playbook_id == test_config.get("playbookID")
    test_integrations = test_config.get("integrations")
    test_scripts = test_config.get("scripts")
    if isinstance(test_integrations, list):
        integration_match = any(
            test_integration
            for test_integration in test_integrations
            if test_integration == integration_id
        )
    else:
        integration_match = test_integrations == integration_id

    if isinstance(test_scripts, list):
        scripts_match = any(
            test_script for test_script in test_scripts if test_script == script_id
        )
    else:
        scripts_match = test_scripts == script_id

    # If both playbook id and integration id are given
    if integration_id and test_playbook_id:
        return test_playbook_match and integration_match

    # If only integration id is given
    if integration_id:
        return integration_match

    # If only test playbook is given
    if test_playbook_id:
        return test_playbook_match

    if script_id:
        return scripts_match

    return False


def is_content_item_dependent_in_conf(test_config, file_type) -> bool:
    """Check if a line from conf have multiple integration/scripts dependent on the TPB.
        - if the TPB checks only one integration/script it is independent.
          For example: {"integrations": ["PagerDuty v2"], "playbookID": "PagerDuty Test"}.
        - if the TPB checks more then one integration/script it is dependent.
          For example: {"integrations": ["PagerDuty v2", "PagerDuty v3"], "playbookID": "PagerDuty Test"}.
    Args:
        test_config (dict): The dict in the conf file.
        file_type (str): The file type, can be integrations, scripts or playbook.

    Returns:
        bool: The return value. True for dependence, False otherwise.
    """
    integrations_list = test_config.get("integrations", [])
    integrations_list = (
        integrations_list
        if isinstance(integrations_list, list)
        else [integrations_list]
    )
    scripts_list = test_config.get("scripts", [])
    scripts_list: list = (
        scripts_list if isinstance(scripts_list, list) else [scripts_list]
    )
    if file_type == "integration":
        return len(integrations_list) > 1
    if file_type == "script":
        return len(scripts_list) > 1
    # if the file_type is playbook or testplaybook in the conf.json it does not dependent on any other content
    elif file_type == "playbook":
        return False
    return True


def search_and_delete_from_conf(
    conf_json_tests: list,
    content_item_id: str,
    file_type: str,
    test_playbooks: list,
    no_test_playbooks_explicitly: bool,
) -> List[dict]:
    """Return all test section from conf.json file without the deprecated content item.

    Args:
        conf_json_tests (int): The dict in the conf file.
        content_item_id (str): The  content item id.
        file_type (str): The file type, can be integrations, scripts or playbook.
        test_playbooks (list): A list of related test playbooks.
        no_test_playbooks_explicitly (bool): True if there are related TPB, False otherwise.

    Returns:
        bool: The return value. True for dependence, False otherwise.
    """
    keyword = ""
    test_registered_in_conf_json = []
    # If the file type we are deprecating is a integration - there are TBP related to the yml
    if file_type == "integration":
        keyword = "integration_id"

    elif file_type == "playbook":
        keyword = "test_playbook_id"

    elif file_type == "script":
        keyword = "script_id"

    test_registered_in_conf_json.extend(
        [
            test_config
            for test_config in conf_json_tests
            if is_test_config_match(test_config, **{keyword: content_item_id})
        ]
    )
    if not no_test_playbooks_explicitly:
        for test in test_playbooks:
            if test not in list(
                map(lambda x: x["playbookID"], test_registered_in_conf_json)
            ):
                test_registered_in_conf_json.extend(
                    [
                        test_config
                        for test_config in conf_json_tests
                        if is_test_config_match(test_config, test_playbook_id=test)
                    ]
                )
    # remove the line from conf.json
    if test_registered_in_conf_json:
        for test_config in test_registered_in_conf_json:
            if file_type == "playbook" and test_config in conf_json_tests:
                conf_json_tests.remove(test_config)
            elif (
                test_config in conf_json_tests
                and not is_content_item_dependent_in_conf(test_config, file_type)
            ):
                conf_json_tests.remove(test_config)
            elif test_config in conf_json_tests:
                if content_item_id in (test_config.get("integrations", [])):
                    test_config.get("integrations").remove(content_item_id)
                if content_item_id in (test_config.get("scripts", [])):
                    test_config.get("scripts").remove(content_item_id)

    return conf_json_tests


def get_not_registered_tests(
    conf_json_tests: list, content_item_id: str, file_type: str, test_playbooks: list
) -> list:
    """
    Return all test playbooks that are not configured in conf.json file
    Args:
        conf_json_tests: the 'tests' value of 'conf.json file
        content_item_id: A content item ID, could be a script, an integration or a playbook.
        file_type: The file type, could be an integration or a playbook.
        test_playbooks: The yml file's list of test playbooks.

    Returns:
        A list of TestPlaybooks not configured
    """
    not_registered_tests = []
    for test in test_playbooks:
        if file_type == "playbook":
            test_registered_in_conf_json = any(
                test_config
                for test_config in conf_json_tests
                if is_test_config_match(test_config, test_playbook_id=test)
            )
        else:
            test_registered_in_conf_json = any(
                test_config
                for test_config in conf_json_tests
                if is_test_config_match(test_config, integration_id=content_item_id)
            )
        if not test_registered_in_conf_json:
            not_registered_tests.append(test)
    return not_registered_tests


def _get_file_id(file_type: str, file_content: Dict):
    """
    Gets the ID of a content item according to it's type
    Args:
        file_type: The type of the content item
        file_content: The content of the content item

    Returns:
        The file's content ID
    """
    if file_type in ID_IN_ROOT:
        return file_content.get("id", "")
    elif file_type in ID_IN_COMMONFIELDS:
        return file_content.get("commonfields", {}).get("id")
    elif file_type == FileType.LAYOUT_RULE:
        return file_content.get("rule_id", "")
    return file_content.get("trigger_id", "")


def is_path_of_integration_directory(path: str) -> bool:
    """Returns true if directory is integration directory false if not."""
    return Path(path).name == INTEGRATIONS_DIR


def is_path_of_script_directory(path: str) -> bool:
    """Returns true if directory is script directory false if not."""
    return Path(path).name == SCRIPTS_DIR


def is_path_of_playbook_directory(path: str) -> bool:
    """Returns true if directory is playbook directory false if not."""
    return Path(path).name == PLAYBOOKS_DIR


def is_path_of_test_playbook_directory(path: str) -> bool:
    """Returns true if directory is test_playbook directory false if not."""
    return Path(path).name == TEST_PLAYBOOKS_DIR


def is_path_of_report_directory(path: str) -> bool:
    """Returns true if directory is report directory false if not."""
    return Path(path).name == REPORTS_DIR


def is_path_of_dashboard_directory(path: str) -> bool:
    """Returns true if directory is integration directory false if not."""
    return Path(path).name == DASHBOARDS_DIR


def is_path_of_widget_directory(path: str) -> bool:
    """Returns true if directory is integration directory false if not."""
    return Path(path).name == WIDGETS_DIR


def is_path_of_incident_field_directory(path: str) -> bool:
    """Returns true if directory is integration directory false if not."""
    return Path(path).name == INCIDENT_FIELDS_DIR


def is_path_of_incident_type_directory(path: str) -> bool:
    """Returns true if directory is integration directory false if not."""
    return Path(path).name == INCIDENT_TYPES_DIR


def is_path_of_indicator_field_directory(path: str) -> bool:
    """Returns true if directory is integration directory false if not."""
    return Path(path).name == INDICATOR_FIELDS_DIR


def is_path_of_layout_directory(path: str) -> bool:
    """Returns true if directory is integration directory false if not."""
    return Path(path).name == LAYOUTS_DIR


def is_path_of_pre_process_rules_directory(path: str) -> bool:
    """Returns true if directory is pre-processing rules directory, false if not."""
    return Path(path).name == PRE_PROCESS_RULES_DIR


def is_path_of_lists_directory(path: str) -> bool:
    return Path(path).name == LISTS_DIR


def is_path_of_classifier_directory(path: str) -> bool:
    """Returns true if directory is integration directory false if not."""
    return Path(path).name == CLASSIFIERS_DIR


def get_parent_directory_name(path: str, abs_path: bool = False) -> str:
    """
    Retrieves the parent directory name
    :param path: path to get the parent dir name
    :param abs_path: when set to true, will return absolute path
    :return: parent directory name
    """
    parent_dir_name = os.path.dirname(os.path.abspath(path))
    if abs_path:
        return parent_dir_name
    return Path(parent_dir_name).name


def get_code_lang(file_data: dict, file_entity: str) -> str:
    """
    Returns content item's code language (python / javascript).
    :param file_data: The file data
    :param file_entity: The file entity
    :return: The code language
    """
    if file_entity == INTEGRATIONS_DIR:
        return file_data.get("script", {}).get("type", "")
    elif file_entity == SCRIPTS_DIR:
        return file_data.get("type", {})
    return ""


def camel_to_snake(camel: str) -> str:
    """
    Converts camel case (CamelCase) strings to snake case (snake_case) strings.
    Args:
        camel (str): The camel case string.

    Returns:
        str: The snake case string.
    """
    camel_to_snake_pattern = re.compile(r"(?<!^)(?=[A-Z][a-z])")
    snake = camel_to_snake_pattern.sub("_", camel).lower()
    return snake


def open_id_set_file(id_set_path):
    id_set = {}
    try:
        with open(id_set_path) as id_set_file:
            id_set = json.load(id_set_file)
    except OSError:
        logger.info("[yellow]Could not open id_set file[/yellow]")
        raise
    finally:
        return id_set


def get_demisto_version(client: demisto_client) -> Version:
    """
    Args:
        demisto_client: A configured demisto_client instance

    Returns:
        the server version of the Demisto instance.
    """
    try:
        resp = client.generic_request("/about", "GET")
        about_data = json.loads(resp[0].replace("'", '"'))
        return Version(Version(about_data.get("demistoVersion")).base_version)
    except Exception:
        logger.warning(
            "Could not parse server version, please make sure the environment is properly configured."
        )
        return Version("0")


def arg_to_list(arg: Union[str, List[str]], separator: str = ",") -> List[str]:
    """
    Converts a string representation of lists to a python list
    Args:
           arg: string or list of string.
           separator: A string separator to separate the strings, the default is a comma.
    Returns:
          list, contains strings.

    """
    if not arg:
        return []
    if isinstance(arg, list):
        return arg
    if isinstance(arg, str):
        if arg[0] == "[" and arg[-1] == "]":
            return json.loads(arg)
        return [s.strip() for s in arg.split(separator)]
    return [arg]


def get_file_version_suffix_if_exists(
    current_file: Dict, check_in_display: bool = False
) -> Optional[str]:
    """
    Checks if current YML file name is versioned or no, e.g, ends with v<number>.
    Args:
        current_file (Dict): Dict representing YML data of an integration or script.
        check_in_display (bool): Whether to get name by 'display' field or not (by 'name' field).

    Returns:
        (Optional[str]): Number of the version as a string, if the file ends with version suffix. None otherwise.
    """
    versioned_file_regex = r"v([0-9]+)$"
    name = current_file.get("display") if check_in_display else current_file.get("name")
    if not name:
        return None
    matching_regex = re.findall(versioned_file_regex, name.lower())
    if matching_regex:
        return matching_regex[-1]
    return None


def get_all_incident_and_indicator_fields_from_id_set(id_set_file, entity_type):
    fields_list = []
    for item in ["IncidentFields", "IndicatorFields"]:
        all_item_fields = id_set_file.get(item)
        for item_field in all_item_fields:
            for field, field_info in item_field.items():
                if entity_type == "mapper" or entity_type == "old classifier":
                    fields_list.append(field_info.get("name", ""))
                    fields_list.append(
                        field.replace("incident_", "").replace("indicator_", "")
                    )
                elif entity_type == "layout":
                    fields_list.append(
                        field.replace("incident_", "").replace("indicator_", "")
                    )
    return fields_list


def item_type_to_content_items_header(item_type):
    converter = {
        "incidenttype": "incidentType",
        "reputation": "indicatorType",
        "indicatorfield": "indicatorField",
        "incidentfield": "incidentField",
        "layoutscontainer": "layout",
        "betaintegration": "integration",
        # GOM
        "genericdefinition": "genericDefinition",
        "genericfield": "genericField",
        "genericmodule": "genericModule",
        "generictype": "genericType",
        # SIEM content
        "correlationrule": "correlationRule",
        "modelingrule": "modelingRule",
        "parsingrule": "parsingRule",
        "xdrctemplate": "XDRCTemplate",
        "layoutrule": "layoutRule",
    }

    return f"{converter.get(item_type, item_type)}s"


def is_object_in_id_set(object_id, item_type, pack_info_from_id_set):
    """
        Check if the given object is part of the packs items that are present in the Packs section in the id set.
        This is assuming that the id set is based on the version that has, under each pack, the items it contains.

    Args:
        object_name: name of object of interest.
        object_type: type of object of interest.
        packs_section_from_id_set: the pack object under the key Packs in the previously given id set.

    Returns:

    """
    content_items = pack_info_from_id_set.get("ContentItems", {})
    items_ids = content_items.get(item_type_to_content_items_header(item_type), [])

    return object_id in items_ids


def is_string_uuid(string_to_check: str):
    """
    Check if a given string is from uuid type
    Args:
        string_to_check: string

    Returns:
        bool. True if the string match uuid type, else False

    """
    return bool(re.fullmatch(UUID_REGEX, string_to_check))


def extract_multiple_keys_from_dict(key: str, var: dict):
    """
    Args:
        key: string representing a re-occurring field in dictionary
        var: nested dictionary (can contain both nested lists and nested dictionary)

    Returns: A generator that generates value in an occurrence of the nested key in var.
    """
    if hasattr(var, "items"):
        for k, v in var.items():
            if k == key:
                yield v
            if isinstance(v, dict):
                yield from extract_multiple_keys_from_dict(key, v)
            elif isinstance(v, list):
                for d in v:
                    yield from extract_multiple_keys_from_dict(key, d)


def find_file(root_path, file_name):
    """Find a file with a given file name under a given root path.
    Returns:
        str: The full file path from root path if exists, else return empty string.
    """
    for file in os.listdir(root_path):
        file_path = os.path.join(root_path, file)
        if file_path.endswith(file_name):
            return file_path
        elif os.path.isdir(file_path):
            found_file = find_file(file_path, file_name)
            if found_file:
                return found_file
    return ""


@lru_cache
def get_file_displayed_name(file_path):
    """Gets the file name that is displayed in the UI by the file's path.
    If there is no displayed name - returns the file name"""
    file_type = find_type(file_path)
    if FileType.INTEGRATION == file_type:
        return get_yaml(file_path).get("display")
    elif file_type in [
        FileType.SCRIPT,
        FileType.TEST_SCRIPT,
        FileType.PLAYBOOK,
        FileType.TEST_PLAYBOOK,
    ]:
        return get_yaml(file_path).get("name")
    elif file_type in [
        FileType.MAPPER,
        FileType.CLASSIFIER,
        FileType.INCIDENT_FIELD,
        FileType.INCIDENT_TYPE,
        FileType.INDICATOR_FIELD,
        FileType.LAYOUTS_CONTAINER,
        FileType.PRE_PROCESS_RULES,
        FileType.DASHBOARD,
        FileType.WIDGET,
        FileType.REPORT,
        FileType.JOB,
        FileType.WIZARD,
    ]:
        res = get_json(file_path)
        return res.get("name") if isinstance(res, dict) else res[0].get("name")
    elif file_type == FileType.OLD_CLASSIFIER:
        return get_json(file_path).get("brandName")
    elif file_type == FileType.LAYOUT:
        return get_json(file_path).get("TypeName")
    elif file_type == FileType.REPUTATION:
        return get_json(file_path).get("id")
    else:
        return Path(file_path).name


def compare_context_path_in_yml_and_readme(yml_dict, readme_content):
    """
    Gets both README and YML file of Integration and compares the context path between them.
    Scripts are not being checked.
    Args:
        yml_dict: a dictionary representing YML content.
        readme_content: the content string of the readme file.
    Returns: A dictionary as following: {<command_name>:{'only in yml': <set of context paths found only in yml>,
                                                        'only in readme': <set of context paths found only in readme>}}
    """
    different_contexts: dict = {}

    # Gets the data from the README
    # the pattern to get the context part out of command section:
    context_section_pattern = (
        r"\| *\*\*Path\*\* *\| *\*\*Type\*\* *\| *\*\*Description\*\* *\|.(.*?)#{3,5}"
    )
    # the pattern to get the value in the first column under the outputs table:
    context_path_pattern = r"\| *(\S.*?\S) *\| *[^\|]* *\| *[^\|]* *\|"
    readme_content += (
        "### "  # mark end of file so last pattern of regex will be recognized.
    )
    commands = yml_dict.get("script", {})

    # handles scripts
    if not commands:
        return different_contexts
    commands = commands.get("commands", [])
    for command in commands:
        command_name = command.get("name")

        # Gets all context path in the relevant command section from README file
        command_section_pattern = rf" Base Command..`{command_name}`.(.*?)\n### "  # pattern to get command section
        command_section = re.findall(command_section_pattern, readme_content, re.DOTALL)
        if not command_section:
            continue
        if not command_section[0].endswith("###"):
            command_section[
                0
            ] += "###"  # mark end of file so last pattern of regex will be recognized.
        context_section = re.findall(
            context_section_pattern, command_section[0], re.DOTALL
        )
        if not context_section:
            context_path_in_command = set()
        else:
            context_path_in_command = set(
                re.findall(context_path_pattern, context_section[0], re.DOTALL)
            )

            # remove the header line ---- (could be of any length)
            for path in context_path_in_command:
                if not path.replace("-", ""):
                    context_path_in_command.remove(path)
                    break

        # handles cases of old integrations with context in 'important' section
        if "important" in command:
            command.pop("important")

        # Gets all context path in the relevant command section from YML file
        existing_context_in_yml = set(
            extract_multiple_keys_from_dict("contextPath", command)
        )

        # finds diff between YML and README
        only_in_yml_paths = existing_context_in_yml - context_path_in_command
        only_in_readme_paths = context_path_in_command - existing_context_in_yml
        if only_in_yml_paths or only_in_readme_paths:
            different_contexts[command_name] = {
                "only in yml": only_in_yml_paths,
                "only in readme": only_in_readme_paths,
            }

    return different_contexts


def write_dict(
    path: Union[Path, str],
    data: Dict,
    handler: Optional[XSOAR_Handler] = None,
    indent: int = 0,
    sort_keys: bool = False,
    **kwargs,
):
    """
    Write unicode content into a json/yml file.
    """
    path = Path(path)
    if not handler:
        suffix = path.suffix.lower()
        if suffix == ".json":
            handler = json
        elif suffix in {".yaml", ".yml"}:
            handler = yaml
        else:
            raise ValueError(f"The file {path} is neither json/yml")

    safe_write_unicode(
        lambda f: handler.dump(data, f, indent, sort_keys, **kwargs), path  # type: ignore[union-attr]
    )


def to_kebab_case(s: str):
    """
    Scan File => scan-file
    Scan File- => scan-file
    *scan,file => scan-file
    Scan     File => scan-file

    """
    if s:
        new_s = s.lower()
        new_s = re.sub("[ ,.-]+", "-", new_s)
        new_s = re.sub("[^A-Za-z0-9-]+", "", new_s)
        m = re.search("[a-z0-9]+(-[a-z0-9]+)*", new_s)
        if m:
            return m.group(0)
        else:
            return new_s

    return s


def to_pascal_case(s: str):
    """
    Scan File => ScanFile
    Scan File- => ScanFile
    *scan,file => ScanFile
    Scan     File => ScanFile
    scan-file => ScanFile
    scan.file => ScanFile

    """
    if s:
        if re.search(r"^[A-Z][a-z]+(?:[A-Z][a-z]+)*$", s):
            return s

        new_s = s.lower()
        new_s = re.sub(r"[ -\.]+", "-", new_s)
        new_s = "".join([t.title() for t in new_s.split("-")])
        new_s = re.sub(r"[^A-Za-z0-9]+", "", new_s)

        return new_s

    return s


def get_approved_usecases() -> list:
    """Gets approved list of usecases from content master

    Returns:
        List of approved usecases
    """
    return get_remote_file(
        "Tests/Marketplace/approved_usecases.json",
        git_content_config=GitContentConfig(
            repo_name=GitContentConfig.OFFICIAL_CONTENT_REPO_NAME
        ),
    ).get("approved_list", [])


def get_pack_metadata(file_path: str) -> dict:
    """Get the pack_metadata dict, of the pack containing the given file path.

    Args:
        file_path(str): file path

    Returns: pack_metadata of the pack, that source_file related to,
        on failure returns {}

    """
    pack_path = file_path if PACKS_DIR in file_path else os.path.realpath(__file__)
    match = re.search(rf".*{PACKS_DIR}[/\\]([^/\\]+)[/\\]?", pack_path)
    directory = match.group() if match else ""

    try:
        metadata_path = os.path.join(directory, PACKS_PACK_META_FILE_NAME)
        pack_metadata, _ = get_dict_from_file(metadata_path)
        return pack_metadata
    except Exception:
        return {}


def is_pack_path(input_path: str) -> bool:
    """
    Checks whether pack given in input path is for a pack.
    Args:
        input_path (str): Input path.
    Examples
        - input_path = 'Packs/BitcoinAbuse
          Returns: True
        - input_path = 'Packs/BitcoinAbuse/Layouts'
          Returns: False
    Returns:
        (bool):
        - True if the input path is for a given pack.
        - False if the input path is not for a given pack.
    """
    return Path(input_path).parent.name == PACKS_DIR


def is_xsoar_supported_pack(file_path: str) -> bool:
    """
    Takes a path to a file and returns a boolean indicating
    whether this file belongs to an XSOAR-supported Pack.

    Args:
        - `file_path` (`str`): The path of the file.

    Returns:
        - `bool`
    """

    return get_pack_metadata(file_path).get(PACK_METADATA_SUPPORT) == XSOAR_SUPPORT


def get_relative_path_from_packs_dir(file_path: str) -> str:
    """Get the relative path for a given file_path starting in the Packs directory"""
    if PACKS_DIR not in file_path or file_path.startswith(PACKS_DIR):
        return file_path

    return file_path[file_path.find(PACKS_DIR) :]


def is_uuid(s: str) -> Optional[Match]:
    """Checks whether given string is a UUID

    Args:
         s (str): The string to check if it is a UUID

    Returns:
        Match: Returns the match if given string is a UUID, otherwise None
    """
    return re.match(UUID_REGEX, s)


def get_release_note_entries(version="") -> list:
    """
    Gets the release notes entries for the current version.

    Args:
        version: The current demisto-sdk version.

    Return:
        list: A list of the release notes given from the CHANGELOG file.
    """

    changelog_file_content = (
        get_remote_file(
            full_file_path="CHANGELOG.md",
            return_content=True,
            git_content_config=GitContentConfig(repo_name="demisto/demisto-sdk"),
        )
        .decode("utf-8")
        .split("\n")
    )

    if not version or "dev" in version:
        version = "Unreleased"

    if f"## {version}" not in changelog_file_content:
        return []

    result = changelog_file_content[changelog_file_content.index(f"## {version}") + 1 :]
    result = result[: result.index("")]

    return result


def get_current_usecases() -> list:
    """Gets approved list of usecases from current branch (only in content repo).

    Returns:
        List of approved usecases from current branch
    """
    if not is_external_repository():
        approved_usecases_json, _ = get_dict_from_file(
            "Tests/Marketplace/approved_usecases.json"
        )
        return approved_usecases_json.get("approved_list", [])
    return []


def get_approved_tags_from_branch() -> Dict[str, List[str]]:
    """Gets approved list of tags from current branch (only in content repo).

    Returns:
        Dict of approved tags from current branch
    """
    if not is_external_repository():
        approved_tags_json, _ = get_dict_from_file(
            "Tests/Marketplace/approved_tags.json"
        )
        if isinstance(approved_tags_json.get("approved_list"), list):
            logger.info(
                "[yellow]You are using a deprecated version of the file aproved_tags.json, consider pulling from master"
                " to update it.[/yellow]"
            )
            return {
                "common": approved_tags_json.get("approved_list", []),
                "xsoar": [],
                "marketplacev2": [],
                "xpanse": [],
            }

        return approved_tags_json.get("approved_list", {})
    return {}


def get_current_categories() -> list:
    """Gets approved list of categories from current branch (only in content repo).

    Returns:
        List of approved categories from current branch
    """
    if is_external_repository():
        return []
    try:
        approved_categories_json, _ = get_dict_from_file(
            "Tests/Marketplace/approved_categories.json"
        )
    except FileNotFoundError:
        logger.warning(
            "File approved_categories.json was not found. Getting from remote."
        )
        approved_categories_json = get_remote_file(
            "Tests/Marketplace/approved_categories.json"
        )
    return approved_categories_json.get("approved_list", [])


@contextmanager
def suppress_stdout():
    """
    Temporarily suppress console output without effecting error outputs.
    Example of use:

        with suppress_stdout():
            logger.info('This message will not be printed')
        logger.info('This message will be printed')
    """
    with open(os.devnull, "w") as devnull:
        try:
            old_stdout = sys.stdout
            sys.stdout = devnull
            yield
        finally:
            sys.stdout = old_stdout


def get_definition_name(path: str, pack_path: str) -> Optional[str]:
    r"""
    param:
        path (str): path to the file which needs a definition name (generic field\generic type file)
        pack_path (str): relevant pack path

    :rtype: ``str``
    :return:
        for generic type and generic field return associated generic definition name folder

    """

    try:
        file_dictionary = get_json(path)
        definition_id = file_dictionary["definitionId"]
        generic_def_path = os.path.join(pack_path, "GenericDefinitions")
        file_names_lst = os.listdir(generic_def_path)
        for file in file_names_lst:
            if str.find(file, definition_id):
                def_file_path = os.path.join(generic_def_path, file)
                def_file_dictionary = get_json(def_file_path)
                cur_id = def_file_dictionary["id"]
                if cur_id == definition_id:
                    return def_file_dictionary["name"]

        logger.info("Was unable to find the file for definitionId " + definition_id)
        return None

    except (FileNotFoundError, AttributeError):
        logger.info(
            "Error while retrieving definition name for definitionId "
            + definition_id
            + "\n Check file structure and make sure all relevant fields are entered properly"
        )
        return None


def is_iron_bank_pack(file_path):
    metadata = get_pack_metadata(file_path)
    return PACK_METADATA_IRON_BANK_TAG in metadata.get("tags", [])


def get_script_or_sub_playbook_tasks_from_playbook(
    searched_entity_name: str, main_playbook_data: Dict
) -> List[Dict]:
    """Get the tasks data for a task running the searched_entity_name (script/playbook).

    Returns:
        List. A list of dicts representing tasks running the searched_entity_name.
    """
    searched_tasks: List = []
    tasks = main_playbook_data.get("tasks", {})
    if not tasks:
        return searched_tasks

    for task_data in tasks.values():
        task_details = task_data.get("task", {})
        found_entity = searched_entity_name in {
            task_details.get("scriptName"),
            task_details.get("playbookName"),
        }

        if found_entity:
            searched_tasks.append(task_data)

    return searched_tasks


def extract_docker_image_from_text(text: str, with_no_tag: bool = False):
    """
    Strips the docker image version from a given text.

    Args:
        text (str): the text to extract the docker image from
        with_no_tag (bool): whether to return the docker image without its tag,
            for example if True then demisto/tesseract:1.0.0.36078 --> tesseract

    Returns:
        str: The docker image version if exists, otherwise, return None.
    """
    match = re.search(r"(demisto/.+:([0-9]+)(((\.)[0-9]+)+))", text)
    if match:
        docker_image = match.group(1)
        if with_no_tag:
            return docker_image.replace("demisto/", "").split(":")[0]
        return docker_image
    else:
        return None


def get_current_repo() -> Tuple[str, str, str]:
    try:
        git_repo = GitUtil().repo
        parsed_git = giturlparse.parse(git_repo.remotes.origin.url)
        host = parsed_git.host
        if "@" in host:
            host = host.split("@")[1]
        return host, parsed_git.owner, parsed_git.repo
    except git.InvalidGitRepositoryError:
        logger.info("[yellow]git repo is not found[/yellow]")
        return "Unknown source", "", ""


def get_item_marketplaces(
    item_path: str,
    item_data: Dict = None,
    packs: Dict[str, Dict] = None,
    item_type: str = None,
) -> List:
    """
    Return the supporting marketplaces of the item.

    Args:
        item_path: the item path.
        item_data: the item data.
        packs: the pack mapping from the ID set.
        item_type: The item type.

    Returns: the list of supporting marketplaces.
    """

    if item_type and item_type in SIEM_ONLY_ENTITIES:
        return [MarketplaceVersions.MarketplaceV2.value]

    if not item_data:
        item_data = get_file(item_path)

    # first check, check field 'marketplaces' in the item's file
    marketplaces = item_data.get("marketplaces", [])  # type: ignore

    # second check, check the metadata of the pack
    if not marketplaces:
        if "pack_metadata" in item_path:
            # default supporting marketplace
            marketplaces = [MarketplaceVersions.XSOAR.value]
        else:
            pack_name = get_pack_name(item_path)
            if packs and packs.get(pack_name):
                marketplaces = packs.get(pack_name, {}).get(
                    "marketplaces", [MarketplaceVersions.XSOAR.value]
                )
            else:
                marketplaces = get_mp_types_from_metadata_by_item(item_path)

    return marketplaces


def get_mp_types_from_metadata_by_item(file_path):
    """
    Get the supporting marketplaces for the given content item, defined by the mp field in the metadata.
    If the field doesnt exist in the pack's metadata, consider as xsoar only.
    Args:
        file_path: path to content item in content repo

    Returns:
        list of names of supporting marketplaces (current options are marketplacev2 and xsoar)
    """
    if (
        METADATA_FILE_NAME in Path(file_path).parts
    ):  # for when the type is pack, the item we get is the metadata path
        metadata_path = file_path
    else:
        metadata_path_parts = get_pack_dir(file_path)
        metadata_path = Path(*metadata_path_parts) / METADATA_FILE_NAME

    try:
        if not (
            marketplaces := get_file(metadata_path, raise_on_error=True).get(
                MARKETPLACE_KEY_PACK_METADATA
            )
        ):
            return [MarketplaceVersions.XSOAR.value]
        return marketplaces
    except FileNotFoundError:
        return []


def get_pack_dir(path):
    """
    Used for testing packs where the location of the "Packs" dir is not constant.
    Args:
        path: path of current file

    Returns:
        the path starting from Packs dir

    """
    parts = Path(path).parts
    for index in range(len(parts)):
        if parts[index] == "Packs":
            return parts[: index + 2]
    return []


@contextmanager
def ProcessPoolHandler() -> ProcessPool:
    """Process pool Handler which terminate all processes in case of Exception.

    Yields:
        ProcessPool: Pebble process pool.
    """
    with ProcessPool(max_workers=cpu_count()) as pool:
        try:
            yield pool
        except Exception:
            logger.info("[red]Gracefully release all resources due to Error...[/red]")
            raise
        finally:
            pool.close()
            pool.join()


def wait_futures_complete(futures: List[ProcessFuture], done_fn: Callable):
    """Wait for all futures to complete, Raise exception if occurred.

    Args:
        futures: futures to wait for.
        done_fn: Function to run on result.
    Raises:
        Exception: Raise caught exception for further cleanups.
    """
    for future in as_completed(futures):
        try:
            result = future.result()
            done_fn(result)
        except Exception as e:
            logger.info(f"[red]{e}[/red]")
            raise


def get_api_module_dependencies(pkgs, id_set_path):
    """
    Get all paths to integrations and scripts dependent on api modules that are found in the modified files.
    Args:
        pkgs: the pkgs paths found as modified to run lint on (including the api module files)
        id_set_path: path to id set
    Returns:
        a list of the paths to the scripts and integration found dependent on the modified api modules.
    """

    id_set = open_id_set_file(id_set_path)
    changed_api_modules = {pkg.name for pkg in pkgs if API_MODULES_PACK in pkg.parts}
    scripts = id_set.get(IdSetKeys.SCRIPTS.value, [])
    integrations = id_set.get(IdSetKeys.INTEGRATIONS.value, [])
    using_scripts, using_integrations = [], []
    for script in scripts:
        script_info = list(script.values())[0]
        script_name = script_info.get("name")
        script_api_modules = script_info.get("api_modules", [])
        if intersection := changed_api_modules & set(script_api_modules):
            logger.debug(f"found script {script_name} dependent on {intersection}")
            using_scripts.extend(list(script.values()))

    for integration in integrations:
        integration_info = list(integration.values())[0]
        integration_name = integration_info.get("name")
        script_api_modules = integration_info.get("api_modules", [])
        if intersection := changed_api_modules & set(script_api_modules):
            logger.debug(
                f"found integration {integration_name} dependent on {intersection}"
            )
            using_integrations.extend(list(integration.values()))

    using_scripts_pkg_paths = [
        Path(script.get("file_path")).parent.absolute() for script in using_scripts
    ]
    using_integrations_pkg_paths = [
        Path(integration.get("file_path")).parent.absolute()
        for integration in using_integrations
    ]
    return list(set(using_integrations_pkg_paths + using_scripts_pkg_paths))


def listdir_fullpath(dir_name: str) -> List[str]:
    return [os.path.join(dir_name, f) for f in os.listdir(dir_name)]


def get_scripts_and_commands_from_yml_data(data, file_type):
    """Get the used scripts, playbooks and commands from the yml data

    Args:
        data: The yml data as extracted with get_yaml
        file_type: The FileType of the data provided.

    Return (list of found { 'id': command name, 'source': command source }, list of found script and playbook names)
    """
    commands = []
    detailed_commands = []
    scripts_and_pbs = []
    if file_type in {FileType.TEST_PLAYBOOK, FileType.PLAYBOOK}:
        tasks = data.get("tasks")
        for task_num in tasks.keys():
            task = tasks[task_num]
            inner_task = task.get("task")
            task_type = task.get("type")
            if inner_task and task_type == "regular" or task_type == "playbook":
                if inner_task.get("iscommand"):
                    commands.append(inner_task.get("script"))
                else:
                    if task_type == "playbook":
                        scripts_and_pbs.append(inner_task.get("playbookName"))
                    elif inner_task.get("scriptName"):
                        scripts_and_pbs.append(inner_task.get("scriptName"))
        if file_type == FileType.PLAYBOOK:
            playbook_id = get_entity_id_by_entity_type(data, PLAYBOOKS_DIR)
            scripts_and_pbs.append(playbook_id)

    if file_type == FileType.SCRIPT:
        script_id = get_entity_id_by_entity_type(data, SCRIPTS_DIR)
        scripts_and_pbs = [script_id]
        if data.get("dependson"):
            commands = data.get("dependson").get("must", [])

    if file_type == FileType.INTEGRATION:
        integration_commands = data.get("script", {}).get("commands")
        for integration_command in integration_commands:
            commands.append(integration_command.get("name"))

    for command in commands:
        command_parts = command.split("|||")
        if len(command_parts) == 2:
            detailed_commands.append(
                {"id": command_parts[1], "source": command_parts[0]}
            )
        else:
            detailed_commands.append({"id": command_parts[0]})

    return detailed_commands, scripts_and_pbs


def get_url_with_retries(url: str, retries: int, backoff_factor: int = 1, **kwargs):
    kwargs["stream"] = True
    session = requests.Session()
    exception = Exception()
    for i in range(retries):
        logger.debug(f"attempting to get {url}")
        response = session.get(url, **kwargs)
        try:
            response.raise_for_status()
        except HTTPError as error:
            logger.debug(
                f"Got error while trying to fetch {url}. {retries - i - 1} retries left.",
                exc_info=True,
            )
            exception = error
        else:
            return response
        sleep(backoff_factor)
    raise exception


def order_dict(data):
    """
    Order dict by default order
    """
    return OrderedDict(
        {
            k: order_dict(v) if isinstance(v, dict) else v
            for k, v in sorted(data.items())
        }
    )


def extract_none_deprecated_command_names_from_yml(yml_data: dict) -> list:
    """
    Go over all the commands in a yml file and return their names.
    Args:
        yml_data (dict): the yml content as a dict

    Returns:
        list: a list of all the commands names
    """
    commands_ls = []
    for command in yml_data.get("script", {}).get("commands", {}):
        if command.get("name") and not command.get("deprecated"):
            commands_ls.append(command.get("name"))
    return commands_ls


def extract_deprecated_command_names_from_yml(yml_data: dict) -> list:
    """
    Go over all the commands in a yml file and return their names.
    Args:
        yml_data (dict): the yml content as a dict

    Returns:
        list: a list of all the commands names
    """
    commands_ls = []
    for command in yml_data.get("script", {}).get("commands", {}):
        if command.get("deprecated"):
            commands_ls.append(command.get("name"))
    return commands_ls


def remove_copy_and_dev_suffixes_from_str(field_name: str) -> str:
    for _ in range(field_name.count("_")):
        for suffix in SUFFIX_TO_REMOVE:
            if field_name.endswith(suffix):
                field_name = field_name[: -len(suffix)]
    return field_name


<<<<<<< HEAD
def get_display_name(file_path: str, file_data: dict | None = None) -> str:
=======
def get_display_name(file_path: str | Path, file_data: dict | None = None) -> str:
>>>>>>> 0af390d5
    """Gets the entity display name from the file.

    :param file_path: The entity file path
    :param file_data: The entity file data

    :rtype: ``str``
    :return The display name
    """
    file_path = Path(file_path)

    if not file_data and file_path.suffix in (".yml", ".yaml", ".json"):
        file_data = get_file(file_path)

    if not file_data:
        file_data = {}

    if "display" in file_data:
<<<<<<< HEAD
        return file_data.get("display")
    elif "layout" in file_data and isinstance(file_data["layout"], dict):
        return file_data["layout"].get("id")
    elif "name" in file_data:
        return file_data.get("name")
    elif "TypeName" in file_data:
        return file_data.get("TypeName")
    elif "brandName" in file_data:
        return file_data.get("brandName")
    elif "reputationCommand" in file_data:
        return file_data.get("details")
    elif "id" in file_data:
        return file_data.get("id")
    elif "trigger_name" in file_data:
        return file_data.get("trigger_name")
    elif "rule_name" in file_data:
        return file_data.get("rule_name")

=======
        return file_data["display"]
    elif (
        "layout" in file_data
        and isinstance(file_data["layout"], dict)
        and "id" in file_data["layout"]
    ):
        return file_data["layout"]["id"]
    elif "name" in file_data:
        return file_data["name"]
    elif "TypeName" in file_data:
        return file_data["TypeName"]
    elif "brandName" in file_data:
        return file_data["brandName"]
    elif "details" in file_data and isinstance(file_data["details"], str):
        return file_data["details"]
    elif "id" in file_data:
        return file_data["id"]
    elif "trigger_name" in file_data:
        return file_data["trigger_name"]
    elif "rule_name" in file_data:
        return file_data["rule_name"]
>>>>>>> 0af390d5
    elif (
        "dashboards_data" in file_data
        and "dashboards_data" in file_data
        and isinstance(file_data["dashboards_data"], list)
        and len(file_data["dashboards_data"]) > 0
        and "name" in file_data["dashboards_data"][0]
    ):
<<<<<<< HEAD
        dashboard_data = file_data.get("dashboards_data", [{}])[0]
        return dashboard_data.get("name")

=======
        return file_data["dashboards_data"][0]["name"]
>>>>>>> 0af390d5
    elif (
        "templates_data" in file_data
        and "templates_data" in file_data
        and isinstance(file_data["templates_data"], list)
        and len(file_data["templates_data"]) > 0
        and "report_name" in file_data["templates_data"][0]
    ):
<<<<<<< HEAD
        r_name = file_data.get("templates_data", [{}])[0]
        return r_name.get("report_name")

    else:
        return Path(file_path).name
=======
        return file_data["templates_data"][0]["report_name"]

    return file_path.name
>>>>>>> 0af390d5


def get_invalid_incident_fields_from_mapper(
    mapper_incident_fields: Dict[str, Dict], mapping_type: str, content_fields: List
) -> List[str]:
    """
    Get a list of incident fields which are not part of the content items (not part of id_json) from a specific
    interalMapping attribute.

    Args:
        mapper_incident_fields (dict[str, dict]): a dict of incident fields which belongs to a specific interalMapping.
        mapping_type (str): type of the mapper, either 'mapping-incoming' or 'mapping-outgoing'.
        content_fields (list[str]): list of available content fields.

    Returns:
        list[str]: all the invalid incident fields which are not part of the content items.

    Raises:
        ValueError: in case the mapping type has an incorrect value provided.
    """
    if mapping_type not in {"mapping-incoming", "mapping-outgoing"}:
        raise ValueError(
            f"Invalid mapping-type value {mapping_type}, should be: mapping-incoming/mapping-outgoing"
        )

    non_existent_fields = []

    for inc_name, inc_info in mapper_incident_fields.items():
        # incoming mapper
        if mapping_type == "mapping-incoming":
            if (
                inc_name not in content_fields
                and inc_name.lower() not in content_fields
            ):
                non_existent_fields.append(inc_name)
        # outgoing mapper
        if mapping_type == "mapping-outgoing":
            # for inc timer type: "field.StartDate, and for using filters: "simple": "".
            if simple := inc_info.get("simple"):
                if "." in simple:
                    simple = simple.split(".")[0]
                if (
                    simple not in content_fields
                    and simple.lower() not in content_fields
                ):
                    non_existent_fields.append(inc_name)

    return non_existent_fields


def get_invalid_incident_fields_from_layout(
    layout_incident_fields: List[Dict], content_fields: List[str]
) -> List[str]:
    """
    Get a list of incident fields which are not part of the content items (not part of id_json) from a specific
    layout item/section.

    Args:
        layout_incident_fields (list[dict]): a list of incident fields which
            belongs to a specific section/item in the layout.
        content_fields (list[str]): list of available content fields.

    Returns:
        list[str]: all the invalid incident fields which are not part of the content items.
    """
    non_existent_fields = []

    if layout_incident_fields and content_fields:
        for incident_field_info in layout_incident_fields:
            inc_field_id = normalize_field_name(
                field=incident_field_info.get("fieldId", "")
            )
            if (
                inc_field_id
                and inc_field_id.lower() not in content_fields
                and inc_field_id not in content_fields
            ):
                non_existent_fields.append(inc_field_id)

    return non_existent_fields


def normalize_field_name(field: str) -> str:
    """
    Get the raw field from a layout/mapper field.

    Input Example:
        field = incident_employeenumber

    Args:
        field (str): the incident/indicator field.
    """
    return field.replace("incident_", "").replace("indicator_", "")


STRING_TO_BOOL_MAP = {
    "y": True,
    "1": True,
    "yes": True,
    "true": True,
    "n": False,
    "0": False,
    "no": False,
    "false": False,
    "t": True,
    "f": False,
}


def string_to_bool(
    input_: Any,
    default_when_empty: Optional[bool] = None,
) -> bool:
    try:
        return STRING_TO_BOOL_MAP[str(input_).lower()]
    except (KeyError, TypeError):
        if input_ in ("", None) and default_when_empty is not None:
            return default_when_empty

    raise ValueError(f"cannot convert {input_} to bool")


def field_to_cli_name(field_name: str) -> str:
    """
    Returns the CLI name of an incident/indicator field by removing non letters/numbers
    characters and lowering capitalized letters.

    Input Example:
        field = Employee Number
    Output:
        employeenumber

    Args:
        field_name (str): the incident/indicator field name.
    """
    return re.sub(NON_LETTERS_OR_NUMBERS_PATTERN, "", field_name).lower()


def extract_field_from_mapping(mapping_value: str) -> str:
    """Given an outgoing-mapping value, returns the incident/indicator field used for the mapping.
    If mapping_value is surrounded by quotes ("<>"), it means the mapping value is a string and no field
    should be returned.

    Args:
        mapping_value (str): An outgoing-mapping value, which may contain an incident/indicator field.

    Returns:
        str: An incident/indicator field, or an empty string if not a field.
    """
    if not mapping_value or re.match(r"\"([^.]+).*\"", mapping_value):  # not a field
        return ""
    if field_name := re.match(r"\$\{([^.]*)[^}]*\}|([^$.]*).*", mapping_value):
        if field_name.groups()[0] is not None:
            return field_name.groups()[0]
        if len(field_name.groups()) > 1:
            return field_name.groups()[1]
    return mapping_value


def get_pack_paths_from_files(file_paths: Iterable[str]) -> list:
    """Returns the pack paths from a list/set of files"""
    pack_paths = {f"Packs/{get_pack_name(file_path)}" for file_path in file_paths}
    return list(pack_paths)


def replace_incident_to_alert(value: str) -> str:
    if not isinstance(value, str):
        return value

    new_value = value
    for pattern, replace_with in TABLE_INCIDENT_TO_ALERT.items():
        new_value = re.sub(pattern, replace_with, new_value)
    return new_value


def replace_alert_to_incident(value: str) -> str:
    if not isinstance(value, str):
        return value

    new_value = value
    for incident, alert in TABLE_INCIDENT_TO_ALERT.items():
        new_value = re.sub(alert, incident, new_value)
    return new_value


def get_id(file_content: Dict) -> Union[str, None]:
    """
    Get ID from a dict based content object.

    Args:
        file_content: the content of the file.

    Returns:
        str | None: the ID of the content item in case found, None otherwise.
    """
    if "commonfields" in file_content:
        return file_content["commonfields"].get("id")
    elif "dashboards_data" in file_content:
        return file_content["dashboards_data"][0].get("global_id")
    elif "templates_data" in file_content:
        return file_content["templates_data"][0].get("global_id")
    elif "layout" in file_content:
        if found_id := file_content.get("id"):
            return found_id

    for key in ("global_rule_id", "trigger_id", "content_global_id", "rule_id", "typeId"):
        if key in file_content:
            return file_content[key]

    return file_content.get("id")


def parse_marketplace_kwargs(kwargs: Dict[str, Any]) -> MarketplaceVersions:
    """
    Supports both the `marketplace` argument and `xsiam`.
    Raises an error when both are supplied.
    """
    marketplace = kwargs.pop("marketplace", None)  # removing to not pass it twice later
    is_xsiam = kwargs.get("xsiam")

    if (
        marketplace
        and is_xsiam
        and MarketplaceVersions(marketplace) != MarketplaceVersions.MarketplaceV2
    ):
        raise ValueError(
            "The arguments `marketplace` and `xsiam` cannot be used at the same time, remove one of them."
        )

    if is_xsiam:
        return MarketplaceVersions.MarketplaceV2

    if marketplace:
        return MarketplaceVersions(marketplace)

    logger.debug(
        "neither marketplace nor is_xsiam provided, using default marketplace=XSOAR"
    )
    return MarketplaceVersions.XSOAR  # default


def get_api_module_dependencies_from_graph(
    changed_api_modules: Set[str], graph: "ContentGraphInterface"
) -> List:
    if changed_api_modules:
        dependent_items = []
        api_module_nodes = graph.search(
            object_id=changed_api_modules, all_level_imports=True
        )
        if missing_api_modules := changed_api_modules - {
            node.object_id for node in api_module_nodes
        }:
            raise ValueError(
                f"The modified API modules {','.join(missing_api_modules)} were not found in the "
                f"content graph."
            )
        for api_module_node in api_module_nodes:
            logger.info(
                f"Checking for packages dependent on the modified API module {api_module_node.object_id}"
            )
            dependent_items += list(api_module_node.imported_by)

        if dependent_items:
            logger.info(
                f"Found [cyan]{len(dependent_items)}[/cyan] content items that import the following modified API modules: {changed_api_modules}. "
            )
        return dependent_items

    logger.info("No dependent packages found.")
    return []


def parse_multiple_path_inputs(
    input_path: Optional[Union[Path, str, List[Path], Tuple[Path]]]
) -> Optional[Tuple[Path, ...]]:
    if not input_path:
        return ()

    if isinstance(input_path, Path):
        return (input_path,)

    if isinstance(input_path, str):
        return tuple(Path(path_str) for path_str in input_path.split(","))

    if isinstance(input_path, (list, tuple)) and isinstance(
        (result := tuple(input_path))[0], Path
    ):
        return result

    raise ValueError(f"Cannot parse paths from {input_path}")


@lru_cache
def is_sdk_defined_working_offline() -> bool:
    """
    This method returns True when the SDK is defined as offline, i.e., when
    the DEMISTO_SDK_OFFLINE_ENV environment variable is True.

    Returns:
        bool: The value for DEMISTO_SDK_OFFLINE_ENV environment variable.
    """
    return str2bool(os.getenv(ENV_SDK_WORKING_OFFLINE))


def sha1_update_from_file(filename: Union[str, Path], hash):
    """This will iterate the file and update the hash object"""
    assert Path(filename).is_file()
    with open(str(filename), "rb") as f:
        for chunk in iter(lambda: f.read(4096), b""):
            hash.update(chunk)
    return hash


def sha1_file(filename: Union[str, Path]) -> str:
    """Return the sha1 hash of a directory"""
    return str(sha1_update_from_file(filename, sha1()).hexdigest())


def sha1_update_from_dir(directory: Union[str, Path], hash_):
    """This will recursivly iterate all the files in the directory and update the hash object"""
    assert Path(directory).is_dir()
    for path in sorted(Path(directory).iterdir(), key=lambda p: str(p).lower()):
        if path.name == "__pycache__":
            continue
        hash_.update(path.name.encode())
        if path.is_file():
            hash_ = sha1_update_from_file(path, hash_)
        elif path.is_dir():
            hash_ = sha1_update_from_dir(path, hash_)
    return hash_


def sha1_dir(directory: Union[str, Path]) -> str:
    """Return the sha1 hash of a directory"""
    return str(sha1_update_from_dir(directory, sha1()).hexdigest())


def is_epoch_datetime(string: str) -> bool:
    # Check if the input string contains only digits
    if not string.isdigit():
        return False
    # Convert the string to an integer and attempt to parse it as a datetime
    try:
        epoch_timestamp = int(string)
        datetime.fromtimestamp(epoch_timestamp)
        return True
    except Exception:
        return False


def extract_error_codes_from_file(pack_name: str) -> Set[str]:
    """
    Args:
        pack_name: a pack name from which to get the pack ignore errors.
    Returns: error codes set  that in pack.ignore file
    """
    error_codes_list = []
    if pack_name and (config := get_pack_ignore_content(pack_name)):
        # go over every file in the config
        for section in filter(
            lambda section: section.startswith("file:"), config.sections()
        ):
            # given section is of type file
            for key in config[section]:
                if key == "ignore":
                    # group ignore codes to a list
                    error_codes = str(config[section][key]).split(",")
                    error_codes_list.extend(error_codes)

    return set(error_codes_list)


def is_string_ends_with_url(str: str) -> bool:
    """
    Args:
        str: a string to test.
    Returns: True if the string ends with a url adress. Otherwise, return False.
    """
    return bool(re.search(f"{URL_REGEX}$", str))


def strip_description(description):
    """
    Args:
        description: a description string.
    Returns: the description stripped from quotes mark if they appear both in the beggining and in the end of the string.
    """
    description = description.strip()
    return (
        description.strip('"')
        if description.startswith('"') and description.endswith('"')
        else description.strip("'")
        if description.startswith("'") and description.endswith("'")
        else description
    )


def is_file_in_pack(file: Path, pack_name: str) -> bool:
    """
    Return wether the given file is under the given pack.
    Args:
        file: The file to check.
        pack_name: The name of the pack we want to ensure the given file is under.
    """
    return (
        len(file.parts) > 2 and file.parts[0] == "Packs" and file.parts[1] == pack_name
    )


def parse_int_or_default(value: Any, default: int) -> int:
    """
    Parse int or return default value
    Args:
        value: value to parse
        default: default value to return if parsing failed

    Returns:
        int: parsed value or default value

    """
    try:
        return int(value)
    except (ValueError, TypeError):
        return default


def get_all_repo_pack_ids() -> list:
    return [path.name for path in (Path(get_content_path()) / PACKS_DIR).iterdir()]<|MERGE_RESOLUTION|>--- conflicted
+++ resolved
@@ -3486,11 +3486,7 @@
     return field_name
 
 
-<<<<<<< HEAD
-def get_display_name(file_path: str, file_data: dict | None = None) -> str:
-=======
 def get_display_name(file_path: str | Path, file_data: dict | None = None) -> str:
->>>>>>> 0af390d5
     """Gets the entity display name from the file.
 
     :param file_path: The entity file path
@@ -3508,26 +3504,6 @@
         file_data = {}
 
     if "display" in file_data:
-<<<<<<< HEAD
-        return file_data.get("display")
-    elif "layout" in file_data and isinstance(file_data["layout"], dict):
-        return file_data["layout"].get("id")
-    elif "name" in file_data:
-        return file_data.get("name")
-    elif "TypeName" in file_data:
-        return file_data.get("TypeName")
-    elif "brandName" in file_data:
-        return file_data.get("brandName")
-    elif "reputationCommand" in file_data:
-        return file_data.get("details")
-    elif "id" in file_data:
-        return file_data.get("id")
-    elif "trigger_name" in file_data:
-        return file_data.get("trigger_name")
-    elif "rule_name" in file_data:
-        return file_data.get("rule_name")
-
-=======
         return file_data["display"]
     elif (
         "layout" in file_data
@@ -3549,7 +3525,6 @@
         return file_data["trigger_name"]
     elif "rule_name" in file_data:
         return file_data["rule_name"]
->>>>>>> 0af390d5
     elif (
         "dashboards_data" in file_data
         and "dashboards_data" in file_data
@@ -3557,13 +3532,7 @@
         and len(file_data["dashboards_data"]) > 0
         and "name" in file_data["dashboards_data"][0]
     ):
-<<<<<<< HEAD
-        dashboard_data = file_data.get("dashboards_data", [{}])[0]
-        return dashboard_data.get("name")
-
-=======
         return file_data["dashboards_data"][0]["name"]
->>>>>>> 0af390d5
     elif (
         "templates_data" in file_data
         and "templates_data" in file_data
@@ -3571,17 +3540,9 @@
         and len(file_data["templates_data"]) > 0
         and "report_name" in file_data["templates_data"][0]
     ):
-<<<<<<< HEAD
-        r_name = file_data.get("templates_data", [{}])[0]
-        return r_name.get("report_name")
-
-    else:
-        return Path(file_path).name
-=======
         return file_data["templates_data"][0]["report_name"]
 
     return file_path.name
->>>>>>> 0af390d5
 
 
 def get_invalid_incident_fields_from_mapper(
@@ -3783,11 +3744,14 @@
         return file_content["dashboards_data"][0].get("global_id")
     elif "templates_data" in file_content:
         return file_content["templates_data"][0].get("global_id")
-    elif "layout" in file_content:
-        if found_id := file_content.get("id"):
-            return found_id
-
-    for key in ("global_rule_id", "trigger_id", "content_global_id", "rule_id", "typeId"):
+
+    for key in (
+        "global_rule_id",
+        "trigger_id",
+        "content_global_id",
+        "rule_id",
+        "typeId",
+    ):
         if key in file_content:
             return file_content[key]
 
