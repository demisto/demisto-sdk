--- conflicted
+++ resolved
@@ -1347,13 +1347,10 @@
             return FileType.XDRC_TEMPLATE
         elif MODELING_RULES_DIR in path.parts and 'testdata' in path.stem.casefold():
             return FileType.MODELING_RULE_TEST_DATA
-<<<<<<< HEAD
         elif XSIAM_LAYOUTS_DIR in path.parts:
             return FileType.XSIAM_LAYOUT
-=======
         elif MODELING_RULES_DIR in path.parts and path.stem.casefold().endswith('_schema'):
             return FileType.MODELING_RULE_SCHEMA
->>>>>>> 12ec746a
 
     elif path.name.endswith('_image.png'):
         if path.name.endswith('Author_image.png'):
