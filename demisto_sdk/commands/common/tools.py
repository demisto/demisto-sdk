--- conflicted
+++ resolved
@@ -1494,13 +1494,13 @@
     return fields_list
 
 
-<<<<<<< HEAD
 def get_old_file(file_path, old_file_path, prev_ver, suppress_print=False):
     if old_file_path:
         return get_remote_file(old_file_path, tag=prev_ver, suppress_print=suppress_print)
     else:
         return get_remote_file(file_path, tag=prev_ver, suppress_print=suppress_print)
-=======
+
+
 def is_string_uuid(string_to_check: str):
     """
     Check if a given string is from uuid type
@@ -1511,5 +1511,4 @@
         bool. True if the string match uuid type, else False
 
     """
-    return bool(re.fullmatch(UUID_REGEX, string_to_check))
->>>>>>> 0ac9b1f1
+    return bool(re.fullmatch(UUID_REGEX, string_to_check))