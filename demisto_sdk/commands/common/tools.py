--- conflicted
+++ resolved
@@ -3463,8 +3463,7 @@
     Args:
         field_name (str): the incident/indicator field name.
     """
-<<<<<<< HEAD
-    return re.sub(NON_LETTERS_OR_NUMBERS_PATTERN, '', field_name).lower()
+    return re.sub(NON_LETTERS_OR_NUMBERS_PATTERN, "", field_name).lower()
 
 
 def get_demisto_tenants(host: str, headers: Dict, verify_ssl: bool = False) -> List:
@@ -3504,12 +3503,9 @@
     # Parse string response as a Python dictionary
     accounts_data = json.loads(resp.text)
     return accounts_data
-=======
-    return re.sub(NON_LETTERS_OR_NUMBERS_PATTERN, "", field_name).lower()
 
 
 def get_pack_paths_from_files(file_paths: Iterable[str]) -> list:
     """Returns the pack paths from a list/set of files"""
     pack_paths = {f"Packs/{get_pack_name(file_path)}" for file_path in file_paths}
-    return list(pack_paths)
->>>>>>> 2ee8c290
+    return list(pack_paths)