--- conflicted
+++ resolved
@@ -1553,14 +1553,6 @@
         return os.path.basename(file_path)
 
 
-<<<<<<< HEAD
-def write_yml(yml_path: str, yml_data: Dict):
-    ryaml = YAML()
-    ryaml.allow_duplicate_keys = True
-    ryaml.preserve_quotes = True
-    with open(yml_path, 'w') as f:
-        ryaml.dump(yml_data, f)  # ruamel preservers multilines
-=======
 def compare_context_path_in_yml_and_readme(yml_dict, readme_content):
     """
     Gets both README and YML file of Integration and compares the context path between them.
@@ -1618,4 +1610,11 @@
                                                 "only in readme": only_in_readme_paths}
 
     return different_contexts
->>>>>>> ab1f3a84
+
+
+def write_yml(yml_path: str, yml_data: Dict):
+    ryaml = YAML()
+    ryaml.allow_duplicate_keys = True
+    ryaml.preserve_quotes = True
+    with open(yml_path, 'w') as f:
+        ryaml.dump(yml_data, f)  # ruamel preservers multilines