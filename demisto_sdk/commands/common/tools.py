--- conflicted
+++ resolved
@@ -2341,52 +2341,6 @@
     return list(set(using_integrations_pkg_paths + using_scripts_pkg_paths))
 
 
-<<<<<<< HEAD
-def alternate_item_fields(content_item):
-    """
-    Go over all of the given content item fields and if there is a field with an alternative name, which is marked
-    by '_x2', use that value as the value of the original field (the corresponding one without the '_x2' suffix).
-    Args:
-        content_item: content item object
-
-    """
-    as_dict_types = (dict, CommentedMap)
-    as_list_types = (list, CommentedSeq)
-    current_dict = content_item.to_dict() if type(content_item) not in as_dict_types else content_item
-    copy_dict = current_dict.copy()  # for modifyting dict while iterating
-    for field, value in copy_dict.items():
-        if field.endswith('_x2'):
-            current_dict[field[:-3]] = value
-            current_dict.pop(field)
-        elif isinstance(current_dict[field], as_dict_types):
-            alternate_item_fields(current_dict[field])
-        elif isinstance(current_dict[field], as_list_types):
-            for item in current_dict[field]:
-                if isinstance(item, as_dict_types):
-                    alternate_item_fields(item)
-
-
-def should_alternate_field_by_item(content_item, id_set):
-    """
-    Go over the given content item and check if it should be modified to use its alternative fields, which is determined
-    by the field 'has_alternative_names' in the id set.
-    Args:
-        content_item: content item object
-        id_set: parsed id set dict
-
-    Returns: True if should alterante fields, false otherwise
-
-    """
-    commonfields = content_item.get('commonfields')
-    item_id = commonfields.get('id') if commonfields else content_item.get('id')
-
-    item_type = content_item.type()
-    id_set_item_type = id_set.get(FileTypeToIDSetKeys.get(item_type))
-    for item in id_set_item_type:
-        if list(item.keys())[0] == item_id:
-            return item.get(item_id, {}).get('has_alternative_name', False)
-    return False
-=======
 def listdir_fullpath(dir_name: str) -> List[str]:
     return [os.path.join(dir_name, f) for f in os.listdir(dir_name)]
 
@@ -2445,4 +2399,49 @@
             })
 
     return detailed_commands, scripts_and_pbs
->>>>>>> e68653ff
+
+
+def alternate_item_fields(content_item):
+    """
+    Go over all of the given content item fields and if there is a field with an alternative name, which is marked
+    by '_x2', use that value as the value of the original field (the corresponding one without the '_x2' suffix).
+    Args:
+        content_item: content item object
+
+    """
+    as_dict_types = (dict, CommentedMap)
+    as_list_types = (list, CommentedSeq)
+    current_dict = content_item.to_dict() if type(content_item) not in as_dict_types else content_item
+    copy_dict = current_dict.copy()  # for modifyting dict while iterating
+    for field, value in copy_dict.items():
+        if field.endswith('_x2'):
+            current_dict[field[:-3]] = value
+            current_dict.pop(field)
+        elif isinstance(current_dict[field], as_dict_types):
+            alternate_item_fields(current_dict[field])
+        elif isinstance(current_dict[field], as_list_types):
+            for item in current_dict[field]:
+                if isinstance(item, as_dict_types):
+                    alternate_item_fields(item)
+
+
+def should_alternate_field_by_item(content_item, id_set):
+    """
+    Go over the given content item and check if it should be modified to use its alternative fields, which is determined
+    by the field 'has_alternative_names' in the id set.
+    Args:
+        content_item: content item object
+        id_set: parsed id set dict
+
+    Returns: True if should alterante fields, false otherwise
+
+    """
+    commonfields = content_item.get('commonfields')
+    item_id = commonfields.get('id') if commonfields else content_item.get('id')
+
+    item_type = content_item.type()
+    id_set_item_type = id_set.get(FileTypeToIDSetKeys.get(item_type))
+    for item in id_set_item_type:
+        if list(item.keys())[0] == item_id:
+            return item.get(item_id, {}).get('has_alternative_name', False)
+    return False