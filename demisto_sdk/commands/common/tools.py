import argparse
import glob
import io
import json
import os
import re
import shlex
import sys
import urllib.parse
from concurrent.futures import as_completed
from configparser import ConfigParser, MissingSectionHeaderError
from contextlib import contextmanager
from distutils.version import LooseVersion
from enum import Enum
from functools import lru_cache, partial
from pathlib import Path, PosixPath
from subprocess import DEVNULL, PIPE, Popen, check_output
from typing import (Callable, Dict, List, Match, Optional, Set, Tuple, Type,
                    Union)

import click
import colorama
import demisto_client
import git
import giturlparse
import requests
import urllib3
import yaml
from packaging.version import parse
from pebble import ProcessFuture, ProcessPool
from ruamel.yaml import YAML

from demisto_sdk.commands.common.constants import (
    ALL_FILES_VALIDATION_IGNORE_WHITELIST, API_MODULES_PACK, CLASSIFIERS_DIR,
    DASHBOARDS_DIR, DEF_DOCKER, DEF_DOCKER_PWSH,
    DEFAULT_CONTENT_ITEM_FROM_VERSION, DEFAULT_CONTENT_ITEM_TO_VERSION,
    DOC_FILES_DIR, ID_IN_COMMONFIELDS, ID_IN_ROOT, INCIDENT_FIELDS_DIR,
    INCIDENT_TYPES_DIR, INDICATOR_FIELDS_DIR, INTEGRATIONS_DIR, JOBS_DIR,
    LAYOUTS_DIR, LISTS_DIR, OFFICIAL_CONTENT_ID_SET_PATH,
    PACK_METADATA_IRON_BANK_TAG, PACKAGE_SUPPORTING_DIRECTORIES,
    PACKAGE_YML_FILE_REGEX, PACKS_DIR, PACKS_DIR_REGEX,
    PACKS_PACK_IGNORE_FILE_NAME, PACKS_PACK_META_FILE_NAME,
    PACKS_README_FILE_NAME, PLAYBOOKS_DIR, PRE_PROCESS_RULES_DIR,
    RELEASE_NOTES_DIR, RELEASE_NOTES_REGEX, REPORTS_DIR, SCRIPTS_DIR,
    TEST_PLAYBOOKS_DIR, TYPE_PWSH, UNRELEASE_HEADER, UUID_REGEX, WIDGETS_DIR,
    XSOAR_CONFIG_FILE, FileType, GitContentConfig, urljoin)
from demisto_sdk.commands.common.git_util import GitUtil

urllib3.disable_warnings()

# inialize color palette
colorama.init()

ryaml = YAML()
ryaml.preserve_quotes = True
ryaml.allow_duplicate_keys = True


class LOG_COLORS:
    NATIVE = colorama.Style.RESET_ALL
    RED = colorama.Fore.RED
    GREEN = colorama.Fore.GREEN
    YELLOW = colorama.Fore.YELLOW
    WHITE = colorama.Fore.WHITE


LOG_VERBOSE = False

LAYOUT_CONTAINER_FIELDS = {'details', 'detailsV2', 'edit', 'close', 'mobile', 'quickView', 'indicatorsQuickView',
                           'indicatorsDetails'}
SDK_PYPI_VERSION = r'https://pypi.org/pypi/demisto-sdk/json'


class XsoarLoader(yaml.SafeLoader):
    """
    New yaml loader based on SafeLoader which can handle the XSOAR related changes in yml.
    """

    def reference(self, node):
        """
        !reference - found in gitlab ci files.
        handle !reference tag by turning its line into a string.
        """
        build_string = '!reference ' + str(self.construct_sequence(node))
        return self.construct_yaml_str(yaml.ScalarNode(tag='!reference', value=build_string))


XsoarLoader.add_constructor('!reference', XsoarLoader.reference)


def set_log_verbose(verbose: bool):
    global LOG_VERBOSE
    LOG_VERBOSE = verbose


def get_log_verbose() -> bool:
    return LOG_VERBOSE


def get_yml_paths_in_dir(project_dir: str, error_msg: str = '') -> Tuple[list, str]:
    """
    Gets the project directory and returns the path of the first yml file in that directory
    :param project_dir: string path to the project_dir
    :param error_msg: the error msg to show to the user in case not yml files found in the directory
    :return: first returned argument is the list of all yml files paths in the directory, second returned argument is a
    string path to the first yml file in project_dir
    """
    yml_files = glob.glob(os.path.join(project_dir, '*.yml'))
    if not yml_files:
        if error_msg:
            print(error_msg)
        return [], ''
    return yml_files, yml_files[0]


# print srt in the given color
def print_color(obj, color):
    print(u'{}{}{}'.format(color, obj, LOG_COLORS.NATIVE))


def get_files_in_dir(project_dir: str, file_endings: list, recursive: bool = True) -> list:
    """
    Gets the project directory and returns the path of all yml, json and py files in it
    Args:
        project_dir: String path to the project_dir
        file_endings: List of file endings to search for in a given directory
        recursive: Indicates whether search should be recursive or not
    :return: The path of files with file_endings in the current dir
    """
    files = []
    project_path = Path(project_dir)
    glob_function = project_path.rglob if recursive else project_path.glob
    for file_type in file_endings:
        if project_dir.endswith(file_type):
            return [project_dir]
        files.extend([str(f) for f in glob_function(f'*.{file_type}')])
    return files


def src_root() -> Path:
    """ Demisto-sdk absolute path from src root.

    Returns:
        Path: src root path.
    """
    git_dir = git.Repo(Path.cwd(),
                       search_parent_directories=True).working_tree_dir

    return Path(git_dir) / 'demisto_sdk'


def print_error(error_str):
    print_color(error_str, LOG_COLORS.RED)


def print_warning(warning_str):
    print_color(warning_str, LOG_COLORS.YELLOW)


def print_success(success_str):
    print_color(success_str, LOG_COLORS.GREEN)


def run_command(command, is_silenced=True, exit_on_error=True, cwd=None):
    """Run a bash command in the shell.

    Args:
        command (string): The string of the command you want to execute.
        is_silenced (bool): Whether to print command output.
        exit_on_error (bool): Whether to exit on command error.
        cwd (str): the path to the current working directory.

    Returns:
        string. The output of the command you are trying to execute.
    """
    if is_silenced:
        p = Popen(command.split(), stdout=PIPE, stderr=PIPE, universal_newlines=True, cwd=cwd)
    else:
        p = Popen(command.split(), cwd=cwd)  # type: ignore

    output, err = p.communicate()
    if err:
        if exit_on_error:
            print_error('Failed to run command {}\nerror details:\n{}'.format(command, err))
            sys.exit(1)
        else:
            raise RuntimeError('Failed to run command {}\nerror details:\n{}'.format(command, err))

    return output


core_pack_list: Optional[
    list] = None  # Initiated in get_core_pack_list function. Here to create a "cached" core_pack_list


def get_core_pack_list() -> list:
    """Getting the core pack list from Github content

    Returns:
        Core pack list
    """
    global core_pack_list
    if isinstance(core_pack_list, list):
        return core_pack_list
    if not is_external_repository():
        core_pack_list = get_remote_file(
            'Tests/Marketplace/core_packs_list.json', github_repo=GitContentConfig.OFFICIAL_CONTENT_REPO_NAME
        ) or []
    else:
        # no core packs in external repos.
        core_pack_list = []
    return core_pack_list


# @lru_cache(maxsize=64)
def get_remote_file(
        full_file_path: str,
        tag: str = 'master',
        return_content: bool = False,
        suppress_print: bool = False,
        github_repo: Optional[str] = None
):
    """
    Args:
        full_file_path:The full path of the file.
        tag: The branch name. default is 'master'
        return_content: Determines whether to return the file's raw content or the dict representation of it.
        suppress_print: whether to suppress the warning message in case the file was not found.
        github_repo: The repository to grab the file from
    Returns:
        The file content in the required format.

    """
    git_config = GitContentConfig(github_repo)
    if git_config.GITLAB_ID:
        full_file_path_quote_plus = urllib.parse.quote_plus(full_file_path)
        git_path = urljoin(git_config.BASE_RAW_GITLAB_LINK, 'files', full_file_path_quote_plus, 'raw')
        tag = tag.replace('origin/', '')
    else:  # github
        # 'origin/' prefix is used to compared with remote branches but it is not a part of the github url.
        tag = tag.replace('origin/', '').replace('demisto/', '')
        git_path = urljoin(git_config.CONTENT_GITHUB_LINK, tag, full_file_path)

    local_content = '{}'

    github_token: Optional[str] = None
    gitlab_token: Optional[str] = None
    try:
        external_repo = is_external_repository()
        if external_repo:
            github_token = git_config.Credentials.GITHUB_TOKEN
            gitlab_token = git_config.Credentials.GITLAB_TOKEN
            if gitlab_token and git_config.GITLAB_ID:
                res = requests.get(git_path,
                                   params={'ref': tag},
                                   headers={'PRIVATE-TOKEN': gitlab_token},
                                   verify=False)
                res.raise_for_status()
            elif github_token:
                res = requests.get(git_path, verify=False, timeout=10, headers={
                    'Authorization': f"Bearer {github_token}",
                    'Accept': f'application/vnd.github.VERSION.raw',
                })  # Sometime we need headers
                if not res.ok:  # sometime we need param token
                    res = requests.get(
                        git_path,
                        verify=False,
                        timeout=10,
                        params={'token': github_token}
                    )
                res.raise_for_status()
            else:
                # If no token defined, maybe it's a open repo. 🤷‍♀️
                res = requests.get(git_path, verify=False, timeout=10)
                # And maybe it's just not defined. 😢
                if not res.ok:
                    if not suppress_print:
                        click.secho(
                            f'You are working in a private repository: "{git_config.CURRENT_REPOSITORY}".\n'
                            f'The github token in your environment is undefined.\n'
                            f'Getting file from local repository instead. \n'
                            f'If you wish to get the file from the remote repository, \n'
                            f'Please define your github or gitlab token in your environment.\n'
                            f'`export {git_config.Credentials.ENV_GITHUB_TOKEN_NAME}=<TOKEN> or`\n'
                            f'export {git_config.Credentials.ENV_GITLAB_TOKEN_NAME}=<TOKEN>', fg='yellow'
                        )
                        click.echo("Getting file from local environment")
                    # Get from local git origin/master instead
                    repo = git.Repo(os.path.dirname(full_file_path), search_parent_directories=True)
                    repo_git_util = GitUtil(repo)
                    git_path = repo_git_util.get_local_remote_file_path(full_file_path, tag)
                    local_content = repo_git_util.get_local_remote_file_content(git_path)
        else:
            res = requests.get(git_path, verify=False, timeout=10)
            res.raise_for_status()
    except Exception as exc:
        # Replace token secret if needed
        err_msg: str = str(exc).replace(github_token, 'XXX') if github_token else str(exc)
        err_msg = err_msg.replace(gitlab_token, 'XXX') if gitlab_token else err_msg
        if not suppress_print:
            click.secho(
                f'Could not find the old entity file under "{git_path}".\n'
                'please make sure that you did not break backward compatibility.\n'
                f'Reason: {err_msg}', fg='yellow'
            )
        return {}
    file_content = res.content if res.ok else local_content
    if return_content:
        return file_content
    if full_file_path.endswith('json'):
        details = res.json() if res.ok else json.loads(local_content)
    elif full_file_path.endswith('yml'):
        details = yaml.safe_load(file_content)  # type: ignore[arg-type]
    # if neither yml nor json then probably a CHANGELOG or README file.
    else:
        details = {}
    return details


def filter_files_on_pack(pack: str, file_paths_list=str()) -> set:
    """
    filter_files_changes_on_pack.

    :param file_paths_list: list of content files
    :param pack: pack to filter

    :return: files_paths_on_pack: set of file paths contains only files located in the given pack
    """
    files_paths_on_pack = set()
    for file in file_paths_list:
        if get_pack_name(file) == pack:
            files_paths_on_pack.add(file)

    return files_paths_on_pack


def filter_packagify_changes(modified_files, added_files, removed_files, tag='master'):
    """
    Mark scripts/integrations that were removed and added as modified.

    :param modified_files: list of modified files in branch
    :param added_files: list of new files in branch
    :param removed_files: list of removed files in branch
    :param tag: tag of compared revision

    :return: tuple of updated lists: (modified_files, updated_added_files, removed_files)
    """
    # map IDs to removed files
    packagify_diff = {}  # type: dict
    for file_path in removed_files:
        if file_path.split("/")[0] in PACKAGE_SUPPORTING_DIRECTORIES:
            if PACKS_README_FILE_NAME in file_path:
                continue
            details = get_remote_file(file_path, tag)
            if details:
                uniq_identifier = '_'.join([
                    details['name'],
                    details.get('fromversion', DEFAULT_CONTENT_ITEM_FROM_VERSION),
                    details.get('toversion', DEFAULT_CONTENT_ITEM_TO_VERSION)
                ])
                packagify_diff[uniq_identifier] = file_path

    updated_added_files = set()
    for file_path in added_files:
        if file_path.split("/")[0] in PACKAGE_SUPPORTING_DIRECTORIES:
            if PACKS_README_FILE_NAME in file_path:
                updated_added_files.add(file_path)
                continue
            with open(file_path) as f:
                details = yaml.safe_load(f.read())

            uniq_identifier = '_'.join([
                details['name'],
                details.get('fromversion', DEFAULT_CONTENT_ITEM_FROM_VERSION),
                details.get('toversion', DEFAULT_CONTENT_ITEM_TO_VERSION)
            ])
            if uniq_identifier in packagify_diff:
                # if name appears as added and removed, this is packagify process - treat as modified.
                removed_files.remove(packagify_diff[uniq_identifier])
                modified_files.add((packagify_diff[uniq_identifier], file_path))
                continue

        updated_added_files.add(file_path)

    # remove files that are marked as both "added" and "modified"
    for file_path in modified_files:
        if isinstance(file_path, tuple):
            updated_added_files -= {file_path[1]}
        else:
            updated_added_files -= {file_path}

    return modified_files, updated_added_files, removed_files


def get_child_directories(directory):
    """Return a list of paths of immediate child directories of the 'directory' argument"""
    if not os.path.isdir(directory):
        return []
    child_directories = [
        os.path.join(directory, path) for
        path in os.listdir(directory) if os.path.isdir(os.path.join(directory, path))
    ]
    return child_directories


def get_child_files(directory):
    """Return a list of paths of immediate child files of the 'directory' argument"""
    if not os.path.isdir(directory):
        return []
    child_files = [
        os.path.join(directory, path) for
        path in os.listdir(directory) if os.path.isfile(os.path.join(directory, path))
    ]
    return child_files


def has_remote_configured():
    """
    Checks to see if a remote named "upstream" is configured. This is important for forked
    repositories as it will allow validation against the demisto/content master branch as
    opposed to the master branch of the fork.
    :return: bool : True if remote is configured, False if not.
    """
    remotes = run_command('git remote -v')
    if re.search(GitContentConfig.CONTENT_GITHUB_UPSTREAM, remotes):
        return True
    else:
        return False


def is_origin_content_repo():
    """
    Checks to see if a remote named "origin" is configured. This check helps to determine if
    validation needs to be ran against the origin master branch or the upstream master branch
    :return: bool : True if remote is configured, False if not.
    """
    remotes = run_command('git remote -v')
    if re.search(GitContentConfig.CONTENT_GITHUB_ORIGIN, remotes):
        return True
    else:
        return False


def get_last_remote_release_version():
    """
    Get latest release tag from PYPI.

    :return: tag
    """
    if not os.environ.get(
            'CI'):  # Check only when no on CI. If you want to disable it - use `DEMISTO_SDK_SKIP_VERSION_CHECK` environment variable
        try:
            pypi_request = requests.get(SDK_PYPI_VERSION, verify=False, timeout=5)
            pypi_request.raise_for_status()
            pypi_json = pypi_request.json()
            version = pypi_json.get('info', {}).get('version', '')
            return version
        except Exception as exc:
            exc_msg = str(exc)
            if isinstance(exc, requests.exceptions.ConnectionError):
                exc_msg = f'{exc_msg[exc_msg.find(">") + 3:-3]}.\n' \
                          f'This may happen if you are not connected to the internet.'
            print_warning(f'Could not get latest demisto-sdk version.\nEncountered error: {exc_msg}')

    return ''


def get_file(file_path, type_of_file):
    data_dictionary = None
    with open(os.path.expanduser(file_path), mode="r", encoding="utf8") as f:
        if file_path.endswith(type_of_file):
            read_file = f.read()
            replaced = read_file.replace("simple: =", "simple: '='")
            # revert str to stream for loader
            stream = io.StringIO(replaced)
            try:
                if 'yml' == type_of_file:
                    data_dictionary = yaml.load(stream, Loader=XsoarLoader)

                else:
                    data_dictionary = json.load(stream)

            except Exception as e:
                raise ValueError(
                    "{} has a structure issue of file type {}. Error was: {}".format(file_path, type_of_file, str(e)))
    if isinstance(data_dictionary, (dict, list)):
        return data_dictionary
    return {}


def get_yaml(file_path):
    return get_file(file_path, 'yml')


def get_ryaml(file_path: str) -> dict:
    """
    Get yml file contents using ruaml

    Args:
        file_path (string): The file path

    Returns:
        dict. The yml contents
    """
    try:
        with open(os.path.expanduser(file_path), 'r') as yf:
            data = ryaml.load(yf)
    except FileNotFoundError as e:
        click.echo(f'File {file_path} not found. Error was: {str(e)}', nl=True)
    except Exception as e:
        click.echo(
            "{} has a structure issue of file type yml. Error was: {}".format(file_path, str(e)), nl=True)
    return data


def get_json(file_path):
    return get_file(file_path, 'json')


def get_script_or_integration_id(file_path):
    data_dictionary = get_yaml(file_path)

    if data_dictionary:
        commonfields = data_dictionary.get('commonfields', {})
        return commonfields.get('id', ['-', ])


def get_api_module_integrations_set(changed_api_modules, integration_set):
    integrations_set = list()
    for integration in integration_set:
        integration_data = list(integration.values())[0]
        if integration_data.get('api_modules', '') in changed_api_modules:
            integrations_set.append(integration_data)
    return integrations_set


def get_api_module_ids(file_list):
    """Extracts APIModule IDs from the file list"""
    api_module_set = set()
    if file_list:
        for pf in file_list:
            parent = pf
            while f'/{API_MODULES_PACK}/Scripts/' in parent:
                parent = get_parent_directory_name(parent, abs_path=True)
                if f'/{API_MODULES_PACK}/Scripts/' in parent:
                    pf = parent
            if parent != pf:
                api_module_set.add(os.path.basename(pf))
    return api_module_set


def get_entity_id_by_entity_type(data: dict, content_entity: str):
    """
    Returns the id of the content entity given its entity type
    :param data: The data of the file
    :param content_entity: The content entity type
    :return: The file id
    """
    try:
        if content_entity in (INTEGRATIONS_DIR, SCRIPTS_DIR):
            return data.get('commonfields', {}).get('id', '')
        elif content_entity == LAYOUTS_DIR:
            return data.get('typeId', '')
        else:
            return data.get('id', '')

    except AttributeError:
        raise ValueError(f"Could not retrieve id from file of type {content_entity} - make sure the file structure is "
                         f"valid")


def get_entity_name_by_entity_type(data: dict, content_entity: str):
    """
    Returns the name of the content entity given its entity type
    :param data: The data of the file
    :param content_entity: The content entity type
    :return: The file name
    """
    try:
        if content_entity == LAYOUTS_DIR:
            if 'typeId' in data:
                return data.get('typeId', '')
            return data.get('name', '')  # for layoutscontainer
        return data.get('name', '')

    except AttributeError:
        raise ValueError(
            f"Could not retrieve name from file of type {content_entity} - make sure the file structure is "
            f"valid")


def collect_ids(file_path):
    """Collect id mentioned in file_path"""
    data_dictionary = get_yaml(file_path)

    if data_dictionary:
        return data_dictionary.get('id', '-')


def get_from_version(file_path):
    data_dictionary = get_yaml(file_path) if file_path.endswith('yml') else get_json(file_path)

    if data_dictionary:
        from_version = data_dictionary.get('fromversion') if 'fromversion' in data_dictionary \
            else data_dictionary.get('fromVersion', DEFAULT_CONTENT_ITEM_FROM_VERSION)
        if from_version == '':
            return DEFAULT_CONTENT_ITEM_FROM_VERSION

        if not re.match(r'^\d{1,2}\.\d{1,2}\.\d{1,2}$', from_version):
            raise ValueError(f'{file_path} fromversion is invalid "{from_version}". '
                             'Should be of format: "x.x.x". for example: "4.5.0"')

        return from_version

    return DEFAULT_CONTENT_ITEM_FROM_VERSION


def get_to_version(file_path):
    data_dictionary = get_yaml(file_path)

    if data_dictionary:
        to_version = data_dictionary.get('toversion', DEFAULT_CONTENT_ITEM_TO_VERSION)
        if not re.match(r'^\d{1,2}\.\d{1,2}\.\d{1,2}$', to_version):
            raise ValueError(f'{file_path} toversion is invalid "{to_version}". '
                             'Should be of format: "x.x.x". for example: "4.5.0"')

        return to_version

    return DEFAULT_CONTENT_ITEM_TO_VERSION


def str2bool(v):
    if v.lower() in ('yes', 'true', 't', 'y', '1'):
        return True

    if v.lower() in ('no', 'false', 'f', 'n', '0'):
        return False

    raise argparse.ArgumentTypeError('Boolean value expected.')


def to_dict(obj):
    if isinstance(obj, Enum):
        return obj.name

    if not hasattr(obj, '__dict__'):
        return obj

    result = {}
    for key, val in obj.__dict__.items():
        if key.startswith("_"):
            continue

        element = []
        if isinstance(val, list):
            for item in val:
                element.append(to_dict(item))
        else:
            element = to_dict(val)
        result[key] = element

    return result


def old_get_release_notes_file_path(file_path):
    dir_name = os.path.dirname(file_path)

    # CHANGELOG in pack sub dirs
    if re.match(PACKAGE_YML_FILE_REGEX, file_path):
        return os.path.join(dir_name, 'CHANGELOG.md')

    # We got the CHANGELOG file to get its release notes
    if file_path.endswith('CHANGELOG.md'):
        return file_path

    # outside of packages, change log file will include the original file name.
    file_name = os.path.basename(file_path)
    return os.path.join(dir_name, os.path.splitext(file_name)[0] + '_CHANGELOG.md')


def old_get_latest_release_notes_text(rn_path):
    if not os.path.isfile(rn_path):
        # releaseNotes were not provided
        return None

    with open(rn_path) as f:
        rn = f.read()

    if not rn:
        # empty releaseNotes is not supported
        return None

    new_rn = re.findall(RELEASE_NOTES_REGEX, rn)
    if new_rn:
        # get release notes up to release header
        new_rn = new_rn[0].rstrip()
    else:
        new_rn = rn.replace(UNRELEASE_HEADER, '')  # type: ignore

    return new_rn if new_rn else None


def get_release_notes_file_path(file_path):
    """
    Accepts file path which is alleged to contain release notes. Validates that the naming convention
    is followed. If the file identified does not match the naming convention, error is returned.
    :param file_path: str - File path of the suspected release note.
    :return: file_path: str - Validated release notes path.
    """
    if file_path is None:
        print_warning("Release notes were not found.")
        return None
    else:
        if bool(re.search(r'\d{1,2}_\d{1,2}_\d{1,2}\.md', file_path)):
            return file_path
        else:
            print_warning(f'Unsupported file type found in ReleaseNotes directory - {file_path}')
            return None


def get_latest_release_notes_text(rn_path):
    if rn_path is None:
        print_warning('Path to release notes not found.')
        rn = None
    else:
        with open(rn_path) as f:
            rn = f.read()

        if not rn:
            print_error(f'Release Notes may not be empty. Please fill out correctly. - {rn_path}')
            return None

    return rn if rn else None


def format_version(version):
    """format server version to form X.X.X

    Args:
        version (string): string representing Demisto version

    Returns:
        string.
        The formatted server version.
    """
    formatted_version = version
    if len(version.split('.')) == 1:
        formatted_version = f'{version}.0.0'
    elif len(version.split('.')) == 2:
        formatted_version = f'{version}.0'

    return formatted_version


def server_version_compare(v1, v2):
    """compare Demisto versions

    Args:
        v1 (string): string representing Demisto version (first comparable)
        v2 (string): string representing Demisto version (second comparable)


    Returns:
        int.
        0 for equal versions.
        positive if v1 later version than v2.
        negative if v2 later version than v1.
    """

    v1 = format_version(v1)
    v2 = format_version(v2)

    _v1, _v2 = LooseVersion(v1), LooseVersion(v2)
    if _v1 == _v2:
        return 0
    if _v1 > _v2:
        return 1
    return -1


def run_threads_list(threads_list):
    """
    Start a list of threads and wait for completion (join)

    Arguments:
        threads_list (list of threads) -- list of threads to start and wait for join
    """
    # run each command in a separate thread
    for t in threads_list:
        t.start()
    # wait for the commands to complete
    for t in threads_list:
        t.join()


def is_file_path_in_pack(file_path):
    return bool(re.findall(PACKS_DIR_REGEX, file_path))


def get_pack_name(file_path):
    """
    extract pack name (folder name) from file path

    Arguments:
        file_path (str): path of a file inside the pack

    Returns:
        pack name (str)
    """
    if isinstance(file_path, Path):
        file_path = str(file_path)
    # the regex extracts pack name from relative paths, for example: Packs/EWSv2 -> EWSv2
    match = re.search(rf'{PACKS_DIR_REGEX}[/\\]([^/\\]+)[/\\]?', file_path)
    return match.group(1) if match else None


def get_pack_names_from_files(file_paths, skip_file_types=None):
    if skip_file_types is None:
        skip_file_types = set()

    packs = set()
    for path in file_paths:
        # renamed files are in a tuples - the second element is the new file name
        if isinstance(path, tuple):
            path = path[1]

        file_type = find_type(path)
        if file_type not in skip_file_types:
            pack = get_pack_name(path)
            if pack and is_file_path_in_pack(path):
                packs.add(pack)
    return packs


def filter_files_by_type(file_paths=None, skip_file_types=None) -> set:
    """get set of files and return the set whiteout the types to skip

    Args:
    - file_paths (set): set of content files.
    - skip_file_types List[str]: list of file types to skip.

    Returns:
    files (set): list of files whiteout the types to skip
    """
    if file_paths is None:
        file_paths = set()
    files = set()
    for path in file_paths:
        # renamed files are in a tuples - the second element is the new file name
        if isinstance(path, tuple):
            path = path[1]
        file_type = find_type(path)
        if file_type not in skip_file_types and is_file_path_in_pack(path):
            files.add(path)
    return files


def pack_name_to_path(pack_name):
    return os.path.join(PACKS_DIR, pack_name)


def pack_name_to_posix_path(pack_name):
    return PosixPath(pack_name_to_path(pack_name))


def get_pack_ignore_file_path(pack_name):
    return os.path.join(PACKS_DIR, pack_name, PACKS_PACK_IGNORE_FILE_NAME)


def get_test_playbook_id(test_playbooks_list: list, tpb_path: str) -> Tuple:  # type: ignore
    """

    Args:
        test_playbooks_list: The test playbook list from id_set
        tpb_path: test playbook path.

    Returns (Tuple): test playbook name and pack.

    """
    for test_playbook_dict in test_playbooks_list:
        test_playbook_id = list(test_playbook_dict.keys())[0]
        test_playbook_path = test_playbook_dict[test_playbook_id].get('file_path')
        test_playbook_pack = test_playbook_dict[test_playbook_id].get('pack')
        if not test_playbook_path or not test_playbook_pack:
            continue

        if tpb_path in test_playbook_path:
            return test_playbook_id, test_playbook_pack
    return None, None


def get_ignore_pack_skipped_tests(pack_name: str, modified_packs: set, id_set: dict) -> set:
    """
    Retrieve the skipped tests of a given pack, as detailed in the .pack-ignore file

    expected ignored tests structure in .pack-ignore:
        [file:playbook-Not-To-Run-Directly.yml]
        ignore=auto-test

    Arguments:
        pack_name (str): name of the pack
        modified_packs (set): Set of modified packs
        id_set (dict): ID set

    Returns:
        ignored_tests_set (set[str]): set of ignored test ids

    """
    if not modified_packs:
        modified_packs = {pack_name}
    ignored_tests_set = set()
    file_name_to_ignore_dict: Dict[str, List[str]] = {}
    test_playbooks = id_set.get('TestPlaybooks', {})

    pack_ignore_path = get_pack_ignore_file_path(pack_name)
    if pack_name in modified_packs:
        if os.path.isfile(pack_ignore_path):
            try:
                # read pack_ignore using ConfigParser
                config = ConfigParser(allow_no_value=True)
                config.read(pack_ignore_path)

                # go over every file in the config
                for section in config.sections():
                    if section.startswith("file:"):
                        # given section is of type file
                        file_name: str = section[5:]
                        for key in config[section]:
                            if key == 'ignore':
                                # group ignore codes to a list
                                file_name_to_ignore_dict[file_name] = str(config[section][key]).split(',')
            except MissingSectionHeaderError:
                pass

    for file_name, ignore_list in file_name_to_ignore_dict.items():
        if any(ignore_code == 'auto-test' for ignore_code in ignore_list):
            test_id, test_pack = get_test_playbook_id(test_playbooks, file_name)
            if test_id:
                ignored_tests_set.add(test_id)
    return ignored_tests_set


def get_all_docker_images(script_obj) -> List[str]:
    """Gets a yml as dict and returns a list of all 'dockerimage' values in the yml.

    Args:
        script_obj (dict): A yml dict.

    Returns:
        List. A list of all docker images.
    """
    # this makes sure the first docker in the list is the main docker image.
    def_docker_image = DEF_DOCKER
    if script_obj.get('type') == TYPE_PWSH:
        def_docker_image = DEF_DOCKER_PWSH
    imgs = [script_obj.get('dockerimage') or def_docker_image]

    # get additional docker images
    for key in script_obj.keys():
        if 'dockerimage' in key and key != 'dockerimage':
            if isinstance(script_obj.get(key), str):
                imgs.append(script_obj.get(key))

            elif isinstance(script_obj.get(key), list):
                imgs.extend(script_obj.get(key))

    return imgs


def get_python_version(docker_image, log_verbose=None, no_prints=False):
    """
    Get the python version of a docker image
    Arguments:
        docker_image {string} -- Docker image being used by the project
    Return:
        python version as a float (2.7, 3.7)
    Raises:
        ValueError -- if version is not supported
    """
    if log_verbose is None:
        log_verbose = LOG_VERBOSE
    stderr_out = None if log_verbose else DEVNULL
    py_ver = check_output(["docker", "run", "--rm", docker_image,
                           "python", "-c",
                           "import sys;print('{}.{}'.format(sys.version_info[0], sys.version_info[1]))"],
                          universal_newlines=True, stderr=stderr_out).strip()
    if not no_prints:
        print("Detected python version: [{}] for docker image: {}".format(py_ver, docker_image))

    py_num = float(py_ver)
    if py_num < 2.7 or (3 < py_num < 3.4):  # pylint can only work on python 3.4 and up
        raise ValueError("Python vesion for docker image: {} is not supported: {}. "
                         "We only support python 2.7.* and python3 >= 3.4.".format(docker_image, py_num))
    return py_num


def get_pipenv_dir(py_version, envs_dirs_base):
    """
    Get the direcotry holding pipenv files for the specified python version
    Arguments:
        py_version {float} -- python version as 2.7 or 3.7
    Returns:
        string -- full path to the pipenv dir
    """
    return "{}{}".format(envs_dirs_base, int(py_version))


def print_v(msg, log_verbose=None):
    if log_verbose is None:
        log_verbose = LOG_VERBOSE
    if log_verbose:
        print(msg)


def get_dev_requirements(py_version, envs_dirs_base):
    """
    Get the requirements for the specified py version.

    Arguments:
        py_version {float} -- python version as float (2.7, 3.7)

    Raises:
        ValueError -- If can't detect python version

    Returns:
        string -- requirement required for the project
    """
    env_dir = get_pipenv_dir(py_version, envs_dirs_base)
    stderr_out = None if LOG_VERBOSE else DEVNULL
    requirements = check_output(['pipenv', 'lock', '-r', '-d'], cwd=env_dir, universal_newlines=True,
                                stderr=stderr_out)
    print_v("dev requirements:\n{}".format(requirements))
    return requirements


def get_dict_from_file(path: str, use_ryaml: bool = False,
                       raises_error: bool = True) -> Tuple[Dict, Union[str, None]]:
    """
    Get a dict representing the file

    Arguments:
        path - a path to the file
        use_ryaml - Whether to use ryaml for file loading or not
        raises_error - Whether to raise a FileNotFound error if `path` is not a valid file.

    Returns:
        dict representation of the file, and the file_type, either .yml or .json
    """
    try:
        if path:
            if path.endswith('.yml'):
                if use_ryaml:
                    return get_ryaml(path), 'yml'
                return get_yaml(path), 'yml'
            elif path.endswith('.json'):
                return get_json(path), 'json'
            elif path.endswith('.py'):
                return {}, 'py'
    except FileNotFoundError as e:
        if raises_error:
            raise

    return {}, None


@lru_cache()
def find_type_by_path(path: Union[str, Path] = '') -> Optional[FileType]:
    """Find docstring by file path only
    This function is here as we want to implement lru_cache and we can do it on `find_type`
    as dict is not hashable.

    Args:
        path: Path to find its file type. Defaults to ''.

    Returns:
        FileType: The file type if found. else None;
    """
    path = Path(path)
    if path.suffix == '.md':
        if 'README' in path.name:
            return FileType.README

        if RELEASE_NOTES_DIR in path.parts:
            return FileType.RELEASE_NOTES

        if 'description' in path.name:
            return FileType.DESCRIPTION

        return FileType.CHANGELOG

    if path.suffix == '.json':
        if RELEASE_NOTES_DIR in path.parts:
            return FileType.RELEASE_NOTES_CONFIG
        elif LISTS_DIR in os.path.dirname(path):
            return FileType.LISTS
        elif JOBS_DIR in path.parts:
            return FileType.JOB

    # integration image
    if path.name.endswith('_image.png'):
        if path.name.endswith("Author_image.png"):
            return FileType.AUTHOR_IMAGE
        return FileType.IMAGE

    # doc files images
    if path.suffix == ".png" and DOC_FILES_DIR in path.parts:
        return FileType.DOC_IMAGE

    if path.suffix == '.ps1':
        return FileType.POWERSHELL_FILE

    if path.suffix == '.py':
        return FileType.PYTHON_FILE

    if path.suffix == '.js':
        return FileType.JAVASCRIPT_FILE

    if path.name.endswith(XSOAR_CONFIG_FILE):
        return FileType.XSOAR_CONFIG

    return None


# flake8: noqa: C901


def find_type(path: str = '', _dict=None, file_type: Optional[str] = None, ignore_sub_categories: bool = False):
    """
    returns the content file type

    Arguments:
        path - a path to the file

    Returns:
        string representing the content file type
    """
    type_by_path = find_type_by_path(path)
    if type_by_path:
        return type_by_path
    try:
        if not _dict and not file_type:
            _dict, file_type = get_dict_from_file(path)

    except FileNotFoundError:
        # unable to find the file - hence can't identify it
        return None

    if file_type == 'yml':
        if 'category' in _dict:
            if _dict.get('beta') and not ignore_sub_categories:
                return FileType.BETA_INTEGRATION

            return FileType.INTEGRATION

        if 'script' in _dict:
            if TEST_PLAYBOOKS_DIR in Path(path).parts and not ignore_sub_categories:
                return FileType.TEST_SCRIPT

            return FileType.SCRIPT

        if 'tasks' in _dict:
            if TEST_PLAYBOOKS_DIR in Path(path).parts:
                return FileType.TEST_PLAYBOOK

            return FileType.PLAYBOOK

    if file_type == 'json':
        if 'widgetType' in _dict:
            return FileType.WIDGET

        if 'orientation' in _dict:
            return FileType.REPORT

        if 'color' in _dict and 'cliName' not in _dict:
            if 'definitionId' in _dict and _dict['definitionId'] and \
                    _dict['definitionId'].lower() not in ['incident', 'indicator']:
                return FileType.GENERIC_TYPE
            return FileType.INCIDENT_TYPE

        # 'regex' key can be found in new reputations files while 'reputations' key is for the old reputations
        # located in reputations.json file.
        if 'regex' in _dict or 'reputations' in _dict:
            return FileType.REPUTATION

        if 'brandName' in _dict and 'transformer' in _dict:
            return FileType.OLD_CLASSIFIER

        if ('transformer' in _dict and 'keyTypeMap' in _dict) or 'mapping' in _dict:
            if _dict.get('type') and _dict.get('type') == 'classification':
                return FileType.CLASSIFIER
            elif _dict.get('type') and 'mapping' in _dict.get('type'):
                return FileType.MAPPER
            return None

        if 'canvasContextConnections' in _dict:
            return FileType.CONNECTION

        if 'layout' in _dict or 'kind' in _dict:  # it's a Layout or Dashboard but not a Generic Object
            if 'kind' in _dict or 'typeId' in _dict:
                return FileType.LAYOUT

            return FileType.DASHBOARD

        if 'group' in _dict and LAYOUT_CONTAINER_FIELDS.intersection(_dict):
            return FileType.LAYOUTS_CONTAINER

        if 'scriptName' in _dict and 'existingEventsFilters' in _dict and 'readyExistingEventsFilters' in _dict and \
                'newEventFilters' in _dict and 'readyNewEventFilters' in _dict:
            return FileType.PRE_PROCESS_RULES

        if 'allRead' in _dict and 'truncated' in _dict:
            return FileType.LISTS

        if 'definitionIds' in _dict and 'views' in _dict:
            return FileType.GENERIC_MODULE

        if 'auditable' in _dict:
            return FileType.GENERIC_DEFINITION

        if isinstance(_dict, dict) and {'isAllFeeds', 'selectedFeeds', 'isFeed'}.issubset(_dict.keys()):
            return FileType.JOB

        # When using it for all files validation- sometimes 'id' can be integer
        if 'id' in _dict:
            if isinstance(_dict['id'], str):
                if 'definitionId' in _dict and _dict['definitionId'] and \
                        _dict['definitionId'].lower() not in ['incident', 'indicator']:
                    return FileType.GENERIC_FIELD
                _id = _dict['id'].lower()
                if _id.startswith('incident'):
                    return FileType.INCIDENT_FIELD
                if _id.startswith('indicator'):
                    return FileType.INDICATOR_FIELD
            else:
                print(f'The file {path} could not be recognized, please update the "id" to be a string')

    return None


def get_common_server_path(env_dir):
    common_server_dir = get_common_server_dir(env_dir)
    return os.path.join(common_server_dir, 'CommonServerPython.py')


def get_common_server_path_pwsh(env_dir):
    common_server_dir = get_common_server_dir_pwsh(env_dir)
    return os.path.join(common_server_dir, 'CommonServerPowerShell.ps1')


def _get_common_server_dir_general(env_dir, name):
    common_server_pack_path = os.path.join(env_dir, 'Packs', 'Base', 'Scripts', name)

    return common_server_pack_path


def get_common_server_dir(env_dir):
    return _get_common_server_dir_general(env_dir, 'CommonServerPython')


def get_common_server_dir_pwsh(env_dir):
    return _get_common_server_dir_general(env_dir, 'CommonServerPowerShell')


def is_external_repository() -> bool:
    """
    Returns True if script executed from private repository

    """
    try:
        git_repo = git.Repo(os.getcwd(), search_parent_directories=True)
        private_settings_path = os.path.join(git_repo.working_dir, '.private-repo-settings')
        return os.path.exists(private_settings_path)
    except git.InvalidGitRepositoryError:
        return True


def get_content_id_set() -> dict:
    """Getting the ID Set from official content's bucket"""
    return requests.get(OFFICIAL_CONTENT_ID_SET_PATH).json()


def get_content_path() -> str:
    """ Get abs content path, from any CWD
    Returns:
        str: Absolute content path
    """
    try:
        git_repo = git.Repo(os.getcwd(), search_parent_directories=True)
        remote_url = git_repo.remote().urls.__next__()
        is_fork_repo = 'content' in remote_url
        is_external_repo = is_external_repository()

        if not is_fork_repo and not is_external_repo:
            raise git.InvalidGitRepositoryError
        return git_repo.working_dir
    except (git.InvalidGitRepositoryError, git.NoSuchPathError):
        print_error("Please run demisto-sdk in content repository - Aborting!")
    return ''


def run_command_os(command: str, cwd: Union[Path, str], env: Union[os._Environ, dict] = os.environ) -> \
        Tuple[str, str, int]:
    """ Run command in subprocess tty
    Args:
        command(str): Command to be executed.
        cwd(Path): Path from pathlib object to be executed
        env: Environment variables for the execution
    Returns:
        str: Stdout of the command
        str: Stderr of the command
        int: exit code of command
    """
    if isinstance(cwd, str):
        cwd = Path(cwd)
    try:
        process = Popen(
            shlex.split(command),
            cwd=cwd,
            env=env,
            stdout=PIPE,
            stderr=PIPE,
            universal_newlines=True
        )
        stdout, stderr = process.communicate()
    except OSError as e:
        return '', str(e), 1

    return stdout, stderr, process.returncode


def pascal_case(st: str) -> str:
    """Convert a string to pascal case. Will simply remove spaces and make sure the first
    character is capitalized

    Arguments:
        st {str} -- string to convert

    Returns:
        str -- converted string
    """
    words = re.findall(r'[a-zA-Z0-9]+', st)
    return ''.join(''.join([w[0].upper(), w[1:]]) for w in words)


def capital_case(st: str) -> str:
    """Capitalize the first letter of each word of a string. The remaining characters are untouched.

    Arguments:
        st {str} -- string to convert

    Returns:
        str -- converted string
    """
    if len(st) >= 1:
        words = st.split()
        return ' '.join([f'{s[:1].upper()}{s[1:]}' for s in words if len(s) >= 1])
    else:
        return ''


def get_last_release_version():
    """
    Get latest release tag (xx.xx.xx)

    :return: tag
    """
    tags = run_command('git tag').split('\n')
    tags = [tag for tag in tags if re.match(r'\d+\.\d+\.\d+', tag) is not None]
    tags.sort(key=LooseVersion, reverse=True)

    return tags[0]


def is_file_from_content_repo(file_path: str) -> Tuple[bool, str]:
    """ Check if an absolute file_path is part of content repo.
    Args:
        file_path (str): The file path which is checked.
    Returns:
        bool: if file is part of content repo.
        str: relative path of file in content repo.
    """
    try:
        git_repo = git.Repo(os.getcwd(),
                            search_parent_directories=True)
        remote_url = git_repo.remote().urls.__next__()
        is_fork_repo = 'content' in remote_url
        is_external_repo = is_external_repository()

        if not is_fork_repo and not is_external_repo:
            return False, ''
        content_path_parts = Path(git_repo.working_dir).parts
        input_path_parts = Path(file_path).parts
        input_path_parts_prefix = input_path_parts[:len(content_path_parts)]
        if content_path_parts == input_path_parts_prefix:
            return True, '/'.join(input_path_parts[len(content_path_parts):])
        else:
            return False, ''

    except Exception as e:
        click.secho(f"Unable to identify the repository: {e}")
        return False, ''


def should_file_skip_validation(file_path: str) -> bool:
    """Check if the file cannot be validated under 'run_all_validations_on_file' method for various reasons,
        either if it's a test file, or if it's a file that's been validated somewhere else
        Args:
            file_path (str): The file path which is checked.
        Returns:
            bool: True if the file's validation should be skipped, False otherwise.
        """
    file_extension = os.path.splitext(file_path)[-1]
    # We validate only yml json and .md files
    if file_extension not in ['.yml', '.json', '.md']:
        return True
    if any(ignore_pattern in file_path.lower() for ignore_pattern in ALL_FILES_VALIDATION_IGNORE_WHITELIST):
        return True
    # Ignoring changelog and description files since these are checked on the integration validation
    if 'changelog' in file_path.lower() or 'description' in file_path.lower():
        return True
    # unified files should not be validated
    if file_path.endswith('_unified.yml'):
        return True
    return False


def retrieve_file_ending(file_path: str) -> str:
    """
    Retrieves the file ending (without the dot)
    :param file_path: The file path
    :return: The file ending
    """
    os_split: tuple = os.path.splitext(file_path)
    if os_split:
        file_ending: str = os_split[1]
        if file_ending and '.' in file_ending:
            return file_ending[1:]
    return ''


def is_test_config_match(test_config: dict, test_playbook_id: str = '', integration_id: str = '') -> bool:
    """
    Given a test configuration from conf.json file, this method checks if the configuration is configured for the
    test playbook or for integration_id.
    Since in conf.json there could be test configurations with 'integrations' as strings or list of strings
    the type of test_configurations['integrations'] is checked in first and the match according to the type.
    If file type is not an integration- will return True if the test_playbook id matches playbookID.
    Args:
        test_config: A test configuration from conf.json file under 'tests' key.
        test_playbook_id: A test playbook ID.
        integration_id: An integration ID.
    If both test_playbook_id and integration_id are given will look for a match of both, else will look for match
    of either test playbook id or integration id
    Returns:
        True if the test configuration contains the test playbook and the content item or False if not
    """
    test_playbook_match = test_playbook_id == test_config.get('playbookID')
    test_integrations = test_config.get('integrations')
    if isinstance(test_integrations, list):
        integration_match = any(
            test_integration for test_integration in test_integrations if test_integration == integration_id)
    else:
        integration_match = test_integrations == integration_id
    # If both playbook id and integration id are given
    if integration_id and test_playbook_id:
        return test_playbook_match and integration_match

    # If only integration id is given
    if integration_id:
        return integration_match

    # If only test playbook is given
    if test_playbook_id:
        return test_playbook_match

    return False


def get_not_registered_tests(conf_json_tests: list, content_item_id: str, file_type: str, test_playbooks: list) -> list:
    """
    Return all test playbooks that are not configured in conf.json file
    Args:
        conf_json_tests: the 'tests' value of 'conf.json file
        content_item_id: A content item ID, could be a script, an integration or a playbook.
        file_type: The file type, could be an integration or a playbook.
        test_playbooks: The yml file's list of test playbooks

    Returns:
        A list of TestPlaybooks not configured
    """
    not_registered_tests = []
    for test in test_playbooks:
        if file_type == 'playbook':
            test_registered_in_conf_json = any(
                test_config for test_config in conf_json_tests if is_test_config_match(test_config,
                                                                                       test_playbook_id=test)
            )
        else:
            test_registered_in_conf_json = any(
                test_config for test_config in conf_json_tests if is_test_config_match(test_config,
                                                                                       integration_id=content_item_id)
            )
        if not test_registered_in_conf_json:
            not_registered_tests.append(test)
    return not_registered_tests


def _get_file_id(file_type: str, file_content: Dict):
    """
    Gets the ID of a content item according to it's type
    Args:
        file_type: The type of the content item
        file_content: The content of the content item

    Returns:
        The file's content ID
    """
    file_id = ''
    if file_type in ID_IN_ROOT:
        file_id = file_content.get('id', '')
    elif file_type in ID_IN_COMMONFIELDS:
        file_id = file_content.get('commonfields', {}).get('id')
    return file_id


def is_path_of_integration_directory(path: str) -> bool:
    """Returns true if directory is integration directory false if not.
    """
    return os.path.basename(path) == INTEGRATIONS_DIR


def is_path_of_script_directory(path: str) -> bool:
    """Returns true if directory is script directory false if not.
    """
    return os.path.basename(path) == SCRIPTS_DIR


def is_path_of_playbook_directory(path: str) -> bool:
    """Returns true if directory is playbook directory false if not.
    """
    return os.path.basename(path) == PLAYBOOKS_DIR


def is_path_of_test_playbook_directory(path: str) -> bool:
    """Returns true if directory is test_playbook directory false if not.
    """
    return os.path.basename(path) == TEST_PLAYBOOKS_DIR


def is_path_of_report_directory(path: str) -> bool:
    """Returns true if directory is report directory false if not.
    """
    return os.path.basename(path) == REPORTS_DIR


def is_path_of_dashboard_directory(path: str) -> bool:
    """Returns true if directory is integration directory false if not.
    """
    return os.path.basename(path) == DASHBOARDS_DIR


def is_path_of_widget_directory(path: str) -> bool:
    """Returns true if directory is integration directory false if not.
    """
    return os.path.basename(path) == WIDGETS_DIR


def is_path_of_incident_field_directory(path: str) -> bool:
    """Returns true if directory is integration directory false if not.
    """
    return os.path.basename(path) == INCIDENT_FIELDS_DIR


def is_path_of_incident_type_directory(path: str) -> bool:
    """Returns true if directory is integration directory false if not.
    """
    return os.path.basename(path) == INCIDENT_TYPES_DIR


def is_path_of_indicator_field_directory(path: str) -> bool:
    """Returns true if directory is integration directory false if not.
    """
    return os.path.basename(path) == INDICATOR_FIELDS_DIR


def is_path_of_layout_directory(path: str) -> bool:
    """Returns true if directory is integration directory false if not.
    """
    return os.path.basename(path) == LAYOUTS_DIR


def is_path_of_pre_process_rules_directory(path: str) -> bool:
    """Returns true if directory is pre-processing rules directory, false if not.
    """
    return os.path.basename(path) == PRE_PROCESS_RULES_DIR


def is_path_of_lists_directory(path: str) -> bool:
    return os.path.basename(path) == LISTS_DIR


def is_path_of_classifier_directory(path: str) -> bool:
    """Returns true if directory is integration directory false if not.
    """
    return os.path.basename(path) == CLASSIFIERS_DIR


def get_parent_directory_name(path: str, abs_path: bool = False) -> str:
    """
    Retrieves the parent directory name
    :param path: path to get the parent dir name
    :param abs_path: when set to true, will return absolute path
    :return: parent directory name
    """
    parent_dir_name = os.path.dirname(os.path.abspath(path))
    if abs_path:
        return parent_dir_name
    return os.path.basename(parent_dir_name)


def get_content_file_type_dump(file_path: str) -> Callable[[str], str]:
    """
    Return a method with which 'curr' (the current key the lies in the path of the error) should be printed with
    If the file is a yml file:
        will return a yaml.dump function
    If the file is a json file:
        will return a json.dumps function configured with indent=4
    In any other case- will just print the string representation of the key.

    The file type is checked according to the file extension

    Args:
        file_path: The file path whose type is determined in this method

    Returns:
        A function that returns string representation of 'curr'
    """
    # Setting the method that should the curr path
    file_extension = os.path.splitext(file_path)[-1]
    curr_string_transformer: Union[partial[str], Type[str], Callable] = str
    if file_extension in ['.yml', '.yaml']:
        curr_string_transformer = yaml.dump
    elif file_extension == '.json':
        curr_string_transformer = partial(json.dumps, indent=4)
    return curr_string_transformer


def get_code_lang(file_data: dict, file_entity: str) -> str:
    """
    Returns the code language by the file entity
    :param file_data: The file data
    :param file_entity: The file entity
    :return: The code language
    """
    if file_entity == INTEGRATIONS_DIR:
        return file_data.get('script', {}).get('type', '')
    elif file_entity == SCRIPTS_DIR:
        return file_data.get('type', {})
    return ''


def camel_to_snake(camel: str) -> str:
    """
    Converts camel case (CamelCase) strings to snake case (snake_case) strings.
    Args:
        camel (str): The camel case string.

    Returns:
        str: The snake case string.
    """
    camel_to_snake_pattern = re.compile(r'(?<!^)(?=[A-Z][a-z])')
    snake = camel_to_snake_pattern.sub('_', camel).lower()
    return snake


def open_id_set_file(id_set_path):
    id_set = None
    try:
        with open(id_set_path, 'r') as id_set_file:
            id_set = json.load(id_set_file)
    except IOError:
        print_warning("Could not open id_set file")
    finally:
        return id_set


def get_demisto_version(demisto_client: demisto_client) -> str:
    """
    Args:
        demisto_client: A configured demisto_client instance

    Returns:
        the server version of the Demisto instance.
    """
    try:
        resp = demisto_client.generic_request('/about', 'GET')
        about_data = json.loads(resp[0].replace("'", '"'))
        return parse(about_data.get('demistoVersion'))  # type: ignore
    except Exception:
        return "0"


def arg_to_list(arg: Union[str, List[str]], separator: str = ",") -> List[str]:
    """
       Converts a string representation of lists to a python list
       Args:
              arg: string or list of string.
              separator: A string separator to separate the strings, the default is a comma.
       Returns:
             list, contains strings.

    """
    if not arg:
        return []
    if isinstance(arg, list):
        return arg
    if isinstance(arg, str):
        if arg[0] == '[' and arg[-1] == ']':
            return json.loads(arg)
        return [s.strip() for s in arg.split(separator)]
    return [arg]


def get_file_version_suffix_if_exists(current_file: Dict, check_in_display: bool = False) -> Optional[str]:
    """
    Checks if current YML file name is versioned or no, e.g, ends with v<number>.
    Args:
        current_file (Dict): Dict representing YML data of an integration or script.
        check_in_display (bool): Whether to get name by 'display' field or not (by 'name' field).

    Returns:
        (Optional[str]): Number of the version as a string, if the file ends with version suffix. None otherwise.
    """
    versioned_file_regex = r'v([0-9]+)$'
    name = current_file.get('display') if check_in_display else current_file.get('name')
    if not name:
        return None
    matching_regex = re.findall(versioned_file_regex, name.lower())
    if matching_regex:
        return matching_regex[-1]
    return None


def get_all_incident_and_indicator_fields_from_id_set(id_set_file, entity_type):
    fields_list = []
    for item in ['IncidentFields', 'IndicatorFields']:
        all_item_fields = id_set_file.get(item)
        for item_field in all_item_fields:
            for field, field_info in item_field.items():
                if entity_type == 'mapper' or entity_type == 'old classifier':
                    fields_list.append(field_info.get('name', ''))
                    fields_list.append(field.replace('incident_', '').replace('indicator_', ''))
                elif entity_type == 'layout':
                    fields_list.append(field.replace('incident_', '').replace('indicator_', ''))
    return fields_list


def is_string_uuid(string_to_check: str):
    """
    Check if a given string is from uuid type
    Args:
        string_to_check: string

    Returns:
        bool. True if the string match uuid type, else False

    """
    return bool(re.fullmatch(UUID_REGEX, string_to_check))


def extract_multiple_keys_from_dict(key: str, var: dict):
    """
    Args:
        key: string representing a re-occurring field in dictionary
        var: nested dictionary (can contain both nested lists and nested dictionary)

    Returns: A generator that generates value in an occurrence of the nested key in var.
    """
    if hasattr(var, 'items'):
        for k, v in var.items():
            if k == key:
                yield v
            if isinstance(v, dict):
                for result in extract_multiple_keys_from_dict(key, v):
                    yield result
            elif isinstance(v, list):
                for d in v:
                    for result in extract_multiple_keys_from_dict(key, d):
                        yield result


def find_file(root_path, file_name):
    """Find a file with a given file name under a given root path.
    Returns:
        str: The full file path from root path if exists, else return empty string.
    """
    for file in os.listdir(root_path):
        file_path = os.path.join(root_path, file)
        if file_path.endswith(file_name):
            return file_path
        elif os.path.isdir(file_path):
            found_file = find_file(file_path, file_name)
            if found_file:
                return found_file
    return ''


@lru_cache()
def get_file_displayed_name(file_path):
    """Gets the file name that is displayed in the UI by the file's path.
    If there is no displayed name - returns the file name"""
    file_type = find_type(file_path)
    if FileType.INTEGRATION == file_type:
        return get_yaml(file_path).get('display')
    elif file_type in [FileType.SCRIPT, FileType.TEST_SCRIPT, FileType.PLAYBOOK, FileType.TEST_PLAYBOOK]:
        return get_yaml(file_path).get('name')
    elif file_type in [FileType.MAPPER, FileType.CLASSIFIER, FileType.INCIDENT_FIELD, FileType.INCIDENT_TYPE,
                       FileType.INDICATOR_FIELD, FileType.LAYOUTS_CONTAINER, FileType.PRE_PROCESS_RULES,
                       FileType.DASHBOARD, FileType.WIDGET,
                       FileType.REPORT, FileType.JOB]:
        return get_json(file_path).get('name')
    elif file_type == FileType.OLD_CLASSIFIER:
        return get_json(file_path).get('brandName')
    elif file_type == FileType.LAYOUT:
        return get_json(file_path).get('TypeName')
    elif file_type == FileType.REPUTATION:
        return get_json(file_path).get('id')
    else:
        return os.path.basename(file_path)


def compare_context_path_in_yml_and_readme(yml_dict, readme_content):
    """
    Gets both README and YML file of Integration and compares the context path between them.
    Scripts are not being checked.
    Args:
        yml_dict: a dictionary representing YML content.
        readme_content: the content string of the readme file.
    Returns: A dictionary as following: {<command_name>:{'only in yml': <set of context paths found only in yml>,
                                                        'only in readme': <set of context paths found only in readme>}}
    """
    different_contexts: dict = {}

    # Gets the data from the README
    # the pattern to get the context part out of command section:
    context_section_pattern = r"\| *\*\*Path\*\* *\| *\*\*Type\*\* *\| *\*\*Description\*\* *\|.(.*?)#{3,5}"
    # the pattern to get the value in the first column under the outputs table:
    context_path_pattern = r"\| *(\S.*?\S) *\| *[^\|]* *\| *[^\|]* *\|"
    readme_content += "### "  # mark end of file so last pattern of regex will be recognized.
    commands = yml_dict.get("script", {})

    # handles scripts
    if not commands:
        return different_contexts
    commands = commands.get('commands', [])
    for command in commands:
        command_name = command.get('name')

        # Gets all context path in the relevant command section from README file
        command_section_pattern = fr" Base Command..`{command_name}`.(.*?)\n### "  # pattern to get command section
        command_section = re.findall(command_section_pattern, readme_content, re.DOTALL)
        if not command_section:
            continue
        if not command_section[0].endswith('###'):
            command_section[0] += '###'  # mark end of file so last pattern of regex will be recognized.
        context_section = re.findall(context_section_pattern, command_section[0], re.DOTALL)
        if not context_section:
            context_path_in_command = set()
        else:
            context_path_in_command = set(re.findall(context_path_pattern, context_section[0], re.DOTALL))

            # remove the header line ---- (could be of any length)
            for path in context_path_in_command:
                if not path.replace('-', ''):
                    context_path_in_command.remove(path)
                    break

        # handles cases of old integrations with context in 'important' section
        if 'important' in command:
            command.pop('important')

        # Gets all context path in the relevant command section from YML file
        existing_context_in_yml = set(extract_multiple_keys_from_dict("contextPath", command))

        # finds diff between YML and README
        only_in_yml_paths = existing_context_in_yml - context_path_in_command
        only_in_readme_paths = context_path_in_command - existing_context_in_yml
        if only_in_yml_paths or only_in_readme_paths:
            different_contexts[command_name] = {"only in yml": only_in_yml_paths,
                                                "only in readme": only_in_readme_paths}

    return different_contexts


def write_yml(yml_path: str, yml_data: Dict):
    ryaml = YAML()
    ryaml.allow_duplicate_keys = True
    ryaml.preserve_quotes = True
    with open(yml_path, 'w') as f:
        ryaml.dump(yml_data, f)  # ruamel preservers multilines


def to_kebab_case(s: str):
    """
    Scan File => scan-file
    Scan File- => scan-file
    *scan,file => scan-file
    Scan     File => scan-file

    """
    if s:
        new_s = s.lower()
        new_s = re.sub('[ ,.-]+', '-', new_s)
        new_s = re.sub('[^A-Za-z0-9-]+', '', new_s)
        m = re.search('[a-z0-9]+(-[a-z]+)*', new_s)
        if m:
            return m.group(0)
        else:
            return new_s

    return s


def to_pascal_case(s: str):
    """
    Scan File => ScanFile
    Scan File- => ScanFile
    *scan,file => ScanFile
    Scan     File => ScanFile
    scan-file => ScanFile
    scan.file => ScanFile

    """
    if s:
        if re.search(r'^[A-Z][a-z]+(?:[A-Z][a-z]+)*$', s):
            return s

        new_s = s.lower()
        new_s = re.sub(r'[ -\.]+', '-', new_s)
        new_s = ''.join([t.title() for t in new_s.split('-')])
        new_s = re.sub(r'[^A-Za-z0-9]+', '', new_s)

        return new_s

    return s


def get_approved_usecases() -> list:
    """Gets approved list of usecases from content master

    Returns:
        List of approved usecases
    """
    return get_remote_file(
        'Tests/Marketplace/approved_usecases.json',
        github_repo=GitContentConfig.OFFICIAL_CONTENT_REPO_NAME
    ).get('approved_list', [])


def get_approved_tags() -> list:
    """Gets approved list of tags from content master

    Returns:
        List of approved tags
    """
    return get_remote_file(
        'Tests/Marketplace/approved_tags.json',
        github_repo=GitContentConfig.OFFICIAL_CONTENT_REPO_NAME
    ).get('approved_list', [])


def get_pack_metadata(file_path: str) -> dict:
    """ Get the pack_metadata dict, of the pack containing the given file path.

    Args:
        file_path(str): file path

    Returns: pack_metadata of the pack, that source_file related to,
        on failure returns {}

    """
    pack_path = file_path if PACKS_DIR in file_path else os.path.realpath(__file__)
    match = re.search(rf".*{PACKS_DIR}[/\\]([^/\\]+)[/\\]?", pack_path)
    directory = match.group() if match else ''

    try:
        metadata_path = os.path.join(directory, PACKS_PACK_META_FILE_NAME)
        pack_metadata, _ = get_dict_from_file(metadata_path)
        return pack_metadata
    except Exception:
        return {}


def is_pack_path(input_path: str) -> bool:
    """
    Checks whether pack given in input path is for a pack.
    Args:
        input_path (str): Input path.
    Examples
        - input_path = 'Packs/BitcoinAbuse
          Returns: True
        - input_path = 'Packs/BitcoinAbuse/Layouts'
          Returns: False
    Returns:
        (bool):
        - True if the input path is for a given pack.
        - False if the input path is not for a given pack.
    """
    return os.path.basename(os.path.dirname(input_path)) == PACKS_DIR


def get_relative_path_from_packs_dir(file_path: str) -> str:
    """Get the relative path for a given file_path starting in the Packs directory"""
    if PACKS_DIR not in file_path or file_path.startswith(PACKS_DIR):
        return file_path

    return file_path[file_path.find(PACKS_DIR):]


def is_uuid(s: str) -> Optional[Match]:
    """Checks whether given string is a UUID

    Args:
         s (str): The string to check if it is a UUID

    Returns:
        Match: Returns the match if given string is a UUID, otherwise None
    """
    return re.match(UUID_REGEX, s)


def get_release_note_entries(version='') -> list:
    """
    Gets the release notes entries for the current version.

    Args:
        version: The current demisto-sdk version.

    Return:
        list: A list of the release notes given from the CHANGELOG file.
    """

    changelog_file_content = get_remote_file(full_file_path='CHANGELOG.md',
                                             return_content=True,
                                             github_repo='demisto/demisto-sdk').decode('utf-8').split('\n')

    if not version or 'dev' in version:
        version = 'Changelog'

    if f'# {version}' not in changelog_file_content:
        return []

    result = changelog_file_content[changelog_file_content.index(f'# {version}') + 1:]
    result = result[:result.index('')]

    return result


def get_current_usecases() -> list:
    """Gets approved list of usecases from current branch (only in content repo).

    Returns:
        List of approved usecases from current branch
    """
    if not is_external_repository():
        approved_usecases_json, _ = get_dict_from_file('Tests/Marketplace/approved_usecases.json')
        return approved_usecases_json.get('approved_list', [])
    return []


def get_current_tags() -> list:
    """Gets approved list of tags from current branch (only in content repo).

    Returns:
        List of approved tags from current branch
    """
    if not is_external_repository():
        approved_tags_json, _ = get_dict_from_file('Tests/Marketplace/approved_tags.json')
        return approved_tags_json.get('approved_list', [])
    return []


@contextmanager
def suppress_stdout():
    """
        Temporarily suppress console output without effecting error outputs.
        Example of use:

            with suppress_stdout():
                print('This message will not be printed')
            print('This message will be printed')
    """
    with open(os.devnull, "w") as devnull:
        try:
            old_stdout = sys.stdout
            sys.stdout = devnull
            yield
        finally:
            sys.stdout = old_stdout


def get_definition_name(path: str, pack_path: str) -> Optional[str]:
    r"""
        param:
            path (str): path to the file which needs a definition name (generic field\generic type file)
            pack_path (str): relevant pack path

        :rtype: ``str``
        :return:
            for generic type and generic field return associated generic definition name folder

    """

    try:
        file_dictionary = get_json(path)
        definition_id = file_dictionary['definitionId']
        generic_def_path = os.path.join(pack_path, 'GenericDefinitions')
        file_names_lst = os.listdir(generic_def_path)
        for file in file_names_lst:
            if str.find(file, definition_id):
                def_file_path = os.path.join(generic_def_path, file)
                def_file_dictionary = get_json(def_file_path)
                cur_id = def_file_dictionary["id"]
                if cur_id == definition_id:
                    return def_file_dictionary["name"]

        print("Was unable to find the file for definitionId " + definition_id)
        return None

    except FileNotFoundError or AttributeError:
        print("Error while retrieving definition name for definitionId " + definition_id +
              "\n Check file structure and make sure all relevant fields are entered properly")
        return None


def is_iron_bank_pack(file_path):
    metadata = get_pack_metadata(file_path)
    return PACK_METADATA_IRON_BANK_TAG in metadata.get('tags', [])


def get_script_or_sub_playbook_tasks_from_playbook(searched_entity_name: str, main_playbook_data: Dict) -> List[Dict]:
    """Get the tasks data for a task running the searched_entity_name (script/playbook).

    Returns:
        List. A list of dicts representing tasks running the searched_entity_name.
    """
    searched_tasks: List = []
    tasks = main_playbook_data.get('tasks', {})
    if not tasks:
        return searched_tasks

    for task_data in tasks.values():
        task_details = task_data.get('task', {})
        found_entity = searched_entity_name in {task_details.get('scriptName'), task_details.get('playbookName')}

        if found_entity:
            searched_tasks.append(task_data)

    return searched_tasks


<<<<<<< HEAD
@contextmanager
def ProcessPoolHandler() -> ProcessPool:
    """ Process pool Handler which terminate all processes in case of Exception.

    Yields:
        ProcessPool: Pebble process pool.
    """
    with ProcessPool(max_workers=3) as pool:
        try:
            yield pool
        except Exception:
            print_error("Gracefully release all resources due to Error...")
            raise
        finally:
            pool.close()
            pool.join()


def wait_futures_complete(futures: List[ProcessFuture], done_fn: Callable):
    """Wait for all futures to complete, Raise exception if occurred.

    Args:
        futures: futures to wait for.
        done_fn: Function to run on result.
    Raises:
        Exception: Raise caught exception for further cleanups.
    """
    for future in as_completed(futures):
        try:
            result = future.result()
            done_fn(result)
        except Exception as e:
            print_error(e)
            raise
=======
def get_current_repo() -> str:
    try:
        git_repo = git.Repo(os.getcwd(), search_parent_directories=True)
        parsed_git = giturlparse.parse(git_repo.remotes.origin.url)
        return f'{parsed_git.host} - {parsed_git.owner}/{parsed_git.repo}'
    except git.InvalidGitRepositoryError:
        print_warning('git repo is not found')
        return "Unknown source"
>>>>>>> 097bc480
<|MERGE_RESOLUTION|>--- conflicted
+++ resolved
@@ -2159,7 +2159,16 @@
     return searched_tasks
 
 
-<<<<<<< HEAD
+def get_current_repo() -> str:
+    try:
+        git_repo = git.Repo(os.getcwd(), search_parent_directories=True)
+        parsed_git = giturlparse.parse(git_repo.remotes.origin.url)
+        return f'{parsed_git.host} - {parsed_git.owner}/{parsed_git.repo}'
+    except git.InvalidGitRepositoryError:
+        print_warning('git repo is not found')
+        return "Unknown source"
+
+
 @contextmanager
 def ProcessPoolHandler() -> ProcessPool:
     """ Process pool Handler which terminate all processes in case of Exception.
@@ -2193,14 +2202,4 @@
             done_fn(result)
         except Exception as e:
             print_error(e)
-            raise
-=======
-def get_current_repo() -> str:
-    try:
-        git_repo = git.Repo(os.getcwd(), search_parent_directories=True)
-        parsed_git = giturlparse.parse(git_repo.remotes.origin.url)
-        return f'{parsed_git.host} - {parsed_git.owner}/{parsed_git.repo}'
-    except git.InvalidGitRepositoryError:
-        print_warning('git repo is not found')
-        return "Unknown source"
->>>>>>> 097bc480
+            raise