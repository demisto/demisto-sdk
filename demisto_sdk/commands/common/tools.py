import argparse
import glob
import io
import json
import os
import re
import shlex
import sys
from distutils.version import LooseVersion
from functools import partial
from pathlib import Path
from subprocess import DEVNULL, PIPE, Popen, check_output
from typing import Any, Callable, Dict, List, Optional, Tuple, Type, Union

import click
import colorama
import demisto_sdk.commands.common.tools as tools
import git
import requests
import urllib3
import yaml
from demisto_sdk.commands.common.constants import (
    ALL_FILES_VALIDATION_IGNORE_WHITELIST, CHECKED_TYPES_REGEXES,
<<<<<<< HEAD
    CLASSIFIERS_DIR, CONTENT_GITHUB_LINK, DASHBOARDS_DIR, DEF_DOCKER,
    DEF_DOCKER_PWSH, ID_IN_COMMONFIELDS, ID_IN_ROOT, INCIDENT_FIELDS_DIR,
    INCIDENT_TYPES_DIR, INDICATOR_FIELDS_DIR, INTEGRATIONS_DIR,
    JSON_ALL_INDICATOR_TYPES_REGEXES, LAYOUTS_DIR,
=======
    CLASSIFIERS_DIR, CONTENT_GITHUB_LINK, CONTENT_GITHUB_ORIGIN,
    CONTENT_GITHUB_UPSTREAM, DASHBOARDS_DIR, DEF_DOCKER, DEF_DOCKER_PWSH,
    ID_IN_COMMONFIELDS, ID_IN_ROOT, INCIDENT_FIELDS_DIR, INCIDENT_TYPES_DIR,
    INDICATOR_FIELDS_DIR, INTEGRATIONS_DIR, LAYOUTS_DIR,
>>>>>>> dc384637
    PACKAGE_SUPPORTING_DIRECTORIES, PACKAGE_YML_FILE_REGEX, PACKS_DIR,
    PACKS_DIR_REGEX, PACKS_README_FILE_NAME, PLAYBOOKS_DIR, RELEASE_NOTES_DIR,
    RELEASE_NOTES_REGEX, REPORTS_DIR, SCRIPTS_DIR, SDK_API_GITHUB_RELEASES,
    TEST_PLAYBOOKS_DIR, TYPE_PWSH, UNRELEASE_HEADER, WIDGETS_DIR, FileType)
from ruamel.yaml import YAML

# disable insecure warnings
urllib3.disable_warnings()

# inialize color palette
colorama.init()

ryaml = YAML()
ryaml.preserve_quotes = True  # type: ignore
ryaml.allow_duplicate_keys = True


class LOG_COLORS:
    NATIVE = colorama.Style.RESET_ALL
    RED = colorama.Fore.RED
    GREEN = colorama.Fore.GREEN
    YELLOW = colorama.Fore.YELLOW
    WHITE = colorama.Fore.WHITE


LOG_VERBOSE = False


def set_log_verbose(verbose: bool):
    global LOG_VERBOSE
    LOG_VERBOSE = verbose


def get_log_verbose() -> bool:
    return LOG_VERBOSE


def get_yml_paths_in_dir(project_dir: str, error_msg: str = '') -> Tuple[list, str]:
    """
    Gets the project directory and returns the path of the first yml file in that directory
    :param project_dir: string path to the project_dir
    :param error_msg: the error msg to show to the user in case not yml files found in the directory
    :return: first returned argument is the list of all yml files paths in the directory, second returned argument is a
    string path to the first yml file in project_dir
    """
    yml_files = glob.glob(os.path.join(project_dir, '*.yml'))
    if not yml_files:
        if error_msg:
            print(error_msg)
        return [], ''
    return yml_files, yml_files[0]


# print srt in the given color
def print_color(obj, color):
    print(u'{}{}{}'.format(color, obj, LOG_COLORS.NATIVE))


def get_files_in_dir(project_dir: str, file_endings: list, recursive: bool = True) -> list:
    """
    Gets the project directory and returns the path of all yml, json and py files in it
    Args:
        project_dir: String path to the project_dir
        file_endings: List of file endings to search for in a given directory
        recursive: Indicates whether search should be recursive or not
    :return: The path of files with file_endings in the current dir
    """
    files = []
    pattern: str = '/**/*.' if recursive else '/*.'
    for file_type in file_endings:
        if project_dir.endswith(file_type):
            return [project_dir]
        files.extend([f for f in glob.glob(project_dir + pattern + file_type, recursive=recursive)])
    return files


def print_error(error_str):
    print_color(error_str, LOG_COLORS.RED)


def print_warning(warning_str):
    print_color(warning_str, LOG_COLORS.YELLOW)


def print_success(success_str):
    print_color(success_str, LOG_COLORS.GREEN)


def run_command(command, is_silenced=True, exit_on_error=True, cwd=None):
    """Run a bash command in the shell.

    Args:
        command (string): The string of the command you want to execute.
        is_silenced (bool): Whether to print command output.
        exit_on_error (bool): Whether to exit on command error.
        cwd (str): the path to the current working directory.

    Returns:
        string. The output of the command you are trying to execute.
    """
    if is_silenced:
        p = Popen(command.split(), stdout=PIPE, stderr=PIPE, universal_newlines=True, cwd=cwd)
    else:
        p = Popen(command.split(), cwd=cwd)

    output, err = p.communicate()
    if err:
        if exit_on_error:
            print_error('Failed to run command {}\nerror details:\n{}'.format(command, err))
            sys.exit(1)
        else:
            raise RuntimeError('Failed to run command {}\nerror details:\n{}'.format(command, err))

    return output


def get_remote_file(full_file_path, tag='master'):
    # 'origin/' prefix is used to compared with remote branches but it is not a part of the github url.
    tag = tag.lstrip('origin/')

    # The replace in the end is for Windows support
    github_path = os.path.join(CONTENT_GITHUB_LINK, tag, full_file_path).replace('\\', '/')
    try:
        res = requests.get(github_path, verify=False, timeout=10)
        res.raise_for_status()
    except Exception as exc:
        print_warning('Could not find the old entity file under "{}".\n'
                      'please make sure that you did not break backward compatibility. '
                      'Reason: {}'.format(github_path, exc))
        return {}

    if full_file_path.endswith('json'):
        details = json.loads(res.content)
    elif full_file_path.endswith('yml'):
        details = yaml.safe_load(res.content)
    # if neither yml nor json then probably a CHANGELOG or README file.
    else:
        details = {}
    return details


def filter_packagify_changes(modified_files, added_files, removed_files, tag='master'):
    """
    Mark scripts/integrations that were removed and added as modifiied.

    :param modified_files: list of modified files in branch
    :param added_files: list of new files in branch
    :param removed_files: list of removed files in branch
    :param tag: tag of compared revision

    :return: tuple of updated lists: (modified_files, updated_added_files, removed_files)
    """
    # map IDs to removed files
    packagify_diff = {}  # type: dict
    for file_path in removed_files:
        if file_path.split("/")[0] in PACKAGE_SUPPORTING_DIRECTORIES:
            if PACKS_README_FILE_NAME in file_path:
                continue
            details = get_remote_file(file_path, tag)
            if details:
                uniq_identifier = '_'.join([
                    details['name'],
                    details.get('fromversion', '0.0.0'),
                    details.get('toversion', '99.99.99')
                ])
                packagify_diff[uniq_identifier] = file_path

    updated_added_files = set()
    for file_path in added_files:
        if file_path.split("/")[0] in PACKAGE_SUPPORTING_DIRECTORIES:
            if PACKS_README_FILE_NAME in file_path:
                updated_added_files.add(file_path)
                continue
            with open(file_path) as f:
                details = yaml.safe_load(f.read())

            uniq_identifier = '_'.join([
                details['name'],
                details.get('fromversion', '0.0.0'),
                details.get('toversion', '99.99.99')
            ])
            if uniq_identifier in packagify_diff:
                # if name appears as added and removed, this is packagify process - treat as modified.
                removed_files.remove(packagify_diff[uniq_identifier])
                modified_files.add((packagify_diff[uniq_identifier], file_path))
                continue

        updated_added_files.add(file_path)

    # remove files that are marked as both "added" and "modified"
    for file_path in modified_files:
        if isinstance(file_path, tuple):
            updated_added_files -= {file_path[1]}
        else:
            updated_added_files -= {file_path}

    return modified_files, updated_added_files, removed_files


def get_child_directories(directory):
    """Return a list of paths of immediate child directories of the 'directory' argument"""
    if not os.path.isdir(directory):
        return []
    child_directories = [
        os.path.join(directory, path) for
        path in os.listdir(directory) if os.path.isdir(os.path.join(directory, path))
    ]
    return child_directories


def get_child_files(directory):
    """Return a list of paths of immediate child files of the 'directory' argument"""
    if not os.path.isdir(directory):
        return []
    child_files = [
        os.path.join(directory, path) for
        path in os.listdir(directory) if os.path.isfile(os.path.join(directory, path))
    ]
    return child_files


def has_remote_configured():
    """
    Checks to see if a remote named "upstream" is configured. This is important for forked
    repositories as it will allow validation against the demisto/content master branch as
    opposed to the master branch of the fork.
    :return: bool : True if remote is configured, False if not.
    """
    remotes = run_command('git remote -v')
    if re.search(CONTENT_GITHUB_UPSTREAM, remotes):
        return True
    else:
        return False


def is_origin_content_repo():
    """
    Checks to see if a remote named "origin" is configured. This check helps to determine if
    validation needs to be ran against the origin master branch or the upstream master branch
    :return: bool : True if remote is configured, False if not.
    """
    remotes = run_command('git remote -v')
    if re.search(CONTENT_GITHUB_ORIGIN, remotes):
        return True
    else:
        return False


def get_last_remote_release_version():
    """
    Get latest release tag from remote github page

    :return: tag
    """
    if not os.environ.get('DEMISTO_SDK_SKIP_VERSION_CHECK') and not os.environ.get('CI'):
        try:
            releases_request = requests.get(SDK_API_GITHUB_RELEASES, verify=False, timeout=5)
            releases_request.raise_for_status()
            releases = releases_request.json()
            if isinstance(releases, list) and isinstance(releases[0], dict):
                latest_release = releases[0].get('tag_name')
                if isinstance(latest_release, str):
                    # remove v prefix
                    return latest_release[1:]
        except Exception as exc:
            exc_msg = str(exc)
            if isinstance(exc, requests.exceptions.ConnectionError):
                exc_msg = f'{exc_msg[exc_msg.find(">") + 3:-3]}.\nThis may happen if you are not connected to the internet.'
            print_warning(f'Could not get latest demisto-sdk version.\nEncountered error: {exc_msg}')
    return ''


def get_file(method, file_path, type_of_file):
    data_dictionary = None
    with open(os.path.expanduser(file_path), mode="r", encoding="utf8") as f:
        if file_path.endswith(type_of_file):
            read_file = f.read()
            replaced = read_file.replace("simple: =", "simple: '='")
            # revert str to stream for loader
            stream = io.StringIO(replaced)
            try:
                data_dictionary = method(stream)
            except Exception as e:
                print_error(
                    "{} has a structure issue of file type{}. Error was: {}".format(file_path, type_of_file, str(e)))
                return {}
    if type(data_dictionary) is dict:
        return data_dictionary
    return {}


def get_yaml(file_path):
    return get_file(yaml.safe_load, file_path, ('yml', 'yaml'))


def get_ryaml(file_path: str) -> dict:
    """
    Get yml file contents using ruaml

    Args:
        file_path (string): The file path

    Returns:
        dict. The yml contents
    """
    try:
        with open(os.path.expanduser(file_path), 'r') as yf:
            data = ryaml.load(yf)
    except FileNotFoundError as e:
        click.echo(f'File {file_path} not found. Error was: {str(e)}', nl=True)
    except Exception as e:
        click.echo(
            "{} has a structure issue of file type yml. Error was: {}".format(file_path, str(e)), nl=True)
    return data


def get_json(file_path):
    return get_file(json.load, file_path, 'json')


def get_script_or_integration_id(file_path):
    data_dictionary = get_yaml(file_path)

    if data_dictionary:
        commonfields = data_dictionary.get('commonfields', {})
        return commonfields.get('id', ['-', ])


def get_entity_id_by_entity_type(data: dict, content_entity: str):
    """
    Returns the id of the content entity given its entity type
    :param data: The data of the file
    :param content_entity: The content entity type
    :return: The file id
    """
    if content_entity in (INTEGRATIONS_DIR, SCRIPTS_DIR):
        return data.get('commonfields', {}).get('id', '')
    elif content_entity == LAYOUTS_DIR:
        return data.get('typeId', '')
    else:
        return data.get('id', '')


def get_entity_name_by_entity_type(data: dict, content_entity: str):
    """
    Returns the name of the content entity given its entity type
    :param data: The data of the file
    :param content_entity: The content entity type
    :return: The file name
    """
    if content_entity == LAYOUTS_DIR:
        return data.get('typeId', '')
    else:
        return data.get('name', '')


def collect_ids(file_path):
    """Collect id mentioned in file_path"""
    data_dictionary = get_yaml(file_path)

    if data_dictionary:
        return data_dictionary.get('id', '-')


def get_from_version(file_path):
    data_dictionary = get_yaml(file_path)

    if data_dictionary:
        from_version = data_dictionary.get('fromversion', '0.0.0')
        if from_version == "":
            return "0.0.0"

        if not re.match(r"^\d{1,2}\.\d{1,2}\.\d{1,2}$", from_version):
            raise ValueError("{} fromversion is invalid \"{}\". "
                             "Should be of format: \"x.x.x\". for example: \"4.5.0\"".format(file_path, from_version))

        return from_version

    return '0.0.0'


def get_to_version(file_path):
    data_dictionary = get_yaml(file_path)

    if data_dictionary:
        to_version = data_dictionary.get('toversion', '99.99.99')
        if not re.match(r"^\d{1,2}\.\d{1,2}\.\d{1,2}$", to_version):
            raise ValueError("{} toversion is invalid \"{}\". "
                             "Should be of format: \"x.x.x\". for example: \"4.5.0\"".format(file_path, to_version))

        return to_version

    return '99.99.99'


def str2bool(v):
    if v.lower() in ('yes', 'true', 't', 'y', '1'):
        return True

    if v.lower() in ('no', 'false', 'f', 'n', '0'):
        return False

    raise argparse.ArgumentTypeError('Boolean value expected.')


def old_get_release_notes_file_path(file_path):
    dir_name = os.path.dirname(file_path)

    # CHANGELOG in pack sub dirs
    if re.match(PACKAGE_YML_FILE_REGEX, file_path):
        return os.path.join(dir_name, 'CHANGELOG.md')

    # We got the CHANGELOG file to get its release notes
    if file_path.endswith('CHANGELOG.md'):
        return file_path

    # outside of packages, change log file will include the original file name.
    file_name = os.path.basename(file_path)
    return os.path.join(dir_name, os.path.splitext(file_name)[0] + '_CHANGELOG.md')


def old_get_latest_release_notes_text(rn_path):
    if not os.path.isfile(rn_path):
        # releaseNotes were not provided
        return None

    with open(rn_path) as f:
        rn = f.read()

    if not rn:
        # empty releaseNotes is not supported
        return None

    new_rn = re.findall(RELEASE_NOTES_REGEX, rn)
    if new_rn:
        # get release notes up to release header
        new_rn = new_rn[0].rstrip()
    else:
        new_rn = rn.replace(UNRELEASE_HEADER, '')

    return new_rn if new_rn else None


def get_release_notes_file_path(file_path):
    """
    Accepts file path which is alleged to contain release notes. Validates that the naming convention
    is followed. If the file identified does not match the naming convention, error is returned.
    :param file_path: str - File path of the suspected release note.
    :return: file_path: str - Validated release notes path.
    """
    if file_path is None:
        print_warning("Release notes were not found.")
        return None
    else:
        if bool(re.search(r'\d{1,2}_\d{1,2}_\d{1,2}\.md', file_path)):
            return file_path
        else:
            print_warning(f'Unsupported file type found in ReleaseNotes directory - {file_path}')
            return None


def get_latest_release_notes_text(rn_path):
    if rn_path is None:
        print_warning('Path to release notes not found.')
        rn = None
    else:
        with open(rn_path) as f:
            rn = f.read()

        if not rn:
            print_error(f'Release Notes may not be empty. Please fill out correctly. - {rn_path}')
            return None

    return rn if rn else None


def checked_type(file_path, compared_regexes=None, return_regex=False):
    compared_regexes = compared_regexes or CHECKED_TYPES_REGEXES
    for regex in compared_regexes:
        if re.search(regex, file_path, re.IGNORECASE):
            if return_regex:
                return regex
            return True
    return False


def format_version(version):
    """format server version to form X.X.X

    Args:
        version (string): string representing Demisto version

    Returns:
        string.
        The formatted server version.
    """
    formatted_version = version
    if len(version.split('.')) == 1:
        formatted_version = f'{version}.0.0'
    elif len(version.split('.')) == 2:
        formatted_version = f'{version}.0'

    return formatted_version


def server_version_compare(v1, v2):
    """compare Demisto versions

    Args:
        v1 (string): string representing Demisto version (first comparable)
        v2 (string): string representing Demisto version (second comparable)


    Returns:
        int.
        0 for equal versions.
        positive if v1 later version than v2.
        negative if v2 later version than v1.
    """

    v1 = format_version(v1)
    v2 = format_version(v2)

    _v1, _v2 = LooseVersion(v1), LooseVersion(v2)
    if _v1 == _v2:
        return 0
    if _v1 > _v2:
        return 1
    return -1


def run_threads_list(threads_list):
    """
    Start a list of threads and wait for completion (join)

    Arguments:
        threads_list (list of threads) -- list of threads to start and wait for join
    """
    # run each command in a separate thread
    for t in threads_list:
        t.start()
    # wait for the commands to complete
    for t in threads_list:
        t.join()


def is_file_path_in_pack(file_path):
    return bool(re.findall(PACKS_DIR_REGEX, file_path))


def get_pack_name(file_path):
    match = re.search(r'^(?:./)?{}/([^/]+)/'.format(PACKS_DIR), file_path)
    return match.group(1) if match else None


def get_pack_names_from_files(file_paths, skip_file_types=None):
    if skip_file_types is None:
        skip_file_types = set()

    packs = set()
    for path in file_paths:
        # in modified files renamed files are in tuples - the second element is the new file name
        if isinstance(path, tuple):
            path = path[1]
        if find_type(path) not in skip_file_types:
            pack = get_pack_name(path)
            if pack and is_file_path_in_pack(path):
                packs.add(pack)

    return packs


def pack_name_to_path(pack_name):
    return os.path.join(PACKS_DIR, pack_name)


def get_matching_regex(string_to_match, regexes):
    # type: (str, Union[list, str]) -> Optional[str]
    """Gets a string and find id the regexes list matches the string. if do, return regex else None.

    Args:
        string_to_match: String to find matching regex
        regexes: regexes to check.

    Returns:
        matching regex if exists, else None
    """
    return checked_type(string_to_match, regexes, return_regex=True)


def get_all_docker_images(script_obj) -> List[str]:
    """Gets a yml as dict and returns a list of all 'dockerimage' values in the yml.

    Args:
        script_obj (dict): A yml dict.

    Returns:
        List. A list of all docker images.
    """
    # this makes sure the first docker in the list is the main docker image.
    def_docker_image = DEF_DOCKER
    if script_obj.get('type') == TYPE_PWSH:
        def_docker_image = DEF_DOCKER_PWSH
    imgs = [script_obj.get('dockerimage') or def_docker_image]

    # get additional docker images
    for key in script_obj.keys():
        if 'dockerimage' in key and key != 'dockerimage':
            if isinstance(script_obj.get(key), str):
                imgs.append(script_obj.get(key))

            elif isinstance(script_obj.get(key), list):
                imgs.extend(script_obj.get(key))

    return imgs


def get_python_version(docker_image, log_verbose=None, no_prints=False):
    """
    Get the python version of a docker image
    Arguments:
        docker_image {string} -- Docker image being used by the project
    Return:
        python version as a float (2.7, 3.7)
    Raises:
        ValueError -- if version is not supported
    """
    if log_verbose is None:
        log_verbose = LOG_VERBOSE
    stderr_out = None if log_verbose else DEVNULL
    py_ver = check_output(["docker", "run", "--rm", docker_image,
                           "python", "-c",
                           "import sys;print('{}.{}'.format(sys.version_info[0], sys.version_info[1]))"],
                          universal_newlines=True, stderr=stderr_out).strip()
    if not no_prints:
        print("Detected python version: [{}] for docker image: {}".format(py_ver, docker_image))

    py_num = float(py_ver)
    if py_num < 2.7 or (3 < py_num < 3.4):  # pylint can only work on python 3.4 and up
        raise ValueError("Python vesion for docker image: {} is not supported: {}. "
                         "We only support python 2.7.* and python3 >= 3.4.".format(docker_image, py_num))
    return py_num


def get_pipenv_dir(py_version, envs_dirs_base):
    """
    Get the direcotry holding pipenv files for the specified python version
    Arguments:
        py_version {float} -- python version as 2.7 or 3.7
    Returns:
        string -- full path to the pipenv dir
    """
    return "{}{}".format(envs_dirs_base, int(py_version))


def print_v(msg, log_verbose=None):
    if log_verbose is None:
        log_verbose = LOG_VERBOSE
    if log_verbose:
        print(msg)


def get_dev_requirements(py_version, envs_dirs_base):
    """
    Get the requirements for the specified py version.

    Arguments:
        py_version {float} -- python version as float (2.7, 3.7)

    Raises:
        ValueError -- If can't detect python version

    Returns:
        string -- requirement required for the project
    """
    env_dir = get_pipenv_dir(py_version, envs_dirs_base)
    stderr_out = None if LOG_VERBOSE else DEVNULL
    requirements = check_output(['pipenv', 'lock', '-r', '-d'], cwd=env_dir, universal_newlines=True,
                                stderr=stderr_out)
    print_v("dev requirements:\n{}".format(requirements))
    return requirements


def get_dict_from_file(path: str, use_ryaml: bool = False) -> Tuple[Dict, Union[str, None]]:
    """
    Get a dict representing the file

    Arguments:
        path - a path to the file
        use_ryaml - Whether to use ryaml for file loading or not

    Returns:
        dict representation of the file, and the file_type, either .yml ot .json
    """
    if path:
        if path.endswith('.yml'):
            if use_ryaml:
                return get_ryaml(path), 'yml'
            return get_yaml(path), 'yml'
        elif path.endswith('.json'):
            return get_json(path), 'json'
        elif path.endswith('.py'):
            return {}, 'py'
    return {}, None


def find_type(path: str = '', _dict=None, file_type: Optional[str] = None):
    """
    returns the content file type

    Arguments:
        path - a path to the file

    Returns:
        string representing the content file type
    """
    if path.endswith('.md'):
        if 'README' in path:
            return FileType.README

        elif RELEASE_NOTES_DIR in path:
            return FileType.RELEASE_NOTES

        elif 'description' in path:
            return FileType.DESCRIPTION

        else:
            return FileType.CHANGELOG

    if path.endswith('.png'):
        return FileType.IMAGE

    if not _dict and not file_type:
        _dict, file_type = get_dict_from_file(path)

    if file_type == 'py':
        return FileType.PYTHON_FILE

    if file_type == 'yml':
        if 'category' in _dict:
            if 'beta' in _dict:
                return FileType.BETA_INTEGRATION

            return FileType.INTEGRATION

        elif 'script' in _dict:
            return FileType.SCRIPT

        elif 'tasks' in _dict:
            if TEST_PLAYBOOKS_DIR in path:
                return FileType.TEST_PLAYBOOK

            return FileType.PLAYBOOK

    elif file_type == 'json':
        if 'widgetType' in _dict:
            return FileType.WIDGET

        elif 'orientation' in _dict:
            return FileType.REPORT

        elif 'preProcessingScript' in _dict:
            return FileType.INCIDENT_TYPE

        elif 'regex' in _dict or checked_type(path, JSON_ALL_INDICATOR_TYPES_REGEXES):
            return FileType.REPUTATION

        elif 'brandName' in _dict and 'transformer' in _dict:
            return FileType.OLD_CLASSIFIER

        elif 'transformer' in _dict and 'keyTypeMap' in _dict:
            return FileType.CLASSIFIER

        elif 'canvasContextConnections' in _dict:
            return FileType.CONNECTION

        elif 'mapping' in _dict:
            return FileType.MAPPER

        elif 'layout' in _dict or 'kind' in _dict:
            if 'kind' in _dict or 'typeId' in _dict:
                return FileType.LAYOUT

            else:
                return FileType.DASHBOARD

        # When using it for all files validation- sometimes 'id' can be integer
        elif 'id' in _dict:
            if isinstance(_dict.get('id'), str):
                _id = _dict['id'].lower()
                if _id.startswith('incident'):
                    return FileType.INCIDENT_FIELD
                elif _id.startswith('indicator'):
                    return FileType.INDICATOR_FIELD
            else:
                print(f'The file {path} could not be recognized, please update the "id" to be a string')

    return None


def get_common_server_path(env_dir):
    common_server_dir = get_common_server_dir(env_dir)
    return os.path.join(common_server_dir, 'CommonServerPython.py')


def get_common_server_path_pwsh(env_dir):
    common_server_dir = get_common_server_dir_pwsh(env_dir)
    return os.path.join(common_server_dir, 'CommonServerPowerShell.ps1')


def _get_common_server_dir_general(env_dir, name):
    common_server_pack_path = os.path.join(env_dir, 'Packs', 'Base', 'Scripts', name)

    return common_server_pack_path


def get_common_server_dir(env_dir):
    return _get_common_server_dir_general(env_dir, 'CommonServerPython')


def get_common_server_dir_pwsh(env_dir):
    return _get_common_server_dir_general(env_dir, 'CommonServerPowerShell')


def is_external_repository():
    """
    Returns True if script executed from private repository

    """
    git_repo = git.Repo(os.getcwd(), search_parent_directories=True)
    private_settings_path = os.path.join(git_repo.working_dir, '.private-repo-settings')
    return os.path.exists(private_settings_path)


def get_content_path() -> str:
    """ Get abs content path, from any CWD
    Returns:
        str: Absolute content path
    """
    try:
        git_repo = git.Repo(os.getcwd(), search_parent_directories=True)
        remote_url = git_repo.remote().urls.__next__()
        is_fork_repo = 'content' in remote_url
        is_external_repo = tools.is_external_repository()

        if not is_fork_repo and not is_external_repo:
            raise git.InvalidGitRepositoryError
        return git_repo.working_dir
    except (git.InvalidGitRepositoryError, git.NoSuchPathError):
        print_error("Please run demisto-sdk in content repository - Aborting!")
    return ''


def run_command_os(command: str, cwd: Union[Path, str], env: Union[os._Environ, dict] = os.environ) -> Tuple[str, str, int]:
    """ Run command in subprocess tty
    Args:
        command(str): Command to be executed.
        cwd(Path): Path from pathlib object to be executed
        env: Environment variables for the execution
    Returns:
        str: Stdout of the command
        str: Stderr of the command
        int: exit code of command
    """
    if isinstance(cwd, str):
        cwd = Path(cwd)
    try:
        process = Popen(
            shlex.split(command),
            cwd=cwd,
            env=env,
            stdout=PIPE,
            stderr=PIPE,
            universal_newlines=True
        )
        stdout, stderr = process.communicate()
    except OSError as e:
        return '', str(e), 1

    return stdout, stderr, process.returncode


def pascal_case(st: str) -> str:
    """Convert a string to pascal case. Will simply remove spaces and make sure the first
    character is capitalized

    Arguments:
        st {str} -- string to convert

    Returns:
        str -- converted string
    """
    words = re.findall(r'[a-zA-Z0-9]+', st)
    return ''.join(''.join([w[0].upper(), w[1:]]) for w in words)


def get_last_release_version():
    """
    Get latest release tag (xx.xx.xx)

    :return: tag
    """
    tags = run_command('git tag').split('\n')
    tags = [tag for tag in tags if re.match(r'\d+\.\d+\.\d+', tag) is not None]
    tags.sort(key=LooseVersion, reverse=True)

    return tags[0]


def is_file_from_content_repo(file_path: str) -> Tuple[bool, str]:
    """ Check if an absolute file_path is part of content repo.
    Args:
        file_path (str): The file path which is checked.
    Returns:
        bool: if file is part of content repo.
        str: relative path of file in content repo.
    """
    git_repo = git.Repo(os.getcwd(),
                        search_parent_directories=True)
    remote_url = git_repo.remote().urls.__next__()
    is_fork_repo = 'content' in remote_url
    is_external_repo = tools.is_external_repository()

    if not is_fork_repo and not is_external_repo:
        return False, ''
    content_path_parts = Path(git_repo.working_dir).parts
    input_path_parts = Path(file_path).parts
    input_path_parts_prefix = input_path_parts[:len(content_path_parts)]
    if content_path_parts == input_path_parts_prefix:
        return True, '/'.join(input_path_parts[len(content_path_parts):])
    else:
        return False, ''


def should_file_skip_validation(file_path: str) -> bool:
    """Check if the file cannot be validated under 'run_all_validations_on_file' method for various reasons,
        either if it's a test file, or if it's a file that's been validated somewhere else
        Args:
            file_path (str): The file path which is checked.
        Returns:
            bool: True if the file's validation should be skipped, False otherwise.
        """
    file_extension = os.path.splitext(file_path)[-1]
    # We validate only yml json and .md files
    if file_extension not in ['.yml', '.json', '.md']:
        return True
    if any(ignore_pattern in file_path.lower() for ignore_pattern in ALL_FILES_VALIDATION_IGNORE_WHITELIST):
        return True
    # Ignoring changelog and description files since these are checked on the integration validation
    if 'changelog' in file_path.lower() or 'description' in file_path.lower():
        return True
    # unified files should not be validated
    if file_path.endswith('_unified.yml'):
        return True
    return False


def retrieve_file_ending(file_path: str) -> str:
    """
    Retrieves the file ending (without the dot)
    :param file_path: The file path
    :return: The file ending
    """
    os_split: tuple = os.path.splitext(file_path)
    if os_split:
        file_ending: str = os_split[1]
        if file_ending and '.' in file_ending:
            return file_ending[1:]
    return ''


def get_depth(data: Any) -> int:
    """
    Returns the depth of a data object
    :param data: The data
    :return: The depth of the data object
    """
    if data and isinstance(data, dict):
        return 1 + max(get_depth(data[key]) for key in data)
    if data and isinstance(data, list):
        return 1 + max(get_depth(element) for element in data)
    return 0


def is_test_config_match(test_config: dict, test_playbook_id: str = '', integration_id: str = '') -> bool:
    """
    Given a test configuration from conf.json file, this method checks if the configuration is configured for the
    test playbook or for integration_id.
    Since in conf.json there could be test configurations with 'integrations' as strings or list of strings
    the type of test_configurations['integrations'] is checked in first and the match according to the type.
    If file type is not an integration- will return True if the test_playbook id matches playbookID.
    Args:
        test_config: A test configuration from conf.json file under 'tests' key.
        file_type: The file type. can be 'integration', 'playbook'.
        test_playbook_id: A test playbook ID.
        integration_id: An integration ID.
    If both test_playbook_id and integration_id are given will look for a match of both, else will look for match
    of either test playbook id or integration id
    Returns:
        True if the test configuration contains the test playbook and the content item or False if not
    """
    test_playbook_match = test_playbook_id == test_config.get('playbookID')
    test_integrations = test_config.get('integrations')
    if isinstance(test_integrations, list):
        integration_match = any(
            test_integration for test_integration in test_integrations if test_integration == integration_id)
    else:
        integration_match = test_integrations == integration_id
    # If both playbook id and integration id are given
    if integration_id and test_playbook_id:
        return test_playbook_match and integration_match

    # If only integration id is given
    if integration_id:
        return integration_match

    # If only test playbook is given
    if test_playbook_id:
        return test_playbook_match

    return False


def get_not_registered_tests(conf_json_tests: list, content_item_id: str, file_type: str, test_playbooks: list) -> list:
    """
    Return all test playbooks that are not configured in conf.json file
    Args:
        conf_json_tests: the 'tests' value of 'conf.json file
        content_item_id: A content item ID, could be a script, an integration or a playbook.
        file_type: The file type, could be an integration or a playbook.
        test_playbooks: The yml file's list of test playbooks

    Returns:
        A list of TestPlaybooks not configured
    """
    not_registered_tests = []
    for test in test_playbooks:
        if file_type == 'playbook':
            test_registered_in_conf_json = any(
                test_config for test_config in conf_json_tests if is_test_config_match(test_config,
                                                                                       test_playbook_id=test)
            )
        else:
            test_registered_in_conf_json = any(
                test_config for test_config in conf_json_tests if is_test_config_match(test_config,
                                                                                       integration_id=content_item_id)
            )
        if not test_registered_in_conf_json:
            not_registered_tests.append(test)
    return not_registered_tests


def _get_file_id(file_type: str, file_content: Dict):
    """
    Gets the ID of a content item according to it's type
    Args:
        file_type: The type of the content item
        file_content: The content of the content item

    Returns:
        The file's content ID
    """
    file_id = ''
    if file_type in ID_IN_ROOT:
        file_id = file_content.get('id', '')
    elif file_type in ID_IN_COMMONFIELDS:
        file_id = file_content.get('commonfields', {}).get('id')
    return file_id


def is_path_of_integration_directory(path: str) -> bool:
    """Returns true if directory is integration directory false if not.
    """
    return os.path.basename(path) == INTEGRATIONS_DIR


def is_path_of_script_directory(path: str) -> bool:
    """Returns true if directory is script directory false if not.
    """
    return os.path.basename(path) == SCRIPTS_DIR


def is_path_of_playbook_directory(path: str) -> bool:
    """Returns true if directory is playbook directory false if not.
    """
    return os.path.basename(path) == PLAYBOOKS_DIR


def is_path_of_test_playbook_directory(path: str) -> bool:
    """Returns true if directory is test_playbook directory false if not.
    """
    return os.path.basename(path) == TEST_PLAYBOOKS_DIR


def is_path_of_report_directory(path: str) -> bool:
    """Returns true if directory is report directory false if not.
    """
    return os.path.basename(path) == REPORTS_DIR


def is_path_of_dashboard_directory(path: str) -> bool:
    """Returns true if directory is integration directory false if not.
    """
    return os.path.basename(path) == DASHBOARDS_DIR


def is_path_of_widget_directory(path: str) -> bool:
    """Returns true if directory is integration directory false if not.
    """
    return os.path.basename(path) == WIDGETS_DIR


def is_path_of_incident_field_directory(path: str) -> bool:
    """Returns true if directory is integration directory false if not.
    """
    return os.path.basename(path) == INCIDENT_FIELDS_DIR


def is_path_of_incident_type_directory(path: str) -> bool:
    """Returns true if directory is integration directory false if not.
    """
    return os.path.basename(path) == INCIDENT_TYPES_DIR


def is_path_of_indicator_field_directory(path: str) -> bool:
    """Returns true if directory is integration directory false if not.
    """
    return os.path.basename(path) == INDICATOR_FIELDS_DIR


def is_path_of_layout_directory(path: str) -> bool:
    """Returns true if directory is integration directory false if not.
    """
    return os.path.basename(path) == LAYOUTS_DIR


def is_path_of_classifier_directory(path: str) -> bool:
    """Returns true if directory is integration directory false if not.
    """
    return os.path.basename(path) == CLASSIFIERS_DIR


def get_parent_directory_name(path: str) -> str:
    """
    Retrieves the parent directory name
    :param path: path to get the parent dir om
    :return: parent directory nme
    """
    return os.path.basename(os.path.dirname(os.path.abspath(path)))


def get_content_file_type_dump(file_path: str) -> Callable[[str], str]:
    """
    Return a method with which 'curr' (the current key the lies in the path of the error) should be printed with
    If the file is a yml file:
        will return a yaml.dump function
    If the file is a json file:
        will return a json.dumps function configured with indent=4
    In any other case- will just print the string representation of the key.

    The file type is checked according to the file extension

    Args:
        file_path: The file path whose type is determined in this method

    Returns:
        A function that returns string representation of 'curr'
    """
    # Setting the method that should the curr path
    file_extension = os.path.splitext(file_path)[-1]
    curr_string_transformer: Union[partial[str], Type[str], Callable] = str
    if file_extension in ['.yml', '.yaml']:
        curr_string_transformer = yaml.dump
    elif file_extension == '.json':
        curr_string_transformer = partial(json.dumps, indent=4)
    return curr_string_transformer


def get_code_lang(file_data: dict, file_entity: str) -> str:
    """
    Returns the code language by the file entity
    :param file_data: The file data
    :param file_entity: The file entity
    :return: The code language
    """
    if file_entity == INTEGRATIONS_DIR:
        return file_data.get('script', {}).get('type', '')
    elif file_entity == SCRIPTS_DIR:
        return file_data.get('type', {})
    return ''<|MERGE_RESOLUTION|>--- conflicted
+++ resolved
@@ -21,21 +21,15 @@
 import yaml
 from demisto_sdk.commands.common.constants import (
     ALL_FILES_VALIDATION_IGNORE_WHITELIST, CHECKED_TYPES_REGEXES,
-<<<<<<< HEAD
-    CLASSIFIERS_DIR, CONTENT_GITHUB_LINK, DASHBOARDS_DIR, DEF_DOCKER,
-    DEF_DOCKER_PWSH, ID_IN_COMMONFIELDS, ID_IN_ROOT, INCIDENT_FIELDS_DIR,
-    INCIDENT_TYPES_DIR, INDICATOR_FIELDS_DIR, INTEGRATIONS_DIR,
-    JSON_ALL_INDICATOR_TYPES_REGEXES, LAYOUTS_DIR,
-=======
     CLASSIFIERS_DIR, CONTENT_GITHUB_LINK, CONTENT_GITHUB_ORIGIN,
     CONTENT_GITHUB_UPSTREAM, DASHBOARDS_DIR, DEF_DOCKER, DEF_DOCKER_PWSH,
     ID_IN_COMMONFIELDS, ID_IN_ROOT, INCIDENT_FIELDS_DIR, INCIDENT_TYPES_DIR,
-    INDICATOR_FIELDS_DIR, INTEGRATIONS_DIR, LAYOUTS_DIR,
->>>>>>> dc384637
-    PACKAGE_SUPPORTING_DIRECTORIES, PACKAGE_YML_FILE_REGEX, PACKS_DIR,
-    PACKS_DIR_REGEX, PACKS_README_FILE_NAME, PLAYBOOKS_DIR, RELEASE_NOTES_DIR,
-    RELEASE_NOTES_REGEX, REPORTS_DIR, SCRIPTS_DIR, SDK_API_GITHUB_RELEASES,
-    TEST_PLAYBOOKS_DIR, TYPE_PWSH, UNRELEASE_HEADER, WIDGETS_DIR, FileType)
+    INDICATOR_FIELDS_DIR, INTEGRATIONS_DIR, JSON_ALL_INDICATOR_TYPES_REGEXES,
+    LAYOUTS_DIR, PACKAGE_SUPPORTING_DIRECTORIES, PACKAGE_YML_FILE_REGEX,
+    PACKS_DIR, PACKS_DIR_REGEX, PACKS_README_FILE_NAME, PLAYBOOKS_DIR,
+    RELEASE_NOTES_DIR, RELEASE_NOTES_REGEX, REPORTS_DIR, SCRIPTS_DIR,
+    SDK_API_GITHUB_RELEASES, TEST_PLAYBOOKS_DIR, TYPE_PWSH, UNRELEASE_HEADER,
+    WIDGETS_DIR, FileType)
 from ruamel.yaml import YAML
 
 # disable insecure warnings
