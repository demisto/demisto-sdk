--- conflicted
+++ resolved
@@ -17,11 +17,7 @@
 from enum import Enum
 from functools import lru_cache
 from hashlib import sha1
-<<<<<<< HEAD
-from io import StringIO
-=======
 from io import StringIO, TextIOWrapper
->>>>>>> 01daaebe
 from pathlib import Path, PosixPath
 from subprocess import PIPE, Popen
 from time import sleep
@@ -274,28 +270,17 @@
 def get_yml_paths_in_dir(project_dir: str | Path) -> Tuple[list, str]:
     """
     Gets the project directory and returns the path of the first yml file in that directory
-<<<<<<< HEAD
-    :param project_dir: string path to the project_dir
-=======
     :param project_dir: path to the project_dir
->>>>>>> 01daaebe
     :return: first returned argument is the list of all yml files paths in the directory, second returned argument is a
     string path to the first yml file in project_dir
     """
     project_dir_path = Path(project_dir)
     yml_files = [str(path) for path in project_dir_path.glob("*.yml")]
 
-<<<<<<< HEAD
-    if yml_files:
-        return yml_files, yml_files[0]
-
-    return [], ""
-=======
     if not yml_files:
         return [], ""
 
     return yml_files, yml_files[0]
->>>>>>> 01daaebe
 
 
 def get_files_in_dir(
@@ -709,28 +694,15 @@
     """
     Get a list of all directories within a directory.
     Does not search recursively.
-<<<<<<< HEAD
-
     Args:
         directory (str | Path): The directory to search in
-
-=======
-    Args:
-        directory (str | Path): The directory to search in
->>>>>>> 01daaebe
     Returns:
         list[str]: A list of paths (in string format) of immediate child directories of the 'directory' argument
     """
     directory_path = Path(directory)
 
     if directory_path.is_dir():
-<<<<<<< HEAD
-        return [
-            str(path) for path in directory_path.iterdir() if path.is_dir()
-        ]
-=======
         return [str(path) for path in directory_path.iterdir() if path.is_dir()]
->>>>>>> 01daaebe
 
     return []
 
@@ -800,15 +772,9 @@
         return ""
 
 
-<<<<<<< HEAD
-def _read_file(file_path: Path) -> str:
-    """
-    Returns the body of a text-based file, after reading it as UTF8, or trying to guess its encoding.
-=======
 def safe_read_unicode(bytes_data: bytes) -> str:
     """
     Safely read unicode data from bytes.
->>>>>>> 01daaebe
 
     Args:
         bytes_data (bytes): bytes to read.
@@ -821,40 +787,6 @@
 
     except UnicodeDecodeError:
         try:
-<<<<<<< HEAD
-            logger.debug(f"Could not read file '{file_path}' using UTF-8 encoding. Trying to auto-detect encoding...")
-            return UnicodeDammit(file_path.read_bytes()).unicode_markup  # Guess the original encoding
-
-        except UnicodeDecodeError:
-            logger.debug(f"Could not auto-detect encoding for file '{file_path}'.")
-            raise
-
-
-def create_stringio_object(file_data: bytes | str) -> StringIO:
-    """
-    Create a StringIO object from file bytes (while considering different encodings like the '_read_file' function),
-    or a string.
-
-    Args:
-        file_data (bytes | str): file bytes, or a string representing the content of the file
-
-    Returns:
-        StringIO: A StringIO object representing the file data
-    """
-    if isinstance(file_data, str):
-        return StringIO(file_data)
-
-    try:
-        return StringIO(file_data.decode("utf-8"))
-
-    except UnicodeDecodeError:
-        try:
-            logger.debug("Could not read file using UTF-8 encoding. Trying to auto-detect encoding...")
-            return StringIO(UnicodeDammit(markup=file_data).unicode_markup)  # Guess the original encoding
-
-        except UnicodeDecodeError:
-            logger.debug("Could not auto-detect encoding.", exc_info=True)
-=======
             logger.debug(
                 "Could not read data using UTF-8 encoding. Trying to auto-detect encoding..."
             )
@@ -862,7 +794,6 @@
 
         except UnicodeDecodeError:
             logger.error("Could not auto-detect encoding.")
->>>>>>> 01daaebe
             raise
 
 
@@ -1832,18 +1763,14 @@
         ignore_sub_categories (bool): ignore the sub categories, True to ignore, False otherwise.
         ignore_invalid_schema_file (bool): whether to ignore raising error on invalid schema files,
             True to ignore, False otherwise.
-<<<<<<< HEAD
-        clear_cache (bool): whether to clear the cache
-=======
         clear_cache (bool): whether to clear the cache.
->>>>>>> 01daaebe
 
     Returns:
         FileType: Enum representation of the content file type, None otherwise.
     """
-    if type_by_path := find_type_by_path(path):
+    type_by_path = find_type_by_path(path)
+    if type_by_path:
         return type_by_path
-
     try:
         if not _dict and not file_type:
             _dict, file_type = get_dict_from_file(
@@ -1953,9 +1880,6 @@
             and "readyNewEventFilters" in _dict
         ):
             return FileType.PRE_PROCESS_RULES
-
-        if "allRead" in _dict and "truncated" in _dict:
-            return FileType.LISTS
 
         if "definitionIds" in _dict and "views" in _dict:
             return FileType.GENERIC_MODULE
@@ -2559,11 +2483,7 @@
 
 def get_code_lang(file_data: dict, file_entity: str) -> str:
     """
-<<<<<<< HEAD
-    Returns content item's code language (python / javascript)
-=======
     Returns content item's code language (python / javascript).
->>>>>>> 01daaebe
     :param file_data: The file data
     :param file_entity: The file entity
     :return: The code language
@@ -3810,11 +3730,7 @@
         file_content: the content of the file.
 
     Returns:
-<<<<<<< HEAD
-        str | None: ID of the content item. None if not found.
-=======
         str | None: the ID of the content item in case found, None otherwise.
->>>>>>> 01daaebe
     """
     if "commonfields" in file_content:
         return file_content["commonfields"].get("id")
