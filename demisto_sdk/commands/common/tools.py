import argparse
import glob
import io
import json
import os
import re
import shlex
import sys
import urllib.parse
from concurrent.futures import as_completed
from configparser import ConfigParser, MissingSectionHeaderError
from contextlib import contextmanager
from distutils.version import LooseVersion
from enum import Enum
from functools import lru_cache, partial
from pathlib import Path, PosixPath
from subprocess import DEVNULL, PIPE, Popen, check_output
from typing import (Callable, Dict, List, Match, Optional, Set, Tuple, Type,
                    Union)

import click
import colorama
import demisto_client
import git
import giturlparse
import requests
import urllib3
import yaml
from packaging.version import parse
from pebble import ProcessFuture, ProcessPool
from ruamel.yaml import YAML

from demisto_sdk.commands.common.constants import (
    ALL_FILES_VALIDATION_IGNORE_WHITELIST, API_MODULES_PACK, CLASSIFIERS_DIR,
    DASHBOARDS_DIR, DEF_DOCKER, DEF_DOCKER_PWSH,
    DEFAULT_CONTENT_ITEM_FROM_VERSION, DEFAULT_CONTENT_ITEM_TO_VERSION,
    DOC_FILES_DIR, ID_IN_COMMONFIELDS, ID_IN_ROOT, INCIDENT_FIELDS_DIR,
    INCIDENT_TYPES_DIR, INDICATOR_FIELDS_DIR, INDICATOR_TYPES_DIR,
    INTEGRATIONS_DIR, JOBS_DIR, LAYOUTS_DIR, LISTS_DIR,
    MARKETPLACE_KEY_PACK_METADATA, METADATA_FILE_NAME,
    OFFICIAL_CONTENT_ID_SET_PATH, PACK_METADATA_IRON_BANK_TAG,
    PACKAGE_SUPPORTING_DIRECTORIES, PACKAGE_YML_FILE_REGEX, PACKS_DIR,
    PACKS_DIR_REGEX, PACKS_PACK_IGNORE_FILE_NAME, PACKS_PACK_META_FILE_NAME,
    PACKS_README_FILE_NAME, PLAYBOOKS_DIR, PRE_PROCESS_RULES_DIR,
    RELEASE_NOTES_DIR, RELEASE_NOTES_REGEX, REPORTS_DIR, SCRIPTS_DIR,
    TEST_PLAYBOOKS_DIR, TYPE_PWSH, UNRELEASE_HEADER, UUID_REGEX, WIDGETS_DIR,
    XSOAR_CONFIG_FILE, FileType, GitContentConfig, IdSetKeys,
    MarketplaceVersions, urljoin)
from demisto_sdk.commands.common.git_util import GitUtil

urllib3.disable_warnings()

# inialize color palette
colorama.init()

ryaml = YAML()
ryaml.preserve_quotes = True
ryaml.allow_duplicate_keys = True


class LOG_COLORS:
    NATIVE = colorama.Style.RESET_ALL
    RED = colorama.Fore.RED
    GREEN = colorama.Fore.GREEN
    YELLOW = colorama.Fore.YELLOW
    WHITE = colorama.Fore.WHITE


LOG_VERBOSE = False

LAYOUT_CONTAINER_FIELDS = {'details', 'detailsV2', 'edit', 'close', 'mobile', 'quickView', 'indicatorsQuickView',
                           'indicatorsDetails'}
SDK_PYPI_VERSION = r'https://pypi.org/pypi/demisto-sdk/json'


class XsoarLoader(yaml.SafeLoader):
    """
    New yaml loader based on SafeLoader which can handle the XSOAR related changes in yml.
    """

    def reference(self, node):
        """
        !reference - found in gitlab ci files.
        handle !reference tag by turning its line into a string.
        """
        build_string = '!reference ' + str(self.construct_sequence(node))
        return self.construct_yaml_str(yaml.ScalarNode(tag='!reference', value=build_string))


XsoarLoader.add_constructor('!reference', XsoarLoader.reference)


def set_log_verbose(verbose: bool):
    global LOG_VERBOSE
    LOG_VERBOSE = verbose


def get_log_verbose() -> bool:
    return LOG_VERBOSE


def get_yml_paths_in_dir(project_dir: str, error_msg: str = '') -> Tuple[list, str]:
    """
    Gets the project directory and returns the path of the first yml file in that directory
    :param project_dir: string path to the project_dir
    :param error_msg: the error msg to show to the user in case not yml files found in the directory
    :return: first returned argument is the list of all yml files paths in the directory, second returned argument is a
    string path to the first yml file in project_dir
    """
    yml_files = glob.glob(os.path.join(project_dir, '*.yml'))
    if not yml_files:
        if error_msg:
            print(error_msg)
        return [], ''
    return yml_files, yml_files[0]


# print srt in the given color
def print_color(obj, color):
    print(u'{}{}{}'.format(color, obj, LOG_COLORS.NATIVE))


def get_files_in_dir(project_dir: str, file_endings: list, recursive: bool = True) -> list:
    """
    Gets the project directory and returns the path of all yml, json and py files in it
    Args:
        project_dir: String path to the project_dir
        file_endings: List of file endings to search for in a given directory
        recursive: Indicates whether search should be recursive or not
    :return: The path of files with file_endings in the current dir
    """
    files = []
    project_path = Path(project_dir)
    glob_function = project_path.rglob if recursive else project_path.glob
    for file_type in file_endings:
        if project_dir.endswith(file_type):
            return [project_dir]
        files.extend([str(f) for f in glob_function(f'*.{file_type}')])
    return files


def src_root() -> Path:
    """ Demisto-sdk absolute path from src root.

    Returns:
        Path: src root path.
    """
    git_dir = git.Repo(Path.cwd(),
                       search_parent_directories=True).working_tree_dir

    return Path(git_dir) / 'demisto_sdk'


def print_error(error_str):
    print_color(error_str, LOG_COLORS.RED)


def print_warning(warning_str):
    print_color(warning_str, LOG_COLORS.YELLOW)


def print_success(success_str):
    print_color(success_str, LOG_COLORS.GREEN)


def run_command(command, is_silenced=True, exit_on_error=True, cwd=None):
    """Run a bash command in the shell.

    Args:
        command (string): The string of the command you want to execute.
        is_silenced (bool): Whether to print command output.
        exit_on_error (bool): Whether to exit on command error.
        cwd (str): the path to the current working directory.

    Returns:
        string. The output of the command you are trying to execute.
    """
    if is_silenced:
        p = Popen(command.split(), stdout=PIPE, stderr=PIPE, universal_newlines=True, cwd=cwd)
    else:
        p = Popen(command.split(), cwd=cwd)  # type: ignore

    output, err = p.communicate()
    if err:
        if exit_on_error:
            print_error('Failed to run command {}\nerror details:\n{}'.format(command, err))
            sys.exit(1)
        else:
            raise RuntimeError('Failed to run command {}\nerror details:\n{}'.format(command, err))

    return output


core_pack_list: Optional[
    list] = None  # Initiated in get_core_pack_list function. Here to create a "cached" core_pack_list


def get_core_pack_list() -> list:
    """Getting the core pack list from Github content

    Returns:
        Core pack list
    """
    global core_pack_list
    if isinstance(core_pack_list, list):
        return core_pack_list
    if not is_external_repository():
        core_pack_list = get_remote_file(
            'Tests/Marketplace/core_packs_list.json', github_repo=GitContentConfig.OFFICIAL_CONTENT_REPO_NAME
        ) or []
    else:
        # no core packs in external repos.
        core_pack_list = []
    return core_pack_list


# @lru_cache(maxsize=64)
def get_remote_file(
        full_file_path: str,
        tag: str = 'master',
        return_content: bool = False,
        suppress_print: bool = False,
        github_repo: Optional[str] = None
):
    """
    Args:
        full_file_path:The full path of the file.
        tag: The branch name. default is 'master'
        return_content: Determines whether to return the file's raw content or the dict representation of it.
        suppress_print: whether to suppress the warning message in case the file was not found.
        github_repo: The repository to grab the file from
    Returns:
        The file content in the required format.

    """
    git_config = GitContentConfig(github_repo)
    if git_config.GITLAB_ID:
        full_file_path_quote_plus = urllib.parse.quote_plus(full_file_path)
        git_path = urljoin(git_config.BASE_RAW_GITLAB_LINK, 'files', full_file_path_quote_plus, 'raw')
        tag = tag.replace('origin/', '')
    else:  # github
        # 'origin/' prefix is used to compared with remote branches but it is not a part of the github url.
        tag = tag.replace('origin/', '').replace('demisto/', '')
        git_path = urljoin(git_config.CONTENT_GITHUB_LINK, tag, full_file_path)

    local_content = '{}'

    github_token: Optional[str] = None
    gitlab_token: Optional[str] = None
    try:
        external_repo = is_external_repository()
        if external_repo:
            github_token = git_config.Credentials.GITHUB_TOKEN
            gitlab_token = git_config.Credentials.GITLAB_TOKEN
            if gitlab_token and git_config.GITLAB_ID:
                res = requests.get(git_path,
                                   params={'ref': tag},
                                   headers={'PRIVATE-TOKEN': gitlab_token},
                                   verify=False)
                res.raise_for_status()
            elif github_token:
                res = requests.get(git_path, verify=False, timeout=10, headers={
                    'Authorization': f"Bearer {github_token}",
                    'Accept': f'application/vnd.github.VERSION.raw',
                })  # Sometime we need headers
                if not res.ok:  # sometime we need param token
                    res = requests.get(
                        git_path,
                        verify=False,
                        timeout=10,
                        params={'token': github_token}
                    )
                res.raise_for_status()
            else:
                # If no token defined, maybe it's a open repo. 🤷‍♀️
                res = requests.get(git_path, verify=False, timeout=10)
                # And maybe it's just not defined. 😢
                if not res.ok:
                    if not suppress_print:
                        click.secho(
                            f'You are working in a private repository: "{git_config.CURRENT_REPOSITORY}".\n'
                            f'The github token in your environment is undefined.\n'
                            f'Getting file from local repository instead. \n'
                            f'If you wish to get the file from the remote repository, \n'
                            f'Please define your github or gitlab token in your environment.\n'
                            f'`export {git_config.Credentials.ENV_GITHUB_TOKEN_NAME}=<TOKEN> or`\n'
                            f'export {git_config.Credentials.ENV_GITLAB_TOKEN_NAME}=<TOKEN>', fg='yellow'
                        )
                        click.echo("Getting file from local environment")
                    # Get from local git origin/master instead
                    repo = git.Repo(os.path.dirname(full_file_path), search_parent_directories=True)
                    repo_git_util = GitUtil(repo)
                    git_path = repo_git_util.get_local_remote_file_path(full_file_path, tag)
                    local_content = repo_git_util.get_local_remote_file_content(git_path)
        else:
            res = requests.get(git_path, verify=False, timeout=10)
            res.raise_for_status()
    except Exception as exc:
        # Replace token secret if needed
        err_msg: str = str(exc).replace(github_token, 'XXX') if github_token else str(exc)
        err_msg = err_msg.replace(gitlab_token, 'XXX') if gitlab_token else err_msg
        if not suppress_print:
            click.secho(
                f'Could not find the old entity file under "{git_path}".\n'
                'please make sure that you did not break backward compatibility.\n'
                f'Reason: {err_msg}', fg='yellow'
            )
        return {}
    file_content = res.content if res.ok else local_content
    if return_content:
        return file_content
    if full_file_path.endswith('json'):
        details = res.json() if res.ok else json.loads(local_content)
    elif full_file_path.endswith('yml'):
        details = yaml.safe_load(file_content)  # type: ignore[arg-type]
    # if neither yml nor json then probably a CHANGELOG or README file.
    else:
        details = {}
    return details


def filter_files_on_pack(pack: str, file_paths_list=str()) -> set:
    """
    filter_files_changes_on_pack.

    :param file_paths_list: list of content files
    :param pack: pack to filter

    :return: files_paths_on_pack: set of file paths contains only files located in the given pack
    """
    files_paths_on_pack = set()
    for file in file_paths_list:
        if get_pack_name(file) == pack:
            files_paths_on_pack.add(file)

    return files_paths_on_pack


def filter_packagify_changes(modified_files, added_files, removed_files, tag='master'):
    """
    Mark scripts/integrations that were removed and added as modified.

    :param modified_files: list of modified files in branch
    :param added_files: list of new files in branch
    :param removed_files: list of removed files in branch
    :param tag: tag of compared revision

    :return: tuple of updated lists: (modified_files, updated_added_files, removed_files)
    """
    # map IDs to removed files
    packagify_diff = {}  # type: dict
    for file_path in removed_files:
        if file_path.split("/")[0] in PACKAGE_SUPPORTING_DIRECTORIES:
            if PACKS_README_FILE_NAME in file_path:
                continue
            details = get_remote_file(file_path, tag)
            if details:
                uniq_identifier = '_'.join([
                    details['name'],
                    details.get('fromversion', DEFAULT_CONTENT_ITEM_FROM_VERSION),
                    details.get('toversion', DEFAULT_CONTENT_ITEM_TO_VERSION)
                ])
                packagify_diff[uniq_identifier] = file_path

    updated_added_files = set()
    for file_path in added_files:
        if file_path.split("/")[0] in PACKAGE_SUPPORTING_DIRECTORIES:
            if PACKS_README_FILE_NAME in file_path:
                updated_added_files.add(file_path)
                continue
            with open(file_path) as f:
                details = yaml.safe_load(f.read())

            uniq_identifier = '_'.join([
                details['name'],
                details.get('fromversion', DEFAULT_CONTENT_ITEM_FROM_VERSION),
                details.get('toversion', DEFAULT_CONTENT_ITEM_TO_VERSION)
            ])
            if uniq_identifier in packagify_diff:
                # if name appears as added and removed, this is packagify process - treat as modified.
                removed_files.remove(packagify_diff[uniq_identifier])
                modified_files.add((packagify_diff[uniq_identifier], file_path))
                continue

        updated_added_files.add(file_path)

    # remove files that are marked as both "added" and "modified"
    for file_path in modified_files:
        if isinstance(file_path, tuple):
            updated_added_files -= {file_path[1]}
        else:
            updated_added_files -= {file_path}

    return modified_files, updated_added_files, removed_files


def get_child_directories(directory):
    """Return a list of paths of immediate child directories of the 'directory' argument"""
    if not os.path.isdir(directory):
        return []
    child_directories = [
        os.path.join(directory, path) for
        path in os.listdir(directory) if os.path.isdir(os.path.join(directory, path))
    ]
    return child_directories


def get_child_files(directory):
    """Return a list of paths of immediate child files of the 'directory' argument"""
    if not os.path.isdir(directory):
        return []
    child_files = [
        os.path.join(directory, path) for
        path in os.listdir(directory) if os.path.isfile(os.path.join(directory, path))
    ]
    return child_files


def has_remote_configured():
    """
    Checks to see if a remote named "upstream" is configured. This is important for forked
    repositories as it will allow validation against the demisto/content master branch as
    opposed to the master branch of the fork.
    :return: bool : True if remote is configured, False if not.
    """
    remotes = run_command('git remote -v')
    if re.search(GitContentConfig.CONTENT_GITHUB_UPSTREAM, remotes):
        return True
    else:
        return False


def is_origin_content_repo():
    """
    Checks to see if a remote named "origin" is configured. This check helps to determine if
    validation needs to be ran against the origin master branch or the upstream master branch
    :return: bool : True if remote is configured, False if not.
    """
    remotes = run_command('git remote -v')
    if re.search(GitContentConfig.CONTENT_GITHUB_ORIGIN, remotes):
        return True
    else:
        return False


def get_last_remote_release_version():
    """
    Get latest release tag from PYPI.

    :return: tag
    """
    if not os.environ.get(
            'CI'):  # Check only when no on CI. If you want to disable it - use `DEMISTO_SDK_SKIP_VERSION_CHECK` environment variable
        try:
            pypi_request = requests.get(SDK_PYPI_VERSION, verify=False, timeout=5)
            pypi_request.raise_for_status()
            pypi_json = pypi_request.json()
            version = pypi_json.get('info', {}).get('version', '')
            return version
        except Exception as exc:
            exc_msg = str(exc)
            if isinstance(exc, requests.exceptions.ConnectionError):
                exc_msg = f'{exc_msg[exc_msg.find(">") + 3:-3]}.\n' \
                          f'This may happen if you are not connected to the internet.'
            print_warning(f'Could not get latest demisto-sdk version.\nEncountered error: {exc_msg}')

    return ''


def get_file(file_path, type_of_file):
    data_dictionary = None
    with open(os.path.expanduser(file_path), mode="r", encoding="utf8") as f:
        if file_path.endswith(type_of_file):
            read_file = f.read()
            replaced = read_file.replace("simple: =", "simple: '='")
            # revert str to stream for loader
            stream = io.StringIO(replaced)
            try:
                if type_of_file in ('yml', '.yml'):
                    data_dictionary = yaml.load(stream, Loader=XsoarLoader)

                else:
                    data_dictionary = json.load(stream)

            except Exception as e:
                raise ValueError(
                    "{} has a structure issue of file type {}. Error was: {}".format(file_path, type_of_file, str(e)))
    if isinstance(data_dictionary, (dict, list)):
        return data_dictionary
    return {}


def get_yaml(file_path):
    return get_file(file_path, 'yml')


def get_ryaml(file_path: str) -> dict:
    """
    Get yml file contents using ruaml

    Args:
        file_path (string): The file path

    Returns:
        dict. The yml contents
    """
    try:
        with open(os.path.expanduser(file_path), 'r') as yf:
            data = ryaml.load(yf)
    except FileNotFoundError as e:
        click.echo(f'File {file_path} not found. Error was: {str(e)}', nl=True)
    except Exception as e:
        click.echo(
            "{} has a structure issue of file type yml. Error was: {}".format(file_path, str(e)), nl=True)
    return data


def get_json(file_path):
    return get_file(file_path, 'json')


def get_script_or_integration_id(file_path):
    data_dictionary = get_yaml(file_path)

    if data_dictionary:
        commonfields = data_dictionary.get('commonfields', {})
        return commonfields.get('id', ['-', ])


def get_api_module_integrations_set(changed_api_modules, integration_set):
    integrations_set = list()
    for integration in integration_set:
        integration_data = list(integration.values())[0]
        if integration_data.get('api_modules', '') in changed_api_modules:
            integrations_set.append(integration_data)
    return integrations_set


def get_api_module_ids(file_list):
    """Extracts APIModule IDs from the file list"""
    api_module_set = set()
    if file_list:
        for pf in file_list:
            parent = pf
            while f'/{API_MODULES_PACK}/Scripts/' in parent:
                parent = get_parent_directory_name(parent, abs_path=True)
                if f'/{API_MODULES_PACK}/Scripts/' in parent:
                    pf = parent
            if parent != pf:
                api_module_set.add(os.path.basename(pf))
    return api_module_set


def get_entity_id_by_entity_type(data: dict, content_entity: str):
    """
    Returns the id of the content entity given its entity type
    :param data: The data of the file
    :param content_entity: The content entity type
    :return: The file id
    """
    try:
        if content_entity in (INTEGRATIONS_DIR, SCRIPTS_DIR):
            return data.get('commonfields', {}).get('id', '')
        elif content_entity == LAYOUTS_DIR:
            return data.get('typeId', '')
        else:
            return data.get('id', '')

    except AttributeError:
        raise ValueError(f"Could not retrieve id from file of type {content_entity} - make sure the file structure is "
                         f"valid")


def get_entity_name_by_entity_type(data: dict, content_entity: str):
    """
    Returns the name of the content entity given its entity type
    :param data: The data of the file
    :param content_entity: The content entity type
    :return: The file name
    """
    try:
        if content_entity == LAYOUTS_DIR:
            if 'typeId' in data:
                return data.get('typeId', '')
            return data.get('name', '')  # for layoutscontainer
        return data.get('name', '')

    except AttributeError:
        raise ValueError(
            f"Could not retrieve name from file of type {content_entity} - make sure the file structure is "
            f"valid")


def collect_ids(file_path):
    """Collect id mentioned in file_path"""
    data_dictionary = get_yaml(file_path)

    if data_dictionary:
        return data_dictionary.get('id', '-')


def get_from_version(file_path):
    data_dictionary = get_yaml(file_path) if file_path.endswith('yml') else get_json(file_path)

    if data_dictionary:
        from_version = data_dictionary.get('fromversion') if 'fromversion' in data_dictionary \
            else data_dictionary.get('fromVersion', DEFAULT_CONTENT_ITEM_FROM_VERSION)
        if from_version == '':
            return DEFAULT_CONTENT_ITEM_FROM_VERSION

        if not re.match(r'^\d{1,2}\.\d{1,2}\.\d{1,2}$', from_version):
            raise ValueError(f'{file_path} fromversion is invalid "{from_version}". '
                             'Should be of format: "x.x.x". for example: "4.5.0"')

        return from_version

    return DEFAULT_CONTENT_ITEM_FROM_VERSION


def get_to_version(file_path):
    data_dictionary = get_yaml(file_path)

    if data_dictionary:
        to_version = data_dictionary.get('toversion', DEFAULT_CONTENT_ITEM_TO_VERSION)
        if not re.match(r'^\d{1,2}\.\d{1,2}\.\d{1,2}$', to_version):
            raise ValueError(f'{file_path} toversion is invalid "{to_version}". '
                             'Should be of format: "x.x.x". for example: "4.5.0"')

        return to_version

    return DEFAULT_CONTENT_ITEM_TO_VERSION


def str2bool(v):
    if v.lower() in ('yes', 'true', 't', 'y', '1'):
        return True

    if v.lower() in ('no', 'false', 'f', 'n', '0'):
        return False

    raise argparse.ArgumentTypeError('Boolean value expected.')


def to_dict(obj):
    if isinstance(obj, Enum):
        return obj.name

    if not hasattr(obj, '__dict__'):
        return obj

    result = {}
    for key, val in obj.__dict__.items():
        if key.startswith("_"):
            continue

        element = []
        if isinstance(val, list):
            for item in val:
                element.append(to_dict(item))
        else:
            element = to_dict(val)
        result[key] = element

    return result


def old_get_release_notes_file_path(file_path):
    dir_name = os.path.dirname(file_path)

    # CHANGELOG in pack sub dirs
    if re.match(PACKAGE_YML_FILE_REGEX, file_path):
        return os.path.join(dir_name, 'CHANGELOG.md')

    # We got the CHANGELOG file to get its release notes
    if file_path.endswith('CHANGELOG.md'):
        return file_path

    # outside of packages, change log file will include the original file name.
    file_name = os.path.basename(file_path)
    return os.path.join(dir_name, os.path.splitext(file_name)[0] + '_CHANGELOG.md')


def old_get_latest_release_notes_text(rn_path):
    if not os.path.isfile(rn_path):
        # releaseNotes were not provided
        return None

    with open(rn_path) as f:
        rn = f.read()

    if not rn:
        # empty releaseNotes is not supported
        return None

    new_rn = re.findall(RELEASE_NOTES_REGEX, rn)
    if new_rn:
        # get release notes up to release header
        new_rn = new_rn[0].rstrip()
    else:
        new_rn = rn.replace(UNRELEASE_HEADER, '')  # type: ignore

    return new_rn if new_rn else None


def get_release_notes_file_path(file_path):
    """
    Accepts file path which is alleged to contain release notes. Validates that the naming convention
    is followed. If the file identified does not match the naming convention, error is returned.
    :param file_path: str - File path of the suspected release note.
    :return: file_path: str - Validated release notes path.
    """
    if file_path is None:
        print_warning("Release notes were not found.")
        return None
    else:
        if bool(re.search(r'\d{1,2}_\d{1,2}_\d{1,2}\.md', file_path)):
            return file_path
        else:
            print_warning(f'Unsupported file type found in ReleaseNotes directory - {file_path}')
            return None


def get_latest_release_notes_text(rn_path):
    if rn_path is None:
        print_warning('Path to release notes not found.')
        rn = None
    else:
        with open(rn_path) as f:
            rn = f.read()

        if not rn:
            print_error(f'Release Notes may not be empty. Please fill out correctly. - {rn_path}')
            return None

    return rn if rn else None


def format_version(version):
    """format server version to form X.X.X

    Args:
        version (string): string representing Demisto version

    Returns:
        string.
        The formatted server version.
    """
    formatted_version = version
    if len(version.split('.')) == 1:
        formatted_version = f'{version}.0.0'
    elif len(version.split('.')) == 2:
        formatted_version = f'{version}.0'

    return formatted_version


def server_version_compare(v1, v2):
    """compare Demisto versions

    Args:
        v1 (string): string representing Demisto version (first comparable)
        v2 (string): string representing Demisto version (second comparable)


    Returns:
        int.
        0 for equal versions.
        positive if v1 later version than v2.
        negative if v2 later version than v1.
    """

    v1 = format_version(v1)
    v2 = format_version(v2)

    _v1, _v2 = LooseVersion(v1), LooseVersion(v2)
    if _v1 == _v2:
        return 0
    if _v1 > _v2:
        return 1
    return -1


def run_threads_list(threads_list):
    """
    Start a list of threads and wait for completion (join)

    Arguments:
        threads_list (list of threads) -- list of threads to start and wait for join
    """
    # run each command in a separate thread
    for t in threads_list:
        t.start()
    # wait for the commands to complete
    for t in threads_list:
        t.join()


def is_file_path_in_pack(file_path):
    return bool(re.findall(PACKS_DIR_REGEX, file_path))


def get_pack_name(file_path):
    """
    extract pack name (folder name) from file path

    Arguments:
        file_path (str): path of a file inside the pack

    Returns:
        pack name (str)
    """
    if isinstance(file_path, Path):
        file_path = str(file_path)
    # the regex extracts pack name from relative paths, for example: Packs/EWSv2 -> EWSv2
    match = re.search(rf'{PACKS_DIR_REGEX}[/\\]([^/\\]+)[/\\]?', file_path)
    return match.group(1) if match else None


def get_pack_names_from_files(file_paths, skip_file_types=None):
    if skip_file_types is None:
        skip_file_types = set()

    packs = set()
    for path in file_paths:
        # renamed files are in a tuples - the second element is the new file name
        if isinstance(path, tuple):
            path = path[1]

        file_type = find_type(path)
        if file_type not in skip_file_types:
            pack = get_pack_name(path)
            if pack and is_file_path_in_pack(path):
                packs.add(pack)
    return packs


def filter_files_by_type(file_paths=None, skip_file_types=None) -> set:
    """get set of files and return the set whiteout the types to skip

    Args:
    - file_paths (set): set of content files.
    - skip_file_types List[str]: list of file types to skip.

    Returns:
    files (set): list of files whiteout the types to skip
    """
    if file_paths is None:
        file_paths = set()
    files = set()
    for path in file_paths:
        # renamed files are in a tuples - the second element is the new file name
        if isinstance(path, tuple):
            path = path[1]
        file_type = find_type(path)
        if file_type not in skip_file_types and is_file_path_in_pack(path):
            files.add(path)
    return files


def pack_name_to_path(pack_name):
    return os.path.join(PACKS_DIR, pack_name)


def pack_name_to_posix_path(pack_name):
    return PosixPath(pack_name_to_path(pack_name))


def get_pack_ignore_file_path(pack_name):
    return os.path.join(PACKS_DIR, pack_name, PACKS_PACK_IGNORE_FILE_NAME)


def get_test_playbook_id(test_playbooks_list: list, tpb_path: str) -> Tuple:  # type: ignore
    """

    Args:
        test_playbooks_list: The test playbook list from id_set
        tpb_path: test playbook path.

    Returns (Tuple): test playbook name and pack.

    """
    for test_playbook_dict in test_playbooks_list:
        test_playbook_id = list(test_playbook_dict.keys())[0]
        test_playbook_path = test_playbook_dict[test_playbook_id].get('file_path')
        test_playbook_pack = test_playbook_dict[test_playbook_id].get('pack')
        if not test_playbook_path or not test_playbook_pack:
            continue

        if tpb_path in test_playbook_path:
            return test_playbook_id, test_playbook_pack
    return None, None


def get_ignore_pack_skipped_tests(pack_name: str, modified_packs: set, id_set: dict) -> set:
    """
    Retrieve the skipped tests of a given pack, as detailed in the .pack-ignore file

    expected ignored tests structure in .pack-ignore:
        [file:playbook-Not-To-Run-Directly.yml]
        ignore=auto-test

    Arguments:
        pack_name (str): name of the pack
        modified_packs (set): Set of modified packs
        id_set (dict): ID set

    Returns:
        ignored_tests_set (set[str]): set of ignored test ids

    """
    if not modified_packs:
        modified_packs = {pack_name}
    ignored_tests_set = set()
    file_name_to_ignore_dict: Dict[str, List[str]] = {}
    test_playbooks = id_set.get('TestPlaybooks', {})

    pack_ignore_path = get_pack_ignore_file_path(pack_name)
    if pack_name in modified_packs:
        if os.path.isfile(pack_ignore_path):
            try:
                # read pack_ignore using ConfigParser
                config = ConfigParser(allow_no_value=True)
                config.read(pack_ignore_path)

                # go over every file in the config
                for section in config.sections():
                    if section.startswith("file:"):
                        # given section is of type file
                        file_name: str = section[5:]
                        for key in config[section]:
                            if key == 'ignore':
                                # group ignore codes to a list
                                file_name_to_ignore_dict[file_name] = str(config[section][key]).split(',')
            except MissingSectionHeaderError:
                pass

    for file_name, ignore_list in file_name_to_ignore_dict.items():
        if any(ignore_code == 'auto-test' for ignore_code in ignore_list):
            test_id, test_pack = get_test_playbook_id(test_playbooks, file_name)
            if test_id:
                ignored_tests_set.add(test_id)
    return ignored_tests_set


def get_all_docker_images(script_obj) -> List[str]:
    """Gets a yml as dict and returns a list of all 'dockerimage' values in the yml.

    Args:
        script_obj (dict): A yml dict.

    Returns:
        List. A list of all docker images.
    """
    # this makes sure the first docker in the list is the main docker image.
    def_docker_image = DEF_DOCKER
    if script_obj.get('type') == TYPE_PWSH:
        def_docker_image = DEF_DOCKER_PWSH
    imgs = [script_obj.get('dockerimage') or def_docker_image]

    # get additional docker images
    for key in script_obj.keys():
        if 'dockerimage' in key and key != 'dockerimage':
            if isinstance(script_obj.get(key), str):
                imgs.append(script_obj.get(key))

            elif isinstance(script_obj.get(key), list):
                imgs.extend(script_obj.get(key))

    return imgs


def get_python_version(docker_image, log_verbose=None, no_prints=False):
    """
    Get the python version of a docker image
    Arguments:
        docker_image {string} -- Docker image being used by the project
    Return:
        python version as a float (2.7, 3.7)
    Raises:
        ValueError -- if version is not supported
    """
    if log_verbose is None:
        log_verbose = LOG_VERBOSE
    stderr_out = None if log_verbose else DEVNULL
    py_ver = check_output(["docker", "run", "--rm", docker_image,
                           "python", "-c",
                           "import sys;print('{}.{}'.format(sys.version_info[0], sys.version_info[1]))"],
                          universal_newlines=True, stderr=stderr_out).strip()
    if not no_prints:
        print("Detected python version: [{}] for docker image: {}".format(py_ver, docker_image))

    py_num = float(py_ver)
    if py_num < 2.7 or (3 < py_num < 3.4):  # pylint can only work on python 3.4 and up
        raise ValueError("Python vesion for docker image: {} is not supported: {}. "
                         "We only support python 2.7.* and python3 >= 3.4.".format(docker_image, py_num))
    return py_num


def get_pipenv_dir(py_version, envs_dirs_base):
    """
    Get the direcotry holding pipenv files for the specified python version
    Arguments:
        py_version {float} -- python version as 2.7 or 3.7
    Returns:
        string -- full path to the pipenv dir
    """
    return "{}{}".format(envs_dirs_base, int(py_version))


def print_v(msg, log_verbose=None):
    if log_verbose is None:
        log_verbose = LOG_VERBOSE
    if log_verbose:
        print(msg)


def get_dev_requirements(py_version, envs_dirs_base):
    """
    Get the requirements for the specified py version.

    Arguments:
        py_version {float} -- python version as float (2.7, 3.7)

    Raises:
        ValueError -- If can't detect python version

    Returns:
        string -- requirement required for the project
    """
    env_dir = get_pipenv_dir(py_version, envs_dirs_base)
    stderr_out = None if LOG_VERBOSE else DEVNULL
    requirements = check_output(['pipenv', 'lock', '-r', '-d'], cwd=env_dir, universal_newlines=True,
                                stderr=stderr_out)
    print_v("dev requirements:\n{}".format(requirements))
    return requirements


def get_dict_from_file(path: str, use_ryaml: bool = False,
                       raises_error: bool = True) -> Tuple[Dict, Union[str, None]]:
    """
    Get a dict representing the file

    Arguments:
        path - a path to the file
        use_ryaml - Whether to use ryaml for file loading or not
        raises_error - Whether to raise a FileNotFound error if `path` is not a valid file.

    Returns:
        dict representation of the file, and the file_type, either .yml or .json
    """
    try:
        if path:
            if path.endswith('.yml'):
                if use_ryaml:
                    return get_ryaml(path), 'yml'
                return get_yaml(path), 'yml'
            elif path.endswith('.json'):
                return get_json(path), 'json'
            elif path.endswith('.py'):
                return {}, 'py'
    except FileNotFoundError as e:
        if raises_error:
            raise

    return {}, None


@lru_cache()
def find_type_by_path(path: Union[str, Path] = '') -> Optional[FileType]:
    """Find docstring by file path only
    This function is here as we want to implement lru_cache and we can do it on `find_type`
    as dict is not hashable.

    Args:
        path: Path to find its file type. Defaults to ''.

    Returns:
        FileType: The file type if found. else None;
    """
    path = Path(path)
    if path.suffix == '.md':
        if 'README' in path.name:
            return FileType.README

        if RELEASE_NOTES_DIR in path.parts:
            return FileType.RELEASE_NOTES

        if 'description' in path.name:
            return FileType.DESCRIPTION

        if 'CONTRIBUTORS' in path.name:
            return FileType.CONTRIBUTORS

        return FileType.CHANGELOG

    if path.suffix == '.json':
        if RELEASE_NOTES_DIR in path.parts:
            return FileType.RELEASE_NOTES_CONFIG
        elif LISTS_DIR in os.path.dirname(path):
            return FileType.LISTS
        elif JOBS_DIR in path.parts:
            return FileType.JOB
        elif INDICATOR_TYPES_DIR in path.parts:
            return FileType.REPUTATION

    # integration image
    if path.name.endswith('_image.png'):
        if path.name.endswith("Author_image.png"):
            return FileType.AUTHOR_IMAGE
        return FileType.IMAGE

    # doc files images
    if path.suffix == ".png" and DOC_FILES_DIR in path.parts:
        return FileType.DOC_IMAGE

    if path.suffix == '.ps1':
        return FileType.POWERSHELL_FILE

    if path.suffix == '.py':
        return FileType.PYTHON_FILE

    if path.suffix == '.js':
        return FileType.JAVASCRIPT_FILE

    if path.name.endswith(XSOAR_CONFIG_FILE):
        return FileType.XSOAR_CONFIG

    return None


# flake8: noqa: C901


def find_type(path: str = '', _dict=None, file_type: Optional[str] = None, ignore_sub_categories: bool = False):
    """
    returns the content file type

    Arguments:
        path - a path to the file

    Returns:
        string representing the content file type
    """
    type_by_path = find_type_by_path(path)
    if type_by_path:
        return type_by_path
    try:
        if not _dict and not file_type:
            _dict, file_type = get_dict_from_file(path)

    except FileNotFoundError:
        # unable to find the file - hence can't identify it
        return None

    if file_type == 'yml':
        if 'category' in _dict:
            if _dict.get('beta') and not ignore_sub_categories:
                return FileType.BETA_INTEGRATION

            return FileType.INTEGRATION

        if 'script' in _dict:
            if TEST_PLAYBOOKS_DIR in Path(path).parts and not ignore_sub_categories:
                return FileType.TEST_SCRIPT

            return FileType.SCRIPT

        if 'tasks' in _dict:
            if TEST_PLAYBOOKS_DIR in Path(path).parts:
                return FileType.TEST_PLAYBOOK

            return FileType.PLAYBOOK

    if file_type == 'json':
        if 'widgetType' in _dict:
            return FileType.WIDGET

        if 'orientation' in _dict:
            return FileType.REPORT

        if 'color' in _dict and 'cliName' not in _dict:
            if 'definitionId' in _dict and _dict['definitionId'] and \
                    _dict['definitionId'].lower() not in ['incident', 'indicator']:
                return FileType.GENERIC_TYPE
            return FileType.INCIDENT_TYPE

        # 'regex' key can be found in new reputations files while 'reputations' key is for the old reputations
        # located in reputations.json file.
        if 'regex' in _dict or 'reputations' in _dict:
            return FileType.REPUTATION

        if 'brandName' in _dict and 'transformer' in _dict:
            return FileType.OLD_CLASSIFIER

        if ('transformer' in _dict and 'keyTypeMap' in _dict) or 'mapping' in _dict:
            if _dict.get('type') and _dict.get('type') == 'classification':
                return FileType.CLASSIFIER
            elif _dict.get('type') and 'mapping' in _dict.get('type'):
                return FileType.MAPPER
            return None

        if 'canvasContextConnections' in _dict:
            return FileType.CONNECTION

        if 'layout' in _dict or 'kind' in _dict:  # it's a Layout or Dashboard but not a Generic Object
            if 'kind' in _dict or 'typeId' in _dict:
                return FileType.LAYOUT

            return FileType.DASHBOARD

        if 'group' in _dict and LAYOUT_CONTAINER_FIELDS.intersection(_dict):
            return FileType.LAYOUTS_CONTAINER

        if 'scriptName' in _dict and 'existingEventsFilters' in _dict and 'readyExistingEventsFilters' in _dict and \
                'newEventFilters' in _dict and 'readyNewEventFilters' in _dict:
            return FileType.PRE_PROCESS_RULES

        if 'allRead' in _dict and 'truncated' in _dict:
            return FileType.LISTS

        if 'definitionIds' in _dict and 'views' in _dict:
            return FileType.GENERIC_MODULE

        if 'auditable' in _dict:
            return FileType.GENERIC_DEFINITION

        if isinstance(_dict, dict) and {'isAllFeeds', 'selectedFeeds', 'isFeed'}.issubset(_dict.keys()):
            return FileType.JOB

        # When using it for all files validation- sometimes 'id' can be integer
        if 'id' in _dict:
            if isinstance(_dict['id'], str):
                if 'definitionId' in _dict and _dict['definitionId'] and \
                        _dict['definitionId'].lower() not in ['incident', 'indicator']:
                    return FileType.GENERIC_FIELD
                _id = _dict['id'].lower()
                if _id.startswith('incident'):
                    return FileType.INCIDENT_FIELD
                if _id.startswith('indicator'):
                    return FileType.INDICATOR_FIELD
            else:
                print(f'The file {path} could not be recognized, please update the "id" to be a string')

    return None


def get_common_server_path(env_dir):
    common_server_dir = get_common_server_dir(env_dir)
    return os.path.join(common_server_dir, 'CommonServerPython.py')


def get_common_server_path_pwsh(env_dir):
    common_server_dir = get_common_server_dir_pwsh(env_dir)
    return os.path.join(common_server_dir, 'CommonServerPowerShell.ps1')


def _get_common_server_dir_general(env_dir, name):
    common_server_pack_path = os.path.join(env_dir, 'Packs', 'Base', 'Scripts', name)

    return common_server_pack_path


def get_common_server_dir(env_dir):
    return _get_common_server_dir_general(env_dir, 'CommonServerPython')


def get_common_server_dir_pwsh(env_dir):
    return _get_common_server_dir_general(env_dir, 'CommonServerPowerShell')


def is_external_repository() -> bool:
    """
    Returns True if script executed from private repository

    """
    try:
        git_repo = git.Repo(os.getcwd(), search_parent_directories=True)
        private_settings_path = os.path.join(git_repo.working_dir, '.private-repo-settings')
        return os.path.exists(private_settings_path)
    except git.InvalidGitRepositoryError:
        return True


def get_content_id_set() -> dict:
    """Getting the ID Set from official content's bucket"""
    return requests.get(OFFICIAL_CONTENT_ID_SET_PATH).json()


def get_content_path() -> str:
    """ Get abs content path, from any CWD
    Returns:
        str: Absolute content path
    """
    try:
        git_repo = git.Repo(os.getcwd(), search_parent_directories=True)
        remote_url = git_repo.remote().urls.__next__()
        is_fork_repo = 'content' in remote_url
        is_external_repo = is_external_repository()

        if not is_fork_repo and not is_external_repo:
            raise git.InvalidGitRepositoryError
        return git_repo.working_dir
    except (git.InvalidGitRepositoryError, git.NoSuchPathError):
        print_error("Please run demisto-sdk in content repository - Aborting!")
    return ''


def run_command_os(command: str, cwd: Union[Path, str], env: Union[os._Environ, dict] = os.environ) -> \
        Tuple[str, str, int]:
    """ Run command in subprocess tty
    Args:
        command(str): Command to be executed.
        cwd(Path): Path from pathlib object to be executed
        env: Environment variables for the execution
    Returns:
        str: Stdout of the command
        str: Stderr of the command
        int: exit code of command
    """
    if isinstance(cwd, str):
        cwd = Path(cwd)
    try:
        process = Popen(
            shlex.split(command),
            cwd=cwd,
            env=env,
            stdout=PIPE,
            stderr=PIPE,
            universal_newlines=True
        )
        stdout, stderr = process.communicate()
    except OSError as e:
        return '', str(e), 1

    return stdout, stderr, process.returncode


def pascal_case(st: str) -> str:
    """Convert a string to pascal case. Will simply remove spaces and make sure the first
    character is capitalized

    Arguments:
        st {str} -- string to convert

    Returns:
        str -- converted string
    """
    words = re.findall(r'[a-zA-Z0-9]+', st)
    return ''.join(''.join([w[0].upper(), w[1:]]) for w in words)


def capital_case(st: str) -> str:
    """Capitalize the first letter of each word of a string. The remaining characters are untouched.

    Arguments:
        st {str} -- string to convert

    Returns:
        str -- converted string
    """
    if len(st) >= 1:
        words = st.split()
        return ' '.join([f'{s[:1].upper()}{s[1:]}' for s in words if len(s) >= 1])
    else:
        return ''


def get_last_release_version():
    """
    Get latest release tag (xx.xx.xx)

    :return: tag
    """
    tags = run_command('git tag').split('\n')
    tags = [tag for tag in tags if re.match(r'\d+\.\d+\.\d+', tag) is not None]
    tags.sort(key=LooseVersion, reverse=True)

    return tags[0]


def is_file_from_content_repo(file_path: str) -> Tuple[bool, str]:
    """ Check if an absolute file_path is part of content repo.
    Args:
        file_path (str): The file path which is checked.
    Returns:
        bool: if file is part of content repo.
        str: relative path of file in content repo.
    """
    try:
        git_repo = git.Repo(os.getcwd(),
                            search_parent_directories=True)
        remote_url = git_repo.remote().urls.__next__()
        is_fork_repo = 'content' in remote_url
        is_external_repo = is_external_repository()

        if not is_fork_repo and not is_external_repo:
            return False, ''
        content_path_parts = Path(git_repo.working_dir).parts
        input_path_parts = Path(file_path).parts
        input_path_parts_prefix = input_path_parts[:len(content_path_parts)]
        if content_path_parts == input_path_parts_prefix:
            return True, '/'.join(input_path_parts[len(content_path_parts):])
        else:
            return False, ''

    except Exception as e:
        click.secho(f"Unable to identify the repository: {e}")
        return False, ''


def should_file_skip_validation(file_path: str) -> bool:
    """Check if the file cannot be validated under 'run_all_validations_on_file' method for various reasons,
        either if it's a test file, or if it's a file that's been validated somewhere else
        Args:
            file_path (str): The file path which is checked.
        Returns:
            bool: True if the file's validation should be skipped, False otherwise.
        """
    file_extension = os.path.splitext(file_path)[-1]
    # We validate only yml json and .md files
    if file_extension not in ['.yml', '.json', '.md']:
        return True
    if any(ignore_pattern in file_path.lower() for ignore_pattern in ALL_FILES_VALIDATION_IGNORE_WHITELIST):
        return True
    # Ignoring changelog and description files since these are checked on the integration validation
    if 'changelog' in file_path.lower() or 'description' in file_path.lower():
        return True
    # unified files should not be validated
    if file_path.endswith('_unified.yml'):
        return True
    return False


def retrieve_file_ending(file_path: str) -> str:
    """
    Retrieves the file ending (without the dot)
    :param file_path: The file path
    :return: The file ending
    """
    os_split: tuple = os.path.splitext(file_path)
    if os_split:
        file_ending: str = os_split[1]
        if file_ending and '.' in file_ending:
            return file_ending[1:]
    return ''


def is_test_config_match(test_config: dict, test_playbook_id: str = '', integration_id: str = '') -> bool:
    """
    Given a test configuration from conf.json file, this method checks if the configuration is configured for the
    test playbook or for integration_id.
    Since in conf.json there could be test configurations with 'integrations' as strings or list of strings
    the type of test_configurations['integrations'] is checked in first and the match according to the type.
    If file type is not an integration- will return True if the test_playbook id matches playbookID.
    Args:
        test_config: A test configuration from conf.json file under 'tests' key.
        test_playbook_id: A test playbook ID.
        integration_id: An integration ID.
    If both test_playbook_id and integration_id are given will look for a match of both, else will look for match
    of either test playbook id or integration id
    Returns:
        True if the test configuration contains the test playbook and the content item or False if not
    """
    test_playbook_match = test_playbook_id == test_config.get('playbookID')
    test_integrations = test_config.get('integrations')
    if isinstance(test_integrations, list):
        integration_match = any(
            test_integration for test_integration in test_integrations if test_integration == integration_id)
    else:
        integration_match = test_integrations == integration_id
    # If both playbook id and integration id are given
    if integration_id and test_playbook_id:
        return test_playbook_match and integration_match

    # If only integration id is given
    if integration_id:
        return integration_match

    # If only test playbook is given
    if test_playbook_id:
        return test_playbook_match

    return False


def get_not_registered_tests(conf_json_tests: list, content_item_id: str, file_type: str, test_playbooks: list) -> list:
    """
    Return all test playbooks that are not configured in conf.json file
    Args:
        conf_json_tests: the 'tests' value of 'conf.json file
        content_item_id: A content item ID, could be a script, an integration or a playbook.
        file_type: The file type, could be an integration or a playbook.
        test_playbooks: The yml file's list of test playbooks

    Returns:
        A list of TestPlaybooks not configured
    """
    not_registered_tests = []
    for test in test_playbooks:
        if file_type == 'playbook':
            test_registered_in_conf_json = any(
                test_config for test_config in conf_json_tests if is_test_config_match(test_config,
                                                                                       test_playbook_id=test)
            )
        else:
            test_registered_in_conf_json = any(
                test_config for test_config in conf_json_tests if is_test_config_match(test_config,
                                                                                       integration_id=content_item_id)
            )
        if not test_registered_in_conf_json:
            not_registered_tests.append(test)
    return not_registered_tests


def _get_file_id(file_type: str, file_content: Dict):
    """
    Gets the ID of a content item according to it's type
    Args:
        file_type: The type of the content item
        file_content: The content of the content item

    Returns:
        The file's content ID
    """
    file_id = ''
    if file_type in ID_IN_ROOT:
        file_id = file_content.get('id', '')
    elif file_type in ID_IN_COMMONFIELDS:
        file_id = file_content.get('commonfields', {}).get('id')
    return file_id


def is_path_of_integration_directory(path: str) -> bool:
    """Returns true if directory is integration directory false if not.
    """
    return os.path.basename(path) == INTEGRATIONS_DIR


def is_path_of_script_directory(path: str) -> bool:
    """Returns true if directory is script directory false if not.
    """
    return os.path.basename(path) == SCRIPTS_DIR


def is_path_of_playbook_directory(path: str) -> bool:
    """Returns true if directory is playbook directory false if not.
    """
    return os.path.basename(path) == PLAYBOOKS_DIR


def is_path_of_test_playbook_directory(path: str) -> bool:
    """Returns true if directory is test_playbook directory false if not.
    """
    return os.path.basename(path) == TEST_PLAYBOOKS_DIR


def is_path_of_report_directory(path: str) -> bool:
    """Returns true if directory is report directory false if not.
    """
    return os.path.basename(path) == REPORTS_DIR


def is_path_of_dashboard_directory(path: str) -> bool:
    """Returns true if directory is integration directory false if not.
    """
    return os.path.basename(path) == DASHBOARDS_DIR


def is_path_of_widget_directory(path: str) -> bool:
    """Returns true if directory is integration directory false if not.
    """
    return os.path.basename(path) == WIDGETS_DIR


def is_path_of_incident_field_directory(path: str) -> bool:
    """Returns true if directory is integration directory false if not.
    """
    return os.path.basename(path) == INCIDENT_FIELDS_DIR


def is_path_of_incident_type_directory(path: str) -> bool:
    """Returns true if directory is integration directory false if not.
    """
    return os.path.basename(path) == INCIDENT_TYPES_DIR


def is_path_of_indicator_field_directory(path: str) -> bool:
    """Returns true if directory is integration directory false if not.
    """
    return os.path.basename(path) == INDICATOR_FIELDS_DIR


def is_path_of_layout_directory(path: str) -> bool:
    """Returns true if directory is integration directory false if not.
    """
    return os.path.basename(path) == LAYOUTS_DIR


def is_path_of_pre_process_rules_directory(path: str) -> bool:
    """Returns true if directory is pre-processing rules directory, false if not.
    """
    return os.path.basename(path) == PRE_PROCESS_RULES_DIR


def is_path_of_lists_directory(path: str) -> bool:
    return os.path.basename(path) == LISTS_DIR


def is_path_of_classifier_directory(path: str) -> bool:
    """Returns true if directory is integration directory false if not.
    """
    return os.path.basename(path) == CLASSIFIERS_DIR


def get_parent_directory_name(path: str, abs_path: bool = False) -> str:
    """
    Retrieves the parent directory name
    :param path: path to get the parent dir name
    :param abs_path: when set to true, will return absolute path
    :return: parent directory name
    """
    parent_dir_name = os.path.dirname(os.path.abspath(path))
    if abs_path:
        return parent_dir_name
    return os.path.basename(parent_dir_name)


def get_content_file_type_dump(file_path: str) -> Callable[[str], str]:
    """
    Return a method with which 'curr' (the current key the lies in the path of the error) should be printed with
    If the file is a yml file:
        will return a yaml.dump function
    If the file is a json file:
        will return a json.dumps function configured with indent=4
    In any other case- will just print the string representation of the key.

    The file type is checked according to the file extension

    Args:
        file_path: The file path whose type is determined in this method

    Returns:
        A function that returns string representation of 'curr'
    """
    # Setting the method that should the curr path
    file_extension = os.path.splitext(file_path)[-1]
    curr_string_transformer: Union[partial[str], Type[str], Callable] = str
    if file_extension in ['.yml', '.yaml']:
        curr_string_transformer = yaml.dump
    elif file_extension == '.json':
        curr_string_transformer = partial(json.dumps, indent=4)
    return curr_string_transformer


def get_code_lang(file_data: dict, file_entity: str) -> str:
    """
    Returns the code language by the file entity
    :param file_data: The file data
    :param file_entity: The file entity
    :return: The code language
    """
    if file_entity == INTEGRATIONS_DIR:
        return file_data.get('script', {}).get('type', '')
    elif file_entity == SCRIPTS_DIR:
        return file_data.get('type', {})
    return ''


def camel_to_snake(camel: str) -> str:
    """
    Converts camel case (CamelCase) strings to snake case (snake_case) strings.
    Args:
        camel (str): The camel case string.

    Returns:
        str: The snake case string.
    """
    camel_to_snake_pattern = re.compile(r'(?<!^)(?=[A-Z][a-z])')
    snake = camel_to_snake_pattern.sub('_', camel).lower()
    return snake


def open_id_set_file(id_set_path):
    id_set = {}
    try:
        with open(id_set_path, 'r') as id_set_file:
            id_set = json.load(id_set_file)
    except IOError:
        print_warning("Could not open id_set file")
        raise
    finally:
        return id_set


def get_demisto_version(demisto_client: demisto_client) -> str:
    """
    Args:
        demisto_client: A configured demisto_client instance

    Returns:
        the server version of the Demisto instance.
    """
    try:
        resp = demisto_client.generic_request('/about', 'GET')
        about_data = json.loads(resp[0].replace("'", '"'))
        return parse(about_data.get('demistoVersion'))  # type: ignore
    except Exception:
        return "0"


def arg_to_list(arg: Union[str, List[str]], separator: str = ",") -> List[str]:
    """
       Converts a string representation of lists to a python list
       Args:
              arg: string or list of string.
              separator: A string separator to separate the strings, the default is a comma.
       Returns:
             list, contains strings.

    """
    if not arg:
        return []
    if isinstance(arg, list):
        return arg
    if isinstance(arg, str):
        if arg[0] == '[' and arg[-1] == ']':
            return json.loads(arg)
        return [s.strip() for s in arg.split(separator)]
    return [arg]


def get_file_version_suffix_if_exists(current_file: Dict, check_in_display: bool = False) -> Optional[str]:
    """
    Checks if current YML file name is versioned or no, e.g, ends with v<number>.
    Args:
        current_file (Dict): Dict representing YML data of an integration or script.
        check_in_display (bool): Whether to get name by 'display' field or not (by 'name' field).

    Returns:
        (Optional[str]): Number of the version as a string, if the file ends with version suffix. None otherwise.
    """
    versioned_file_regex = r'v([0-9]+)$'
    name = current_file.get('display') if check_in_display else current_file.get('name')
    if not name:
        return None
    matching_regex = re.findall(versioned_file_regex, name.lower())
    if matching_regex:
        return matching_regex[-1]
    return None


def get_all_incident_and_indicator_fields_from_id_set(id_set_file, entity_type):
    fields_list = []
    for item in ['IncidentFields', 'IndicatorFields']:
        all_item_fields = id_set_file.get(item)
        for item_field in all_item_fields:
            for field, field_info in item_field.items():
                if entity_type == 'mapper' or entity_type == 'old classifier':
                    fields_list.append(field_info.get('name', ''))
                    fields_list.append(field.replace('incident_', '').replace('indicator_', ''))
                elif entity_type == 'layout':
                    fields_list.append(field.replace('incident_', '').replace('indicator_', ''))
    return fields_list


def is_object_in_id_set(object_name, pack_info_from_id_set):
    """
        Check if the given object is part of the packs items that are present in the Packs section in the id set.
        This is assuming that the id set is based on the version that has, under each pack, the items it contains.

    Args:
        object_name: name of object of interest.
        pack: the pack this object should belong to.
        packs_section_from_id_set: the section under the key Packs in the previously given id set.

    Returns:

    """
    content_items = pack_info_from_id_set.get('ContentItems', {})
    for items_type, items_names in content_items.items():
        if object_name in items_names:
            return True
    return False


def is_string_uuid(string_to_check: str):
    """
    Check if a given string is from uuid type
    Args:
        string_to_check: string

    Returns:
        bool. True if the string match uuid type, else False

    """
    return bool(re.fullmatch(UUID_REGEX, string_to_check))


def extract_multiple_keys_from_dict(key: str, var: dict):
    """
    Args:
        key: string representing a re-occurring field in dictionary
        var: nested dictionary (can contain both nested lists and nested dictionary)

    Returns: A generator that generates value in an occurrence of the nested key in var.
    """
    if hasattr(var, 'items'):
        for k, v in var.items():
            if k == key:
                yield v
            if isinstance(v, dict):
                for result in extract_multiple_keys_from_dict(key, v):
                    yield result
            elif isinstance(v, list):
                for d in v:
                    for result in extract_multiple_keys_from_dict(key, d):
                        yield result


def find_file(root_path, file_name):
    """Find a file with a given file name under a given root path.
    Returns:
        str: The full file path from root path if exists, else return empty string.
    """
    for file in os.listdir(root_path):
        file_path = os.path.join(root_path, file)
        if file_path.endswith(file_name):
            return file_path
        elif os.path.isdir(file_path):
            found_file = find_file(file_path, file_name)
            if found_file:
                return found_file
    return ''


@lru_cache()
def get_file_displayed_name(file_path):
    """Gets the file name that is displayed in the UI by the file's path.
    If there is no displayed name - returns the file name"""
    file_type = find_type(file_path)
    if FileType.INTEGRATION == file_type:
        return get_yaml(file_path).get('display')
    elif file_type in [FileType.SCRIPT, FileType.TEST_SCRIPT, FileType.PLAYBOOK, FileType.TEST_PLAYBOOK]:
        return get_yaml(file_path).get('name')
    elif file_type in [FileType.MAPPER, FileType.CLASSIFIER, FileType.INCIDENT_FIELD, FileType.INCIDENT_TYPE,
                       FileType.INDICATOR_FIELD, FileType.LAYOUTS_CONTAINER, FileType.PRE_PROCESS_RULES,
                       FileType.DASHBOARD, FileType.WIDGET,
                       FileType.REPORT, FileType.JOB]:
        return get_json(file_path).get('name')
    elif file_type == FileType.OLD_CLASSIFIER:
        return get_json(file_path).get('brandName')
    elif file_type == FileType.LAYOUT:
        return get_json(file_path).get('TypeName')
    elif file_type == FileType.REPUTATION:
        return get_json(file_path).get('id')
    else:
        return os.path.basename(file_path)


def compare_context_path_in_yml_and_readme(yml_dict, readme_content):
    """
    Gets both README and YML file of Integration and compares the context path between them.
    Scripts are not being checked.
    Args:
        yml_dict: a dictionary representing YML content.
        readme_content: the content string of the readme file.
    Returns: A dictionary as following: {<command_name>:{'only in yml': <set of context paths found only in yml>,
                                                        'only in readme': <set of context paths found only in readme>}}
    """
    different_contexts: dict = {}

    # Gets the data from the README
    # the pattern to get the context part out of command section:
    context_section_pattern = r"\| *\*\*Path\*\* *\| *\*\*Type\*\* *\| *\*\*Description\*\* *\|.(.*?)#{3,5}"
    # the pattern to get the value in the first column under the outputs table:
    context_path_pattern = r"\| *(\S.*?\S) *\| *[^\|]* *\| *[^\|]* *\|"
    readme_content += "### "  # mark end of file so last pattern of regex will be recognized.
    commands = yml_dict.get("script", {})

    # handles scripts
    if not commands:
        return different_contexts
    commands = commands.get('commands', [])
    for command in commands:
        command_name = command.get('name')

        # Gets all context path in the relevant command section from README file
        command_section_pattern = fr" Base Command..`{command_name}`.(.*?)\n### "  # pattern to get command section
        command_section = re.findall(command_section_pattern, readme_content, re.DOTALL)
        if not command_section:
            continue
        if not command_section[0].endswith('###'):
            command_section[0] += '###'  # mark end of file so last pattern of regex will be recognized.
        context_section = re.findall(context_section_pattern, command_section[0], re.DOTALL)
        if not context_section:
            context_path_in_command = set()
        else:
            context_path_in_command = set(re.findall(context_path_pattern, context_section[0], re.DOTALL))

            # remove the header line ---- (could be of any length)
            for path in context_path_in_command:
                if not path.replace('-', ''):
                    context_path_in_command.remove(path)
                    break

        # handles cases of old integrations with context in 'important' section
        if 'important' in command:
            command.pop('important')

        # Gets all context path in the relevant command section from YML file
        existing_context_in_yml = set(extract_multiple_keys_from_dict("contextPath", command))

        # finds diff between YML and README
        only_in_yml_paths = existing_context_in_yml - context_path_in_command
        only_in_readme_paths = context_path_in_command - existing_context_in_yml
        if only_in_yml_paths or only_in_readme_paths:
            different_contexts[command_name] = {"only in yml": only_in_yml_paths,
                                                "only in readme": only_in_readme_paths}

    return different_contexts


def write_yml(yml_path: str, yml_data: Dict):
    ryaml = YAML()
    ryaml.allow_duplicate_keys = True
    ryaml.preserve_quotes = True
    with open(yml_path, 'w') as f:
        ryaml.dump(yml_data, f)  # ruamel preservers multilines


def to_kebab_case(s: str):
    """
    Scan File => scan-file
    Scan File- => scan-file
    *scan,file => scan-file
    Scan     File => scan-file

    """
    if s:
        new_s = s.lower()
        new_s = re.sub('[ ,.-]+', '-', new_s)
        new_s = re.sub('[^A-Za-z0-9-]+', '', new_s)
        m = re.search('[a-z0-9]+(-[a-z]+)*', new_s)
        if m:
            return m.group(0)
        else:
            return new_s

    return s


def to_pascal_case(s: str):
    """
    Scan File => ScanFile
    Scan File- => ScanFile
    *scan,file => ScanFile
    Scan     File => ScanFile
    scan-file => ScanFile
    scan.file => ScanFile

    """
    if s:
        if re.search(r'^[A-Z][a-z]+(?:[A-Z][a-z]+)*$', s):
            return s

        new_s = s.lower()
        new_s = re.sub(r'[ -\.]+', '-', new_s)
        new_s = ''.join([t.title() for t in new_s.split('-')])
        new_s = re.sub(r'[^A-Za-z0-9]+', '', new_s)

        return new_s

    return s


def get_approved_usecases() -> list:
    """Gets approved list of usecases from content master

    Returns:
        List of approved usecases
    """
    return get_remote_file(
        'Tests/Marketplace/approved_usecases.json',
        github_repo=GitContentConfig.OFFICIAL_CONTENT_REPO_NAME
    ).get('approved_list', [])


def get_approved_tags() -> list:
    """Gets approved list of tags from content master

    Returns:
        List of approved tags
    """
    return get_remote_file(
        'Tests/Marketplace/approved_tags.json',
        github_repo=GitContentConfig.OFFICIAL_CONTENT_REPO_NAME
    ).get('approved_list', [])


def get_pack_metadata(file_path: str) -> dict:
    """ Get the pack_metadata dict, of the pack containing the given file path.

    Args:
        file_path(str): file path

    Returns: pack_metadata of the pack, that source_file related to,
        on failure returns {}

    """
    pack_path = file_path if PACKS_DIR in file_path else os.path.realpath(__file__)
    match = re.search(rf".*{PACKS_DIR}[/\\]([^/\\]+)[/\\]?", pack_path)
    directory = match.group() if match else ''

    try:
        metadata_path = os.path.join(directory, PACKS_PACK_META_FILE_NAME)
        pack_metadata, _ = get_dict_from_file(metadata_path)
        return pack_metadata
    except Exception:
        return {}


def is_pack_path(input_path: str) -> bool:
    """
    Checks whether pack given in input path is for a pack.
    Args:
        input_path (str): Input path.
    Examples
        - input_path = 'Packs/BitcoinAbuse
          Returns: True
        - input_path = 'Packs/BitcoinAbuse/Layouts'
          Returns: False
    Returns:
        (bool):
        - True if the input path is for a given pack.
        - False if the input path is not for a given pack.
    """
    return os.path.basename(os.path.dirname(input_path)) == PACKS_DIR


def get_relative_path_from_packs_dir(file_path: str) -> str:
    """Get the relative path for a given file_path starting in the Packs directory"""
    if PACKS_DIR not in file_path or file_path.startswith(PACKS_DIR):
        return file_path

    return file_path[file_path.find(PACKS_DIR):]


def is_uuid(s: str) -> Optional[Match]:
    """Checks whether given string is a UUID

    Args:
         s (str): The string to check if it is a UUID

    Returns:
        Match: Returns the match if given string is a UUID, otherwise None
    """
    return re.match(UUID_REGEX, s)


def get_release_note_entries(version='') -> list:
    """
    Gets the release notes entries for the current version.

    Args:
        version: The current demisto-sdk version.

    Return:
        list: A list of the release notes given from the CHANGELOG file.
    """

    changelog_file_content = get_remote_file(full_file_path='CHANGELOG.md',
                                             return_content=True,
                                             github_repo='demisto/demisto-sdk').decode('utf-8').split('\n')

    if not version or 'dev' in version:
        version = 'Changelog'

    if f'# {version}' not in changelog_file_content:
        return []

    result = changelog_file_content[changelog_file_content.index(f'# {version}') + 1:]
    result = result[:result.index('')]

    return result


def get_current_usecases() -> list:
    """Gets approved list of usecases from current branch (only in content repo).

    Returns:
        List of approved usecases from current branch
    """
    if not is_external_repository():
        approved_usecases_json, _ = get_dict_from_file('Tests/Marketplace/approved_usecases.json')
        return approved_usecases_json.get('approved_list', [])
    return []


def get_current_tags() -> list:
    """Gets approved list of tags from current branch (only in content repo).

    Returns:
        List of approved tags from current branch
    """
    if not is_external_repository():
        approved_tags_json, _ = get_dict_from_file('Tests/Marketplace/approved_tags.json')
        return approved_tags_json.get('approved_list', [])
    return []


@contextmanager
def suppress_stdout():
    """
        Temporarily suppress console output without effecting error outputs.
        Example of use:

            with suppress_stdout():
                print('This message will not be printed')
            print('This message will be printed')
    """
    with open(os.devnull, "w") as devnull:
        try:
            old_stdout = sys.stdout
            sys.stdout = devnull
            yield
        finally:
            sys.stdout = old_stdout


def get_definition_name(path: str, pack_path: str) -> Optional[str]:
    r"""
        param:
            path (str): path to the file which needs a definition name (generic field\generic type file)
            pack_path (str): relevant pack path

        :rtype: ``str``
        :return:
            for generic type and generic field return associated generic definition name folder

    """

    try:
        file_dictionary = get_json(path)
        definition_id = file_dictionary['definitionId']
        generic_def_path = os.path.join(pack_path, 'GenericDefinitions')
        file_names_lst = os.listdir(generic_def_path)
        for file in file_names_lst:
            if str.find(file, definition_id):
                def_file_path = os.path.join(generic_def_path, file)
                def_file_dictionary = get_json(def_file_path)
                cur_id = def_file_dictionary["id"]
                if cur_id == definition_id:
                    return def_file_dictionary["name"]

        print("Was unable to find the file for definitionId " + definition_id)
        return None

    except FileNotFoundError or AttributeError:
        print("Error while retrieving definition name for definitionId " + definition_id +
              "\n Check file structure and make sure all relevant fields are entered properly")
        return None


def is_iron_bank_pack(file_path):
    metadata = get_pack_metadata(file_path)
    return PACK_METADATA_IRON_BANK_TAG in metadata.get('tags', [])


def get_script_or_sub_playbook_tasks_from_playbook(searched_entity_name: str, main_playbook_data: Dict) -> List[Dict]:
    """Get the tasks data for a task running the searched_entity_name (script/playbook).

    Returns:
        List. A list of dicts representing tasks running the searched_entity_name.
    """
    searched_tasks: List = []
    tasks = main_playbook_data.get('tasks', {})
    if not tasks:
        return searched_tasks

    for task_data in tasks.values():
        task_details = task_data.get('task', {})
        found_entity = searched_entity_name in {task_details.get('scriptName'), task_details.get('playbookName')}

        if found_entity:
            searched_tasks.append(task_data)

    return searched_tasks


def get_current_repo() -> Tuple[str, str, str]:
    try:
        git_repo = git.Repo(os.getcwd(), search_parent_directories=True)
        parsed_git = giturlparse.parse(git_repo.remotes.origin.url)
        host = parsed_git.host
        if '@' in host:
            host = host.split('@')[1]
        return host, parsed_git.owner, parsed_git.repo
    except git.InvalidGitRepositoryError:
        print_warning('git repo is not found')
        return "Unknown source", '', ''


def get_mp_types_from_metadata_by_item(file_path):
    """
    Get the supporting marketplaces for the given content item, defined by the mp field in the metadata.
    If the field doesnt exist in the pack's metadata, consider as xsoar only.
    Args:
        file_path: path to content item in content repo

    Returns:
        list of names of supporting marketplaces (current options are marketplacev2 and xsoar)
    """
    if METADATA_FILE_NAME in Path(file_path).parts:  # for when the type is pack, the item we get is the metadata path
        metadata_path = file_path
    else:
        metadata_path_parts = get_pack_dir(file_path)
        metadata_path = Path(*metadata_path_parts) / METADATA_FILE_NAME

    try:
        with open(metadata_path, 'r') as metadata_file:
            metadata = json.load(metadata_file)
            marketplaces = metadata.get(MARKETPLACE_KEY_PACK_METADATA)
            if not marketplaces:
                return [MarketplaceVersions.XSOAR.value]
            return marketplaces
    except FileNotFoundError:
        return []


def get_pack_dir(path):
    """
    Used for testing packs where the location of the "Packs" dir is not constant.
    Args:
        path: path of current file

    Returns:
        the path starting from Packs dir

    """
    parts = Path(path).parts
    for index in range(len(parts)):
        if parts[index] == 'Packs':
            return parts[:index + 2]
    return []


<<<<<<< HEAD
def listdir_fullpath(dir_name: str) -> List[str]:
    return [os.path.join(dir_name, f) for f in os.listdir(dir_name)]


def get_scripts_and_commands_from_yml_data(data, file_type):
    """Get the used scripts and commands from the yml data

    Args:
        data: The yml data as extracted with get_yaml
        file_type: The FileType of the data provided.

    Return (list of found command names, list of found script and playbook names)
    """
    commands = []
    command_names = []
    command_sources = []
    scripts_and_pbs = []
    if file_type == FileType.TEST_PLAYBOOK or file_type == FileType.PLAYBOOK:
        tasks = data.get('tasks')
        for task_num in tasks.keys():
            task = tasks[task_num]
            inner_task = task.get('task')
            task_type = task.get('type')
            if inner_task and task_type == 'regular' or task_type == 'playbook':
                if inner_task.get('iscommand'):
                    commands.append(inner_task.get('script'))
                else:
                    if task_type == 'playbook':
                        scripts_and_pbs.append(inner_task.get('playbookName'))
                    elif inner_task.get('scriptName'):
                        scripts_and_pbs.append(inner_task.get('scriptName'))
        if file_type == FileType.PLAYBOOK:
            playbook_id = get_entity_id_by_entity_type(data, PLAYBOOKS_DIR)
            scripts_and_pbs.append(playbook_id)

    if file_type == FileType.SCRIPT:
        script_id = get_entity_id_by_entity_type(data, SCRIPTS_DIR)
        scripts_and_pbs = [script_id]
        if data.get('dependson'):
            commands = data.get('dependson').get('must', [])

    if file_type == FileType.INTEGRATION:
        integration_commands = data.get('script', {}).get('commands')
        for integration_command in integration_commands:
            commands.append(integration_command.get('name'))

    for command in commands:
        command_parts = command.split('|||')
        if len(command_parts) == 2:
            command_sources.append(command_parts[0])
            command_names.append(command_parts[1])
        else:
            command_sources.append('')
            command_names.append(command_parts[0])

    return command_names, command_sources, scripts_and_pbs
=======
@contextmanager
def ProcessPoolHandler() -> ProcessPool:
    """ Process pool Handler which terminate all processes in case of Exception.

    Yields:
        ProcessPool: Pebble process pool.
    """
    with ProcessPool(max_workers=3) as pool:
        try:
            yield pool
        except Exception:
            print_error("Gracefully release all resources due to Error...")
            raise
        finally:
            pool.close()
            pool.join()


def wait_futures_complete(futures: List[ProcessFuture], done_fn: Callable):
    """Wait for all futures to complete, Raise exception if occurred.

    Args:
        futures: futures to wait for.
        done_fn: Function to run on result.
    Raises:
        Exception: Raise caught exception for further cleanups.
    """
    for future in as_completed(futures):
        try:
            result = future.result()
            done_fn(result)
        except Exception as e:
            print_error(e)
            raise


def get_api_module_dependencies(pkgs, id_set_path, verbose):
    """
    Get all paths to integrations and scripts dependent on api modules that are found in the modified files.
    Args:
        pkgs: the pkgs paths found as modified to run lint on (including the api module files)
        id_set_path: path to id set
        verbose: print found dependencies or not
    Returns:
        a list of the paths to the scripts and integration found dependent on the modified api modules.
    """

    id_set = open_id_set_file(id_set_path)
    api_modules = [pkg.name for pkg in pkgs if API_MODULES_PACK in pkg.parts]
    scripts = id_set.get(IdSetKeys.SCRIPTS.value, [])
    integrations = id_set.get(IdSetKeys.INTEGRATIONS.value, [])
    using_scripts, using_integrations = [], []
    for script in scripts:
        script_info = list(script.values())[0]
        script_name = script_info.get('name')
        api_module = script_info.get('api_modules', [])
        if api_module in api_modules:
            if verbose:
                print(f"found script {script_name} dependent on {api_module}")
            using_scripts.extend(list(script.values()))

    for integration in integrations:
        integration_info = list(integration.values())[0]
        integration_name = integration_info.get('name')
        api_module = integration_info.get('api_modules', [])
        if api_module in api_modules:
            if verbose:
                print(f"found integration {integration_name} dependent on {api_module}")
            using_integrations.extend(list(integration.values()))

    using_scripts_pkg_paths = [Path(script.get('file_path')).parent.absolute() for
                               script in using_scripts]
    using_integrations_pkg_paths = [Path(integration.get('file_path')).parent.absolute() for
                                    integration in using_integrations]
    return list(set(using_integrations_pkg_paths + using_scripts_pkg_paths))
>>>>>>> 6a6d443e
<|MERGE_RESOLUTION|>--- conflicted
+++ resolved
@@ -2244,7 +2244,83 @@
     return []
 
 
-<<<<<<< HEAD
+@contextmanager
+def ProcessPoolHandler() -> ProcessPool:
+    """ Process pool Handler which terminate all processes in case of Exception.
+
+    Yields:
+        ProcessPool: Pebble process pool.
+    """
+    with ProcessPool(max_workers=3) as pool:
+        try:
+            yield pool
+        except Exception:
+            print_error("Gracefully release all resources due to Error...")
+            raise
+        finally:
+            pool.close()
+            pool.join()
+
+
+def wait_futures_complete(futures: List[ProcessFuture], done_fn: Callable):
+    """Wait for all futures to complete, Raise exception if occurred.
+
+    Args:
+        futures: futures to wait for.
+        done_fn: Function to run on result.
+    Raises:
+        Exception: Raise caught exception for further cleanups.
+    """
+    for future in as_completed(futures):
+        try:
+            result = future.result()
+            done_fn(result)
+        except Exception as e:
+            print_error(e)
+            raise
+
+
+def get_api_module_dependencies(pkgs, id_set_path, verbose):
+    """
+    Get all paths to integrations and scripts dependent on api modules that are found in the modified files.
+    Args:
+        pkgs: the pkgs paths found as modified to run lint on (including the api module files)
+        id_set_path: path to id set
+        verbose: print found dependencies or not
+    Returns:
+        a list of the paths to the scripts and integration found dependent on the modified api modules.
+    """
+
+    id_set = open_id_set_file(id_set_path)
+    api_modules = [pkg.name for pkg in pkgs if API_MODULES_PACK in pkg.parts]
+    scripts = id_set.get(IdSetKeys.SCRIPTS.value, [])
+    integrations = id_set.get(IdSetKeys.INTEGRATIONS.value, [])
+    using_scripts, using_integrations = [], []
+    for script in scripts:
+        script_info = list(script.values())[0]
+        script_name = script_info.get('name')
+        api_module = script_info.get('api_modules', [])
+        if api_module in api_modules:
+            if verbose:
+                print(f"found script {script_name} dependent on {api_module}")
+            using_scripts.extend(list(script.values()))
+
+    for integration in integrations:
+        integration_info = list(integration.values())[0]
+        integration_name = integration_info.get('name')
+        api_module = integration_info.get('api_modules', [])
+        if api_module in api_modules:
+            if verbose:
+                print(f"found integration {integration_name} dependent on {api_module}")
+            using_integrations.extend(list(integration.values()))
+
+    using_scripts_pkg_paths = [Path(script.get('file_path')).parent.absolute() for
+                               script in using_scripts]
+    using_integrations_pkg_paths = [Path(integration.get('file_path')).parent.absolute() for
+                                    integration in using_integrations]
+    return list(set(using_integrations_pkg_paths + using_scripts_pkg_paths))
+
+
 def listdir_fullpath(dir_name: str) -> List[str]:
     return [os.path.join(dir_name, f) for f in os.listdir(dir_name)]
 
@@ -2300,81 +2376,4 @@
             command_sources.append('')
             command_names.append(command_parts[0])
 
-    return command_names, command_sources, scripts_and_pbs
-=======
-@contextmanager
-def ProcessPoolHandler() -> ProcessPool:
-    """ Process pool Handler which terminate all processes in case of Exception.
-
-    Yields:
-        ProcessPool: Pebble process pool.
-    """
-    with ProcessPool(max_workers=3) as pool:
-        try:
-            yield pool
-        except Exception:
-            print_error("Gracefully release all resources due to Error...")
-            raise
-        finally:
-            pool.close()
-            pool.join()
-
-
-def wait_futures_complete(futures: List[ProcessFuture], done_fn: Callable):
-    """Wait for all futures to complete, Raise exception if occurred.
-
-    Args:
-        futures: futures to wait for.
-        done_fn: Function to run on result.
-    Raises:
-        Exception: Raise caught exception for further cleanups.
-    """
-    for future in as_completed(futures):
-        try:
-            result = future.result()
-            done_fn(result)
-        except Exception as e:
-            print_error(e)
-            raise
-
-
-def get_api_module_dependencies(pkgs, id_set_path, verbose):
-    """
-    Get all paths to integrations and scripts dependent on api modules that are found in the modified files.
-    Args:
-        pkgs: the pkgs paths found as modified to run lint on (including the api module files)
-        id_set_path: path to id set
-        verbose: print found dependencies or not
-    Returns:
-        a list of the paths to the scripts and integration found dependent on the modified api modules.
-    """
-
-    id_set = open_id_set_file(id_set_path)
-    api_modules = [pkg.name for pkg in pkgs if API_MODULES_PACK in pkg.parts]
-    scripts = id_set.get(IdSetKeys.SCRIPTS.value, [])
-    integrations = id_set.get(IdSetKeys.INTEGRATIONS.value, [])
-    using_scripts, using_integrations = [], []
-    for script in scripts:
-        script_info = list(script.values())[0]
-        script_name = script_info.get('name')
-        api_module = script_info.get('api_modules', [])
-        if api_module in api_modules:
-            if verbose:
-                print(f"found script {script_name} dependent on {api_module}")
-            using_scripts.extend(list(script.values()))
-
-    for integration in integrations:
-        integration_info = list(integration.values())[0]
-        integration_name = integration_info.get('name')
-        api_module = integration_info.get('api_modules', [])
-        if api_module in api_modules:
-            if verbose:
-                print(f"found integration {integration_name} dependent on {api_module}")
-            using_integrations.extend(list(integration.values()))
-
-    using_scripts_pkg_paths = [Path(script.get('file_path')).parent.absolute() for
-                               script in using_scripts]
-    using_integrations_pkg_paths = [Path(integration.get('file_path')).parent.absolute() for
-                                    integration in using_integrations]
-    return list(set(using_integrations_pkg_paths + using_scripts_pkg_paths))
->>>>>>> 6a6d443e
+    return command_names, command_sources, scripts_and_pbs