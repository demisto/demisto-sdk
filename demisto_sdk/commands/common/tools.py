import argparse
import glob
import io
import json
import os
import re
import shlex
import sys
from configparser import ConfigParser, MissingSectionHeaderError
from distutils.version import LooseVersion
from functools import lru_cache, partial
from pathlib import Path
from subprocess import DEVNULL, PIPE, Popen, check_output
from typing import Callable, Dict, List, Optional, Tuple, Type, Union

import click
import colorama
import demisto_client
import git
import requests
import urllib3
import yaml
from demisto_sdk.commands.common.constants import (
    ALL_FILES_VALIDATION_IGNORE_WHITELIST, API_MODULES_PACK, CLASSIFIERS_DIR,
    CONTENT_GITHUB_LINK, CONTENT_GITHUB_ORIGIN, CONTENT_GITHUB_UPSTREAM,
    DASHBOARDS_DIR, DEF_DOCKER, DEF_DOCKER_PWSH, DOC_FILES_DIR,
    ID_IN_COMMONFIELDS, ID_IN_ROOT, INCIDENT_FIELDS_DIR, INCIDENT_TYPES_DIR,
    INDICATOR_FIELDS_DIR, INTEGRATIONS_DIR, LAYOUTS_DIR, PACK_IGNORE_TEST_FLAG,
    PACKAGE_SUPPORTING_DIRECTORIES, PACKAGE_YML_FILE_REGEX, PACKS_DIR,
    PACKS_DIR_REGEX, PACKS_PACK_IGNORE_FILE_NAME, PACKS_PACK_META_FILE_NAME,
    PACKS_README_FILE_NAME, PLAYBOOKS_DIR, RELEASE_NOTES_DIR,
    RELEASE_NOTES_REGEX, REPORTS_DIR, SCRIPTS_DIR, SDK_API_GITHUB_RELEASES,
    TEST_PLAYBOOKS_DIR, TYPE_PWSH, UNRELEASE_HEADER, WIDGETS_DIR, FileType)
from packaging.version import parse
from ruamel.yaml import YAML

# disable insecure warnings
urllib3.disable_warnings()

# inialize color palette
colorama.init()

ryaml = YAML()
ryaml.preserve_quotes = True
ryaml.allow_duplicate_keys = True


class LOG_COLORS:
    NATIVE = colorama.Style.RESET_ALL
    RED = colorama.Fore.RED
    GREEN = colorama.Fore.GREEN
    YELLOW = colorama.Fore.YELLOW
    WHITE = colorama.Fore.WHITE


LOG_VERBOSE = False

LAYOUT_CONTAINER_FIELDS = {'details', 'detailsV2', 'edit', 'close', 'mobile', 'quickView', 'indicatorsQuickView',
                           'indicatorsDetails'}


def set_log_verbose(verbose: bool):
    global LOG_VERBOSE
    LOG_VERBOSE = verbose


def get_log_verbose() -> bool:
    return LOG_VERBOSE


def get_yml_paths_in_dir(project_dir: str, error_msg: str = '') -> Tuple[list, str]:
    """
    Gets the project directory and returns the path of the first yml file in that directory
    :param project_dir: string path to the project_dir
    :param error_msg: the error msg to show to the user in case not yml files found in the directory
    :return: first returned argument is the list of all yml files paths in the directory, second returned argument is a
    string path to the first yml file in project_dir
    """
    yml_files = glob.glob(os.path.join(project_dir, '*.yml'))
    if not yml_files:
        if error_msg:
            print(error_msg)
        return [], ''
    return yml_files, yml_files[0]


# print srt in the given color
def print_color(obj, color):
    print(u'{}{}{}'.format(color, obj, LOG_COLORS.NATIVE))


def get_files_in_dir(project_dir: str, file_endings: list, recursive: bool = True) -> list:
    """
    Gets the project directory and returns the path of all yml, json and py files in it
    Args:
        project_dir: String path to the project_dir
        file_endings: List of file endings to search for in a given directory
        recursive: Indicates whether search should be recursive or not
    :return: The path of files with file_endings in the current dir
    """
    files = []
    project_path = Path(project_dir)
    glob_function = project_path.rglob if recursive else project_path.glob
    for file_type in file_endings:
        if project_dir.endswith(file_type):
            return [project_dir]
        files.extend([str(f) for f in glob_function(f'*.{file_type}')])
    return files


def src_root() -> Path:
    """ Demisto-sdk absolute path from src root.

    Returns:
        Path: src root path.
    """
    git_dir = git.Repo(Path.cwd(),
                       search_parent_directories=True).working_tree_dir

    return Path(git_dir) / 'demisto_sdk'


def print_error(error_str):
    print_color(error_str, LOG_COLORS.RED)


def print_warning(warning_str):
    print_color(warning_str, LOG_COLORS.YELLOW)


def print_success(success_str):
    print_color(success_str, LOG_COLORS.GREEN)


def run_command(command, is_silenced=True, exit_on_error=True, cwd=None):
    """Run a bash command in the shell.

    Args:
        command (string): The string of the command you want to execute.
        is_silenced (bool): Whether to print command output.
        exit_on_error (bool): Whether to exit on command error.
        cwd (str): the path to the current working directory.

    Returns:
        string. The output of the command you are trying to execute.
    """
    if is_silenced:
        p = Popen(command.split(), stdout=PIPE, stderr=PIPE, universal_newlines=True, cwd=cwd)
    else:
        p = Popen(command.split(), cwd=cwd)  # type: ignore

    output, err = p.communicate()
    if err:
        if exit_on_error:
            print_error('Failed to run command {}\nerror details:\n{}'.format(command, err))
            sys.exit(1)
        else:
            raise RuntimeError('Failed to run command {}\nerror details:\n{}'.format(command, err))

    return output


@lru_cache(maxsize=64)
def get_remote_file(full_file_path, tag='master', return_content=False, suppress_print=False):
    """
    Args:
        full_file_path (any):The full path of the file.
        tag (string): The branch name. default is 'master'
        return_content (bool): Determines whether to return the file's raw content or the dict representation of it.
        suppress_print (bool): whether to suppress the warning message in case the file was not found.
    Returns:
        The file content in the required format.

    """
    if isinstance(full_file_path, Path):
        full_file_path = str(full_file_path)

    # 'origin/' prefix is used to compared with remote branches but it is not a part of the github url.
    tag = tag.replace('origin/', '')

    # The replace in the end is for Windows support
    github_path = os.path.join(CONTENT_GITHUB_LINK, tag, full_file_path).replace('\\', '/')
    try:
        res = requests.get(github_path, verify=False, timeout=10)
        res.raise_for_status()
    except Exception as exc:
        if not suppress_print:
            print_warning('Could not find the old entity file under "{}".\n'
                          'please make sure that you did not break backward compatibility. '
                          'Reason: {}'.format(github_path, exc))
        return {}
    if return_content:
        return res.content
    if full_file_path.endswith('json'):
        details = json.loads(res.content)
    elif full_file_path.endswith('yml'):
        details = yaml.safe_load(res.content)
    # if neither yml nor json then probably a CHANGELOG or README file.
    else:
        details = {}
    return details


def filter_files_on_pack(pack: str, file_paths_list=str()) -> set:
    """
    filter_files_changes_on_pack.

    :param file_paths_list: list of content files
    :param pack: pack to filter

    :return: files_paths_on_pack: set of file paths contains only files located in the given pack
    """
    files_paths_on_pack = set()
    for file in file_paths_list:
        if get_pack_name(file) == pack:
            files_paths_on_pack.add(file)

    return files_paths_on_pack


def filter_packagify_changes(modified_files, added_files, removed_files, tag='master'):
    """
    Mark scripts/integrations that were removed and added as modifiied.

    :param modified_files: list of modified files in branch
    :param added_files: list of new files in branch
    :param removed_files: list of removed files in branch
    :param tag: tag of compared revision

    :return: tuple of updated lists: (modified_files, updated_added_files, removed_files)
    """
    # map IDs to removed files
    packagify_diff = {}  # type: dict
    for file_path in removed_files:
        if file_path.split("/")[0] in PACKAGE_SUPPORTING_DIRECTORIES:
            if PACKS_README_FILE_NAME in file_path:
                continue
            details = get_remote_file(file_path, tag)
            if details:
                uniq_identifier = '_'.join([
                    details['name'],
                    details.get('fromversion', '0.0.0'),
                    details.get('toversion', '99.99.99')
                ])
                packagify_diff[uniq_identifier] = file_path

    updated_added_files = set()
    for file_path in added_files:
        if file_path.split("/")[0] in PACKAGE_SUPPORTING_DIRECTORIES:
            if PACKS_README_FILE_NAME in file_path:
                updated_added_files.add(file_path)
                continue
            with open(file_path) as f:
                details = yaml.safe_load(f.read())

            uniq_identifier = '_'.join([
                details['name'],
                details.get('fromversion', '0.0.0'),
                details.get('toversion', '99.99.99')
            ])
            if uniq_identifier in packagify_diff:
                # if name appears as added and removed, this is packagify process - treat as modified.
                removed_files.remove(packagify_diff[uniq_identifier])
                modified_files.add((packagify_diff[uniq_identifier], file_path))
                continue

        updated_added_files.add(file_path)

    # remove files that are marked as both "added" and "modified"
    for file_path in modified_files:
        if isinstance(file_path, tuple):
            updated_added_files -= {file_path[1]}
        else:
            updated_added_files -= {file_path}

    return modified_files, updated_added_files, removed_files


def get_child_directories(directory):
    """Return a list of paths of immediate child directories of the 'directory' argument"""
    if not os.path.isdir(directory):
        return []
    child_directories = [
        os.path.join(directory, path) for
        path in os.listdir(directory) if os.path.isdir(os.path.join(directory, path))
    ]
    return child_directories


def get_child_files(directory):
    """Return a list of paths of immediate child files of the 'directory' argument"""
    if not os.path.isdir(directory):
        return []
    child_files = [
        os.path.join(directory, path) for
        path in os.listdir(directory) if os.path.isfile(os.path.join(directory, path))
    ]
    return child_files


def has_remote_configured():
    """
    Checks to see if a remote named "upstream" is configured. This is important for forked
    repositories as it will allow validation against the demisto/content master branch as
    opposed to the master branch of the fork.
    :return: bool : True if remote is configured, False if not.
    """
    remotes = run_command('git remote -v')
    if re.search(CONTENT_GITHUB_UPSTREAM, remotes):
        return True
    else:
        return False


def is_origin_content_repo():
    """
    Checks to see if a remote named "origin" is configured. This check helps to determine if
    validation needs to be ran against the origin master branch or the upstream master branch
    :return: bool : True if remote is configured, False if not.
    """
    remotes = run_command('git remote -v')
    if re.search(CONTENT_GITHUB_ORIGIN, remotes):
        return True
    else:
        return False


def get_last_remote_release_version():
    """
    Get latest release tag from remote github page

    :return: tag
    """
    if not os.environ.get('DEMISTO_SDK_SKIP_VERSION_CHECK') and not os.environ.get('CI'):
        try:
            releases_request = requests.get(SDK_API_GITHUB_RELEASES, verify=False, timeout=5)
            releases_request.raise_for_status()
            releases = releases_request.json()
            if isinstance(releases, list) and isinstance(releases[0], dict):
                latest_release = releases[0].get('tag_name')
                if isinstance(latest_release, str):
                    # remove v prefix
                    return latest_release[1:]
        except Exception as exc:
            exc_msg = str(exc)
            if isinstance(exc, requests.exceptions.ConnectionError):
                exc_msg = f'{exc_msg[exc_msg.find(">") + 3:-3]}.\n' \
                          f'This may happen if you are not connected to the internet.'
            print_warning(f'Could not get latest demisto-sdk version.\nEncountered error: {exc_msg}')

    return ''


def get_file(method, file_path, type_of_file):
    data_dictionary = None
    with open(os.path.expanduser(file_path), mode="r", encoding="utf8") as f:
        if file_path.endswith(type_of_file):
            read_file = f.read()
            replaced = read_file.replace("simple: =", "simple: '='")
            # revert str to stream for loader
            stream = io.StringIO(replaced)
            try:
                data_dictionary = method(stream)
            except Exception as e:
                print_error(
                    "{} has a structure issue of file type{}. Error was: {}".format(file_path, type_of_file, str(e)))
                return {}
    if type(data_dictionary) is dict:
        return data_dictionary
    return {}


def get_yaml(file_path):
    return get_file(yaml.safe_load, file_path, ('yml', 'yaml'))


def get_ryaml(file_path: str) -> dict:
    """
    Get yml file contents using ruaml

    Args:
        file_path (string): The file path

    Returns:
        dict. The yml contents
    """
    try:
        with open(os.path.expanduser(file_path), 'r') as yf:
            data = ryaml.load(yf)
    except FileNotFoundError as e:
        click.echo(f'File {file_path} not found. Error was: {str(e)}', nl=True)
    except Exception as e:
        click.echo(
            "{} has a structure issue of file type yml. Error was: {}".format(file_path, str(e)), nl=True)
    return data


def get_json(file_path):
    return get_file(json.load, file_path, 'json')


def get_script_or_integration_id(file_path):
    data_dictionary = get_yaml(file_path)

    if data_dictionary:
        commonfields = data_dictionary.get('commonfields', {})
        return commonfields.get('id', ['-', ])


def get_api_module_integrations_set(changed_api_modules, integration_set):
    integrations_set = list()
    for integration in integration_set:
        integration_data = list(integration.values())[0]
        if integration_data.get('api_modules', '') in changed_api_modules:
            integrations_set.append(integration_data)
    return integrations_set


def get_api_module_ids(file_list):
    """Extracts APIModule IDs from the file list"""
    api_module_set = set()
    if file_list:
        for pf in file_list:
            parent = pf
            while f'/{API_MODULES_PACK}/Scripts/' in parent:
                parent = get_parent_directory_name(parent, abs_path=True)
                if f'/{API_MODULES_PACK}/Scripts/' in parent:
                    pf = parent
            if parent != pf:
                api_module_set.add(os.path.basename(pf))
    return api_module_set


def get_entity_id_by_entity_type(data: dict, content_entity: str):
    """
    Returns the id of the content entity given its entity type
    :param data: The data of the file
    :param content_entity: The content entity type
    :return: The file id
    """
    if content_entity in (INTEGRATIONS_DIR, SCRIPTS_DIR):
        return data.get('commonfields', {}).get('id', '')
    elif content_entity == LAYOUTS_DIR:
        return data.get('typeId', '')
    else:
        return data.get('id', '')


def get_entity_name_by_entity_type(data: dict, content_entity: str):
    """
    Returns the name of the content entity given its entity type
    :param data: The data of the file
    :param content_entity: The content entity type
    :return: The file name
    """
    if content_entity == LAYOUTS_DIR:
        return data.get('typeId', '')
    else:
        return data.get('name', '')


def collect_ids(file_path):
    """Collect id mentioned in file_path"""
    data_dictionary = get_yaml(file_path)

    if data_dictionary:
        return data_dictionary.get('id', '-')


def get_from_version(file_path):
    data_dictionary = get_yaml(file_path)

    if data_dictionary:
        from_version = data_dictionary.get('fromversion', '0.0.0')
        if from_version == "":
            return "0.0.0"

        if not re.match(r"^\d{1,2}\.\d{1,2}\.\d{1,2}$", from_version):
            raise ValueError("{} fromversion is invalid \"{}\". "
                             "Should be of format: \"x.x.x\". for example: \"4.5.0\"".format(file_path, from_version))

        return from_version

    return '0.0.0'


def get_to_version(file_path):
    data_dictionary = get_yaml(file_path)

    if data_dictionary:
        to_version = data_dictionary.get('toversion', '99.99.99')
        if not re.match(r"^\d{1,2}\.\d{1,2}\.\d{1,2}$", to_version):
            raise ValueError("{} toversion is invalid \"{}\". "
                             "Should be of format: \"x.x.x\". for example: \"4.5.0\"".format(file_path, to_version))

        return to_version

    return '99.99.99'


def str2bool(v):
    if v.lower() in ('yes', 'true', 't', 'y', '1'):
        return True

    if v.lower() in ('no', 'false', 'f', 'n', '0'):
        return False

    raise argparse.ArgumentTypeError('Boolean value expected.')


def old_get_release_notes_file_path(file_path):
    dir_name = os.path.dirname(file_path)

    # CHANGELOG in pack sub dirs
    if re.match(PACKAGE_YML_FILE_REGEX, file_path):
        return os.path.join(dir_name, 'CHANGELOG.md')

    # We got the CHANGELOG file to get its release notes
    if file_path.endswith('CHANGELOG.md'):
        return file_path

    # outside of packages, change log file will include the original file name.
    file_name = os.path.basename(file_path)
    return os.path.join(dir_name, os.path.splitext(file_name)[0] + '_CHANGELOG.md')


def old_get_latest_release_notes_text(rn_path):
    if not os.path.isfile(rn_path):
        # releaseNotes were not provided
        return None

    with open(rn_path) as f:
        rn = f.read()

    if not rn:
        # empty releaseNotes is not supported
        return None

    new_rn = re.findall(RELEASE_NOTES_REGEX, rn)
    if new_rn:
        # get release notes up to release header
        new_rn = new_rn[0].rstrip()
    else:
        new_rn = rn.replace(UNRELEASE_HEADER, '')  # type: ignore

    return new_rn if new_rn else None


def get_release_notes_file_path(file_path):
    """
    Accepts file path which is alleged to contain release notes. Validates that the naming convention
    is followed. If the file identified does not match the naming convention, error is returned.
    :param file_path: str - File path of the suspected release note.
    :return: file_path: str - Validated release notes path.
    """
    if file_path is None:
        print_warning("Release notes were not found.")
        return None
    else:
        if bool(re.search(r'\d{1,2}_\d{1,2}_\d{1,2}\.md', file_path)):
            return file_path
        else:
            print_warning(f'Unsupported file type found in ReleaseNotes directory - {file_path}')
            return None


def get_latest_release_notes_text(rn_path):
    if rn_path is None:
        print_warning('Path to release notes not found.')
        rn = None
    else:
        with open(rn_path) as f:
            rn = f.read()

        if not rn:
            print_error(f'Release Notes may not be empty. Please fill out correctly. - {rn_path}')
            return None

    return rn if rn else None


def format_version(version):
    """format server version to form X.X.X

    Args:
        version (string): string representing Demisto version

    Returns:
        string.
        The formatted server version.
    """
    formatted_version = version
    if len(version.split('.')) == 1:
        formatted_version = f'{version}.0.0'
    elif len(version.split('.')) == 2:
        formatted_version = f'{version}.0'

    return formatted_version


def server_version_compare(v1, v2):
    """compare Demisto versions

    Args:
        v1 (string): string representing Demisto version (first comparable)
        v2 (string): string representing Demisto version (second comparable)


    Returns:
        int.
        0 for equal versions.
        positive if v1 later version than v2.
        negative if v2 later version than v1.
    """

    v1 = format_version(v1)
    v2 = format_version(v2)

    _v1, _v2 = LooseVersion(v1), LooseVersion(v2)
    if _v1 == _v2:
        return 0
    if _v1 > _v2:
        return 1
    return -1


def run_threads_list(threads_list):
    """
    Start a list of threads and wait for completion (join)

    Arguments:
        threads_list (list of threads) -- list of threads to start and wait for join
    """
    # run each command in a separate thread
    for t in threads_list:
        t.start()
    # wait for the commands to complete
    for t in threads_list:
        t.join()


def is_file_path_in_pack(file_path):
    return bool(re.findall(PACKS_DIR_REGEX, file_path))


def get_pack_name(file_path):
    """
    extract pack name (folder name) from file path

    Arguments:
        file_path (str): path of a file inside the pack

    Returns:
        pack name (str)
    """
    # the regex extracts pack name from relative paths, for example: Packs/EWSv2 -> EWSv2
    match = re.search(rf'^{PACKS_DIR_REGEX}[/\\]([^/\\]+)[/\\]?', file_path)
    return match.group(1) if match else None


def get_pack_names_from_files(file_paths, skip_file_types=None):
    if skip_file_types is None:
        skip_file_types = set()

    packs = set()
    for path in file_paths:
        # renamed files are in a tuples - the second element is the new file name
        if isinstance(path, tuple):
            path = path[1]

        file_type = find_type(path)
        if file_type not in skip_file_types:
            pack = get_pack_name(path)
            if pack and is_file_path_in_pack(path):
                packs.add(pack)

    return packs


def filter_files_by_type(file_paths=None, skip_file_types=None) -> set:
    """get set of files and return the set whiteout the types to skip

    Args:
    - file_paths (set): set of content files.
    - skip_file_types List[str]: list of file types to skip.

    Returns:
    files (set): list of files whiteout the types to skip
    """
    if file_paths is None:
        file_paths = set()
    files = set()
    for path in file_paths:
        # renamed files are in a tuples - the second element is the new file name
        if isinstance(path, tuple):
            path = path[1]
        file_type = find_type(path)
        if file_type not in skip_file_types and is_file_path_in_pack(path):
            files.add(path)
    return files


def pack_name_to_path(pack_name):
    return os.path.join(PACKS_DIR, pack_name)


def get_pack_ignore_file_path(pack_name):
    return os.path.join(PACKS_DIR, pack_name, PACKS_PACK_IGNORE_FILE_NAME)


def get_ignore_pack_skipped_tests(pack_name: str) -> set:
    """
    Retrieve the skipped tests of a given pack, as detailed in the .pack-ignore file

    expected ignored tests structure in .pack-ignore:
        [file:playbook-Not-To-Run-Directly.yml]
        ignore=auto-test

    Arguments:
        pack name (str): name of the pack

    Returns:
        ignored_tests_set (set[str]): set of ignored test ids

    """
    ignored_tests_set = set()
    if pack_name:
        pack_ignore_path = get_pack_ignore_file_path(pack_name)

        if os.path.isfile(pack_ignore_path):
            try:
                # read pack_ignore using ConfigParser
                config = ConfigParser(allow_no_value=True)
                config.read(pack_ignore_path)

                # go over every file in the config
                for section in config.sections():
                    if section.startswith("file:"):
                        # given section is of type file
                        file_name = section[5:]
                        for key in config[section]:
                            if key == 'ignore':
                                # group ignore codes to a list
                                ignore_list = str(config[section][key]).split(',')
                                if PACK_IGNORE_TEST_FLAG in ignore_list:
                                    # given file is to be ignored, try to get its id directly from yaml
                                    path = os.path.join(PACKS_DIR, pack_name, TEST_PLAYBOOKS_DIR, file_name)
                                    if os.path.isfile(path):
                                        test_yaml = get_yaml(path)
                                        if 'id' in test_yaml:
                                            ignored_tests_set.add(test_yaml['id'])
            except MissingSectionHeaderError:
                pass

    return ignored_tests_set


def get_all_docker_images(script_obj) -> List[str]:
    """Gets a yml as dict and returns a list of all 'dockerimage' values in the yml.

    Args:
        script_obj (dict): A yml dict.

    Returns:
        List. A list of all docker images.
    """
    # this makes sure the first docker in the list is the main docker image.
    def_docker_image = DEF_DOCKER
    if script_obj.get('type') == TYPE_PWSH:
        def_docker_image = DEF_DOCKER_PWSH
    imgs = [script_obj.get('dockerimage') or def_docker_image]

    # get additional docker images
    for key in script_obj.keys():
        if 'dockerimage' in key and key != 'dockerimage':
            if isinstance(script_obj.get(key), str):
                imgs.append(script_obj.get(key))

            elif isinstance(script_obj.get(key), list):
                imgs.extend(script_obj.get(key))

    return imgs


def get_python_version(docker_image, log_verbose=None, no_prints=False):
    """
    Get the python version of a docker image
    Arguments:
        docker_image {string} -- Docker image being used by the project
    Return:
        python version as a float (2.7, 3.7)
    Raises:
        ValueError -- if version is not supported
    """
    if log_verbose is None:
        log_verbose = LOG_VERBOSE
    stderr_out = None if log_verbose else DEVNULL
    py_ver = check_output(["docker", "run", "--rm", docker_image,
                           "python", "-c",
                           "import sys;print('{}.{}'.format(sys.version_info[0], sys.version_info[1]))"],
                          universal_newlines=True, stderr=stderr_out).strip()
    if not no_prints:
        print("Detected python version: [{}] for docker image: {}".format(py_ver, docker_image))

    py_num = float(py_ver)
    if py_num < 2.7 or (3 < py_num < 3.4):  # pylint can only work on python 3.4 and up
        raise ValueError("Python vesion for docker image: {} is not supported: {}. "
                         "We only support python 2.7.* and python3 >= 3.4.".format(docker_image, py_num))
    return py_num


def get_pipenv_dir(py_version, envs_dirs_base):
    """
    Get the direcotry holding pipenv files for the specified python version
    Arguments:
        py_version {float} -- python version as 2.7 or 3.7
    Returns:
        string -- full path to the pipenv dir
    """
    return "{}{}".format(envs_dirs_base, int(py_version))


def print_v(msg, log_verbose=None):
    if log_verbose is None:
        log_verbose = LOG_VERBOSE
    if log_verbose:
        print(msg)


def get_dev_requirements(py_version, envs_dirs_base):
    """
    Get the requirements for the specified py version.

    Arguments:
        py_version {float} -- python version as float (2.7, 3.7)

    Raises:
        ValueError -- If can't detect python version

    Returns:
        string -- requirement required for the project
    """
    env_dir = get_pipenv_dir(py_version, envs_dirs_base)
    stderr_out = None if LOG_VERBOSE else DEVNULL
    requirements = check_output(['pipenv', 'lock', '-r', '-d'], cwd=env_dir, universal_newlines=True,
                                stderr=stderr_out)
    print_v("dev requirements:\n{}".format(requirements))
    return requirements


def get_dict_from_file(path: str, use_ryaml: bool = False) -> Tuple[Dict, Union[str, None]]:
    """
    Get a dict representing the file

    Arguments:
        path - a path to the file
        use_ryaml - Whether to use ryaml for file loading or not

    Returns:
        dict representation of the file, and the file_type, either .yml ot .json
    """
    if path:
        if path.endswith('.yml'):
            if use_ryaml:
                return get_ryaml(path), 'yml'
            return get_yaml(path), 'yml'
        elif path.endswith('.json'):
            return get_json(path), 'json'
        elif path.endswith('.py'):
            return {}, 'py'
    return {}, None


# flake8: noqa: C901
def find_type(path: str = '', _dict=None, file_type: Optional[str] = None, ignore_sub_categories: bool = False):
    """
    returns the content file type

    Arguments:
        path - a path to the file

    Returns:
        string representing the content file type
    """
    if path.endswith('.md'):
        if 'README' in path:
            return FileType.README

        if RELEASE_NOTES_DIR in path:
            return FileType.RELEASE_NOTES

        if 'description' in path:
            return FileType.DESCRIPTION

        return FileType.CHANGELOG

    # pack_metadata
    if str(path).endswith('pack_metadata.json'):
        return FileType.PACK_METADATA

    # integration image
    if path.endswith('_image.png'):
        return FileType.IMAGE

    if path.endswith(PACKS_PACK_META_FILE_NAME):
        return FileType.PACK_METADATA

    # doc files images
    if path.endswith('.png') and DOC_FILES_DIR in path:
        return FileType.DOC_IMAGE

    if path.endswith('.ps1'):
        return FileType.POWERSHELL_FILE

    if path.endswith('.py'):
        return FileType.PYTHON_FILE

    if not _dict and not file_type:
        _dict, file_type = get_dict_from_file(path)

    if file_type == 'yml':
        if 'category' in _dict:
            if 'beta' in _dict and not ignore_sub_categories:
                return FileType.BETA_INTEGRATION

            return FileType.INTEGRATION

        if 'script' in _dict:
            if TEST_PLAYBOOKS_DIR in path and not ignore_sub_categories:
                return FileType.TEST_SCRIPT

            return FileType.SCRIPT

        if 'tasks' in _dict:
            if TEST_PLAYBOOKS_DIR in path:
                return FileType.TEST_PLAYBOOK

            return FileType.PLAYBOOK

    if file_type == 'json':
        if 'widgetType' in _dict:
            return FileType.WIDGET

        if 'orientation' in _dict:
            return FileType.REPORT

        if 'color' in _dict and 'cliName' not in _dict:  # check against another key to make it more robust
            return FileType.INCIDENT_TYPE

        # 'regex' key can be found in new reputations files while 'reputations' key is for the old reputations
        # located in reputations.json file.
        if 'regex' in _dict or 'reputations' in _dict:
            return FileType.REPUTATION

        if 'brandName' in _dict and 'transformer' in _dict:
            return FileType.OLD_CLASSIFIER

        if ('transformer' in _dict and 'keyTypeMap' in _dict) or 'mapping' in _dict:
            if _dict.get('type') and _dict.get('type') == 'classification':
                return FileType.CLASSIFIER
            elif _dict.get('type') and 'mapping' in _dict.get('type'):
                return FileType.MAPPER
            return None

        if 'canvasContextConnections' in _dict:
            return FileType.CONNECTION

        if 'layout' in _dict or 'kind' in _dict:
            if 'kind' in _dict or 'typeId' in _dict:
                return FileType.LAYOUT

            return FileType.DASHBOARD

        if 'group' in _dict and LAYOUT_CONTAINER_FIELDS.intersection(_dict):
            return FileType.LAYOUTS_CONTAINER

        # When using it for all files validation- sometimes 'id' can be integer
        if 'id' in _dict:
            if isinstance(_dict['id'], str):
                _id = _dict['id'].lower()
                if _id.startswith('incident'):
                    return FileType.INCIDENT_FIELD
                if _id.startswith('indicator'):
                    return FileType.INDICATOR_FIELD
            else:
                print(f'The file {path} could not be recognized, please update the "id" to be a string')

    return None


def get_common_server_path(env_dir):
    common_server_dir = get_common_server_dir(env_dir)
    return os.path.join(common_server_dir, 'CommonServerPython.py')


def get_common_server_path_pwsh(env_dir):
    common_server_dir = get_common_server_dir_pwsh(env_dir)
    return os.path.join(common_server_dir, 'CommonServerPowerShell.ps1')


def _get_common_server_dir_general(env_dir, name):
    common_server_pack_path = os.path.join(env_dir, 'Packs', 'Base', 'Scripts', name)

    return common_server_pack_path


def get_common_server_dir(env_dir):
    return _get_common_server_dir_general(env_dir, 'CommonServerPython')


def get_common_server_dir_pwsh(env_dir):
    return _get_common_server_dir_general(env_dir, 'CommonServerPowerShell')


def is_external_repository():
    """
    Returns True if script executed from private repository

    """
    git_repo = git.Repo(os.getcwd(), search_parent_directories=True)
    private_settings_path = os.path.join(git_repo.working_dir, '.private-repo-settings')
    return os.path.exists(private_settings_path)


def get_content_path() -> str:
    """ Get abs content path, from any CWD
    Returns:
        str: Absolute content path
    """
    try:
        git_repo = git.Repo(os.getcwd(), search_parent_directories=True)
        remote_url = git_repo.remote().urls.__next__()
        is_fork_repo = 'content' in remote_url
        is_external_repo = is_external_repository()

        if not is_fork_repo and not is_external_repo:
            raise git.InvalidGitRepositoryError
        return git_repo.working_dir
    except (git.InvalidGitRepositoryError, git.NoSuchPathError):
        print_error("Please run demisto-sdk in content repository - Aborting!")
    return ''


def run_command_os(command: str, cwd: Union[Path, str], env: Union[os._Environ, dict] = os.environ) -> \
        Tuple[str, str, int]:
    """ Run command in subprocess tty
    Args:
        command(str): Command to be executed.
        cwd(Path): Path from pathlib object to be executed
        env: Environment variables for the execution
    Returns:
        str: Stdout of the command
        str: Stderr of the command
        int: exit code of command
    """
    if isinstance(cwd, str):
        cwd = Path(cwd)
    try:
        process = Popen(
            shlex.split(command),
            cwd=cwd,
            env=env,
            stdout=PIPE,
            stderr=PIPE,
            universal_newlines=True
        )
        stdout, stderr = process.communicate()
    except OSError as e:
        return '', str(e), 1

    return stdout, stderr, process.returncode


def pascal_case(st: str) -> str:
    """Convert a string to pascal case. Will simply remove spaces and make sure the first
    character is capitalized

    Arguments:
        st {str} -- string to convert

    Returns:
        str -- converted string
    """
    words = re.findall(r'[a-zA-Z0-9]+', st)
    return ''.join(''.join([w[0].upper(), w[1:]]) for w in words)


def capital_case(st: str) -> str:
    """Capitalize the first letter of each word of a string. The remaining characters are untouched.

    Arguments:
        st {str} -- string to convert

    Returns:
        str -- converted string
    """
    if len(st) >= 1:
        words = st.split()
        return ' '.join([f'{s[:1].upper()}{s[1:]}' for s in words if len(s) >= 1])
    else:
        return ''


def get_last_release_version():
    """
    Get latest release tag (xx.xx.xx)

    :return: tag
    """
    tags = run_command('git tag').split('\n')
    tags = [tag for tag in tags if re.match(r'\d+\.\d+\.\d+', tag) is not None]
    tags.sort(key=LooseVersion, reverse=True)

    return tags[0]


def is_file_from_content_repo(file_path: str) -> Tuple[bool, str]:
    """ Check if an absolute file_path is part of content repo.
    Args:
        file_path (str): The file path which is checked.
    Returns:
        bool: if file is part of content repo.
        str: relative path of file in content repo.
    """
    git_repo = git.Repo(os.getcwd(),
                        search_parent_directories=True)
    remote_url = git_repo.remote().urls.__next__()
    is_fork_repo = 'content' in remote_url
    is_external_repo = is_external_repository()

    if not is_fork_repo and not is_external_repo:
        return False, ''
    content_path_parts = Path(git_repo.working_dir).parts
    input_path_parts = Path(file_path).parts
    input_path_parts_prefix = input_path_parts[:len(content_path_parts)]
    if content_path_parts == input_path_parts_prefix:
        return True, '/'.join(input_path_parts[len(content_path_parts):])
    else:
        return False, ''


def should_file_skip_validation(file_path: str) -> bool:
    """Check if the file cannot be validated under 'run_all_validations_on_file' method for various reasons,
        either if it's a test file, or if it's a file that's been validated somewhere else
        Args:
            file_path (str): The file path which is checked.
        Returns:
            bool: True if the file's validation should be skipped, False otherwise.
        """
    file_extension = os.path.splitext(file_path)[-1]
    # We validate only yml json and .md files
    if file_extension not in ['.yml', '.json', '.md']:
        return True
    if any(ignore_pattern in file_path.lower() for ignore_pattern in ALL_FILES_VALIDATION_IGNORE_WHITELIST):
        return True
    # Ignoring changelog and description files since these are checked on the integration validation
    if 'changelog' in file_path.lower() or 'description' in file_path.lower():
        return True
    # unified files should not be validated
    if file_path.endswith('_unified.yml'):
        return True
    return False


def retrieve_file_ending(file_path: str) -> str:
    """
    Retrieves the file ending (without the dot)
    :param file_path: The file path
    :return: The file ending
    """
    os_split: tuple = os.path.splitext(file_path)
    if os_split:
        file_ending: str = os_split[1]
        if file_ending and '.' in file_ending:
            return file_ending[1:]
    return ''


def is_test_config_match(test_config: dict, test_playbook_id: str = '', integration_id: str = '') -> bool:
    """
    Given a test configuration from conf.json file, this method checks if the configuration is configured for the
    test playbook or for integration_id.
    Since in conf.json there could be test configurations with 'integrations' as strings or list of strings
    the type of test_configurations['integrations'] is checked in first and the match according to the type.
    If file type is not an integration- will return True if the test_playbook id matches playbookID.
    Args:
        test_config: A test configuration from conf.json file under 'tests' key.
        test_playbook_id: A test playbook ID.
        integration_id: An integration ID.
    If both test_playbook_id and integration_id are given will look for a match of both, else will look for match
    of either test playbook id or integration id
    Returns:
        True if the test configuration contains the test playbook and the content item or False if not
    """
    test_playbook_match = test_playbook_id == test_config.get('playbookID')
    test_integrations = test_config.get('integrations')
    if isinstance(test_integrations, list):
        integration_match = any(
            test_integration for test_integration in test_integrations if test_integration == integration_id)
    else:
        integration_match = test_integrations == integration_id
    # If both playbook id and integration id are given
    if integration_id and test_playbook_id:
        return test_playbook_match and integration_match

    # If only integration id is given
    if integration_id:
        return integration_match

    # If only test playbook is given
    if test_playbook_id:
        return test_playbook_match

    return False


def get_not_registered_tests(conf_json_tests: list, content_item_id: str, file_type: str, test_playbooks: list) -> list:
    """
    Return all test playbooks that are not configured in conf.json file
    Args:
        conf_json_tests: the 'tests' value of 'conf.json file
        content_item_id: A content item ID, could be a script, an integration or a playbook.
        file_type: The file type, could be an integration or a playbook.
        test_playbooks: The yml file's list of test playbooks

    Returns:
        A list of TestPlaybooks not configured
    """
    not_registered_tests = []
    for test in test_playbooks:
        if file_type == 'playbook':
            test_registered_in_conf_json = any(
                test_config for test_config in conf_json_tests if is_test_config_match(test_config,
                                                                                       test_playbook_id=test)
            )
        else:
            test_registered_in_conf_json = any(
                test_config for test_config in conf_json_tests if is_test_config_match(test_config,
                                                                                       integration_id=content_item_id)
            )
        if not test_registered_in_conf_json:
            not_registered_tests.append(test)
    return not_registered_tests


def _get_file_id(file_type: str, file_content: Dict):
    """
    Gets the ID of a content item according to it's type
    Args:
        file_type: The type of the content item
        file_content: The content of the content item

    Returns:
        The file's content ID
    """
    file_id = ''
    if file_type in ID_IN_ROOT:
        file_id = file_content.get('id', '')
    elif file_type in ID_IN_COMMONFIELDS:
        file_id = file_content.get('commonfields', {}).get('id')
    return file_id


def is_path_of_integration_directory(path: str) -> bool:
    """Returns true if directory is integration directory false if not.
    """
    return os.path.basename(path) == INTEGRATIONS_DIR


def is_path_of_script_directory(path: str) -> bool:
    """Returns true if directory is script directory false if not.
    """
    return os.path.basename(path) == SCRIPTS_DIR


def is_path_of_playbook_directory(path: str) -> bool:
    """Returns true if directory is playbook directory false if not.
    """
    return os.path.basename(path) == PLAYBOOKS_DIR


def is_path_of_test_playbook_directory(path: str) -> bool:
    """Returns true if directory is test_playbook directory false if not.
    """
    return os.path.basename(path) == TEST_PLAYBOOKS_DIR


def is_path_of_report_directory(path: str) -> bool:
    """Returns true if directory is report directory false if not.
    """
    return os.path.basename(path) == REPORTS_DIR


def is_path_of_dashboard_directory(path: str) -> bool:
    """Returns true if directory is integration directory false if not.
    """
    return os.path.basename(path) == DASHBOARDS_DIR


def is_path_of_widget_directory(path: str) -> bool:
    """Returns true if directory is integration directory false if not.
    """
    return os.path.basename(path) == WIDGETS_DIR


def is_path_of_incident_field_directory(path: str) -> bool:
    """Returns true if directory is integration directory false if not.
    """
    return os.path.basename(path) == INCIDENT_FIELDS_DIR


def is_path_of_incident_type_directory(path: str) -> bool:
    """Returns true if directory is integration directory false if not.
    """
    return os.path.basename(path) == INCIDENT_TYPES_DIR


def is_path_of_indicator_field_directory(path: str) -> bool:
    """Returns true if directory is integration directory false if not.
    """
    return os.path.basename(path) == INDICATOR_FIELDS_DIR


def is_path_of_layout_directory(path: str) -> bool:
    """Returns true if directory is integration directory false if not.
    """
    return os.path.basename(path) == LAYOUTS_DIR


def is_path_of_classifier_directory(path: str) -> bool:
    """Returns true if directory is integration directory false if not.
    """
    return os.path.basename(path) == CLASSIFIERS_DIR


def get_parent_directory_name(path: str, abs_path: bool = False) -> str:
    """
    Retrieves the parent directory name
    :param path: path to get the parent dir name
    :param abs_path: when set to true, will return absolute path
    :return: parent directory name
    """
    parent_dir_name = os.path.dirname(os.path.abspath(path))
    if abs_path:
        return parent_dir_name
    return os.path.basename(parent_dir_name)


def get_content_file_type_dump(file_path: str) -> Callable[[str], str]:
    """
    Return a method with which 'curr' (the current key the lies in the path of the error) should be printed with
    If the file is a yml file:
        will return a yaml.dump function
    If the file is a json file:
        will return a json.dumps function configured with indent=4
    In any other case- will just print the string representation of the key.

    The file type is checked according to the file extension

    Args:
        file_path: The file path whose type is determined in this method

    Returns:
        A function that returns string representation of 'curr'
    """
    # Setting the method that should the curr path
    file_extension = os.path.splitext(file_path)[-1]
    curr_string_transformer: Union[partial[str], Type[str], Callable] = str
    if file_extension in ['.yml', '.yaml']:
        curr_string_transformer = yaml.dump
    elif file_extension == '.json':
        curr_string_transformer = partial(json.dumps, indent=4)
    return curr_string_transformer


def get_code_lang(file_data: dict, file_entity: str) -> str:
    """
    Returns the code language by the file entity
    :param file_data: The file data
    :param file_entity: The file entity
    :return: The code language
    """
    if file_entity == INTEGRATIONS_DIR:
        return file_data.get('script', {}).get('type', '')
    elif file_entity == SCRIPTS_DIR:
        return file_data.get('type', {})
    return ''


def get_content_release_identifier(branch_name: str) -> Optional[str]:
    """

    Args:
        branch_name: the branch name to get config.yml from

    Returns:
        GIT_SHA1 of latest content release if successfully returned from content repo.
        else None.
    """
    try:
        file_content = get_remote_file('.circleci/config.yml', tag=branch_name)
    except Exception:
        return None
    else:
        return file_content.get('references', {}).get('environment', {}).get('environment', {}).get('GIT_SHA1')


def camel_to_snake(camel: str) -> str:
    """
    Converts camel case (CamelCase) strings to snake case (snake_case) strings.
    Args:
        camel (str): The camel case string.

    Returns:
        str: The snake case string.
    """
    camel_to_snake_pattern = re.compile(r'(?<!^)(?=[A-Z][a-z])')
    snake = camel_to_snake_pattern.sub('_', camel).lower()
    return snake


def open_id_set_file(id_set_path):
    id_set = None
    try:
        with open(id_set_path, 'r') as id_set_file:
            id_set = json.load(id_set_file)
    except IOError:
        print_warning("Could not open id_set file")
    finally:
        return id_set


def get_demisto_version(demisto_client: demisto_client) -> str:
    """
    Args:
        demisto_client: A configured demisto_client instance

    Returns:
        the server version of the Demisto instance.
    """
    try:
        resp = demisto_client.generic_request('/about', 'GET')
        about_data = json.loads(resp[0].replace("'", '"'))
        return parse(about_data.get('demistoVersion'))
    except Exception:
        return "0"


def arg_to_list(arg: Union[str, List[str]], separator: str = ",") -> List[str]:
    """
       Converts a string representation of lists to a python list
       Args:
              arg: string or list of string.
              separator: A string separator to separate the strings, the default is a comma.
       Returns:
             list, contains strings.

    """
    if not arg:
        return []
    if isinstance(arg, list):
        return arg
    if isinstance(arg, str):
        if arg[0] == '[' and arg[-1] == ']':
            return json.loads(arg)
        return [s.strip() for s in arg.split(separator)]
    return [arg]


def is_v2_file(current_file, check_in_display=False):
    """Check if the specific integration of script is a v2
    Returns:
        bool. Whether the file is a v2 file
    """
    # integrations should be checked via display field, other entities should check name field
    if check_in_display:
        name = current_file.get('display', '')
    else:
        name = current_file.get('name', '')
    suffix = str(name[-2:].lower())
    if suffix != "v2":
        return False
    return True


<<<<<<< HEAD
def get_old_file(file_path, old_file_path, prev_ver, suppress_print=False):
    if old_file_path:
        return get_remote_file(old_file_path, tag=prev_ver, suppress_print=suppress_print)
    else:
        return get_remote_file(file_path, tag=prev_ver, suppress_print=suppress_print)
=======
def get_all_incident_and_indicator_fields_from_id_set(id_set_file, entity_type):
    fields_list = []
    for item in ['IncidentFields', 'IndicatorFields']:
        all_item_fields = id_set_file.get(item)
        for item_field in all_item_fields:
            for field, field_info in item_field.items():
                if entity_type == 'mapper' or entity_type == 'old classifier':
                    fields_list.append(field_info.get('name', ''))
                    fields_list.append(field.replace('incident_', '').replace('indicator_', ''))
                elif entity_type == 'layout':
                    fields_list.append(field.replace('incident_', '').replace('indicator_', ''))
    return fields_list
>>>>>>> 5af25be5
<|MERGE_RESOLUTION|>--- conflicted
+++ resolved
@@ -894,10 +894,6 @@
 
         return FileType.CHANGELOG
 
-    # pack_metadata
-    if str(path).endswith('pack_metadata.json'):
-        return FileType.PACK_METADATA
-
     # integration image
     if path.endswith('_image.png'):
         return FileType.IMAGE
@@ -1483,13 +1479,6 @@
     return True
 
 
-<<<<<<< HEAD
-def get_old_file(file_path, old_file_path, prev_ver, suppress_print=False):
-    if old_file_path:
-        return get_remote_file(old_file_path, tag=prev_ver, suppress_print=suppress_print)
-    else:
-        return get_remote_file(file_path, tag=prev_ver, suppress_print=suppress_print)
-=======
 def get_all_incident_and_indicator_fields_from_id_set(id_set_file, entity_type):
     fields_list = []
     for item in ['IncidentFields', 'IndicatorFields']:
@@ -1502,4 +1491,10 @@
                 elif entity_type == 'layout':
                     fields_list.append(field.replace('incident_', '').replace('indicator_', ''))
     return fields_list
->>>>>>> 5af25be5
+
+
+def get_old_file(file_path, old_file_path, prev_ver, suppress_print=False):
+    if old_file_path:
+        return get_remote_file(old_file_path, tag=prev_ver, suppress_print=suppress_print)
+    else:
+        return get_remote_file(file_path, tag=prev_ver, suppress_print=suppress_print)