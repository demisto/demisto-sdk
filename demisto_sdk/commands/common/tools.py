--- conflicted
+++ resolved
@@ -42,22 +42,14 @@
     OFFICIAL_CONTENT_ID_SET_PATH, PACK_METADATA_IRON_BANK_TAG,
     PACKAGE_SUPPORTING_DIRECTORIES, PACKAGE_YML_FILE_REGEX, PACKS_DIR,
     PACKS_DIR_REGEX, PACKS_PACK_IGNORE_FILE_NAME, PACKS_PACK_META_FILE_NAME,
-<<<<<<< HEAD
     PACKS_README_FILE_NAME, PARSING_RULES_DIR, PLAYBOOKS_DIR,
     PRE_PROCESS_RULES_DIR, RELEASE_NOTES_DIR, RELEASE_NOTES_REGEX, REPORTS_DIR,
     SCRIPTS_DIR, SIEM_ONLY_ENTITIES, TEST_PLAYBOOKS_DIR, TYPE_PWSH,
     UNRELEASE_HEADER, UUID_REGEX, WIDGETS_DIR, XSIAM_DASHBOARDS_DIR,
     XSIAM_REPORTS_DIR, XSOAR_CONFIG_FILE, FileType, FileTypeToIDSetKeys,
-    GitContentConfig, IdSetKeys, MarketplaceVersions, urljoin)
-=======
-    PACKS_README_FILE_NAME, PLAYBOOKS_DIR, PRE_PROCESS_RULES_DIR,
-    RELEASE_NOTES_DIR, RELEASE_NOTES_REGEX, REPORTS_DIR, SCRIPTS_DIR,
-    TEST_PLAYBOOKS_DIR, TYPE_PWSH, UNRELEASE_HEADER, UUID_REGEX, WIDGETS_DIR,
-    XSOAR_CONFIG_FILE, FileType, FileTypeToIDSetKeys, IdSetKeys,
-    MarketplaceVersions, urljoin)
+    IdSetKeys, MarketplaceVersions, urljoin)
 from demisto_sdk.commands.common.git_content_config import (GitContentConfig,
                                                             GitProvider)
->>>>>>> 779b6f2c
 from demisto_sdk.commands.common.git_util import GitUtil
 from demisto_sdk.commands.common.handlers import YAML_Handler
 
