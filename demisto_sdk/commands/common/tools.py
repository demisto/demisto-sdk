--- conflicted
+++ resolved
@@ -2405,7 +2405,58 @@
 
     return detailed_commands, scripts_and_pbs
 
-<<<<<<< HEAD
+
+def alternate_item_fields(content_item):
+    """
+    Go over all of the given content item fields and if there is a field with an alternative name, which is marked
+    by '_x2', use that value as the value of the original field (the corresponding one without the '_x2' suffix).
+    Args:
+        content_item: content item object
+
+    """
+    current_dict = content_item.to_dict() if not isinstance(content_item, dict) else content_item
+    copy_dict = current_dict.copy()  # for modifying dict while iterating
+    for field, value in copy_dict.items():
+        if field.endswith('_x2'):
+            current_dict[field[:-3]] = value
+            current_dict.pop(field)
+        elif isinstance(current_dict[field], dict):
+            alternate_item_fields(current_dict[field])
+        elif isinstance(current_dict[field], list):
+            for item in current_dict[field]:
+                if isinstance(item, dict):
+                    alternate_item_fields(item)
+
+
+def should_alternate_field_by_item(content_item, id_set):
+    """
+    Go over the given content item and check if it should be modified to use its alternative fields, which is determined
+    by the field 'has_alternative_meta' in the id set.
+    Args:
+        content_item: content item object
+        id_set: parsed id set dict
+
+    Returns: True if should alterante fields, false otherwise
+
+    """
+    commonfields = content_item.get('commonfields')
+    item_id = commonfields.get('id') if commonfields else content_item.get('id')
+
+    item_type = content_item.type()
+    id_set_item_type = id_set.get(FileTypeToIDSetKeys.get(item_type))
+    for item in id_set_item_type:
+        if list(item.keys())[0] == item_id:
+            return item.get(item_id, {}).get('has_alternative_meta', False)
+    return False
+
+
+def order_dict(data):
+    """
+    Order dict by default order
+    """
+    return OrderedDict({k: order_dict(v) if isinstance(v, dict) else v
+                        for k, v in sorted(data.items())})
+
 def get_item_from_id_set(item_identifier, id_set_section):
     """
     Get the item info from the id set section given, using the item's identifier.
@@ -2495,57 +2546,4 @@
     if item_inner_info.get('name') and item_name_x2:
         return {f'{field}_x2': item_name_x2}
 
-    return None
-=======
-
-def alternate_item_fields(content_item):
-    """
-    Go over all of the given content item fields and if there is a field with an alternative name, which is marked
-    by '_x2', use that value as the value of the original field (the corresponding one without the '_x2' suffix).
-    Args:
-        content_item: content item object
-
-    """
-    current_dict = content_item.to_dict() if not isinstance(content_item, dict) else content_item
-    copy_dict = current_dict.copy()  # for modifying dict while iterating
-    for field, value in copy_dict.items():
-        if field.endswith('_x2'):
-            current_dict[field[:-3]] = value
-            current_dict.pop(field)
-        elif isinstance(current_dict[field], dict):
-            alternate_item_fields(current_dict[field])
-        elif isinstance(current_dict[field], list):
-            for item in current_dict[field]:
-                if isinstance(item, dict):
-                    alternate_item_fields(item)
-
-
-def should_alternate_field_by_item(content_item, id_set):
-    """
-    Go over the given content item and check if it should be modified to use its alternative fields, which is determined
-    by the field 'has_alternative_meta' in the id set.
-    Args:
-        content_item: content item object
-        id_set: parsed id set dict
-
-    Returns: True if should alterante fields, false otherwise
-
-    """
-    commonfields = content_item.get('commonfields')
-    item_id = commonfields.get('id') if commonfields else content_item.get('id')
-
-    item_type = content_item.type()
-    id_set_item_type = id_set.get(FileTypeToIDSetKeys.get(item_type))
-    for item in id_set_item_type:
-        if list(item.keys())[0] == item_id:
-            return item.get(item_id, {}).get('has_alternative_meta', False)
-    return False
-
-
-def order_dict(data):
-    """
-    Order dict by default order
-    """
-    return OrderedDict({k: order_dict(v) if isinstance(v, dict) else v
-                        for k, v in sorted(data.items())})
->>>>>>> 7a270411
+    return None