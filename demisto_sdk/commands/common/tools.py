import argparse
import glob
import io
import json
import os
import re
import shlex
import sys
import urllib.parse
from configparser import ConfigParser, MissingSectionHeaderError
from contextlib import contextmanager
from distutils.version import LooseVersion
from enum import Enum
from functools import lru_cache, partial
from pathlib import Path
from subprocess import DEVNULL, PIPE, Popen, check_output
from typing import (Callable, Dict, List, Match, Optional, Set, Tuple, Type,
                    Union)

import click
import colorama
import demisto_client
import git
import requests
import urllib3
import yaml
from packaging.version import parse
from ruamel.yaml import YAML

from demisto_sdk.commands.common.constants import (
    ALL_FILES_VALIDATION_IGNORE_WHITELIST, API_MODULES_PACK, CLASSIFIERS_DIR,
<<<<<<< HEAD
    DASHBOARDS_DIR, DEF_DOCKER, DEF_DOCKER_PWSH, DOC_FILES_DIR,
    ID_IN_COMMONFIELDS, ID_IN_ROOT, INCIDENT_FIELDS_DIR, INCIDENT_TYPES_DIR,
    INDICATOR_FIELDS_DIR, INTEGRATIONS_DIR, JOBS_DIR, LAYOUTS_DIR, LISTS_DIR,
    OFFICIAL_CONTENT_ID_SET_PATH, PACK_METADATA_IRON_BANK_TAG,
=======
    DASHBOARDS_DIR, DEF_DOCKER, DEF_DOCKER_PWSH,
    DEFAULT_CONTENT_ITEM_FROM_VERSION, DEFAULT_CONTENT_ITEM_TO_VERSION,
    DOC_FILES_DIR, ID_IN_COMMONFIELDS, ID_IN_ROOT, INCIDENT_FIELDS_DIR,
    INCIDENT_TYPES_DIR, INDICATOR_FIELDS_DIR, INTEGRATIONS_DIR, LAYOUTS_DIR,
    LISTS_DIR, OFFICIAL_CONTENT_ID_SET_PATH, PACK_METADATA_IRON_BANK_TAG,
>>>>>>> 0f1a1b01
    PACKAGE_SUPPORTING_DIRECTORIES, PACKAGE_YML_FILE_REGEX, PACKS_DIR,
    PACKS_DIR_REGEX, PACKS_PACK_IGNORE_FILE_NAME, PACKS_PACK_META_FILE_NAME,
    PACKS_README_FILE_NAME, PLAYBOOKS_DIR, PRE_PROCESS_RULES_DIR,
    RELEASE_NOTES_DIR, RELEASE_NOTES_REGEX, REPORTS_DIR, SCRIPTS_DIR,
    TEST_PLAYBOOKS_DIR, TYPE_PWSH, UNRELEASE_HEADER, UUID_REGEX, WIDGETS_DIR,
    XSOAR_CONFIG_FILE, FileType, GitContentConfig, urljoin)
from demisto_sdk.commands.common.git_util import GitUtil

urllib3.disable_warnings()

# inialize color palette
colorama.init()

ryaml = YAML()
ryaml.preserve_quotes = True
ryaml.allow_duplicate_keys = True


class LOG_COLORS:
    NATIVE = colorama.Style.RESET_ALL
    RED = colorama.Fore.RED
    GREEN = colorama.Fore.GREEN
    YELLOW = colorama.Fore.YELLOW
    WHITE = colorama.Fore.WHITE


LOG_VERBOSE = False

LAYOUT_CONTAINER_FIELDS = {'details', 'detailsV2', 'edit', 'close', 'mobile', 'quickView', 'indicatorsQuickView',
                           'indicatorsDetails'}
SDK_PYPI_VERSION = r'https://pypi.org/pypi/demisto-sdk/json'


class XsoarLoader(yaml.SafeLoader):
    """
    New yaml loader based on SafeLoader which can handle the XSOAR related changes in yml.
    """

    def reference(self, node):
        """
        !reference - found in gitlab ci files.
        handle !reference tag by turning its line into a string.
        """
        build_string = '!reference ' + str(self.construct_sequence(node))
        return self.construct_yaml_str(yaml.ScalarNode(tag='!reference', value=build_string))


XsoarLoader.add_constructor('!reference', XsoarLoader.reference)


def set_log_verbose(verbose: bool):
    global LOG_VERBOSE
    LOG_VERBOSE = verbose


def get_log_verbose() -> bool:
    return LOG_VERBOSE


def get_yml_paths_in_dir(project_dir: str, error_msg: str = '') -> Tuple[list, str]:
    """
    Gets the project directory and returns the path of the first yml file in that directory
    :param project_dir: string path to the project_dir
    :param error_msg: the error msg to show to the user in case not yml files found in the directory
    :return: first returned argument is the list of all yml files paths in the directory, second returned argument is a
    string path to the first yml file in project_dir
    """
    yml_files = glob.glob(os.path.join(project_dir, '*.yml'))
    if not yml_files:
        if error_msg:
            print(error_msg)
        return [], ''
    return yml_files, yml_files[0]


# print srt in the given color
def print_color(obj, color):
    print(u'{}{}{}'.format(color, obj, LOG_COLORS.NATIVE))


def get_files_in_dir(project_dir: str, file_endings: list, recursive: bool = True) -> list:
    """
    Gets the project directory and returns the path of all yml, json and py files in it
    Args:
        project_dir: String path to the project_dir
        file_endings: List of file endings to search for in a given directory
        recursive: Indicates whether search should be recursive or not
    :return: The path of files with file_endings in the current dir
    """
    files = []
    project_path = Path(project_dir)
    glob_function = project_path.rglob if recursive else project_path.glob
    for file_type in file_endings:
        if project_dir.endswith(file_type):
            return [project_dir]
        files.extend([str(f) for f in glob_function(f'*.{file_type}')])
    return files


def src_root() -> Path:
    """ Demisto-sdk absolute path from src root.

    Returns:
        Path: src root path.
    """
    git_dir = git.Repo(Path.cwd(),
                       search_parent_directories=True).working_tree_dir

    return Path(git_dir) / 'demisto_sdk'


def print_error(error_str):
    print_color(error_str, LOG_COLORS.RED)


def print_warning(warning_str):
    print_color(warning_str, LOG_COLORS.YELLOW)


def print_success(success_str):
    print_color(success_str, LOG_COLORS.GREEN)


def run_command(command, is_silenced=True, exit_on_error=True, cwd=None):
    """Run a bash command in the shell.

    Args:
        command (string): The string of the command you want to execute.
        is_silenced (bool): Whether to print command output.
        exit_on_error (bool): Whether to exit on command error.
        cwd (str): the path to the current working directory.

    Returns:
        string. The output of the command you are trying to execute.
    """
    if is_silenced:
        p = Popen(command.split(), stdout=PIPE, stderr=PIPE, universal_newlines=True, cwd=cwd)
    else:
        p = Popen(command.split(), cwd=cwd)  # type: ignore

    output, err = p.communicate()
    if err:
        if exit_on_error:
            print_error('Failed to run command {}\nerror details:\n{}'.format(command, err))
            sys.exit(1)
        else:
            raise RuntimeError('Failed to run command {}\nerror details:\n{}'.format(command, err))

    return output


core_pack_list: Optional[
    list] = None  # Initiated in get_core_pack_list function. Here to create a "cached" core_pack_list


def get_core_pack_list() -> list:
    """Getting the core pack list from Github content

    Returns:
        Core pack list
    """
    global core_pack_list
    if isinstance(core_pack_list, list):
        return core_pack_list
    if not is_external_repository():
        core_pack_list = get_remote_file(
            'Tests/Marketplace/core_packs_list.json', github_repo=GitContentConfig.OFFICIAL_CONTENT_REPO_NAME
        ) or []
    else:
        # no core packs in external repos.
        core_pack_list = []
    return core_pack_list


# @lru_cache(maxsize=64)
def get_remote_file(
        full_file_path: str,
        tag: str = 'master',
        return_content: bool = False,
        suppress_print: bool = False,
        github_repo: Optional[str] = None
):
    """
    Args:
        full_file_path:The full path of the file.
        tag: The branch name. default is 'master'
        return_content: Determines whether to return the file's raw content or the dict representation of it.
        suppress_print: whether to suppress the warning message in case the file was not found.
        github_repo: The repository to grab the file from
    Returns:
        The file content in the required format.

    """
    git_config = GitContentConfig(github_repo)
    if git_config.GITLAB_ID:
        full_file_path_quote_plus = urllib.parse.quote_plus(full_file_path)
        git_path = urljoin(git_config.BASE_RAW_GITLAB_LINK, 'files', full_file_path_quote_plus, 'raw')
        tag = tag.replace('origin/', '')
    else:  # github
        # 'origin/' prefix is used to compared with remote branches but it is not a part of the github url.
        tag = tag.replace('origin/', '').replace('demisto/', '')
        git_path = urljoin(git_config.CONTENT_GITHUB_LINK, tag, full_file_path)

    local_content = '{}'

    github_token: Optional[str] = None
    gitlab_token: Optional[str] = None
    try:
        external_repo = is_external_repository()
        if external_repo:
            github_token = git_config.Credentials.GITHUB_TOKEN
            gitlab_token = git_config.Credentials.GITLAB_TOKEN
            if gitlab_token and git_config.GITLAB_ID:
                res = requests.get(git_path,
                                   params={'ref': tag},
                                   headers={'PRIVATE-TOKEN': gitlab_token},
                                   verify=False)
                res.raise_for_status()
            elif github_token:
                res = requests.get(git_path, verify=False, timeout=10, headers={
                    'Authorization': f"Bearer {github_token}",
                    'Accept': f'application/vnd.github.VERSION.raw',
                })  # Sometime we need headers
                if not res.ok:  # sometime we need param token
                    res = requests.get(
                        git_path,
                        verify=False,
                        timeout=10,
                        params={'token': github_token}
                    )
                res.raise_for_status()
            else:
                # If no token defined, maybe it's a open repo. 🤷‍♀️
                res = requests.get(git_path, verify=False, timeout=10)
                # And maybe it's just not defined. 😢
                if not res.ok:
                    if not suppress_print:
                        click.secho(
                            f'You are working in a private repository: "{git_config.CURRENT_REPOSITORY}".\n'
                            f'The github token in your environment is undefined.\n'
                            f'Getting file from local repository instead. \n'
                            f'If you wish to get the file from the remote repository, \n'
                            f'Please define your github or gitlab token in your environment.\n'
                            f'`export {git_config.Credentials.ENV_GITHUB_TOKEN_NAME}=<TOKEN> or`\n'
                            f'export {git_config.Credentials.ENV_GITLAB_TOKEN_NAME}=<TOKEN>', fg='yellow'
                        )
                        click.echo("Getting file from local environment")
                    # Get from local git origin/master instead
                    repo = git.Repo(os.path.dirname(full_file_path), search_parent_directories=True)
                    repo_git_util = GitUtil(repo)
                    git_path = repo_git_util.get_local_remote_file_path(full_file_path, tag)
                    local_content = repo_git_util.get_local_remote_file_content(git_path)
        else:
            res = requests.get(git_path, verify=False, timeout=10)
            res.raise_for_status()
    except Exception as exc:
        # Replace token secret if needed
        err_msg: str = str(exc).replace(github_token, 'XXX') if github_token else str(exc)
        err_msg = err_msg.replace(gitlab_token, 'XXX') if gitlab_token else err_msg
        if not suppress_print:
            click.secho(
                f'Could not find the old entity file under "{git_path}".\n'
                'please make sure that you did not break backward compatibility.\n'
                f'Reason: {err_msg}', fg='yellow'
            )
        return {}
    file_content = res.content if res.ok else local_content
    if return_content:
        return file_content
    if full_file_path.endswith('json'):
        details = res.json() if res.ok else json.loads(local_content)
    elif full_file_path.endswith('yml'):
        details = yaml.safe_load(file_content)  # type: ignore[arg-type]
    # if neither yml nor json then probably a CHANGELOG or README file.
    else:
        details = {}
    return details


def filter_files_on_pack(pack: str, file_paths_list=str()) -> set:
    """
    filter_files_changes_on_pack.

    :param file_paths_list: list of content files
    :param pack: pack to filter

    :return: files_paths_on_pack: set of file paths contains only files located in the given pack
    """
    files_paths_on_pack = set()
    for file in file_paths_list:
        if get_pack_name(file) == pack:
            files_paths_on_pack.add(file)

    return files_paths_on_pack


def filter_packagify_changes(modified_files, added_files, removed_files, tag='master'):
    """
    Mark scripts/integrations that were removed and added as modified.

    :param modified_files: list of modified files in branch
    :param added_files: list of new files in branch
    :param removed_files: list of removed files in branch
    :param tag: tag of compared revision

    :return: tuple of updated lists: (modified_files, updated_added_files, removed_files)
    """
    # map IDs to removed files
    packagify_diff = {}  # type: dict
    for file_path in removed_files:
        if file_path.split("/")[0] in PACKAGE_SUPPORTING_DIRECTORIES:
            if PACKS_README_FILE_NAME in file_path:
                continue
            details = get_remote_file(file_path, tag)
            if details:
                uniq_identifier = '_'.join([
                    details['name'],
                    details.get('fromversion', DEFAULT_CONTENT_ITEM_FROM_VERSION),
                    details.get('toversion', DEFAULT_CONTENT_ITEM_TO_VERSION)
                ])
                packagify_diff[uniq_identifier] = file_path

    updated_added_files = set()
    for file_path in added_files:
        if file_path.split("/")[0] in PACKAGE_SUPPORTING_DIRECTORIES:
            if PACKS_README_FILE_NAME in file_path:
                updated_added_files.add(file_path)
                continue
            with open(file_path) as f:
                details = yaml.safe_load(f.read())

            uniq_identifier = '_'.join([
                details['name'],
                details.get('fromversion', DEFAULT_CONTENT_ITEM_FROM_VERSION),
                details.get('toversion', DEFAULT_CONTENT_ITEM_TO_VERSION)
            ])
            if uniq_identifier in packagify_diff:
                # if name appears as added and removed, this is packagify process - treat as modified.
                removed_files.remove(packagify_diff[uniq_identifier])
                modified_files.add((packagify_diff[uniq_identifier], file_path))
                continue

        updated_added_files.add(file_path)

    # remove files that are marked as both "added" and "modified"
    for file_path in modified_files:
        if isinstance(file_path, tuple):
            updated_added_files -= {file_path[1]}
        else:
            updated_added_files -= {file_path}

    return modified_files, updated_added_files, removed_files


def get_child_directories(directory):
    """Return a list of paths of immediate child directories of the 'directory' argument"""
    if not os.path.isdir(directory):
        return []
    child_directories = [
        os.path.join(directory, path) for
        path in os.listdir(directory) if os.path.isdir(os.path.join(directory, path))
    ]
    return child_directories


def get_child_files(directory):
    """Return a list of paths of immediate child files of the 'directory' argument"""
    if not os.path.isdir(directory):
        return []
    child_files = [
        os.path.join(directory, path) for
        path in os.listdir(directory) if os.path.isfile(os.path.join(directory, path))
    ]
    return child_files


def has_remote_configured():
    """
    Checks to see if a remote named "upstream" is configured. This is important for forked
    repositories as it will allow validation against the demisto/content master branch as
    opposed to the master branch of the fork.
    :return: bool : True if remote is configured, False if not.
    """
    remotes = run_command('git remote -v')
    if re.search(GitContentConfig.CONTENT_GITHUB_UPSTREAM, remotes):
        return True
    else:
        return False


def is_origin_content_repo():
    """
    Checks to see if a remote named "origin" is configured. This check helps to determine if
    validation needs to be ran against the origin master branch or the upstream master branch
    :return: bool : True if remote is configured, False if not.
    """
    remotes = run_command('git remote -v')
    if re.search(GitContentConfig.CONTENT_GITHUB_ORIGIN, remotes):
        return True
    else:
        return False


def get_last_remote_release_version():
    """
    Get latest release tag from PYPI.

    :return: tag
    """
    if not os.environ.get(
            'CI'):  # Check only when no on CI. If you want to disable it - use `DEMISTO_SDK_SKIP_VERSION_CHECK` environment variable
        try:
            pypi_request = requests.get(SDK_PYPI_VERSION, verify=False, timeout=5)
            pypi_request.raise_for_status()
            pypi_json = pypi_request.json()
            version = pypi_json.get('info', {}).get('version', '')
            return version
        except Exception as exc:
            exc_msg = str(exc)
            if isinstance(exc, requests.exceptions.ConnectionError):
                exc_msg = f'{exc_msg[exc_msg.find(">") + 3:-3]}.\n' \
                          f'This may happen if you are not connected to the internet.'
            print_warning(f'Could not get latest demisto-sdk version.\nEncountered error: {exc_msg}')

    return ''


def get_file(file_path, type_of_file):
    data_dictionary = None
    with open(os.path.expanduser(file_path), mode="r", encoding="utf8") as f:
        if file_path.endswith(type_of_file):
            read_file = f.read()
            replaced = read_file.replace("simple: =", "simple: '='")
            # revert str to stream for loader
            stream = io.StringIO(replaced)
            try:
                if 'yml' == type_of_file:
                    data_dictionary = yaml.load(stream, Loader=XsoarLoader)

                else:
                    data_dictionary = json.load(stream)

            except Exception as e:
                raise ValueError(
                    "{} has a structure issue of file type {}. Error was: {}".format(file_path, type_of_file, str(e)))
    if isinstance(data_dictionary, (dict, list)):
        return data_dictionary
    return {}


def get_yaml(file_path):
    return get_file(file_path, 'yml')


def get_ryaml(file_path: str) -> dict:
    """
    Get yml file contents using ruaml

    Args:
        file_path (string): The file path

    Returns:
        dict. The yml contents
    """
    try:
        with open(os.path.expanduser(file_path), 'r') as yf:
            data = ryaml.load(yf)
    except FileNotFoundError as e:
        click.echo(f'File {file_path} not found. Error was: {str(e)}', nl=True)
    except Exception as e:
        click.echo(
            "{} has a structure issue of file type yml. Error was: {}".format(file_path, str(e)), nl=True)
    return data


def get_json(file_path):
    return get_file(file_path, 'json')


def get_script_or_integration_id(file_path):
    data_dictionary = get_yaml(file_path)

    if data_dictionary:
        commonfields = data_dictionary.get('commonfields', {})
        return commonfields.get('id', ['-', ])


def get_api_module_integrations_set(changed_api_modules, integration_set):
    integrations_set = list()
    for integration in integration_set:
        integration_data = list(integration.values())[0]
        if integration_data.get('api_modules', '') in changed_api_modules:
            integrations_set.append(integration_data)
    return integrations_set


def get_api_module_ids(file_list):
    """Extracts APIModule IDs from the file list"""
    api_module_set = set()
    if file_list:
        for pf in file_list:
            parent = pf
            while f'/{API_MODULES_PACK}/Scripts/' in parent:
                parent = get_parent_directory_name(parent, abs_path=True)
                if f'/{API_MODULES_PACK}/Scripts/' in parent:
                    pf = parent
            if parent != pf:
                api_module_set.add(os.path.basename(pf))
    return api_module_set


def get_entity_id_by_entity_type(data: dict, content_entity: str):
    """
    Returns the id of the content entity given its entity type
    :param data: The data of the file
    :param content_entity: The content entity type
    :return: The file id
    """
    try:
        if content_entity in (INTEGRATIONS_DIR, SCRIPTS_DIR):
            return data.get('commonfields', {}).get('id', '')
        elif content_entity == LAYOUTS_DIR:
            return data.get('typeId', '')
        else:
            return data.get('id', '')

    except AttributeError:
        raise ValueError(f"Could not retrieve id from file of type {content_entity} - make sure the file structure is "
                         f"valid")


def get_entity_name_by_entity_type(data: dict, content_entity: str):
    """
    Returns the name of the content entity given its entity type
    :param data: The data of the file
    :param content_entity: The content entity type
    :return: The file name
    """
    try:
        if content_entity == LAYOUTS_DIR:
            if 'typeId' in data:
                return data.get('typeId', '')
            return data.get('name', '')  # for layoutscontainer
        return data.get('name', '')

    except AttributeError:
        raise ValueError(
            f"Could not retrieve name from file of type {content_entity} - make sure the file structure is "
            f"valid")


def collect_ids(file_path):
    """Collect id mentioned in file_path"""
    data_dictionary = get_yaml(file_path)

    if data_dictionary:
        return data_dictionary.get('id', '-')


def get_from_version(file_path):
    data_dictionary = get_yaml(file_path) if file_path.endswith('yml') else get_json(file_path)

    if data_dictionary:
        from_version = data_dictionary.get('fromversion') if 'fromversion' in data_dictionary \
            else data_dictionary.get('fromVersion', DEFAULT_CONTENT_ITEM_FROM_VERSION)
        if from_version == '':
            return DEFAULT_CONTENT_ITEM_FROM_VERSION

        if not re.match(r'^\d{1,2}\.\d{1,2}\.\d{1,2}$', from_version):
            raise ValueError(f'{file_path} fromversion is invalid "{from_version}". '
                             'Should be of format: "x.x.x". for example: "4.5.0"')

        return from_version

    return DEFAULT_CONTENT_ITEM_FROM_VERSION


def get_to_version(file_path):
    data_dictionary = get_yaml(file_path)

    if data_dictionary:
        to_version = data_dictionary.get('toversion', DEFAULT_CONTENT_ITEM_TO_VERSION)
        if not re.match(r'^\d{1,2}\.\d{1,2}\.\d{1,2}$', to_version):
            raise ValueError(f'{file_path} toversion is invalid "{to_version}". '
                             'Should be of format: "x.x.x". for example: "4.5.0"')

        return to_version

    return DEFAULT_CONTENT_ITEM_TO_VERSION


def str2bool(v):
    if v.lower() in ('yes', 'true', 't', 'y', '1'):
        return True

    if v.lower() in ('no', 'false', 'f', 'n', '0'):
        return False

    raise argparse.ArgumentTypeError('Boolean value expected.')


def to_dict(obj):
    if isinstance(obj, Enum):
        return obj.name

    if not hasattr(obj, '__dict__'):
        return obj

    result = {}
    for key, val in obj.__dict__.items():
        if key.startswith("_"):
            continue

        element = []
        if isinstance(val, list):
            for item in val:
                element.append(to_dict(item))
        else:
            element = to_dict(val)
        result[key] = element

    return result


def old_get_release_notes_file_path(file_path):
    dir_name = os.path.dirname(file_path)

    # CHANGELOG in pack sub dirs
    if re.match(PACKAGE_YML_FILE_REGEX, file_path):
        return os.path.join(dir_name, 'CHANGELOG.md')

    # We got the CHANGELOG file to get its release notes
    if file_path.endswith('CHANGELOG.md'):
        return file_path

    # outside of packages, change log file will include the original file name.
    file_name = os.path.basename(file_path)
    return os.path.join(dir_name, os.path.splitext(file_name)[0] + '_CHANGELOG.md')


def old_get_latest_release_notes_text(rn_path):
    if not os.path.isfile(rn_path):
        # releaseNotes were not provided
        return None

    with open(rn_path) as f:
        rn = f.read()

    if not rn:
        # empty releaseNotes is not supported
        return None

    new_rn = re.findall(RELEASE_NOTES_REGEX, rn)
    if new_rn:
        # get release notes up to release header
        new_rn = new_rn[0].rstrip()
    else:
        new_rn = rn.replace(UNRELEASE_HEADER, '')  # type: ignore

    return new_rn if new_rn else None


def get_release_notes_file_path(file_path):
    """
    Accepts file path which is alleged to contain release notes. Validates that the naming convention
    is followed. If the file identified does not match the naming convention, error is returned.
    :param file_path: str - File path of the suspected release note.
    :return: file_path: str - Validated release notes path.
    """
    if file_path is None:
        print_warning("Release notes were not found.")
        return None
    else:
        if bool(re.search(r'\d{1,2}_\d{1,2}_\d{1,2}\.md', file_path)):
            return file_path
        else:
            print_warning(f'Unsupported file type found in ReleaseNotes directory - {file_path}')
            return None


def get_latest_release_notes_text(rn_path):
    if rn_path is None:
        print_warning('Path to release notes not found.')
        rn = None
    else:
        with open(rn_path) as f:
            rn = f.read()

        if not rn:
            print_error(f'Release Notes may not be empty. Please fill out correctly. - {rn_path}')
            return None

    return rn if rn else None


def format_version(version):
    """format server version to form X.X.X

    Args:
        version (string): string representing Demisto version

    Returns:
        string.
        The formatted server version.
    """
    formatted_version = version
    if len(version.split('.')) == 1:
        formatted_version = f'{version}.0.0'
    elif len(version.split('.')) == 2:
        formatted_version = f'{version}.0'

    return formatted_version


def server_version_compare(v1, v2):
    """compare Demisto versions

    Args:
        v1 (string): string representing Demisto version (first comparable)
        v2 (string): string representing Demisto version (second comparable)


    Returns:
        int.
        0 for equal versions.
        positive if v1 later version than v2.
        negative if v2 later version than v1.
    """

    v1 = format_version(v1)
    v2 = format_version(v2)

    _v1, _v2 = LooseVersion(v1), LooseVersion(v2)
    if _v1 == _v2:
        return 0
    if _v1 > _v2:
        return 1
    return -1


def run_threads_list(threads_list):
    """
    Start a list of threads and wait for completion (join)

    Arguments:
        threads_list (list of threads) -- list of threads to start and wait for join
    """
    # run each command in a separate thread
    for t in threads_list:
        t.start()
    # wait for the commands to complete
    for t in threads_list:
        t.join()


def is_file_path_in_pack(file_path):
    return bool(re.findall(PACKS_DIR_REGEX, file_path))


def get_pack_name(file_path):
    """
    extract pack name (folder name) from file path

    Arguments:
        file_path (str): path of a file inside the pack

    Returns:
        pack name (str)
    """
    if isinstance(file_path, Path):
        file_path = str(file_path)
    # the regex extracts pack name from relative paths, for example: Packs/EWSv2 -> EWSv2
    match = re.search(rf'{PACKS_DIR_REGEX}[/\\]([^/\\]+)[/\\]?', file_path)
    return match.group(1) if match else None


def get_pack_names_from_files(file_paths, skip_file_types=None):
    if skip_file_types is None:
        skip_file_types = set()

    packs = set()
    for path in file_paths:
        # renamed files are in a tuples - the second element is the new file name
        if isinstance(path, tuple):
            path = path[1]

        file_type = find_type(path)
        if file_type not in skip_file_types:
            pack = get_pack_name(path)
            if pack and is_file_path_in_pack(path):
                packs.add(pack)
    return packs


def filter_files_by_type(file_paths=None, skip_file_types=None) -> set:
    """get set of files and return the set whiteout the types to skip

    Args:
    - file_paths (set): set of content files.
    - skip_file_types List[str]: list of file types to skip.

    Returns:
    files (set): list of files whiteout the types to skip
    """
    if file_paths is None:
        file_paths = set()
    files = set()
    for path in file_paths:
        # renamed files are in a tuples - the second element is the new file name
        if isinstance(path, tuple):
            path = path[1]
        file_type = find_type(path)
        if file_type not in skip_file_types and is_file_path_in_pack(path):
            files.add(path)
    return files


def pack_name_to_path(pack_name):
    return os.path.join(PACKS_DIR, pack_name)


def get_pack_ignore_file_path(pack_name):
    return os.path.join(PACKS_DIR, pack_name, PACKS_PACK_IGNORE_FILE_NAME)


def get_test_playbook_id(test_playbooks_list: list, tpb_path: str) -> Tuple:  # type: ignore
    """

    Args:
        test_playbooks_list: The test playbook list from id_set
        tpb_path: test playbook path.

    Returns (Tuple): test playbook name and pack.

    """
    for test_playbook_dict in test_playbooks_list:
        test_playbook_id = list(test_playbook_dict.keys())[0]
        test_playbook_path = test_playbook_dict[test_playbook_id].get('file_path')
        test_playbook_pack = test_playbook_dict[test_playbook_id].get('pack')
        if not test_playbook_path or not test_playbook_pack:
            continue

        if tpb_path in test_playbook_path:
            return test_playbook_id, test_playbook_pack
    return None, None


def get_ignore_pack_skipped_tests(pack_name: str, modified_packs: set, id_set: dict) -> set:
    """
    Retrieve the skipped tests of a given pack, as detailed in the .pack-ignore file

    expected ignored tests structure in .pack-ignore:
        [file:playbook-Not-To-Run-Directly.yml]
        ignore=auto-test

    Arguments:
        pack_name (str): name of the pack
        modified_packs (set): Set of modified packs
        id_set (dict): ID set

    Returns:
        ignored_tests_set (set[str]): set of ignored test ids

    """
    if not modified_packs:
        modified_packs = {pack_name}
    ignored_tests_set = set()
    file_name_to_ignore_dict: Dict[str, List[str]] = {}
    test_playbooks = id_set.get('TestPlaybooks', {})

    pack_ignore_path = get_pack_ignore_file_path(pack_name)
    if pack_name in modified_packs:
        if os.path.isfile(pack_ignore_path):
            try:
                # read pack_ignore using ConfigParser
                config = ConfigParser(allow_no_value=True)
                config.read(pack_ignore_path)

                # go over every file in the config
                for section in config.sections():
                    if section.startswith("file:"):
                        # given section is of type file
                        file_name: str = section[5:]
                        for key in config[section]:
                            if key == 'ignore':
                                # group ignore codes to a list
                                file_name_to_ignore_dict[file_name] = str(config[section][key]).split(',')
            except MissingSectionHeaderError:
                pass

    for file_name, ignore_list in file_name_to_ignore_dict.items():
        if any(ignore_code == 'auto-test' for ignore_code in ignore_list):
            test_id, test_pack = get_test_playbook_id(test_playbooks, file_name)
            if test_id:
                ignored_tests_set.add(test_id)
    return ignored_tests_set


def get_all_docker_images(script_obj) -> List[str]:
    """Gets a yml as dict and returns a list of all 'dockerimage' values in the yml.

    Args:
        script_obj (dict): A yml dict.

    Returns:
        List. A list of all docker images.
    """
    # this makes sure the first docker in the list is the main docker image.
    def_docker_image = DEF_DOCKER
    if script_obj.get('type') == TYPE_PWSH:
        def_docker_image = DEF_DOCKER_PWSH
    imgs = [script_obj.get('dockerimage') or def_docker_image]

    # get additional docker images
    for key in script_obj.keys():
        if 'dockerimage' in key and key != 'dockerimage':
            if isinstance(script_obj.get(key), str):
                imgs.append(script_obj.get(key))

            elif isinstance(script_obj.get(key), list):
                imgs.extend(script_obj.get(key))

    return imgs


def get_python_version(docker_image, log_verbose=None, no_prints=False):
    """
    Get the python version of a docker image
    Arguments:
        docker_image {string} -- Docker image being used by the project
    Return:
        python version as a float (2.7, 3.7)
    Raises:
        ValueError -- if version is not supported
    """
    if log_verbose is None:
        log_verbose = LOG_VERBOSE
    stderr_out = None if log_verbose else DEVNULL
    py_ver = check_output(["docker", "run", "--rm", docker_image,
                           "python", "-c",
                           "import sys;print('{}.{}'.format(sys.version_info[0], sys.version_info[1]))"],
                          universal_newlines=True, stderr=stderr_out).strip()
    if not no_prints:
        print("Detected python version: [{}] for docker image: {}".format(py_ver, docker_image))

    py_num = float(py_ver)
    if py_num < 2.7 or (3 < py_num < 3.4):  # pylint can only work on python 3.4 and up
        raise ValueError("Python vesion for docker image: {} is not supported: {}. "
                         "We only support python 2.7.* and python3 >= 3.4.".format(docker_image, py_num))
    return py_num


def get_pipenv_dir(py_version, envs_dirs_base):
    """
    Get the direcotry holding pipenv files for the specified python version
    Arguments:
        py_version {float} -- python version as 2.7 or 3.7
    Returns:
        string -- full path to the pipenv dir
    """
    return "{}{}".format(envs_dirs_base, int(py_version))


def print_v(msg, log_verbose=None):
    if log_verbose is None:
        log_verbose = LOG_VERBOSE
    if log_verbose:
        print(msg)


def get_dev_requirements(py_version, envs_dirs_base):
    """
    Get the requirements for the specified py version.

    Arguments:
        py_version {float} -- python version as float (2.7, 3.7)

    Raises:
        ValueError -- If can't detect python version

    Returns:
        string -- requirement required for the project
    """
    env_dir = get_pipenv_dir(py_version, envs_dirs_base)
    stderr_out = None if LOG_VERBOSE else DEVNULL
    requirements = check_output(['pipenv', 'lock', '-r', '-d'], cwd=env_dir, universal_newlines=True,
                                stderr=stderr_out)
    print_v("dev requirements:\n{}".format(requirements))
    return requirements


def get_dict_from_file(path: str, use_ryaml: bool = False,
                       raises_error: bool = True) -> Tuple[Dict, Union[str, None]]:
    """
    Get a dict representing the file

    Arguments:
        path - a path to the file
        use_ryaml - Whether to use ryaml for file loading or not
        raises_error - Whether to raise a FileNotFound error if `path` is not a valid file.

    Returns:
        dict representation of the file, and the file_type, either .yml or .json
    """
    try:
        if path:
            if path.endswith('.yml'):
                if use_ryaml:
                    return get_ryaml(path), 'yml'
                return get_yaml(path), 'yml'
            elif path.endswith('.json'):
                return get_json(path), 'json'
            elif path.endswith('.py'):
                return {}, 'py'
    except FileNotFoundError as e:
        if raises_error:
            raise

    return {}, None


@lru_cache()
def find_type_by_path(path: Union[str, Path] = '') -> Optional[FileType]:
    """Find docstring by file path only
    This function is here as we want to implement lru_cache and we can do it on `find_type`
    as dict is not hashable.

    Args:
        path: Path to find its file type. Defaults to ''.

    Returns:
        FileType: The file type if found. else None;
    """
    path = Path(path)
    if path.suffix == '.md':
        if 'README' in path.name:
            return FileType.README

        if RELEASE_NOTES_DIR in path.parts:
            return FileType.RELEASE_NOTES

        if 'description' in path.name:
            return FileType.DESCRIPTION

        return FileType.CHANGELOG

    if path.suffix == '.json':
        if RELEASE_NOTES_DIR in path.parts:
            return FileType.RELEASE_NOTES_CONFIG
        elif LISTS_DIR in os.path.dirname(path):
            return FileType.LISTS
        elif JOBS_DIR in path.parts:
            return FileType.JOB

    # integration image
    if path.name.endswith('_image.png'):
        if path.name.endswith("Author_image.png"):
            return FileType.AUTHOR_IMAGE
        return FileType.IMAGE

    # doc files images
    if path.suffix == ".png" and DOC_FILES_DIR in path.parts:
        return FileType.DOC_IMAGE

    if path.suffix == '.ps1':
        return FileType.POWERSHELL_FILE

    if path.suffix == '.py':
        return FileType.PYTHON_FILE

    if path.suffix == '.js':
        return FileType.JAVASCRIPT_FILE

    if path.name.endswith(XSOAR_CONFIG_FILE):
        return FileType.XSOAR_CONFIG

    return None


# flake8: noqa: C901


def find_type(path: str = '', _dict=None, file_type: Optional[str] = None, ignore_sub_categories: bool = False):
    """
    returns the content file type

    Arguments:
        path - a path to the file

    Returns:
        string representing the content file type
    """
    type_by_path = find_type_by_path(path)
    if type_by_path:
        return type_by_path
    try:
        if not _dict and not file_type:
            _dict, file_type = get_dict_from_file(path)

    except FileNotFoundError:
        # unable to find the file - hence can't identify it
        return None

    if file_type == 'yml':
        if 'category' in _dict:
            if _dict.get('beta') and not ignore_sub_categories:
                return FileType.BETA_INTEGRATION

            return FileType.INTEGRATION

        if 'script' in _dict:
            if TEST_PLAYBOOKS_DIR in Path(path).parts and not ignore_sub_categories:
                return FileType.TEST_SCRIPT

            return FileType.SCRIPT

        if 'tasks' in _dict:
            if TEST_PLAYBOOKS_DIR in Path(path).parts:
                return FileType.TEST_PLAYBOOK

            return FileType.PLAYBOOK

    if file_type == 'json':
        if 'widgetType' in _dict:
            return FileType.WIDGET

        if 'orientation' in _dict:
            return FileType.REPORT

        if 'color' in _dict and 'cliName' not in _dict:
            if 'definitionId' in _dict and _dict['definitionId'] and \
                    _dict['definitionId'].lower() not in ['incident', 'indicator']:
                return FileType.GENERIC_TYPE
            return FileType.INCIDENT_TYPE

        # 'regex' key can be found in new reputations files while 'reputations' key is for the old reputations
        # located in reputations.json file.
        if 'regex' in _dict or 'reputations' in _dict:
            return FileType.REPUTATION

        if 'brandName' in _dict and 'transformer' in _dict:
            return FileType.OLD_CLASSIFIER

        if ('transformer' in _dict and 'keyTypeMap' in _dict) or 'mapping' in _dict:
            if _dict.get('type') and _dict.get('type') == 'classification':
                return FileType.CLASSIFIER
            elif _dict.get('type') and 'mapping' in _dict.get('type'):
                return FileType.MAPPER
            return None

        if 'canvasContextConnections' in _dict:
            return FileType.CONNECTION

        if 'layout' in _dict or 'kind' in _dict:  # it's a Layout or Dashboard but not a Generic Object
            if 'kind' in _dict or 'typeId' in _dict:
                return FileType.LAYOUT

            return FileType.DASHBOARD

        if 'group' in _dict and LAYOUT_CONTAINER_FIELDS.intersection(_dict):
            return FileType.LAYOUTS_CONTAINER

        if 'scriptName' in _dict and 'existingEventsFilters' in _dict and 'readyExistingEventsFilters' in _dict and \
                'newEventFilters' in _dict and 'readyNewEventFilters' in _dict:
            return FileType.PRE_PROCESS_RULES

        if 'allRead' in _dict and 'truncated' in _dict:
            return FileType.LISTS

        if 'definitionIds' in _dict and 'views' in _dict:
            return FileType.GENERIC_MODULE

        if 'auditable' in _dict:
            return FileType.GENERIC_DEFINITION

        if isinstance(_dict, dict) and {'isAllFeeds', 'selectedFeeds', 'isFeed'}.issubset(_dict.keys()):
            return FileType.JOB

        # When using it for all files validation- sometimes 'id' can be integer
        if 'id' in _dict:
            if isinstance(_dict['id'], str):
                if 'definitionId' in _dict and _dict['definitionId'] and \
                        _dict['definitionId'].lower() not in ['incident', 'indicator']:
                    return FileType.GENERIC_FIELD
                _id = _dict['id'].lower()
                if _id.startswith('incident'):
                    return FileType.INCIDENT_FIELD
                if _id.startswith('indicator'):
                    return FileType.INDICATOR_FIELD
            else:
                print(f'The file {path} could not be recognized, please update the "id" to be a string')

    return None


def get_common_server_path(env_dir):
    common_server_dir = get_common_server_dir(env_dir)
    return os.path.join(common_server_dir, 'CommonServerPython.py')


def get_common_server_path_pwsh(env_dir):
    common_server_dir = get_common_server_dir_pwsh(env_dir)
    return os.path.join(common_server_dir, 'CommonServerPowerShell.ps1')


def _get_common_server_dir_general(env_dir, name):
    common_server_pack_path = os.path.join(env_dir, 'Packs', 'Base', 'Scripts', name)

    return common_server_pack_path


def get_common_server_dir(env_dir):
    return _get_common_server_dir_general(env_dir, 'CommonServerPython')


def get_common_server_dir_pwsh(env_dir):
    return _get_common_server_dir_general(env_dir, 'CommonServerPowerShell')


def is_external_repository() -> bool:
    """
    Returns True if script executed from private repository

    """
    try:
        git_repo = git.Repo(os.getcwd(), search_parent_directories=True)
        private_settings_path = os.path.join(git_repo.working_dir, '.private-repo-settings')
        return os.path.exists(private_settings_path)
    except git.InvalidGitRepositoryError:
        return True


def get_content_id_set() -> dict:
    """Getting the ID Set from official content's bucket"""
    return requests.get(OFFICIAL_CONTENT_ID_SET_PATH).json()


def get_content_path() -> str:
    """ Get abs content path, from any CWD
    Returns:
        str: Absolute content path
    """
    try:
        git_repo = git.Repo(os.getcwd(), search_parent_directories=True)
        remote_url = git_repo.remote().urls.__next__()
        is_fork_repo = 'content' in remote_url
        is_external_repo = is_external_repository()

        if not is_fork_repo and not is_external_repo:
            raise git.InvalidGitRepositoryError
        return git_repo.working_dir
    except (git.InvalidGitRepositoryError, git.NoSuchPathError):
        print_error("Please run demisto-sdk in content repository - Aborting!")
    return ''


def run_command_os(command: str, cwd: Union[Path, str], env: Union[os._Environ, dict] = os.environ) -> \
        Tuple[str, str, int]:
    """ Run command in subprocess tty
    Args:
        command(str): Command to be executed.
        cwd(Path): Path from pathlib object to be executed
        env: Environment variables for the execution
    Returns:
        str: Stdout of the command
        str: Stderr of the command
        int: exit code of command
    """
    if isinstance(cwd, str):
        cwd = Path(cwd)
    try:
        process = Popen(
            shlex.split(command),
            cwd=cwd,
            env=env,
            stdout=PIPE,
            stderr=PIPE,
            universal_newlines=True
        )
        stdout, stderr = process.communicate()
    except OSError as e:
        return '', str(e), 1

    return stdout, stderr, process.returncode


def pascal_case(st: str) -> str:
    """Convert a string to pascal case. Will simply remove spaces and make sure the first
    character is capitalized

    Arguments:
        st {str} -- string to convert

    Returns:
        str -- converted string
    """
    words = re.findall(r'[a-zA-Z0-9]+', st)
    return ''.join(''.join([w[0].upper(), w[1:]]) for w in words)


def capital_case(st: str) -> str:
    """Capitalize the first letter of each word of a string. The remaining characters are untouched.

    Arguments:
        st {str} -- string to convert

    Returns:
        str -- converted string
    """
    if len(st) >= 1:
        words = st.split()
        return ' '.join([f'{s[:1].upper()}{s[1:]}' for s in words if len(s) >= 1])
    else:
        return ''


def get_last_release_version():
    """
    Get latest release tag (xx.xx.xx)

    :return: tag
    """
    tags = run_command('git tag').split('\n')
    tags = [tag for tag in tags if re.match(r'\d+\.\d+\.\d+', tag) is not None]
    tags.sort(key=LooseVersion, reverse=True)

    return tags[0]


def is_file_from_content_repo(file_path: str) -> Tuple[bool, str]:
    """ Check if an absolute file_path is part of content repo.
    Args:
        file_path (str): The file path which is checked.
    Returns:
        bool: if file is part of content repo.
        str: relative path of file in content repo.
    """
    try:
        git_repo = git.Repo(os.getcwd(),
                            search_parent_directories=True)
        remote_url = git_repo.remote().urls.__next__()
        is_fork_repo = 'content' in remote_url
        is_external_repo = is_external_repository()

        if not is_fork_repo and not is_external_repo:
            return False, ''
        content_path_parts = Path(git_repo.working_dir).parts
        input_path_parts = Path(file_path).parts
        input_path_parts_prefix = input_path_parts[:len(content_path_parts)]
        if content_path_parts == input_path_parts_prefix:
            return True, '/'.join(input_path_parts[len(content_path_parts):])
        else:
            return False, ''

    except Exception as e:
        click.secho(f"Unable to identify the repository: {e}")
        return False, ''


def should_file_skip_validation(file_path: str) -> bool:
    """Check if the file cannot be validated under 'run_all_validations_on_file' method for various reasons,
        either if it's a test file, or if it's a file that's been validated somewhere else
        Args:
            file_path (str): The file path which is checked.
        Returns:
            bool: True if the file's validation should be skipped, False otherwise.
        """
    file_extension = os.path.splitext(file_path)[-1]
    # We validate only yml json and .md files
    if file_extension not in ['.yml', '.json', '.md']:
        return True
    if any(ignore_pattern in file_path.lower() for ignore_pattern in ALL_FILES_VALIDATION_IGNORE_WHITELIST):
        return True
    # Ignoring changelog and description files since these are checked on the integration validation
    if 'changelog' in file_path.lower() or 'description' in file_path.lower():
        return True
    # unified files should not be validated
    if file_path.endswith('_unified.yml'):
        return True
    return False


def retrieve_file_ending(file_path: str) -> str:
    """
    Retrieves the file ending (without the dot)
    :param file_path: The file path
    :return: The file ending
    """
    os_split: tuple = os.path.splitext(file_path)
    if os_split:
        file_ending: str = os_split[1]
        if file_ending and '.' in file_ending:
            return file_ending[1:]
    return ''


def is_test_config_match(test_config: dict, test_playbook_id: str = '', integration_id: str = '') -> bool:
    """
    Given a test configuration from conf.json file, this method checks if the configuration is configured for the
    test playbook or for integration_id.
    Since in conf.json there could be test configurations with 'integrations' as strings or list of strings
    the type of test_configurations['integrations'] is checked in first and the match according to the type.
    If file type is not an integration- will return True if the test_playbook id matches playbookID.
    Args:
        test_config: A test configuration from conf.json file under 'tests' key.
        test_playbook_id: A test playbook ID.
        integration_id: An integration ID.
    If both test_playbook_id and integration_id are given will look for a match of both, else will look for match
    of either test playbook id or integration id
    Returns:
        True if the test configuration contains the test playbook and the content item or False if not
    """
    test_playbook_match = test_playbook_id == test_config.get('playbookID')
    test_integrations = test_config.get('integrations')
    if isinstance(test_integrations, list):
        integration_match = any(
            test_integration for test_integration in test_integrations if test_integration == integration_id)
    else:
        integration_match = test_integrations == integration_id
    # If both playbook id and integration id are given
    if integration_id and test_playbook_id:
        return test_playbook_match and integration_match

    # If only integration id is given
    if integration_id:
        return integration_match

    # If only test playbook is given
    if test_playbook_id:
        return test_playbook_match

    return False


def get_not_registered_tests(conf_json_tests: list, content_item_id: str, file_type: str, test_playbooks: list) -> list:
    """
    Return all test playbooks that are not configured in conf.json file
    Args:
        conf_json_tests: the 'tests' value of 'conf.json file
        content_item_id: A content item ID, could be a script, an integration or a playbook.
        file_type: The file type, could be an integration or a playbook.
        test_playbooks: The yml file's list of test playbooks

    Returns:
        A list of TestPlaybooks not configured
    """
    not_registered_tests = []
    for test in test_playbooks:
        if file_type == 'playbook':
            test_registered_in_conf_json = any(
                test_config for test_config in conf_json_tests if is_test_config_match(test_config,
                                                                                       test_playbook_id=test)
            )
        else:
            test_registered_in_conf_json = any(
                test_config for test_config in conf_json_tests if is_test_config_match(test_config,
                                                                                       integration_id=content_item_id)
            )
        if not test_registered_in_conf_json:
            not_registered_tests.append(test)
    return not_registered_tests


def _get_file_id(file_type: str, file_content: Dict):
    """
    Gets the ID of a content item according to it's type
    Args:
        file_type: The type of the content item
        file_content: The content of the content item

    Returns:
        The file's content ID
    """
    file_id = ''
    if file_type in ID_IN_ROOT:
        file_id = file_content.get('id', '')
    elif file_type in ID_IN_COMMONFIELDS:
        file_id = file_content.get('commonfields', {}).get('id')
    return file_id


def is_path_of_integration_directory(path: str) -> bool:
    """Returns true if directory is integration directory false if not.
    """
    return os.path.basename(path) == INTEGRATIONS_DIR


def is_path_of_script_directory(path: str) -> bool:
    """Returns true if directory is script directory false if not.
    """
    return os.path.basename(path) == SCRIPTS_DIR


def is_path_of_playbook_directory(path: str) -> bool:
    """Returns true if directory is playbook directory false if not.
    """
    return os.path.basename(path) == PLAYBOOKS_DIR


def is_path_of_test_playbook_directory(path: str) -> bool:
    """Returns true if directory is test_playbook directory false if not.
    """
    return os.path.basename(path) == TEST_PLAYBOOKS_DIR


def is_path_of_report_directory(path: str) -> bool:
    """Returns true if directory is report directory false if not.
    """
    return os.path.basename(path) == REPORTS_DIR


def is_path_of_dashboard_directory(path: str) -> bool:
    """Returns true if directory is integration directory false if not.
    """
    return os.path.basename(path) == DASHBOARDS_DIR


def is_path_of_widget_directory(path: str) -> bool:
    """Returns true if directory is integration directory false if not.
    """
    return os.path.basename(path) == WIDGETS_DIR


def is_path_of_incident_field_directory(path: str) -> bool:
    """Returns true if directory is integration directory false if not.
    """
    return os.path.basename(path) == INCIDENT_FIELDS_DIR


def is_path_of_incident_type_directory(path: str) -> bool:
    """Returns true if directory is integration directory false if not.
    """
    return os.path.basename(path) == INCIDENT_TYPES_DIR


def is_path_of_indicator_field_directory(path: str) -> bool:
    """Returns true if directory is integration directory false if not.
    """
    return os.path.basename(path) == INDICATOR_FIELDS_DIR


def is_path_of_layout_directory(path: str) -> bool:
    """Returns true if directory is integration directory false if not.
    """
    return os.path.basename(path) == LAYOUTS_DIR


def is_path_of_pre_process_rules_directory(path: str) -> bool:
    """Returns true if directory is pre-processing rules directory, false if not.
    """
    return os.path.basename(path) == PRE_PROCESS_RULES_DIR


def is_path_of_lists_directory(path: str) -> bool:
    return os.path.basename(path) == LISTS_DIR


def is_path_of_classifier_directory(path: str) -> bool:
    """Returns true if directory is integration directory false if not.
    """
    return os.path.basename(path) == CLASSIFIERS_DIR


def get_parent_directory_name(path: str, abs_path: bool = False) -> str:
    """
    Retrieves the parent directory name
    :param path: path to get the parent dir name
    :param abs_path: when set to true, will return absolute path
    :return: parent directory name
    """
    parent_dir_name = os.path.dirname(os.path.abspath(path))
    if abs_path:
        return parent_dir_name
    return os.path.basename(parent_dir_name)


def get_content_file_type_dump(file_path: str) -> Callable[[str], str]:
    """
    Return a method with which 'curr' (the current key the lies in the path of the error) should be printed with
    If the file is a yml file:
        will return a yaml.dump function
    If the file is a json file:
        will return a json.dumps function configured with indent=4
    In any other case- will just print the string representation of the key.

    The file type is checked according to the file extension

    Args:
        file_path: The file path whose type is determined in this method

    Returns:
        A function that returns string representation of 'curr'
    """
    # Setting the method that should the curr path
    file_extension = os.path.splitext(file_path)[-1]
    curr_string_transformer: Union[partial[str], Type[str], Callable] = str
    if file_extension in ['.yml', '.yaml']:
        curr_string_transformer = yaml.dump
    elif file_extension == '.json':
        curr_string_transformer = partial(json.dumps, indent=4)
    return curr_string_transformer


def get_code_lang(file_data: dict, file_entity: str) -> str:
    """
    Returns the code language by the file entity
    :param file_data: The file data
    :param file_entity: The file entity
    :return: The code language
    """
    if file_entity == INTEGRATIONS_DIR:
        return file_data.get('script', {}).get('type', '')
    elif file_entity == SCRIPTS_DIR:
        return file_data.get('type', {})
    return ''


def camel_to_snake(camel: str) -> str:
    """
    Converts camel case (CamelCase) strings to snake case (snake_case) strings.
    Args:
        camel (str): The camel case string.

    Returns:
        str: The snake case string.
    """
    camel_to_snake_pattern = re.compile(r'(?<!^)(?=[A-Z][a-z])')
    snake = camel_to_snake_pattern.sub('_', camel).lower()
    return snake


def open_id_set_file(id_set_path):
    id_set = None
    try:
        with open(id_set_path, 'r') as id_set_file:
            id_set = json.load(id_set_file)
    except IOError:
        print_warning("Could not open id_set file")
    finally:
        return id_set


def get_demisto_version(demisto_client: demisto_client) -> str:
    """
    Args:
        demisto_client: A configured demisto_client instance

    Returns:
        the server version of the Demisto instance.
    """
    try:
        resp = demisto_client.generic_request('/about', 'GET')
        about_data = json.loads(resp[0].replace("'", '"'))
        return parse(about_data.get('demistoVersion'))  # type: ignore
    except Exception:
        return "0"


def arg_to_list(arg: Union[str, List[str]], separator: str = ",") -> List[str]:
    """
       Converts a string representation of lists to a python list
       Args:
              arg: string or list of string.
              separator: A string separator to separate the strings, the default is a comma.
       Returns:
             list, contains strings.

    """
    if not arg:
        return []
    if isinstance(arg, list):
        return arg
    if isinstance(arg, str):
        if arg[0] == '[' and arg[-1] == ']':
            return json.loads(arg)
        return [s.strip() for s in arg.split(separator)]
    return [arg]


def get_file_version_suffix_if_exists(current_file: Dict, check_in_display: bool = False) -> Optional[str]:
    """
    Checks if current YML file name is versioned or no, e.g, ends with v<number>.
    Args:
        current_file (Dict): Dict representing YML data of an integration or script.
        check_in_display (bool): Whether to get name by 'display' field or not (by 'name' field).

    Returns:
        (Optional[str]): Number of the version as a string, if the file ends with version suffix. None otherwise.
    """
    versioned_file_regex = r'v([0-9]+)$'
    name = current_file.get('display') if check_in_display else current_file.get('name')
    if not name:
        return None
    matching_regex = re.findall(versioned_file_regex, name.lower())
    if matching_regex:
        return matching_regex[-1]
    return None


def get_all_incident_and_indicator_fields_from_id_set(id_set_file, entity_type):
    fields_list = []
    for item in ['IncidentFields', 'IndicatorFields']:
        all_item_fields = id_set_file.get(item)
        for item_field in all_item_fields:
            for field, field_info in item_field.items():
                if entity_type == 'mapper' or entity_type == 'old classifier':
                    fields_list.append(field_info.get('name', ''))
                    fields_list.append(field.replace('incident_', '').replace('indicator_', ''))
                elif entity_type == 'layout':
                    fields_list.append(field.replace('incident_', '').replace('indicator_', ''))
    return fields_list


def is_string_uuid(string_to_check: str):
    """
    Check if a given string is from uuid type
    Args:
        string_to_check: string

    Returns:
        bool. True if the string match uuid type, else False

    """
    return bool(re.fullmatch(UUID_REGEX, string_to_check))


def extract_multiple_keys_from_dict(key: str, var: dict):
    """
    Args:
        key: string representing a re-occurring field in dictionary
        var: nested dictionary (can contain both nested lists and nested dictionary)

    Returns: A generator that generates value in an occurrence of the nested key in var.
    """
    if hasattr(var, 'items'):
        for k, v in var.items():
            if k == key:
                yield v
            if isinstance(v, dict):
                for result in extract_multiple_keys_from_dict(key, v):
                    yield result
            elif isinstance(v, list):
                for d in v:
                    for result in extract_multiple_keys_from_dict(key, d):
                        yield result


def find_file(root_path, file_name):
    """Find a file with a given file name under a given root path.
    Returns:
        str: The full file path from root path if exists, else return empty string.
    """
    for file in os.listdir(root_path):
        file_path = os.path.join(root_path, file)
        if file_path.endswith(file_name):
            return file_path
        elif os.path.isdir(file_path):
            found_file = find_file(file_path, file_name)
            if found_file:
                return found_file
    return ''


@lru_cache()
def get_file_displayed_name(file_path):
    """Gets the file name that is displayed in the UI by the file's path.
    If there is no displayed name - returns the file name"""
    file_type = find_type(file_path)
    if FileType.INTEGRATION == file_type:
        return get_yaml(file_path).get('display')
    elif file_type in [FileType.SCRIPT, FileType.TEST_SCRIPT, FileType.PLAYBOOK, FileType.TEST_PLAYBOOK]:
        return get_yaml(file_path).get('name')
    elif file_type in [FileType.MAPPER, FileType.CLASSIFIER, FileType.INCIDENT_FIELD, FileType.INCIDENT_TYPE,
                       FileType.INDICATOR_FIELD, FileType.LAYOUTS_CONTAINER, FileType.PRE_PROCESS_RULES,
                       FileType.DASHBOARD, FileType.WIDGET,
                       FileType.REPORT, FileType.JOB]:
        return get_json(file_path).get('name')
    elif file_type == FileType.OLD_CLASSIFIER:
        return get_json(file_path).get('brandName')
    elif file_type == FileType.LAYOUT:
        return get_json(file_path).get('TypeName')
    elif file_type == FileType.REPUTATION:
        return get_json(file_path).get('id')
    else:
        return os.path.basename(file_path)


def compare_context_path_in_yml_and_readme(yml_dict, readme_content):
    """
    Gets both README and YML file of Integration and compares the context path between them.
    Scripts are not being checked.
    Args:
        yml_dict: a dictionary representing YML content.
        readme_content: the content string of the readme file.
    Returns: A dictionary as following: {<command_name>:{'only in yml': <set of context paths found only in yml>,
                                                        'only in readme': <set of context paths found only in readme>}}
    """
    different_contexts: dict = {}

    # Gets the data from the README
    # the pattern to get the context part out of command section:
    context_section_pattern = r"\| *\*\*Path\*\* *\| *\*\*Type\*\* *\| *\*\*Description\*\* *\|.(.*?)#{3,5}"
    # the pattern to get the value in the first column under the outputs table:
    context_path_pattern = r"\| *(\S.*?\S) *\| *[^\|]* *\| *[^\|]* *\|"
    readme_content += "### "  # mark end of file so last pattern of regex will be recognized.
    commands = yml_dict.get("script", {})

    # handles scripts
    if not commands:
        return different_contexts
    commands = commands.get('commands', [])
    for command in commands:
        command_name = command.get('name')

        # Gets all context path in the relevant command section from README file
        command_section_pattern = fr" Base Command..`{command_name}`.(.*?)\n### "  # pattern to get command section
        command_section = re.findall(command_section_pattern, readme_content, re.DOTALL)
        if not command_section:
            continue
        if not command_section[0].endswith('###'):
            command_section[0] += '###'  # mark end of file so last pattern of regex will be recognized.
        context_section = re.findall(context_section_pattern, command_section[0], re.DOTALL)
        if not context_section:
            context_path_in_command = set()
        else:
            context_path_in_command = set(re.findall(context_path_pattern, context_section[0], re.DOTALL))

            # remove the header line ---- (could be of any length)
            for path in context_path_in_command:
                if not path.replace('-', ''):
                    context_path_in_command.remove(path)
                    break

        # handles cases of old integrations with context in 'important' section
        if 'important' in command:
            command.pop('important')

        # Gets all context path in the relevant command section from YML file
        existing_context_in_yml = set(extract_multiple_keys_from_dict("contextPath", command))

        # finds diff between YML and README
        only_in_yml_paths = existing_context_in_yml - context_path_in_command
        only_in_readme_paths = context_path_in_command - existing_context_in_yml
        if only_in_yml_paths or only_in_readme_paths:
            different_contexts[command_name] = {"only in yml": only_in_yml_paths,
                                                "only in readme": only_in_readme_paths}

    return different_contexts


def write_yml(yml_path: str, yml_data: Dict):
    ryaml = YAML()
    ryaml.allow_duplicate_keys = True
    ryaml.preserve_quotes = True
    with open(yml_path, 'w') as f:
        ryaml.dump(yml_data, f)  # ruamel preservers multilines


def to_kebab_case(s: str):
    """
    Scan File => scan-file
    Scan File- => scan-file
    *scan,file => scan-file
    Scan     File => scan-file

    """
    if s:
        new_s = s.lower()
        new_s = re.sub(' +', '-', new_s)
        new_s = re.sub('[^A-Za-z0-9-]+', '', new_s)
        m = re.search('[a-z0-9]+(-[a-z]+)*', new_s)
        if m:
            return m.group(0)
        else:
            return new_s

    return s


def to_pascal_case(s: str):
    """
    Scan File => ScanFile
    Scan File- => ScanFile
    *scan,file => ScanFile
    Scan     File => ScanFile
    scan-file => ScanFile
    scan.file => ScanFile

    """
    if s:
        if re.search(r'^[A-Z][a-z]+(?:[A-Z][a-z]+)*$', s):
            return s

        new_s = s.lower()
        new_s = re.sub(r'[ -\.]+', '-', new_s)
        new_s = ''.join([t.title() for t in new_s.split('-')])
        new_s = re.sub(r'[^A-Za-z0-9]+', '', new_s)

        return new_s

    return s


def get_approved_usecases() -> list:
    """Gets approved list of usecases from content master

    Returns:
        List of approved usecases
    """
    return get_remote_file(
        'Tests/Marketplace/approved_usecases.json',
        github_repo=GitContentConfig.OFFICIAL_CONTENT_REPO_NAME
    ).get('approved_list', [])


def get_approved_tags() -> list:
    """Gets approved list of tags from content master

    Returns:
        List of approved tags
    """
    return get_remote_file(
        'Tests/Marketplace/approved_tags.json',
        github_repo=GitContentConfig.OFFICIAL_CONTENT_REPO_NAME
    ).get('approved_list', [])


def get_pack_metadata(file_path: str) -> dict:
    """ Get the pack_metadata dict, of the pack containing the given file path.

    Args:
        file_path(str): file path

    Returns: pack_metadata of the pack, that source_file related to,
        on failure returns {}

    """
    pack_path = file_path if PACKS_DIR in file_path else os.path.realpath(__file__)
    match = re.search(rf".*{PACKS_DIR}[/\\]([^/\\]+)[/\\]?", pack_path)
    directory = match.group() if match else ''

    try:
        metadata_path = os.path.join(directory, PACKS_PACK_META_FILE_NAME)
        pack_metadata, _ = get_dict_from_file(metadata_path)
        return pack_metadata
    except Exception:
        return {}


def is_pack_path(input_path: str) -> bool:
    """
    Checks whether pack given in input path is for a pack.
    Args:
        input_path (str): Input path.
    Examples
        - input_path = 'Packs/BitcoinAbuse
          Returns: True
        - input_path = 'Packs/BitcoinAbuse/Layouts'
          Returns: False
    Returns:
        (bool):
        - True if the input path is for a given pack.
        - False if the input path is not for a given pack.
    """
    return os.path.basename(os.path.dirname(input_path)) == PACKS_DIR


def get_relative_path_from_packs_dir(file_path: str) -> str:
    """Get the relative path for a given file_path starting in the Packs directory"""
    if PACKS_DIR not in file_path or file_path.startswith(PACKS_DIR):
        return file_path

    return file_path[file_path.find(PACKS_DIR):]


def is_uuid(s: str) -> Optional[Match]:
    """Checks whether given string is a UUID

    Args:
         s (str): The string to check if it is a UUID

    Returns:
        Match: Returns the match if given string is a UUID, otherwise None
    """
    return re.match(UUID_REGEX, s)


def get_release_note_entries(version='') -> list:
    """
    Gets the release notes entries for the current version.

    Args:
        version: The current demisto-sdk version.

    Return:
        list: A list of the release notes given from the CHANGELOG file.
    """

    changelog_file_content = get_remote_file(full_file_path='CHANGELOG.md',
                                             return_content=True,
                                             github_repo='demisto/demisto-sdk').decode('utf-8').split('\n')

    if not version or 'dev' in version:
        version = 'Changelog'

    if f'# {version}' not in changelog_file_content:
        return []

    result = changelog_file_content[changelog_file_content.index(f'# {version}') + 1:]
    result = result[:result.index('')]

    return result


def get_current_usecases() -> list:
    """Gets approved list of usecases from current branch (only in content repo).

    Returns:
        List of approved usecases from current branch
    """
    if not is_external_repository():
        approved_usecases_json, _ = get_dict_from_file('Tests/Marketplace/approved_usecases.json')
        return approved_usecases_json.get('approved_list', [])
    return []


def get_current_tags() -> list:
    """Gets approved list of tags from current branch (only in content repo).

    Returns:
        List of approved tags from current branch
    """
    if not is_external_repository():
        approved_tags_json, _ = get_dict_from_file('Tests/Marketplace/approved_tags.json')
        return approved_tags_json.get('approved_list', [])
    return []


@contextmanager
def suppress_stdout():
    """
        Temporarily suppress console output without effecting error outputs.
        Example of use:

            with suppress_stdout():
                print('This message will not be printed')
            print('This message will be printed')
    """
    with open(os.devnull, "w") as devnull:
        try:
            old_stdout = sys.stdout
            sys.stdout = devnull
            yield
        finally:
            sys.stdout = old_stdout


def get_definition_name(path: str, pack_path: str) -> Optional[str]:
    r"""
        param:
            path (str): path to the file which needs a definition name (generic field\generic type file)
            pack_path (str): relevant pack path

        :rtype: ``str``
        :return:
            for generic type and generic field return associated generic definition name folder

    """

    try:
        file_dictionary = get_json(path)
        definition_id = file_dictionary['definitionId']
        generic_def_path = os.path.join(pack_path, 'GenericDefinitions')
        file_names_lst = os.listdir(generic_def_path)
        for file in file_names_lst:
            if str.find(file, definition_id):
                def_file_path = os.path.join(generic_def_path, file)
                def_file_dictionary = get_json(def_file_path)
                cur_id = def_file_dictionary["id"]
                if cur_id == definition_id:
                    return def_file_dictionary["name"]

        print("Was unable to find the file for definitionId " + definition_id)
        return None

    except FileNotFoundError or AttributeError:
        print("Error while retrieving definition name for definitionId " + definition_id +
              "\n Check file structure and make sure all relevant fields are entered properly")
        return None


def is_iron_bank_pack(file_path):
    metadata = get_pack_metadata(file_path)
    return PACK_METADATA_IRON_BANK_TAG in metadata.get('tags', [])


def get_script_or_sub_playbook_tasks_from_playbook(searched_entity_name: str, main_playbook_data: Dict) -> List[Dict]:
    """Get the tasks data for a task running the searched_entity_name (script/playbook).

    Returns:
        List. A list of dicts representing tasks running the searched_entity_name.
    """
    searched_tasks: List = []
    tasks = main_playbook_data.get('tasks', {})
    if not tasks:
        return searched_tasks

    for task_data in tasks.values():
        task_details = task_data.get('task', {})
        found_entity = searched_entity_name in {task_details.get('scriptName'), task_details.get('playbookName')}

        if found_entity:
            searched_tasks.append(task_data)

    return searched_tasks<|MERGE_RESOLUTION|>--- conflicted
+++ resolved
@@ -29,18 +29,11 @@
 
 from demisto_sdk.commands.common.constants import (
     ALL_FILES_VALIDATION_IGNORE_WHITELIST, API_MODULES_PACK, CLASSIFIERS_DIR,
-<<<<<<< HEAD
-    DASHBOARDS_DIR, DEF_DOCKER, DEF_DOCKER_PWSH, DOC_FILES_DIR,
-    ID_IN_COMMONFIELDS, ID_IN_ROOT, INCIDENT_FIELDS_DIR, INCIDENT_TYPES_DIR,
-    INDICATOR_FIELDS_DIR, INTEGRATIONS_DIR, JOBS_DIR, LAYOUTS_DIR, LISTS_DIR,
-    OFFICIAL_CONTENT_ID_SET_PATH, PACK_METADATA_IRON_BANK_TAG,
-=======
-    DASHBOARDS_DIR, DEF_DOCKER, DEF_DOCKER_PWSH,
+    DASHBOARDS_DIR, DEF_DOCKER, DEF_DOCKER_PWSH, JOBS_DIR,
     DEFAULT_CONTENT_ITEM_FROM_VERSION, DEFAULT_CONTENT_ITEM_TO_VERSION,
     DOC_FILES_DIR, ID_IN_COMMONFIELDS, ID_IN_ROOT, INCIDENT_FIELDS_DIR,
     INCIDENT_TYPES_DIR, INDICATOR_FIELDS_DIR, INTEGRATIONS_DIR, LAYOUTS_DIR,
     LISTS_DIR, OFFICIAL_CONTENT_ID_SET_PATH, PACK_METADATA_IRON_BANK_TAG,
->>>>>>> 0f1a1b01
     PACKAGE_SUPPORTING_DIRECTORIES, PACKAGE_YML_FILE_REGEX, PACKS_DIR,
     PACKS_DIR_REGEX, PACKS_PACK_IGNORE_FILE_NAME, PACKS_PACK_META_FILE_NAME,
     PACKS_README_FILE_NAME, PLAYBOOKS_DIR, PRE_PROCESS_RULES_DIR,
