import argparse
import glob
import io
import logging
import os
import re
import shlex
import sys
import urllib.parse
from collections import OrderedDict
from concurrent.futures import as_completed
from configparser import ConfigParser, MissingSectionHeaderError
from contextlib import contextmanager
from distutils.version import LooseVersion
from enum import Enum
from functools import lru_cache
from pathlib import Path, PosixPath
from subprocess import DEVNULL, PIPE, Popen, check_output
from time import sleep
from typing import (
    Any,
    Callable,
    Dict,
    Iterable,
    List,
    Match,
    Optional,
    Set,
    Tuple,
    Union,
)

import demisto_client
import git
import giturlparse
import requests
import urllib3
from bs4.dammit import UnicodeDammit
from git.types import PathLike
from packaging.version import LegacyVersion, Version, parse
from pebble import ProcessFuture, ProcessPool
from requests.exceptions import HTTPError
from ruamel.yaml.comments import CommentedSeq

from demisto_sdk.commands.common.constants import (
    ALL_FILES_VALIDATION_IGNORE_WHITELIST,
    API_MODULES_PACK,
    CLASSIFIERS_DIR,
    CONF_JSON_FILE_NAME,
    CORRELATION_RULES_DIR,
    DASHBOARDS_DIR,
    DEF_DOCKER,
    DEF_DOCKER_PWSH,
    DEFAULT_CONTENT_ITEM_FROM_VERSION,
    DEFAULT_CONTENT_ITEM_TO_VERSION,
    DOC_FILES_DIR,
    ENV_DEMISTO_SDK_MARKETPLACE,
    ID_IN_COMMONFIELDS,
    ID_IN_ROOT,
    INCIDENT_FIELDS_DIR,
    INCIDENT_TYPES_DIR,
    INDICATOR_FIELDS_DIR,
    INDICATOR_TYPES_DIR,
    INTEGRATIONS_DIR,
    JOBS_DIR,
    LAYOUT_RULES_DIR,
    LAYOUTS_DIR,
    LISTS_DIR,
    MARKETPLACE_KEY_PACK_METADATA,
    MARKETPLACE_TO_CORE_PACKS_FILE,
    METADATA_FILE_NAME,
    MODELING_RULES_DIR,
    NON_LETTERS_OR_NUMBERS_PATTERN,
    OFFICIAL_CONTENT_GRAPH_PATH,
    OFFICIAL_CONTENT_ID_SET_PATH,
    OFFICIAL_INDEX_JSON_PATH,
    PACK_METADATA_IRON_BANK_TAG,
    PACK_METADATA_SUPPORT,
    PACKAGE_SUPPORTING_DIRECTORIES,
    PACKAGE_YML_FILE_REGEX,
    PACKS_DIR,
    PACKS_DIR_REGEX,
    PACKS_PACK_IGNORE_FILE_NAME,
    PACKS_PACK_META_FILE_NAME,
    PACKS_README_FILE_NAME,
    PARSING_RULES_DIR,
    PLAYBOOKS_DIR,
    PRE_PROCESS_RULES_DIR,
    RELEASE_NOTES_DIR,
    RELEASE_NOTES_REGEX,
    REPORTS_DIR,
    SCRIPTS_DIR,
    SIEM_ONLY_ENTITIES,
    TEST_PLAYBOOKS_DIR,
    TESTS_AND_DOC_DIRECTORIES,
    TRIGGER_DIR,
    TYPE_PWSH,
    UNRELEASE_HEADER,
    UUID_REGEX,
    WIDGETS_DIR,
    XDRC_TEMPLATE_DIR,
    XSIAM_DASHBOARDS_DIR,
    XSIAM_REPORTS_DIR,
    XSOAR_CONFIG_FILE,
    XSOAR_SUPPORT,
    FileType,
    IdSetKeys,
    MarketplaceVersions,
    urljoin,
)
from demisto_sdk.commands.common.git_content_config import GitContentConfig, GitProvider
from demisto_sdk.commands.common.git_util import GitUtil
from demisto_sdk.commands.common.handlers import JSON_Handler, YAML_Handler

logger = logging.getLogger("demisto-sdk")

json = JSON_Handler()
yaml = YAML_Handler()

urllib3.disable_warnings()


GRAPH_SUPPORTED_FILE_TYPES = ["yml", "json"]


class TagParser:
    def __init__(self, tag_prefix: str, tag_suffix: str, remove_tag_text: bool = True):
        self._tag_prefix = tag_prefix
        self._tag_suffix = tag_suffix
        self._pattern = re.compile(rf"{tag_prefix}((.|\s)+?){tag_suffix}")
        self._remove_tag_text = remove_tag_text

    def parse(self, text: str, remove_tag: Optional[bool] = None) -> str:
        """
        Given a prefix and suffix of an expected tag, remove the tag and the text it's wrapping, or just the wrappers
        Args:
            text (str): text that may contain given tags.
            remove_tag (bool): overrides remove_tag_text value. Determines whether to remove the tag

        Returns:
            Text with no wrapper tags.
        """
        if text and 0 <= text.find(self._tag_prefix) < text.find(self._tag_suffix):
            remove_tag = (
                remove_tag if isinstance(remove_tag, bool) else self._remove_tag_text
            )
            # collect {orignal_text: text_to_replace}
            matches = re.finditer(self._pattern, text)
            replace_map = {}
            for match in matches:
                replace_val = "" if remove_tag else match.group(1)
                replace_map[re.escape(match.group())] = replace_val

            # replace collected text->replacement
            pattern = re.compile("|".join(replace_map.keys()))
            text = pattern.sub(lambda m: replace_map[re.escape(m.group(0))], text)
        return text


class MarketplaceTagParser:
    XSOAR_PREFIX = "<~XSOAR>\n"
    XSOAR_SUFFIX = "\n</~XSOAR>\n"
    XSOAR_INLINE_PREFIX = "<~XSOAR>"
    XSOAR_INLINE_SUFFIX = "</~XSOAR>"

    XSIAM_PREFIX = "<~XSIAM>\n"
    XSIAM_SUFFIX = "\n</~XSIAM>\n"
    XSIAM_INLINE_PREFIX = "<~XSIAM>"
    XSIAM_INLINE_SUFFIX = "</~XSIAM>"

    XPANSE_PREFIX = "<~XPANSE>\n"
    XPANSE_SUFFIX = "\n</~XPANSE>\n"
    XPANSE_INLINE_PREFIX = "<~XPANSE>"
    XPANSE_INLINE_SUFFIX = "</~XPANSE>"

    def __init__(self, marketplace: str = MarketplaceVersions.XSOAR.value):
        self.marketplace = marketplace
        self._xsoar_parser = TagParser(
            tag_prefix=self.XSOAR_PREFIX,
            tag_suffix=self.XSOAR_SUFFIX,
        )
        self._xsoar_inline_parser = TagParser(
            tag_prefix=self.XSOAR_INLINE_PREFIX,
            tag_suffix=self.XSOAR_INLINE_SUFFIX,
        )
        self._xsiam_parser = TagParser(
            tag_prefix=self.XSIAM_PREFIX,
            tag_suffix=self.XSIAM_SUFFIX,
        )
        self._xsiam_inline_parser = TagParser(
            tag_prefix=self.XSIAM_INLINE_PREFIX,
            tag_suffix=self.XSIAM_INLINE_SUFFIX,
        )
        self._xpanse_parser = TagParser(
            tag_prefix=self.XPANSE_PREFIX,
            tag_suffix=self.XPANSE_SUFFIX,
        )
        self._xpanse_inline_parser = TagParser(
            tag_prefix=self.XPANSE_INLINE_PREFIX,
            tag_suffix=self.XPANSE_INLINE_SUFFIX,
        )

    @property
    def marketplace(self):
        return self._marketplace

    @marketplace.setter
    def marketplace(self, marketplace):
        self._marketplace = marketplace
        self._should_remove_xsoar_text = marketplace != MarketplaceVersions.XSOAR.value
        self._should_remove_xsiam_text = (
            marketplace != MarketplaceVersions.MarketplaceV2.value
        )
        self._should_remove_xpanse_text = (
            marketplace != MarketplaceVersions.XPANSE.value
        )

    def parse_text(self, text):
        # the order of parse is important. inline should always be checked after paragraph tag
        # xsoar->xsoar_inline->xsiam->xsiam_inline->xpanse->xpanse_inline
        return self._xpanse_inline_parser.parse(
            remove_tag=self._should_remove_xpanse_text,
            text=self._xpanse_parser.parse(
                remove_tag=self._should_remove_xpanse_text,
                text=self._xsiam_inline_parser.parse(
                    remove_tag=self._should_remove_xsiam_text,
                    text=self._xsiam_parser.parse(
                        remove_tag=self._should_remove_xsiam_text,
                        text=self._xsoar_inline_parser.parse(
                            remove_tag=self._should_remove_xsoar_text,
                            text=self._xsoar_parser.parse(
                                remove_tag=self._should_remove_xsoar_text,
                                text=text,
                            ),
                        ),
                    ),
                ),
            ),
        )


MARKETPLACE_TAG_PARSER = None

LAYOUT_CONTAINER_FIELDS = {
    "details",
    "detailsV2",
    "edit",
    "close",
    "mobile",
    "quickView",
    "indicatorsQuickView",
    "indicatorsDetails",
}
SDK_PYPI_VERSION = r"https://pypi.org/pypi/demisto-sdk/json"

SUFFIX_TO_REMOVE = ("_dev", "_copy")


def generate_xsiam_normalized_name(file_name, prefix):
    if file_name.startswith(f"external-{prefix}-"):
        return file_name
    elif file_name.startswith(f"{prefix}-"):
        return file_name.replace(f"{prefix}-", f"external-{prefix}-")
    else:
        return f"external-{prefix}-{file_name}"


def get_mp_tag_parser():
    global MARKETPLACE_TAG_PARSER
    if MARKETPLACE_TAG_PARSER is None:
        MARKETPLACE_TAG_PARSER = MarketplaceTagParser(
            os.getenv(ENV_DEMISTO_SDK_MARKETPLACE, MarketplaceVersions.XSOAR.value)
        )
    return MARKETPLACE_TAG_PARSER


def get_yml_paths_in_dir(project_dir: str, error_msg: str = "") -> Tuple[list, str]:
    """
    Gets the project directory and returns the path of the first yml file in that directory
    :param project_dir: string path to the project_dir
    :param error_msg: the error msg to show to the user in case not yml files found in the directory
    :return: first returned argument is the list of all yml files paths in the directory, second returned argument is a
    string path to the first yml file in project_dir
    """
    yml_files = glob.glob(os.path.join(project_dir, "*.yml"))
    if not yml_files:
        if error_msg:
            print(error_msg)
        return [], ""
    return yml_files, yml_files[0]


def get_files_in_dir(
    project_dir: str,
    file_endings: list,
    recursive: bool = True,
    ignore_test_files: bool = False,
) -> list:
    """
    Gets the project directory and returns the path of all yml, json and py files in it
    Args:
        project_dir: String path to the project_dir
        file_endings: List of file endings to search for in a given directory
        recursive: Indicates whether search should be recursive or not
    :return: The path of files with file_endings in the current dir
    """
    files = []
    excludes = []

    project_path = Path(project_dir)
    glob_function = project_path.rglob if recursive else project_path.glob
    for file_type in file_endings:
        pattern = f"*.{file_type}"
        if project_dir.endswith(file_type):
            return [project_dir]
        if ignore_test_files:
            for test_dir in TESTS_AND_DOC_DIRECTORIES:
                exclude_pattern = f"**/{test_dir}/" + pattern
                excludes.extend([str(f) for f in glob_function(exclude_pattern)])
        files.extend([str(f) for f in glob_function(pattern)])
    return list(set(files) - set(excludes))


def get_all_content_objects_paths_in_dir(project_dir_list: Optional[Iterable]):
    """
    Gets the project directory and returns the path of all yml, json and py files in it
    Args:
        project_dir_list: List or set with str paths
    :return: list of content files in the current dir with str relative paths
    """
    files: list = []
    if not project_dir_list:
        return files

    for file_path in project_dir_list:
        files.extend(
            get_files_in_dir(
                file_path, GRAPH_SUPPORTED_FILE_TYPES, ignore_test_files=True
            )
        )

    output = [get_relative_path_from_packs_dir(file) for file in files]

    return output


def src_root() -> Path:
    """Demisto-sdk absolute path from src root.

    Returns:
        Path: src root path.
    """
    git_dir = git.Repo(Path.cwd(), search_parent_directories=True).working_tree_dir

    return Path(git_dir) / "demisto_sdk"  # type: ignore


def run_command(command, is_silenced=True, exit_on_error=True, cwd=None):
    """Run a bash command in the shell.

    Args:
        command (string): The string of the command you want to execute.
        is_silenced (bool): Whether to print command output.
        exit_on_error (bool): Whether to exit on command error.
        cwd (str): the path to the current working directory.

    Returns:
        string. The output of the command you are trying to execute.
    """
    if is_silenced:
        p = Popen(
            command.split(), stdout=PIPE, stderr=PIPE, universal_newlines=True, cwd=cwd
        )
    else:
        p = Popen(command.split(), cwd=cwd)  # type: ignore

    output, err = p.communicate()
    if err:
        if exit_on_error:
            logger.info(
                f"[red]Failed to run command {command}\nerror details:\n{err}[/red]"
            )
            sys.exit(1)
        else:
            raise RuntimeError(
                f"Failed to run command {command}\nerror details:\n{err}"
            )

    return output


def get_marketplace_to_core_packs() -> Dict[MarketplaceVersions, Set[str]]:
    """Getting the core pack from Github content

    Returns:
        A mapping from marketplace versions to their core packs.
    """
    if is_external_repository():
        return {}  # no core packs in external repos.

    mp_to_core_packs: Dict[MarketplaceVersions, Set[str]] = {}
    for mp in MarketplaceVersions:
        # for backwards compatibility mp_core_packs can be a list, but we expect a dict.
        mp_core_packs: Union[list, dict] = get_remote_file(
            MARKETPLACE_TO_CORE_PACKS_FILE[mp],
            git_content_config=GitContentConfig(
                repo_name=GitContentConfig.OFFICIAL_CONTENT_REPO_NAME,
                git_provider=GitProvider.GitHub,
            ),
        )
        if isinstance(mp_core_packs, list):
            mp_to_core_packs[mp] = set(mp_core_packs)
        else:
            mp_to_core_packs[mp] = set(mp_core_packs.get("core_packs_list", []))
    return mp_to_core_packs


def get_core_pack_list(marketplaces: List[MarketplaceVersions] = None) -> list:
    """Getting the core pack list from Github content

    Arguments:
        marketplaces: A list of the marketplaces to return core packs for.

    Returns:
        The core packs list.
    """
    result: Set[str] = set()
    if is_external_repository():
        return []  # no core packs in external repos.

    if marketplaces is None:
        marketplaces = list(MarketplaceVersions)

    for mp, core_packs in get_marketplace_to_core_packs().items():
        if mp in marketplaces:
            result.update(core_packs)
    return list(result)


def get_local_remote_file(
    full_file_path: str,
    tag: str = "master",
    return_content: bool = False,
):
    repo = git.Repo(
        search_parent_directories=True
    )  # the full file path could be a git file path
    repo_git_util = GitUtil(repo)
    git_path = repo_git_util.get_local_remote_file_path(full_file_path, tag)
    file_content = repo_git_util.get_local_remote_file_content(git_path)
    if return_content:
        if file_content:
            return file_content.encode()
        return file_content
    return get_file_details(file_content, full_file_path)


def get_remote_file_from_api(
    full_file_path: str,
    git_content_config: Optional[GitContentConfig],
    tag: str = "master",
    return_content: bool = False,
):
    if not git_content_config:
        git_content_config = GitContentConfig()
    if git_content_config.git_provider == GitProvider.GitLab:
        full_file_path_quote_plus = urllib.parse.quote_plus(full_file_path)
        git_path = urljoin(
            git_content_config.base_api, "files", full_file_path_quote_plus, "raw"
        )
    else:  # github
        git_path = urljoin(git_content_config.base_api, tag, full_file_path)

    github_token: Optional[str] = None
    gitlab_token: Optional[str] = None
    try:
        github_token = git_content_config.CREDENTIALS.github_token
        gitlab_token = git_content_config.CREDENTIALS.gitlab_token
        if git_content_config.git_provider == GitProvider.GitLab:
            res = requests.get(
                git_path,
                params={"ref": tag},
                headers={"PRIVATE-TOKEN": gitlab_token},
                verify=False,
            )
            res.raise_for_status()
        else:  # Github
            res = requests.get(
                git_path,
                verify=False,
                timeout=10,
                headers={
                    "Authorization": f"Bearer {github_token}" if github_token else "",
                    "Accept": f"application/vnd.github.VERSION.raw",
                },
            )  # Sometime we need headers
            if not res.ok:  # sometime we need param token
                res = requests.get(
                    git_path, verify=False, timeout=10, params={"token": github_token}
                )

        res.raise_for_status()
    except requests.exceptions.RequestException as exc:
        # Replace token secret if needed
        err_msg: str = (
            str(exc).replace(github_token, "XXX") if github_token else str(exc)
        )
        err_msg = err_msg.replace(gitlab_token, "XXX") if gitlab_token else err_msg
        if is_external_repository():
            logger.debug(
                f'[yellow]You are working in a private repository: "{git_content_config.current_repository}".\n'
                f"The github/gitlab token in your environment is undefined.\n"
                f"Getting file from local repository instead. \n"
                f"If you wish to get the file from the remote repository, \n"
                f"Please define your github or gitlab token in your environment.\n"
                f"`export {GitContentConfig.CREDENTIALS.ENV_GITHUB_TOKEN_NAME}=<TOKEN> or`\n"
                f"export {GitContentConfig.CREDENTIALS.ENV_GITLAB_TOKEN_NAME}=<TOKEN>[/yellow]"
            )
        logger.debug(
            f'[yellow]Could not find the old entity file under "{git_path}".\n'
            "please make sure that you did not break backward compatibility.\n"
            f"Reason: {err_msg}[/yellow]"
        )
        return {}
    file_content = res.content
    if return_content:
        return file_content
    return get_file_details(file_content, full_file_path)


def get_file_details(
    file_content,
    full_file_path: str,
) -> Dict:
    if full_file_path.endswith("json"):
        file_details = json.loads(file_content)
    elif full_file_path.endswith("yml"):
        file_details = yaml.load(file_content)
    # if neither yml nor json then probably a CHANGELOG or README file.
    else:
        file_details = {}
    return file_details


@lru_cache(maxsize=128)
def get_remote_file(
    full_file_path: str,
    tag: str = "master",
    return_content: bool = False,
    git_content_config: Optional[GitContentConfig] = None,
):
    """
    Args:
        full_file_path:The full path of the file.
        tag: The branch name. default is 'master'
        return_content: Determines whether to return the file's raw content or the dict representation of it.
        git_content_config: The content config to take the file from
    Returns:
        The file content in the required format.

    """
    tag = tag.replace("origin/", "").replace("demisto/", "")
    if not git_content_config:
        try:
            return get_local_remote_file(full_file_path, tag, return_content)
        except Exception as e:
            logger.debug(
                f"Could not get local remote file because of: {str(e)}\n"
                f"Searching the remote file content with the API."
            )
    return get_remote_file_from_api(
        full_file_path, git_content_config, tag, return_content
    )


def filter_files_on_pack(pack: str, file_paths_list="") -> set:
    """
    filter_files_changes_on_pack.

    :param file_paths_list: list of content files
    :param pack: pack to filter

    :return: files_paths_on_pack: set of file paths contains only files located in the given pack
    """
    files_paths_on_pack = set()
    for file in file_paths_list:
        if get_pack_name(file) == pack:
            files_paths_on_pack.add(file)

    return files_paths_on_pack


def filter_packagify_changes(modified_files, added_files, removed_files, tag="master"):
    """
    Mark scripts/integrations that were removed and added as modified.

    :param modified_files: list of modified files in branch
    :param added_files: list of new files in branch
    :param removed_files: list of removed files in branch
    :param tag: tag of compared revision

    :return: tuple of updated lists: (modified_files, updated_added_files, removed_files)
    """
    # map IDs to removed files
    packagify_diff: dict = {}
    for file_path in removed_files:
        if file_path.split("/")[0] in PACKAGE_SUPPORTING_DIRECTORIES:
            if PACKS_README_FILE_NAME in file_path:
                continue
            details = get_remote_file(file_path, tag)
            if details:
                uniq_identifier = "_".join(
                    [
                        details["name"],
                        details.get("fromversion", DEFAULT_CONTENT_ITEM_FROM_VERSION),
                        details.get("toversion", DEFAULT_CONTENT_ITEM_TO_VERSION),
                    ]
                )
                packagify_diff[uniq_identifier] = file_path

    updated_added_files = set()
    for file_path in added_files:
        if file_path.split("/")[0] in PACKAGE_SUPPORTING_DIRECTORIES:
            if PACKS_README_FILE_NAME in file_path:
                updated_added_files.add(file_path)
                continue
            with open(file_path) as f:
                details = yaml.load(f)

            uniq_identifier = "_".join(
                [
                    details["name"],
                    details.get("fromversion", DEFAULT_CONTENT_ITEM_FROM_VERSION),
                    details.get("toversion", DEFAULT_CONTENT_ITEM_TO_VERSION),
                ]
            )
            if uniq_identifier in packagify_diff:
                # if name appears as added and removed, this is packagify process - treat as modified.
                removed_files.remove(packagify_diff[uniq_identifier])
                modified_files.add((packagify_diff[uniq_identifier], file_path))
                continue

        updated_added_files.add(file_path)

    # remove files that are marked as both "added" and "modified"
    for file_path in modified_files:
        if isinstance(file_path, tuple):
            updated_added_files -= {file_path[1]}
        else:
            updated_added_files -= {file_path}

    return modified_files, updated_added_files, removed_files


def get_child_directories(directory):
    """Return a list of paths of immediate child directories of the 'directory' argument"""
    if not os.path.isdir(directory):
        return []
    child_directories = [
        os.path.join(directory, path)
        for path in os.listdir(directory)
        if os.path.isdir(os.path.join(directory, path))
    ]
    return child_directories


def get_child_files(directory):
    """Return a list of paths of immediate child files of the 'directory' argument"""
    if not os.path.isdir(directory):
        return []
    child_files = [
        os.path.join(directory, path)
        for path in os.listdir(directory)
        if os.path.isfile(os.path.join(directory, path))
    ]
    return child_files


def has_remote_configured():
    """
    Checks to see if a remote named "upstream" is configured. This is important for forked
    repositories as it will allow validation against the demisto/content master branch as
    opposed to the master branch of the fork.
    :return: bool : True if remote is configured, False if not.
    """
    remotes = run_command("git remote -v")
    if re.search(GitContentConfig.CONTENT_GITHUB_UPSTREAM, remotes):
        return True
    else:
        return False


def is_origin_content_repo():
    """
    Checks to see if a remote named "origin" is configured. This check helps to determine if
    validation needs to be ran against the origin master branch or the upstream master branch
    :return: bool : True if remote is configured, False if not.
    """
    remotes = run_command("git remote -v")
    if re.search(GitContentConfig.CONTENT_GITHUB_ORIGIN, remotes):
        return True
    else:
        return False


@lru_cache
def get_last_remote_release_version():
    """
    Get latest release tag from PYPI.

    :return: tag
    """
    try:
        pypi_request = requests.get(SDK_PYPI_VERSION, verify=False, timeout=5)
        pypi_request.raise_for_status()
        pypi_json = pypi_request.json()
        version = pypi_json.get("info", {}).get("version", "")
        return version
    except Exception as exc:
        exc_msg = str(exc)
        if isinstance(exc, requests.exceptions.ConnectionError):
            exc_msg = (
                f'{exc_msg[exc_msg.find(">") + 3:-3]}.\n'
                f"This may happen if you are not connected to the internet."
            )
        logger.info(
            f"[yellow]Could not get latest demisto-sdk version.\nEncountered error: {exc_msg}[/yellow]"
        )
        return ""


def _read_file(file_path: Path) -> str:
    """returns the body of a text-based file, after reading it as UTF8, or trying to guess its encoding.

    Args:
        file_path (Path): file to read

    Returns:
        str: file contents
    """
    try:
        return file_path.read_text(encoding="utf8")

    except UnicodeDecodeError:
        try:
            # guesses the original encoding
            return UnicodeDammit(file_path.read_bytes()).unicode_markup

        except UnicodeDecodeError:
            print(f"could not auto-detect encoding for file {file_path}")
            raise


def safe_write_unicode(
    write_method: Callable[[io.TextIOWrapper], Any],
    path: Path,
):
    # Write unicode content into a file.
    # If the destination file is not unicode, delete and re-write the content as unicode.

    def _write():
        with open(path, "w", encoding="utf-8") as f:
            write_method(f)

    try:
        _write()

    except UnicodeError as e:
        encoding = UnicodeDammit(path.read_bytes()).original_encoding
        if encoding == "utf-8":
            logger.error(
                f"{path} is encoded as unicode, cannot handle the error, raising it"
            )
            raise  # already a unicode file, the following code cannot fix it.

        logger.debug(
            f"deleting {path} - it will be rewritten as unicode (was {encoding})"
        )
        path.unlink()  # deletes the file
        logger.debug(f"rewriting {path} as")
        _write()  # recreates the file


@lru_cache
def get_file(file_path: Union[str, Path], type_of_file: str, clear_cache: bool = False):
    if clear_cache:
        get_file.cache_clear()

    file_path = Path(file_path)  # type: ignore[arg-type]
    if not file_path.exists():
        file_path = Path(get_content_path()) / file_path  # type: ignore[arg-type]

    if not file_path.exists():
        raise FileNotFoundError(file_path)

    if type_of_file in file_path.suffix:  # e.g. 'yml' in '.yml'
        file_content = _read_file(file_path)
        try:
            if type_of_file in {"yml", ".yml"}:
                replaced = re.sub(
                    r"(simple: \s*\n*)(=)(\s*\n)", r'\1"\2"\3', file_content
                )
                result = yaml.load(io.StringIO(replaced))
            else:
                result = json.load(io.StringIO(file_content))

        except Exception as e:
            raise ValueError(
                f"{file_path} has a structure issue of file type {type_of_file}\n{e}"
            )

        if isinstance(result, (dict, list)):
            return result
    return {}


def get_yaml(file_path, cache_clear=False):
    if cache_clear:
        get_file.cache_clear()
    return get_file(file_path, "yml", clear_cache=cache_clear)


def get_json(file_path, cache_clear=False):
    if cache_clear:
        get_file.cache_clear()
    return get_file(file_path, "json", clear_cache=cache_clear)


def get_script_or_integration_id(file_path):
    data_dictionary = get_yaml(file_path)

    if data_dictionary:
        commonfields = data_dictionary.get("commonfields", {})
        return commonfields.get(
            "id",
            [
                "-",
            ],
        )


def get_api_module_integrations_set(changed_api_modules: Set, integration_set: Set):
    integrations_set = list()
    for integration in integration_set:
        integration_data = list(integration.values())[0]
        if changed_api_modules & set(integration_data.get("api_modules", [])):
            integrations_set.append(integration_data)
    return integrations_set


def get_api_module_ids(file_list) -> Set:
    """Extracts APIModule IDs from the file list"""
    api_module_set = set()
    if file_list:
        for pf in file_list:
            parent = pf
            while f"/{API_MODULES_PACK}/Scripts/" in parent:
                parent = get_parent_directory_name(parent, abs_path=True)
                if f"/{API_MODULES_PACK}/Scripts/" in parent:
                    pf = parent
            if parent != pf:
                api_module_set.add(os.path.basename(pf))
    return api_module_set


def get_entity_id_by_entity_type(data: dict, content_entity: str):
    """
    Returns the id of the content entity given its entity type
    :param data: The data of the file
    :param content_entity: The content entity type
    :return: The file id
    """
    try:
        if content_entity in (INTEGRATIONS_DIR, SCRIPTS_DIR):
            return data.get("commonfields", {}).get("id", "")
        elif content_entity == LAYOUTS_DIR:
            # typeId is for old format layouts, id is for layoutscontainers
            return data.get("typeId", data.get("id", ""))
        else:
            return data.get("id", "")

    except AttributeError:
        raise ValueError(
            f"Could not retrieve id from file of type {content_entity} - make sure the file structure is "
            f"valid"
        )


def get_entity_name_by_entity_type(data: dict, content_entity: str):
    """
    Returns the name of the content entity given its entity type
    :param data: The data of the file
    :param content_entity: The content entity type
    :return: The file name
    """
    try:
        if content_entity == LAYOUTS_DIR:
            if "typeId" in data:
                return data.get("typeId", "")
            return data.get("name", "")  # for layoutscontainer
        return data.get("name", "")

    except AttributeError:
        raise ValueError(
            f"Could not retrieve name from file of type {content_entity} - make sure the file structure is "
            f"valid"
        )


def collect_ids(file_path):
    """Collect id mentioned in file_path"""
    data_dictionary = get_yaml(file_path)

    if data_dictionary:
        return data_dictionary.get("id", "-")


def get_from_version(file_path):
    data_dictionary = (
        get_yaml(file_path) if file_path.endswith("yml") else get_json(file_path)
    )

    if data_dictionary:
        from_version = (
            data_dictionary.get("fromversion")
            if "fromversion" in data_dictionary
            else data_dictionary.get("fromVersion", "")
        )

        if not from_version:
            logging.warning(
                f'fromversion/fromVersion was not found in {data_dictionary.get("id", "")}'
            )
            return ""

        if not re.match(r"^\d{1,2}\.\d{1,2}\.\d{1,2}$", from_version):
            raise ValueError(
                f'{file_path} fromversion is invalid "{from_version}". '
                'Should be of format: "x.x.x". for example: "4.5.0"'
            )

        return from_version

    return ""


def get_to_version(file_path):
    data_dictionary = get_yaml(file_path)

    if data_dictionary:
        to_version = data_dictionary.get("toversion", DEFAULT_CONTENT_ITEM_TO_VERSION)
        if not re.match(r"^\d{1,2}\.\d{1,2}\.\d{1,2}$", to_version):
            raise ValueError(
                f'{file_path} toversion is invalid "{to_version}". '
                'Should be of format: "x.x.x". for example: "4.5.0"'
            )

        return to_version

    return DEFAULT_CONTENT_ITEM_TO_VERSION


def str2bool(v):
    if isinstance(v, bool):
        return v
    if v.lower() in ("yes", "true", "t", "y", "1"):
        return True

    if v.lower() in ("no", "false", "f", "n", "0"):
        return False

    raise argparse.ArgumentTypeError("Boolean value expected.")


def to_dict(obj):
    if isinstance(obj, Enum):
        return obj.name

    if not hasattr(obj, "__dict__"):
        return obj

    result = {}
    for key, val in obj.__dict__.items():
        if key.startswith("_"):
            continue

        element = []
        if isinstance(val, list):
            for item in val:
                element.append(to_dict(item))
        else:
            element = to_dict(val)
        result[key] = element

    return result


def old_get_release_notes_file_path(file_path):
    dir_name = os.path.dirname(file_path)

    # CHANGELOG in pack sub dirs
    if re.match(PACKAGE_YML_FILE_REGEX, file_path):
        return os.path.join(dir_name, "CHANGELOG.md")

    # We got the CHANGELOG file to get its release notes
    if file_path.endswith("CHANGELOG.md"):
        return file_path

    # outside of packages, change log file will include the original file name.
    file_name = os.path.basename(file_path)
    return os.path.join(dir_name, os.path.splitext(file_name)[0] + "_CHANGELOG.md")


def old_get_latest_release_notes_text(rn_path):
    if not os.path.isfile(rn_path):
        # releaseNotes were not provided
        return None

    with open(rn_path) as f:
        rn = f.read()

    if not rn:
        # empty releaseNotes is not supported
        return None

    new_rn = re.findall(RELEASE_NOTES_REGEX, rn)
    if new_rn:
        # get release notes up to release header
        new_rn = new_rn[0].rstrip()
    else:
        new_rn = rn.replace(UNRELEASE_HEADER, "")  # type: ignore

    return new_rn if new_rn else None


def get_release_notes_file_path(file_path):
    """
    Accepts file path which is alleged to contain release notes. Validates that the naming convention
    is followed. If the file identified does not match the naming convention, error is returned.
    :param file_path: str - File path of the suspected release note.
    :return: file_path: str - Validated release notes path.
    """
    if file_path is None:
        logger.info("[yellow]Release notes were not found.[/yellow]")
        return None
    else:
        if bool(re.search(r"\d{1,2}_\d{1,2}_\d{1,2}\.md", file_path)):
            return file_path
        else:
            logger.info(
                f"[yellow]Unsupported file type found in ReleaseNotes directory - {file_path}[/yellow]"
            )
            return None


def get_latest_release_notes_text(rn_path):
    if rn_path is None:
        logger.info("[yellow]Path to release notes not found.[/yellow]")
        rn = None
    else:
        try:
            with open(rn_path) as f:
                rn = f.read()

            if not rn:
                logger.info(
                    f"[red]Release Notes may not be empty. Please fill out correctly. - {rn_path}[/red]"
                )
                return None
        except OSError:
            return ""

    return rn if rn else None


def format_version(version):
    """format server version to form X.X.X

    Args:
        version (string): string representing Demisto version

    Returns:
        string.
        The formatted server version.
    """
    formatted_version = version
    if not version:
        formatted_version = "0.0.0"
    elif len(version.split(".")) == 1:
        formatted_version = f"{version}.0.0"
    elif len(version.split(".")) == 2:
        formatted_version = f"{version}.0"

    return formatted_version


def server_version_compare(v1, v2):
    """compare Demisto versions

    Args:
        v1 (string): string representing Demisto version (first comparable)
        v2 (string): string representing Demisto version (second comparable)


    Returns:
        int.
        0 for equal versions.
        positive if v1 later version than v2.
        negative if v2 later version than v1.
    """

    v1 = format_version(v1)
    v2 = format_version(v2)

    _v1, _v2 = LooseVersion(v1), LooseVersion(v2)
    if _v1 == _v2:
        return 0
    if _v1 > _v2:
        return 1
    return -1


def get_max_version(versions: List[str]) -> str:
    """get max version between Demisto versions.

    Args:
        versions (list): list of strings representing Demisto version.

    Returns:
        str.
        max version.
    """

    if len(versions) == 0:
        raise BaseException("Error: empty versions list")
    max_version = versions[0]
    for version in versions[1:]:
        if server_version_compare(version, max_version) == 1:
            max_version = version
    return max_version


def run_threads_list(threads_list):
    """
    Start a list of threads and wait for completion (join)

    Arguments:
        threads_list (list of threads) -- list of threads to start and wait for join
    """
    # run each command in a separate thread
    for t in threads_list:
        t.start()
    # wait for the commands to complete
    for t in threads_list:
        t.join()


def is_file_path_in_pack(file_path):
    return bool(re.findall(PACKS_DIR_REGEX, file_path))


def add_default_pack_known_words(file_path):
    """
    Ignores the pack's content:
    1. Pack's name.
    2. Integrations name.
    3. Integrations command names'.
    4. Scripts name.

    Note: please add to this function any further ignores in the future.
    Args:
        file_path: RN file path

    Returns: A list of all the Pack's content the doc_reviewer should ignore.

    """
    default_pack_known_words = [
        get_pack_name(file_path),
    ]
    default_pack_known_words.extend(get_integration_name_and_command_names(file_path))
    default_pack_known_words.extend(get_scripts_names(file_path))
    return default_pack_known_words


def get_integration_name_and_command_names(file_path):
    """
    1. Get the RN file path.
    2. Check if integrations exist in the current pack.
    3. For each integration, load the yml file.
    3. Keep in a set all the commands names.
    4. Keep in a set all the integrations names.
    Args:
        file_path: RN file path

    Returns: (set) of all the commands and integrations names found.

    """
    integrations_dir_path = os.path.join(
        PACKS_DIR, get_pack_name(file_path), INTEGRATIONS_DIR
    )
    command_names: Set[str] = set()
    if not glob.glob(integrations_dir_path):
        return command_names

    found_integrations: List[str] = os.listdir(integrations_dir_path)
    if found_integrations:
        for integration in found_integrations:
            command_names.add(integration)

            integration_path_full = os.path.join(
                integrations_dir_path, integration, f"{integration}.yml"
            )
            yml_dict = get_yaml(integration_path_full)
            commands = yml_dict.get("script", {}).get("commands", [])
            command_names = command_names.union(
                {command.get("name") for command in commands}
            )

    return command_names


def get_scripts_names(file_path):
    """
    1. Get the RN file path
    2. Check if scripts exist in the current pack
    3. Keep in a set all the scripts names
    Args:
        file_path: RN file path

    Returns: (set) of all the scripts names found.

    """
    scripts_dir_path = os.path.join(PACKS_DIR, get_pack_name(file_path), SCRIPTS_DIR)
    scripts_names: Set[str] = set()
    if not glob.glob(scripts_dir_path):
        return scripts_names

    found_scripts: List[str] = os.listdir(scripts_dir_path)
    if found_scripts:
        for script in found_scripts:
            if script.endswith(".md"):
                continue  # in case the script is in the old version of CommonScripts - JS code, ignore the md file
            elif script.endswith(".yml"):
                # in case the script is in the old version of CommonScripts - JS code, only yml exists not in a dir
                script_path_full = os.path.join(scripts_dir_path, script)
            else:
                script_path_full = os.path.join(
                    scripts_dir_path, script, f"{script}.yml"
                )
            try:
                yml_dict = get_yaml(script_path_full)
                scripts_names.add(yml_dict.get("name"))
            except FileNotFoundError:
                # we couldn't load the script as the path is not fit Content convention scripts' names
                scripts_names.add(script)
    return scripts_names


def get_pack_name(file_path):
    """
    extract pack name (folder name) from file path

    Arguments:
        file_path (str): path of a file inside the pack

    Returns:
        pack name (str)
    """
    file_path = Path(file_path)
    parts = file_path.parts
    if "Packs" not in parts:
        return None
    pack_name_index = parts.index("Packs") + 1
    if len(parts) <= pack_name_index:
        return None
    return parts[pack_name_index]


def get_pack_names_from_files(file_paths, skip_file_types=None):
    if skip_file_types is None:
        skip_file_types = set()

    packs = set()
    for path in file_paths:
        # renamed files are in a tuples - the second element is the new file name
        if isinstance(path, tuple):
            path = path[1]

        file_type = find_type(path)
        if file_type not in skip_file_types:
            pack = get_pack_name(path)
            if pack and is_file_path_in_pack(path):
                packs.add(pack)
    return packs


def filter_files_by_type(file_paths=None, skip_file_types=None) -> set:
    """get set of files and return the set whiteout the types to skip

    Args:
    - file_paths (set): set of content files.
    - skip_file_types List[str]: list of file types to skip.

    Returns:
    files (set): list of files whiteout the types to skip
    """
    if file_paths is None:
        file_paths = set()
    files = set()
    for path in file_paths:
        # renamed files are in a tuples - the second element is the new file name
        if isinstance(path, tuple):
            path = path[1]
        file_type = find_type(path)
        if file_type not in skip_file_types and is_file_path_in_pack(path):
            files.add(path)
    return files


def pack_name_to_path(pack_name):
    return os.path.join(get_content_path(), PACKS_DIR, pack_name)  # type: ignore


def pack_name_to_posix_path(pack_name):
    return PosixPath(pack_name_to_path(pack_name))


def get_pack_ignore_file_path(pack_name):
    return os.path.join(get_content_path(), PACKS_DIR, pack_name, PACKS_PACK_IGNORE_FILE_NAME)  # type: ignore


def get_test_playbook_id(test_playbooks_list: list, tpb_path: str) -> Tuple:  # type: ignore
    """

    Args:
        test_playbooks_list: The test playbook list from id_set
        tpb_path: test playbook path.

    Returns (Tuple): test playbook name and pack.

    """
    for test_playbook_dict in test_playbooks_list:
        test_playbook_id = list(test_playbook_dict.keys())[0]
        test_playbook_path = test_playbook_dict[test_playbook_id].get("file_path")
        test_playbook_pack = test_playbook_dict[test_playbook_id].get("pack")
        if not test_playbook_path or not test_playbook_pack:
            continue

        if tpb_path in test_playbook_path:
            return test_playbook_id, test_playbook_pack
    return None, None


def get_pack_ignore_content(pack_name: str) -> Union[ConfigParser, None]:
    """
    Args:
        pack_name: a pack name from which to get the pack ignore config.

    Returns:
        ConfigParser | None: config parser object in case of success, None otherwise.
    """
    _pack_ignore_file_path = Path(get_pack_ignore_file_path(pack_name))
    if _pack_ignore_file_path.exists():
        try:
            config = ConfigParser(allow_no_value=True)
            config.read(_pack_ignore_file_path)
            return config
        except MissingSectionHeaderError as err:
            logger.exception(
                f"Error when retrieving the content of {_pack_ignore_file_path}"
            )
            return None
    logger.warning(
        f"[red]Could not find pack-ignore file at path {_pack_ignore_file_path} for pack {pack_name}[/red]"
    )
    return None


def get_ignore_pack_skipped_tests(
    pack_name: str, modified_packs: set, id_set: dict
) -> set:
    """
    Retrieve the skipped tests of a given pack, as detailed in the .pack-ignore file

    expected ignored tests structure in .pack-ignore:
        [file:playbook-Not-To-Run-Directly.yml]
        ignore=auto-test

    Arguments:
        pack_name (str): name of the pack
        modified_packs (set): Set of modified packs
        id_set (dict): ID set

    Returns:
        ignored_tests_set (set[str]): set of ignored test ids

    """
    if not modified_packs:
        modified_packs = {pack_name}
    ignored_tests_set = set()
    file_name_to_ignore_dict: Dict[str, List[str]] = {}
    test_playbooks = id_set.get("TestPlaybooks", {})

    # pack_ignore_path = get_pack_ignore_file_path(pack_name)
    if pack_name in modified_packs and (config := get_pack_ignore_content(pack_name)):
        # go over every file in the config
        for section in filter(
            lambda section: section.startswith("file:"), config.sections()
        ):
            # given section is of type file
            file_name: str = section[5:]
            for key in config[section]:
                if key == "ignore":
                    # group ignore codes to a list
                    file_name_to_ignore_dict[file_name] = str(
                        config[section][key]
                    ).split(",")

    for file_name, ignore_list in file_name_to_ignore_dict.items():
        if any(ignore_code == "auto-test" for ignore_code in ignore_list):
            test_id, test_pack = get_test_playbook_id(test_playbooks, file_name)
            if test_id:
                ignored_tests_set.add(test_id)
    return ignored_tests_set


def get_docker_images_from_yml(script_obj) -> List[str]:
    """
    Gets a yml as dict of the script/integration that lint runs on, and returns a list of all 'dockerimage' values
    in the yml (including 'alt_dockerimages' if the key exist).

    Args:
        script_obj (dict): A yml as dict of the integration/script that lint runs on.

    Returns:
        (List): A list including all the docker images of the integration/script.
    """
    # this makes sure the first docker in the list is the main docker image.
    def_docker_image = DEF_DOCKER
    if script_obj.get("type") == TYPE_PWSH:
        def_docker_image = DEF_DOCKER_PWSH
    imgs = [script_obj.get("dockerimage") or def_docker_image]

    # get additional docker images
    for key in script_obj.keys():
        if "dockerimage" in key and key != "dockerimage":
            if isinstance(script_obj.get(key), str):
                imgs.append(script_obj.get(key))

            elif isinstance(script_obj.get(key), list):
                imgs.extend(script_obj.get(key))

    return imgs


def get_python_version(docker_image):
    """
    Get the python version of a docker image
    Arguments:
        docker_image {string} -- Docker image being used by the project
    Return:
        python version as a float (2.7, 3.7)
    Raises:
        ValueError -- if version is not supported
    """
    py_ver = check_output(
        [
            "docker",
            "run",
            "--rm",
            docker_image,
            "python",
            "-c",
            "import sys;print('{}.{}'.format(sys.version_info[0], sys.version_info[1]))",
        ],
        text=True,
        stderr=DEVNULL,
    ).strip()
    logger.debug(
        f"Detected python version: [{py_ver}] for docker image: {docker_image}"
    )

    py_num = float(py_ver)
    if py_num < 2.7 or (3 < py_num < 3.4):  # pylint can only work on python 3.4 and up
        raise ValueError(
            "Python vesion for docker image: {} is not supported: {}. "
            "We only support python 2.7.* and python3 >= 3.4.".format(
                docker_image, py_num
            )
        )
    return py_num


def get_pipenv_dir(py_version, envs_dirs_base):
    """
    Get the direcotry holding pipenv files for the specified python version
    Arguments:
        py_version {float} -- python version as 2.7 or 3.7
    Returns:
        string -- full path to the pipenv dir
    """
    return f"{envs_dirs_base}{int(py_version)}"


def get_dev_requirements(py_version, envs_dirs_base):
    """
    Get the requirements for the specified py version.

    Arguments:
        py_version {float} -- python version as float (2.7, 3.7)

    Raises:
        ValueError -- If can't detect python version

    Returns:
        string -- requirement required for the project
    """
    env_dir = get_pipenv_dir(py_version, envs_dirs_base)
    requirements = check_output(
        ["pipenv", "lock", "-r", "-d"], cwd=env_dir, text=True, stderr=DEVNULL
    )
    logger.debug(f"dev requirements:\n{requirements}")
    return requirements


def get_dict_from_file(
    path: str, raises_error: bool = True, clear_cache: bool = False
) -> Tuple[Dict, Union[str, None]]:
    """
    Get a dict representing the file

    Arguments:
        path - a path to the file
        raises_error - Whether to raise a FileNotFound error if `path` is not a valid file.

    Returns:
        dict representation of the file or of the first item if the file contents are a list with a single dictionary,
        and the file_type, either .yml or .json
    """
    try:
        if path:
            if path.endswith(".yml"):
                return get_yaml(path, cache_clear=clear_cache), "yml"
            elif path.endswith(".json"):
                res = get_json(path, cache_clear=clear_cache)
                if isinstance(res, list) and len(res) == 1 and isinstance(res[0], dict):
                    return res[0], "json"
                else:
                    return res, "json"
            elif path.endswith(".py"):
                return {}, "py"
            elif path.endswith(".xif"):
                return {}, "xif"
    except FileNotFoundError as e:
        if raises_error:
            raise

    return {}, None


@lru_cache
def find_type_by_path(path: Union[str, Path] = "") -> Optional[FileType]:
    """Find FileType value of a path, without accessing the file.
    This function is here as we want to implement lru_cache and we can do it on `find_type`
    as dict is not hashable.

    It's also theoretically faster, as files are not opened.
    """
    path = Path(path)
    if path.suffix == ".md":
        if "README" in path.name:
            return FileType.README
        elif RELEASE_NOTES_DIR in path.parts:
            return FileType.RELEASE_NOTES
        elif "description" in path.name:
            return FileType.DESCRIPTION
        elif path.name.endswith("CHANGELOG.md"):
            return FileType.CHANGELOG

    if path.suffix == ".json":
        if RELEASE_NOTES_DIR in path.parts:
            return FileType.RELEASE_NOTES_CONFIG
        elif LISTS_DIR in os.path.dirname(path):
            return FileType.LISTS
        elif path.parent.name == JOBS_DIR:
            return FileType.JOB
        elif path.name == CONF_JSON_FILE_NAME:
            return FileType.CONF_JSON
        elif INDICATOR_TYPES_DIR in path.parts:
            return FileType.REPUTATION
        elif XSIAM_DASHBOARDS_DIR in path.parts:
            return FileType.XSIAM_DASHBOARD
        elif XSIAM_REPORTS_DIR in path.parts:
            return FileType.XSIAM_REPORT
        elif TRIGGER_DIR in path.parts:
            return FileType.TRIGGER
        elif path.name == METADATA_FILE_NAME:
            return FileType.METADATA
        elif path.name.endswith(XSOAR_CONFIG_FILE):
            return FileType.XSOAR_CONFIG
        elif "CONTRIBUTORS" in path.name:
            return FileType.CONTRIBUTORS
        elif XDRC_TEMPLATE_DIR in path.parts:
            return FileType.XDRC_TEMPLATE
        elif MODELING_RULES_DIR in path.parts and "testdata" in path.stem.casefold():
            return FileType.MODELING_RULE_TEST_DATA
        elif MODELING_RULES_DIR in path.parts and path.stem.casefold().endswith(
            "_schema"
        ):
            return FileType.MODELING_RULE_SCHEMA
        elif LAYOUT_RULES_DIR in path.parts:
            return FileType.LAYOUT_RULE

    elif path.name.endswith("_image.png"):
        if path.name.endswith("Author_image.png"):
            return FileType.AUTHOR_IMAGE
        elif XSIAM_DASHBOARDS_DIR in path.parts:
            return FileType.XSIAM_DASHBOARD_IMAGE
        elif XSIAM_REPORTS_DIR in path.parts:
            return FileType.XSIAM_REPORT_IMAGE
        return FileType.IMAGE

    elif path.suffix == ".png" and DOC_FILES_DIR in path.parts:
        return FileType.DOC_IMAGE

    elif path.suffix == ".ps1":
        return FileType.POWERSHELL_FILE

    elif path.suffix == ".py":
        return FileType.PYTHON_FILE

    elif path.suffix == ".js":
        return FileType.JAVASCRIPT_FILE

    elif path.suffix == ".xif":
        if MODELING_RULES_DIR in path.parts:
            return FileType.MODELING_RULE_XIF
        elif PARSING_RULES_DIR in path.parts:
            return FileType.PARSING_RULE_XIF
        return FileType.XIF_FILE

    elif path.suffix == ".yml":
        if path.parts[0] in {".circleci", ".gitlab"}:
            return FileType.BUILD_CONFIG_FILE

        elif path.parent.name == SCRIPTS_DIR and path.name.startswith("script-"):
            # Packs/myPack/Scripts/script-myScript.yml
            return FileType.SCRIPT

        elif (
            path.parent.parent.name == SCRIPTS_DIR
            and path.name == f"{path.parent.name}.yml"
        ):
            # Packs/myPack/Scripts/myScript/myScript.yml
            return FileType.SCRIPT

        elif XDRC_TEMPLATE_DIR in path.parts:
            return FileType.XDRC_TEMPLATE_YML

        elif PARSING_RULES_DIR in path.parts:
            return FileType.PARSING_RULE

        elif MODELING_RULES_DIR in path.parts:
            return FileType.MODELING_RULE

        elif CORRELATION_RULES_DIR in path.parts:
            return FileType.CORRELATION_RULE

    elif path.name == FileType.PACK_IGNORE:
        return FileType.PACK_IGNORE

    elif path.name == FileType.SECRET_IGNORE:
        return FileType.SECRET_IGNORE

    elif path.parent.name == DOC_FILES_DIR:
        return FileType.DOC_FILE

    elif path.name.lower() == "pipfile":
        return FileType.PIPFILE

    elif path.name.lower() == "pipfile.lock":
        return FileType.PIPFILE_LOCK

    elif path.suffix.lower() == ".ini":
        return FileType.INI

    elif path.suffix.lower() == ".pem":
        return FileType.PEM

    elif (
        path.name.lower()
        in ("commands_example", "commands_examples", "command_examples")
        or path.suffix.lower() == ".txt"
    ):
        return FileType.TXT
    elif path.name == ".pylintrc":
        return FileType.PYLINTRC

    elif path.name == "LICENSE":
        return FileType.LICENSE

    return None


# flake8: noqa: C901


def find_type(
    path: str = "",
    _dict=None,
    file_type: Optional[str] = None,
    ignore_sub_categories: bool = False,
    ignore_invalid_schema_file: bool = False,
    clear_cache: bool = False,
):
    """
    returns the content file type

    Arguments:
         path (str): a path to the file.
        _dict (dict): file dict representation if exists.
        file_type (str): a string representation of the file type.
        ignore_sub_categories (bool): ignore the sub categories, True to ignore, False otherwise.
        ignore_invalid_schema_file (bool): whether to ignore raising error on invalid schema files,
            True to ignore, False otherwise.
        clear_cache (bool): wether to clear the cache

    Returns:
        FileType: string representing of the content file type, None otherwise.
    """
    type_by_path = find_type_by_path(path)
    if type_by_path:
        return type_by_path
    try:
        if not _dict and not file_type:
            _dict, file_type = get_dict_from_file(path, clear_cache=clear_cache)

    except FileNotFoundError:
        # unable to find the file - hence can't identify it
        return None
    except ValueError as err:
        if ignore_invalid_schema_file:
            # invalid file schema
            logger.debug(str(err))
            return None
        raise err

    if file_type == "yml" or path.lower().endswith(".yml"):
        if path.lower().endswith("_unified.yml"):
            return FileType.UNIFIED_YML

        if "category" in _dict:
            if _dict.get("beta") and not ignore_sub_categories:
                return FileType.BETA_INTEGRATION

            return FileType.INTEGRATION

        if "script" in _dict:
            if TEST_PLAYBOOKS_DIR in Path(path).parts and not ignore_sub_categories:
                return FileType.TEST_SCRIPT

            return FileType.SCRIPT

        if "tasks" in _dict:
            if TEST_PLAYBOOKS_DIR in Path(path).parts:
                return FileType.TEST_PLAYBOOK

            return FileType.PLAYBOOK

        if "rules" in _dict:
            if "samples" in _dict and PARSING_RULES_DIR in Path(path).parts:
                return FileType.PARSING_RULE

            if MODELING_RULES_DIR in Path(path).parts:
                return FileType.MODELING_RULE

        if "global_rule_id" in _dict or (
            isinstance(_dict, CommentedSeq) and _dict and "global_rule_id" in _dict[0]
        ):
            return FileType.CORRELATION_RULE

    if file_type == "json" or path.lower().endswith(".json"):
        if (
            path.lower().endswith("_schema.json")
            and MODELING_RULES_DIR in Path(path).parts
        ):
            return FileType.MODELING_RULE_SCHEMA

        if "widgetType" in _dict:
            return FileType.WIDGET

        if "orientation" in _dict:
            return FileType.REPORT

        if "color" in _dict and "cliName" not in _dict:
            if (
                "definitionId" in _dict
                and _dict["definitionId"]
                and _dict["definitionId"].lower() not in ["incident", "indicator"]
            ):
                return FileType.GENERIC_TYPE
            return FileType.INCIDENT_TYPE

        # 'regex' key can be found in new reputations files while 'reputations' key is for the old reputations
        # located in reputations.json file.
        if "regex" in _dict or "reputations" in _dict:
            return FileType.REPUTATION

        if "brandName" in _dict and "transformer" in _dict:
            return FileType.OLD_CLASSIFIER

        if ("transformer" in _dict and "keyTypeMap" in _dict) or "mapping" in _dict:
            if _dict.get("type") and _dict.get("type") == "classification":
                return FileType.CLASSIFIER
            elif _dict.get("type") and "mapping" in _dict.get("type"):
                return FileType.MAPPER
            return None

        if "canvasContextConnections" in _dict:
            return FileType.CONNECTION

        if (
            "layout" in _dict or "kind" in _dict
        ):  # it's a Layout or Dashboard but not a Generic Object
            if "kind" in _dict or "typeId" in _dict:
                return FileType.LAYOUT

            return FileType.DASHBOARD

        if "group" in _dict and LAYOUT_CONTAINER_FIELDS.intersection(_dict):
            return FileType.LAYOUTS_CONTAINER

        if (
            "scriptName" in _dict
            and "existingEventsFilters" in _dict
            and "readyExistingEventsFilters" in _dict
            and "newEventFilters" in _dict
            and "readyNewEventFilters" in _dict
        ):
            return FileType.PRE_PROCESS_RULES

        if "allRead" in _dict and "truncated" in _dict:
            return FileType.LISTS

        if "definitionIds" in _dict and "views" in _dict:
            return FileType.GENERIC_MODULE

        if "auditable" in _dict:
            return FileType.GENERIC_DEFINITION

        if isinstance(_dict, dict) and {
            "isAllFeeds",
            "selectedFeeds",
            "isFeed",
        }.issubset(_dict.keys()):
            return FileType.JOB

        if isinstance(_dict, dict) and "wizard" in _dict:
            return FileType.WIZARD

        if "dashboards_data" in _dict:
            return FileType.XSIAM_DASHBOARD

        if "templates_data" in _dict:
            return FileType.XSIAM_REPORT

        if "trigger_id" in _dict:
            return FileType.TRIGGER

        if "profile_type" in _dict and "yaml_template" in _dict:
            return FileType.XDRC_TEMPLATE

        if "rule_id" in _dict:
            return FileType.LAYOUT_RULE

        # When using it for all files validation- sometimes 'id' can be integer
        if "id" in _dict:
            if isinstance(_dict["id"], str):
                if (
                    "definitionId" in _dict
                    and _dict["definitionId"]
                    and _dict["definitionId"].lower() not in ["incident", "indicator"]
                ):
                    return FileType.GENERIC_FIELD
                _id = _dict["id"].lower()
                if _id.startswith("incident"):
                    return FileType.INCIDENT_FIELD
                if _id.startswith("indicator"):
                    return FileType.INDICATOR_FIELD
            else:
                print(
                    f'The file {path} could not be recognized, please update the "id" to be a string'
                )

    return None


def get_common_server_path(env_dir):
    common_server_dir = get_common_server_dir(env_dir)
    return os.path.join(common_server_dir, "CommonServerPython.py")


def get_common_server_path_pwsh(env_dir):
    common_server_dir = get_common_server_dir_pwsh(env_dir)
    return os.path.join(common_server_dir, "CommonServerPowerShell.ps1")


def _get_common_server_dir_general(env_dir, name):
    common_server_pack_path = os.path.join(env_dir, "Packs", "Base", "Scripts", name)

    return common_server_pack_path


def get_common_server_dir(env_dir):
    return _get_common_server_dir_general(env_dir, "CommonServerPython")


def get_common_server_dir_pwsh(env_dir):
    return _get_common_server_dir_general(env_dir, "CommonServerPowerShell")


def is_external_repository() -> bool:
    """
    Returns True if script executed from private repository

    """
    try:
        git_repo = git.Repo(os.getcwd(), search_parent_directories=True)
        private_settings_path = os.path.join(git_repo.working_dir, ".private-repo-settings")  # type: ignore
        return os.path.exists(private_settings_path)
    except git.InvalidGitRepositoryError:
        return True


def get_content_id_set() -> dict:
    """Getting the ID Set from official content's bucket"""
    return requests.get(OFFICIAL_CONTENT_ID_SET_PATH).json()


def download_content_graph(
    output_path: Path, marketplace: MarketplaceVersions = MarketplaceVersions.XSOAR
) -> Path:
    """Getting the Content Graph from official content's bucket"""
    if output_path.is_dir():
        output_path = output_path / f"{marketplace.value}.zip"
    output_path.write_bytes(
        requests.get(f"{OFFICIAL_CONTENT_GRAPH_PATH}/{marketplace.value}.zip").content
    )
    return output_path


def get_latest_upload_flow_commit_hash() -> str:
    """Getting the latest commit hash of the upload flow from official content's bucket

    Returns:
        str: the last commit hash of the upload flow
    """
    response_json = requests.get(OFFICIAL_INDEX_JSON_PATH).json()
    if not isinstance(response_json, dict):
        raise ValueError(
            f"The index.json file is not in the expected format: {response_json}"
        )
    last_commit = response_json.get("commit")
    if not last_commit:
        raise ValueError("The latest commit hash was not found in the index.json file")
    return last_commit


def get_content_path() -> Union[str, PathLike, None]:
    """Get abs content path, from any CWD
    Returns:
        str: Absolute content path
    """
    try:
        if content_path := os.getenv("DEMISTO_SDK_CONTENT_PATH"):
            git_repo = git.Repo(content_path)
            logger.debug(f"Using content path: {content_path}")
        else:
            git_repo = git.Repo(Path.cwd(), search_parent_directories=True)

        remote_url = git_repo.remote().urls.__next__()
        is_fork_repo = "content" in remote_url
        is_external_repo = is_external_repository()

        if not is_fork_repo and not is_external_repo:
            raise git.InvalidGitRepositoryError
        return git_repo.working_dir
    except (git.InvalidGitRepositoryError, git.NoSuchPathError):
        if not os.getenv("DEMISTO_SDK_IGNORE_CONTENT_WARNING"):
            logger.info(
                "[yellow]Please run demisto-sdk in content repository![/yellow]"
            )
    return ""


def run_command_os(
    command: str, cwd: Union[Path, str], env: Union[os._Environ, dict] = os.environ
) -> Tuple[str, str, int]:
    """Run command in subprocess tty
    Args:
        command(str): Command to be executed.
        cwd(Path): Path from pathlib object to be executed
        env: Environment variables for the execution
    Returns:
        str: Stdout of the command
        str: Stderr of the command
        int: exit code of command
    """
    if isinstance(cwd, str):
        cwd = Path(cwd)
    try:
        process = Popen(
            shlex.split(command),
            cwd=cwd,
            env=env,
            stdout=PIPE,
            stderr=PIPE,
            universal_newlines=True,
        )
        stdout, stderr = process.communicate()
    except OSError as e:
        return "", str(e), 1

    return stdout, stderr, process.returncode


def pascal_case(st: str) -> str:
    """Convert a string to pascal case. Will simply remove spaces and make sure the first
    character is capitalized

    Arguments:
        st {str} -- string to convert

    Returns:
        str -- converted string
    """
    words = re.findall(r"[a-zA-Z0-9]+", st)
    return "".join("".join([w[0].upper(), w[1:]]) for w in words)


def capital_case(st: str) -> str:
    """Capitalize the first letter of each word of a string. The remaining characters are untouched.

    Arguments:
        st {str} -- string to convert

    Returns:
        str -- converted string
    """
    if len(st) >= 1:
        words = st.split()
        return " ".join([f"{s[:1].upper()}{s[1:]}" for s in words if len(s) >= 1])
    else:
        return ""


@lru_cache
def get_last_release_version():
    """
    Get latest release tag (xx.xx.xx)

    :return: tag
    """
    tags = run_command("git tag").split("\n")
    tags = [tag for tag in tags if re.match(r"\d+\.\d+\.\d+", tag) is not None]
    tags.sort(key=LooseVersion, reverse=True)

    return tags[0]


def is_file_from_content_repo(file_path: str) -> Tuple[bool, str]:
    """Check if an absolute file_path is part of content repo.
    Args:
        file_path (str): The file path which is checked.
    Returns:
        bool: if file is part of content repo.
        str: relative path of file in content repo.
    """
    try:
        git_repo = git.Repo(os.getcwd(), search_parent_directories=True)
        remote_url = git_repo.remote().urls.__next__()
        is_fork_repo = "content" in remote_url
        is_external_repo = is_external_repository()

        if not is_fork_repo and not is_external_repo:
            return False, ""
        content_path_parts = Path(git_repo.working_dir).parts  # type: ignore
        input_path_parts = Path(file_path).parts
        input_path_parts_prefix = input_path_parts[: len(content_path_parts)]
        if content_path_parts == input_path_parts_prefix:
            return True, "/".join(input_path_parts[len(content_path_parts) :])
        else:
            return False, ""

    except Exception as e:
        logger.info(f"Unable to identify the repository: {e}")
        return False, ""


def should_file_skip_validation(file_path: str) -> bool:
    """Check if the file cannot be validated under 'run_all_validations_on_file' method for various reasons,
    either if it's a test file, or if it's a file that's been validated somewhere else
    Args:
        file_path (str): The file path which is checked.
    Returns:
        bool: True if the file's validation should be skipped, False otherwise.
    """
    file_extension = os.path.splitext(file_path)[-1]
    # We validate only yml json and .md files
    if file_extension not in [".yml", ".json", ".md"]:
        return True
    if any(
        ignore_pattern in file_path.lower()
        for ignore_pattern in ALL_FILES_VALIDATION_IGNORE_WHITELIST
    ):
        return True
    # Ignoring changelog and description files since these are checked on the integration validation
    if "changelog" in file_path.lower() or "description" in file_path.lower():
        return True
    # unified files should not be validated
    if file_path.endswith("_unified.yml"):
        return True
    return False


def retrieve_file_ending(file_path: str) -> str:
    """
    Retrieves the file ending (without the dot)
    :param file_path: The file path
    :return: The file ending
    """
    os_split: tuple = os.path.splitext(file_path)
    if os_split:
        file_ending: str = os_split[1]
        if file_ending and "." in file_ending:
            return file_ending[1:]
    return ""


def is_test_config_match(
    test_config: dict, test_playbook_id: str = "", integration_id: str = ""
) -> bool:
    """
    Given a test configuration from conf.json file, this method checks if the configuration is configured for the
    test playbook or for integration_id.
    Since in conf.json there could be test configurations with 'integrations' as strings or list of strings
    the type of test_configurations['integrations'] is checked in first and the match according to the type.
    If file type is not an integration- will return True if the test_playbook id matches playbookID.
    Args:
        test_config: A test configuration from conf.json file under 'tests' key.
        test_playbook_id: A test playbook ID.
        integration_id: An integration ID.
    If both test_playbook_id and integration_id are given will look for a match of both, else will look for match
    of either test playbook id or integration id
    Returns:
        True if the test configuration contains the test playbook and the content item or False if not
    """
    test_playbook_match = test_playbook_id == test_config.get("playbookID")
    test_integrations = test_config.get("integrations")
    if isinstance(test_integrations, list):
        integration_match = any(
            test_integration
            for test_integration in test_integrations
            if test_integration == integration_id
        )
    else:
        integration_match = test_integrations == integration_id
    # If both playbook id and integration id are given
    if integration_id and test_playbook_id:
        return test_playbook_match and integration_match

    # If only integration id is given
    if integration_id:
        return integration_match

    # If only test playbook is given
    if test_playbook_id:
        return test_playbook_match

    return False


def get_not_registered_tests(
    conf_json_tests: list, content_item_id: str, file_type: str, test_playbooks: list
) -> list:
    """
    Return all test playbooks that are not configured in conf.json file
    Args:
        conf_json_tests: the 'tests' value of 'conf.json file
        content_item_id: A content item ID, could be a script, an integration or a playbook.
        file_type: The file type, could be an integration or a playbook.
        test_playbooks: The yml file's list of test playbooks

    Returns:
        A list of TestPlaybooks not configured
    """
    not_registered_tests = []
    for test in test_playbooks:
        if file_type == "playbook":
            test_registered_in_conf_json = any(
                test_config
                for test_config in conf_json_tests
                if is_test_config_match(test_config, test_playbook_id=test)
            )
        else:
            test_registered_in_conf_json = any(
                test_config
                for test_config in conf_json_tests
                if is_test_config_match(test_config, integration_id=content_item_id)
            )
        if not test_registered_in_conf_json:
            not_registered_tests.append(test)
    return not_registered_tests


def _get_file_id(file_type: str, file_content: Dict):
    """
    Gets the ID of a content item according to it's type
    Args:
        file_type: The type of the content item
        file_content: The content of the content item

    Returns:
        The file's content ID
    """
    if file_type in ID_IN_ROOT:
        return file_content.get("id", "")
    elif file_type in ID_IN_COMMONFIELDS:
        return file_content.get("commonfields", {}).get("id")
    elif file_type == FileType.LAYOUT_RULE:
        return file_content.get("rule_id", "")
    return file_content.get("trigger_id", "")


def is_path_of_integration_directory(path: str) -> bool:
    """Returns true if directory is integration directory false if not."""
    return os.path.basename(path) == INTEGRATIONS_DIR


def is_path_of_script_directory(path: str) -> bool:
    """Returns true if directory is script directory false if not."""
    return os.path.basename(path) == SCRIPTS_DIR


def is_path_of_playbook_directory(path: str) -> bool:
    """Returns true if directory is playbook directory false if not."""
    return os.path.basename(path) == PLAYBOOKS_DIR


def is_path_of_test_playbook_directory(path: str) -> bool:
    """Returns true if directory is test_playbook directory false if not."""
    return os.path.basename(path) == TEST_PLAYBOOKS_DIR


def is_path_of_report_directory(path: str) -> bool:
    """Returns true if directory is report directory false if not."""
    return os.path.basename(path) == REPORTS_DIR


def is_path_of_dashboard_directory(path: str) -> bool:
    """Returns true if directory is integration directory false if not."""
    return os.path.basename(path) == DASHBOARDS_DIR


def is_path_of_widget_directory(path: str) -> bool:
    """Returns true if directory is integration directory false if not."""
    return os.path.basename(path) == WIDGETS_DIR


def is_path_of_incident_field_directory(path: str) -> bool:
    """Returns true if directory is integration directory false if not."""
    return os.path.basename(path) == INCIDENT_FIELDS_DIR


def is_path_of_incident_type_directory(path: str) -> bool:
    """Returns true if directory is integration directory false if not."""
    return os.path.basename(path) == INCIDENT_TYPES_DIR


def is_path_of_indicator_field_directory(path: str) -> bool:
    """Returns true if directory is integration directory false if not."""
    return os.path.basename(path) == INDICATOR_FIELDS_DIR


def is_path_of_layout_directory(path: str) -> bool:
    """Returns true if directory is integration directory false if not."""
    return os.path.basename(path) == LAYOUTS_DIR


def is_path_of_pre_process_rules_directory(path: str) -> bool:
    """Returns true if directory is pre-processing rules directory, false if not."""
    return os.path.basename(path) == PRE_PROCESS_RULES_DIR


def is_path_of_lists_directory(path: str) -> bool:
    return os.path.basename(path) == LISTS_DIR


def is_path_of_classifier_directory(path: str) -> bool:
    """Returns true if directory is integration directory false if not."""
    return os.path.basename(path) == CLASSIFIERS_DIR


def get_parent_directory_name(path: str, abs_path: bool = False) -> str:
    """
    Retrieves the parent directory name
    :param path: path to get the parent dir name
    :param abs_path: when set to true, will return absolute path
    :return: parent directory name
    """
    parent_dir_name = os.path.dirname(os.path.abspath(path))
    if abs_path:
        return parent_dir_name
    return os.path.basename(parent_dir_name)


def get_code_lang(file_data: dict, file_entity: str) -> str:
    """
    Returns the code language by the file entity
    :param file_data: The file data
    :param file_entity: The file entity
    :return: The code language
    """
    if file_entity == INTEGRATIONS_DIR:
        return file_data.get("script", {}).get("type", "")
    elif file_entity == SCRIPTS_DIR:
        return file_data.get("type", {})
    return ""


def camel_to_snake(camel: str) -> str:
    """
    Converts camel case (CamelCase) strings to snake case (snake_case) strings.
    Args:
        camel (str): The camel case string.

    Returns:
        str: The snake case string.
    """
    camel_to_snake_pattern = re.compile(r"(?<!^)(?=[A-Z][a-z])")
    snake = camel_to_snake_pattern.sub("_", camel).lower()
    return snake


def open_id_set_file(id_set_path):
    id_set = {}
    try:
        with open(id_set_path) as id_set_file:
            id_set = json.load(id_set_file)
    except OSError:
        logger.info("[yellow]Could not open id_set file[/yellow]")
        raise
    finally:
        return id_set


def get_demisto_version(client: demisto_client) -> Union[Version, LegacyVersion]:
    """
    Args:
        demisto_client: A configured demisto_client instance

    Returns:
        the server version of the Demisto instance.
    """
    try:
        resp = client.generic_request("/about", "GET")
        about_data = json.loads(resp[0].replace("'", '"'))
        return parse(about_data.get("demistoVersion"))  # type: ignore
    except Exception:
        logger.warning(
            "Could not parse Xsoar version, please make sure the environment is properly configured."
        )
        return parse("0")


def arg_to_list(arg: Union[str, List[str]], separator: str = ",") -> List[str]:
    """
    Converts a string representation of lists to a python list
    Args:
           arg: string or list of string.
           separator: A string separator to separate the strings, the default is a comma.
    Returns:
          list, contains strings.

    """
    if not arg:
        return []
    if isinstance(arg, list):
        return arg
    if isinstance(arg, str):
        if arg[0] == "[" and arg[-1] == "]":
            return json.loads(arg)
        return [s.strip() for s in arg.split(separator)]
    return [arg]


def get_file_version_suffix_if_exists(
    current_file: Dict, check_in_display: bool = False
) -> Optional[str]:
    """
    Checks if current YML file name is versioned or no, e.g, ends with v<number>.
    Args:
        current_file (Dict): Dict representing YML data of an integration or script.
        check_in_display (bool): Whether to get name by 'display' field or not (by 'name' field).

    Returns:
        (Optional[str]): Number of the version as a string, if the file ends with version suffix. None otherwise.
    """
    versioned_file_regex = r"v([0-9]+)$"
    name = current_file.get("display") if check_in_display else current_file.get("name")
    if not name:
        return None
    matching_regex = re.findall(versioned_file_regex, name.lower())
    if matching_regex:
        return matching_regex[-1]
    return None


def get_all_incident_and_indicator_fields_from_id_set(id_set_file, entity_type):
    fields_list = []
    for item in ["IncidentFields", "IndicatorFields"]:
        all_item_fields = id_set_file.get(item)
        for item_field in all_item_fields:
            for field, field_info in item_field.items():
                if entity_type == "mapper" or entity_type == "old classifier":
                    fields_list.append(field_info.get("name", ""))
                    fields_list.append(
                        field.replace("incident_", "").replace("indicator_", "")
                    )
                elif entity_type == "layout":
                    fields_list.append(
                        field.replace("incident_", "").replace("indicator_", "")
                    )
    return fields_list


def item_type_to_content_items_header(item_type):
    converter = {
        "incidenttype": "incidentType",
        "reputation": "indicatorType",
        "indicatorfield": "indicatorField",
        "incidentfield": "incidentField",
        "layoutscontainer": "layout",
        "betaintegration": "integration",
        # GOM
        "genericdefinition": "genericDefinition",
        "genericfield": "genericField",
        "genericmodule": "genericModule",
        "generictype": "genericType",
        # SIEM content
        "correlationrule": "correlationRule",
        "modelingrule": "modelingRule",
        "parsingrule": "parsingRule",
        "xdrctemplate": "XDRCTemplate",
        "layoutrule": "layoutRule",
    }

    return f"{converter.get(item_type, item_type)}s"


def is_object_in_id_set(object_id, item_type, pack_info_from_id_set):
    """
        Check if the given object is part of the packs items that are present in the Packs section in the id set.
        This is assuming that the id set is based on the version that has, under each pack, the items it contains.

    Args:
        object_name: name of object of interest.
        object_type: type of object of interest.
        packs_section_from_id_set: the pack object under the key Packs in the previously given id set.

    Returns:

    """
    content_items = pack_info_from_id_set.get("ContentItems", {})
    items_ids = content_items.get(item_type_to_content_items_header(item_type), [])

    return object_id in items_ids


def is_string_uuid(string_to_check: str):
    """
    Check if a given string is from uuid type
    Args:
        string_to_check: string

    Returns:
        bool. True if the string match uuid type, else False

    """
    return bool(re.fullmatch(UUID_REGEX, string_to_check))


def extract_multiple_keys_from_dict(key: str, var: dict):
    """
    Args:
        key: string representing a re-occurring field in dictionary
        var: nested dictionary (can contain both nested lists and nested dictionary)

    Returns: A generator that generates value in an occurrence of the nested key in var.
    """
    if hasattr(var, "items"):
        for k, v in var.items():
            if k == key:
                yield v
            if isinstance(v, dict):
                yield from extract_multiple_keys_from_dict(key, v)
            elif isinstance(v, list):
                for d in v:
                    yield from extract_multiple_keys_from_dict(key, d)


def find_file(root_path, file_name):
    """Find a file with a given file name under a given root path.
    Returns:
        str: The full file path from root path if exists, else return empty string.
    """
    for file in os.listdir(root_path):
        file_path = os.path.join(root_path, file)
        if file_path.endswith(file_name):
            return file_path
        elif os.path.isdir(file_path):
            found_file = find_file(file_path, file_name)
            if found_file:
                return found_file
    return ""


@lru_cache
def get_file_displayed_name(file_path):
    """Gets the file name that is displayed in the UI by the file's path.
    If there is no displayed name - returns the file name"""
    file_type = find_type(file_path)
    if FileType.INTEGRATION == file_type:
        return get_yaml(file_path).get("display")
    elif file_type in [
        FileType.SCRIPT,
        FileType.TEST_SCRIPT,
        FileType.PLAYBOOK,
        FileType.TEST_PLAYBOOK,
    ]:
        return get_yaml(file_path).get("name")
    elif file_type in [
        FileType.MAPPER,
        FileType.CLASSIFIER,
        FileType.INCIDENT_FIELD,
        FileType.INCIDENT_TYPE,
        FileType.INDICATOR_FIELD,
        FileType.LAYOUTS_CONTAINER,
        FileType.PRE_PROCESS_RULES,
        FileType.DASHBOARD,
        FileType.WIDGET,
        FileType.REPORT,
        FileType.JOB,
        FileType.WIZARD,
    ]:
        res = get_json(file_path)
        return res.get("name") if isinstance(res, dict) else res[0].get("name")
    elif file_type == FileType.OLD_CLASSIFIER:
        return get_json(file_path).get("brandName")
    elif file_type == FileType.LAYOUT:
        return get_json(file_path).get("TypeName")
    elif file_type == FileType.REPUTATION:
        return get_json(file_path).get("id")
    else:
        return os.path.basename(file_path)


def compare_context_path_in_yml_and_readme(yml_dict, readme_content):
    """
    Gets both README and YML file of Integration and compares the context path between them.
    Scripts are not being checked.
    Args:
        yml_dict: a dictionary representing YML content.
        readme_content: the content string of the readme file.
    Returns: A dictionary as following: {<command_name>:{'only in yml': <set of context paths found only in yml>,
                                                        'only in readme': <set of context paths found only in readme>}}
    """
    different_contexts: dict = {}

    # Gets the data from the README
    # the pattern to get the context part out of command section:
    context_section_pattern = (
        r"\| *\*\*Path\*\* *\| *\*\*Type\*\* *\| *\*\*Description\*\* *\|.(.*?)#{3,5}"
    )
    # the pattern to get the value in the first column under the outputs table:
    context_path_pattern = r"\| *(\S.*?\S) *\| *[^\|]* *\| *[^\|]* *\|"
    readme_content += (
        "### "  # mark end of file so last pattern of regex will be recognized.
    )
    commands = yml_dict.get("script", {})

    # handles scripts
    if not commands:
        return different_contexts
    commands = commands.get("commands", [])
    for command in commands:
        command_name = command.get("name")

        # Gets all context path in the relevant command section from README file
        command_section_pattern = rf" Base Command..`{command_name}`.(.*?)\n### "  # pattern to get command section
        command_section = re.findall(command_section_pattern, readme_content, re.DOTALL)
        if not command_section:
            continue
        if not command_section[0].endswith("###"):
            command_section[
                0
            ] += "###"  # mark end of file so last pattern of regex will be recognized.
        context_section = re.findall(
            context_section_pattern, command_section[0], re.DOTALL
        )
        if not context_section:
            context_path_in_command = set()
        else:
            context_path_in_command = set(
                re.findall(context_path_pattern, context_section[0], re.DOTALL)
            )

            # remove the header line ---- (could be of any length)
            for path in context_path_in_command:
                if not path.replace("-", ""):
                    context_path_in_command.remove(path)
                    break

        # handles cases of old integrations with context in 'important' section
        if "important" in command:
            command.pop("important")

        # Gets all context path in the relevant command section from YML file
        existing_context_in_yml = set(
            extract_multiple_keys_from_dict("contextPath", command)
        )

        # finds diff between YML and README
        only_in_yml_paths = existing_context_in_yml - context_path_in_command
        only_in_readme_paths = context_path_in_command - existing_context_in_yml
        if only_in_yml_paths or only_in_readme_paths:
            different_contexts[command_name] = {
                "only in yml": only_in_yml_paths,
                "only in readme": only_in_readme_paths,
            }

    return different_contexts


def write_yml(yml_path: str, yml_data: Dict):
    with open(yml_path, "w") as f:
        yaml.dump(yml_data, f)  # ruamel preservers multilines


def to_kebab_case(s: str):
    """
    Scan File => scan-file
    Scan File- => scan-file
    *scan,file => scan-file
    Scan     File => scan-file

    """
    if s:
        new_s = s.lower()
        new_s = re.sub("[ ,.-]+", "-", new_s)
        new_s = re.sub("[^A-Za-z0-9-]+", "", new_s)
        m = re.search("[a-z0-9]+(-[a-z0-9]+)*", new_s)
        if m:
            return m.group(0)
        else:
            return new_s

    return s


def to_pascal_case(s: str):
    """
    Scan File => ScanFile
    Scan File- => ScanFile
    *scan,file => ScanFile
    Scan     File => ScanFile
    scan-file => ScanFile
    scan.file => ScanFile

    """
    if s:
        if re.search(r"^[A-Z][a-z]+(?:[A-Z][a-z]+)*$", s):
            return s

        new_s = s.lower()
        new_s = re.sub(r"[ -\.]+", "-", new_s)
        new_s = "".join([t.title() for t in new_s.split("-")])
        new_s = re.sub(r"[^A-Za-z0-9]+", "", new_s)

        return new_s

    return s


def get_approved_usecases() -> list:
    """Gets approved list of usecases from content master

    Returns:
        List of approved usecases
    """
    return get_remote_file(
        "Tests/Marketplace/approved_usecases.json",
        git_content_config=GitContentConfig(
            repo_name=GitContentConfig.OFFICIAL_CONTENT_REPO_NAME
        ),
    ).get("approved_list", [])


def get_pack_metadata(file_path: str) -> dict:
    """Get the pack_metadata dict, of the pack containing the given file path.

    Args:
        file_path(str): file path

    Returns: pack_metadata of the pack, that source_file related to,
        on failure returns {}

    """
    pack_path = file_path if PACKS_DIR in file_path else os.path.realpath(__file__)
    match = re.search(rf".*{PACKS_DIR}[/\\]([^/\\]+)[/\\]?", pack_path)
    directory = match.group() if match else ""

    try:
        metadata_path = os.path.join(directory, PACKS_PACK_META_FILE_NAME)
        pack_metadata, _ = get_dict_from_file(metadata_path)
        return pack_metadata
    except Exception:
        return {}


def is_pack_path(input_path: str) -> bool:
    """
    Checks whether pack given in input path is for a pack.
    Args:
        input_path (str): Input path.
    Examples
        - input_path = 'Packs/BitcoinAbuse
          Returns: True
        - input_path = 'Packs/BitcoinAbuse/Layouts'
          Returns: False
    Returns:
        (bool):
        - True if the input path is for a given pack.
        - False if the input path is not for a given pack.
    """
    return os.path.basename(os.path.dirname(input_path)) == PACKS_DIR


def is_xsoar_supported_pack(file_path: str) -> bool:
    """
    Takes a path to a file and returns a boolean indicating
    whether this file belongs to an XSOAR-supported Pack.

    Args:
        - `file_path` (`str`): The path of the file.

    Returns:
        - `bool`
    """

    return get_pack_metadata(file_path).get(PACK_METADATA_SUPPORT) == XSOAR_SUPPORT


def get_relative_path_from_packs_dir(file_path: str) -> str:
    """Get the relative path for a given file_path starting in the Packs directory"""
    if PACKS_DIR not in file_path or file_path.startswith(PACKS_DIR):
        return file_path

    return file_path[file_path.find(PACKS_DIR) :]


def is_uuid(s: str) -> Optional[Match]:
    """Checks whether given string is a UUID

    Args:
         s (str): The string to check if it is a UUID

    Returns:
        Match: Returns the match if given string is a UUID, otherwise None
    """
    return re.match(UUID_REGEX, s)


def get_release_note_entries(version="") -> list:
    """
    Gets the release notes entries for the current version.

    Args:
        version: The current demisto-sdk version.

    Return:
        list: A list of the release notes given from the CHANGELOG file.
    """

    changelog_file_content = (
        get_remote_file(
            full_file_path="CHANGELOG.md",
            return_content=True,
            git_content_config=GitContentConfig(repo_name="demisto/demisto-sdk"),
        )
        .decode("utf-8")
        .split("\n")
    )

    if not version or "dev" in version:
        version = "Unreleased"

    if f"## {version}" not in changelog_file_content:
        return []

    result = changelog_file_content[changelog_file_content.index(f"## {version}") + 1 :]
    result = result[: result.index("")]

    return result


def get_current_usecases() -> list:
    """Gets approved list of usecases from current branch (only in content repo).

    Returns:
        List of approved usecases from current branch
    """
    if not is_external_repository():
        approved_usecases_json, _ = get_dict_from_file(
            "Tests/Marketplace/approved_usecases.json"
        )
        return approved_usecases_json.get("approved_list", [])
    return []


def get_approved_tags_from_branch() -> Dict[str, List[str]]:
    """Gets approved list of tags from current branch (only in content repo).

    Returns:
        Dict of approved tags from current branch
    """
    if not is_external_repository():
        approved_tags_json, _ = get_dict_from_file(
            "Tests/Marketplace/approved_tags.json"
        )
        if isinstance(approved_tags_json.get("approved_list"), list):
            logger.info(
                "[yellow]You are using a deprecated version of the file aproved_tags.json, consider pulling from master"
                " to update it.[/yellow]"
            )
            return {
                "common": approved_tags_json.get("approved_list", []),
                "xsoar": [],
                "marketplacev2": [],
                "xpanse": [],
            }

        return approved_tags_json.get("approved_list", {})
    return {}


def get_current_categories() -> list:
    """Gets approved list of categories from current branch (only in content repo).

    Returns:
        List of approved categories from current branch
    """
    if is_external_repository():
        return []
    approved_categories_json, _ = get_dict_from_file(
        "Tests/Marketplace/approved_categories.json"
    )
    return approved_categories_json.get("approved_list", [])


@contextmanager
def suppress_stdout():
    """
    Temporarily suppress console output without effecting error outputs.
    Example of use:

        with suppress_stdout():
            print('This message will not be printed')
        print('This message will be printed')
    """
    with open(os.devnull, "w") as devnull:
        try:
            old_stdout = sys.stdout
            sys.stdout = devnull
            yield
        finally:
            sys.stdout = old_stdout


def get_definition_name(path: str, pack_path: str) -> Optional[str]:
    r"""
    param:
        path (str): path to the file which needs a definition name (generic field\generic type file)
        pack_path (str): relevant pack path

    :rtype: ``str``
    :return:
        for generic type and generic field return associated generic definition name folder

    """

    try:
        file_dictionary = get_json(path)
        definition_id = file_dictionary["definitionId"]
        generic_def_path = os.path.join(pack_path, "GenericDefinitions")
        file_names_lst = os.listdir(generic_def_path)
        for file in file_names_lst:
            if str.find(file, definition_id):
                def_file_path = os.path.join(generic_def_path, file)
                def_file_dictionary = get_json(def_file_path)
                cur_id = def_file_dictionary["id"]
                if cur_id == definition_id:
                    return def_file_dictionary["name"]

        print("Was unable to find the file for definitionId " + definition_id)
        return None

    except (FileNotFoundError, AttributeError):
        print(
            "Error while retrieving definition name for definitionId "
            + definition_id
            + "\n Check file structure and make sure all relevant fields are entered properly"
        )
        return None


def is_iron_bank_pack(file_path):
    metadata = get_pack_metadata(file_path)
    return PACK_METADATA_IRON_BANK_TAG in metadata.get("tags", [])


def get_script_or_sub_playbook_tasks_from_playbook(
    searched_entity_name: str, main_playbook_data: Dict
) -> List[Dict]:
    """Get the tasks data for a task running the searched_entity_name (script/playbook).

    Returns:
        List. A list of dicts representing tasks running the searched_entity_name.
    """
    searched_tasks: List = []
    tasks = main_playbook_data.get("tasks", {})
    if not tasks:
        return searched_tasks

    for task_data in tasks.values():
        task_details = task_data.get("task", {})
        found_entity = searched_entity_name in {
            task_details.get("scriptName"),
            task_details.get("playbookName"),
        }

        if found_entity:
            searched_tasks.append(task_data)

    return searched_tasks


def extract_docker_image_from_text(text: str, with_no_tag: bool = False):
    """
    Strips the docker image version from a given text.

    Args:
        text (str): the text to extract the docker image from
        with_no_tag (bool): whether to return the docker image without its tag,
            for example if True then demisto/tesseract:1.0.0.36078 --> tesseract

    Returns:
        str: The docker image version if exists, otherwise, return None.
    """
    match = re.search(r"(demisto/.+:([0-9]+)(((\.)[0-9]+)+))", text)
    if match:
        docker_image = match.group(1)
        if with_no_tag:
            return docker_image.replace("demisto/", "").split(":")[0]
        return docker_image
    else:
        return None


def get_current_repo() -> Tuple[str, str, str]:
    try:
        git_repo = git.Repo(os.getcwd(), search_parent_directories=True)
        parsed_git = giturlparse.parse(git_repo.remotes.origin.url)
        host = parsed_git.host
        if "@" in host:
            host = host.split("@")[1]
        return host, parsed_git.owner, parsed_git.repo
    except git.InvalidGitRepositoryError:
        logger.info("[yellow]git repo is not found[/yellow]")
        return "Unknown source", "", ""


def get_item_marketplaces(
    item_path: str,
    item_data: Dict = None,
    packs: Dict[str, Dict] = None,
    item_type: str = None,
) -> List:
    """
    Return the supporting marketplaces of the item.

    Args:
        item_path: the item path.
        item_data: the item data.
        packs: the pack mapping from the ID set.
        item_type: The item type.

    Returns: the list of supporting marketplaces.
    """

    if item_type and item_type in SIEM_ONLY_ENTITIES:
        return [MarketplaceVersions.MarketplaceV2.value]

    if not item_data:
        file_type = Path(item_path).suffix
        item_data = get_file(item_path, file_type)

    # first check, check field 'marketplaces' in the item's file
    marketplaces = item_data.get("marketplaces", [])  # type: ignore

    # second check, check the metadata of the pack
    if not marketplaces:
        if "pack_metadata" in item_path:
            # default supporting marketplace
            marketplaces = [MarketplaceVersions.XSOAR.value]
        else:
            pack_name = get_pack_name(item_path)
            if packs and packs.get(pack_name):
                marketplaces = packs.get(pack_name, {}).get(
                    "marketplaces", [MarketplaceVersions.XSOAR.value]
                )
            else:
                marketplaces = get_mp_types_from_metadata_by_item(item_path)

    return marketplaces


def get_mp_types_from_metadata_by_item(file_path):
    """
    Get the supporting marketplaces for the given content item, defined by the mp field in the metadata.
    If the field doesnt exist in the pack's metadata, consider as xsoar only.
    Args:
        file_path: path to content item in content repo

    Returns:
        list of names of supporting marketplaces (current options are marketplacev2 and xsoar)
    """
    if (
        METADATA_FILE_NAME in Path(file_path).parts
    ):  # for when the type is pack, the item we get is the metadata path
        metadata_path = file_path
    else:
        metadata_path_parts = get_pack_dir(file_path)
        metadata_path = Path(*metadata_path_parts) / METADATA_FILE_NAME

    try:
        with open(metadata_path) as metadata_file:
            metadata = json.load(metadata_file)
            marketplaces = metadata.get(MARKETPLACE_KEY_PACK_METADATA)
            if not marketplaces:
                return [MarketplaceVersions.XSOAR.value]
            return marketplaces
    except FileNotFoundError:
        return []


def get_pack_dir(path):
    """
    Used for testing packs where the location of the "Packs" dir is not constant.
    Args:
        path: path of current file

    Returns:
        the path starting from Packs dir

    """
    parts = Path(path).parts
    for index in range(len(parts)):
        if parts[index] == "Packs":
            return parts[: index + 2]
    return []


@contextmanager
def ProcessPoolHandler() -> ProcessPool:
    """Process pool Handler which terminate all processes in case of Exception.

    Yields:
        ProcessPool: Pebble process pool.
    """
    with ProcessPool(max_workers=3) as pool:
        try:
            yield pool
        except Exception:
            logger.info("[red]Gracefully release all resources due to Error...[/red]")
            raise
        finally:
            pool.close()
            pool.join()


def wait_futures_complete(futures: List[ProcessFuture], done_fn: Callable):
    """Wait for all futures to complete, Raise exception if occurred.

    Args:
        futures: futures to wait for.
        done_fn: Function to run on result.
    Raises:
        Exception: Raise caught exception for further cleanups.
    """
    for future in as_completed(futures):
        try:
            result = future.result()
            done_fn(result)
        except Exception as e:
            logger.info(f"[red]{e}[/red]")
            raise


def get_api_module_dependencies(pkgs, id_set_path):
    """
    Get all paths to integrations and scripts dependent on api modules that are found in the modified files.
    Args:
        pkgs: the pkgs paths found as modified to run lint on (including the api module files)
        id_set_path: path to id set
    Returns:
        a list of the paths to the scripts and integration found dependent on the modified api modules.
    """

    id_set = open_id_set_file(id_set_path)
    changed_api_modules = {pkg.name for pkg in pkgs if API_MODULES_PACK in pkg.parts}
    scripts = id_set.get(IdSetKeys.SCRIPTS.value, [])
    integrations = id_set.get(IdSetKeys.INTEGRATIONS.value, [])
    using_scripts, using_integrations = [], []
    for script in scripts:
        script_info = list(script.values())[0]
        script_name = script_info.get("name")
        script_api_modules = script_info.get("api_modules", [])
        if intersection := changed_api_modules & set(script_api_modules):
            logger.debug(f"found script {script_name} dependent on {intersection}")
            using_scripts.extend(list(script.values()))

    for integration in integrations:
        integration_info = list(integration.values())[0]
        integration_name = integration_info.get("name")
        script_api_modules = integration_info.get("api_modules", [])
        if intersection := changed_api_modules & set(script_api_modules):
            logger.debug(
                f"found integration {integration_name} dependent on {intersection}"
            )
            using_integrations.extend(list(integration.values()))

    using_scripts_pkg_paths = [
        Path(script.get("file_path")).parent.absolute() for script in using_scripts
    ]
    using_integrations_pkg_paths = [
        Path(integration.get("file_path")).parent.absolute()
        for integration in using_integrations
    ]
    return list(set(using_integrations_pkg_paths + using_scripts_pkg_paths))


def listdir_fullpath(dir_name: str) -> List[str]:
    return [os.path.join(dir_name, f) for f in os.listdir(dir_name)]


def get_scripts_and_commands_from_yml_data(data, file_type):
    """Get the used scripts, playbooks and commands from the yml data

    Args:
        data: The yml data as extracted with get_yaml
        file_type: The FileType of the data provided.

    Return (list of found { 'id': command name, 'source': command source }, list of found script and playbook names)
    """
    commands = []
    detailed_commands = []
    scripts_and_pbs = []
    if file_type in {FileType.TEST_PLAYBOOK, FileType.PLAYBOOK}:
        tasks = data.get("tasks")
        for task_num in tasks.keys():
            task = tasks[task_num]
            inner_task = task.get("task")
            task_type = task.get("type")
            if inner_task and task_type == "regular" or task_type == "playbook":
                if inner_task.get("iscommand"):
                    commands.append(inner_task.get("script"))
                else:
                    if task_type == "playbook":
                        scripts_and_pbs.append(inner_task.get("playbookName"))
                    elif inner_task.get("scriptName"):
                        scripts_and_pbs.append(inner_task.get("scriptName"))
        if file_type == FileType.PLAYBOOK:
            playbook_id = get_entity_id_by_entity_type(data, PLAYBOOKS_DIR)
            scripts_and_pbs.append(playbook_id)

    if file_type == FileType.SCRIPT:
        script_id = get_entity_id_by_entity_type(data, SCRIPTS_DIR)
        scripts_and_pbs = [script_id]
        if data.get("dependson"):
            commands = data.get("dependson").get("must", [])

    if file_type == FileType.INTEGRATION:
        integration_commands = data.get("script", {}).get("commands")
        for integration_command in integration_commands:
            commands.append(integration_command.get("name"))

    for command in commands:
        command_parts = command.split("|||")
        if len(command_parts) == 2:
            detailed_commands.append(
                {"id": command_parts[1], "source": command_parts[0]}
            )
        else:
            detailed_commands.append({"id": command_parts[0]})

    return detailed_commands, scripts_and_pbs


def get_url_with_retries(url: str, retries: int, backoff_factor: int = 1, **kwargs):
    kwargs["stream"] = True
    session = requests.Session()
    exception = Exception()
    for _ in range(retries):
        response = session.get(url, **kwargs)
        try:
            response.raise_for_status()
        except HTTPError as error:
            exception = error
        else:
            return response
        sleep(backoff_factor)
    raise exception


def order_dict(data):
    """
    Order dict by default order
    """
    return OrderedDict(
        {
            k: order_dict(v) if isinstance(v, dict) else v
            for k, v in sorted(data.items())
        }
    )


def extract_none_deprecated_command_names_from_yml(yml_data: dict) -> list:
    """
    Go over all the commands in a yml file and return their names.
    Args:
        yml_data (dict): the yml content as a dict

    Returns:
        list: a list of all the commands names
    """
    commands_ls = []
    for command in yml_data.get("script", {}).get("commands", {}):
        if command.get("name") and not command.get("deprecated"):
            commands_ls.append(command.get("name"))
    return commands_ls


def extract_deprecated_command_names_from_yml(yml_data: dict) -> list:
    """
    Go over all the commands in a yml file and return their names.
    Args:
        yml_data (dict): the yml content as a dict

    Returns:
        list: a list of all the commands names
    """
    commands_ls = []
    for command in yml_data.get("script", {}).get("commands", {}):
        if command.get("deprecated"):
            commands_ls.append(command.get("name"))
    return commands_ls


def remove_copy_and_dev_suffixes_from_str(field_name: str) -> str:
    for _ in range(field_name.count("_")):
        for suffix in SUFFIX_TO_REMOVE:
            if field_name.endswith(suffix):
                field_name = field_name[: -len(suffix)]
    return field_name


def get_display_name(file_path, file_data={}) -> str:
    """Gets the entity display name from the file.

    :param file_path: The entity file path
    :param file_data: The entity file data

    :rtype: ``str``
    :return The display name
    """
    if not file_data:
        file_extension = os.path.splitext(file_path)[1]
        if file_extension in [".yml", ".json"]:
            file_data = get_file(file_path, file_extension)

    if "display" in file_data:
        name = file_data.get("display", None)
    elif "layout" in file_data and isinstance(file_data["layout"], dict):
        name = file_data["layout"].get("id")
    elif "name" in file_data:
        name = file_data.get("name", None)
    elif "TypeName" in file_data:
        name = file_data.get("TypeName", None)
    elif "brandName" in file_data:
        name = file_data.get("brandName", None)
    elif "id" in file_data:
        name = file_data.get("id", None)
    elif "trigger_name" in file_data:
        name = file_data.get("trigger_name")
    elif "rule_name" in file_data:
        name = file_data.get("rule_name")

    elif (
        "dashboards_data" in file_data
        and file_data.get("dashboards_data")
        and isinstance(file_data["dashboards_data"], list)
    ):
        dashboard_data = file_data.get("dashboards_data", [{}])[0]
        name = dashboard_data.get("name")

    elif (
        "templates_data" in file_data
        and file_data.get("templates_data")
        and isinstance(file_data["templates_data"], list)
    ):
        r_name = file_data.get("templates_data", [{}])[0]
        name = r_name.get("report_name")

    else:
        name = os.path.basename(file_path)
    return name


def get_invalid_incident_fields_from_mapper(
    mapper_incident_fields: Dict[str, Dict], mapping_type: str, content_fields: List
) -> List[str]:
    """
    Get a list of incident fields which are not part of the content items (not part of id_json) from a specific
    interalMapping attribute.

    Args:
        mapper_incident_fields (dict[str, dict]): a dict of incident fields which belongs to a specific interalMapping.
        mapping_type (str): type of the mapper, either 'mapping-incoming' or 'mapping-outgoing'.
        content_fields (list[str]): list of available content fields.

    Returns:
        list[str]: all the invalid incident fields which are not part of the content items.

    Raises:
        ValueError: in case the mapping type has an incorrect value provided.
    """
    if mapping_type not in {"mapping-incoming", "mapping-outgoing"}:
        raise ValueError(
            f"Invalid mapping-type value {mapping_type}, should be: mapping-incoming/mapping-outgoing"
        )

    non_existent_fields = []

    for inc_name, inc_info in mapper_incident_fields.items():
        # incoming mapper
        if mapping_type == "mapping-incoming":
            if (
                inc_name not in content_fields
                and inc_name.lower() not in content_fields
            ):
                non_existent_fields.append(inc_name)
        # outgoing mapper
        if mapping_type == "mapping-outgoing":
            # for inc timer type: "field.StartDate, and for using filters: "simple": "".
            if simple := inc_info.get("simple"):
                if "." in simple:
                    simple = simple.split(".")[0]
                if (
                    simple not in content_fields
                    and simple.lower() not in content_fields
                ):
                    non_existent_fields.append(inc_name)

    return non_existent_fields


def get_invalid_incident_fields_from_layout(
    layout_incident_fields: List[Dict], content_fields: List[str]
) -> List[str]:
    """
    Get a list of incident fields which are not part of the content items (not part of id_json) from a specific
    layout item/section.

    Args:
        layout_incident_fields (list[dict]): a list of incident fields which
            belongs to a specific section/item in the layout.
        content_fields (list[str]): list of available content fields.

    Returns:
        list[str]: all the invalid incident fields which are not part of the content items.
    """
    non_existent_fields = []

    if layout_incident_fields and content_fields:
        for incident_field_info in layout_incident_fields:
            inc_field_id = normalize_field_name(
                field=incident_field_info.get("fieldId", "")
            )
            if (
                inc_field_id
                and inc_field_id.lower() not in content_fields
                and inc_field_id not in content_fields
            ):
                non_existent_fields.append(inc_field_id)

    return non_existent_fields


def normalize_field_name(field: str) -> str:
    """
    Get the raw field from a layout/mapper field.

    Input Example:
        field = incident_employeenumber

    Args:
        field (str): the incident/indicator field.
    """
    return field.replace("incident_", "").replace("indicator_", "")


def string_to_bool(
    input_: str,
    accept_lower_case: bool = True,
    accept_title: bool = True,
    accept_upper_case: bool = False,
    accept_yes_no: bool = False,
    accept_int: bool = False,
    accept_single_letter: bool = False,
) -> Optional[bool]:
    if not isinstance(input_, str):
        raise ValueError("cannot convert non-string to bool")

    _considered_true = ["true"]
    _considered_false = ["false"]

    for (condition, true_value, false_value) in (
        (accept_yes_no, "yes", "no"),
        (accept_int, "1", "0"),
    ):
        if condition:
            _considered_true.append(true_value)
            _considered_false.append(false_value)

    considered_true: Set[str] = set()
    considered_false: Set[str] = set()

    for (condition, func) in (
        (accept_lower_case, lambda x: x.lower()),
        (accept_title, lambda x: x.title()),
        (accept_upper_case, lambda x: x.upper()),
    ):
        if condition:
            considered_true.update(map(func, _considered_true))
            considered_false.update(map(func, _considered_false))

    if accept_single_letter:
        considered_true.update(
            tuple(_[0] for _ in considered_true)
        )  # note this takes considered_true as input
        considered_false.update(tuple(_[0] for _ in considered_false))

    if input_ in considered_true:
        return True

    if input_ in considered_false:
        return False

    raise ValueError(f"cannot convert string {input_} to bool")


def field_to_cli_name(field_name: str) -> str:
    """
    Returns the CLI name of an incident/indicator field by removing non letters/numbers
    characters and lowering capitalized letters.

    Input Example:
        field = Employee Number
    Output:
        employeenumber

    Args:
        field_name (str): the incident/indicator field name.
    """
    return re.sub(NON_LETTERS_OR_NUMBERS_PATTERN, "", field_name).lower()


def extract_field_from_mapping(mapping_value: str) -> str:
    """Given an outgoing-mapping value, returns the incident/indicator field used for the mapping.
    If mapping_value is surrounded by quotes ("<>"), it means the mapping value is a string and no field
    should be returned.

    Args:
        mapping_value (str): An outgoing-mapping value, which may contain an incident/indicator field.

    Returns:
        str: An incident/indicator field, or an empty string if not a field.
    """
    if not mapping_value or re.match(r"\"([^.]+).*\"", mapping_value):  # not a field
        return ""
    if field_name := re.match(r"\$\{([^.]*)[^}]*\}|([^$.]*).*", mapping_value):
        if field_name.groups()[0] is not None:
            return field_name.groups()[0]
        if len(field_name.groups()) > 1:
            return field_name.groups()[1]
    return mapping_value


def get_pack_paths_from_files(file_paths: Iterable[str]) -> list:
    """Returns the pack paths from a list/set of files"""
    pack_paths = {f"Packs/{get_pack_name(file_path)}" for file_path in file_paths}
    return list(pack_paths)


<<<<<<< HEAD
def parse_marketplace_kwargs(kwargs: Dict[str, Any]) -> MarketplaceVersions:
    """
    Supports both the `marketplace` argument and `is_xsiam`.
    Raises an error when both are supplied.
    """
    marketplace = kwargs.get("marketplace")
    is_xsiam = kwargs.get("is_xsiam")

    if marketplace and is_xsiam:
        raise ValueError(
            "The arguments `marketplace` and `is_xsiam` cannot be used at the same time, remove one of them."
        )

    if is_xsiam:
        return MarketplaceVersions.MarketplaceV2

    if marketplace:
        return MarketplaceVersions(marketplace)

    logger.debug(
        "neither marketplace nor is_xsiam provided, using default marketplace=XSOAR"
    )
    return MarketplaceVersions.XSOAR  # default
=======
def get_id(file_content: Dict) -> Union[str, None]:
    """
    Get ID from a dict based content object.

    Args:
        file_content: the content of the file.

    Returns:
        str: the ID of the content item in case found, None otherwise.
    """
    if "commonfields" in file_content:
        return file_content["commonfields"].get("id")
    elif "dashboards_data" in file_content:
        return file_content["dashboards_data"][0].get("global_id")
    elif "templates_data" in file_content:
        return file_content["templates_data"][0].get("global_id")

    for key in ("global_rule_id", "trigger_id", "content_global_id", "rule_id"):
        if key in file_content:
            return file_content[key]

    return file_content.get("id")
>>>>>>> 4e7f1ffb
<|MERGE_RESOLUTION|>--- conflicted
+++ resolved
@@ -3523,31 +3523,6 @@
     return list(pack_paths)
 
 
-<<<<<<< HEAD
-def parse_marketplace_kwargs(kwargs: Dict[str, Any]) -> MarketplaceVersions:
-    """
-    Supports both the `marketplace` argument and `is_xsiam`.
-    Raises an error when both are supplied.
-    """
-    marketplace = kwargs.get("marketplace")
-    is_xsiam = kwargs.get("is_xsiam")
-
-    if marketplace and is_xsiam:
-        raise ValueError(
-            "The arguments `marketplace` and `is_xsiam` cannot be used at the same time, remove one of them."
-        )
-
-    if is_xsiam:
-        return MarketplaceVersions.MarketplaceV2
-
-    if marketplace:
-        return MarketplaceVersions(marketplace)
-
-    logger.debug(
-        "neither marketplace nor is_xsiam provided, using default marketplace=XSOAR"
-    )
-    return MarketplaceVersions.XSOAR  # default
-=======
 def get_id(file_content: Dict) -> Union[str, None]:
     """
     Get ID from a dict based content object.
@@ -3570,4 +3545,28 @@
             return file_content[key]
 
     return file_content.get("id")
->>>>>>> 4e7f1ffb
+
+
+def parse_marketplace_kwargs(kwargs: Dict[str, Any]) -> MarketplaceVersions:
+    """
+    Supports both the `marketplace` argument and `is_xsiam`.
+    Raises an error when both are supplied.
+    """
+    marketplace = kwargs.get("marketplace")
+    is_xsiam = kwargs.get("is_xsiam")
+
+    if marketplace and is_xsiam:
+        raise ValueError(
+            "The arguments `marketplace` and `is_xsiam` cannot be used at the same time, remove one of them."
+        )
+
+    if is_xsiam:
+        return MarketplaceVersions.MarketplaceV2
+
+    if marketplace:
+        return MarketplaceVersions(marketplace)
+
+    logger.debug(
+        "neither marketplace nor is_xsiam provided, using default marketplace=XSOAR"
+    )
+    return MarketplaceVersions.XSOAR  # default