import argparse
import glob
import io
import json
import logging
import os
import re
import shlex
import sys
import urllib.parse
from concurrent.futures import as_completed
from configparser import ConfigParser, MissingSectionHeaderError
from contextlib import contextmanager
from distutils.version import LooseVersion
from enum import Enum
from functools import lru_cache, partial
from pathlib import Path, PosixPath
from subprocess import DEVNULL, PIPE, Popen, check_output
from typing import Callable, Dict, List, Match, Optional, Tuple, Type, Union

import click
import colorama
import demisto_client
import git
import giturlparse
import requests
import urllib3
import yaml
from packaging.version import parse
from pebble import ProcessFuture, ProcessPool

from demisto_sdk.commands.common.constants import (
    ALL_FILES_VALIDATION_IGNORE_WHITELIST, API_MODULES_PACK, CLASSIFIERS_DIR,
    DASHBOARDS_DIR, DEF_DOCKER, DEF_DOCKER_PWSH,
    DEFAULT_CONTENT_ITEM_FROM_VERSION, DEFAULT_CONTENT_ITEM_TO_VERSION,
    DOC_FILES_DIR, ID_IN_COMMONFIELDS, ID_IN_ROOT, INCIDENT_FIELDS_DIR,
    INCIDENT_TYPES_DIR, INDICATOR_FIELDS_DIR, INDICATOR_TYPES_DIR,
    INTEGRATIONS_DIR, JOBS_DIR, LAYOUTS_DIR, LISTS_DIR,
    MARKETPLACE_KEY_PACK_METADATA, METADATA_FILE_NAME,
    OFFICIAL_CONTENT_ID_SET_PATH, PACK_METADATA_IRON_BANK_TAG,
    PACKAGE_SUPPORTING_DIRECTORIES, PACKAGE_YML_FILE_REGEX, PACKS_DIR,
    PACKS_DIR_REGEX, PACKS_PACK_IGNORE_FILE_NAME, PACKS_PACK_META_FILE_NAME,
    PACKS_README_FILE_NAME, PLAYBOOKS_DIR, PRE_PROCESS_RULES_DIR,
    RELEASE_NOTES_DIR, RELEASE_NOTES_REGEX, REPORTS_DIR, SCRIPTS_DIR,
    TEST_PLAYBOOKS_DIR, TYPE_PWSH, UNRELEASE_HEADER, UUID_REGEX, WIDGETS_DIR,
    XSOAR_CONFIG_FILE, FileType, GitContentConfig, IdSetKeys,
    MarketplaceVersions, urljoin)
from demisto_sdk.commands.common.git_util import GitUtil
from demisto_sdk.commands.common.xsoar_yaml import XSOAR_YAML

xsoar_yaml = XSOAR_YAML()

urllib3.disable_warnings()

# inialize color palette
colorama.init()

<<<<<<< HEAD
=======
logger = logging.getLogger("demisto-sdk")
ryaml = YAML()
ryaml.preserve_quotes = True
ryaml.allow_duplicate_keys = True

>>>>>>> 13666596

class LOG_COLORS:
    NATIVE = colorama.Style.RESET_ALL
    RED = colorama.Fore.RED
    GREEN = colorama.Fore.GREEN
    YELLOW = colorama.Fore.YELLOW
    WHITE = colorama.Fore.WHITE


LOG_VERBOSE = False

LAYOUT_CONTAINER_FIELDS = {'details', 'detailsV2', 'edit', 'close', 'mobile', 'quickView', 'indicatorsQuickView',
                           'indicatorsDetails'}
SDK_PYPI_VERSION = r'https://pypi.org/pypi/demisto-sdk/json'


def set_log_verbose(verbose: bool):
    global LOG_VERBOSE
    LOG_VERBOSE = verbose


def get_log_verbose() -> bool:
    return LOG_VERBOSE


def get_yml_paths_in_dir(project_dir: str, error_msg: str = '') -> Tuple[list, str]:
    """
    Gets the project directory and returns the path of the first yml file in that directory
    :param project_dir: string path to the project_dir
    :param error_msg: the error msg to show to the user in case not yml files found in the directory
    :return: first returned argument is the list of all yml files paths in the directory, second returned argument is a
    string path to the first yml file in project_dir
    """
    yml_files = glob.glob(os.path.join(project_dir, '*.yml'))
    if not yml_files:
        if error_msg:
            print(error_msg)
        return [], ''
    return yml_files, yml_files[0]


# print srt in the given color
def print_color(obj, color):
    print(u'{}{}{}'.format(color, obj, LOG_COLORS.NATIVE))


def get_files_in_dir(project_dir: str, file_endings: list, recursive: bool = True) -> list:
    """
    Gets the project directory and returns the path of all yml, json and py files in it
    Args:
        project_dir: String path to the project_dir
        file_endings: List of file endings to search for in a given directory
        recursive: Indicates whether search should be recursive or not
    :return: The path of files with file_endings in the current dir
    """
    files = []
    project_path = Path(project_dir)
    glob_function = project_path.rglob if recursive else project_path.glob
    for file_type in file_endings:
        if project_dir.endswith(file_type):
            return [project_dir]
        files.extend([str(f) for f in glob_function(f'*.{file_type}')])
    return files


def src_root() -> Path:
    """ Demisto-sdk absolute path from src root.

    Returns:
        Path: src root path.
    """
    git_dir = git.Repo(Path.cwd(),
                       search_parent_directories=True).working_tree_dir

    return Path(git_dir) / 'demisto_sdk'


def print_error(error_str):
    print_color(error_str, LOG_COLORS.RED)


def print_warning(warning_str):
    print_color(warning_str, LOG_COLORS.YELLOW)


def print_success(success_str):
    print_color(success_str, LOG_COLORS.GREEN)


def run_command(command, is_silenced=True, exit_on_error=True, cwd=None):
    """Run a bash command in the shell.

    Args:
        command (string): The string of the command you want to execute.
        is_silenced (bool): Whether to print command output.
        exit_on_error (bool): Whether to exit on command error.
        cwd (str): the path to the current working directory.

    Returns:
        string. The output of the command you are trying to execute.
    """
    if is_silenced:
        p = Popen(command.split(), stdout=PIPE, stderr=PIPE, universal_newlines=True, cwd=cwd)
    else:
        p = Popen(command.split(), cwd=cwd)  # type: ignore

    output, err = p.communicate()
    if err:
        if exit_on_error:
            print_error('Failed to run command {}\nerror details:\n{}'.format(command, err))
            sys.exit(1)
        else:
            raise RuntimeError('Failed to run command {}\nerror details:\n{}'.format(command, err))

    return output


core_pack_list: Optional[
    list] = None  # Initiated in get_core_pack_list function. Here to create a "cached" core_pack_list


def get_core_pack_list() -> list:
    """Getting the core pack list from Github content

    Returns:
        Core pack list
    """
    global core_pack_list
    if isinstance(core_pack_list, list):
        return core_pack_list
    if not is_external_repository():
        core_pack_list = get_remote_file(
            'Tests/Marketplace/core_packs_list.json', github_repo=GitContentConfig.OFFICIAL_CONTENT_REPO_NAME
        ) or []
    else:
        # no core packs in external repos.
        core_pack_list = []
    return core_pack_list


# @lru_cache(maxsize=64)
def get_remote_file(
        full_file_path: str,
        tag: str = 'master',
        return_content: bool = False,
        suppress_print: bool = False,
        github_repo: Optional[str] = None
):
    """
    Args:
        full_file_path:The full path of the file.
        tag: The branch name. default is 'master'
        return_content: Determines whether to return the file's raw content or the dict representation of it.
        suppress_print: whether to suppress the warning message in case the file was not found.
        github_repo: The repository to grab the file from
    Returns:
        The file content in the required format.

    """
    git_config = GitContentConfig(github_repo)
    if git_config.GITLAB_ID:
        full_file_path_quote_plus = urllib.parse.quote_plus(full_file_path)
        git_path = urljoin(git_config.BASE_RAW_GITLAB_LINK, 'files', full_file_path_quote_plus, 'raw')
        tag = tag.replace('origin/', '')
    else:  # github
        # 'origin/' prefix is used to compared with remote branches but it is not a part of the github url.
        tag = tag.replace('origin/', '').replace('demisto/', '')
        git_path = urljoin(git_config.CONTENT_GITHUB_LINK, tag, full_file_path)

    local_content = '{}'

    github_token: Optional[str] = None
    gitlab_token: Optional[str] = None
    try:
        external_repo = is_external_repository()
        if external_repo:
            github_token = git_config.Credentials.GITHUB_TOKEN
            gitlab_token = git_config.Credentials.GITLAB_TOKEN
            if gitlab_token and git_config.GITLAB_ID:
                res = requests.get(git_path,
                                   params={'ref': tag},
                                   headers={'PRIVATE-TOKEN': gitlab_token},
                                   verify=False)
                res.raise_for_status()
            elif github_token:
                res = requests.get(git_path, verify=False, timeout=10, headers={
                    'Authorization': f"Bearer {github_token}",
                    'Accept': f'application/vnd.github.VERSION.raw',
                })  # Sometime we need headers
                if not res.ok:  # sometime we need param token
                    res = requests.get(
                        git_path,
                        verify=False,
                        timeout=10,
                        params={'token': github_token}
                    )
                res.raise_for_status()
            else:
                # If no token defined, maybe it's a open repo. 🤷‍♀️
                res = requests.get(git_path, verify=False, timeout=10)
                # And maybe it's just not defined. 😢
                if not res.ok:
                    if not suppress_print:
                        click.secho(
                            f'You are working in a private repository: "{git_config.CURRENT_REPOSITORY}".\n'
                            f'The github token in your environment is undefined.\n'
                            f'Getting file from local repository instead. \n'
                            f'If you wish to get the file from the remote repository, \n'
                            f'Please define your github or gitlab token in your environment.\n'
                            f'`export {git_config.Credentials.ENV_GITHUB_TOKEN_NAME}=<TOKEN> or`\n'
                            f'export {git_config.Credentials.ENV_GITLAB_TOKEN_NAME}=<TOKEN>', fg='yellow'
                        )
                        click.echo("Getting file from local environment")
                    # Get from local git origin/master instead
                    repo = git.Repo(os.path.dirname(full_file_path), search_parent_directories=True)
                    repo_git_util = GitUtil(repo)
                    git_path = repo_git_util.get_local_remote_file_path(full_file_path, tag)
                    local_content = repo_git_util.get_local_remote_file_content(git_path)
        else:
            res = requests.get(git_path, verify=False, timeout=10)
            res.raise_for_status()
    except Exception as exc:
        # Replace token secret if needed
        err_msg: str = str(exc).replace(github_token, 'XXX') if github_token else str(exc)
        err_msg = err_msg.replace(gitlab_token, 'XXX') if gitlab_token else err_msg
        if not suppress_print:
            click.secho(
                f'Could not find the old entity file under "{git_path}".\n'
                'please make sure that you did not break backward compatibility.\n'
                f'Reason: {err_msg}', fg='yellow'
            )
        return {}
    file_content = res.content if res.ok else local_content
    if return_content:
        return file_content
    if full_file_path.endswith('json'):
        details = res.json() if res.ok else json.loads(local_content)
    elif full_file_path.endswith('yml'):
        details = xsoar_yaml.load(file_content)
    # if neither yml nor json then probably a CHANGELOG or README file.
    else:
        details = {}
    return details


def filter_files_on_pack(pack: str, file_paths_list=str()) -> set:
    """
    filter_files_changes_on_pack.

    :param file_paths_list: list of content files
    :param pack: pack to filter

    :return: files_paths_on_pack: set of file paths contains only files located in the given pack
    """
    files_paths_on_pack = set()
    for file in file_paths_list:
        if get_pack_name(file) == pack:
            files_paths_on_pack.add(file)

    return files_paths_on_pack


def filter_packagify_changes(modified_files, added_files, removed_files, tag='master'):
    """
    Mark scripts/integrations that were removed and added as modified.

    :param modified_files: list of modified files in branch
    :param added_files: list of new files in branch
    :param removed_files: list of removed files in branch
    :param tag: tag of compared revision

    :return: tuple of updated lists: (modified_files, updated_added_files, removed_files)
    """
    # map IDs to removed files
    packagify_diff = {}  # type: dict
    for file_path in removed_files:
        if file_path.split("/")[0] in PACKAGE_SUPPORTING_DIRECTORIES:
            if PACKS_README_FILE_NAME in file_path:
                continue
            details = get_remote_file(file_path, tag)
            if details:
                uniq_identifier = '_'.join([
                    details['name'],
                    details.get('fromversion', DEFAULT_CONTENT_ITEM_FROM_VERSION),
                    details.get('toversion', DEFAULT_CONTENT_ITEM_TO_VERSION)
                ])
                packagify_diff[uniq_identifier] = file_path

    updated_added_files = set()
    for file_path in added_files:
        if file_path.split("/")[0] in PACKAGE_SUPPORTING_DIRECTORIES:
            if PACKS_README_FILE_NAME in file_path:
                updated_added_files.add(file_path)
                continue
            with open(file_path) as f:
                details = xsoar_yaml.load(f)

            uniq_identifier = '_'.join([
                details['name'],
                details.get('fromversion', DEFAULT_CONTENT_ITEM_FROM_VERSION),
                details.get('toversion', DEFAULT_CONTENT_ITEM_TO_VERSION)
            ])
            if uniq_identifier in packagify_diff:
                # if name appears as added and removed, this is packagify process - treat as modified.
                removed_files.remove(packagify_diff[uniq_identifier])
                modified_files.add((packagify_diff[uniq_identifier], file_path))
                continue

        updated_added_files.add(file_path)

    # remove files that are marked as both "added" and "modified"
    for file_path in modified_files:
        if isinstance(file_path, tuple):
            updated_added_files -= {file_path[1]}
        else:
            updated_added_files -= {file_path}

    return modified_files, updated_added_files, removed_files


def get_child_directories(directory):
    """Return a list of paths of immediate child directories of the 'directory' argument"""
    if not os.path.isdir(directory):
        return []
    child_directories = [
        os.path.join(directory, path) for
        path in os.listdir(directory) if os.path.isdir(os.path.join(directory, path))
    ]
    return child_directories


def get_child_files(directory):
    """Return a list of paths of immediate child files of the 'directory' argument"""
    if not os.path.isdir(directory):
        return []
    child_files = [
        os.path.join(directory, path) for
        path in os.listdir(directory) if os.path.isfile(os.path.join(directory, path))
    ]
    return child_files


def has_remote_configured():
    """
    Checks to see if a remote named "upstream" is configured. This is important for forked
    repositories as it will allow validation against the demisto/content master branch as
    opposed to the master branch of the fork.
    :return: bool : True if remote is configured, False if not.
    """
    remotes = run_command('git remote -v')
    if re.search(GitContentConfig.CONTENT_GITHUB_UPSTREAM, remotes):
        return True
    else:
        return False


def is_origin_content_repo():
    """
    Checks to see if a remote named "origin" is configured. This check helps to determine if
    validation needs to be ran against the origin master branch or the upstream master branch
    :return: bool : True if remote is configured, False if not.
    """
    remotes = run_command('git remote -v')
    if re.search(GitContentConfig.CONTENT_GITHUB_ORIGIN, remotes):
        return True
    else:
        return False


def get_last_remote_release_version():
    """
    Get latest release tag from PYPI.

    :return: tag
    """
    if not os.environ.get(
            'CI'):  # Check only when no on CI. If you want to disable it - use `DEMISTO_SDK_SKIP_VERSION_CHECK` environment variable
        try:
            pypi_request = requests.get(SDK_PYPI_VERSION, verify=False, timeout=5)
            pypi_request.raise_for_status()
            pypi_json = pypi_request.json()
            version = pypi_json.get('info', {}).get('version', '')
            return version
        except Exception as exc:
            exc_msg = str(exc)
            if isinstance(exc, requests.exceptions.ConnectionError):
                exc_msg = f'{exc_msg[exc_msg.find(">") + 3:-3]}.\n' \
                          f'This may happen if you are not connected to the internet.'
            print_warning(f'Could not get latest demisto-sdk version.\nEncountered error: {exc_msg}')

    return ''


def get_file(file_path, type_of_file):
    data_dictionary = None
    with open(os.path.expanduser(file_path), mode="r", encoding="utf8") as f:
        if file_path.endswith(type_of_file):
            read_file = f.read()
            replaced = read_file.replace("simple: =", "simple: '='")
            # revert str to stream for loader
            stream = io.StringIO(replaced)
            try:
                if type_of_file in ('yml', '.yml'):
                    data_dictionary = xsoar_yaml.load(stream)

                else:
                    data_dictionary = json.load(stream)

            except Exception as e:
                raise ValueError(
                    "{} has a structure issue of file type {}. Error was: {}".format(file_path, type_of_file, str(e)))
    if isinstance(data_dictionary, (dict, list)):
        return data_dictionary
    return {}


def get_yaml(file_path):
    return get_file(file_path, 'yml')


def get_xsoar_yaml(file_path: str) -> dict:
    """
    Get yml file contents using ruaml

    Args:
        file_path (string): The file path

    Returns:
        dict. The yml contents
    """
    try:
        with open(os.path.expanduser(file_path), 'r') as yf:
            data = xsoar_yaml.load(yf)
    except FileNotFoundError as e:
        click.echo(f'File {file_path} not found. Error was: {str(e)}', nl=True)
    except Exception as e:
        click.echo(
            "{} has a structure issue of file type yml. Error was: {}".format(file_path, str(e)), nl=True)
    return data


def get_json(file_path):
    return get_file(file_path, 'json')


def get_script_or_integration_id(file_path):
    data_dictionary = get_yaml(file_path)

    if data_dictionary:
        commonfields = data_dictionary.get('commonfields', {})
        return commonfields.get('id', ['-', ])


def get_api_module_integrations_set(changed_api_modules, integration_set):
    integrations_set = list()
    for integration in integration_set:
        integration_data = list(integration.values())[0]
        if integration_data.get('api_modules', '') in changed_api_modules:
            integrations_set.append(integration_data)
    return integrations_set


def get_api_module_ids(file_list):
    """Extracts APIModule IDs from the file list"""
    api_module_set = set()
    if file_list:
        for pf in file_list:
            parent = pf
            while f'/{API_MODULES_PACK}/Scripts/' in parent:
                parent = get_parent_directory_name(parent, abs_path=True)
                if f'/{API_MODULES_PACK}/Scripts/' in parent:
                    pf = parent
            if parent != pf:
                api_module_set.add(os.path.basename(pf))
    return api_module_set


def get_entity_id_by_entity_type(data: dict, content_entity: str):
    """
    Returns the id of the content entity given its entity type
    :param data: The data of the file
    :param content_entity: The content entity type
    :return: The file id
    """
    try:
        if content_entity in (INTEGRATIONS_DIR, SCRIPTS_DIR):
            return data.get('commonfields', {}).get('id', '')
        elif content_entity == LAYOUTS_DIR:
            return data.get('typeId', '')
        else:
            return data.get('id', '')

    except AttributeError:
        raise ValueError(f"Could not retrieve id from file of type {content_entity} - make sure the file structure is "
                         f"valid")


def get_entity_name_by_entity_type(data: dict, content_entity: str):
    """
    Returns the name of the content entity given its entity type
    :param data: The data of the file
    :param content_entity: The content entity type
    :return: The file name
    """
    try:
        if content_entity == LAYOUTS_DIR:
            if 'typeId' in data:
                return data.get('typeId', '')
            return data.get('name', '')  # for layoutscontainer
        return data.get('name', '')

    except AttributeError:
        raise ValueError(
            f"Could not retrieve name from file of type {content_entity} - make sure the file structure is "
            f"valid")


def collect_ids(file_path):
    """Collect id mentioned in file_path"""
    data_dictionary = get_yaml(file_path)

    if data_dictionary:
        return data_dictionary.get('id', '-')


def get_from_version(file_path):
    data_dictionary = get_yaml(file_path) if file_path.endswith('yml') else get_json(file_path)

    if data_dictionary:
        from_version = data_dictionary.get('fromversion') if 'fromversion' in data_dictionary \
            else data_dictionary.get('fromVersion', DEFAULT_CONTENT_ITEM_FROM_VERSION)
        if from_version == '':
            return DEFAULT_CONTENT_ITEM_FROM_VERSION

        if not re.match(r'^\d{1,2}\.\d{1,2}\.\d{1,2}$', from_version):
            raise ValueError(f'{file_path} fromversion is invalid "{from_version}". '
                             'Should be of format: "x.x.x". for example: "4.5.0"')

        return from_version

    return DEFAULT_CONTENT_ITEM_FROM_VERSION


def get_to_version(file_path):
    data_dictionary = get_yaml(file_path)

    if data_dictionary:
        to_version = data_dictionary.get('toversion', DEFAULT_CONTENT_ITEM_TO_VERSION)
        if not re.match(r'^\d{1,2}\.\d{1,2}\.\d{1,2}$', to_version):
            raise ValueError(f'{file_path} toversion is invalid "{to_version}". '
                             'Should be of format: "x.x.x". for example: "4.5.0"')

        return to_version

    return DEFAULT_CONTENT_ITEM_TO_VERSION


def str2bool(v):
    if v.lower() in ('yes', 'true', 't', 'y', '1'):
        return True

    if v.lower() in ('no', 'false', 'f', 'n', '0'):
        return False

    raise argparse.ArgumentTypeError('Boolean value expected.')


def to_dict(obj):
    if isinstance(obj, Enum):
        return obj.name

    if not hasattr(obj, '__dict__'):
        return obj

    result = {}
    for key, val in obj.__dict__.items():
        if key.startswith("_"):
            continue

        element = []
        if isinstance(val, list):
            for item in val:
                element.append(to_dict(item))
        else:
            element = to_dict(val)
        result[key] = element

    return result


def old_get_release_notes_file_path(file_path):
    dir_name = os.path.dirname(file_path)

    # CHANGELOG in pack sub dirs
    if re.match(PACKAGE_YML_FILE_REGEX, file_path):
        return os.path.join(dir_name, 'CHANGELOG.md')

    # We got the CHANGELOG file to get its release notes
    if file_path.endswith('CHANGELOG.md'):
        return file_path

    # outside of packages, change log file will include the original file name.
    file_name = os.path.basename(file_path)
    return os.path.join(dir_name, os.path.splitext(file_name)[0] + '_CHANGELOG.md')


def old_get_latest_release_notes_text(rn_path):
    if not os.path.isfile(rn_path):
        # releaseNotes were not provided
        return None

    with open(rn_path) as f:
        rn = f.read()

    if not rn:
        # empty releaseNotes is not supported
        return None

    new_rn = re.findall(RELEASE_NOTES_REGEX, rn)
    if new_rn:
        # get release notes up to release header
        new_rn = new_rn[0].rstrip()
    else:
        new_rn = rn.replace(UNRELEASE_HEADER, '')  # type: ignore

    return new_rn if new_rn else None


def get_release_notes_file_path(file_path):
    """
    Accepts file path which is alleged to contain release notes. Validates that the naming convention
    is followed. If the file identified does not match the naming convention, error is returned.
    :param file_path: str - File path of the suspected release note.
    :return: file_path: str - Validated release notes path.
    """
    if file_path is None:
        print_warning("Release notes were not found.")
        return None
    else:
        if bool(re.search(r'\d{1,2}_\d{1,2}_\d{1,2}\.md', file_path)):
            return file_path
        else:
            print_warning(f'Unsupported file type found in ReleaseNotes directory - {file_path}')
            return None


def get_latest_release_notes_text(rn_path):
    if rn_path is None:
        print_warning('Path to release notes not found.')
        rn = None
    else:
        with open(rn_path) as f:
            rn = f.read()

        if not rn:
            print_error(f'Release Notes may not be empty. Please fill out correctly. - {rn_path}')
            return None

    return rn if rn else None


def format_version(version):
    """format server version to form X.X.X

    Args:
        version (string): string representing Demisto version

    Returns:
        string.
        The formatted server version.
    """
    formatted_version = version
    if len(version.split('.')) == 1:
        formatted_version = f'{version}.0.0'
    elif len(version.split('.')) == 2:
        formatted_version = f'{version}.0'

    return formatted_version


def server_version_compare(v1, v2):
    """compare Demisto versions

    Args:
        v1 (string): string representing Demisto version (first comparable)
        v2 (string): string representing Demisto version (second comparable)


    Returns:
        int.
        0 for equal versions.
        positive if v1 later version than v2.
        negative if v2 later version than v1.
    """

    v1 = format_version(v1)
    v2 = format_version(v2)

    _v1, _v2 = LooseVersion(v1), LooseVersion(v2)
    if _v1 == _v2:
        return 0
    if _v1 > _v2:
        return 1
    return -1


def run_threads_list(threads_list):
    """
    Start a list of threads and wait for completion (join)

    Arguments:
        threads_list (list of threads) -- list of threads to start and wait for join
    """
    # run each command in a separate thread
    for t in threads_list:
        t.start()
    # wait for the commands to complete
    for t in threads_list:
        t.join()


def is_file_path_in_pack(file_path):
    return bool(re.findall(PACKS_DIR_REGEX, file_path))


def get_pack_name(file_path):
    """
    extract pack name (folder name) from file path

    Arguments:
        file_path (str): path of a file inside the pack

    Returns:
        pack name (str)
    """
    if isinstance(file_path, Path):
        file_path = str(file_path)
    # the regex extracts pack name from relative paths, for example: Packs/EWSv2 -> EWSv2
    match = re.search(rf'{PACKS_DIR_REGEX}[/\\]([^/\\]+)[/\\]?', file_path)
    return match.group(1) if match else None


def get_pack_names_from_files(file_paths, skip_file_types=None):
    if skip_file_types is None:
        skip_file_types = set()

    packs = set()
    for path in file_paths:
        # renamed files are in a tuples - the second element is the new file name
        if isinstance(path, tuple):
            path = path[1]

        file_type = find_type(path)
        if file_type not in skip_file_types:
            pack = get_pack_name(path)
            if pack and is_file_path_in_pack(path):
                packs.add(pack)
    return packs


def filter_files_by_type(file_paths=None, skip_file_types=None) -> set:
    """get set of files and return the set whiteout the types to skip

    Args:
    - file_paths (set): set of content files.
    - skip_file_types List[str]: list of file types to skip.

    Returns:
    files (set): list of files whiteout the types to skip
    """
    if file_paths is None:
        file_paths = set()
    files = set()
    for path in file_paths:
        # renamed files are in a tuples - the second element is the new file name
        if isinstance(path, tuple):
            path = path[1]
        file_type = find_type(path)
        if file_type not in skip_file_types and is_file_path_in_pack(path):
            files.add(path)
    return files


def pack_name_to_path(pack_name):
    return os.path.join(PACKS_DIR, pack_name)


def pack_name_to_posix_path(pack_name):
    return PosixPath(pack_name_to_path(pack_name))


def get_pack_ignore_file_path(pack_name):
    return os.path.join(PACKS_DIR, pack_name, PACKS_PACK_IGNORE_FILE_NAME)


def get_test_playbook_id(test_playbooks_list: list, tpb_path: str) -> Tuple:  # type: ignore
    """

    Args:
        test_playbooks_list: The test playbook list from id_set
        tpb_path: test playbook path.

    Returns (Tuple): test playbook name and pack.

    """
    for test_playbook_dict in test_playbooks_list:
        test_playbook_id = list(test_playbook_dict.keys())[0]
        test_playbook_path = test_playbook_dict[test_playbook_id].get('file_path')
        test_playbook_pack = test_playbook_dict[test_playbook_id].get('pack')
        if not test_playbook_path or not test_playbook_pack:
            continue

        if tpb_path in test_playbook_path:
            return test_playbook_id, test_playbook_pack
    return None, None


def get_ignore_pack_skipped_tests(pack_name: str, modified_packs: set, id_set: dict) -> set:
    """
    Retrieve the skipped tests of a given pack, as detailed in the .pack-ignore file

    expected ignored tests structure in .pack-ignore:
        [file:playbook-Not-To-Run-Directly.yml]
        ignore=auto-test

    Arguments:
        pack_name (str): name of the pack
        modified_packs (set): Set of modified packs
        id_set (dict): ID set

    Returns:
        ignored_tests_set (set[str]): set of ignored test ids

    """
    if not modified_packs:
        modified_packs = {pack_name}
    ignored_tests_set = set()
    file_name_to_ignore_dict: Dict[str, List[str]] = {}
    test_playbooks = id_set.get('TestPlaybooks', {})

    pack_ignore_path = get_pack_ignore_file_path(pack_name)
    if pack_name in modified_packs:
        if os.path.isfile(pack_ignore_path):
            try:
                # read pack_ignore using ConfigParser
                config = ConfigParser(allow_no_value=True)
                config.read(pack_ignore_path)

                # go over every file in the config
                for section in config.sections():
                    if section.startswith("file:"):
                        # given section is of type file
                        file_name: str = section[5:]
                        for key in config[section]:
                            if key == 'ignore':
                                # group ignore codes to a list
                                file_name_to_ignore_dict[file_name] = str(config[section][key]).split(',')
            except MissingSectionHeaderError:
                pass

    for file_name, ignore_list in file_name_to_ignore_dict.items():
        if any(ignore_code == 'auto-test' for ignore_code in ignore_list):
            test_id, test_pack = get_test_playbook_id(test_playbooks, file_name)
            if test_id:
                ignored_tests_set.add(test_id)
    return ignored_tests_set


def get_all_docker_images(script_obj) -> List[str]:
    """Gets a yml as dict and returns a list of all 'dockerimage' values in the yml.

    Args:
        script_obj (dict): A yml dict.

    Returns:
        List. A list of all docker images.
    """
    # this makes sure the first docker in the list is the main docker image.
    def_docker_image = DEF_DOCKER
    if script_obj.get('type') == TYPE_PWSH:
        def_docker_image = DEF_DOCKER_PWSH
    imgs = [script_obj.get('dockerimage') or def_docker_image]

    # get additional docker images
    for key in script_obj.keys():
        if 'dockerimage' in key and key != 'dockerimage':
            if isinstance(script_obj.get(key), str):
                imgs.append(script_obj.get(key))

            elif isinstance(script_obj.get(key), list):
                imgs.extend(script_obj.get(key))

    return imgs


def get_python_version(docker_image, log_verbose=None, no_prints=False):
    """
    Get the python version of a docker image
    Arguments:
        docker_image {string} -- Docker image being used by the project
    Return:
        python version as a float (2.7, 3.7)
    Raises:
        ValueError -- if version is not supported
    """
    if log_verbose is None:
        log_verbose = LOG_VERBOSE
    stderr_out = None if log_verbose else DEVNULL
    py_ver = check_output(["docker", "run", "--rm", docker_image,
                           "python", "-c",
                           "import sys;print('{}.{}'.format(sys.version_info[0], sys.version_info[1]))"],
                          universal_newlines=True, stderr=stderr_out).strip()
    if not no_prints:
        print("Detected python version: [{}] for docker image: {}".format(py_ver, docker_image))

    py_num = float(py_ver)
    if py_num < 2.7 or (3 < py_num < 3.4):  # pylint can only work on python 3.4 and up
        raise ValueError("Python vesion for docker image: {} is not supported: {}. "
                         "We only support python 2.7.* and python3 >= 3.4.".format(docker_image, py_num))
    return py_num


def get_pipenv_dir(py_version, envs_dirs_base):
    """
    Get the direcotry holding pipenv files for the specified python version
    Arguments:
        py_version {float} -- python version as 2.7 or 3.7
    Returns:
        string -- full path to the pipenv dir
    """
    return "{}{}".format(envs_dirs_base, int(py_version))


def print_v(msg, log_verbose=None):
    if log_verbose is None:
        log_verbose = LOG_VERBOSE
    if log_verbose:
        print(msg)


def get_dev_requirements(py_version, envs_dirs_base):
    """
    Get the requirements for the specified py version.

    Arguments:
        py_version {float} -- python version as float (2.7, 3.7)

    Raises:
        ValueError -- If can't detect python version

    Returns:
        string -- requirement required for the project
    """
    env_dir = get_pipenv_dir(py_version, envs_dirs_base)
    stderr_out = None if LOG_VERBOSE else DEVNULL
    requirements = check_output(['pipenv', 'lock', '-r', '-d'], cwd=env_dir, universal_newlines=True,
                                stderr=stderr_out)
    print_v("dev requirements:\n{}".format(requirements))
    return requirements


def get_dict_from_file(path: str, use_xsoar_yaml: bool = False,
                       raises_error: bool = True) -> Tuple[Dict, Union[str, None]]:
    """
    Get a dict representing the file

    Arguments:
        path - a path to the file
        use_xsoar_yaml - Whether to use xsoar_yaml for file loading or not
        raises_error - Whether to raise a FileNotFound error if `path` is not a valid file.

    Returns:
        dict representation of the file, and the file_type, either .yml or .json
    """
    try:
        if path:
            if path.endswith('.yml'):
                if use_xsoar_yaml:
                    return get_xsoar_yaml(path), 'yml'
                return get_yaml(path), 'yml'
            elif path.endswith('.json'):
                return get_json(path), 'json'
            elif path.endswith('.py'):
                return {}, 'py'
    except FileNotFoundError as e:
        if raises_error:
            raise

    return {}, None


@lru_cache()
def find_type_by_path(path: Union[str, Path] = '') -> Optional[FileType]:
    """Find docstring by file path only
    This function is here as we want to implement lru_cache and we can do it on `find_type`
    as dict is not hashable.

    Args:
        path: Path to find its file type. Defaults to ''.

    Returns:
        FileType: The file type if found. else None;
    """
    path = Path(path)
    if path.suffix == '.md':
        if 'README' in path.name:
            return FileType.README

        if RELEASE_NOTES_DIR in path.parts:
            return FileType.RELEASE_NOTES

        if 'description' in path.name:
            return FileType.DESCRIPTION

        if 'CONTRIBUTORS' in path.name:
            return FileType.CONTRIBUTORS

        return FileType.CHANGELOG

    if path.suffix == '.json':
        if RELEASE_NOTES_DIR in path.parts:
            return FileType.RELEASE_NOTES_CONFIG
        elif LISTS_DIR in os.path.dirname(path):
            return FileType.LISTS
        elif JOBS_DIR in path.parts:
            return FileType.JOB
        elif INDICATOR_TYPES_DIR in path.parts:
            return FileType.REPUTATION

    # integration image
    if path.name.endswith('_image.png'):
        if path.name.endswith("Author_image.png"):
            return FileType.AUTHOR_IMAGE
        return FileType.IMAGE

    # doc files images
    if path.suffix == ".png" and DOC_FILES_DIR in path.parts:
        return FileType.DOC_IMAGE

    if path.suffix == '.ps1':
        return FileType.POWERSHELL_FILE

    if path.suffix == '.py':
        return FileType.PYTHON_FILE

    if path.suffix == '.js':
        return FileType.JAVASCRIPT_FILE

    if path.name.endswith(XSOAR_CONFIG_FILE):
        return FileType.XSOAR_CONFIG

    return None


# flake8: noqa: C901


def find_type(
    path: str = '',
    _dict=None,
    file_type: Optional[str] = None,
    ignore_sub_categories: bool = False,
    ignore_invalid_schema_file: bool = False
):
    """
    returns the content file type

    Arguments:
         path (str): a path to the file.
        _dict (dict): file dict representation if exists.
        file_type (str): a string representation of the file type.
        ignore_sub_categories (bool): ignore the sub categories, True to ignore, False otherwise.
        ignore_invalid_schema_file (bool): whether to ignore raising error on invalid schema files,
            True to ignore, False otherwise.

    Returns:
        FileType: string representing of the content file type, None otherwise.
    """
    type_by_path = find_type_by_path(path)
    if type_by_path:
        return type_by_path
    try:
        if not _dict and not file_type:
            _dict, file_type = get_dict_from_file(path)

    except FileNotFoundError:
        # unable to find the file - hence can't identify it
        return None
    except ValueError as err:
        if ignore_invalid_schema_file:
            # invalid file schema
            logger.debug(str(err))
            return None
        raise err

    if file_type == 'yml':
        if 'category' in _dict:
            if _dict.get('beta') and not ignore_sub_categories:
                return FileType.BETA_INTEGRATION

            return FileType.INTEGRATION

        if 'script' in _dict:
            if TEST_PLAYBOOKS_DIR in Path(path).parts and not ignore_sub_categories:
                return FileType.TEST_SCRIPT

            return FileType.SCRIPT

        if 'tasks' in _dict:
            if TEST_PLAYBOOKS_DIR in Path(path).parts:
                return FileType.TEST_PLAYBOOK

            return FileType.PLAYBOOK

    if file_type == 'json':
        if 'widgetType' in _dict:
            return FileType.WIDGET

        if 'orientation' in _dict:
            return FileType.REPORT

        if 'color' in _dict and 'cliName' not in _dict:
            if 'definitionId' in _dict and _dict['definitionId'] and \
                    _dict['definitionId'].lower() not in ['incident', 'indicator']:
                return FileType.GENERIC_TYPE
            return FileType.INCIDENT_TYPE

        # 'regex' key can be found in new reputations files while 'reputations' key is for the old reputations
        # located in reputations.json file.
        if 'regex' in _dict or 'reputations' in _dict:
            return FileType.REPUTATION

        if 'brandName' in _dict and 'transformer' in _dict:
            return FileType.OLD_CLASSIFIER

        if ('transformer' in _dict and 'keyTypeMap' in _dict) or 'mapping' in _dict:
            if _dict.get('type') and _dict.get('type') == 'classification':
                return FileType.CLASSIFIER
            elif _dict.get('type') and 'mapping' in _dict.get('type'):
                return FileType.MAPPER
            return None

        if 'canvasContextConnections' in _dict:
            return FileType.CONNECTION

        if 'layout' in _dict or 'kind' in _dict:  # it's a Layout or Dashboard but not a Generic Object
            if 'kind' in _dict or 'typeId' in _dict:
                return FileType.LAYOUT

            return FileType.DASHBOARD

        if 'group' in _dict and LAYOUT_CONTAINER_FIELDS.intersection(_dict):
            return FileType.LAYOUTS_CONTAINER

        if 'scriptName' in _dict and 'existingEventsFilters' in _dict and 'readyExistingEventsFilters' in _dict and \
                'newEventFilters' in _dict and 'readyNewEventFilters' in _dict:
            return FileType.PRE_PROCESS_RULES

        if 'allRead' in _dict and 'truncated' in _dict:
            return FileType.LISTS

        if 'definitionIds' in _dict and 'views' in _dict:
            return FileType.GENERIC_MODULE

        if 'auditable' in _dict:
            return FileType.GENERIC_DEFINITION

        if isinstance(_dict, dict) and {'isAllFeeds', 'selectedFeeds', 'isFeed'}.issubset(_dict.keys()):
            return FileType.JOB

        # When using it for all files validation- sometimes 'id' can be integer
        if 'id' in _dict:
            if isinstance(_dict['id'], str):
                if 'definitionId' in _dict and _dict['definitionId'] and \
                        _dict['definitionId'].lower() not in ['incident', 'indicator']:
                    return FileType.GENERIC_FIELD
                _id = _dict['id'].lower()
                if _id.startswith('incident'):
                    return FileType.INCIDENT_FIELD
                if _id.startswith('indicator'):
                    return FileType.INDICATOR_FIELD
            else:
                print(f'The file {path} could not be recognized, please update the "id" to be a string')

    return None


def get_common_server_path(env_dir):
    common_server_dir = get_common_server_dir(env_dir)
    return os.path.join(common_server_dir, 'CommonServerPython.py')


def get_common_server_path_pwsh(env_dir):
    common_server_dir = get_common_server_dir_pwsh(env_dir)
    return os.path.join(common_server_dir, 'CommonServerPowerShell.ps1')


def _get_common_server_dir_general(env_dir, name):
    common_server_pack_path = os.path.join(env_dir, 'Packs', 'Base', 'Scripts', name)

    return common_server_pack_path


def get_common_server_dir(env_dir):
    return _get_common_server_dir_general(env_dir, 'CommonServerPython')


def get_common_server_dir_pwsh(env_dir):
    return _get_common_server_dir_general(env_dir, 'CommonServerPowerShell')


def is_external_repository() -> bool:
    """
    Returns True if script executed from private repository

    """
    try:
        git_repo = git.Repo(os.getcwd(), search_parent_directories=True)
        private_settings_path = os.path.join(git_repo.working_dir, '.private-repo-settings')
        return os.path.exists(private_settings_path)
    except git.InvalidGitRepositoryError:
        return True


def get_content_id_set() -> dict:
    """Getting the ID Set from official content's bucket"""
    return requests.get(OFFICIAL_CONTENT_ID_SET_PATH).json()


def get_content_path() -> str:
    """ Get abs content path, from any CWD
    Returns:
        str: Absolute content path
    """
    try:
        git_repo = git.Repo(os.getcwd(), search_parent_directories=True)
        remote_url = git_repo.remote().urls.__next__()
        is_fork_repo = 'content' in remote_url
        is_external_repo = is_external_repository()

        if not is_fork_repo and not is_external_repo:
            raise git.InvalidGitRepositoryError
        return git_repo.working_dir
    except (git.InvalidGitRepositoryError, git.NoSuchPathError):
        print_error("Please run demisto-sdk in content repository - Aborting!")
    return ''


def run_command_os(command: str, cwd: Union[Path, str], env: Union[os._Environ, dict] = os.environ) -> \
        Tuple[str, str, int]:
    """ Run command in subprocess tty
    Args:
        command(str): Command to be executed.
        cwd(Path): Path from pathlib object to be executed
        env: Environment variables for the execution
    Returns:
        str: Stdout of the command
        str: Stderr of the command
        int: exit code of command
    """
    if isinstance(cwd, str):
        cwd = Path(cwd)
    try:
        process = Popen(
            shlex.split(command),
            cwd=cwd,
            env=env,
            stdout=PIPE,
            stderr=PIPE,
            universal_newlines=True
        )
        stdout, stderr = process.communicate()
    except OSError as e:
        return '', str(e), 1

    return stdout, stderr, process.returncode


def pascal_case(st: str) -> str:
    """Convert a string to pascal case. Will simply remove spaces and make sure the first
    character is capitalized

    Arguments:
        st {str} -- string to convert

    Returns:
        str -- converted string
    """
    words = re.findall(r'[a-zA-Z0-9]+', st)
    return ''.join(''.join([w[0].upper(), w[1:]]) for w in words)


def capital_case(st: str) -> str:
    """Capitalize the first letter of each word of a string. The remaining characters are untouched.

    Arguments:
        st {str} -- string to convert

    Returns:
        str -- converted string
    """
    if len(st) >= 1:
        words = st.split()
        return ' '.join([f'{s[:1].upper()}{s[1:]}' for s in words if len(s) >= 1])
    else:
        return ''


def get_last_release_version():
    """
    Get latest release tag (xx.xx.xx)

    :return: tag
    """
    tags = run_command('git tag').split('\n')
    tags = [tag for tag in tags if re.match(r'\d+\.\d+\.\d+', tag) is not None]
    tags.sort(key=LooseVersion, reverse=True)

    return tags[0]


def is_file_from_content_repo(file_path: str) -> Tuple[bool, str]:
    """ Check if an absolute file_path is part of content repo.
    Args:
        file_path (str): The file path which is checked.
    Returns:
        bool: if file is part of content repo.
        str: relative path of file in content repo.
    """
    try:
        git_repo = git.Repo(os.getcwd(),
                            search_parent_directories=True)
        remote_url = git_repo.remote().urls.__next__()
        is_fork_repo = 'content' in remote_url
        is_external_repo = is_external_repository()

        if not is_fork_repo and not is_external_repo:
            return False, ''
        content_path_parts = Path(git_repo.working_dir).parts
        input_path_parts = Path(file_path).parts
        input_path_parts_prefix = input_path_parts[:len(content_path_parts)]
        if content_path_parts == input_path_parts_prefix:
            return True, '/'.join(input_path_parts[len(content_path_parts):])
        else:
            return False, ''

    except Exception as e:
        click.secho(f"Unable to identify the repository: {e}")
        return False, ''


def should_file_skip_validation(file_path: str) -> bool:
    """Check if the file cannot be validated under 'run_all_validations_on_file' method for various reasons,
        either if it's a test file, or if it's a file that's been validated somewhere else
        Args:
            file_path (str): The file path which is checked.
        Returns:
            bool: True if the file's validation should be skipped, False otherwise.
        """
    file_extension = os.path.splitext(file_path)[-1]
    # We validate only yml json and .md files
    if file_extension not in ['.yml', '.json', '.md']:
        return True
    if any(ignore_pattern in file_path.lower() for ignore_pattern in ALL_FILES_VALIDATION_IGNORE_WHITELIST):
        return True
    # Ignoring changelog and description files since these are checked on the integration validation
    if 'changelog' in file_path.lower() or 'description' in file_path.lower():
        return True
    # unified files should not be validated
    if file_path.endswith('_unified.yml'):
        return True
    return False


def retrieve_file_ending(file_path: str) -> str:
    """
    Retrieves the file ending (without the dot)
    :param file_path: The file path
    :return: The file ending
    """
    os_split: tuple = os.path.splitext(file_path)
    if os_split:
        file_ending: str = os_split[1]
        if file_ending and '.' in file_ending:
            return file_ending[1:]
    return ''


def is_test_config_match(test_config: dict, test_playbook_id: str = '', integration_id: str = '') -> bool:
    """
    Given a test configuration from conf.json file, this method checks if the configuration is configured for the
    test playbook or for integration_id.
    Since in conf.json there could be test configurations with 'integrations' as strings or list of strings
    the type of test_configurations['integrations'] is checked in first and the match according to the type.
    If file type is not an integration- will return True if the test_playbook id matches playbookID.
    Args:
        test_config: A test configuration from conf.json file under 'tests' key.
        test_playbook_id: A test playbook ID.
        integration_id: An integration ID.
    If both test_playbook_id and integration_id are given will look for a match of both, else will look for match
    of either test playbook id or integration id
    Returns:
        True if the test configuration contains the test playbook and the content item or False if not
    """
    test_playbook_match = test_playbook_id == test_config.get('playbookID')
    test_integrations = test_config.get('integrations')
    if isinstance(test_integrations, list):
        integration_match = any(
            test_integration for test_integration in test_integrations if test_integration == integration_id)
    else:
        integration_match = test_integrations == integration_id
    # If both playbook id and integration id are given
    if integration_id and test_playbook_id:
        return test_playbook_match and integration_match

    # If only integration id is given
    if integration_id:
        return integration_match

    # If only test playbook is given
    if test_playbook_id:
        return test_playbook_match

    return False


def get_not_registered_tests(conf_json_tests: list, content_item_id: str, file_type: str, test_playbooks: list) -> list:
    """
    Return all test playbooks that are not configured in conf.json file
    Args:
        conf_json_tests: the 'tests' value of 'conf.json file
        content_item_id: A content item ID, could be a script, an integration or a playbook.
        file_type: The file type, could be an integration or a playbook.
        test_playbooks: The yml file's list of test playbooks

    Returns:
        A list of TestPlaybooks not configured
    """
    not_registered_tests = []
    for test in test_playbooks:
        if file_type == 'playbook':
            test_registered_in_conf_json = any(
                test_config for test_config in conf_json_tests if is_test_config_match(test_config,
                                                                                       test_playbook_id=test)
            )
        else:
            test_registered_in_conf_json = any(
                test_config for test_config in conf_json_tests if is_test_config_match(test_config,
                                                                                       integration_id=content_item_id)
            )
        if not test_registered_in_conf_json:
            not_registered_tests.append(test)
    return not_registered_tests


def _get_file_id(file_type: str, file_content: Dict):
    """
    Gets the ID of a content item according to it's type
    Args:
        file_type: The type of the content item
        file_content: The content of the content item

    Returns:
        The file's content ID
    """
    file_id = ''
    if file_type in ID_IN_ROOT:
        file_id = file_content.get('id', '')
    elif file_type in ID_IN_COMMONFIELDS:
        file_id = file_content.get('commonfields', {}).get('id')
    return file_id


def is_path_of_integration_directory(path: str) -> bool:
    """Returns true if directory is integration directory false if not.
    """
    return os.path.basename(path) == INTEGRATIONS_DIR


def is_path_of_script_directory(path: str) -> bool:
    """Returns true if directory is script directory false if not.
    """
    return os.path.basename(path) == SCRIPTS_DIR


def is_path_of_playbook_directory(path: str) -> bool:
    """Returns true if directory is playbook directory false if not.
    """
    return os.path.basename(path) == PLAYBOOKS_DIR


def is_path_of_test_playbook_directory(path: str) -> bool:
    """Returns true if directory is test_playbook directory false if not.
    """
    return os.path.basename(path) == TEST_PLAYBOOKS_DIR


def is_path_of_report_directory(path: str) -> bool:
    """Returns true if directory is report directory false if not.
    """
    return os.path.basename(path) == REPORTS_DIR


def is_path_of_dashboard_directory(path: str) -> bool:
    """Returns true if directory is integration directory false if not.
    """
    return os.path.basename(path) == DASHBOARDS_DIR


def is_path_of_widget_directory(path: str) -> bool:
    """Returns true if directory is integration directory false if not.
    """
    return os.path.basename(path) == WIDGETS_DIR


def is_path_of_incident_field_directory(path: str) -> bool:
    """Returns true if directory is integration directory false if not.
    """
    return os.path.basename(path) == INCIDENT_FIELDS_DIR


def is_path_of_incident_type_directory(path: str) -> bool:
    """Returns true if directory is integration directory false if not.
    """
    return os.path.basename(path) == INCIDENT_TYPES_DIR


def is_path_of_indicator_field_directory(path: str) -> bool:
    """Returns true if directory is integration directory false if not.
    """
    return os.path.basename(path) == INDICATOR_FIELDS_DIR


def is_path_of_layout_directory(path: str) -> bool:
    """Returns true if directory is integration directory false if not.
    """
    return os.path.basename(path) == LAYOUTS_DIR


def is_path_of_pre_process_rules_directory(path: str) -> bool:
    """Returns true if directory is pre-processing rules directory, false if not.
    """
    return os.path.basename(path) == PRE_PROCESS_RULES_DIR


def is_path_of_lists_directory(path: str) -> bool:
    return os.path.basename(path) == LISTS_DIR


def is_path_of_classifier_directory(path: str) -> bool:
    """Returns true if directory is integration directory false if not.
    """
    return os.path.basename(path) == CLASSIFIERS_DIR


def get_parent_directory_name(path: str, abs_path: bool = False) -> str:
    """
    Retrieves the parent directory name
    :param path: path to get the parent dir name
    :param abs_path: when set to true, will return absolute path
    :return: parent directory name
    """
    parent_dir_name = os.path.dirname(os.path.abspath(path))
    if abs_path:
        return parent_dir_name
    return os.path.basename(parent_dir_name)


def get_content_file_type_dump(file_path: str) -> Callable[[str], str]:
    """
    Return a method with which 'curr' (the current key the lies in the path of the error) should be printed with
    If the file is a yml file:
        will return a yaml.dump function
    If the file is a json file:
        will return a json.dumps function configured with indent=4
    In any other case- will just print the string representation of the key.

    The file type is checked according to the file extension

    Args:
        file_path: The file path whose type is determined in this method

    Returns:
        A function that returns string representation of 'curr'
    """
    # Setting the method that should the curr path
    file_extension = os.path.splitext(file_path)[-1]
    curr_string_transformer: Union[partial[str], Type[str], Callable] = str
    if file_extension in ['.yml', '.yaml']:
        curr_string_transformer = xsoar_yaml.dump
    elif file_extension == '.json':
        curr_string_transformer = partial(json.dumps, indent=4)
    return curr_string_transformer


def get_code_lang(file_data: dict, file_entity: str) -> str:
    """
    Returns the code language by the file entity
    :param file_data: The file data
    :param file_entity: The file entity
    :return: The code language
    """
    if file_entity == INTEGRATIONS_DIR:
        return file_data.get('script', {}).get('type', '')
    elif file_entity == SCRIPTS_DIR:
        return file_data.get('type', {})
    return ''


def camel_to_snake(camel: str) -> str:
    """
    Converts camel case (CamelCase) strings to snake case (snake_case) strings.
    Args:
        camel (str): The camel case string.

    Returns:
        str: The snake case string.
    """
    camel_to_snake_pattern = re.compile(r'(?<!^)(?=[A-Z][a-z])')
    snake = camel_to_snake_pattern.sub('_', camel).lower()
    return snake


def open_id_set_file(id_set_path):
    id_set = {}
    try:
        with open(id_set_path, 'r') as id_set_file:
            id_set = json.load(id_set_file)
    except IOError:
        print_warning("Could not open id_set file")
        raise
    finally:
        return id_set


def get_demisto_version(demisto_client: demisto_client) -> str:
    """
    Args:
        demisto_client: A configured demisto_client instance

    Returns:
        the server version of the Demisto instance.
    """
    try:
        resp = demisto_client.generic_request('/about', 'GET')
        about_data = json.loads(resp[0].replace("'", '"'))
        return parse(about_data.get('demistoVersion'))  # type: ignore
    except Exception:
        return "0"


def arg_to_list(arg: Union[str, List[str]], separator: str = ",") -> List[str]:
    """
       Converts a string representation of lists to a python list
       Args:
              arg: string or list of string.
              separator: A string separator to separate the strings, the default is a comma.
       Returns:
             list, contains strings.

    """
    if not arg:
        return []
    if isinstance(arg, list):
        return arg
    if isinstance(arg, str):
        if arg[0] == '[' and arg[-1] == ']':
            return json.loads(arg)
        return [s.strip() for s in arg.split(separator)]
    return [arg]


def get_file_version_suffix_if_exists(current_file: Dict, check_in_display: bool = False) -> Optional[str]:
    """
    Checks if current YML file name is versioned or no, e.g, ends with v<number>.
    Args:
        current_file (Dict): Dict representing YML data of an integration or script.
        check_in_display (bool): Whether to get name by 'display' field or not (by 'name' field).

    Returns:
        (Optional[str]): Number of the version as a string, if the file ends with version suffix. None otherwise.
    """
    versioned_file_regex = r'v([0-9]+)$'
    name = current_file.get('display') if check_in_display else current_file.get('name')
    if not name:
        return None
    matching_regex = re.findall(versioned_file_regex, name.lower())
    if matching_regex:
        return matching_regex[-1]
    return None


def get_all_incident_and_indicator_fields_from_id_set(id_set_file, entity_type):
    fields_list = []
    for item in ['IncidentFields', 'IndicatorFields']:
        all_item_fields = id_set_file.get(item)
        for item_field in all_item_fields:
            for field, field_info in item_field.items():
                if entity_type == 'mapper' or entity_type == 'old classifier':
                    fields_list.append(field_info.get('name', ''))
                    fields_list.append(field.replace('incident_', '').replace('indicator_', ''))
                elif entity_type == 'layout':
                    fields_list.append(field.replace('incident_', '').replace('indicator_', ''))
    return fields_list


def is_object_in_id_set(object_name, pack_info_from_id_set):
    """
        Check if the given object is part of the packs items that are present in the Packs section in the id set.
        This is assuming that the id set is based on the version that has, under each pack, the items it contains.

    Args:
        object_name: name of object of interest.
        pack: the pack this object should belong to.
        packs_section_from_id_set: the section under the key Packs in the previously given id set.

    Returns:

    """
    content_items = pack_info_from_id_set.get('ContentItems', {})
    for items_type, items_names in content_items.items():
        if object_name in items_names:
            return True
    return False


def is_string_uuid(string_to_check: str):
    """
    Check if a given string is from uuid type
    Args:
        string_to_check: string

    Returns:
        bool. True if the string match uuid type, else False

    """
    return bool(re.fullmatch(UUID_REGEX, string_to_check))


def extract_multiple_keys_from_dict(key: str, var: dict):
    """
    Args:
        key: string representing a re-occurring field in dictionary
        var: nested dictionary (can contain both nested lists and nested dictionary)

    Returns: A generator that generates value in an occurrence of the nested key in var.
    """
    if hasattr(var, 'items'):
        for k, v in var.items():
            if k == key:
                yield v
            if isinstance(v, dict):
                for result in extract_multiple_keys_from_dict(key, v):
                    yield result
            elif isinstance(v, list):
                for d in v:
                    for result in extract_multiple_keys_from_dict(key, d):
                        yield result


def find_file(root_path, file_name):
    """Find a file with a given file name under a given root path.
    Returns:
        str: The full file path from root path if exists, else return empty string.
    """
    for file in os.listdir(root_path):
        file_path = os.path.join(root_path, file)
        if file_path.endswith(file_name):
            return file_path
        elif os.path.isdir(file_path):
            found_file = find_file(file_path, file_name)
            if found_file:
                return found_file
    return ''


@lru_cache()
def get_file_displayed_name(file_path):
    """Gets the file name that is displayed in the UI by the file's path.
    If there is no displayed name - returns the file name"""
    file_type = find_type(file_path)
    if FileType.INTEGRATION == file_type:
        return get_yaml(file_path).get('display')
    elif file_type in [FileType.SCRIPT, FileType.TEST_SCRIPT, FileType.PLAYBOOK, FileType.TEST_PLAYBOOK]:
        return get_yaml(file_path).get('name')
    elif file_type in [FileType.MAPPER, FileType.CLASSIFIER, FileType.INCIDENT_FIELD, FileType.INCIDENT_TYPE,
                       FileType.INDICATOR_FIELD, FileType.LAYOUTS_CONTAINER, FileType.PRE_PROCESS_RULES,
                       FileType.DASHBOARD, FileType.WIDGET,
                       FileType.REPORT, FileType.JOB]:
        return get_json(file_path).get('name')
    elif file_type == FileType.OLD_CLASSIFIER:
        return get_json(file_path).get('brandName')
    elif file_type == FileType.LAYOUT:
        return get_json(file_path).get('TypeName')
    elif file_type == FileType.REPUTATION:
        return get_json(file_path).get('id')
    else:
        return os.path.basename(file_path)


def compare_context_path_in_yml_and_readme(yml_dict, readme_content):
    """
    Gets both README and YML file of Integration and compares the context path between them.
    Scripts are not being checked.
    Args:
        yml_dict: a dictionary representing YML content.
        readme_content: the content string of the readme file.
    Returns: A dictionary as following: {<command_name>:{'only in yml': <set of context paths found only in yml>,
                                                        'only in readme': <set of context paths found only in readme>}}
    """
    different_contexts: dict = {}

    # Gets the data from the README
    # the pattern to get the context part out of command section:
    context_section_pattern = r"\| *\*\*Path\*\* *\| *\*\*Type\*\* *\| *\*\*Description\*\* *\|.(.*?)#{3,5}"
    # the pattern to get the value in the first column under the outputs table:
    context_path_pattern = r"\| *(\S.*?\S) *\| *[^\|]* *\| *[^\|]* *\|"
    readme_content += "### "  # mark end of file so last pattern of regex will be recognized.
    commands = yml_dict.get("script", {})

    # handles scripts
    if not commands:
        return different_contexts
    commands = commands.get('commands', [])
    for command in commands:
        command_name = command.get('name')

        # Gets all context path in the relevant command section from README file
        command_section_pattern = fr" Base Command..`{command_name}`.(.*?)\n### "  # pattern to get command section
        command_section = re.findall(command_section_pattern, readme_content, re.DOTALL)
        if not command_section:
            continue
        if not command_section[0].endswith('###'):
            command_section[0] += '###'  # mark end of file so last pattern of regex will be recognized.
        context_section = re.findall(context_section_pattern, command_section[0], re.DOTALL)
        if not context_section:
            context_path_in_command = set()
        else:
            context_path_in_command = set(re.findall(context_path_pattern, context_section[0], re.DOTALL))

            # remove the header line ---- (could be of any length)
            for path in context_path_in_command:
                if not path.replace('-', ''):
                    context_path_in_command.remove(path)
                    break

        # handles cases of old integrations with context in 'important' section
        if 'important' in command:
            command.pop('important')

        # Gets all context path in the relevant command section from YML file
        existing_context_in_yml = set(extract_multiple_keys_from_dict("contextPath", command))

        # finds diff between YML and README
        only_in_yml_paths = existing_context_in_yml - context_path_in_command
        only_in_readme_paths = context_path_in_command - existing_context_in_yml
        if only_in_yml_paths or only_in_readme_paths:
            different_contexts[command_name] = {"only in yml": only_in_yml_paths,
                                                "only in readme": only_in_readme_paths}

    return different_contexts


def write_yml(yml_path: str, yml_data: Dict):
    with open(yml_path, 'w') as f:
        xsoar_yaml.dump(yml_data, f)  # ruamel preservers multilines


def to_kebab_case(s: str):
    """
    Scan File => scan-file
    Scan File- => scan-file
    *scan,file => scan-file
    Scan     File => scan-file

    """
    if s:
        new_s = s.lower()
        new_s = re.sub('[ ,.-]+', '-', new_s)
        new_s = re.sub('[^A-Za-z0-9-]+', '', new_s)
        m = re.search('[a-z0-9]+(-[a-z]+)*', new_s)
        if m:
            return m.group(0)
        else:
            return new_s

    return s


def to_pascal_case(s: str):
    """
    Scan File => ScanFile
    Scan File- => ScanFile
    *scan,file => ScanFile
    Scan     File => ScanFile
    scan-file => ScanFile
    scan.file => ScanFile

    """
    if s:
        if re.search(r'^[A-Z][a-z]+(?:[A-Z][a-z]+)*$', s):
            return s

        new_s = s.lower()
        new_s = re.sub(r'[ -\.]+', '-', new_s)
        new_s = ''.join([t.title() for t in new_s.split('-')])
        new_s = re.sub(r'[^A-Za-z0-9]+', '', new_s)

        return new_s

    return s


def get_approved_usecases() -> list:
    """Gets approved list of usecases from content master

    Returns:
        List of approved usecases
    """
    return get_remote_file(
        'Tests/Marketplace/approved_usecases.json',
        github_repo=GitContentConfig.OFFICIAL_CONTENT_REPO_NAME
    ).get('approved_list', [])


def get_approved_tags() -> list:
    """Gets approved list of tags from content master

    Returns:
        List of approved tags
    """
    return get_remote_file(
        'Tests/Marketplace/approved_tags.json',
        github_repo=GitContentConfig.OFFICIAL_CONTENT_REPO_NAME
    ).get('approved_list', [])


def get_pack_metadata(file_path: str) -> dict:
    """ Get the pack_metadata dict, of the pack containing the given file path.

    Args:
        file_path(str): file path

    Returns: pack_metadata of the pack, that source_file related to,
        on failure returns {}

    """
    pack_path = file_path if PACKS_DIR in file_path else os.path.realpath(__file__)
    match = re.search(rf".*{PACKS_DIR}[/\\]([^/\\]+)[/\\]?", pack_path)
    directory = match.group() if match else ''

    try:
        metadata_path = os.path.join(directory, PACKS_PACK_META_FILE_NAME)
        pack_metadata, _ = get_dict_from_file(metadata_path)
        return pack_metadata
    except Exception:
        return {}


def is_pack_path(input_path: str) -> bool:
    """
    Checks whether pack given in input path is for a pack.
    Args:
        input_path (str): Input path.
    Examples
        - input_path = 'Packs/BitcoinAbuse
          Returns: True
        - input_path = 'Packs/BitcoinAbuse/Layouts'
          Returns: False
    Returns:
        (bool):
        - True if the input path is for a given pack.
        - False if the input path is not for a given pack.
    """
    return os.path.basename(os.path.dirname(input_path)) == PACKS_DIR


def get_relative_path_from_packs_dir(file_path: str) -> str:
    """Get the relative path for a given file_path starting in the Packs directory"""
    if PACKS_DIR not in file_path or file_path.startswith(PACKS_DIR):
        return file_path

    return file_path[file_path.find(PACKS_DIR):]


def is_uuid(s: str) -> Optional[Match]:
    """Checks whether given string is a UUID

    Args:
         s (str): The string to check if it is a UUID

    Returns:
        Match: Returns the match if given string is a UUID, otherwise None
    """
    return re.match(UUID_REGEX, s)


def get_release_note_entries(version='') -> list:
    """
    Gets the release notes entries for the current version.

    Args:
        version: The current demisto-sdk version.

    Return:
        list: A list of the release notes given from the CHANGELOG file.
    """

    changelog_file_content = get_remote_file(full_file_path='CHANGELOG.md',
                                             return_content=True,
                                             github_repo='demisto/demisto-sdk').decode('utf-8').split('\n')

    if not version or 'dev' in version:
        version = 'Changelog'

    if f'# {version}' not in changelog_file_content:
        return []

    result = changelog_file_content[changelog_file_content.index(f'# {version}') + 1:]
    result = result[:result.index('')]

    return result


def get_current_usecases() -> list:
    """Gets approved list of usecases from current branch (only in content repo).

    Returns:
        List of approved usecases from current branch
    """
    if not is_external_repository():
        approved_usecases_json, _ = get_dict_from_file('Tests/Marketplace/approved_usecases.json')
        return approved_usecases_json.get('approved_list', [])
    return []


def get_current_tags() -> list:
    """Gets approved list of tags from current branch (only in content repo).

    Returns:
        List of approved tags from current branch
    """
    if not is_external_repository():
        approved_tags_json, _ = get_dict_from_file('Tests/Marketplace/approved_tags.json')
        return approved_tags_json.get('approved_list', [])
    return []


@contextmanager
def suppress_stdout():
    """
        Temporarily suppress console output without effecting error outputs.
        Example of use:

            with suppress_stdout():
                print('This message will not be printed')
            print('This message will be printed')
    """
    with open(os.devnull, "w") as devnull:
        try:
            old_stdout = sys.stdout
            sys.stdout = devnull
            yield
        finally:
            sys.stdout = old_stdout


def get_definition_name(path: str, pack_path: str) -> Optional[str]:
    r"""
        param:
            path (str): path to the file which needs a definition name (generic field\generic type file)
            pack_path (str): relevant pack path

        :rtype: ``str``
        :return:
            for generic type and generic field return associated generic definition name folder

    """

    try:
        file_dictionary = get_json(path)
        definition_id = file_dictionary['definitionId']
        generic_def_path = os.path.join(pack_path, 'GenericDefinitions')
        file_names_lst = os.listdir(generic_def_path)
        for file in file_names_lst:
            if str.find(file, definition_id):
                def_file_path = os.path.join(generic_def_path, file)
                def_file_dictionary = get_json(def_file_path)
                cur_id = def_file_dictionary["id"]
                if cur_id == definition_id:
                    return def_file_dictionary["name"]

        print("Was unable to find the file for definitionId " + definition_id)
        return None

    except FileNotFoundError or AttributeError:
        print("Error while retrieving definition name for definitionId " + definition_id +
              "\n Check file structure and make sure all relevant fields are entered properly")
        return None


def is_iron_bank_pack(file_path):
    metadata = get_pack_metadata(file_path)
    return PACK_METADATA_IRON_BANK_TAG in metadata.get('tags', [])


def get_script_or_sub_playbook_tasks_from_playbook(searched_entity_name: str, main_playbook_data: Dict) -> List[Dict]:
    """Get the tasks data for a task running the searched_entity_name (script/playbook).

    Returns:
        List. A list of dicts representing tasks running the searched_entity_name.
    """
    searched_tasks: List = []
    tasks = main_playbook_data.get('tasks', {})
    if not tasks:
        return searched_tasks

    for task_data in tasks.values():
        task_details = task_data.get('task', {})
        found_entity = searched_entity_name in {task_details.get('scriptName'), task_details.get('playbookName')}

        if found_entity:
            searched_tasks.append(task_data)

    return searched_tasks


def get_current_repo() -> Tuple[str, str, str]:
    try:
        git_repo = git.Repo(os.getcwd(), search_parent_directories=True)
        parsed_git = giturlparse.parse(git_repo.remotes.origin.url)
        host = parsed_git.host
        if '@' in host:
            host = host.split('@')[1]
        return host, parsed_git.owner, parsed_git.repo
    except git.InvalidGitRepositoryError:
        print_warning('git repo is not found')
        return "Unknown source", '', ''


def get_mp_types_from_metadata_by_item(file_path):
    """
    Get the supporting marketplaces for the given content item, defined by the mp field in the metadata.
    If the field doesnt exist in the pack's metadata, consider as xsoar only.
    Args:
        file_path: path to content item in content repo

    Returns:
        list of names of supporting marketplaces (current options are marketplacev2 and xsoar)
    """
    if METADATA_FILE_NAME in Path(file_path).parts:  # for when the type is pack, the item we get is the metadata path
        metadata_path = file_path
    else:
        metadata_path_parts = get_pack_dir(file_path)
        metadata_path = Path(*metadata_path_parts) / METADATA_FILE_NAME

    try:
        with open(metadata_path, 'r') as metadata_file:
            metadata = json.load(metadata_file)
            marketplaces = metadata.get(MARKETPLACE_KEY_PACK_METADATA)
            if not marketplaces:
                return [MarketplaceVersions.XSOAR.value]
            return marketplaces
    except FileNotFoundError:
        return []


def get_pack_dir(path):
    """
    Used for testing packs where the location of the "Packs" dir is not constant.
    Args:
        path: path of current file

    Returns:
        the path starting from Packs dir

    """
    parts = Path(path).parts
    for index in range(len(parts)):
        if parts[index] == 'Packs':
            return parts[:index + 2]
    return []


@contextmanager
def ProcessPoolHandler() -> ProcessPool:
    """ Process pool Handler which terminate all processes in case of Exception.

    Yields:
        ProcessPool: Pebble process pool.
    """
    with ProcessPool(max_workers=3) as pool:
        try:
            yield pool
        except Exception:
            print_error("Gracefully release all resources due to Error...")
            raise
        finally:
            pool.close()
            pool.join()


def wait_futures_complete(futures: List[ProcessFuture], done_fn: Callable):
    """Wait for all futures to complete, Raise exception if occurred.

    Args:
        futures: futures to wait for.
        done_fn: Function to run on result.
    Raises:
        Exception: Raise caught exception for further cleanups.
    """
    for future in as_completed(futures):
        try:
            result = future.result()
            done_fn(result)
        except Exception as e:
            print_error(e)
            raise


def get_api_module_dependencies(pkgs, id_set_path, verbose):
    """
    Get all paths to integrations and scripts dependent on api modules that are found in the modified files.
    Args:
        pkgs: the pkgs paths found as modified to run lint on (including the api module files)
        id_set_path: path to id set
        verbose: print found dependencies or not
    Returns:
        a list of the paths to the scripts and integration found dependent on the modified api modules.
    """

    id_set = open_id_set_file(id_set_path)
    api_modules = [pkg.name for pkg in pkgs if API_MODULES_PACK in pkg.parts]
    scripts = id_set.get(IdSetKeys.SCRIPTS.value, [])
    integrations = id_set.get(IdSetKeys.INTEGRATIONS.value, [])
    using_scripts, using_integrations = [], []
    for script in scripts:
        script_info = list(script.values())[0]
        script_name = script_info.get('name')
        api_module = script_info.get('api_modules', [])
        if api_module in api_modules:
            if verbose:
                print(f"found script {script_name} dependent on {api_module}")
            using_scripts.extend(list(script.values()))

    for integration in integrations:
        integration_info = list(integration.values())[0]
        integration_name = integration_info.get('name')
        api_module = integration_info.get('api_modules', [])
        if api_module in api_modules:
            if verbose:
                print(f"found integration {integration_name} dependent on {api_module}")
            using_integrations.extend(list(integration.values()))

    using_scripts_pkg_paths = [Path(script.get('file_path')).parent.absolute() for
                               script in using_scripts]
    using_integrations_pkg_paths = [Path(integration.get('file_path')).parent.absolute() for
                                    integration in using_integrations]
    return list(set(using_integrations_pkg_paths + using_scripts_pkg_paths))


def listdir_fullpath(dir_name: str) -> List[str]:
    return [os.path.join(dir_name, f) for f in os.listdir(dir_name)]


def get_scripts_and_commands_from_yml_data(data, file_type):
    """Get the used scripts, playbooks and commands from the yml data

    Args:
        data: The yml data as extracted with get_yaml
        file_type: The FileType of the data provided.

    Return (list of found { 'id': command name, 'source': command source }, list of found script and playbook names)
    """
    commands = []
    detailed_commands = []
    scripts_and_pbs = []
    if file_type == FileType.TEST_PLAYBOOK or file_type == FileType.PLAYBOOK:
        tasks = data.get('tasks')
        for task_num in tasks.keys():
            task = tasks[task_num]
            inner_task = task.get('task')
            task_type = task.get('type')
            if inner_task and task_type == 'regular' or task_type == 'playbook':
                if inner_task.get('iscommand'):
                    commands.append(inner_task.get('script'))
                else:
                    if task_type == 'playbook':
                        scripts_and_pbs.append(inner_task.get('playbookName'))
                    elif inner_task.get('scriptName'):
                        scripts_and_pbs.append(inner_task.get('scriptName'))
        if file_type == FileType.PLAYBOOK:
            playbook_id = get_entity_id_by_entity_type(data, PLAYBOOKS_DIR)
            scripts_and_pbs.append(playbook_id)

    if file_type == FileType.SCRIPT:
        script_id = get_entity_id_by_entity_type(data, SCRIPTS_DIR)
        scripts_and_pbs = [script_id]
        if data.get('dependson'):
            commands = data.get('dependson').get('must', [])

    if file_type == FileType.INTEGRATION:
        integration_commands = data.get('script', {}).get('commands')
        for integration_command in integration_commands:
            commands.append(integration_command.get('name'))

    for command in commands:
        command_parts = command.split('|||')
        if len(command_parts) == 2:
            detailed_commands.append({
                'id': command_parts[1],
                'source': command_parts[0]
            })
        else:
            detailed_commands.append({
                'id': command_parts[0]
            })

    return detailed_commands, scripts_and_pbs<|MERGE_RESOLUTION|>--- conflicted
+++ resolved
@@ -48,6 +48,7 @@
 from demisto_sdk.commands.common.git_util import GitUtil
 from demisto_sdk.commands.common.xsoar_yaml import XSOAR_YAML
 
+logger = logging.getLogger("demisto-sdk")
 xsoar_yaml = XSOAR_YAML()
 
 urllib3.disable_warnings()
@@ -55,14 +56,6 @@
 # inialize color palette
 colorama.init()
 
-<<<<<<< HEAD
-=======
-logger = logging.getLogger("demisto-sdk")
-ryaml = YAML()
-ryaml.preserve_quotes = True
-ryaml.allow_duplicate_keys = True
-
->>>>>>> 13666596
 
 class LOG_COLORS:
     NATIVE = colorama.Style.RESET_ALL
