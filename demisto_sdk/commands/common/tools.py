import argparse
import glob
import io
import json
import os
import re
import shlex
import sys
from configparser import ConfigParser, MissingSectionHeaderError
from distutils.version import LooseVersion
from enum import Enum
from functools import partial
from pathlib import Path
from subprocess import DEVNULL, PIPE, Popen, check_output
from typing import Callable, Dict, List, Match, Optional, Tuple, Type, Union

import click
import colorama
import demisto_client
import git
import requests
import urllib3
import yaml
from demisto_sdk.commands.common.constants import (
    ALL_FILES_VALIDATION_IGNORE_WHITELIST, API_MODULES_PACK, CLASSIFIERS_DIR,
    CONTEXT_OUTPUT_README_TABLE_HEADER, DASHBOARDS_DIR, DEF_DOCKER,
    DEF_DOCKER_PWSH, DOC_FILES_DIR, ID_IN_COMMONFIELDS, ID_IN_ROOT,
    INCIDENT_FIELDS_DIR, INCIDENT_TYPES_DIR, INDICATOR_FIELDS_DIR,
    INTEGRATIONS_DIR, LAYOUTS_DIR, OFFICIAL_CONTENT_ID_SET_PATH,
    PACK_IGNORE_TEST_FLAG, PACKAGE_SUPPORTING_DIRECTORIES,
    PACKAGE_YML_FILE_REGEX, PACKS_DIR, PACKS_DIR_REGEX,
    PACKS_PACK_IGNORE_FILE_NAME, PACKS_PACK_META_FILE_NAME,
    PACKS_README_FILE_NAME, PLAYBOOKS_DIR, RELEASE_NOTES_DIR,
    RELEASE_NOTES_REGEX, REPORTS_DIR, SCRIPTS_DIR, TEST_PLAYBOOKS_DIR,
    TYPE_PWSH, UNRELEASE_HEADER, UUID_REGEX, WIDGETS_DIR, XSOAR_CONFIG_FILE,
    FileType, GithubContentConfig, urljoin)
from demisto_sdk.commands.common.git_util import GitUtil
from packaging.version import parse
from ruamel.yaml import YAML

urllib3.disable_warnings()

# inialize color palette
colorama.init()

ryaml = YAML()
ryaml.preserve_quotes = True
ryaml.allow_duplicate_keys = True


class LOG_COLORS:
    NATIVE = colorama.Style.RESET_ALL
    RED = colorama.Fore.RED
    GREEN = colorama.Fore.GREEN
    YELLOW = colorama.Fore.YELLOW
    WHITE = colorama.Fore.WHITE


LOG_VERBOSE = False

LAYOUT_CONTAINER_FIELDS = {'details', 'detailsV2', 'edit', 'close', 'mobile', 'quickView', 'indicatorsQuickView',
                           'indicatorsDetails'}
SDK_PYPI_VERSION = r'https://pypi.org/pypi/demisto-sdk/json'


def set_log_verbose(verbose: bool):
    global LOG_VERBOSE
    LOG_VERBOSE = verbose


def get_log_verbose() -> bool:
    return LOG_VERBOSE


def get_yml_paths_in_dir(project_dir: str, error_msg: str = '') -> Tuple[list, str]:
    """
    Gets the project directory and returns the path of the first yml file in that directory
    :param project_dir: string path to the project_dir
    :param error_msg: the error msg to show to the user in case not yml files found in the directory
    :return: first returned argument is the list of all yml files paths in the directory, second returned argument is a
    string path to the first yml file in project_dir
    """
    yml_files = glob.glob(os.path.join(project_dir, '*.yml'))
    if not yml_files:
        if error_msg:
            print(error_msg)
        return [], ''
    return yml_files, yml_files[0]


# print srt in the given color
def print_color(obj, color):
    print(u'{}{}{}'.format(color, obj, LOG_COLORS.NATIVE))


def get_files_in_dir(project_dir: str, file_endings: list, recursive: bool = True) -> list:
    """
    Gets the project directory and returns the path of all yml, json and py files in it
    Args:
        project_dir: String path to the project_dir
        file_endings: List of file endings to search for in a given directory
        recursive: Indicates whether search should be recursive or not
    :return: The path of files with file_endings in the current dir
    """
    files = []
    project_path = Path(project_dir)
    glob_function = project_path.rglob if recursive else project_path.glob
    for file_type in file_endings:
        if project_dir.endswith(file_type):
            return [project_dir]
        files.extend([str(f) for f in glob_function(f'*.{file_type}')])
    return files


def src_root() -> Path:
    """ Demisto-sdk absolute path from src root.

    Returns:
        Path: src root path.
    """
    git_dir = git.Repo(Path.cwd(),
                       search_parent_directories=True).working_tree_dir

    return Path(git_dir) / 'demisto_sdk'


def print_error(error_str):
    print_color(error_str, LOG_COLORS.RED)


def print_warning(warning_str):
    print_color(warning_str, LOG_COLORS.YELLOW)


def print_success(success_str):
    print_color(success_str, LOG_COLORS.GREEN)


def run_command(command, is_silenced=True, exit_on_error=True, cwd=None):
    """Run a bash command in the shell.

    Args:
        command (string): The string of the command you want to execute.
        is_silenced (bool): Whether to print command output.
        exit_on_error (bool): Whether to exit on command error.
        cwd (str): the path to the current working directory.

    Returns:
        string. The output of the command you are trying to execute.
    """
    if is_silenced:
        p = Popen(command.split(), stdout=PIPE, stderr=PIPE, universal_newlines=True, cwd=cwd)
    else:
        p = Popen(command.split(), cwd=cwd)  # type: ignore

    output, err = p.communicate()
    if err:
        if exit_on_error:
            print_error('Failed to run command {}\nerror details:\n{}'.format(command, err))
            sys.exit(1)
        else:
            raise RuntimeError('Failed to run command {}\nerror details:\n{}'.format(command, err))

    return output


core_pack_list: Optional[
    list] = None  # Initiated in get_core_pack_list function. Here to create a "cached" core_pack_list


def get_core_pack_list() -> list:
    """Getting the core pack list from Github content

    Returns:
        Core pack list
    """
    global core_pack_list
    if isinstance(core_pack_list, list):
        return core_pack_list
    if not is_external_repository():
        core_pack_list = get_remote_file(
            'Tests/Marketplace/core_packs_list.json', github_repo=GithubContentConfig.OFFICIAL_CONTENT_REPO_NAME
        ) or []
    else:
        # no core packs in external repos.
        core_pack_list = []
    return core_pack_list


# @lru_cache(maxsize=64)
def get_remote_file(
        full_file_path: str,
        tag: str = 'master',
        return_content: bool = False,
        suppress_print: bool = False,
        github_repo: Optional[str] = None
):
    """
    Args:
        full_file_path:The full path of the file.
        tag: The branch name. default is 'master'
        return_content: Determines whether to return the file's raw content or the dict representation of it.
        suppress_print: whether to suppress the warning message in case the file was not found.
        github_repo: The repository to grab the file from
    Returns:
        The file content in the required format.

    """
    github_config = GithubContentConfig(github_repo)
    # 'origin/' prefix is used to compared with remote branches but it is not a part of the github url.
    github_tag = tag.replace('origin/', '').replace('demisto/', '')
    local_content = '{}'

    github_path = urljoin(github_config.CONTENT_GITHUB_LINK, github_tag, full_file_path)
    try:
        external_repo = is_external_repository()
        if external_repo:
            githhub_config = GithubContentConfig()
            if githhub_config.Credentials.TOKEN:
                res = requests.get(github_path, verify=False, timeout=10, headers={
                    'Authorization': f"Bearer {githhub_config.Credentials.TOKEN}",
                    'Accept': f'application/vnd.github.VERSION.raw',
                })  # Sometime we need headers
                if not res.ok:  # sometime we need param token
                    res = requests.get(
                        github_path,
                        verify=False,
                        timeout=10,
                        params={'token': githhub_config.Credentials.TOKEN}
                    )
                res.raise_for_status()
            else:
                # If no token defined, maybe it's a open repo. 🤷‍♀️
                res = requests.get(github_path, verify=False, timeout=10)
                # And maybe it's just not defined. 😢
                if not res.ok:
                    if not suppress_print:
                        print_warning(
                            f'You are working in a private repository: "{githhub_config.CURRENT_REPOSITORY}".\n'
                            f'The github token in your environment is undefined.\n'
                            f'Getting file from local repository instead. \n'
                            f'If you wish to get the file from the remote repository, \n'
                            f'Please define your github token in your environment.\n'
                            f'`export {githhub_config.Credentials.ENV_TOKEN_NAME}=<TOKEN>`'
                        )
                    # Get from local git origin/master instead
                    repo = git.Repo(os.path.dirname(full_file_path), search_parent_directories=True)
                    repo_git_util = GitUtil(repo)
                    github_path = repo_git_util.get_local_remote_file_path(full_file_path, tag)
                    local_content = repo_git_util.get_local_remote_file_content(github_path)
        else:
            res = requests.get(github_path, verify=False, timeout=10)
            res.raise_for_status()
    except Exception as exc:
        if not suppress_print:
            print_warning(
                f'Could not find the old entity file under "{github_path}".\n'
                'please make sure that you did not break backward compatibility.\n'
                f'Reason: {exc}'
            )
        return {}
    file_content = res.content if res.ok else local_content
    if return_content:
        return file_content
    if full_file_path.endswith('json'):
        details = res.json() if res.ok else json.loads(local_content)
    elif full_file_path.endswith('yml'):
        details = yaml.safe_load(file_content)  # type: ignore[arg-type]
    # if neither yml nor json then probably a CHANGELOG or README file.
    else:
        details = {}
    return details


def filter_files_on_pack(pack: str, file_paths_list=str()) -> set:
    """
    filter_files_changes_on_pack.

    :param file_paths_list: list of content files
    :param pack: pack to filter

    :return: files_paths_on_pack: set of file paths contains only files located in the given pack
    """
    files_paths_on_pack = set()
    for file in file_paths_list:
        if get_pack_name(file) == pack:
            files_paths_on_pack.add(file)

    return files_paths_on_pack


def filter_packagify_changes(modified_files, added_files, removed_files, tag='master'):
    """
    Mark scripts/integrations that were removed and added as modified.

    :param modified_files: list of modified files in branch
    :param added_files: list of new files in branch
    :param removed_files: list of removed files in branch
    :param tag: tag of compared revision

    :return: tuple of updated lists: (modified_files, updated_added_files, removed_files)
    """
    # map IDs to removed files
    packagify_diff = {}  # type: dict
    for file_path in removed_files:
        if file_path.split("/")[0] in PACKAGE_SUPPORTING_DIRECTORIES:
            if PACKS_README_FILE_NAME in file_path:
                continue
            details = get_remote_file(file_path, tag)
            if details:
                uniq_identifier = '_'.join([
                    details['name'],
                    details.get('fromversion', '0.0.0'),
                    details.get('toversion', '99.99.99')
                ])
                packagify_diff[uniq_identifier] = file_path

    updated_added_files = set()
    for file_path in added_files:
        if file_path.split("/")[0] in PACKAGE_SUPPORTING_DIRECTORIES:
            if PACKS_README_FILE_NAME in file_path:
                updated_added_files.add(file_path)
                continue
            with open(file_path) as f:
                details = yaml.safe_load(f.read())

            uniq_identifier = '_'.join([
                details['name'],
                details.get('fromversion', '0.0.0'),
                details.get('toversion', '99.99.99')
            ])
            if uniq_identifier in packagify_diff:
                # if name appears as added and removed, this is packagify process - treat as modified.
                removed_files.remove(packagify_diff[uniq_identifier])
                modified_files.add((packagify_diff[uniq_identifier], file_path))
                continue

        updated_added_files.add(file_path)

    # remove files that are marked as both "added" and "modified"
    for file_path in modified_files:
        if isinstance(file_path, tuple):
            updated_added_files -= {file_path[1]}
        else:
            updated_added_files -= {file_path}

    return modified_files, updated_added_files, removed_files


def get_child_directories(directory):
    """Return a list of paths of immediate child directories of the 'directory' argument"""
    if not os.path.isdir(directory):
        return []
    child_directories = [
        os.path.join(directory, path) for
        path in os.listdir(directory) if os.path.isdir(os.path.join(directory, path))
    ]
    return child_directories


def get_child_files(directory):
    """Return a list of paths of immediate child files of the 'directory' argument"""
    if not os.path.isdir(directory):
        return []
    child_files = [
        os.path.join(directory, path) for
        path in os.listdir(directory) if os.path.isfile(os.path.join(directory, path))
    ]
    return child_files


def has_remote_configured():
    """
    Checks to see if a remote named "upstream" is configured. This is important for forked
    repositories as it will allow validation against the demisto/content master branch as
    opposed to the master branch of the fork.
    :return: bool : True if remote is configured, False if not.
    """
    remotes = run_command('git remote -v')
    if re.search(GithubContentConfig().CONTENT_GITHUB_UPSTREAM, remotes):
        return True
    else:
        return False


def is_origin_content_repo():
    """
    Checks to see if a remote named "origin" is configured. This check helps to determine if
    validation needs to be ran against the origin master branch or the upstream master branch
    :return: bool : True if remote is configured, False if not.
    """
    remotes = run_command('git remote -v')
    if re.search(GithubContentConfig().CONTENT_GITHUB_ORIGIN, remotes):
        return True
    else:
        return False


def get_last_remote_release_version():
    """
    Get latest release tag from PYPI.

    :return: tag
    """
    if not os.environ.get(
            'CI'):  # Check only when no on CI. If you want to disable it - use `DEMISTO_SDK_SKIP_VERSION_CHECK` environment variable
        try:
            pypi_request = requests.get(SDK_PYPI_VERSION, verify=False, timeout=5)
            pypi_request.raise_for_status()
            pypi_json = pypi_request.json()
            version = pypi_json.get('info', {}).get('version', '')
            return version
        except Exception as exc:
            exc_msg = str(exc)
            if isinstance(exc, requests.exceptions.ConnectionError):
                exc_msg = f'{exc_msg[exc_msg.find(">") + 3:-3]}.\n' \
                          f'This may happen if you are not connected to the internet.'
            print_warning(f'Could not get latest demisto-sdk version.\nEncountered error: {exc_msg}')

    return ''


def get_file(method, file_path, type_of_file):
    data_dictionary = None
    with open(os.path.expanduser(file_path), mode="r", encoding="utf8") as f:
        if file_path.endswith(type_of_file):
            read_file = f.read()
            replaced = read_file.replace("simple: =", "simple: '='")
            # revert str to stream for loader
            stream = io.StringIO(replaced)
            try:
                data_dictionary = method(stream)
            except Exception as e:
                print_error(
                    "{} has a structure issue of file type {}. Error was: {}".format(file_path, type_of_file, str(e)))
                return {}
    if isinstance(data_dictionary, (dict, list)):
        return data_dictionary
    return {}


def get_yaml(file_path):
    return get_file(yaml.safe_load, file_path, ('yml', 'yaml'))


def get_ryaml(file_path: str) -> dict:
    """
    Get yml file contents using ruaml

    Args:
        file_path (string): The file path

    Returns:
        dict. The yml contents
    """
    try:
        with open(os.path.expanduser(file_path), 'r') as yf:
            data = ryaml.load(yf)
    except FileNotFoundError as e:
        click.echo(f'File {file_path} not found. Error was: {str(e)}', nl=True)
    except Exception as e:
        click.echo(
            "{} has a structure issue of file type yml. Error was: {}".format(file_path, str(e)), nl=True)
    return data


def get_json(file_path):
    return get_file(json.load, file_path, 'json')


def get_script_or_integration_id(file_path):
    data_dictionary = get_yaml(file_path)

    if data_dictionary:
        commonfields = data_dictionary.get('commonfields', {})
        return commonfields.get('id', ['-', ])


def get_api_module_integrations_set(changed_api_modules, integration_set):
    integrations_set = list()
    for integration in integration_set:
        integration_data = list(integration.values())[0]
        if integration_data.get('api_modules', '') in changed_api_modules:
            integrations_set.append(integration_data)
    return integrations_set


def get_api_module_ids(file_list):
    """Extracts APIModule IDs from the file list"""
    api_module_set = set()
    if file_list:
        for pf in file_list:
            parent = pf
            while f'/{API_MODULES_PACK}/Scripts/' in parent:
                parent = get_parent_directory_name(parent, abs_path=True)
                if f'/{API_MODULES_PACK}/Scripts/' in parent:
                    pf = parent
            if parent != pf:
                api_module_set.add(os.path.basename(pf))
    return api_module_set


def get_entity_id_by_entity_type(data: dict, content_entity: str):
    """
    Returns the id of the content entity given its entity type
    :param data: The data of the file
    :param content_entity: The content entity type
    :return: The file id
    """
    if content_entity in (INTEGRATIONS_DIR, SCRIPTS_DIR):
        return data.get('commonfields', {}).get('id', '')
    elif content_entity == LAYOUTS_DIR:
        return data.get('typeId', '')
    else:
        return data.get('id', '')


def get_entity_name_by_entity_type(data: dict, content_entity: str):
    """
    Returns the name of the content entity given its entity type
    :param data: The data of the file
    :param content_entity: The content entity type
    :return: The file name
    """
    if content_entity == LAYOUTS_DIR:
        if 'typeId' in data:
            return data.get('typeId', '')
        return data.get('name', '')  # for layoutscontainer
    return data.get('name', '')


def collect_ids(file_path):
    """Collect id mentioned in file_path"""
    data_dictionary = get_yaml(file_path)

    if data_dictionary:
        return data_dictionary.get('id', '-')


def get_from_version(file_path):
    data_dictionary = get_yaml(file_path)

    if data_dictionary:
        from_version = data_dictionary.get('fromversion', '0.0.0')
        if from_version == "":
            return "0.0.0"

        if not re.match(r"^\d{1,2}\.\d{1,2}\.\d{1,2}$", from_version):
            raise ValueError("{} fromversion is invalid \"{}\". "
                             "Should be of format: \"x.x.x\". for example: \"4.5.0\"".format(file_path, from_version))

        return from_version

    return '0.0.0'


def get_to_version(file_path):
    data_dictionary = get_yaml(file_path)

    if data_dictionary:
        to_version = data_dictionary.get('toversion', '99.99.99')
        if not re.match(r"^\d{1,2}\.\d{1,2}\.\d{1,2}$", to_version):
            raise ValueError("{} toversion is invalid \"{}\". "
                             "Should be of format: \"x.x.x\". for example: \"4.5.0\"".format(file_path, to_version))

        return to_version

    return '99.99.99'


def str2bool(v):
    if v.lower() in ('yes', 'true', 't', 'y', '1'):
        return True

    if v.lower() in ('no', 'false', 'f', 'n', '0'):
        return False

    raise argparse.ArgumentTypeError('Boolean value expected.')


def to_dict(obj):
    if isinstance(obj, Enum):
        return obj.name

    if not hasattr(obj, '__dict__'):
        return obj

    result = {}
    for key, val in obj.__dict__.items():
        if key.startswith("_"):
            continue

        element = []
        if isinstance(val, list):
            for item in val:
                element.append(to_dict(item))
        else:
            element = to_dict(val)
        result[key] = element

    return result


def old_get_release_notes_file_path(file_path):
    dir_name = os.path.dirname(file_path)

    # CHANGELOG in pack sub dirs
    if re.match(PACKAGE_YML_FILE_REGEX, file_path):
        return os.path.join(dir_name, 'CHANGELOG.md')

    # We got the CHANGELOG file to get its release notes
    if file_path.endswith('CHANGELOG.md'):
        return file_path

    # outside of packages, change log file will include the original file name.
    file_name = os.path.basename(file_path)
    return os.path.join(dir_name, os.path.splitext(file_name)[0] + '_CHANGELOG.md')


def old_get_latest_release_notes_text(rn_path):
    if not os.path.isfile(rn_path):
        # releaseNotes were not provided
        return None

    with open(rn_path) as f:
        rn = f.read()

    if not rn:
        # empty releaseNotes is not supported
        return None

    new_rn = re.findall(RELEASE_NOTES_REGEX, rn)
    if new_rn:
        # get release notes up to release header
        new_rn = new_rn[0].rstrip()
    else:
        new_rn = rn.replace(UNRELEASE_HEADER, '')  # type: ignore

    return new_rn if new_rn else None


def get_release_notes_file_path(file_path):
    """
    Accepts file path which is alleged to contain release notes. Validates that the naming convention
    is followed. If the file identified does not match the naming convention, error is returned.
    :param file_path: str - File path of the suspected release note.
    :return: file_path: str - Validated release notes path.
    """
    if file_path is None:
        print_warning("Release notes were not found.")
        return None
    else:
        if bool(re.search(r'\d{1,2}_\d{1,2}_\d{1,2}\.md', file_path)):
            return file_path
        else:
            print_warning(f'Unsupported file type found in ReleaseNotes directory - {file_path}')
            return None


def get_latest_release_notes_text(rn_path):
    if rn_path is None:
        print_warning('Path to release notes not found.')
        rn = None
    else:
        with open(rn_path) as f:
            rn = f.read()

        if not rn:
            print_error(f'Release Notes may not be empty. Please fill out correctly. - {rn_path}')
            return None

    return rn if rn else None


def format_version(version):
    """format server version to form X.X.X

    Args:
        version (string): string representing Demisto version

    Returns:
        string.
        The formatted server version.
    """
    formatted_version = version
    if len(version.split('.')) == 1:
        formatted_version = f'{version}.0.0'
    elif len(version.split('.')) == 2:
        formatted_version = f'{version}.0'

    return formatted_version


def server_version_compare(v1, v2):
    """compare Demisto versions

    Args:
        v1 (string): string representing Demisto version (first comparable)
        v2 (string): string representing Demisto version (second comparable)


    Returns:
        int.
        0 for equal versions.
        positive if v1 later version than v2.
        negative if v2 later version than v1.
    """

    v1 = format_version(v1)
    v2 = format_version(v2)

    _v1, _v2 = LooseVersion(v1), LooseVersion(v2)
    if _v1 == _v2:
        return 0
    if _v1 > _v2:
        return 1
    return -1


def run_threads_list(threads_list):
    """
    Start a list of threads and wait for completion (join)

    Arguments:
        threads_list (list of threads) -- list of threads to start and wait for join
    """
    # run each command in a separate thread
    for t in threads_list:
        t.start()
    # wait for the commands to complete
    for t in threads_list:
        t.join()


def is_file_path_in_pack(file_path):
    return bool(re.findall(PACKS_DIR_REGEX, file_path))


def get_pack_name(file_path):
    """
    extract pack name (folder name) from file path

    Arguments:
        file_path (str): path of a file inside the pack

    Returns:
        pack name (str)
    """
    if isinstance(file_path, Path):
        file_path = str(file_path)
    # the regex extracts pack name from relative paths, for example: Packs/EWSv2 -> EWSv2
    match = re.search(rf'{PACKS_DIR_REGEX}[/\\]([^/\\]+)[/\\]?', file_path)
    return match.group(1) if match else None


def get_pack_names_from_files(file_paths, skip_file_types=None):
    if skip_file_types is None:
        skip_file_types = set()

    packs = set()
    for path in file_paths:
        # renamed files are in a tuples - the second element is the new file name
        if isinstance(path, tuple):
            path = path[1]

        file_type = find_type(path)
        if file_type not in skip_file_types:
            pack = get_pack_name(path)
            if pack and is_file_path_in_pack(path):
                packs.add(pack)
    return packs


def filter_files_by_type(file_paths=None, skip_file_types=None) -> set:
    """get set of files and return the set whiteout the types to skip

    Args:
    - file_paths (set): set of content files.
    - skip_file_types List[str]: list of file types to skip.

    Returns:
    files (set): list of files whiteout the types to skip
    """
    if file_paths is None:
        file_paths = set()
    files = set()
    for path in file_paths:
        # renamed files are in a tuples - the second element is the new file name
        if isinstance(path, tuple):
            path = path[1]
        file_type = find_type(path)
        if file_type not in skip_file_types and is_file_path_in_pack(path):
            files.add(path)
    return files


def pack_name_to_path(pack_name):
    return os.path.join(PACKS_DIR, pack_name)


def get_pack_ignore_file_path(pack_name):
    return os.path.join(PACKS_DIR, pack_name, PACKS_PACK_IGNORE_FILE_NAME)


def get_ignore_pack_skipped_tests(pack_name: str) -> set:
    """
    Retrieve the skipped tests of a given pack, as detailed in the .pack-ignore file

    expected ignored tests structure in .pack-ignore:
        [file:playbook-Not-To-Run-Directly.yml]
        ignore=auto-test

    Arguments:
        pack name (str): name of the pack

    Returns:
        ignored_tests_set (set[str]): set of ignored test ids

    """
    ignored_tests_set = set()
    if pack_name:
        pack_ignore_path = get_pack_ignore_file_path(pack_name)

        if os.path.isfile(pack_ignore_path):
            try:
                # read pack_ignore using ConfigParser
                config = ConfigParser(allow_no_value=True)
                config.read(pack_ignore_path)

                # go over every file in the config
                for section in config.sections():
                    if section.startswith("file:"):
                        # given section is of type file
                        file_name = section[5:]
                        for key in config[section]:
                            if key == 'ignore':
                                # group ignore codes to a list
                                ignore_list = str(config[section][key]).split(',')
                                if PACK_IGNORE_TEST_FLAG in ignore_list:
                                    # given file is to be ignored, try to get its id directly from yaml
                                    path = os.path.join(PACKS_DIR, pack_name, TEST_PLAYBOOKS_DIR, file_name)
                                    if os.path.isfile(path):
                                        test_yaml = get_yaml(path)
                                        if 'id' in test_yaml:
                                            ignored_tests_set.add(test_yaml['id'])
            except MissingSectionHeaderError:
                pass

    return ignored_tests_set


def get_all_docker_images(script_obj) -> List[str]:
    """Gets a yml as dict and returns a list of all 'dockerimage' values in the yml.

    Args:
        script_obj (dict): A yml dict.

    Returns:
        List. A list of all docker images.
    """
    # this makes sure the first docker in the list is the main docker image.
    def_docker_image = DEF_DOCKER
    if script_obj.get('type') == TYPE_PWSH:
        def_docker_image = DEF_DOCKER_PWSH
    imgs = [script_obj.get('dockerimage') or def_docker_image]

    # get additional docker images
    for key in script_obj.keys():
        if 'dockerimage' in key and key != 'dockerimage':
            if isinstance(script_obj.get(key), str):
                imgs.append(script_obj.get(key))

            elif isinstance(script_obj.get(key), list):
                imgs.extend(script_obj.get(key))

    return imgs


def get_python_version(docker_image, log_verbose=None, no_prints=False):
    """
    Get the python version of a docker image
    Arguments:
        docker_image {string} -- Docker image being used by the project
    Return:
        python version as a float (2.7, 3.7)
    Raises:
        ValueError -- if version is not supported
    """
    if log_verbose is None:
        log_verbose = LOG_VERBOSE
    stderr_out = None if log_verbose else DEVNULL
    py_ver = check_output(["docker", "run", "--rm", docker_image,
                           "python", "-c",
                           "import sys;print('{}.{}'.format(sys.version_info[0], sys.version_info[1]))"],
                          universal_newlines=True, stderr=stderr_out).strip()
    if not no_prints:
        print("Detected python version: [{}] for docker image: {}".format(py_ver, docker_image))

    py_num = float(py_ver)
    if py_num < 2.7 or (3 < py_num < 3.4):  # pylint can only work on python 3.4 and up
        raise ValueError("Python vesion for docker image: {} is not supported: {}. "
                         "We only support python 2.7.* and python3 >= 3.4.".format(docker_image, py_num))
    return py_num


def get_pipenv_dir(py_version, envs_dirs_base):
    """
    Get the direcotry holding pipenv files for the specified python version
    Arguments:
        py_version {float} -- python version as 2.7 or 3.7
    Returns:
        string -- full path to the pipenv dir
    """
    return "{}{}".format(envs_dirs_base, int(py_version))


def print_v(msg, log_verbose=None):
    if log_verbose is None:
        log_verbose = LOG_VERBOSE
    if log_verbose:
        print(msg)


def get_dev_requirements(py_version, envs_dirs_base):
    """
    Get the requirements for the specified py version.

    Arguments:
        py_version {float} -- python version as float (2.7, 3.7)

    Raises:
        ValueError -- If can't detect python version

    Returns:
        string -- requirement required for the project
    """
    env_dir = get_pipenv_dir(py_version, envs_dirs_base)
    stderr_out = None if LOG_VERBOSE else DEVNULL
    requirements = check_output(['pipenv', 'lock', '-r', '-d'], cwd=env_dir, universal_newlines=True,
                                stderr=stderr_out)
    print_v("dev requirements:\n{}".format(requirements))
    return requirements


def get_dict_from_file(path: str, use_ryaml: bool = False) -> Tuple[Dict, Union[str, None]]:
    """
    Get a dict representing the file

    Arguments:
        path - a path to the file
        use_ryaml - Whether to use ryaml for file loading or not

    Returns:
        dict representation of the file, and the file_type, either .yml ot .json
    """
    if path:
        if path.endswith('.yml'):
            if use_ryaml:
                return get_ryaml(path), 'yml'
            return get_yaml(path), 'yml'
        elif path.endswith('.json'):
            return get_json(path), 'json'
        elif path.endswith('.py'):
            return {}, 'py'
    return {}, None


# flake8: noqa: C901
def find_type(path: str = '', _dict=None, file_type: Optional[str] = None, ignore_sub_categories: bool = False):
    """
    returns the content file type

    Arguments:
        path - a path to the file

    Returns:
        string representing the content file type
    """
    if path.endswith('.md'):
        if 'README' in path:
            return FileType.README

        if RELEASE_NOTES_DIR in path:
            return FileType.RELEASE_NOTES

        if 'description' in path:
            return FileType.DESCRIPTION

        return FileType.CHANGELOG

    # integration image
    if path.endswith('_image.png') and not path.endswith("Author_image.png"):
        return FileType.IMAGE

    # doc files images
    if path.endswith('.png') and DOC_FILES_DIR in path:
        return FileType.DOC_IMAGE

    if path.endswith('.ps1'):
        return FileType.POWERSHELL_FILE

    if path.endswith('.py'):
        return FileType.PYTHON_FILE

    if path.endswith('.js'):
        return FileType.JAVASCRIPT_FILE

    if path.endswith(XSOAR_CONFIG_FILE):
        return FileType.XSOAR_CONFIG

    try:
        if not _dict and not file_type:
            _dict, file_type = get_dict_from_file(path)

    except FileNotFoundError:
        # unable to find the file - hence can't identify it
        return None

    if file_type == 'yml':
        if 'category' in _dict:
            if _dict.get('beta') and not ignore_sub_categories:
                return FileType.BETA_INTEGRATION

            return FileType.INTEGRATION

        if 'script' in _dict:
            if TEST_PLAYBOOKS_DIR in path and not ignore_sub_categories:
                return FileType.TEST_SCRIPT

            return FileType.SCRIPT

        if 'tasks' in _dict:
            if TEST_PLAYBOOKS_DIR in path:
                return FileType.TEST_PLAYBOOK

            return FileType.PLAYBOOK

    if file_type == 'json':
        if 'widgetType' in _dict:
            return FileType.WIDGET

        if 'orientation' in _dict:
            return FileType.REPORT

        if 'color' in _dict and 'cliName' not in _dict:  # check against another key to make it more robust
            return FileType.INCIDENT_TYPE

        # 'regex' key can be found in new reputations files while 'reputations' key is for the old reputations
        # located in reputations.json file.
        if 'regex' in _dict or 'reputations' in _dict:
            return FileType.REPUTATION

        if 'brandName' in _dict and 'transformer' in _dict:
            return FileType.OLD_CLASSIFIER

        if ('transformer' in _dict and 'keyTypeMap' in _dict) or 'mapping' in _dict:
            if _dict.get('type') and _dict.get('type') == 'classification':
                return FileType.CLASSIFIER
            elif _dict.get('type') and 'mapping' in _dict.get('type'):
                return FileType.MAPPER
            return None

        if 'canvasContextConnections' in _dict:
            return FileType.CONNECTION

        if 'layout' in _dict or 'kind' in _dict:
            if 'kind' in _dict or 'typeId' in _dict:
                return FileType.LAYOUT

            return FileType.DASHBOARD

        if 'group' in _dict and LAYOUT_CONTAINER_FIELDS.intersection(_dict):
            return FileType.LAYOUTS_CONTAINER

        # When using it for all files validation- sometimes 'id' can be integer
        if 'id' in _dict:
            if isinstance(_dict['id'], str):
                _id = _dict['id'].lower()
                if _id.startswith('incident'):
                    return FileType.INCIDENT_FIELD
                if _id.startswith('indicator'):
                    return FileType.INDICATOR_FIELD
            else:
                print(f'The file {path} could not be recognized, please update the "id" to be a string')

    return None


def get_common_server_path(env_dir):
    common_server_dir = get_common_server_dir(env_dir)
    return os.path.join(common_server_dir, 'CommonServerPython.py')


def get_common_server_path_pwsh(env_dir):
    common_server_dir = get_common_server_dir_pwsh(env_dir)
    return os.path.join(common_server_dir, 'CommonServerPowerShell.ps1')


def _get_common_server_dir_general(env_dir, name):
    common_server_pack_path = os.path.join(env_dir, 'Packs', 'Base', 'Scripts', name)

    return common_server_pack_path


def get_common_server_dir(env_dir):
    return _get_common_server_dir_general(env_dir, 'CommonServerPython')


def get_common_server_dir_pwsh(env_dir):
    return _get_common_server_dir_general(env_dir, 'CommonServerPowerShell')


def is_external_repository() -> bool:
    """
    Returns True if script executed from private repository

    """
    try:
        git_repo = git.Repo(os.getcwd(), search_parent_directories=True)
        private_settings_path = os.path.join(git_repo.working_dir, '.private-repo-settings')
        return os.path.exists(private_settings_path)
    except git.InvalidGitRepositoryError:
        return True


def get_content_id_set() -> dict:
    """Getting the ID Set from official content's bucket"""
    return requests.get(OFFICIAL_CONTENT_ID_SET_PATH).json()


def get_content_path() -> str:
    """ Get abs content path, from any CWD
    Returns:
        str: Absolute content path
    """
    try:
        git_repo = git.Repo(os.getcwd(), search_parent_directories=True)
        remote_url = git_repo.remote().urls.__next__()
        is_fork_repo = 'content' in remote_url
        is_external_repo = is_external_repository()

        if not is_fork_repo and not is_external_repo:
            raise git.InvalidGitRepositoryError
        return git_repo.working_dir
    except (git.InvalidGitRepositoryError, git.NoSuchPathError):
        print_error("Please run demisto-sdk in content repository - Aborting!")
    return ''


def run_command_os(command: str, cwd: Union[Path, str], env: Union[os._Environ, dict] = os.environ) -> \
        Tuple[str, str, int]:
    """ Run command in subprocess tty
    Args:
        command(str): Command to be executed.
        cwd(Path): Path from pathlib object to be executed
        env: Environment variables for the execution
    Returns:
        str: Stdout of the command
        str: Stderr of the command
        int: exit code of command
    """
    if isinstance(cwd, str):
        cwd = Path(cwd)
    try:
        process = Popen(
            shlex.split(command),
            cwd=cwd,
            env=env,
            stdout=PIPE,
            stderr=PIPE,
            universal_newlines=True
        )
        stdout, stderr = process.communicate()
    except OSError as e:
        return '', str(e), 1

    return stdout, stderr, process.returncode


def pascal_case(st: str) -> str:
    """Convert a string to pascal case. Will simply remove spaces and make sure the first
    character is capitalized

    Arguments:
        st {str} -- string to convert

    Returns:
        str -- converted string
    """
    words = re.findall(r'[a-zA-Z0-9]+', st)
    return ''.join(''.join([w[0].upper(), w[1:]]) for w in words)


def capital_case(st: str) -> str:
    """Capitalize the first letter of each word of a string. The remaining characters are untouched.

    Arguments:
        st {str} -- string to convert

    Returns:
        str -- converted string
    """
    if len(st) >= 1:
        words = st.split()
        return ' '.join([f'{s[:1].upper()}{s[1:]}' for s in words if len(s) >= 1])
    else:
        return ''


def get_last_release_version():
    """
    Get latest release tag (xx.xx.xx)

    :return: tag
    """
    tags = run_command('git tag').split('\n')
    tags = [tag for tag in tags if re.match(r'\d+\.\d+\.\d+', tag) is not None]
    tags.sort(key=LooseVersion, reverse=True)

    return tags[0]


def is_file_from_content_repo(file_path: str) -> Tuple[bool, str]:
    """ Check if an absolute file_path is part of content repo.
    Args:
        file_path (str): The file path which is checked.
    Returns:
        bool: if file is part of content repo.
        str: relative path of file in content repo.
    """
    git_repo = git.Repo(os.getcwd(),
                        search_parent_directories=True)
    remote_url = git_repo.remote().urls.__next__()
    is_fork_repo = 'content' in remote_url
    is_external_repo = is_external_repository()

    if not is_fork_repo and not is_external_repo:
        return False, ''
    content_path_parts = Path(git_repo.working_dir).parts
    input_path_parts = Path(file_path).parts
    input_path_parts_prefix = input_path_parts[:len(content_path_parts)]
    if content_path_parts == input_path_parts_prefix:
        return True, '/'.join(input_path_parts[len(content_path_parts):])
    else:
        return False, ''


def should_file_skip_validation(file_path: str) -> bool:
    """Check if the file cannot be validated under 'run_all_validations_on_file' method for various reasons,
        either if it's a test file, or if it's a file that's been validated somewhere else
        Args:
            file_path (str): The file path which is checked.
        Returns:
            bool: True if the file's validation should be skipped, False otherwise.
        """
    file_extension = os.path.splitext(file_path)[-1]
    # We validate only yml json and .md files
    if file_extension not in ['.yml', '.json', '.md']:
        return True
    if any(ignore_pattern in file_path.lower() for ignore_pattern in ALL_FILES_VALIDATION_IGNORE_WHITELIST):
        return True
    # Ignoring changelog and description files since these are checked on the integration validation
    if 'changelog' in file_path.lower() or 'description' in file_path.lower():
        return True
    # unified files should not be validated
    if file_path.endswith('_unified.yml'):
        return True
    return False


def retrieve_file_ending(file_path: str) -> str:
    """
    Retrieves the file ending (without the dot)
    :param file_path: The file path
    :return: The file ending
    """
    os_split: tuple = os.path.splitext(file_path)
    if os_split:
        file_ending: str = os_split[1]
        if file_ending and '.' in file_ending:
            return file_ending[1:]
    return ''


def is_test_config_match(test_config: dict, test_playbook_id: str = '', integration_id: str = '') -> bool:
    """
    Given a test configuration from conf.json file, this method checks if the configuration is configured for the
    test playbook or for integration_id.
    Since in conf.json there could be test configurations with 'integrations' as strings or list of strings
    the type of test_configurations['integrations'] is checked in first and the match according to the type.
    If file type is not an integration- will return True if the test_playbook id matches playbookID.
    Args:
        test_config: A test configuration from conf.json file under 'tests' key.
        test_playbook_id: A test playbook ID.
        integration_id: An integration ID.
    If both test_playbook_id and integration_id are given will look for a match of both, else will look for match
    of either test playbook id or integration id
    Returns:
        True if the test configuration contains the test playbook and the content item or False if not
    """
    test_playbook_match = test_playbook_id == test_config.get('playbookID')
    test_integrations = test_config.get('integrations')
    if isinstance(test_integrations, list):
        integration_match = any(
            test_integration for test_integration in test_integrations if test_integration == integration_id)
    else:
        integration_match = test_integrations == integration_id
    # If both playbook id and integration id are given
    if integration_id and test_playbook_id:
        return test_playbook_match and integration_match

    # If only integration id is given
    if integration_id:
        return integration_match

    # If only test playbook is given
    if test_playbook_id:
        return test_playbook_match

    return False


def get_not_registered_tests(conf_json_tests: list, content_item_id: str, file_type: str, test_playbooks: list) -> list:
    """
    Return all test playbooks that are not configured in conf.json file
    Args:
        conf_json_tests: the 'tests' value of 'conf.json file
        content_item_id: A content item ID, could be a script, an integration or a playbook.
        file_type: The file type, could be an integration or a playbook.
        test_playbooks: The yml file's list of test playbooks

    Returns:
        A list of TestPlaybooks not configured
    """
    not_registered_tests = []
    for test in test_playbooks:
        if file_type == 'playbook':
            test_registered_in_conf_json = any(
                test_config for test_config in conf_json_tests if is_test_config_match(test_config,
                                                                                       test_playbook_id=test)
            )
        else:
            test_registered_in_conf_json = any(
                test_config for test_config in conf_json_tests if is_test_config_match(test_config,
                                                                                       integration_id=content_item_id)
            )
        if not test_registered_in_conf_json:
            not_registered_tests.append(test)
    return not_registered_tests


def _get_file_id(file_type: str, file_content: Dict):
    """
    Gets the ID of a content item according to it's type
    Args:
        file_type: The type of the content item
        file_content: The content of the content item

    Returns:
        The file's content ID
    """
    file_id = ''
    if file_type in ID_IN_ROOT:
        file_id = file_content.get('id', '')
    elif file_type in ID_IN_COMMONFIELDS:
        file_id = file_content.get('commonfields', {}).get('id')
    return file_id


def is_path_of_integration_directory(path: str) -> bool:
    """Returns true if directory is integration directory false if not.
    """
    return os.path.basename(path) == INTEGRATIONS_DIR


def is_path_of_script_directory(path: str) -> bool:
    """Returns true if directory is script directory false if not.
    """
    return os.path.basename(path) == SCRIPTS_DIR


def is_path_of_playbook_directory(path: str) -> bool:
    """Returns true if directory is playbook directory false if not.
    """
    return os.path.basename(path) == PLAYBOOKS_DIR


def is_path_of_test_playbook_directory(path: str) -> bool:
    """Returns true if directory is test_playbook directory false if not.
    """
    return os.path.basename(path) == TEST_PLAYBOOKS_DIR


def is_path_of_report_directory(path: str) -> bool:
    """Returns true if directory is report directory false if not.
    """
    return os.path.basename(path) == REPORTS_DIR


def is_path_of_dashboard_directory(path: str) -> bool:
    """Returns true if directory is integration directory false if not.
    """
    return os.path.basename(path) == DASHBOARDS_DIR


def is_path_of_widget_directory(path: str) -> bool:
    """Returns true if directory is integration directory false if not.
    """
    return os.path.basename(path) == WIDGETS_DIR


def is_path_of_incident_field_directory(path: str) -> bool:
    """Returns true if directory is integration directory false if not.
    """
    return os.path.basename(path) == INCIDENT_FIELDS_DIR


def is_path_of_incident_type_directory(path: str) -> bool:
    """Returns true if directory is integration directory false if not.
    """
    return os.path.basename(path) == INCIDENT_TYPES_DIR


def is_path_of_indicator_field_directory(path: str) -> bool:
    """Returns true if directory is integration directory false if not.
    """
    return os.path.basename(path) == INDICATOR_FIELDS_DIR


def is_path_of_layout_directory(path: str) -> bool:
    """Returns true if directory is integration directory false if not.
    """
    return os.path.basename(path) == LAYOUTS_DIR


def is_path_of_classifier_directory(path: str) -> bool:
    """Returns true if directory is integration directory false if not.
    """
    return os.path.basename(path) == CLASSIFIERS_DIR


def get_parent_directory_name(path: str, abs_path: bool = False) -> str:
    """
    Retrieves the parent directory name
    :param path: path to get the parent dir name
    :param abs_path: when set to true, will return absolute path
    :return: parent directory name
    """
    parent_dir_name = os.path.dirname(os.path.abspath(path))
    if abs_path:
        return parent_dir_name
    return os.path.basename(parent_dir_name)


def get_content_file_type_dump(file_path: str) -> Callable[[str], str]:
    """
    Return a method with which 'curr' (the current key the lies in the path of the error) should be printed with
    If the file is a yml file:
        will return a yaml.dump function
    If the file is a json file:
        will return a json.dumps function configured with indent=4
    In any other case- will just print the string representation of the key.

    The file type is checked according to the file extension

    Args:
        file_path: The file path whose type is determined in this method

    Returns:
        A function that returns string representation of 'curr'
    """
    # Setting the method that should the curr path
    file_extension = os.path.splitext(file_path)[-1]
    curr_string_transformer: Union[partial[str], Type[str], Callable] = str
    if file_extension in ['.yml', '.yaml']:
        curr_string_transformer = yaml.dump
    elif file_extension == '.json':
        curr_string_transformer = partial(json.dumps, indent=4)
    return curr_string_transformer


def get_code_lang(file_data: dict, file_entity: str) -> str:
    """
    Returns the code language by the file entity
    :param file_data: The file data
    :param file_entity: The file entity
    :return: The code language
    """
    if file_entity == INTEGRATIONS_DIR:
        return file_data.get('script', {}).get('type', '')
    elif file_entity == SCRIPTS_DIR:
        return file_data.get('type', {})
    return ''


def camel_to_snake(camel: str) -> str:
    """
    Converts camel case (CamelCase) strings to snake case (snake_case) strings.
    Args:
        camel (str): The camel case string.

    Returns:
        str: The snake case string.
    """
    camel_to_snake_pattern = re.compile(r'(?<!^)(?=[A-Z][a-z])')
    snake = camel_to_snake_pattern.sub('_', camel).lower()
    return snake


def open_id_set_file(id_set_path):
    id_set = None
    try:
        with open(id_set_path, 'r') as id_set_file:
            id_set = json.load(id_set_file)
    except IOError:
        print_warning("Could not open id_set file")
    finally:
        return id_set


def get_demisto_version(demisto_client: demisto_client) -> str:
    """
    Args:
        demisto_client: A configured demisto_client instance

    Returns:
        the server version of the Demisto instance.
    """
    try:
        resp = demisto_client.generic_request('/about', 'GET')
        about_data = json.loads(resp[0].replace("'", '"'))
        return parse(about_data.get('demistoVersion'))  # type: ignore
    except Exception:
        return "0"


def arg_to_list(arg: Union[str, List[str]], separator: str = ",") -> List[str]:
    """
       Converts a string representation of lists to a python list
       Args:
              arg: string or list of string.
              separator: A string separator to separate the strings, the default is a comma.
       Returns:
             list, contains strings.

    """
    if not arg:
        return []
    if isinstance(arg, list):
        return arg
    if isinstance(arg, str):
        if arg[0] == '[' and arg[-1] == ']':
            return json.loads(arg)
        return [s.strip() for s in arg.split(separator)]
    return [arg]


def get_file_version_suffix_if_exists(current_file: Dict, check_in_display: bool = False) -> Optional[str]:
    """
    Checks if current YML file name is versioned or no, e.g, ends with v<number>.
    Args:
        current_file (Dict): Dict representing YML data of an integration or script.
        check_in_display (bool): Whether to get name by 'display' field or not (by 'name' field).

    Returns:
        (Optional[str]): Number of the version as a string, if the file ends with version suffix. None otherwise.
    """
    versioned_file_regex = r'v([0-9]+)$'
    name = current_file.get('display') if check_in_display else current_file.get('name')
    if not name:
        return None
    matching_regex = re.findall(versioned_file_regex, name.lower())
    if matching_regex:
        return matching_regex[-1]
    return None


def get_all_incident_and_indicator_fields_from_id_set(id_set_file, entity_type):
    fields_list = []
    for item in ['IncidentFields', 'IndicatorFields']:
        all_item_fields = id_set_file.get(item)
        for item_field in all_item_fields:
            for field, field_info in item_field.items():
                if entity_type == 'mapper' or entity_type == 'old classifier':
                    fields_list.append(field_info.get('name', ''))
                    fields_list.append(field.replace('incident_', '').replace('indicator_', ''))
                elif entity_type == 'layout':
                    fields_list.append(field.replace('incident_', '').replace('indicator_', ''))
    return fields_list


def is_string_uuid(string_to_check: str):
    """
    Check if a given string is from uuid type
    Args:
        string_to_check: string

    Returns:
        bool. True if the string match uuid type, else False

    """
    return bool(re.fullmatch(UUID_REGEX, string_to_check))


def extract_multiple_keys_from_dict(key: str, var: dict):
    """
    Args:
        key: string representing a re-occurring field in dictionary
        var: nested dictionary (can contain both nested lists and nested dictionary)

    Returns: A generator that generates value in an occurrence of the nested key in var.
    """
    if hasattr(var, 'items'):
        for k, v in var.items():
            if k == key:
                yield v
            if isinstance(v, dict):
                for result in extract_multiple_keys_from_dict(key, v):
                    yield result
            elif isinstance(v, list):
                for d in v:
                    for result in extract_multiple_keys_from_dict(key, d):
                        yield result


def find_file(root_path, file_name):
    """Find a file with a given file name under a given root path.
    Returns:
        str: The full file path from root path if exists, else return empty string.
    """
    for file in os.listdir(root_path):
        file_path = os.path.join(root_path, file)
        if file_path.endswith(file_name):
            return file_path
        elif os.path.isdir(file_path):
            found_file = find_file(file_path, file_name)
            if found_file:
                return found_file
    return ''


def get_file_displayed_name(file_path):
    """Gets the file name that is displayed in the UI by the file's path.
    If there is no displayed name - returns the file name"""
    file_type = find_type(file_path)
    if FileType.INTEGRATION == file_type:
        return get_yaml(file_path).get('display')
    elif file_type in [FileType.SCRIPT, FileType.TEST_SCRIPT, FileType.PLAYBOOK, FileType.TEST_PLAYBOOK]:
        return get_yaml(file_path).get('name')
    elif file_type in [FileType.MAPPER, FileType.CLASSIFIER, FileType.INCIDENT_FIELD, FileType.INCIDENT_TYPE,
                       FileType.INDICATOR_FIELD, FileType.LAYOUTS_CONTAINER, FileType.DASHBOARD, FileType.WIDGET,
                       FileType.REPORT]:
        return get_json(file_path).get('name')
    elif file_type == FileType.OLD_CLASSIFIER:
        return get_json(file_path).get('brandName')
    elif file_type == FileType.LAYOUT:
        return get_json(file_path).get('TypeName')
    elif file_type == FileType.REPUTATION:
        return get_json(file_path).get('id')
    else:
        return os.path.basename(file_path)


def compare_context_path_in_yml_and_readme(yml_dict, readme_content):
    """
    Gets both README and YML file of Integration and compares the context path between them.
    Scripts are not being checked.
    Args:
        yml_dict: a dictionary representing YML content.
        readme_content: the content string of the readme file.
    Returns: A dictionary as following: {<command_name>:{'only in yml': <set of context paths found only in yml>,
                                                        'only in readme': <set of context paths found only in readme>}}
    """
    different_contexts: dict = {}

    # Gets the data from the README
    # the pattern to get the context part out of command section:
    context_section_pattern = CONTEXT_OUTPUT_README_TABLE_HEADER.replace('|', '\\|').replace('*',
                                                                                             r'\*') + ".(.*?)#{3,5}"
    # the pattern to get the value in the first column under the outputs table:
    context_path_pattern = r"\| ([^\|]*) \| [^\|]* \| [^\|]* \|"
    readme_content += "### "  # mark end of file so last pattern of regex will be recognized.
    commands = yml_dict.get("script", {})

    # handles scripts
    if not commands:
        return different_contexts
    commands = commands.get('commands', [])
    for command in commands:
        command_name = command.get('name')

        # Gets all context path in the relevant command section from README file
        command_section_pattern = fr" Base Command..`{command_name}`.(.*?)\n### "  # pattern to get command section
        command_section = re.findall(command_section_pattern, readme_content, re.DOTALL)
        if not command_section:
            continue
        if not command_section[0].endswith('###'):
            command_section[0] += '###'  # mark end of file so last pattern of regex will be recognized.
        context_section = re.findall(context_section_pattern, command_section[0], re.DOTALL)
        if not context_section:
            context_path_in_command = set()
        else:
            context_path_in_command = set(re.findall(context_path_pattern, context_section[0], re.DOTALL))
            context_path_in_command.remove('---')

        # handles cases of old integrations with context in 'important' section
        if 'important' in command:
            command.pop('important')

        # Gets all context path in the relevant command section from YML file
        existing_context_in_yml = set(extract_multiple_keys_from_dict("contextPath", command))

        # finds diff between YML and README
        only_in_yml_paths = existing_context_in_yml - context_path_in_command
        only_in_readme_paths = context_path_in_command - existing_context_in_yml
        if only_in_yml_paths or only_in_readme_paths:
            different_contexts[command_name] = {"only in yml": only_in_yml_paths,
                                                "only in readme": only_in_readme_paths}

    return different_contexts


def write_yml(yml_path: str, yml_data: Dict):
    ryaml = YAML()
    ryaml.allow_duplicate_keys = True
    ryaml.preserve_quotes = True
    with open(yml_path, 'w') as f:
        ryaml.dump(yml_data, f)  # ruamel preservers multilines


def to_kebab_case(s: str):
    """
    Scan File => scan-file
    Scan File- => scan-file
    *scan,file => scan-file
    Scan     File => scan-file

    """
    if s:
        new_s = s.lower()
        new_s = re.sub(' +', '-', new_s)
        new_s = re.sub('[^A-Za-z0-9-]+', '', new_s)
        m = re.search('[a-z0-9]+(-[a-z]+)*', new_s)
        if m:
            return m.group(0)
        else:
            return new_s

    return s


def to_pascal_case(s: str):
    """
    Scan File => ScanFile
    Scan File- => ScanFile
    *scan,file => ScanFile
    Scan     File => ScanFile
    scan-file => ScanFile
    scan.file => ScanFile

    """
    if s:
        if re.search(r'^[A-Z][a-z]+(?:[A-Z][a-z]+)*$', s):
            return s

        new_s = s.lower()
        new_s = re.sub(r'[ -\.]+', '-', new_s)
        new_s = ''.join([t.title() for t in new_s.split('-')])
        new_s = re.sub(r'[^A-Za-z0-9]+', '', new_s)

        return new_s

    return s


def get_approved_usecases() -> list:
    """Gets approved list of usecases from content master

    Returns:
        List of approved usecases
    """
    return get_remote_file(
        'Tests/Marketplace/approved_usecases.json',
        github_repo=GithubContentConfig.OFFICIAL_CONTENT_REPO_NAME
    ).get('approved_list', [])


def get_approved_tags() -> list:
    """Gets approved list of tags from content master

    Returns:
        List of approved tags
    """
    return get_remote_file(
        'Tests/Marketplace/approved_tags.json',
        github_repo=GithubContentConfig.OFFICIAL_CONTENT_REPO_NAME
    ).get('approved_list', [])


def get_pack_metadata(file_path: str) -> dict:
    """ Get the pack_metadata dict, of the pack containing the given file path.

    Args:
        file_path(str): file path

    Returns: pack_metadata of the pack, that source_file related to,
        on failure returns {}

    """
    pack_path = file_path if PACKS_DIR in file_path else os.path.realpath(__file__)
    match = re.search(rf".*{PACKS_DIR}[/\\]([^/\\]+)[/\\]?", pack_path)
    directory = match.group() if match else ''

    try:
        metadata_path = os.path.join(directory, PACKS_PACK_META_FILE_NAME)
        pack_metadata, _ = get_dict_from_file(metadata_path)
        return pack_metadata
    except Exception:
        return {}


<<<<<<< HEAD
def get_current_usecases() -> list:
    """Gets approved list of usecases from current branch

    Returns:
        List of approved usecases from current branch
    """
    approved_usecases_json, _ = get_dict_from_file('Tests/Marketplace/approved_usecases.json')
    return approved_usecases_json.get('approved_list', [])


def get_current_tags() -> list:
    """Gets approved list of tags from current branch

    Returns:
        List of approved tags from current branch
    """
    approved_tags_json, _ = get_dict_from_file('Tests/Marketplace/approved_tags.json')
    return approved_tags_json.get('approved_list', [])
=======
def is_pack_path(input_path: str) -> bool:
    """
    Checks whether pack given in input path is for a pack.
    Args:
        input_path (str): Input path.
    Examples
        - input_path = 'Packs/BitcoinAbuse
          Returns: True
        - input_path = 'Packs/BitcoinAbuse/Layouts'
          Returns: False
    Returns:
        (bool):
        - True if the input path is for a given pack.
        - False if the input path is not for a given pack.
    """
    return os.path.basename(os.path.dirname(input_path)) == PACKS_DIR


def get_relative_path_from_packs_dir(file_path: str) -> str:
    """Get the relative path for a given file_path starting in the Packs directory"""
    if PACKS_DIR not in file_path or file_path.startswith(PACKS_DIR):
        return file_path

    return file_path[file_path.find(PACKS_DIR):]


def is_uuid(s: str) -> Optional[Match]:
    """Checks whether given string is a UUID

    Args:
         s (str): The string to check if it is a UUID

    Returns:
        Match: Returns the match if given string is a UUID, otherwise None
    """
    return re.match(UUID_REGEX, s)
>>>>>>> 34c39d66
<|MERGE_RESOLUTION|>--- conflicted
+++ resolved
@@ -1819,26 +1819,6 @@
         return {}
 
 
-<<<<<<< HEAD
-def get_current_usecases() -> list:
-    """Gets approved list of usecases from current branch
-
-    Returns:
-        List of approved usecases from current branch
-    """
-    approved_usecases_json, _ = get_dict_from_file('Tests/Marketplace/approved_usecases.json')
-    return approved_usecases_json.get('approved_list', [])
-
-
-def get_current_tags() -> list:
-    """Gets approved list of tags from current branch
-
-    Returns:
-        List of approved tags from current branch
-    """
-    approved_tags_json, _ = get_dict_from_file('Tests/Marketplace/approved_tags.json')
-    return approved_tags_json.get('approved_list', [])
-=======
 def is_pack_path(input_path: str) -> bool:
     """
     Checks whether pack given in input path is for a pack.
@@ -1875,4 +1855,23 @@
         Match: Returns the match if given string is a UUID, otherwise None
     """
     return re.match(UUID_REGEX, s)
->>>>>>> 34c39d66
+
+
+def get_current_usecases() -> list:
+    """Gets approved list of usecases from current branch
+
+    Returns:
+        List of approved usecases from current branch
+    """
+    approved_usecases_json, _ = get_dict_from_file('Tests/Marketplace/approved_usecases.json')
+    return approved_usecases_json.get('approved_list', [])
+
+
+def get_current_tags() -> list:
+    """Gets approved list of tags from current branch
+
+    Returns:
+        List of approved tags from current branch
+    """
+    approved_tags_json, _ = get_dict_from_file('Tests/Marketplace/approved_tags.json')
+    return approved_tags_json.get('approved_list', [])