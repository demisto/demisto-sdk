import argparse
import glob
import io
import json
import os
import re
import shlex
import sys
from configparser import ConfigParser, MissingSectionHeaderError
from distutils.version import LooseVersion
from functools import lru_cache, partial
from pathlib import Path
from subprocess import DEVNULL, PIPE, Popen, check_output
from typing import Callable, Dict, List, Optional, Tuple, Type, Union

import click
import colorama
import demisto_client
import git
import requests
import urllib3
import yaml
from demisto_sdk.commands.common.constants import (
    ALL_FILES_VALIDATION_IGNORE_WHITELIST, API_MODULES_PACK, CLASSIFIERS_DIR,
    CONTENT_GITHUB_LINK, CONTENT_GITHUB_ORIGIN, CONTENT_GITHUB_UPSTREAM,
    DASHBOARDS_DIR, DEF_DOCKER, DEF_DOCKER_PWSH, DOC_FILES_DIR,
    ID_IN_COMMONFIELDS, ID_IN_ROOT, INCIDENT_FIELDS_DIR, INCIDENT_TYPES_DIR,
    INDICATOR_FIELDS_DIR, INTEGRATIONS_DIR, LAYOUTS_DIR, PACK_IGNORE_TEST_FLAG,
    PACKAGE_SUPPORTING_DIRECTORIES, PACKAGE_YML_FILE_REGEX, PACKS_DIR,
    PACKS_DIR_REGEX, PACKS_PACK_IGNORE_FILE_NAME, PACKS_PACK_META_FILE_NAME,
    PACKS_README_FILE_NAME, PLAYBOOKS_DIR, RELEASE_NOTES_DIR,
    RELEASE_NOTES_REGEX, REPORTS_DIR, SCRIPTS_DIR, SDK_API_GITHUB_RELEASES,
    TEST_PLAYBOOKS_DIR, TYPE_PWSH, UNRELEASE_HEADER, UUID_REGEX, WIDGETS_DIR,
    FileType)
from packaging.version import parse
from ruamel.yaml import YAML

# disable insecure warnings
urllib3.disable_warnings()

# inialize color palette
colorama.init()

ryaml = YAML()
ryaml.preserve_quotes = True
ryaml.allow_duplicate_keys = True


class LOG_COLORS:
    NATIVE = colorama.Style.RESET_ALL
    RED = colorama.Fore.RED
    GREEN = colorama.Fore.GREEN
    YELLOW = colorama.Fore.YELLOW
    WHITE = colorama.Fore.WHITE


LOG_VERBOSE = False

LAYOUT_CONTAINER_FIELDS = {'details', 'detailsV2', 'edit', 'close', 'mobile', 'quickView', 'indicatorsQuickView',
                           'indicatorsDetails'}


def set_log_verbose(verbose: bool):
    global LOG_VERBOSE
    LOG_VERBOSE = verbose


def get_log_verbose() -> bool:
    return LOG_VERBOSE


def get_yml_paths_in_dir(project_dir: str, error_msg: str = '') -> Tuple[list, str]:
    """
    Gets the project directory and returns the path of the first yml file in that directory
    :param project_dir: string path to the project_dir
    :param error_msg: the error msg to show to the user in case not yml files found in the directory
    :return: first returned argument is the list of all yml files paths in the directory, second returned argument is a
    string path to the first yml file in project_dir
    """
    yml_files = glob.glob(os.path.join(project_dir, '*.yml'))
    if not yml_files:
        if error_msg:
            print(error_msg)
        return [], ''
    return yml_files, yml_files[0]


# print srt in the given color
def print_color(obj, color):
    print(u'{}{}{}'.format(color, obj, LOG_COLORS.NATIVE))


def get_files_in_dir(project_dir: str, file_endings: list, recursive: bool = True) -> list:
    """
    Gets the project directory and returns the path of all yml, json and py files in it
    Args:
        project_dir: String path to the project_dir
        file_endings: List of file endings to search for in a given directory
        recursive: Indicates whether search should be recursive or not
    :return: The path of files with file_endings in the current dir
    """
    files = []
    project_path = Path(project_dir)
    glob_function = project_path.rglob if recursive else project_path.glob
    for file_type in file_endings:
        if project_dir.endswith(file_type):
            return [project_dir]
        files.extend([str(f) for f in glob_function(f'*.{file_type}')])
    return files


def src_root() -> Path:
    """ Demisto-sdk absolute path from src root.

    Returns:
        Path: src root path.
    """
    git_dir = git.Repo(Path.cwd(),
                       search_parent_directories=True).working_tree_dir

    return Path(git_dir) / 'demisto_sdk'


def print_error(error_str):
    print_color(error_str, LOG_COLORS.RED)


def print_warning(warning_str):
    print_color(warning_str, LOG_COLORS.YELLOW)


def print_success(success_str):
    print_color(success_str, LOG_COLORS.GREEN)


def run_command(command, is_silenced=True, exit_on_error=True, cwd=None):
    """Run a bash command in the shell.

    Args:
        command (string): The string of the command you want to execute.
        is_silenced (bool): Whether to print command output.
        exit_on_error (bool): Whether to exit on command error.
        cwd (str): the path to the current working directory.

    Returns:
        string. The output of the command you are trying to execute.
    """
    if is_silenced:
        p = Popen(command.split(), stdout=PIPE, stderr=PIPE, universal_newlines=True, cwd=cwd)
    else:
        p = Popen(command.split(), cwd=cwd)  # type: ignore

    output, err = p.communicate()
    if err:
        if exit_on_error:
            print_error('Failed to run command {}\nerror details:\n{}'.format(command, err))
            sys.exit(1)
        else:
            raise RuntimeError('Failed to run command {}\nerror details:\n{}'.format(command, err))

    return output


@lru_cache(maxsize=64)
def get_remote_file(full_file_path, tag='master', return_content=False, suppress_print=False):
    """
    Args:
        full_file_path (string):The full path of the file.
        tag (string): The branch name. default is 'master'
        return_content (bool): Determines whether to return the file's raw content or the dict representation of it.
        suppress_print (bool): whether to suppress the warning message in case the file was not found.
    Returns:
        The file content in the required format.

    """
    # 'origin/' prefix is used to compared with remote branches but it is not a part of the github url.
    tag = tag.replace('origin/', '')

    # The replace in the end is for Windows support
    github_path = os.path.join(CONTENT_GITHUB_LINK, tag, full_file_path).replace('\\', '/')
    try:
        res = requests.get(github_path, verify=False, timeout=10)
        res.raise_for_status()
    except Exception as exc:
        if not suppress_print:
            print_warning('Could not find the old entity file under "{}".\n'
                          'please make sure that you did not break backward compatibility. '
                          'Reason: {}'.format(github_path, exc))
        return {}
    if return_content:
        return res.content
    if full_file_path.endswith('json'):
        details = json.loads(res.content)
    elif full_file_path.endswith('yml'):
        details = yaml.safe_load(res.content)
    # if neither yml nor json then probably a CHANGELOG or README file.
    else:
        details = {}
    return details


def filter_files_on_pack(pack: str, file_paths_list=str()) -> set:
    """
    filter_files_changes_on_pack.

    :param file_paths_list: list of content files
    :param pack: pack to filter

    :return: files_paths_on_pack: set of file paths contains only files located in the given pack
    """
    files_paths_on_pack = set()
    for file in file_paths_list:
        if get_pack_name(file) == pack:
            files_paths_on_pack.add(file)

    return files_paths_on_pack


def filter_packagify_changes(modified_files, added_files, removed_files, tag='master'):
    """
    Mark scripts/integrations that were removed and added as modifiied.

    :param modified_files: list of modified files in branch
    :param added_files: list of new files in branch
    :param removed_files: list of removed files in branch
    :param tag: tag of compared revision

    :return: tuple of updated lists: (modified_files, updated_added_files, removed_files)
    """
    # map IDs to removed files
    packagify_diff = {}  # type: dict
    for file_path in removed_files:
        if file_path.split("/")[0] in PACKAGE_SUPPORTING_DIRECTORIES:
            if PACKS_README_FILE_NAME in file_path:
                continue
            details = get_remote_file(file_path, tag)
            if details:
                uniq_identifier = '_'.join([
                    details['name'],
                    details.get('fromversion', '0.0.0'),
                    details.get('toversion', '99.99.99')
                ])
                packagify_diff[uniq_identifier] = file_path

    updated_added_files = set()
    for file_path in added_files:
        if file_path.split("/")[0] in PACKAGE_SUPPORTING_DIRECTORIES:
            if PACKS_README_FILE_NAME in file_path:
                updated_added_files.add(file_path)
                continue
            with open(file_path) as f:
                details = yaml.safe_load(f.read())

            uniq_identifier = '_'.join([
                details['name'],
                details.get('fromversion', '0.0.0'),
                details.get('toversion', '99.99.99')
            ])
            if uniq_identifier in packagify_diff:
                # if name appears as added and removed, this is packagify process - treat as modified.
                removed_files.remove(packagify_diff[uniq_identifier])
                modified_files.add((packagify_diff[uniq_identifier], file_path))
                continue

        updated_added_files.add(file_path)

    # remove files that are marked as both "added" and "modified"
    for file_path in modified_files:
        if isinstance(file_path, tuple):
            updated_added_files -= {file_path[1]}
        else:
            updated_added_files -= {file_path}

    return modified_files, updated_added_files, removed_files


def get_child_directories(directory):
    """Return a list of paths of immediate child directories of the 'directory' argument"""
    if not os.path.isdir(directory):
        return []
    child_directories = [
        os.path.join(directory, path) for
        path in os.listdir(directory) if os.path.isdir(os.path.join(directory, path))
    ]
    return child_directories


def get_child_files(directory):
    """Return a list of paths of immediate child files of the 'directory' argument"""
    if not os.path.isdir(directory):
        return []
    child_files = [
        os.path.join(directory, path) for
        path in os.listdir(directory) if os.path.isfile(os.path.join(directory, path))
    ]
    return child_files


def has_remote_configured():
    """
    Checks to see if a remote named "upstream" is configured. This is important for forked
    repositories as it will allow validation against the demisto/content master branch as
    opposed to the master branch of the fork.
    :return: bool : True if remote is configured, False if not.
    """
    remotes = run_command('git remote -v')
    if re.search(CONTENT_GITHUB_UPSTREAM, remotes):
        return True
    else:
        return False


def is_origin_content_repo():
    """
    Checks to see if a remote named "origin" is configured. This check helps to determine if
    validation needs to be ran against the origin master branch or the upstream master branch
    :return: bool : True if remote is configured, False if not.
    """
    remotes = run_command('git remote -v')
    if re.search(CONTENT_GITHUB_ORIGIN, remotes):
        return True
    else:
        return False


def get_last_remote_release_version():
    """
    Get latest release tag from remote github page

    :return: tag
    """
    if not os.environ.get('DEMISTO_SDK_SKIP_VERSION_CHECK') and not os.environ.get('CI'):
        try:
            releases_request = requests.get(SDK_API_GITHUB_RELEASES, verify=False, timeout=5)
            releases_request.raise_for_status()
            releases = releases_request.json()
            if isinstance(releases, list) and isinstance(releases[0], dict):
                latest_release = releases[0].get('tag_name')
                if isinstance(latest_release, str):
                    # remove v prefix
                    return latest_release[1:]
        except Exception as exc:
            exc_msg = str(exc)
            if isinstance(exc, requests.exceptions.ConnectionError):
                exc_msg = f'{exc_msg[exc_msg.find(">") + 3:-3]}.\n' \
                          f'This may happen if you are not connected to the internet.'
            print_warning(f'Could not get latest demisto-sdk version.\nEncountered error: {exc_msg}')

    return ''


def get_file(method, file_path, type_of_file):
    data_dictionary = None
    with open(os.path.expanduser(file_path), mode="r", encoding="utf8") as f:
        if file_path.endswith(type_of_file):
            read_file = f.read()
            replaced = read_file.replace("simple: =", "simple: '='")
            # revert str to stream for loader
            stream = io.StringIO(replaced)
            try:
                data_dictionary = method(stream)
            except Exception as e:
                print_error(
                    "{} has a structure issue of file type{}. Error was: {}".format(file_path, type_of_file, str(e)))
                return {}
    if type(data_dictionary) is dict:
        return data_dictionary
    return {}


def get_yaml(file_path):
    return get_file(yaml.safe_load, file_path, ('yml', 'yaml'))


def get_ryaml(file_path: str) -> dict:
    """
    Get yml file contents using ruaml

    Args:
        file_path (string): The file path

    Returns:
        dict. The yml contents
    """
    try:
        with open(os.path.expanduser(file_path), 'r') as yf:
            data = ryaml.load(yf)
    except FileNotFoundError as e:
        click.echo(f'File {file_path} not found. Error was: {str(e)}', nl=True)
    except Exception as e:
        click.echo(
            "{} has a structure issue of file type yml. Error was: {}".format(file_path, str(e)), nl=True)
    return data


def get_json(file_path):
    return get_file(json.load, file_path, 'json')


def get_script_or_integration_id(file_path):
    data_dictionary = get_yaml(file_path)

    if data_dictionary:
        commonfields = data_dictionary.get('commonfields', {})
        return commonfields.get('id', ['-', ])


def get_api_module_integrations_set(changed_api_modules, integration_set):
    integrations_set = list()
    for integration in integration_set:
        integration_data = list(integration.values())[0]
        if integration_data.get('api_modules', '') in changed_api_modules:
            integrations_set.append(integration_data)
    return integrations_set


def get_api_module_ids(file_list):
    """Extracts APIModule IDs from the file list"""
    api_module_set = set()
    if file_list:
        for pf in file_list:
            parent = pf
            while f'/{API_MODULES_PACK}/Scripts/' in parent:
                parent = get_parent_directory_name(parent, abs_path=True)
                if f'/{API_MODULES_PACK}/Scripts/' in parent:
                    pf = parent
            if parent != pf:
                api_module_set.add(os.path.basename(pf))
    return api_module_set


def get_entity_id_by_entity_type(data: dict, content_entity: str):
    """
    Returns the id of the content entity given its entity type
    :param data: The data of the file
    :param content_entity: The content entity type
    :return: The file id
    """
    if content_entity in (INTEGRATIONS_DIR, SCRIPTS_DIR):
        return data.get('commonfields', {}).get('id', '')
    elif content_entity == LAYOUTS_DIR:
        return data.get('typeId', '')
    else:
        return data.get('id', '')


def get_entity_name_by_entity_type(data: dict, content_entity: str):
    """
    Returns the name of the content entity given its entity type
    :param data: The data of the file
    :param content_entity: The content entity type
    :return: The file name
    """
    if content_entity == LAYOUTS_DIR:
        if 'typeId' in data:
            return data.get('typeId', '')
        return data.get('name', '')  # for layoutscontainer
    return data.get('name', '')


def collect_ids(file_path):
    """Collect id mentioned in file_path"""
    data_dictionary = get_yaml(file_path)

    if data_dictionary:
        return data_dictionary.get('id', '-')


def get_from_version(file_path):
    data_dictionary = get_yaml(file_path)

    if data_dictionary:
        from_version = data_dictionary.get('fromversion', '0.0.0')
        if from_version == "":
            return "0.0.0"

        if not re.match(r"^\d{1,2}\.\d{1,2}\.\d{1,2}$", from_version):
            raise ValueError("{} fromversion is invalid \"{}\". "
                             "Should be of format: \"x.x.x\". for example: \"4.5.0\"".format(file_path, from_version))

        return from_version

    return '0.0.0'


def get_to_version(file_path):
    data_dictionary = get_yaml(file_path)

    if data_dictionary:
        to_version = data_dictionary.get('toversion', '99.99.99')
        if not re.match(r"^\d{1,2}\.\d{1,2}\.\d{1,2}$", to_version):
            raise ValueError("{} toversion is invalid \"{}\". "
                             "Should be of format: \"x.x.x\". for example: \"4.5.0\"".format(file_path, to_version))

        return to_version

    return '99.99.99'


def str2bool(v):
    if v.lower() in ('yes', 'true', 't', 'y', '1'):
        return True

    if v.lower() in ('no', 'false', 'f', 'n', '0'):
        return False

    raise argparse.ArgumentTypeError('Boolean value expected.')


def old_get_release_notes_file_path(file_path):
    dir_name = os.path.dirname(file_path)

    # CHANGELOG in pack sub dirs
    if re.match(PACKAGE_YML_FILE_REGEX, file_path):
        return os.path.join(dir_name, 'CHANGELOG.md')

    # We got the CHANGELOG file to get its release notes
    if file_path.endswith('CHANGELOG.md'):
        return file_path

    # outside of packages, change log file will include the original file name.
    file_name = os.path.basename(file_path)
    return os.path.join(dir_name, os.path.splitext(file_name)[0] + '_CHANGELOG.md')


def old_get_latest_release_notes_text(rn_path):
    if not os.path.isfile(rn_path):
        # releaseNotes were not provided
        return None

    with open(rn_path) as f:
        rn = f.read()

    if not rn:
        # empty releaseNotes is not supported
        return None

    new_rn = re.findall(RELEASE_NOTES_REGEX, rn)
    if new_rn:
        # get release notes up to release header
        new_rn = new_rn[0].rstrip()
    else:
        new_rn = rn.replace(UNRELEASE_HEADER, '')  # type: ignore

    return new_rn if new_rn else None


def get_release_notes_file_path(file_path):
    """
    Accepts file path which is alleged to contain release notes. Validates that the naming convention
    is followed. If the file identified does not match the naming convention, error is returned.
    :param file_path: str - File path of the suspected release note.
    :return: file_path: str - Validated release notes path.
    """
    if file_path is None:
        print_warning("Release notes were not found.")
        return None
    else:
        if bool(re.search(r'\d{1,2}_\d{1,2}_\d{1,2}\.md', file_path)):
            return file_path
        else:
            print_warning(f'Unsupported file type found in ReleaseNotes directory - {file_path}')
            return None


def get_latest_release_notes_text(rn_path):
    if rn_path is None:
        print_warning('Path to release notes not found.')
        rn = None
    else:
        with open(rn_path) as f:
            rn = f.read()

        if not rn:
            print_error(f'Release Notes may not be empty. Please fill out correctly. - {rn_path}')
            return None

    return rn if rn else None


def format_version(version):
    """format server version to form X.X.X

    Args:
        version (string): string representing Demisto version

    Returns:
        string.
        The formatted server version.
    """
    formatted_version = version
    if len(version.split('.')) == 1:
        formatted_version = f'{version}.0.0'
    elif len(version.split('.')) == 2:
        formatted_version = f'{version}.0'

    return formatted_version


def server_version_compare(v1, v2):
    """compare Demisto versions

    Args:
        v1 (string): string representing Demisto version (first comparable)
        v2 (string): string representing Demisto version (second comparable)


    Returns:
        int.
        0 for equal versions.
        positive if v1 later version than v2.
        negative if v2 later version than v1.
    """

    v1 = format_version(v1)
    v2 = format_version(v2)

    _v1, _v2 = LooseVersion(v1), LooseVersion(v2)
    if _v1 == _v2:
        return 0
    if _v1 > _v2:
        return 1
    return -1


def run_threads_list(threads_list):
    """
    Start a list of threads and wait for completion (join)

    Arguments:
        threads_list (list of threads) -- list of threads to start and wait for join
    """
    # run each command in a separate thread
    for t in threads_list:
        t.start()
    # wait for the commands to complete
    for t in threads_list:
        t.join()


def is_file_path_in_pack(file_path):
    return bool(re.findall(PACKS_DIR_REGEX, file_path))


def get_pack_name(file_path):
    """
    extract pack name (folder name) from file path

    Arguments:
        file_path (str): path of a file inside the pack

    Returns:
        pack name (str)
    """
    if isinstance(file_path, Path):
        file_path = str(file_path)
    # the regex extracts pack name from relative paths, for example: Packs/EWSv2 -> EWSv2
    match = re.search(rf'^{PACKS_DIR_REGEX}[/\\]([^/\\]+)[/\\]?', file_path)
    return match.group(1) if match else None


def get_pack_names_from_files(file_paths, skip_file_types=None):
    if skip_file_types is None:
        skip_file_types = set()

    packs = set()
    for path in file_paths:
        # renamed files are in a tuples - the second element is the new file name
        if isinstance(path, tuple):
            path = path[1]

        file_type = find_type(path)
        if file_type not in skip_file_types:
            pack = get_pack_name(path)
            if pack and is_file_path_in_pack(path):
                packs.add(pack)
    return packs


def filter_files_by_type(file_paths=None, skip_file_types=None) -> set:
    """get set of files and return the set whiteout the types to skip

    Args:
    - file_paths (set): set of content files.
    - skip_file_types List[str]: list of file types to skip.

    Returns:
    files (set): list of files whiteout the types to skip
    """
    if file_paths is None:
        file_paths = set()
    files = set()
    for path in file_paths:
        # renamed files are in a tuples - the second element is the new file name
        if isinstance(path, tuple):
            path = path[1]
        file_type = find_type(path)
        if file_type not in skip_file_types and is_file_path_in_pack(path):
            files.add(path)
    return files


def pack_name_to_path(pack_name):
    return os.path.join(PACKS_DIR, pack_name)


def get_pack_ignore_file_path(pack_name):
    return os.path.join(PACKS_DIR, pack_name, PACKS_PACK_IGNORE_FILE_NAME)


def get_ignore_pack_skipped_tests(pack_name: str) -> set:
    """
    Retrieve the skipped tests of a given pack, as detailed in the .pack-ignore file

    expected ignored tests structure in .pack-ignore:
        [file:playbook-Not-To-Run-Directly.yml]
        ignore=auto-test

    Arguments:
        pack name (str): name of the pack

    Returns:
        ignored_tests_set (set[str]): set of ignored test ids

    """
    ignored_tests_set = set()
    if pack_name:
        pack_ignore_path = get_pack_ignore_file_path(pack_name)

        if os.path.isfile(pack_ignore_path):
            try:
                # read pack_ignore using ConfigParser
                config = ConfigParser(allow_no_value=True)
                config.read(pack_ignore_path)

                # go over every file in the config
                for section in config.sections():
                    if section.startswith("file:"):
                        # given section is of type file
                        file_name = section[5:]
                        for key in config[section]:
                            if key == 'ignore':
                                # group ignore codes to a list
                                ignore_list = str(config[section][key]).split(',')
                                if PACK_IGNORE_TEST_FLAG in ignore_list:
                                    # given file is to be ignored, try to get its id directly from yaml
                                    path = os.path.join(PACKS_DIR, pack_name, TEST_PLAYBOOKS_DIR, file_name)
                                    if os.path.isfile(path):
                                        test_yaml = get_yaml(path)
                                        if 'id' in test_yaml:
                                            ignored_tests_set.add(test_yaml['id'])
            except MissingSectionHeaderError:
                pass

    return ignored_tests_set


def get_all_docker_images(script_obj) -> List[str]:
    """Gets a yml as dict and returns a list of all 'dockerimage' values in the yml.

    Args:
        script_obj (dict): A yml dict.

    Returns:
        List. A list of all docker images.
    """
    # this makes sure the first docker in the list is the main docker image.
    def_docker_image = DEF_DOCKER
    if script_obj.get('type') == TYPE_PWSH:
        def_docker_image = DEF_DOCKER_PWSH
    imgs = [script_obj.get('dockerimage') or def_docker_image]

    # get additional docker images
    for key in script_obj.keys():
        if 'dockerimage' in key and key != 'dockerimage':
            if isinstance(script_obj.get(key), str):
                imgs.append(script_obj.get(key))

            elif isinstance(script_obj.get(key), list):
                imgs.extend(script_obj.get(key))

    return imgs


def get_python_version(docker_image, log_verbose=None, no_prints=False):
    """
    Get the python version of a docker image
    Arguments:
        docker_image {string} -- Docker image being used by the project
    Return:
        python version as a float (2.7, 3.7)
    Raises:
        ValueError -- if version is not supported
    """
    if log_verbose is None:
        log_verbose = LOG_VERBOSE
    stderr_out = None if log_verbose else DEVNULL
    py_ver = check_output(["docker", "run", "--rm", docker_image,
                           "python", "-c",
                           "import sys;print('{}.{}'.format(sys.version_info[0], sys.version_info[1]))"],
                          universal_newlines=True, stderr=stderr_out).strip()
    if not no_prints:
        print("Detected python version: [{}] for docker image: {}".format(py_ver, docker_image))

    py_num = float(py_ver)
    if py_num < 2.7 or (3 < py_num < 3.4):  # pylint can only work on python 3.4 and up
        raise ValueError("Python vesion for docker image: {} is not supported: {}. "
                         "We only support python 2.7.* and python3 >= 3.4.".format(docker_image, py_num))
    return py_num


def get_pipenv_dir(py_version, envs_dirs_base):
    """
    Get the direcotry holding pipenv files for the specified python version
    Arguments:
        py_version {float} -- python version as 2.7 or 3.7
    Returns:
        string -- full path to the pipenv dir
    """
    return "{}{}".format(envs_dirs_base, int(py_version))


def print_v(msg, log_verbose=None):
    if log_verbose is None:
        log_verbose = LOG_VERBOSE
    if log_verbose:
        print(msg)


def get_dev_requirements(py_version, envs_dirs_base):
    """
    Get the requirements for the specified py version.

    Arguments:
        py_version {float} -- python version as float (2.7, 3.7)

    Raises:
        ValueError -- If can't detect python version

    Returns:
        string -- requirement required for the project
    """
    env_dir = get_pipenv_dir(py_version, envs_dirs_base)
    stderr_out = None if LOG_VERBOSE else DEVNULL
    requirements = check_output(['pipenv', 'lock', '-r', '-d'], cwd=env_dir, universal_newlines=True,
                                stderr=stderr_out)
    print_v("dev requirements:\n{}".format(requirements))
    return requirements


def get_dict_from_file(path: str, use_ryaml: bool = False) -> Tuple[Dict, Union[str, None]]:
    """
    Get a dict representing the file

    Arguments:
        path - a path to the file
        use_ryaml - Whether to use ryaml for file loading or not

    Returns:
        dict representation of the file, and the file_type, either .yml ot .json
    """
    if path:
        if path.endswith('.yml'):
            if use_ryaml:
                return get_ryaml(path), 'yml'
            return get_yaml(path), 'yml'
        elif path.endswith('.json'):
            return get_json(path), 'json'
        elif path.endswith('.py'):
            return {}, 'py'
    return {}, None


# flake8: noqa: C901
def find_type(path: str = '', _dict=None, file_type: Optional[str] = None, ignore_sub_categories: bool = False):
    """
    returns the content file type

    Arguments:
        path - a path to the file

    Returns:
        string representing the content file type
    """
    if path.endswith('.md'):
        if 'README' in path:
            return FileType.README

        if RELEASE_NOTES_DIR in path:
            return FileType.RELEASE_NOTES

        if 'description' in path:
            return FileType.DESCRIPTION

        return FileType.CHANGELOG

    # integration image
    if path.endswith('_image.png'):
        return FileType.IMAGE

    if path.endswith(PACKS_PACK_META_FILE_NAME):
        return FileType.PACK_METADATA

    # doc files images
    if path.endswith('.png') and DOC_FILES_DIR in path:
        return FileType.DOC_IMAGE

    if path.endswith('.ps1'):
        return FileType.POWERSHELL_FILE

    if path.endswith('.py'):
        return FileType.PYTHON_FILE

    if path.endswith('.js'):
        return FileType.JAVSCRIPT_FILE

    if not _dict and not file_type:
        _dict, file_type = get_dict_from_file(path)

    if file_type == 'yml':
        if 'category' in _dict:
            if 'beta' in _dict and not ignore_sub_categories:
                return FileType.BETA_INTEGRATION

            return FileType.INTEGRATION

        if 'script' in _dict:
            if TEST_PLAYBOOKS_DIR in path and not ignore_sub_categories:
                return FileType.TEST_SCRIPT

            return FileType.SCRIPT

        if 'tasks' in _dict:
            if TEST_PLAYBOOKS_DIR in path:
                return FileType.TEST_PLAYBOOK

            return FileType.PLAYBOOK

    if file_type == 'json':
        if 'widgetType' in _dict:
            return FileType.WIDGET

        if 'orientation' in _dict:
            return FileType.REPORT

        if 'color' in _dict and 'cliName' not in _dict:  # check against another key to make it more robust
            return FileType.INCIDENT_TYPE

        # 'regex' key can be found in new reputations files while 'reputations' key is for the old reputations
        # located in reputations.json file.
        if 'regex' in _dict or 'reputations' in _dict:
            return FileType.REPUTATION

        if 'brandName' in _dict and 'transformer' in _dict:
            return FileType.OLD_CLASSIFIER

        if ('transformer' in _dict and 'keyTypeMap' in _dict) or 'mapping' in _dict:
            if _dict.get('type') and _dict.get('type') == 'classification':
                return FileType.CLASSIFIER
            elif _dict.get('type') and 'mapping' in _dict.get('type'):
                return FileType.MAPPER
            return None

        if 'canvasContextConnections' in _dict:
            return FileType.CONNECTION

        if 'layout' in _dict or 'kind' in _dict:
            if 'kind' in _dict or 'typeId' in _dict:
                return FileType.LAYOUT

            return FileType.DASHBOARD

        if 'group' in _dict and LAYOUT_CONTAINER_FIELDS.intersection(_dict):
            return FileType.LAYOUTS_CONTAINER

        # When using it for all files validation- sometimes 'id' can be integer
        if 'id' in _dict:
            if isinstance(_dict['id'], str):
                _id = _dict['id'].lower()
                if _id.startswith('incident'):
                    return FileType.INCIDENT_FIELD
                if _id.startswith('indicator'):
                    return FileType.INDICATOR_FIELD
            else:
                print(f'The file {path} could not be recognized, please update the "id" to be a string')

    return None


def get_common_server_path(env_dir):
    common_server_dir = get_common_server_dir(env_dir)
    return os.path.join(common_server_dir, 'CommonServerPython.py')


def get_common_server_path_pwsh(env_dir):
    common_server_dir = get_common_server_dir_pwsh(env_dir)
    return os.path.join(common_server_dir, 'CommonServerPowerShell.ps1')


def _get_common_server_dir_general(env_dir, name):
    common_server_pack_path = os.path.join(env_dir, 'Packs', 'Base', 'Scripts', name)

    return common_server_pack_path


def get_common_server_dir(env_dir):
    return _get_common_server_dir_general(env_dir, 'CommonServerPython')


def get_common_server_dir_pwsh(env_dir):
    return _get_common_server_dir_general(env_dir, 'CommonServerPowerShell')


def is_external_repository():
    """
    Returns True if script executed from private repository

    """
    git_repo = git.Repo(os.getcwd(), search_parent_directories=True)
    private_settings_path = os.path.join(git_repo.working_dir, '.private-repo-settings')
    return os.path.exists(private_settings_path)


def get_content_path() -> str:
    """ Get abs content path, from any CWD
    Returns:
        str: Absolute content path
    """
    try:
        git_repo = git.Repo(os.getcwd(), search_parent_directories=True)
        remote_url = git_repo.remote().urls.__next__()
        is_fork_repo = 'content' in remote_url
        is_external_repo = is_external_repository()

        if not is_fork_repo and not is_external_repo:
            raise git.InvalidGitRepositoryError
        return git_repo.working_dir
    except (git.InvalidGitRepositoryError, git.NoSuchPathError):
        print_error("Please run demisto-sdk in content repository - Aborting!")
    return ''


def run_command_os(command: str, cwd: Union[Path, str], env: Union[os._Environ, dict] = os.environ) -> \
        Tuple[str, str, int]:
    """ Run command in subprocess tty
    Args:
        command(str): Command to be executed.
        cwd(Path): Path from pathlib object to be executed
        env: Environment variables for the execution
    Returns:
        str: Stdout of the command
        str: Stderr of the command
        int: exit code of command
    """
    if isinstance(cwd, str):
        cwd = Path(cwd)
    try:
        process = Popen(
            shlex.split(command),
            cwd=cwd,
            env=env,
            stdout=PIPE,
            stderr=PIPE,
            universal_newlines=True
        )
        stdout, stderr = process.communicate()
    except OSError as e:
        return '', str(e), 1

    return stdout, stderr, process.returncode


def pascal_case(st: str) -> str:
    """Convert a string to pascal case. Will simply remove spaces and make sure the first
    character is capitalized

    Arguments:
        st {str} -- string to convert

    Returns:
        str -- converted string
    """
    words = re.findall(r'[a-zA-Z0-9]+', st)
    return ''.join(''.join([w[0].upper(), w[1:]]) for w in words)


def capital_case(st: str) -> str:
    """Capitalize the first letter of each word of a string. The remaining characters are untouched.

    Arguments:
        st {str} -- string to convert

    Returns:
        str -- converted string
    """
    if len(st) >= 1:
        words = st.split()
        return ' '.join([f'{s[:1].upper()}{s[1:]}' for s in words if len(s) >= 1])
    else:
        return ''


def get_last_release_version():
    """
    Get latest release tag (xx.xx.xx)

    :return: tag
    """
    tags = run_command('git tag').split('\n')
    tags = [tag for tag in tags if re.match(r'\d+\.\d+\.\d+', tag) is not None]
    tags.sort(key=LooseVersion, reverse=True)

    return tags[0]


def is_file_from_content_repo(file_path: str) -> Tuple[bool, str]:
    """ Check if an absolute file_path is part of content repo.
    Args:
        file_path (str): The file path which is checked.
    Returns:
        bool: if file is part of content repo.
        str: relative path of file in content repo.
    """
    git_repo = git.Repo(os.getcwd(),
                        search_parent_directories=True)
    remote_url = git_repo.remote().urls.__next__()
    is_fork_repo = 'content' in remote_url
    is_external_repo = is_external_repository()

    if not is_fork_repo and not is_external_repo:
        return False, ''
    content_path_parts = Path(git_repo.working_dir).parts
    input_path_parts = Path(file_path).parts
    input_path_parts_prefix = input_path_parts[:len(content_path_parts)]
    if content_path_parts == input_path_parts_prefix:
        return True, '/'.join(input_path_parts[len(content_path_parts):])
    else:
        return False, ''


def should_file_skip_validation(file_path: str) -> bool:
    """Check if the file cannot be validated under 'run_all_validations_on_file' method for various reasons,
        either if it's a test file, or if it's a file that's been validated somewhere else
        Args:
            file_path (str): The file path which is checked.
        Returns:
            bool: True if the file's validation should be skipped, False otherwise.
        """
    file_extension = os.path.splitext(file_path)[-1]
    # We validate only yml json and .md files
    if file_extension not in ['.yml', '.json', '.md']:
        return True
    if any(ignore_pattern in file_path.lower() for ignore_pattern in ALL_FILES_VALIDATION_IGNORE_WHITELIST):
        return True
    # Ignoring changelog and description files since these are checked on the integration validation
    if 'changelog' in file_path.lower() or 'description' in file_path.lower():
        return True
    # unified files should not be validated
    if file_path.endswith('_unified.yml'):
        return True
    return False


def retrieve_file_ending(file_path: str) -> str:
    """
    Retrieves the file ending (without the dot)
    :param file_path: The file path
    :return: The file ending
    """
    os_split: tuple = os.path.splitext(file_path)
    if os_split:
        file_ending: str = os_split[1]
        if file_ending and '.' in file_ending:
            return file_ending[1:]
    return ''


def is_test_config_match(test_config: dict, test_playbook_id: str = '', integration_id: str = '') -> bool:
    """
    Given a test configuration from conf.json file, this method checks if the configuration is configured for the
    test playbook or for integration_id.
    Since in conf.json there could be test configurations with 'integrations' as strings or list of strings
    the type of test_configurations['integrations'] is checked in first and the match according to the type.
    If file type is not an integration- will return True if the test_playbook id matches playbookID.
    Args:
        test_config: A test configuration from conf.json file under 'tests' key.
        test_playbook_id: A test playbook ID.
        integration_id: An integration ID.
    If both test_playbook_id and integration_id are given will look for a match of both, else will look for match
    of either test playbook id or integration id
    Returns:
        True if the test configuration contains the test playbook and the content item or False if not
    """
    test_playbook_match = test_playbook_id == test_config.get('playbookID')
    test_integrations = test_config.get('integrations')
    if isinstance(test_integrations, list):
        integration_match = any(
            test_integration for test_integration in test_integrations if test_integration == integration_id)
    else:
        integration_match = test_integrations == integration_id
    # If both playbook id and integration id are given
    if integration_id and test_playbook_id:
        return test_playbook_match and integration_match

    # If only integration id is given
    if integration_id:
        return integration_match

    # If only test playbook is given
    if test_playbook_id:
        return test_playbook_match

    return False


def get_not_registered_tests(conf_json_tests: list, content_item_id: str, file_type: str, test_playbooks: list) -> list:
    """
    Return all test playbooks that are not configured in conf.json file
    Args:
        conf_json_tests: the 'tests' value of 'conf.json file
        content_item_id: A content item ID, could be a script, an integration or a playbook.
        file_type: The file type, could be an integration or a playbook.
        test_playbooks: The yml file's list of test playbooks

    Returns:
        A list of TestPlaybooks not configured
    """
    not_registered_tests = []
    for test in test_playbooks:
        if file_type == 'playbook':
            test_registered_in_conf_json = any(
                test_config for test_config in conf_json_tests if is_test_config_match(test_config,
                                                                                       test_playbook_id=test)
            )
        else:
            test_registered_in_conf_json = any(
                test_config for test_config in conf_json_tests if is_test_config_match(test_config,
                                                                                       integration_id=content_item_id)
            )
        if not test_registered_in_conf_json:
            not_registered_tests.append(test)
    return not_registered_tests


def _get_file_id(file_type: str, file_content: Dict):
    """
    Gets the ID of a content item according to it's type
    Args:
        file_type: The type of the content item
        file_content: The content of the content item

    Returns:
        The file's content ID
    """
    file_id = ''
    if file_type in ID_IN_ROOT:
        file_id = file_content.get('id', '')
    elif file_type in ID_IN_COMMONFIELDS:
        file_id = file_content.get('commonfields', {}).get('id')
    return file_id


def is_path_of_integration_directory(path: str) -> bool:
    """Returns true if directory is integration directory false if not.
    """
    return os.path.basename(path) == INTEGRATIONS_DIR


def is_path_of_script_directory(path: str) -> bool:
    """Returns true if directory is script directory false if not.
    """
    return os.path.basename(path) == SCRIPTS_DIR


def is_path_of_playbook_directory(path: str) -> bool:
    """Returns true if directory is playbook directory false if not.
    """
    return os.path.basename(path) == PLAYBOOKS_DIR


def is_path_of_test_playbook_directory(path: str) -> bool:
    """Returns true if directory is test_playbook directory false if not.
    """
    return os.path.basename(path) == TEST_PLAYBOOKS_DIR


def is_path_of_report_directory(path: str) -> bool:
    """Returns true if directory is report directory false if not.
    """
    return os.path.basename(path) == REPORTS_DIR


def is_path_of_dashboard_directory(path: str) -> bool:
    """Returns true if directory is integration directory false if not.
    """
    return os.path.basename(path) == DASHBOARDS_DIR


def is_path_of_widget_directory(path: str) -> bool:
    """Returns true if directory is integration directory false if not.
    """
    return os.path.basename(path) == WIDGETS_DIR


def is_path_of_incident_field_directory(path: str) -> bool:
    """Returns true if directory is integration directory false if not.
    """
    return os.path.basename(path) == INCIDENT_FIELDS_DIR


def is_path_of_incident_type_directory(path: str) -> bool:
    """Returns true if directory is integration directory false if not.
    """
    return os.path.basename(path) == INCIDENT_TYPES_DIR


def is_path_of_indicator_field_directory(path: str) -> bool:
    """Returns true if directory is integration directory false if not.
    """
    return os.path.basename(path) == INDICATOR_FIELDS_DIR


def is_path_of_layout_directory(path: str) -> bool:
    """Returns true if directory is integration directory false if not.
    """
    return os.path.basename(path) == LAYOUTS_DIR


def is_path_of_classifier_directory(path: str) -> bool:
    """Returns true if directory is integration directory false if not.
    """
    return os.path.basename(path) == CLASSIFIERS_DIR


def get_parent_directory_name(path: str, abs_path: bool = False) -> str:
    """
    Retrieves the parent directory name
    :param path: path to get the parent dir name
    :param abs_path: when set to true, will return absolute path
    :return: parent directory name
    """
    parent_dir_name = os.path.dirname(os.path.abspath(path))
    if abs_path:
        return parent_dir_name
    return os.path.basename(parent_dir_name)


def get_content_file_type_dump(file_path: str) -> Callable[[str], str]:
    """
    Return a method with which 'curr' (the current key the lies in the path of the error) should be printed with
    If the file is a yml file:
        will return a yaml.dump function
    If the file is a json file:
        will return a json.dumps function configured with indent=4
    In any other case- will just print the string representation of the key.

    The file type is checked according to the file extension

    Args:
        file_path: The file path whose type is determined in this method

    Returns:
        A function that returns string representation of 'curr'
    """
    # Setting the method that should the curr path
    file_extension = os.path.splitext(file_path)[-1]
    curr_string_transformer: Union[partial[str], Type[str], Callable] = str
    if file_extension in ['.yml', '.yaml']:
        curr_string_transformer = yaml.dump
    elif file_extension == '.json':
        curr_string_transformer = partial(json.dumps, indent=4)
    return curr_string_transformer


def get_code_lang(file_data: dict, file_entity: str) -> str:
    """
    Returns the code language by the file entity
    :param file_data: The file data
    :param file_entity: The file entity
    :return: The code language
    """
    if file_entity == INTEGRATIONS_DIR:
        return file_data.get('script', {}).get('type', '')
    elif file_entity == SCRIPTS_DIR:
        return file_data.get('type', {})
    return ''


def get_content_release_identifier(branch_name: str) -> Optional[str]:
    """

    Args:
        branch_name: the branch name to get config.yml from

    Returns:
        GIT_SHA1 of latest content release if successfully returned from content repo.
        else None.
    """
    try:
        file_content = get_remote_file('.circleci/config.yml', tag=branch_name)
    except Exception:
        return None
    else:
        return file_content.get('references', {}).get('environment', {}).get('environment', {}).get('GIT_SHA1')


def camel_to_snake(camel: str) -> str:
    """
    Converts camel case (CamelCase) strings to snake case (snake_case) strings.
    Args:
        camel (str): The camel case string.

    Returns:
        str: The snake case string.
    """
    camel_to_snake_pattern = re.compile(r'(?<!^)(?=[A-Z][a-z])')
    snake = camel_to_snake_pattern.sub('_', camel).lower()
    return snake


def open_id_set_file(id_set_path):
    id_set = None
    try:
        with open(id_set_path, 'r') as id_set_file:
            id_set = json.load(id_set_file)
    except IOError:
        print_warning("Could not open id_set file")
    finally:
        return id_set


def get_demisto_version(demisto_client: demisto_client) -> str:
    """
    Args:
        demisto_client: A configured demisto_client instance

    Returns:
        the server version of the Demisto instance.
    """
    try:
        resp = demisto_client.generic_request('/about', 'GET')
        about_data = json.loads(resp[0].replace("'", '"'))
        return parse(about_data.get('demistoVersion'))
    except Exception:
        return "0"


def arg_to_list(arg: Union[str, List[str]], separator: str = ",") -> List[str]:
    """
       Converts a string representation of lists to a python list
       Args:
              arg: string or list of string.
              separator: A string separator to separate the strings, the default is a comma.
       Returns:
             list, contains strings.

    """
    if not arg:
        return []
    if isinstance(arg, list):
        return arg
    if isinstance(arg, str):
        if arg[0] == '[' and arg[-1] == ']':
            return json.loads(arg)
        return [s.strip() for s in arg.split(separator)]
    return [arg]


def is_v2_file(current_file, check_in_display=False):
    """Check if the specific integration of script is a v2
    Returns:
        bool. Whether the file is a v2 file
    """
    # integrations should be checked via display field, other entities should check name field
    if check_in_display:
        name = current_file.get('display', '')
    else:
        name = current_file.get('name', '')
    suffix = str(name[-2:].lower())
    if suffix != "v2":
        return False
    return True


def get_all_incident_and_indicator_fields_from_id_set(id_set_file, entity_type):
    fields_list = []
    for item in ['IncidentFields', 'IndicatorFields']:
        all_item_fields = id_set_file.get(item)
        for item_field in all_item_fields:
            for field, field_info in item_field.items():
                if entity_type == 'mapper' or entity_type == 'old classifier':
                    fields_list.append(field_info.get('name', ''))
                    fields_list.append(field.replace('incident_', '').replace('indicator_', ''))
                elif entity_type == 'layout':
                    fields_list.append(field.replace('incident_', '').replace('indicator_', ''))
    return fields_list


def is_string_uuid(string_to_check: str):
    """
    Check if a given string is from uuid type
    Args:
        string_to_check: string

    Returns:
        bool. True if the string match uuid type, else False

    """
    return bool(re.fullmatch(UUID_REGEX, string_to_check))


<<<<<<< HEAD
def find_file(root_path, file_name):
    """Find a file with a given file name under a given root path.
    Returns:
        str: The full file path from root path if exists, else return empty string.
    """
    for file in os.listdir(root_path):
        file_path = os.path.join(root_path, file)
        if file_path.endswith(file_name):
            return file_path
        elif os.path.isdir(file_path):
            found_file = find_file(file_path, file_name)
            if found_file:
                return found_file
    return ''


def get_file_displayed_name(file_path):
    """Gets the file name that is displayed in the UI by the file's path.
    If there is no displayed name - returns the file name"""
    file_type = find_type(file_path)
    if FileType.INTEGRATION == file_type:
        return get_yaml(file_path).get('display')
    elif file_type in [FileType.SCRIPT, FileType.TEST_SCRIPT, FileType.PLAYBOOK, FileType.TEST_PLAYBOOK]:
        return get_yaml(file_path).get('name')
    elif file_type in [FileType.MAPPER, FileType.CLASSIFIER, FileType.INCIDENT_FIELD, FileType.INCIDENT_TYPE,
                       FileType.INDICATOR_FIELD, FileType.LAYOUTS_CONTAINER, FileType.DASHBOARD, FileType.WIDGET,
                       FileType.REPORT]:
        return get_json(file_path).get('name')
    elif file_type == FileType.OLD_CLASSIFIER:
        return get_json(file_path).get('brandName')
    elif file_type == FileType.LAYOUT:
        return get_json(file_path).get('TypeName')
    elif file_type == FileType.REPUTATION:
        return get_json(file_path).get('id')
    else:
        return os.path.basename(file_path)
=======
def extract_multiple_keys_from_dict(key: str, var: dict):
    """
    Args:
        key: string representing a re-occurring field in dictionary
        var: nested dictionary (can contain both nested lists and nested dictionary)

    Returns: A generator that generates value in an occurrence of the nested key in var.
    """
    if hasattr(var, 'items'):
        for k, v in var.items():
            if k == key:
                yield v
            if isinstance(v, dict):
                for result in extract_multiple_keys_from_dict(key, v):
                    yield result
            elif isinstance(v, list):
                for d in v:
                    for result in extract_multiple_keys_from_dict(key, d):
                        yield result
>>>>>>> 858bb5da
<|MERGE_RESOLUTION|>--- conflicted
+++ resolved
@@ -1509,7 +1509,27 @@
     return bool(re.fullmatch(UUID_REGEX, string_to_check))
 
 
-<<<<<<< HEAD
+def extract_multiple_keys_from_dict(key: str, var: dict):
+    """
+    Args:
+        key: string representing a re-occurring field in dictionary
+        var: nested dictionary (can contain both nested lists and nested dictionary)
+
+    Returns: A generator that generates value in an occurrence of the nested key in var.
+    """
+    if hasattr(var, 'items'):
+        for k, v in var.items():
+            if k == key:
+                yield v
+            if isinstance(v, dict):
+                for result in extract_multiple_keys_from_dict(key, v):
+                    yield result
+            elif isinstance(v, list):
+                for d in v:
+                    for result in extract_multiple_keys_from_dict(key, d):
+                        yield result
+
+
 def find_file(root_path, file_name):
     """Find a file with a given file name under a given root path.
     Returns:
@@ -1545,25 +1565,4 @@
     elif file_type == FileType.REPUTATION:
         return get_json(file_path).get('id')
     else:
-        return os.path.basename(file_path)
-=======
-def extract_multiple_keys_from_dict(key: str, var: dict):
-    """
-    Args:
-        key: string representing a re-occurring field in dictionary
-        var: nested dictionary (can contain both nested lists and nested dictionary)
-
-    Returns: A generator that generates value in an occurrence of the nested key in var.
-    """
-    if hasattr(var, 'items'):
-        for k, v in var.items():
-            if k == key:
-                yield v
-            if isinstance(v, dict):
-                for result in extract_multiple_keys_from_dict(key, v):
-                    yield result
-            elif isinstance(v, list):
-                for d in v:
-                    for result in extract_multiple_keys_from_dict(key, d):
-                        yield result
->>>>>>> 858bb5da
+        return os.path.basename(file_path)