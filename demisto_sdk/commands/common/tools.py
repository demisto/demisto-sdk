from __future__ import annotations

import contextlib
import glob
import logging
import os
import re
import shlex
import sys
import time
import traceback
import urllib.parse
from abc import ABC
from collections import OrderedDict
from concurrent.futures import as_completed
from configparser import ConfigParser, MissingSectionHeaderError
from contextlib import contextmanager
from datetime import datetime
from enum import Enum
from functools import lru_cache, wraps
from hashlib import sha1
from io import StringIO, TextIOWrapper
from pathlib import Path, PosixPath
from subprocess import PIPE, Popen
from time import sleep
from typing import (
    TYPE_CHECKING,
    Any,
    Callable,
    Dict,
    Iterable,
    List,
    Match,
    Optional,
    Set,
    Tuple,
    Type,
    Union,
)

import demisto_client
import git
import giturlparse
import google
import requests
import urllib3
from bs4.dammit import UnicodeDammit
from google.cloud import secretmanager
from packaging.version import Version
from pebble import ProcessFuture, ProcessPool
from requests.exceptions import HTTPError

from demisto_sdk.commands.common.constants import (
    ALL_FILES_VALIDATION_IGNORE_WHITELIST,
    API_MODULES_PACK,
    CLASSIFIERS_DIR,
    CONF_JSON_FILE_NAME,
    CONTENT_ENTITIES_DIRS,
    CORRELATION_RULES_DIR,
    DASHBOARDS_DIR,
    DEF_DOCKER,
    DEF_DOCKER_PWSH,
    DEFAULT_CONTENT_ITEM_FROM_VERSION,
    DEFAULT_CONTENT_ITEM_TO_VERSION,
    DEMISTO_GIT_PRIMARY_BRANCH,
    DEMISTO_GIT_UPSTREAM,
    DOC_FILES_DIR,
    ENV_DEMISTO_SDK_MARKETPLACE,
    ENV_SDK_WORKING_OFFLINE,
    GENERIC_FIELDS_DIR,
    GENERIC_TYPES_DIR,
    ID_IN_COMMONFIELDS,
    ID_IN_ROOT,
    INCIDENT_FIELDS_DIR,
    INCIDENT_TYPES_DIR,
    INDICATOR_FIELDS_DIR,
    INDICATOR_TYPES_DIR,
    INTEGRATIONS_DIR,
    JOBS_DIR,
    LAYOUT_RULES_DIR,
    LAYOUTS_DIR,
    LISTS_DIR,
    MARKETPLACE_KEY_PACK_METADATA,
    MARKETPLACE_TO_CORE_PACKS_FILE,
    METADATA_FILE_NAME,
    MODELING_RULES_DIR,
    NON_LETTERS_OR_NUMBERS_PATTERN,
    OFFICIAL_CONTENT_GRAPH_PATH,
    OFFICIAL_CONTENT_ID_SET_PATH,
    OFFICIAL_INDEX_JSON_PATH,
    PACK_METADATA_IRON_BANK_TAG,
    PACK_METADATA_SUPPORT,
    PACKAGE_SUPPORTING_DIRECTORIES,
    PACKAGE_YML_FILE_REGEX,
    PACKS_DIR,
    PACKS_DIR_REGEX,
    PACKS_FOLDER,
    PACKS_PACK_IGNORE_FILE_NAME,
    PACKS_PACK_META_FILE_NAME,
    PACKS_README_FILE_NAME,
    PARSING_RULES_DIR,
    PLAYBOOKS_DIR,
    PRE_PROCESS_RULES_DIR,
    RELEASE_NOTES_DIR,
    RELEASE_NOTES_REGEX,
    REPORTS_DIR,
    SCRIPTS_DIR,
    SIEM_ONLY_ENTITIES,
    TABLE_INCIDENT_TO_ALERT,
    TEST_PLAYBOOKS_DIR,
    TESTS_AND_DOC_DIRECTORIES,
    TRIGGER_DIR,
    TYPE_PWSH,
    UNRELEASE_HEADER,
    URL_REGEX,
    UUID_REGEX,
    WIDGETS_DIR,
    XDRC_TEMPLATE_DIR,
    XSIAM_DASHBOARDS_DIR,
    XSIAM_REPORTS_DIR,
    XSOAR_CONFIG_FILE,
    XSOAR_SUPPORT,
    FileType,
    IdSetKeys,
    MarketplaceVersions,
    PathLevel,
    urljoin,
)
from demisto_sdk.commands.common.cpu_count import cpu_count
from demisto_sdk.commands.common.git_content_config import GitContentConfig, GitProvider
from demisto_sdk.commands.common.git_util import GitUtil
from demisto_sdk.commands.common.handlers import DEFAULT_JSON5_HANDLER as json5
from demisto_sdk.commands.common.handlers import DEFAULT_JSON_HANDLER as json
from demisto_sdk.commands.common.handlers import DEFAULT_YAML_HANDLER as yaml
from demisto_sdk.commands.common.handlers import (
    XSOAR_Handler,
    YAML_Handler,
)

if TYPE_CHECKING:
    from demisto_sdk.commands.content_graph.interface import ContentGraphInterface

logger = logging.getLogger("demisto-sdk")

yaml_safe_load = YAML_Handler(typ="safe")

urllib3.disable_warnings()


GRAPH_SUPPORTED_FILE_TYPES = ["yml", "json"]


class TagParser:
    def __init__(self, marketplace_tag):
        self.pattern = rf"<~{marketplace_tag}>.*?</~{marketplace_tag}>|<~{marketplace_tag}>\n.*?\n</~{marketplace_tag}>\n"
        self.only_tags_pattern = rf"<~{marketplace_tag}>|</~{marketplace_tag}>|<~{marketplace_tag}>\n|\n</~{marketplace_tag}>\n"

    def parse(self, text: str, remove_tag: Optional[bool] = False) -> str:
        """
        Given a prefix and suffix of an expected tag, remove the tag and the text it's wrapping, or just the wrappers
        Args:
            text (str): text that may contain given tags.
            remove_tag (bool): overrides remove_tag_text value. Determines whether to remove the tag

        Returns:
            Text with no wrapper tags.
        """
        if remove_tag:
            text = re.sub(self.pattern, "", text, flags=re.DOTALL)

        text = re.sub(self.only_tags_pattern, "", text, flags=re.DOTALL)
        return text


class MarketplaceTagParser:
    XSOAR_TAG = "XSOAR"
    XSIAM_TAG = "XSIAM"
    XPANSE_TAG = "XPANSE"
    XSOAR_SAAS_TAG = "XSOAR_SAAS"
    XSOAR_ON_PREM_TAG = "XSOAR_ON_PREM"

    def __init__(self, marketplace: str = MarketplaceVersions.XSOAR.value):

        self.marketplace = marketplace

        self._xsoar_parser = TagParser(marketplace_tag=self.XSOAR_TAG)
        self._xsiam_parser = TagParser(marketplace_tag=self.XSIAM_TAG)
        self._xpanse_parser = TagParser(marketplace_tag=self.XPANSE_TAG)
        self._xsoar_saas_parser = TagParser(marketplace_tag=self.XSOAR_SAAS_TAG)
        self._xsoar_on_prem_parser = TagParser(marketplace_tag=self.XSOAR_ON_PREM_TAG)

    @property
    def marketplace(self):
        return self._marketplace

    @marketplace.setter
    def marketplace(self, marketplace):
        self._marketplace = marketplace
        self._should_remove_xsoar_text = marketplace not in [
            MarketplaceVersions.XSOAR.value,
            MarketplaceVersions.XSOAR_ON_PREM.value,
            MarketplaceVersions.XSOAR_SAAS.value,
        ]
        self._should_remove_xsiam_text = (
            marketplace != MarketplaceVersions.MarketplaceV2.value
        )
        self._should_remove_xpanse_text = (
            marketplace != MarketplaceVersions.XPANSE.value
        )
        self._should_remove_xsoar_saas_text = (
            marketplace != MarketplaceVersions.XSOAR_SAAS.value
        )
        self._should_remove_xsoar_on_prem_text = marketplace not in [
            MarketplaceVersions.XSOAR_ON_PREM.value,
            MarketplaceVersions.XSOAR.value,
        ]

    def parse_text(self, text):
        # Remove the tags of the products if specified should_remove.
        text = self._xsoar_parser.parse(
            remove_tag=self._should_remove_xsoar_text, text=text
        )
        text = self._xsoar_saas_parser.parse(
            remove_tag=self._should_remove_xsoar_saas_text, text=text
        )
        text = self._xsiam_parser.parse(
            remove_tag=self._should_remove_xsiam_text, text=text
        )
        text = self._xsoar_on_prem_parser.parse(
            remove_tag=self._should_remove_xsoar_on_prem_text, text=text
        )
        return self._xpanse_parser.parse(
            remove_tag=self._should_remove_xpanse_text, text=text
        )


MARKETPLACE_TAG_PARSER = None

LAYOUT_CONTAINER_FIELDS = {
    "details",
    "detailsV2",
    "edit",
    "close",
    "mobile",
    "quickView",
    "indicatorsQuickView",
    "indicatorsDetails",
}
SDK_PYPI_VERSION = r"https://pypi.org/pypi/demisto-sdk/json"

SUFFIX_TO_REMOVE = ("_dev", "_copy")


class NoInternetConnectionException(Exception):
    """
    This exception is raised in methods that require an internet connection, when the SDK is defined as working offline.
    """

    pass


def generate_xsiam_normalized_name(file_name, prefix):
    if file_name.startswith(f"external-{prefix}-"):
        return file_name
    elif file_name.startswith(f"{prefix}-"):
        return file_name.replace(f"{prefix}-", f"external-{prefix}-")
    else:
        return f"external-{prefix}-{file_name}"


def get_mp_tag_parser():
    global MARKETPLACE_TAG_PARSER
    if MARKETPLACE_TAG_PARSER is None:
        MARKETPLACE_TAG_PARSER = MarketplaceTagParser(
            os.getenv(ENV_DEMISTO_SDK_MARKETPLACE, MarketplaceVersions.XSOAR.value)
        )
    return MARKETPLACE_TAG_PARSER


def get_yml_paths_in_dir(project_dir: str | Path) -> Tuple[list, str]:
    """
    Gets the project directory and returns the path of the first yml file in that directory
    :param project_dir: path to the project_dir
    :return: first returned argument is the list of all yml files paths in the directory, second returned argument is a
    string path to the first yml file in project_dir
    """
    project_dir_path = Path(project_dir)
    yml_files = [str(path) for path in project_dir_path.glob("*.yml")]

    if not yml_files:
        return [], ""

    return yml_files, yml_files[0]


def get_files_in_dir(
    project_dir: str,
    file_endings: list,
    recursive: bool = True,
    ignore_test_files: bool = False,
    exclude_list: Optional[list] = None,
) -> list:
    """
    Gets the project directory and returns the path of all yml, json and py files in it
    Args:
        project_dir: String path to the project_dir
        file_endings: List of file endings to search for in a given directory
        recursive: Indicates whether search should be recursive or not
        exclude_list: List of file/directory names to exclude.
    :return: The path of files with file_endings in the current dir
    """
    files = []
    excludes = []
    exclude_all_list = exclude_list.copy() if exclude_list else []
    if ignore_test_files:
        exclude_all_list.extend(TESTS_AND_DOC_DIRECTORIES)

    project_path = Path(project_dir)
    glob_function = project_path.rglob if recursive else project_path.glob
    for file_type in file_endings:
        pattern = f"*.{file_type}"
        if project_dir.endswith(file_type):
            return [project_dir]
        for exclude_item in exclude_all_list:
            exclude_pattern = f"**/{exclude_item}/" + pattern
            excludes.extend([str(f) for f in glob_function(exclude_pattern)])
        files.extend([str(f) for f in glob_function(pattern)])
    return list(set(files) - set(excludes))


def get_all_content_objects_paths_in_dir(project_dir_list: Optional[Iterable]):
    """
    Gets the project directory and returns the path of all yml, json and py files in it
    Args:
        project_dir_list: List or set with str paths
    :return: list of content files in the current dir with str relative paths
    """
    files: list = []
    if not project_dir_list:
        return files

    for file_path in project_dir_list:
        files.extend(
            get_files_in_dir(
                file_path, GRAPH_SUPPORTED_FILE_TYPES, ignore_test_files=True
            )
        )

    output = [get_relative_path_from_packs_dir(file) for file in files]

    return output


def src_root() -> Path:
    """Demisto-sdk absolute path from src root.

    Returns:
        Path: src root path.
    """
    git_dir = GitUtil().repo.working_tree_dir

    return Path(git_dir) / "demisto_sdk"  # type: ignore


def run_command(command, is_silenced=True, exit_on_error=True, cwd=None):
    """Run a bash command in the shell.

    Args:
        command (string): The string of the command you want to execute.
        is_silenced (bool): Whether to print command output.
        exit_on_error (bool): Whether to exit on command error.
        cwd (str): the path to the current working directory.

    Returns:
        string. The output of the command you are trying to execute.
    """
    if is_silenced:
        p = Popen(
            command.split(), stdout=PIPE, stderr=PIPE, universal_newlines=True, cwd=cwd
        )
    else:
        p = Popen(command.split(), cwd=cwd)  # type: ignore

    output, err = p.communicate()
    if err:
        if exit_on_error:
            logger.info(
                f"[red]Failed to run command {command}\nerror details:\n{err}[/red]"
            )
            sys.exit(1)
        else:
            raise RuntimeError(
                f"Failed to run command {command}\nerror details:\n{err}"
            )

    return output


def get_marketplace_to_core_packs() -> Dict[MarketplaceVersions, Set[str]]:
    """Getting the core pack from Github content

    Returns:
        A mapping from marketplace versions to their core packs.
    """
    if is_external_repository():
        return {}  # no core packs in external repos.

    mp_to_core_packs: Dict[MarketplaceVersions, Set[str]] = {}
    for mp in MarketplaceVersions:
        # for backwards compatibility mp_core_packs can be a list, but we expect a dict.
        try:
            mp_core_packs: Union[list, dict] = get_json(
                MARKETPLACE_TO_CORE_PACKS_FILE[mp],
            )
        except FileNotFoundError:
            mp_core_packs = get_remote_file(
                MARKETPLACE_TO_CORE_PACKS_FILE[mp],
                git_content_config=GitContentConfig(
                    repo_name=GitContentConfig.OFFICIAL_CONTENT_REPO_NAME,
                    git_provider=GitProvider.GitHub,
                ),
            )
        if isinstance(mp_core_packs, list):
            mp_to_core_packs[mp] = set(mp_core_packs)
        else:
            mp_to_core_packs[mp] = set(mp_core_packs.get("core_packs_list", []))
    return mp_to_core_packs


def get_core_pack_list(marketplaces: List[MarketplaceVersions] = None) -> list:
    """Getting the core pack list from Github content

    Arguments:
        marketplaces: A list of the marketplaces to return core packs for.

    Returns:
        The core packs list.
    """
    result: Set[str] = set()
    if is_external_repository():
        return []  # no core packs in external repos.

    if marketplaces is None:
        marketplaces = list(MarketplaceVersions)

    for mp, core_packs in get_marketplace_to_core_packs().items():
        if mp in marketplaces:
            result.update(core_packs)
    return list(result)


def get_local_remote_file(
    full_file_path: str,
    tag: str = DEMISTO_GIT_PRIMARY_BRANCH,
    return_content: bool = False,
):
    repo_git_util = GitUtil()
    git_path = repo_git_util.get_local_remote_file_path(full_file_path, tag)
    file_content = repo_git_util.get_local_remote_file_content(git_path)
    if return_content:
        if file_content:
            return file_content.encode()
        return file_content
    return get_file_details(file_content, full_file_path)


def get_remote_file_from_api(
    full_file_path: str,
    git_content_config: Optional[GitContentConfig],
    tag: str = DEMISTO_GIT_PRIMARY_BRANCH,
    return_content: bool = False,
    encoding: Optional[str] = None,
) -> Union[bytes, Dict, List]:
    """
    Returns a remote file from Github/Gitlab repo using the api

    Args:
        full_file_path: file path in the GitHub/Gitlab repository
        git_content_config: GitContentConfig config object
        tag: from which commit / branch to take the file in the remote repository
        return_content: whether to return the raw content of the file (bytes)
        encoding: whether to decode the remote file with special encoding

    Returns:
        bytes | Dict | List: raw response of the file or as a python object (list, dict)
    """
    if not git_content_config:
        git_content_config = GitContentConfig()
    if git_content_config.git_provider == GitProvider.GitLab:
        full_file_path_quote_plus = urllib.parse.quote_plus(full_file_path)
        git_path = urljoin(
            git_content_config.base_api, "files", full_file_path_quote_plus, "raw"
        )
    else:  # github
        git_path = urljoin(git_content_config.base_api, tag, full_file_path)

    github_token: Optional[str] = None
    gitlab_token: Optional[str] = None
    try:
        github_token = git_content_config.CREDENTIALS.github_token
        gitlab_token = git_content_config.CREDENTIALS.gitlab_token
        if git_content_config.git_provider == GitProvider.GitLab:
            res = requests.get(
                git_path,
                params={"ref": tag},
                headers={"PRIVATE-TOKEN": gitlab_token},
                verify=False,
            )
            res.raise_for_status()
        else:  # Github
            res = requests.get(
                git_path,
                verify=False,
                timeout=10,
                headers={
                    "Authorization": f"Bearer {github_token}" if github_token else "",
                    "Accept": "application/vnd.github.VERSION.raw",
                },
            )  # Sometime we need headers
            if not res.ok:  # sometime we need param token
                res = requests.get(
                    git_path, verify=False, timeout=10, params={"token": github_token}
                )

        res.raise_for_status()
    except requests.exceptions.RequestException as exc:
        # Replace token secret if needed
        err_msg: str = (
            str(exc).replace(github_token, "XXX") if github_token else str(exc)
        )
        err_msg = err_msg.replace(gitlab_token, "XXX") if gitlab_token else err_msg
        if is_external_repository():
            logger.debug(
                f'[yellow]You are working in a private repository: "{git_content_config.current_repository}".\n'
                f"The github/gitlab token in your environment is undefined.\n"
                f"Getting file from local repository instead. \n"
                f"If you wish to get the file from the remote repository, \n"
                f"Please define your github or gitlab token in your environment.\n"
                f"`export {GitContentConfig.CREDENTIALS.ENV_GITHUB_TOKEN_NAME}=<TOKEN> or`\n"
                f"export {GitContentConfig.CREDENTIALS.ENV_GITLAB_TOKEN_NAME}=<TOKEN>[/yellow]"
            )
        logger.debug(
            f'[yellow]Could not find the old entity file under "{git_path}".\n'
            "please make sure that you did not break backward compatibility.\n"
            f"Reason: {err_msg}[/yellow]"
        )
        return {}

    file_content = res.content

    if return_content:
        return file_content
    if encoding:
        file_content = file_content.decode(encoding)  # type: ignore[assignment]

    return get_file_details(file_content, full_file_path)


def get_file_details(
    file_content,
    full_file_path: str,
) -> Dict:
    if full_file_path.endswith("json"):
        file_details = json.loads(file_content)
    elif full_file_path.endswith(("yml", "yaml")):
        file_details = yaml.load(file_content)
    elif full_file_path.endswith(".pack-ignore"):
        return file_content
    # if neither yml nor json then probably a CHANGELOG or README file.
    else:
        file_details = {}
    return file_details


@lru_cache(maxsize=128)
def get_remote_file(
    full_file_path: str,
    tag: str = DEMISTO_GIT_PRIMARY_BRANCH,
    return_content: bool = False,
    git_content_config: Optional[GitContentConfig] = None,
    default_value=None,
):
    """
    Args:
        full_file_path:The full path of the file.
        tag: The branch name. default is the content of DEMISTO_DEFAULT_BRANCH env variable.
        return_content: Determines whether to return the file's raw content or the dict representation of it.
        git_content_config: The content config to take the file from
        default_value: The method returns this value if using the SDK in offline mode. default_value cannot be None,
        as it will raise an exception.
    Returns:
        The file content in the required format.

    """
    if is_sdk_defined_working_offline():
        if default_value is None:
            raise NoInternetConnectionException
        return default_value

    tag = tag.replace(f"{DEMISTO_GIT_UPSTREAM}/", "").replace("demisto/", "")
    if not git_content_config:
        try:
            if not (
                local_origin_content := get_local_remote_file(
                    full_file_path, tag, return_content
                )
            ):
                raise ValueError(
                    f"Got empty content from local-origin file {full_file_path}"
                )
            return local_origin_content
        except Exception as e:
            logger.debug(
                f"Could not get local remote file because of: {str(e)}\n"
                f"Searching the remote file content with the API.",
                exc_info=True,
            )
    return get_remote_file_from_api(
        full_file_path, git_content_config, tag, return_content
    )


def filter_files_on_pack(pack: str, file_paths_list="") -> set:
    """
    filter_files_changes_on_pack.

    :param file_paths_list: list of content files
    :param pack: pack to filter

    :return: files_paths_on_pack: set of file paths contains only files located in the given pack
    """
    files_paths_on_pack = set()
    for file in file_paths_list:
        if get_pack_name(file) == pack:
            files_paths_on_pack.add(file)

    return files_paths_on_pack


def filter_packagify_changes(
    modified_files, added_files, removed_files, tag=DEMISTO_GIT_PRIMARY_BRANCH
):
    """
    Mark scripts/integrations that were removed and added as modified.

    :param modified_files: list of modified files in branch
    :param added_files: list of new files in branch
    :param removed_files: list of removed files in branch
    :param tag: The branch name. default is the content of DEMISTO_DEFAULT_BRANCH env variable.

    :return: tuple of updated lists: (modified_files, updated_added_files, removed_files)
    """
    # map IDs to removed files
    packagify_diff: dict = {}
    for file_path in removed_files:
        if file_path.split("/")[0] in PACKAGE_SUPPORTING_DIRECTORIES:
            if PACKS_README_FILE_NAME in file_path:
                continue
            details = get_remote_file(file_path, tag)
            if details:
                uniq_identifier = "_".join(
                    [
                        details["name"],
                        details.get("fromversion", DEFAULT_CONTENT_ITEM_FROM_VERSION),
                        details.get("toversion", DEFAULT_CONTENT_ITEM_TO_VERSION),
                    ]
                )
                packagify_diff[uniq_identifier] = file_path

    updated_added_files = set()
    for file_path in added_files:
        if file_path.split("/")[0] in PACKAGE_SUPPORTING_DIRECTORIES:
            if PACKS_README_FILE_NAME in file_path:
                updated_added_files.add(file_path)
                continue
            details = get_file(file_path, raise_on_error=True)

            uniq_identifier = "_".join(
                [
                    details["name"],
                    details.get("fromversion", DEFAULT_CONTENT_ITEM_FROM_VERSION),
                    details.get("toversion", DEFAULT_CONTENT_ITEM_TO_VERSION),
                ]
            )
            if uniq_identifier in packagify_diff:
                # if name appears as added and removed, this is packagify process - treat as modified.
                removed_files.remove(packagify_diff[uniq_identifier])
                modified_files.add((packagify_diff[uniq_identifier], file_path))
                continue

        updated_added_files.add(file_path)

    # remove files that are marked as both "added" and "modified"
    for file_path in modified_files:
        if isinstance(file_path, tuple):
            updated_added_files -= {file_path[1]}
        else:
            updated_added_files -= {file_path}

    return modified_files, updated_added_files, removed_files


def get_child_directories(directory: str | Path) -> list[str]:
    """
    Get a list of all directories within a directory.
    Does not search recursively.
    Args:
        directory (str | Path): The directory to search in
    Returns:
        list[str]: A list of paths (in string format) of immediate child directories of the 'directory' argument
    """
    directory_path = Path(directory)

    if directory_path.is_dir():
        return [str(path) for path in directory_path.iterdir() if path.is_dir()]

    return []


def get_child_files(directory):
    """Return a list of paths of immediate child files of the 'directory' argument"""
    if not os.path.isdir(directory):
        return []
    child_files = [
        os.path.join(directory, path)
        for path in os.listdir(directory)
        if Path(directory, path).is_file()
    ]
    return child_files


def has_remote_configured():
    """
    Checks to see if a remote named "upstream" is configured. This is important for forked
    repositories as it will allow validation against the demisto/content master branch as
    opposed to the master branch of the fork.
    :return: bool : True if remote is configured, False if not.
    """
    remotes = run_command("git remote -v")
    if re.search(GitContentConfig.CONTENT_GITHUB_UPSTREAM, remotes):
        return True
    else:
        return False


def is_origin_content_repo():
    """
    Checks to see if a remote named "origin" is configured. This check helps to determine if
    validation needs to be ran against the origin master branch or the upstream master branch
    :return: bool : True if remote is configured, False if not.
    """
    remotes = run_command("git remote -v")
    if re.search(GitContentConfig.CONTENT_GITHUB_ORIGIN, remotes):
        return True
    else:
        return False


@lru_cache
def get_last_remote_release_version():
    """
    Get latest release tag from PYPI.

    :return: tag
    """
    try:
        pypi_request = requests.get(SDK_PYPI_VERSION, verify=False, timeout=5)
        pypi_request.raise_for_status()
        pypi_json = pypi_request.json()
        version = pypi_json.get("info", {}).get("version", "")
        return version
    except Exception as exc:
        exc_msg = str(exc)
        if isinstance(exc, requests.exceptions.ConnectionError):
            exc_msg = (
                f'{exc_msg[exc_msg.find(">") + 3:-3]}.\n'
                f"This may happen if you are not connected to the internet."
            )
        logger.warning(
            f"Could not find the latest version of 'demisto-sdk'.\nError: {exc_msg}"
        )
        return ""


def safe_read_unicode(bytes_data: bytes) -> str:
    """
    Safely read unicode data from bytes.

    Args:
        bytes_data (bytes): bytes to read.

    Returns:
        str: A string representation of the parsed bytes.
    """
    try:
        return bytes_data.decode("utf-8")

    except UnicodeDecodeError:
        try:
            logger.debug(
                "Could not read data using UTF-8 encoding. Trying to auto-detect encoding..."
            )
            return UnicodeDammit(bytes_data).unicode_markup

        except UnicodeDecodeError:
            logger.error("Could not auto-detect encoding.")
            raise


def safe_write_unicode(
    write_method: Callable[[TextIOWrapper], Any],
    path: Path,
):
    # Write unicode content into a file.
    # If the destination file is not unicode, delete and re-write the content as unicode.

    def _write():
        with open(path, "w", encoding="utf-8") as f:
            write_method(f)

    try:
        _write()

    except UnicodeError:
        encoding = UnicodeDammit(path.read_bytes()).original_encoding
        if encoding == "utf-8":
            logger.error(
                f"{path} is encoded as unicode, cannot handle the error, raising it"
            )
            raise  # already a unicode file, the following code cannot fix it.

        logger.debug(
            f"deleting {path} - it will be rewritten as unicode (was {encoding})"
        )
        path.unlink()  # deletes the file
        logger.debug(f"rewriting {path} as")
        _write()  # recreates the file


@lru_cache
def get_file(
    file_path: str | Path,
    clear_cache: bool = False,
    return_content: bool = False,
    keep_order: bool = False,
    raise_on_error: bool = False,
    git_sha: Optional[str] = None,
):
    """
    Get file contents.
    if raise_on_error = False, this function will return empty dict
    """
    if clear_cache:
        get_file.cache_clear()
    file_path = Path(file_path)  # type: ignore[arg-type]
    if git_sha:
        if file_path.is_absolute():
            file_path = file_path.relative_to(get_content_path())
        return get_remote_file(
            str(file_path), tag=git_sha, return_content=return_content
        )

    type_of_file = file_path.suffix.lower()

    if not file_path.exists():
        file_path = Path(get_content_path()) / file_path  # type: ignore[arg-type]
    if not file_path.exists():
        raise FileNotFoundError(file_path)
    try:
        file_content = safe_read_unicode(file_path.read_bytes())
        if return_content:
            return file_content
    except IOError as e:
        logger.error(f"Could not read file '{file_path}': {e}")
        logger.debug("Traceback:\n" + traceback.format_exc())
        return {}
    try:
        if type_of_file.lstrip(".") in {"yml", "yaml"}:
            replaced = StringIO(
                re.sub(r"(simple: \s*\n*)(=)(\s*\n)", r'\1"\2"\3', file_content)
            )
            return yaml.load(replaced) if keep_order else yaml_safe_load.load(replaced)
        else:
            result = json.load(StringIO(file_content))
            # It's possible to that the result will be `str` after loading it. In this case, we need to load it again.
            return json.loads(result) if isinstance(result, str) else result
    except Exception as e:
        logger.error(
            f"{file_path} has a structure issue of file type {type_of_file}\n{e}"
        )
        if raise_on_error:
            raise
        return {}


def get_file_or_remote(file_path: Path, clear_cache=False):
    content_path = get_content_path()
    relative_file_path = None
    if file_path.is_absolute():
        absolute_file_path = file_path
        try:
            relative_file_path = file_path.relative_to(content_path)
        except ValueError:
            logger.debug(
                f"{file_path} is not a subpath of {content_path}. If the file does not exists locally, it could not be fetched."
            )
    else:
        absolute_file_path = content_path / file_path
        relative_file_path = file_path
    try:
        return get_file(absolute_file_path, clear_cache=clear_cache)
    except FileNotFoundError:
        logger.warning(
            f"Could not read/find {absolute_file_path} locally, fetching from remote"
        )
        if not relative_file_path:
            logger.error(
                f"The file path provided {file_path} is not a subpath of {content_path}. could not fetch from remote."
            )
            raise
        return get_remote_file(str(relative_file_path))


def get_yaml(
    file_path: str | Path,
    cache_clear=False,
    keep_order: bool = False,
    git_sha: Optional[str] = None,
):
    if cache_clear:
        get_file.cache_clear()
    return get_file(
        file_path, clear_cache=cache_clear, keep_order=keep_order, git_sha=git_sha
    )


def get_json(file_path: str | Path, cache_clear=False, git_sha: Optional[str] = None):
    if cache_clear:
        get_file.cache_clear()
    return get_file(file_path, clear_cache=cache_clear, git_sha=git_sha)


def get_script_or_integration_id(file_path):
    data_dictionary = get_yaml(file_path)

    if data_dictionary:
        commonfields = data_dictionary.get("commonfields", {})
        return commonfields.get(
            "id",
            [
                "-",
            ],
        )


def get_api_module_integrations_set(changed_api_modules: Set, integration_set: Set):
    integrations_set = list()
    for integration in integration_set:
        integration_data = list(integration.values())[0]
        if changed_api_modules & set(integration_data.get("api_modules", [])):
            integrations_set.append(integration_data)
    return integrations_set


def get_api_module_ids(file_list) -> Set:
    """Extracts APIModule IDs from the file list"""
    api_module_set = set()
    if file_list:
        for pf in file_list:
            parent = pf
            while f"/{API_MODULES_PACK}/Scripts/" in parent:
                parent = get_parent_directory_name(parent, abs_path=True)
                if f"/{API_MODULES_PACK}/Scripts/" in parent:
                    pf = parent
            if parent != pf:
                api_module_set.add(Path(pf).name)
    return api_module_set


def get_entity_id_by_entity_type(data: dict, content_entity: str):
    """
    Returns the id of the content entity given its entity type
    :param data: The data of the file
    :param content_entity: The content entity type
    :return: The file id
    """
    try:
        if content_entity in (INTEGRATIONS_DIR, SCRIPTS_DIR):
            return data.get("commonfields", {}).get("id", "")
        elif content_entity == LAYOUTS_DIR:
            # typeId is for old format layouts, id is for layoutscontainers
            return data.get("typeId", data.get("id", ""))
        else:
            return data.get("id", "")

    except AttributeError:
        raise ValueError(
            f"Could not retrieve id from file of type {content_entity} - make sure the file structure is "
            f"valid"
        )


def collect_ids(file_path):
    """Collect id mentioned in file_path"""
    data_dictionary = get_yaml(file_path)

    if data_dictionary:
        return data_dictionary.get("id", "-")


def get_from_version(file_path):
    data_dictionary = (
        get_yaml(file_path) if file_path.endswith("yml") else get_json(file_path)
    )

    if not isinstance(data_dictionary, dict):
        raise ValueError("yml file returned is not of type dict")

    if data_dictionary:
        from_version = (
            data_dictionary.get("fromversion")
            if "fromversion" in data_dictionary
            else data_dictionary.get("fromVersion", "")
        )

        if not from_version:
            logger.warning(
                f'fromversion/fromVersion was not found in {data_dictionary.get("id", "")}'
            )
            return ""

        if not re.match(r"^\d{1,2}\.\d{1,2}\.\d{1,2}$", from_version):
            raise ValueError(
                f'{file_path} fromversion is invalid "{from_version}". '
                'Should be of format: "x.x.x". for example: "4.5.0"'
            )

        return from_version

    return ""


def get_to_version(file_path):
    data_dictionary = get_yaml(file_path)

    if data_dictionary:
        to_version = data_dictionary.get("toversion", DEFAULT_CONTENT_ITEM_TO_VERSION)
        if not re.match(r"^\d{1,2}\.\d{1,2}\.\d{1,2}$", to_version):
            raise ValueError(
                f'{file_path} toversion is invalid "{to_version}". '
                'Should be of format: "x.x.x". for example: "4.5.0"'
            )

        return to_version

    return DEFAULT_CONTENT_ITEM_TO_VERSION


def str2bool(v):
    """
    Deprecated. Use string_to_bool instead
    """
    return string_to_bool(v, default_when_empty=False)


def to_dict(obj):
    if isinstance(obj, Enum):
        return obj.name

    if not hasattr(obj, "__dict__"):
        return obj

    result = {}
    for key, val in obj.__dict__.items():
        if key.startswith("_"):
            continue

        element = []
        if isinstance(val, list):
            for item in val:
                element.append(to_dict(item))
        else:
            element = to_dict(val)
        result[key] = element

    return result


def old_get_release_notes_file_path(file_path):
    dir_name = os.path.dirname(file_path)

    # CHANGELOG in pack sub dirs
    if re.match(PACKAGE_YML_FILE_REGEX, file_path):
        return os.path.join(dir_name, "CHANGELOG.md")

    # We got the CHANGELOG file to get its release notes
    if file_path.endswith("CHANGELOG.md"):
        return file_path

    # outside of packages, change log file will include the original file name.
    file_name = Path(file_path).name
    return os.path.join(dir_name, os.path.splitext(file_name)[0] + "_CHANGELOG.md")


def old_get_latest_release_notes_text(rn_path):
    if not Path(rn_path).is_file():
        # releaseNotes were not provided
        return None

    with open(rn_path) as f:
        rn = f.read()

    if not rn:
        # empty releaseNotes is not supported
        return None

    new_rn = re.findall(RELEASE_NOTES_REGEX, rn)
    if new_rn:
        # get release notes up to release header
        new_rn = new_rn[0].rstrip()
    else:
        new_rn = rn.replace(UNRELEASE_HEADER, "")  # type: ignore

    return new_rn if new_rn else None


def find_pack_folder(path: Path) -> Path:
    """
    Finds the pack folder.
    """

    if "Packs" not in path.parts:
        raise ValueError(f"Could not find a pack for {str(path)}")
    if path.parent.name == "Packs":
        return path
    return path.parents[len(path.parts) - (path.parts.index("Packs")) - 3]


def get_release_notes_file_path(file_path):
    """
    Accepts file path which is alleged to contain release notes. Validates that the naming convention
    is followed. If the file identified does not match the naming convention, error is returned.
    :param file_path: str - File path of the suspected release note.
    :return: file_path: str - Validated release notes path.
    """
    if file_path is None:
        logger.info("[yellow]Release notes were not found.[/yellow]")
        return None
    else:
        if bool(re.search(r"\d{1,2}_\d{1,2}_\d{1,2}\.md", file_path)):
            return file_path
        else:
            logger.info(
                f"[yellow]Unsupported file type found in ReleaseNotes directory - {file_path}[/yellow]"
            )
            return None


def get_latest_release_notes_text(rn_path):
    if rn_path is None:
        logger.info("[yellow]Path to release notes not found.[/yellow]")
        rn = None
    else:
        try:
            with open(rn_path) as f:
                rn = f.read()

            if not rn:
                logger.info(
                    f"[red]Release Notes may not be empty. Please fill out correctly. - {rn_path}[/red]"
                )
                return None
        except OSError:
            return ""

    return rn if rn else None


def format_version(version):
    """format server version to form X.X.X

    Args:
        version (string): string representing Demisto version

    Returns:
        string.
        The formatted server version.
    """
    formatted_version = version
    if not version:
        formatted_version = "0.0.0"
    elif len(version.split(".")) == 1:
        formatted_version = f"{version}.0.0"
    elif len(version.split(".")) == 2:
        formatted_version = f"{version}.0"

    return formatted_version


def server_version_compare(v1, v2):
    """compare Demisto versions

    Args:
        v1 (string): string representing Demisto version (first comparable)
        v2 (string): string representing Demisto version (second comparable)


    Returns:
        int.
        0 for equal versions.
        positive if v1 later version than v2.
        negative if v2 later version than v1.
    """

    v1 = format_version(v1)
    v2 = format_version(v2)

    _v1, _v2 = Version(v1), Version(v2)
    if _v1 == _v2:
        return 0
    if _v1 > _v2:
        return 1
    return -1


def get_max_version(versions: List[str]) -> str:
    """get max version between Demisto versions.

    Args:
        versions (list): list of strings representing Demisto version.

    Returns:
        str.
        max version.
    """

    if len(versions) == 0:
        raise BaseException("Error: empty versions list")
    max_version = versions[0]
    for version in versions[1:]:
        if server_version_compare(version, max_version) == 1:
            max_version = version
    return max_version


def run_threads_list(threads_list):
    """
    Start a list of threads and wait for completion (join)

    Arguments:
        threads_list (list of threads) -- list of threads to start and wait for join
    """
    # run each command in a separate thread
    for t in threads_list:
        t.start()
    # wait for the commands to complete
    for t in threads_list:
        t.join()


def is_file_path_in_pack(file_path):
    return bool(re.findall(PACKS_DIR_REGEX, file_path))


def add_default_pack_known_words(file_path):
    """
    Ignores the pack's content:
    1. Pack's name.
    2. Integrations name.
    3. Integrations command names'.
    4. Scripts name.

    Note: please add to this function any further ignores in the future.
    Args:
        file_path: RN file path

    Returns: A list of all the Pack's content the doc_reviewer should ignore.

    """
    default_pack_known_words = [
        get_pack_name(file_path),
    ]
    default_pack_known_words.extend(get_integration_name_and_command_names(file_path))
    default_pack_known_words.extend(get_scripts_names(file_path))
    return default_pack_known_words


def get_integration_name_and_command_names(file_path):
    """
    1. Get the RN file path.
    2. Check if integrations exist in the current pack.
    3. For each integration, load the yml file.
    3. Keep in a set all the commands names.
    4. Keep in a set all the integrations names.
    Args:
        file_path: RN file path

    Returns: (set) of all the commands and integrations names found.

    """
    integrations_dir_path = os.path.join(
        PACKS_DIR, get_pack_name(file_path), INTEGRATIONS_DIR
    )
    command_names: Set[str] = set()
    if not glob.glob(integrations_dir_path):
        return command_names

    found_integrations: List[str] = os.listdir(integrations_dir_path)
    if found_integrations:
        for integration in found_integrations:
            command_names.add(integration)

            integration_path_full = os.path.join(
                integrations_dir_path, integration, f"{integration}.yml"
            )
            yml_dict = get_yaml(integration_path_full)
            commands = yml_dict.get("script", {}).get("commands", [])
            command_names = command_names.union(
                {command.get("name") for command in commands}
            )

    return command_names


def get_scripts_names(file_path):
    """
    1. Get the RN file path
    2. Check if scripts exist in the current pack
    3. Keep in a set all the scripts names
    Args:
        file_path: RN file path

    Returns: (set) of all the scripts names found.

    """
    scripts_dir_path = os.path.join(PACKS_DIR, get_pack_name(file_path), SCRIPTS_DIR)
    scripts_names: Set[str] = set()
    if not glob.glob(scripts_dir_path):
        return scripts_names

    found_scripts: List[str] = os.listdir(scripts_dir_path)
    if found_scripts:
        for script in found_scripts:
            if script.endswith(".md"):
                continue  # in case the script is in the old version of CommonScripts - JS code, ignore the md file
            elif script.endswith(".yml"):
                # in case the script is in the old version of CommonScripts - JS code, only yml exists not in a dir
                script_path_full = os.path.join(scripts_dir_path, script)
            else:
                script_path_full = os.path.join(
                    scripts_dir_path, script, f"{script}.yml"
                )
            try:
                yml_dict = get_yaml(script_path_full)
                scripts_names.add(yml_dict.get("name"))
            except FileNotFoundError:
                # we couldn't load the script as the path is not fit Content convention scripts' names
                scripts_names.add(script)
    return scripts_names


def get_pack_name(file_path: Union[str, Path]):
    """
    extract pack name (folder name) from file path

    Arguments:
        file_path (str): path of a file inside the pack

    Returns:
        pack name (str)
    """
    file_path = Path(file_path)
    parts = file_path.parts
    if PACKS_FOLDER not in parts:
        return None
    pack_name_index = parts.index(PACKS_FOLDER) + 1
    if len(parts) <= pack_name_index:
        return None
    return parts[pack_name_index]


def get_pack_names_from_files(file_paths, skip_file_types=None):
    if skip_file_types is None:
        skip_file_types = set()

    packs = set()
    for path in file_paths:
        # renamed files are in a tuples - the second element is the new file name
        if isinstance(path, tuple):
            path = path[1]

        if not path.startswith("Packs/"):
            continue

        file_type = find_type(path)
        if file_type not in skip_file_types:
            pack = get_pack_name(path)
            if pack and is_file_path_in_pack(path):
                packs.add(pack)
    return packs


def filter_files_by_type(file_paths=None, skip_file_types=None) -> set:
    """get set of files and return the set whiteout the types to skip

    Args:
    - file_paths (set): set of content files.
    - skip_file_types List[str]: list of file types to skip.

    Returns:
    files (set): list of files whiteout the types to skip
    """
    if file_paths is None:
        file_paths = set()
    files = set()
    for path in file_paths:
        # renamed files are in a tuples - the second element is the new file name
        if isinstance(path, tuple):
            path = path[1]
        file_type = find_type(path)
        if file_type not in skip_file_types and is_file_path_in_pack(path):
            files.add(path)
    return files


def pack_name_to_path(pack_name):
    return os.path.join(get_content_path(), PACKS_DIR, pack_name)  # type: ignore


def pack_name_to_posix_path(pack_name):
    return PosixPath(pack_name_to_path(pack_name))


def get_pack_ignore_file_path(pack_name):
    return os.path.join(get_content_path(), PACKS_DIR, pack_name, PACKS_PACK_IGNORE_FILE_NAME)  # type: ignore


def get_test_playbook_id(test_playbooks_list: list, tpb_path: str) -> Tuple:  # type: ignore
    """

    Args:
        test_playbooks_list: The test playbook list from id_set
        tpb_path: test playbook path.

    Returns (Tuple): test playbook name and pack.

    """
    for test_playbook_dict in test_playbooks_list:
        test_playbook_id = list(test_playbook_dict.keys())[0]
        test_playbook_path = test_playbook_dict[test_playbook_id].get("file_path")
        test_playbook_pack = test_playbook_dict[test_playbook_id].get("pack")
        if not test_playbook_path or not test_playbook_pack:
            continue

        if tpb_path in test_playbook_path:
            return test_playbook_id, test_playbook_pack
    return None, None


def get_pack_ignore_content(pack_name: str) -> Union[ConfigParser, None]:
    """
    Args:
        pack_name: a pack name from which to get the pack ignore config.

    Returns:
        ConfigParser | None: config parser object in case of success, None otherwise.
    """
    _pack_ignore_file_path = Path(get_pack_ignore_file_path(pack_name))
    if _pack_ignore_file_path.exists():
        try:
            config = ConfigParser(allow_no_value=True)
            config.read(_pack_ignore_file_path)
            return config
        except MissingSectionHeaderError:
            logger.exception(
                f"Error when retrieving the content of {_pack_ignore_file_path}"
            )
            return None
    logger.warning(
        f"[red]Could not find pack-ignore file at path {_pack_ignore_file_path} for pack {pack_name}[/red]"
    )
    return None


def get_ignore_pack_skipped_tests(
    pack_name: str, modified_packs: set, id_set: dict
) -> set:
    """
    Retrieve the skipped tests of a given pack, as detailed in the .pack-ignore file

    expected ignored tests structure in .pack-ignore:
        [file:playbook-Not-To-Run-Directly.yml]
        ignore=auto-test

    Arguments:
        pack_name (str): name of the pack
        modified_packs (set): Set of modified packs
        id_set (dict): ID set

    Returns:
        ignored_tests_set (set[str]): set of ignored test ids

    """
    if not modified_packs:
        modified_packs = {pack_name}
    ignored_tests_set = set()
    file_name_to_ignore_dict: Dict[str, List[str]] = {}
    test_playbooks = id_set.get("TestPlaybooks", {})

    # pack_ignore_path = get_pack_ignore_file_path(pack_name)
    if pack_name in modified_packs and (config := get_pack_ignore_content(pack_name)):
        # go over every file in the config
        for section in filter(
            lambda section: section.startswith("file:"), config.sections()
        ):
            # given section is of type file
            file_name: str = section[5:]
            for key in config[section]:
                if key == "ignore":
                    # group ignore codes to a list
                    file_name_to_ignore_dict[file_name] = str(
                        config[section][key]
                    ).split(",")

    for file_name, ignore_list in file_name_to_ignore_dict.items():
        if any(ignore_code == "auto-test" for ignore_code in ignore_list):
            test_id, test_pack = get_test_playbook_id(test_playbooks, file_name)
            if test_id:
                ignored_tests_set.add(test_id)
    return ignored_tests_set


def get_docker_images_from_yml(script_obj) -> List[str]:
    """
    Gets a yml as dict of the script/integration that lint runs on, and returns a list of all 'dockerimage' values
    in the yml (including 'alt_dockerimages' if the key exist).

    Args:
        script_obj (dict): A yml as dict of the integration/script that lint runs on.

    Returns:
        (List): A list including all the docker images of the integration/script.
    """
    # this makes sure the first docker in the list is the main docker image.
    def_docker_image = DEF_DOCKER
    if script_obj.get("type") == TYPE_PWSH:
        def_docker_image = DEF_DOCKER_PWSH
    imgs = [script_obj.get("dockerimage") or def_docker_image]

    # get additional docker images
    for key in script_obj.keys():
        if "dockerimage" in key and key != "dockerimage":
            if isinstance(script_obj.get(key), str):
                imgs.append(script_obj.get(key))

            elif isinstance(script_obj.get(key), list):
                imgs.extend(script_obj.get(key))

    return imgs


def get_pipenv_dir(py_version, envs_dirs_base):
    """
    Get the direcotry holding pipenv files for the specified python version
    Arguments:
        py_version {float} -- python version as 2.7 or 3.7
    Returns:
        string -- full path to the pipenv dir
    """
    return f"{envs_dirs_base}{int(py_version)}"


def get_dict_from_file(
    path: str,
    raises_error: bool = True,
    clear_cache: bool = False,
    keep_order: bool = True,
) -> Tuple[Dict, Union[str, None]]:
    """
    Get a dict representing the file

    Arguments:
        path - a path to the file
        raises_error - Whether to raise a FileNotFound error if `path` is not a valid file.

    Returns:
        dict representation of the file or of the first item if the file contents are a list with a single dictionary,
        and the file_type, either .yml or .json
    """
    try:
        if path:
            if path.endswith(".yml"):
                return (
                    get_yaml(path, cache_clear=clear_cache, keep_order=keep_order),
                    "yml",
                )
            elif path.endswith(".json"):
                res = get_json(path, cache_clear=clear_cache)
                if isinstance(res, list) and len(res) == 1 and isinstance(res[0], dict):
                    return res[0], "json"
                else:
                    return res, "json"
            elif path.endswith(".py"):
                return {}, "py"
            elif path.endswith(".xif"):
                return {}, "xif"
    except FileNotFoundError:
        if raises_error:
            raise

    return {}, None


@lru_cache
def find_type_by_path(path: Union[str, Path] = "") -> Optional[FileType]:
    """Find FileType value of a path, without accessing the file.
    This function is here as we want to implement lru_cache and we can do it on `find_type`
    as dict is not hashable.

    It's also theoretically faster, as files are not opened.
    """
    path = Path(path)
    if path.suffix == ".md":
        if "README" in path.name:
            return FileType.README
        elif RELEASE_NOTES_DIR in path.parts:
            return FileType.RELEASE_NOTES
        elif "description" in path.name:
            return FileType.DESCRIPTION
        elif path.name.endswith("CHANGELOG.md"):
            return FileType.CHANGELOG

    if path.suffix == ".json":
        if RELEASE_NOTES_DIR in path.parts:
            return FileType.RELEASE_NOTES_CONFIG
        elif LISTS_DIR in os.path.dirname(path):
            return FileType.LISTS
        elif path.parent.name == JOBS_DIR:
            return FileType.JOB
        elif path.name == CONF_JSON_FILE_NAME:
            return FileType.CONF_JSON
        elif INDICATOR_TYPES_DIR in path.parts:
            return FileType.REPUTATION
        elif XSIAM_DASHBOARDS_DIR in path.parts:
            return FileType.XSIAM_DASHBOARD
        elif XSIAM_REPORTS_DIR in path.parts:
            return FileType.XSIAM_REPORT
        elif TRIGGER_DIR in path.parts:
            return FileType.TRIGGER
        elif path.name == METADATA_FILE_NAME:
            return FileType.METADATA
        elif path.name.endswith(XSOAR_CONFIG_FILE):
            return FileType.XSOAR_CONFIG
        elif "CONTRIBUTORS" in path.name:
            return FileType.CONTRIBUTORS
        elif XDRC_TEMPLATE_DIR in path.parts:
            return FileType.XDRC_TEMPLATE
        elif MODELING_RULES_DIR in path.parts and "testdata" in path.stem.casefold():
            return FileType.MODELING_RULE_TEST_DATA
        elif MODELING_RULES_DIR in path.parts and path.stem.casefold().endswith(
            "_schema"
        ):
            return FileType.MODELING_RULE_SCHEMA
        elif LAYOUT_RULES_DIR in path.parts:
            return FileType.LAYOUT_RULE

    elif (path.stem.endswith("_image") and path.suffix == ".png") or (
        (path.stem.endswith("_dark") or path.stem.endswith("_light"))
        and path.suffix == ".svg"
    ):
        if path.name.endswith("Author_image.png"):
            return FileType.AUTHOR_IMAGE
        elif XSIAM_DASHBOARDS_DIR in path.parts:
            return FileType.XSIAM_DASHBOARD_IMAGE
        elif XSIAM_REPORTS_DIR in path.parts:
            return FileType.XSIAM_REPORT_IMAGE
        return FileType.IMAGE

    elif path.suffix == ".png" and DOC_FILES_DIR in path.parts:
        return FileType.DOC_IMAGE

    elif path.suffix == ".ps1":
        return FileType.POWERSHELL_FILE

    elif path.name == ".vulture_whitelist.py":
        return FileType.VULTURE_WHITELIST

    elif path.suffix == ".py":
        return FileType.PYTHON_FILE

    elif path.suffix == ".js":
        return FileType.JAVASCRIPT_FILE

    elif path.suffix == ".xif":
        if MODELING_RULES_DIR in path.parts:
            return FileType.MODELING_RULE_XIF
        elif PARSING_RULES_DIR in path.parts:
            return FileType.PARSING_RULE_XIF
        return FileType.XIF_FILE

    elif path.suffix == ".yml":
        if path.parts[0] in {".circleci", ".gitlab"}:
            return FileType.BUILD_CONFIG_FILE

        elif path.parent.name == SCRIPTS_DIR and path.name.startswith("script-"):
            # Packs/myPack/Scripts/script-myScript.yml
            return FileType.SCRIPT

        elif (
            path.parent.parent.name == SCRIPTS_DIR
            and path.name == f"{path.parent.name}.yml"
        ):
            # Packs/myPack/Scripts/myScript/myScript.yml
            return FileType.SCRIPT

        elif XDRC_TEMPLATE_DIR in path.parts:
            return FileType.XDRC_TEMPLATE_YML

        elif PARSING_RULES_DIR in path.parts:
            return FileType.PARSING_RULE

        elif MODELING_RULES_DIR in path.parts:
            return FileType.MODELING_RULE

        elif CORRELATION_RULES_DIR in path.parts:
            return FileType.CORRELATION_RULE

    elif path.name == FileType.PACK_IGNORE:
        return FileType.PACK_IGNORE

    elif path.name == FileType.SECRET_IGNORE:
        return FileType.SECRET_IGNORE

    elif path.parent.name == DOC_FILES_DIR:
        return FileType.DOC_FILE

    elif path.name.lower() == "pipfile":
        return FileType.PIPFILE

    elif path.name.lower() == "pipfile.lock":
        return FileType.PIPFILE_LOCK

    elif path.suffix.lower() == ".ini":
        return FileType.INI

    elif path.suffix.lower() == ".pem":
        return FileType.PEM

    elif (
        path.name.lower()
        in ("commands_example", "commands_examples", "command_examples")
        or path.suffix.lower() == ".txt"
    ):
        return FileType.TXT

    elif path.name == ".pylintrc":
        return FileType.PYLINTRC

    elif path.name == "LICENSE":
        return FileType.LICENSE

    return None


# flake8: noqa: C901


def find_type(
    path: str = "",
    _dict=None,
    file_type: Optional[str] = None,
    ignore_sub_categories: bool = False,
    ignore_invalid_schema_file: bool = False,
    clear_cache: bool = False,
):
    """
    Returns the content file type

    Arguments:
         path (str): a path to the file.
        _dict (dict): file dict representation if exists.
        file_type (str): a string representation of the file type.
        ignore_sub_categories (bool): ignore the sub categories, True to ignore, False otherwise.
        ignore_invalid_schema_file (bool): whether to ignore raising error on invalid schema files,
            True to ignore, False otherwise.
        clear_cache (bool): whether to clear the cache.

    Returns:
        FileType | None: Enum representation of the content file type, None otherwise.
    """
    type_by_path = find_type_by_path(path)
    if type_by_path:
        return type_by_path
    try:
        if not _dict and not file_type:
            _dict, file_type = get_dict_from_file(
                path, clear_cache=clear_cache, keep_order=False
            )

    except FileNotFoundError:
        # unable to find the file - hence can't identify it
        return None
    except ValueError as err:
        if ignore_invalid_schema_file:
            # invalid file schema
            logger.debug(str(err))
            return None
        raise err

    if file_type == "yml" or path.lower().endswith(".yml"):
        if path.lower().endswith("_unified.yml"):
            return FileType.UNIFIED_YML

        if "category" in _dict:
            if _dict.get("beta") and not ignore_sub_categories:
                return FileType.BETA_INTEGRATION

            return FileType.INTEGRATION

        if "script" in _dict:
            if TEST_PLAYBOOKS_DIR in Path(path).parts and not ignore_sub_categories:
                return FileType.TEST_SCRIPT

            return FileType.SCRIPT

        if "tasks" in _dict:
            if TEST_PLAYBOOKS_DIR in Path(path).parts:
                return FileType.TEST_PLAYBOOK

            return FileType.PLAYBOOK

        if "rules" in _dict:
            if "samples" in _dict and PARSING_RULES_DIR in Path(path).parts:
                return FileType.PARSING_RULE

            if MODELING_RULES_DIR in Path(path).parts:
                return FileType.MODELING_RULE

        if "global_rule_id" in _dict or (
            isinstance(_dict, list) and _dict and "global_rule_id" in _dict[0]
        ):
            return FileType.CORRELATION_RULE

    if file_type == "json" or path.lower().endswith(".json"):
        if (
            path.lower().endswith("_schema.json")
            and MODELING_RULES_DIR in Path(path).parts
        ):
            return FileType.MODELING_RULE_SCHEMA

        if "widgetType" in _dict:
            return FileType.WIDGET

        if "orientation" in _dict:
            return FileType.REPORT

        if "color" in _dict and "cliName" not in _dict:
            if (
                "definitionId" in _dict
                and _dict["definitionId"]
                and _dict["definitionId"].lower() not in ["incident", "indicator"]
            ):
                return FileType.GENERIC_TYPE
            return FileType.INCIDENT_TYPE

        # 'regex' key can be found in new reputations files while 'reputations' key is for the old reputations
        # located in reputations.json file.
        if "regex" in _dict or "reputations" in _dict:
            return FileType.REPUTATION

        if "brandName" in _dict and "transformer" in _dict:
            return FileType.OLD_CLASSIFIER

        if ("transformer" in _dict and "keyTypeMap" in _dict) or "mapping" in _dict:
            if _dict.get("type") and _dict.get("type") == "classification":
                return FileType.CLASSIFIER
            elif _dict.get("type") and "mapping" in _dict.get("type"):
                return FileType.MAPPER
            return None

        if "canvasContextConnections" in _dict:
            return FileType.CONNECTION

        if (
            "layout" in _dict or "kind" in _dict
        ):  # it's a Layout or Dashboard but not a Generic Object
            if "kind" in _dict or "typeId" in _dict:
                return FileType.LAYOUT

            return FileType.DASHBOARD

        if "group" in _dict and LAYOUT_CONTAINER_FIELDS.intersection(_dict):
            return FileType.LAYOUTS_CONTAINER

        if (
            "scriptName" in _dict
            and "existingEventsFilters" in _dict
            and "readyExistingEventsFilters" in _dict
            and "newEventFilters" in _dict
            and "readyNewEventFilters" in _dict
        ):
            return FileType.PRE_PROCESS_RULES

        if "definitionIds" in _dict and "views" in _dict:
            return FileType.GENERIC_MODULE

        if "auditable" in _dict:
            return FileType.GENERIC_DEFINITION

        if isinstance(_dict, dict) and {
            "isAllFeeds",
            "selectedFeeds",
            "isFeed",
        }.issubset(_dict.keys()):
            return FileType.JOB

        if isinstance(_dict, dict) and "wizard" in _dict:
            return FileType.WIZARD

        if "dashboards_data" in _dict:
            return FileType.XSIAM_DASHBOARD

        if "templates_data" in _dict:
            return FileType.XSIAM_REPORT

        if "trigger_id" in _dict:
            return FileType.TRIGGER

        if "profile_type" in _dict and "yaml_template" in _dict:
            return FileType.XDRC_TEMPLATE

        if "rule_id" in _dict:
            return FileType.LAYOUT_RULE

        if isinstance(_dict, dict) and {"data", "allRead", "truncated"}.intersection(
            _dict.keys()
        ):
            return FileType.LISTS

        # When using it for all files validation- sometimes 'id' can be integer
        if "id" in _dict:
            if isinstance(_dict["id"], str):
                if (
                    "definitionId" in _dict
                    and _dict["definitionId"]
                    and _dict["definitionId"].lower() not in ["incident", "indicator"]
                ):
                    return FileType.GENERIC_FIELD
                _id = _dict["id"].lower()
                if _id.startswith("incident"):
                    return FileType.INCIDENT_FIELD
                if _id.startswith("indicator"):
                    return FileType.INDICATOR_FIELD
            else:
                logger.info(
                    f'The file {path} could not be recognized, please update the "id" to be a string'
                )

    return None


def get_common_server_path(env_dir):
    common_server_dir = get_common_server_dir(env_dir)
    return os.path.join(common_server_dir, "CommonServerPython.py")


def get_common_server_path_pwsh(env_dir):
    common_server_dir = get_common_server_dir_pwsh(env_dir)
    return os.path.join(common_server_dir, "CommonServerPowerShell.ps1")


def _get_common_server_dir_general(env_dir, name):
    common_server_pack_path = os.path.join(env_dir, "Packs", "Base", "Scripts", name)

    return common_server_pack_path


def get_common_server_dir(env_dir):
    return _get_common_server_dir_general(env_dir, "CommonServerPython")


def get_common_server_dir_pwsh(env_dir):
    return _get_common_server_dir_general(env_dir, "CommonServerPowerShell")


def is_external_repository() -> bool:
    """
    Returns True if script executed from private repository

    """
    try:
        git_repo = GitUtil().repo
        private_settings_path = os.path.join(git_repo.working_dir, ".private-repo-settings")  # type: ignore
        return Path(private_settings_path).exists()
    except git.InvalidGitRepositoryError:
        return True


def get_content_id_set() -> dict:
    """Getting the ID Set from official content's bucket"""
    return requests.get(OFFICIAL_CONTENT_ID_SET_PATH).json()


def download_content_graph(
    output_path: Path, marketplace: MarketplaceVersions = MarketplaceVersions.XSOAR
) -> Path:
    """Getting the Content Graph from official content's bucket"""
    if output_path.is_dir():
        output_path = output_path / f"{marketplace.value}.zip"
    output_path.write_bytes(
        requests.get(f"{OFFICIAL_CONTENT_GRAPH_PATH}/{marketplace.value}.zip").content
    )
    return output_path


def get_latest_upload_flow_commit_hash() -> str:
    """Getting the latest commit hash of the upload flow from official content's bucket

    Returns:
        str: the last commit hash of the upload flow
    """
    response_json = requests.get(OFFICIAL_INDEX_JSON_PATH).json()
    if not isinstance(response_json, dict):
        raise ValueError(
            f"The index.json file is not in the expected format: {response_json}"
        )
    last_commit = response_json.get("commit")
    if not last_commit:
        raise ValueError("The latest commit hash was not found in the index.json file")
    return last_commit


def get_content_path(relative_path: Optional[Path] = None) -> Path:
    """Get abs content path, from any CWD
    Args:
        Optional[Path]: Path to file or folder in content repo. If not provided, the environment variable or cwd will be used.
    Returns:
        str: Absolute content path
    """
    # ValueError can be suppressed since as default, the environment variable or git.Repo can be used to find the content path.
    with contextlib.suppress(ValueError):
        if relative_path:
            return (
                relative_path.absolute().parent
                if relative_path.name == "Packs"
                else find_pack_folder(relative_path.absolute()).parent.parent
            )
    try:
        if content_path := os.getenv("DEMISTO_SDK_CONTENT_PATH"):
            git_repo = GitUtil(Path(content_path), search_parent_directories=False).repo
            logger.debug(f"Using content path: {content_path}")
        else:
            git_repo = GitUtil().repo

        try:
            remote_url = git_repo.remote(name=DEMISTO_GIT_UPSTREAM).urls.__next__()
        except ValueError:
            if not os.getenv("DEMISTO_SDK_IGNORE_CONTENT_WARNING"):
                logger.warning(
                    f"Could not find remote with name {DEMISTO_GIT_UPSTREAM} for repo {git_repo.working_dir}"
                )
            remote_url = ""
        is_fork_repo = "content" in remote_url
        is_external_repo = is_external_repository()

        if not is_fork_repo and not is_external_repo:
            raise git.InvalidGitRepositoryError
        if not git_repo.working_dir:
            return Path.cwd()
        return Path(git_repo.working_dir)
    except (git.InvalidGitRepositoryError, git.NoSuchPathError):
        if not os.getenv("DEMISTO_SDK_IGNORE_CONTENT_WARNING"):
            logger.info(
                "[yellow]Please run demisto-sdk in content repository![/yellow]"
            )
    return Path(".")


def run_command_os(
    command: str, cwd: Union[Path, str], env: Union[os._Environ, dict] = os.environ
) -> Tuple[str, str, int]:
    """Run command in subprocess tty
    Args:
        command(str): Command to be executed.
        cwd(Path): Path from pathlib object to be executed
        env: Environment variables for the execution
    Returns:
        str: Stdout of the command
        str: Stderr of the command
        int: exit code of command
    """
    if isinstance(cwd, str):
        cwd = Path(cwd)
    try:
        process = Popen(
            shlex.split(command),
            cwd=cwd,
            env=env,
            stdout=PIPE,
            stderr=PIPE,
            universal_newlines=True,
        )
        stdout, stderr = process.communicate()
    except OSError as e:
        return "", str(e), 1

    return stdout, stderr, process.returncode


def pascal_case(st: str) -> str:
    """Convert a string to pascal case. Will simply remove spaces and make sure the first
    character is capitalized

    Arguments:
        st {str} -- string to convert

    Returns:
        str -- converted string
    """
    words = re.findall(r"[a-zA-Z0-9]+", st)
    return "".join("".join([w[0].upper(), w[1:]]) for w in words)


def capital_case(st: str) -> str:
    """Capitalize the first letter of each word of a string. The remaining characters are untouched.

    Arguments:
        st {str} -- string to convert

    Returns:
        str -- converted string
    """
    if len(st) >= 1:
        words = st.split()
        return " ".join([f"{s[:1].upper()}{s[1:]}" for s in words if len(s) >= 1])
    else:
        return ""


@lru_cache
def get_last_release_version():
    """
    Get latest release tag (xx.xx.xx)

    :return: tag
    """
    tags = run_command("git tag").split("\n")
    tags = [tag for tag in tags if re.match(r"\d+\.\d+\.\d+", tag) is not None]
    tags.sort(key=Version, reverse=True)

    return tags[0]


def is_file_from_content_repo(file_path: str) -> Tuple[bool, str]:
    """Check if an absolute file_path is part of content repo.
    Args:
        file_path (str): The file path which is checked.
    Returns:
        bool: if file is part of content repo.
        str: relative path of file in content repo.
    """
    try:
        git_repo = GitUtil().repo
        remote_url = git_repo.remote().urls.__next__()
        is_fork_repo = "content" in remote_url
        is_external_repo = is_external_repository()

        if not is_fork_repo and not is_external_repo:
            return False, ""
        content_path_parts = Path(git_repo.working_dir).parts  # type: ignore
        input_path_parts = Path(file_path).parts
        input_path_parts_prefix = input_path_parts[: len(content_path_parts)]
        if content_path_parts == input_path_parts_prefix:
            return True, "/".join(input_path_parts[len(content_path_parts) :])
        else:
            return False, ""

    except Exception as e:
        logger.info(f"Unable to identify the repository: {e}")
        return False, ""


def should_file_skip_validation(file_path: str) -> bool:
    """Check if the file cannot be validated under 'run_all_validations_on_file' method for various reasons,
    either if it's a test file, or if it's a file that's been validated somewhere else
    Args:
        file_path (str): The file path which is checked.
    Returns:
        bool: True if the file's validation should be skipped, False otherwise.
    """
    file_extension = os.path.splitext(file_path)[-1]
    # We validate only yml json and .md files
    if file_extension not in [".yml", ".json", ".md"]:
        return True
    if any(
        ignore_pattern in file_path.lower()
        for ignore_pattern in ALL_FILES_VALIDATION_IGNORE_WHITELIST
    ):
        return True
    # Ignoring changelog and description files since these are checked on the integration validation
    if "changelog" in file_path.lower() or "description" in file_path.lower():
        return True
    # unified files should not be validated
    if file_path.endswith("_unified.yml"):
        return True
    return False


def is_test_config_match(
    test_config: dict,
    test_playbook_id: str = "",
    integration_id: str = "",
    script_id: str = "",
) -> bool:
    """
    Given a test configuration from conf.json file, this method checks if the configuration is configured for the
    test playbook or for integration_id.
    Since in conf.json there could be test configurations with 'integrations' as strings or list of strings
    the type of test_configurations['integrations'] is checked in first and the match according to the type.
    If file type is not an integration- will return True if the test_playbook id matches playbookID.
    Args:
        test_config: A test configuration from conf.json file under 'tests' key.
        test_playbook_id: A test playbook ID.
        integration_id: An integration ID.
        script_id: A script ID.
    If both test_playbook_id and integration_id are given will look for a match of both, else will look for match
    of either test playbook id or integration id or script id.
    Returns:
        True if the test configuration contains the test playbook and the content item or False if not
    """
    test_playbook_match = test_playbook_id == test_config.get("playbookID")
    test_integrations = test_config.get("integrations")
    test_scripts = test_config.get("scripts")
    if isinstance(test_integrations, list):
        integration_match = any(
            test_integration
            for test_integration in test_integrations
            if test_integration == integration_id
        )
    else:
        integration_match = test_integrations == integration_id

    if isinstance(test_scripts, list):
        scripts_match = any(
            test_script for test_script in test_scripts if test_script == script_id
        )
    else:
        scripts_match = test_scripts == script_id

    # If both playbook id and integration id are given
    if integration_id and test_playbook_id:
        return test_playbook_match and integration_match

    # If only integration id is given
    if integration_id:
        return integration_match

    # If only test playbook is given
    if test_playbook_id:
        return test_playbook_match

    if script_id:
        return scripts_match

    return False


def is_content_item_dependent_in_conf(test_config, file_type) -> bool:
    """Check if a line from conf have multiple integration/scripts dependent on the TPB.
        - if the TPB checks only one integration/script it is independent.
          For example: {"integrations": ["PagerDuty v2"], "playbookID": "PagerDuty Test"}.
        - if the TPB checks more then one integration/script it is dependent.
          For example: {"integrations": ["PagerDuty v2", "PagerDuty v3"], "playbookID": "PagerDuty Test"}.
    Args:
        test_config (dict): The dict in the conf file.
        file_type (str): The file type, can be integrations, scripts or playbook.

    Returns:
        bool: The return value. True for dependence, False otherwise.
    """
    integrations_list = test_config.get("integrations", [])
    integrations_list = (
        integrations_list
        if isinstance(integrations_list, list)
        else [integrations_list]
    )
    scripts_list = test_config.get("scripts", [])
    scripts_list: list = (
        scripts_list if isinstance(scripts_list, list) else [scripts_list]
    )
    if file_type == "integration":
        return len(integrations_list) > 1
    if file_type == "script":
        return len(scripts_list) > 1
    # if the file_type is playbook or testplaybook in the conf.json it does not dependent on any other content
    elif file_type == "playbook":
        return False
    return True


def search_and_delete_from_conf(
    conf_json_tests: list,
    content_item_id: str,
    file_type: str,
    test_playbooks: list,
    no_test_playbooks_explicitly: bool,
) -> List[dict]:
    """Return all test section from conf.json file without the deprecated content item.

    Args:
        conf_json_tests (int): The dict in the conf file.
        content_item_id (str): The  content item id.
        file_type (str): The file type, can be integrations, scripts or playbook.
        test_playbooks (list): A list of related test playbooks.
        no_test_playbooks_explicitly (bool): True if there are related TPB, False otherwise.

    Returns:
        bool: The return value. True for dependence, False otherwise.
    """
    keyword = ""
    test_registered_in_conf_json = []
    # If the file type we are deprecating is a integration - there are TBP related to the yml
    if file_type == "integration":
        keyword = "integration_id"

    elif file_type == "playbook":
        keyword = "test_playbook_id"

    elif file_type == "script":
        keyword = "script_id"

    test_registered_in_conf_json.extend(
        [
            test_config
            for test_config in conf_json_tests
            if is_test_config_match(test_config, **{keyword: content_item_id})
        ]
    )
    if not no_test_playbooks_explicitly:
        for test in test_playbooks:
            if test not in list(
                map(lambda x: x["playbookID"], test_registered_in_conf_json)
            ):
                test_registered_in_conf_json.extend(
                    [
                        test_config
                        for test_config in conf_json_tests
                        if is_test_config_match(test_config, test_playbook_id=test)
                    ]
                )
    # remove the line from conf.json
    if test_registered_in_conf_json:
        for test_config in test_registered_in_conf_json:
            if file_type == "playbook" and test_config in conf_json_tests:
                conf_json_tests.remove(test_config)
            elif (
                test_config in conf_json_tests
                and not is_content_item_dependent_in_conf(test_config, file_type)
            ):
                conf_json_tests.remove(test_config)
            elif test_config in conf_json_tests:
                if content_item_id in (test_config.get("integrations", [])):
                    test_config.get("integrations").remove(content_item_id)
                if content_item_id in (test_config.get("scripts", [])):
                    test_config.get("scripts").remove(content_item_id)

    return conf_json_tests


def get_not_registered_tests(
    conf_json_tests: list, content_item_id: str, file_type: str, test_playbooks: list
) -> list:
    """
    Return all test playbooks that are not configured in conf.json file
    Args:
        conf_json_tests: the 'tests' value of 'conf.json file
        content_item_id: A content item ID, could be a script, an integration or a playbook.
        file_type: The file type, could be an integration or a playbook.
        test_playbooks: The yml file's list of test playbooks.

    Returns:
        A list of TestPlaybooks not configured
    """
    not_registered_tests = []
    for test in test_playbooks:
        if file_type == "playbook":
            test_registered_in_conf_json = any(
                test_config
                for test_config in conf_json_tests
                if is_test_config_match(test_config, test_playbook_id=test)
            )
        else:
            test_registered_in_conf_json = any(
                test_config
                for test_config in conf_json_tests
                if is_test_config_match(test_config, integration_id=content_item_id)
            )
        if not test_registered_in_conf_json:
            not_registered_tests.append(test)
    return not_registered_tests


def _get_file_id(file_type: str, file_content: Dict):
    """
    Gets the ID of a content item according to it's type
    Args:
        file_type: The type of the content item
        file_content: The content of the content item

    Returns:
        The file's content ID
    """
    if file_type in ID_IN_ROOT:
        return file_content.get("id", "")
    elif file_type in ID_IN_COMMONFIELDS:
        return file_content.get("commonfields", {}).get("id")
    elif file_type == FileType.LAYOUT_RULE:
        return file_content.get("rule_id", "")
    return file_content.get("trigger_id", "")


def is_path_of_integration_directory(path: str) -> bool:
    """Returns true if directory is integration directory false if not."""
    return Path(path).name == INTEGRATIONS_DIR


def is_path_of_script_directory(path: str) -> bool:
    """Returns true if directory is script directory false if not."""
    return Path(path).name == SCRIPTS_DIR


def is_path_of_playbook_directory(path: str) -> bool:
    """Returns true if directory is playbook directory false if not."""
    return Path(path).name == PLAYBOOKS_DIR


def is_path_of_test_playbook_directory(path: str) -> bool:
    """Returns true if directory is test_playbook directory false if not."""
    return Path(path).name == TEST_PLAYBOOKS_DIR


def is_path_of_report_directory(path: str) -> bool:
    """Returns true if directory is report directory false if not."""
    return Path(path).name == REPORTS_DIR


def is_path_of_dashboard_directory(path: str) -> bool:
    """Returns true if directory is integration directory false if not."""
    return Path(path).name == DASHBOARDS_DIR


def is_path_of_widget_directory(path: str) -> bool:
    """Returns true if directory is integration directory false if not."""
    return Path(path).name == WIDGETS_DIR


def is_path_of_incident_field_directory(path: str) -> bool:
    """Returns true if directory is integration directory false if not."""
    return Path(path).name == INCIDENT_FIELDS_DIR


def is_path_of_incident_type_directory(path: str) -> bool:
    """Returns true if directory is integration directory false if not."""
    return Path(path).name == INCIDENT_TYPES_DIR


def is_path_of_indicator_field_directory(path: str) -> bool:
    """Returns true if directory is integration directory false if not."""
    return Path(path).name == INDICATOR_FIELDS_DIR


def is_path_of_layout_directory(path: str) -> bool:
    """Returns true if directory is integration directory false if not."""
    return Path(path).name == LAYOUTS_DIR


def is_path_of_pre_process_rules_directory(path: str) -> bool:
    """Returns true if directory is pre-processing rules directory, false if not."""
    return Path(path).name == PRE_PROCESS_RULES_DIR


def is_path_of_lists_directory(path: str) -> bool:
    return Path(path).name == LISTS_DIR


def is_path_of_classifier_directory(path: str) -> bool:
    """Returns true if directory is integration directory false if not."""
    return Path(path).name == CLASSIFIERS_DIR


def get_parent_directory_name(path: str, abs_path: bool = False) -> str:
    """
    Retrieves the parent directory name
    :param path: path to get the parent dir name
    :param abs_path: when set to true, will return absolute path
    :return: parent directory name
    """
    parent_dir_name = os.path.dirname(os.path.abspath(path))
    if abs_path:
        return parent_dir_name
    return Path(parent_dir_name).name


def get_code_lang(file_data: dict, file_entity: str) -> str:
    """
    Returns content item's code language (python / javascript).
    :param file_data: The file data
    :param file_entity: The file entity
    :return: The code language
    """
    if file_entity == INTEGRATIONS_DIR:
        return file_data.get("script", {}).get("type", "")
    elif file_entity == SCRIPTS_DIR:
        return file_data.get("type", {})
    return ""


def camel_to_snake(camel: str) -> str:
    """
    Converts camel case (CamelCase) strings to snake case (snake_case) strings.
    Args:
        camel (str): The camel case string.

    Returns:
        str: The snake case string.
    """
    camel_to_snake_pattern = re.compile(r"(?<!^)(?=[A-Z][a-z])")
    snake = camel_to_snake_pattern.sub("_", camel).lower()
    return snake


def open_id_set_file(id_set_path):
    id_set = {}
    try:
        with open(id_set_path) as id_set_file:
            id_set = json.load(id_set_file)
    except OSError:
        logger.info("[yellow]Could not open id_set file[/yellow]")
        raise
    finally:
        return id_set


def get_demisto_version(client: demisto_client) -> Version:
    """
    Args:
        demisto_client: A configured demisto_client instance

    Returns:
        the server version of the Demisto instance.
    """
    try:
        resp = client.generic_request("/about", "GET")
        about_data = json.loads(resp[0].replace("'", '"'))
        return Version(Version(about_data.get("demistoVersion")).base_version)
    except Exception:
        logger.warning(
            "Could not parse server version, please make sure the environment is properly configured."
        )
        return Version("0")


def arg_to_list(arg: Union[str, List[str]], separator: str = ",") -> List[str]:
    """
    Converts a string representation of lists to a python list
    Args:
           arg: string or list of string.
           separator: A string separator to separate the strings, the default is a comma.
    Returns:
          list, contains strings.

    """
    if not arg:
        return []
    if isinstance(arg, list):
        return arg
    if isinstance(arg, str):
        if arg[0] == "[" and arg[-1] == "]":
            return json.loads(arg)
        return [s.strip() for s in arg.split(separator)]
    return [arg]


def get_file_version_suffix_if_exists(
    current_file: Dict, check_in_display: bool = False
) -> Optional[str]:
    """
    Checks if current YML file name is versioned or no, e.g, ends with v<number>.
    Args:
        current_file (Dict): Dict representing YML data of an integration or script.
        check_in_display (bool): Whether to get name by 'display' field or not (by 'name' field).

    Returns:
        (Optional[str]): Number of the version as a string, if the file ends with version suffix. None otherwise.
    """
    versioned_file_regex = r"v([0-9]+)$"
    name = current_file.get("display") if check_in_display else current_file.get("name")
    if not name:
        return None
    matching_regex = re.findall(versioned_file_regex, name.lower())
    if matching_regex:
        return matching_regex[-1]
    return None


def get_all_incident_and_indicator_fields_from_id_set(id_set_file, entity_type):
    fields_list = []
    for item in ["IncidentFields", "IndicatorFields"]:
        all_item_fields = id_set_file.get(item)
        for item_field in all_item_fields:
            for field, field_info in item_field.items():
                if entity_type == "mapper" or entity_type == "old classifier":
                    fields_list.append(field_info.get("name", ""))
                    fields_list.append(
                        field.replace("incident_", "").replace("indicator_", "")
                    )
                elif entity_type == "layout":
                    fields_list.append(
                        field.replace("incident_", "").replace("indicator_", "")
                    )
    return fields_list


def item_type_to_content_items_header(item_type):
    converter = {
        "incidenttype": "incidentType",
        "reputation": "indicatorType",
        "indicatorfield": "indicatorField",
        "incidentfield": "incidentField",
        "layoutscontainer": "layout",
        "betaintegration": "integration",
        # GOM
        "genericdefinition": "genericDefinition",
        "genericfield": "genericField",
        "genericmodule": "genericModule",
        "generictype": "genericType",
        # SIEM content
        "correlationrule": "correlationRule",
        "modelingrule": "modelingRule",
        "parsingrule": "parsingRule",
        "xdrctemplate": "XDRCTemplate",
        "layoutrule": "layoutRule",
    }

    return f"{converter.get(item_type, item_type)}s"


def is_object_in_id_set(object_id, item_type, pack_info_from_id_set):
    """
        Check if the given object is part of the packs items that are present in the Packs section in the id set.
        This is assuming that the id set is based on the version that has, under each pack, the items it contains.

    Args:
        object_name: name of object of interest.
        object_type: type of object of interest.
        packs_section_from_id_set: the pack object under the key Packs in the previously given id set.

    Returns:

    """
    content_items = pack_info_from_id_set.get("ContentItems", {})
    items_ids = content_items.get(item_type_to_content_items_header(item_type), [])

    return object_id in items_ids


def is_string_uuid(string_to_check: str):
    """
    Check if a given string is from uuid type
    Args:
        string_to_check: string

    Returns:
        bool. True if the string match uuid type, else False

    """
    return bool(re.fullmatch(UUID_REGEX, string_to_check))


def extract_multiple_keys_from_dict(key: str, var: dict):
    """
    Args:
        key: string representing a re-occurring field in dictionary
        var: nested dictionary (can contain both nested lists and nested dictionary)

    Returns: A generator that generates value in an occurrence of the nested key in var.
    """
    if hasattr(var, "items"):
        for k, v in var.items():
            if k == key:
                yield v
            if isinstance(v, dict):
                yield from extract_multiple_keys_from_dict(key, v)
            elif isinstance(v, list):
                for d in v:
                    yield from extract_multiple_keys_from_dict(key, d)


def find_file(root_path, file_name):
    """Find a file with a given file name under a given root path.
    Returns:
        str: The full file path from root path if exists, else return empty string.
    """
    for file in os.listdir(root_path):
        file_path = os.path.join(root_path, file)
        if file_path.endswith(file_name):
            return file_path
        elif os.path.isdir(file_path):
            found_file = find_file(file_path, file_name)
            if found_file:
                return found_file
    return ""


@lru_cache
def get_file_displayed_name(file_path):
    """Gets the file name that is displayed in the UI by the file's path.
    If there is no displayed name - returns the file name"""
    file_type = find_type(file_path)
    if FileType.INTEGRATION == file_type:
        return get_yaml(file_path).get("display")
    elif file_type in [
        FileType.SCRIPT,
        FileType.TEST_SCRIPT,
        FileType.PLAYBOOK,
        FileType.TEST_PLAYBOOK,
    ]:
        return get_yaml(file_path).get("name")
    elif file_type in [
        FileType.MAPPER,
        FileType.CLASSIFIER,
        FileType.INCIDENT_FIELD,
        FileType.INCIDENT_TYPE,
        FileType.INDICATOR_FIELD,
        FileType.LAYOUTS_CONTAINER,
        FileType.PRE_PROCESS_RULES,
        FileType.DASHBOARD,
        FileType.WIDGET,
        FileType.REPORT,
        FileType.JOB,
        FileType.WIZARD,
    ]:
        res = get_json(file_path)
        return res.get("name") if isinstance(res, dict) else res[0].get("name")
    elif file_type == FileType.OLD_CLASSIFIER:
        return get_json(file_path).get("brandName")
    elif file_type == FileType.LAYOUT:
        return get_json(file_path).get("TypeName")
    elif file_type == FileType.REPUTATION:
        return get_json(file_path).get("id")
    else:
        return Path(file_path).name


def compare_context_path_in_yml_and_readme(yml_dict, readme_content):
    """
    Gets both README and YML file of Integration and compares the context path between them.
    Scripts are not being checked.
    Args:
        yml_dict: a dictionary representing YML content.
        readme_content: the content string of the readme file.
    Returns: A dictionary as following: {<command_name>:{'only in yml': <set of context paths found only in yml>,
                                                        'only in readme': <set of context paths found only in readme>}}
    """
    different_contexts: dict = {}

    # Gets the data from the README
    # the pattern to get the context part out of command section:
    context_section_pattern = (
        r"\| *\*\*Path\*\* *\| *\*\*Type\*\* *\| *\*\*Description\*\* *\|.(.*?)#{3,5}"
    )
    # the pattern to get the value in the first column under the outputs table:
    context_path_pattern = r"\| *(\S.*?\S) *\| *[^\|]* *\| *[^\|]* *\|"
    readme_content += (
        "### "  # mark end of file so last pattern of regex will be recognized.
    )
    commands = yml_dict.get("script", {})

    # handles scripts
    if not commands:
        return different_contexts
    commands = commands.get("commands", [])
    for command in commands:
        command_name = command.get("name")

        # Gets all context path in the relevant command section from README file
        command_section_pattern = rf" Base Command..`{command_name}`.(.*?)\n### "  # pattern to get command section
        command_section = re.findall(command_section_pattern, readme_content, re.DOTALL)
        if not command_section:
            continue
        if not command_section[0].endswith("###"):
            command_section[
                0
            ] += "###"  # mark end of file so last pattern of regex will be recognized.
        context_section = re.findall(
            context_section_pattern, command_section[0], re.DOTALL
        )
        if not context_section:
            context_path_in_command = set()
        else:
            context_path_in_command = set(
                re.findall(context_path_pattern, context_section[0], re.DOTALL)
            )

            # remove the header line ---- (could be of any length)
            for path in context_path_in_command:
                if not path.replace("-", ""):
                    context_path_in_command.remove(path)
                    break

        # handles cases of old integrations with context in 'important' section
        if "important" in command:
            command.pop("important")

        # Gets all context path in the relevant command section from YML file
        existing_context_in_yml = set(
            extract_multiple_keys_from_dict("contextPath", command)
        )

        # finds diff between YML and README
        only_in_yml_paths = existing_context_in_yml - context_path_in_command
        only_in_readme_paths = context_path_in_command - existing_context_in_yml
        if only_in_yml_paths or only_in_readme_paths:
            different_contexts[command_name] = {
                "only in yml": only_in_yml_paths,
                "only in readme": only_in_readme_paths,
            }

    return different_contexts


def write_dict(
    path: Union[Path, str],
    data: Dict,
    handler: Optional[XSOAR_Handler] = None,
    indent: int = 0,
    sort_keys: bool = False,
    **kwargs,
):
    """
    Write unicode content into a json/yml file.
    """
    path = Path(path)
    if not handler:
        suffix = path.suffix.lower()
        if suffix == ".json":
            handler = json
        elif suffix in {".yaml", ".yml"}:
            handler = yaml
        else:
            raise ValueError(f"The file {path} is neither json/yml")

    safe_write_unicode(
        lambda f: handler.dump(data, f, indent, sort_keys, **kwargs), path  # type: ignore[union-attr]
    )


def to_kebab_case(s: str):
    """
    Scan File => scan-file
    Scan File- => scan-file
    *scan,file => scan-file
    Scan     File => scan-file

    """
    if s:
        new_s = s.lower()
        new_s = re.sub("[ ,.-]+", "-", new_s)
        new_s = re.sub("[^A-Za-z0-9-]+", "", new_s)
        m = re.search("[a-z0-9]+(-[a-z0-9]+)*", new_s)
        if m:
            return m.group(0)
        else:
            return new_s

    return s


def to_pascal_case(s: str):
    """
    Scan File => ScanFile
    Scan File- => ScanFile
    *scan,file => ScanFile
    Scan     File => ScanFile
    scan-file => ScanFile
    scan.file => ScanFile

    """
    if s:
        if re.search(r"^[A-Z][a-z]+(?:[A-Z][a-z]+)*$", s):
            return s

        new_s = s.lower()
        new_s = re.sub(r"[ -\.]+", "-", new_s)
        new_s = "".join([t.title() for t in new_s.split("-")])
        new_s = re.sub(r"[^A-Za-z0-9]+", "", new_s)

        return new_s

    return s


def get_approved_usecases() -> list:
    """Gets approved list of usecases from content master

    Returns:
        List of approved usecases
    """
    return get_remote_file(
        "Tests/Marketplace/approved_usecases.json",
        git_content_config=GitContentConfig(
            repo_name=GitContentConfig.OFFICIAL_CONTENT_REPO_NAME
        ),
    ).get("approved_list", [])


def get_pack_metadata(file_path: str) -> dict:
    """Get the pack_metadata dict, of the pack containing the given file path.

    Args:
        file_path(str): file path

    Returns: pack_metadata of the pack, that source_file related to,
        on failure returns {}

    """
    pack_path = file_path if PACKS_DIR in file_path else os.path.realpath(__file__)
    match = re.search(rf".*{PACKS_DIR}[/\\]([^/\\]+)[/\\]?", pack_path)
    directory = match.group() if match else ""

    try:
        metadata_path = os.path.join(directory, PACKS_PACK_META_FILE_NAME)
        pack_metadata, _ = get_dict_from_file(metadata_path)
        return pack_metadata
    except Exception:
        return {}


def is_pack_path(input_path: str) -> bool:
    """
    Checks whether pack given in input path is for a pack.
    Args:
        input_path (str): Input path.
    Examples
        - input_path = 'Packs/BitcoinAbuse
          Returns: True
        - input_path = 'Packs/BitcoinAbuse/Layouts'
          Returns: False
    Returns:
        (bool):
        - True if the input path is for a given pack.
        - False if the input path is not for a given pack.
    """
    return Path(input_path).parent.name == PACKS_DIR


def is_xsoar_supported_pack(file_path: str) -> bool:
    """
    Takes a path to a file and returns a boolean indicating
    whether this file belongs to an XSOAR-supported Pack.

    Args:
        - `file_path` (`str`): The path of the file.

    Returns:
        - `bool`
    """

    return get_pack_metadata(file_path).get(PACK_METADATA_SUPPORT) == XSOAR_SUPPORT


def get_relative_path_from_packs_dir(file_path: str) -> str:
    """Get the relative path for a given file_path starting in the Packs directory"""
    if PACKS_DIR not in file_path or file_path.startswith(PACKS_DIR):
        return file_path

    return file_path[file_path.find(PACKS_DIR) :]


def is_uuid(s: str) -> Optional[Match]:
    """Checks whether given string is a UUID

    Args:
         s (str): The string to check if it is a UUID

    Returns:
        Match: Returns the match if given string is a UUID, otherwise None
    """
    return re.match(UUID_REGEX, s)


def get_release_note_entries(version="") -> list:
    """
    Gets the release notes entries for the current version.

    Args:
        version: The current demisto-sdk version.

    Return:
        list: A list of the release notes given from the CHANGELOG file.
    """

    changelog_file_content = (
        get_remote_file(
            full_file_path="CHANGELOG.md",
            return_content=True,
            git_content_config=GitContentConfig(repo_name="demisto/demisto-sdk"),
        )
        .decode("utf-8")
        .split("\n")
    )

    if not version or "dev" in version:
        version = "Unreleased"

    if f"## {version}" not in changelog_file_content:
        return []

    result = changelog_file_content[changelog_file_content.index(f"## {version}") + 1 :]
    result = result[: result.index("")]

    return result


def get_current_usecases() -> list:
    """Gets approved list of usecases from current branch (only in content repo).

    Returns:
        List of approved usecases from current branch
    """
    if not is_external_repository():
        approved_usecases_json, _ = get_dict_from_file(
            "Tests/Marketplace/approved_usecases.json"
        )
        return approved_usecases_json.get("approved_list", [])
    return []


def get_approved_tags_from_branch() -> Dict[str, List[str]]:
    """Gets approved list of tags from current branch (only in content repo).

    Returns:
        Dict of approved tags from current branch
    """
    if not is_external_repository():
        approved_tags_json, _ = get_dict_from_file(
            "Tests/Marketplace/approved_tags.json"
        )
        if isinstance(approved_tags_json.get("approved_list"), list):
            logger.info(
                "[yellow]You are using a deprecated version of the file aproved_tags.json, consider pulling from master"
                " to update it.[/yellow]"
            )
            return {
                "common": approved_tags_json.get("approved_list", []),
                "xsoar": [],
                "marketplacev2": [],
                "xpanse": [],
            }

        return approved_tags_json.get("approved_list", {})
    return {}


def get_current_categories() -> list:
    """Gets approved list of categories from current branch (only in content repo).

    Returns:
        List of approved categories from current branch
    """
    if is_external_repository():
        return []
    try:
        approved_categories_json, _ = get_dict_from_file(
            "Tests/Marketplace/approved_categories.json"
        )
    except FileNotFoundError:
        logger.warning(
            "File approved_categories.json was not found. Getting from remote."
        )
        approved_categories_json = get_remote_file(
            "Tests/Marketplace/approved_categories.json"
        )
    return approved_categories_json.get("approved_list", [])


@contextmanager
def suppress_stdout():
    """
    Temporarily suppress console output without effecting error outputs.
    Example of use:

        with suppress_stdout():
            logger.info('This message will not be printed')
        logger.info('This message will be printed')
    """
    with open(os.devnull, "w") as devnull:
        try:
            old_stdout = sys.stdout
            sys.stdout = devnull
            yield
        finally:
            sys.stdout = old_stdout


def get_definition_name(path: str, pack_path: str) -> Optional[str]:
    r"""
    param:
        path (str): path to the file which needs a definition name (generic field\generic type file)
        pack_path (str): relevant pack path

    :rtype: ``str``
    :return:
        for generic type and generic field return associated generic definition name folder

    """

    try:
        file_dictionary = get_json(path)
        definition_id = file_dictionary["definitionId"]
        generic_def_path = os.path.join(pack_path, "GenericDefinitions")
        file_names_lst = os.listdir(generic_def_path)
        for file in file_names_lst:
            if str.find(file, definition_id):
                def_file_path = os.path.join(generic_def_path, file)
                def_file_dictionary = get_json(def_file_path)
                cur_id = def_file_dictionary["id"]
                if cur_id == definition_id:
                    return def_file_dictionary["name"]

        logger.info("Was unable to find the file for definitionId " + definition_id)
        return None

    except (FileNotFoundError, AttributeError):
        logger.info(
            "Error while retrieving definition name for definitionId "
            + definition_id
            + "\n Check file structure and make sure all relevant fields are entered properly"
        )
        return None


def is_iron_bank_pack(file_path):
    metadata = get_pack_metadata(file_path)
    return PACK_METADATA_IRON_BANK_TAG in metadata.get("tags", [])


def get_script_or_sub_playbook_tasks_from_playbook(
    searched_entity_name: str, main_playbook_data: Dict
) -> List[Dict]:
    """Get the tasks data for a task running the searched_entity_name (script/playbook).

    Returns:
        List. A list of dicts representing tasks running the searched_entity_name.
    """
    searched_tasks: List = []
    tasks = main_playbook_data.get("tasks", {})
    if not tasks:
        return searched_tasks

    for task_data in tasks.values():
        task_details = task_data.get("task", {})
        found_entity = searched_entity_name in {
            task_details.get("scriptName"),
            task_details.get("playbookName"),
        }

        if found_entity:
            searched_tasks.append(task_data)

    return searched_tasks


def extract_docker_image_from_text(text: str, with_no_tag: bool = False):
    """
    Strips the docker image version from a given text.

    Args:
        text (str): the text to extract the docker image from
        with_no_tag (bool): whether to return the docker image without its tag,
            for example if True then demisto/tesseract:1.0.0.36078 --> tesseract

    Returns:
        str: The docker image version if exists, otherwise, return None.
    """
    match = re.search(r"(demisto/.+:([0-9]+)(((\.)[0-9]+)+))", text)
    if match:
        docker_image = match.group(1)
        if with_no_tag:
            return docker_image.replace("demisto/", "").split(":")[0]
        return docker_image
    else:
        return None


def get_current_repo() -> Tuple[str, str, str]:
    try:
        git_repo = GitUtil().repo
        parsed_git = giturlparse.parse(git_repo.remotes.origin.url)
        host = parsed_git.host
        if "@" in host:
            host = host.split("@")[1]
        return host, parsed_git.owner, parsed_git.repo
    except git.InvalidGitRepositoryError:
        logger.info("[yellow]git repo is not found[/yellow]")
        return "Unknown source", "", ""


def get_item_marketplaces(
    item_path: str,
    item_data: Dict = None,
    packs: Dict[str, Dict] = None,
    item_type: str = None,
) -> List:
    """
    Return the supporting marketplaces of the item.

    Args:
        item_path: the item path.
        item_data: the item data.
        packs: the pack mapping from the ID set.
        item_type: The item type.

    Returns: the list of supporting marketplaces.
    """

    if item_type and item_type in SIEM_ONLY_ENTITIES:
        return [MarketplaceVersions.MarketplaceV2.value]

    if not item_data:
        item_data = get_file(item_path)

    # first check, check field 'marketplaces' in the item's file
    marketplaces = item_data.get("marketplaces", [])  # type: ignore

    # second check, check the metadata of the pack
    if not marketplaces:
        if "pack_metadata" in item_path:
            # default supporting marketplace
            marketplaces = [MarketplaceVersions.XSOAR.value]
        else:
            pack_name = get_pack_name(item_path)
            if packs and packs.get(pack_name):
                marketplaces = packs.get(pack_name, {}).get(
                    "marketplaces", [MarketplaceVersions.XSOAR.value]
                )
            else:
                marketplaces = get_mp_types_from_metadata_by_item(item_path)

    return marketplaces


def get_mp_types_from_metadata_by_item(file_path):
    """
    Get the supporting marketplaces for the given content item, defined by the mp field in the metadata.
    If the field doesnt exist in the pack's metadata, consider as xsoar only.
    Args:
        file_path: path to content item in content repo

    Returns:
        list of names of supporting marketplaces (current options are marketplacev2 and xsoar)
    """
    if (
        METADATA_FILE_NAME in Path(file_path).parts
    ):  # for when the type is pack, the item we get is the metadata path
        metadata_path = file_path
    else:
        metadata_path_parts = get_pack_dir(file_path)
        metadata_path = Path(*metadata_path_parts) / METADATA_FILE_NAME

    try:
        if not (
            marketplaces := get_file(metadata_path, raise_on_error=True).get(
                MARKETPLACE_KEY_PACK_METADATA
            )
        ):
            return [MarketplaceVersions.XSOAR.value]
        return marketplaces
    except FileNotFoundError:
        return []


def get_pack_dir(path):
    """
    Used for testing packs where the location of the "Packs" dir is not constant.
    Args:
        path: path of current file

    Returns:
        the path starting from Packs dir

    """
    parts = Path(path).parts
    for index in range(len(parts)):
        if parts[index] == "Packs":
            return parts[: index + 2]
    return []


@contextmanager
def ProcessPoolHandler() -> ProcessPool:
    """Process pool Handler which terminate all processes in case of Exception.

    Yields:
        ProcessPool: Pebble process pool.
    """
    with ProcessPool(max_workers=cpu_count()) as pool:
        try:
            yield pool
        except Exception:
            logger.info("[red]Gracefully release all resources due to Error...[/red]")
            raise
        finally:
            pool.close()
            pool.join()


def wait_futures_complete(futures: List[ProcessFuture], done_fn: Callable):
    """Wait for all futures to complete, Raise exception if occurred.

    Args:
        futures: futures to wait for.
        done_fn: Function to run on result.
    Raises:
        Exception: Raise caught exception for further cleanups.
    """
    for future in as_completed(futures):
        try:
            result = future.result()
            done_fn(result)
        except Exception as e:
            logger.info(f"[red]{e}[/red]")
            raise


def get_api_module_dependencies(pkgs, id_set_path):
    """
    Get all paths to integrations and scripts dependent on api modules that are found in the modified files.
    Args:
        pkgs: the pkgs paths found as modified to run lint on (including the api module files)
        id_set_path: path to id set
    Returns:
        a list of the paths to the scripts and integration found dependent on the modified api modules.
    """

    id_set = open_id_set_file(id_set_path)
    changed_api_modules = {pkg.name for pkg in pkgs if API_MODULES_PACK in pkg.parts}
    scripts = id_set.get(IdSetKeys.SCRIPTS.value, [])
    integrations = id_set.get(IdSetKeys.INTEGRATIONS.value, [])
    using_scripts, using_integrations = [], []
    for script in scripts:
        script_info = list(script.values())[0]
        script_name = script_info.get("name")
        script_api_modules = script_info.get("api_modules", [])
        if intersection := changed_api_modules & set(script_api_modules):
            logger.debug(f"found script {script_name} dependent on {intersection}")
            using_scripts.extend(list(script.values()))

    for integration in integrations:
        integration_info = list(integration.values())[0]
        integration_name = integration_info.get("name")
        script_api_modules = integration_info.get("api_modules", [])
        if intersection := changed_api_modules & set(script_api_modules):
            logger.debug(
                f"found integration {integration_name} dependent on {intersection}"
            )
            using_integrations.extend(list(integration.values()))

    using_scripts_pkg_paths = [
        Path(script.get("file_path")).parent.absolute() for script in using_scripts
    ]
    using_integrations_pkg_paths = [
        Path(integration.get("file_path")).parent.absolute()
        for integration in using_integrations
    ]
    return list(set(using_integrations_pkg_paths + using_scripts_pkg_paths))


def listdir_fullpath(dir_name: str) -> List[str]:
    return [os.path.join(dir_name, f) for f in os.listdir(dir_name)]


def get_scripts_and_commands_from_yml_data(data, file_type):
    """Get the used scripts, playbooks and commands from the yml data

    Args:
        data: The yml data as extracted with get_yaml
        file_type: The FileType of the data provided.

    Return (list of found { 'id': command name, 'source': command source }, list of found script and playbook names)
    """
    commands = []
    detailed_commands = []
    scripts_and_pbs = []
    if file_type in {FileType.TEST_PLAYBOOK, FileType.PLAYBOOK}:
        tasks = data.get("tasks")
        for task_num in tasks.keys():
            task = tasks[task_num]
            inner_task = task.get("task")
            task_type = task.get("type")
            if inner_task and task_type == "regular" or task_type == "playbook":
                if inner_task.get("iscommand"):
                    commands.append(inner_task.get("script"))
                else:
                    if task_type == "playbook":
                        scripts_and_pbs.append(inner_task.get("playbookName"))
                    elif inner_task.get("scriptName"):
                        scripts_and_pbs.append(inner_task.get("scriptName"))
        if file_type == FileType.PLAYBOOK:
            playbook_id = get_entity_id_by_entity_type(data, PLAYBOOKS_DIR)
            scripts_and_pbs.append(playbook_id)

    if file_type == FileType.SCRIPT:
        script_id = get_entity_id_by_entity_type(data, SCRIPTS_DIR)
        scripts_and_pbs = [script_id]
        if data.get("dependson"):
            commands = data.get("dependson").get("must", [])

    if file_type == FileType.INTEGRATION:
        integration_commands = data.get("script", {}).get("commands")
        for integration_command in integration_commands:
            commands.append(integration_command.get("name"))

    for command in commands:
        command_parts = command.split("|||")
        if len(command_parts) == 2:
            detailed_commands.append(
                {"id": command_parts[1], "source": command_parts[0]}
            )
        else:
            detailed_commands.append({"id": command_parts[0]})

    return detailed_commands, scripts_and_pbs


def get_url_with_retries(url: str, retries: int, backoff_factor: int = 1, **kwargs):
    kwargs["stream"] = True
    session = requests.Session()
    exception = Exception()
    for i in range(retries):
        logger.debug(f"attempting to get {url}")
        response = session.get(url, **kwargs)
        try:
            response.raise_for_status()
        except HTTPError as error:
            logger.debug(
                f"Got error while trying to fetch {url}. {retries - i - 1} retries left.",
                exc_info=True,
            )
            exception = error
        else:
            return response
        sleep(backoff_factor)
    raise exception


def order_dict(data):
    """
    Order dict by default order
    """
    return OrderedDict(
        {
            k: order_dict(v) if isinstance(v, dict) else v
            for k, v in sorted(data.items())
        }
    )


def extract_none_deprecated_command_names_from_yml(yml_data: dict) -> list:
    """
    Go over all the commands in a yml file and return their names.
    Args:
        yml_data (dict): the yml content as a dict

    Returns:
        list: a list of all the commands names
    """
    commands_ls = []
    for command in yml_data.get("script", {}).get("commands", {}):
        if command.get("name") and not command.get("deprecated"):
            commands_ls.append(command.get("name"))
    return commands_ls


def extract_deprecated_command_names_from_yml(yml_data: dict) -> list:
    """
    Go over all the commands in a yml file and return their names.
    Args:
        yml_data (dict): the yml content as a dict

    Returns:
        list: a list of all the commands names
    """
    commands_ls = []
    for command in yml_data.get("script", {}).get("commands", {}):
        if command.get("deprecated"):
            commands_ls.append(command.get("name"))
    return commands_ls


def remove_copy_and_dev_suffixes_from_str(field_name: str) -> str:
    for _ in range(field_name.count("_")):
        for suffix in SUFFIX_TO_REMOVE:
            if field_name.endswith(suffix):
                field_name = field_name[: -len(suffix)]
    return field_name


def get_display_name(file_path: str | Path, file_data: dict | None = None) -> str:
    """Gets the entity display name from the file.

    :param file_path: The entity file path
    :param file_data: The entity file data

    :rtype: ``str``
    :return The display name
    """
    file_path = Path(file_path)

    if not file_data and file_path.suffix in (".yml", ".yaml", ".json"):
        file_data = get_file(file_path)

    if not file_data:
        file_data = {}

    if "display" in file_data:
        return file_data["display"]
    elif (
        "layout" in file_data
        and isinstance(file_data["layout"], dict)
        and "id" in file_data["layout"]
    ):
        return file_data["layout"]["id"]
    elif "name" in file_data:
        return file_data["name"]
    elif "TypeName" in file_data:
        return file_data["TypeName"]
    elif "brandName" in file_data:
        return file_data["brandName"]
    elif "details" in file_data and isinstance(file_data["details"], str):
        return file_data["details"]
    elif "id" in file_data:
        return file_data["id"]
    elif "trigger_name" in file_data:
        return file_data["trigger_name"]
    elif "rule_name" in file_data:
        return file_data["rule_name"]
    elif (
        "dashboards_data" in file_data
        and "dashboards_data" in file_data
        and isinstance(file_data["dashboards_data"], list)
        and len(file_data["dashboards_data"]) > 0
        and "name" in file_data["dashboards_data"][0]
    ):
        return file_data["dashboards_data"][0]["name"]
    elif (
        "templates_data" in file_data
        and "templates_data" in file_data
        and isinstance(file_data["templates_data"], list)
        and len(file_data["templates_data"]) > 0
        and "report_name" in file_data["templates_data"][0]
    ):
        return file_data["templates_data"][0]["report_name"]

    return file_path.name


def get_invalid_incident_fields_from_mapper(
    mapper_incident_fields: Dict[str, Dict], mapping_type: str, content_fields: List
) -> List[str]:
    """
    Get a list of incident fields which are not part of the content items (not part of id_json) from a specific
    interalMapping attribute.

    Args:
        mapper_incident_fields (dict[str, dict]): a dict of incident fields which belongs to a specific interalMapping.
        mapping_type (str): type of the mapper, either 'mapping-incoming' or 'mapping-outgoing'.
        content_fields (list[str]): list of available content fields.

    Returns:
        list[str]: all the invalid incident fields which are not part of the content items.

    Raises:
        ValueError: in case the mapping type has an incorrect value provided.
    """
    if mapping_type not in {"mapping-incoming", "mapping-outgoing"}:
        raise ValueError(
            f"Invalid mapping-type value {mapping_type}, should be: mapping-incoming/mapping-outgoing"
        )

    non_existent_fields = []

    for inc_name, inc_info in mapper_incident_fields.items():
        # incoming mapper
        if mapping_type == "mapping-incoming":
            if (
                inc_name not in content_fields
                and inc_name.lower() not in content_fields
            ):
                non_existent_fields.append(inc_name)
        # outgoing mapper
        if mapping_type == "mapping-outgoing":
            # for inc timer type: "field.StartDate, and for using filters: "simple": "".
            if simple := inc_info.get("simple"):
                if "." in simple:
                    simple = simple.split(".")[0]
                if (
                    simple not in content_fields
                    and simple.lower() not in content_fields
                ):
                    non_existent_fields.append(inc_name)

    return non_existent_fields


def get_invalid_incident_fields_from_layout(
    layout_incident_fields: List[Dict], content_fields: List[str]
) -> List[str]:
    """
    Get a list of incident fields which are not part of the content items (not part of id_json) from a specific
    layout item/section.

    Args:
        layout_incident_fields (list[dict]): a list of incident fields which
            belongs to a specific section/item in the layout.
        content_fields (list[str]): list of available content fields.

    Returns:
        list[str]: all the invalid incident fields which are not part of the content items.
    """
    non_existent_fields = []

    if layout_incident_fields and content_fields:
        for incident_field_info in layout_incident_fields:
            inc_field_id = normalize_field_name(
                field=incident_field_info.get("fieldId", "")
            )
            if (
                inc_field_id
                and inc_field_id.lower() not in content_fields
                and inc_field_id not in content_fields
            ):
                non_existent_fields.append(inc_field_id)

    return non_existent_fields


def normalize_field_name(field: str) -> str:
    """
    Get the raw field from a layout/mapper field.

    Input Example:
        field = incident_employeenumber

    Args:
        field (str): the incident/indicator field.
    """
    return field.replace("incident_", "").replace("indicator_", "")


STRING_TO_BOOL_MAP = {
    "y": True,
    "1": True,
    "yes": True,
    "true": True,
    "n": False,
    "0": False,
    "no": False,
    "false": False,
    "t": True,
    "f": False,
}


def string_to_bool(
    input_: Any,
    default_when_empty: Optional[bool] = None,
) -> bool:
    try:
        return STRING_TO_BOOL_MAP[str(input_).lower()]
    except (KeyError, TypeError):
        if input_ in ("", None) and default_when_empty is not None:
            return default_when_empty

    raise ValueError(f"cannot convert {input_} to bool")


def field_to_cli_name(field_name: str) -> str:
    """
    Returns the CLI name of an incident/indicator field by removing non letters/numbers
    characters and lowering capitalized letters.

    Input Example:
        field = Employee Number
    Output:
        employeenumber

    Args:
        field_name (str): the incident/indicator field name.
    """
    return re.sub(NON_LETTERS_OR_NUMBERS_PATTERN, "", field_name).lower()


def extract_field_from_mapping(mapping_value: str) -> str:
    """Given an outgoing-mapping value, returns the incident/indicator field used for the mapping.
    If mapping_value is surrounded by quotes ("<>"), it means the mapping value is a string and no field
    should be returned.

    Args:
        mapping_value (str): An outgoing-mapping value, which may contain an incident/indicator field.

    Returns:
        str: An incident/indicator field, or an empty string if not a field.
    """
    if not mapping_value or re.match(r"\"([^.]+).*\"", mapping_value):  # not a field
        return ""
    if field_name := re.match(r"\$\{([^.]*)[^}]*\}|([^$.]*).*", mapping_value):
        if field_name.groups()[0] is not None:
            return field_name.groups()[0]
        if len(field_name.groups()) > 1:
            return field_name.groups()[1]
    return mapping_value


def get_pack_paths_from_files(file_paths: Iterable[str]) -> list:
    """Returns the pack paths from a list/set of files"""
    pack_paths = {f"Packs/{get_pack_name(file_path)}" for file_path in file_paths}
    return list(pack_paths)


def replace_incident_to_alert(value: str) -> str:
    if not isinstance(value, str):
        return value

    new_value = value
    for pattern, replace_with in TABLE_INCIDENT_TO_ALERT.items():
        new_value = re.sub(pattern, replace_with, new_value)
    return new_value


def replace_alert_to_incident(value: str) -> str:
    if not isinstance(value, str):
        return value

    new_value = value
    for incident, alert in TABLE_INCIDENT_TO_ALERT.items():
        new_value = re.sub(alert, incident, new_value)
    return new_value


def get_id(file_content: Dict) -> Union[str, None]:
    """
    Get ID from a dict based content object.

    Args:
        file_content: the content of the file.

    Returns:
        str | None: the ID of the content item in case found, None otherwise.
    """
    if "commonfields" in file_content:
        return file_content["commonfields"].get("id")
    elif "dashboards_data" in file_content:
        return file_content["dashboards_data"][0].get("global_id")
    elif "templates_data" in file_content:
        return file_content["templates_data"][0].get("global_id")

    for key in (
        "global_rule_id",
        "trigger_id",
        "content_global_id",
        "rule_id",
        "typeId",
    ):
        if key in file_content:
            return file_content[key]

    return file_content.get("id")


def parse_marketplace_kwargs(kwargs: Dict[str, Any]) -> MarketplaceVersions:
    """
    Supports both the `marketplace` argument and `xsiam`.
    Raises an error when both are supplied.
    """
    marketplace = kwargs.pop("marketplace", None)  # removing to not pass it twice later
    is_xsiam = kwargs.get("xsiam")

    if (
        marketplace
        and is_xsiam
        and MarketplaceVersions(marketplace) != MarketplaceVersions.MarketplaceV2
    ):
        raise ValueError(
            "The arguments `marketplace` and `xsiam` cannot be used at the same time, remove one of them."
        )

    if is_xsiam:
        return MarketplaceVersions.MarketplaceV2

    if marketplace:
        return MarketplaceVersions(marketplace)

    logger.debug(
        "neither marketplace nor is_xsiam provided, using default marketplace=XSOAR"
    )
    return MarketplaceVersions.XSOAR  # default


def get_api_module_dependencies_from_graph(
    changed_api_modules: Set[str], graph: "ContentGraphInterface"
) -> List:
    if changed_api_modules:
        dependent_items = []
        api_module_nodes = graph.search(
            object_id=changed_api_modules, all_level_imports=True
        )
        if missing_api_modules := changed_api_modules - {
            node.object_id for node in api_module_nodes
        }:
            raise ValueError(
                f"The modified API modules {','.join(missing_api_modules)} were not found in the "
                f"content graph."
            )
        for api_module_node in api_module_nodes:
            logger.info(
                f"Checking for packages dependent on the modified API module {api_module_node.object_id}"
            )
            dependent_items += list(api_module_node.imported_by)

        if dependent_items:
            logger.info(
                f"Found [cyan]{len(dependent_items)}[/cyan] content items that import the following modified API modules: {changed_api_modules}. "
            )
        return dependent_items

    logger.info("No dependent packages found.")
    return []


def parse_multiple_path_inputs(
    input_path: Optional[Union[Path, str, List[Path], Tuple[Path]]]
) -> Optional[Tuple[Path, ...]]:
    if not input_path:
        return ()

    if isinstance(input_path, Path):
        return (input_path,)

    if isinstance(input_path, str):
        return tuple(Path(path_str) for path_str in input_path.split(","))

    if isinstance(input_path, (list, tuple)) and isinstance(
        (result := tuple(input_path))[0], Path
    ):
        return result

    raise ValueError(f"Cannot parse paths from {input_path}")


@lru_cache
def is_sdk_defined_working_offline() -> bool:
    """
    This method returns True when the SDK is defined as offline, i.e., when
    the DEMISTO_SDK_OFFLINE_ENV environment variable is True.

    Returns:
        bool: The value for DEMISTO_SDK_OFFLINE_ENV environment variable.
    """
    return str2bool(os.getenv(ENV_SDK_WORKING_OFFLINE))


def sha1_update_from_file(filename: Union[str, Path], hash):
    """This will iterate the file and update the hash object"""
    assert Path(filename).is_file()
    with open(str(filename), "rb") as f:
        for chunk in iter(lambda: f.read(4096), b""):
            hash.update(chunk)
    return hash


def sha1_file(filename: Union[str, Path]) -> str:
    """Return the sha1 hash of a directory"""
    return str(sha1_update_from_file(filename, sha1()).hexdigest())


def sha1_update_from_dir(directory: Union[str, Path], hash_):
    """This will recursivly iterate all the files in the directory and update the hash object"""
    assert Path(directory).is_dir()
    for path in sorted(Path(directory).iterdir(), key=lambda p: str(p).lower()):
        if path.name == "__pycache__":
            continue
        hash_.update(path.name.encode())
        if path.is_file():
            hash_ = sha1_update_from_file(path, hash_)
        elif path.is_dir():
            hash_ = sha1_update_from_dir(path, hash_)
    return hash_


def sha1_dir(directory: Union[str, Path]) -> str:
    """Return the sha1 hash of a directory"""
    return str(sha1_update_from_dir(directory, sha1()).hexdigest())


def is_epoch_datetime(string: str) -> bool:
    # Check if the input string contains only digits
    if not string.isdigit():
        return False
    # Convert the string to an integer and attempt to parse it as a datetime
    try:
        epoch_timestamp = int(string)
        datetime.fromtimestamp(epoch_timestamp)
        return True
    except Exception:
        return False


def extract_error_codes_from_file(pack_name: str) -> Set[str]:
    """
    Args:
        pack_name: a pack name from which to get the pack ignore errors.
    Returns: error codes set  that in pack.ignore file
    """
    error_codes_list = []
    if pack_name and (config := get_pack_ignore_content(pack_name)):
        # go over every file in the config
        for section in filter(
            lambda section: section.startswith("file:"), config.sections()
        ):
            # given section is of type file
            for key in config[section]:
                if key == "ignore":
                    # group ignore codes to a list
                    error_codes = str(config[section][key]).split(",")
                    error_codes_list.extend(error_codes)

    return set(error_codes_list)


def is_string_ends_with_url(str: str) -> bool:
    """
    Args:
        str: a string to test.
    Returns: True if the string ends with a url adress. Otherwise, return False.
    """
    return bool(re.search(f"{URL_REGEX}$", str))


def strip_description(description):
    """
    Args:
        description: a description string.
    Returns: the description stripped from quotes mark if they appear both in the beggining and in the end of the string.
    """
    description = description.strip()
    return (
        description.strip('"')
        if description.startswith('"') and description.endswith('"')
        else description.strip("'")
        if description.startswith("'") and description.endswith("'")
        else description
    )


def is_file_in_pack(file: Path, pack_name: str) -> bool:
    """
    Return wether the given file is under the given pack.
    Args:
        file: The file to check.
        pack_name: The name of the pack we want to ensure the given file is under.
    """
    return (
        len(file.parts) > 2 and file.parts[0] == "Packs" and file.parts[1] == pack_name
    )


def parse_int_or_default(value: Any, default: int) -> int:
    """
    Parse int or return default value
    Args:
        value: value to parse
        default: default value to return if parsing failed

    Returns:
        int: parsed value or default value

    """
    try:
        return int(value)
    except (ValueError, TypeError):
        return default


def get_all_repo_pack_ids() -> list:
    return [path.name for path in (Path(get_content_path()) / PACKS_DIR).iterdir()]


def get_value(obj: dict, paths: Union[str, List[str]], defaultParam=None):
    """Extracts field value from nested object
    Args:
      obj (dict): The object to extract the field from
      field (Union[str,List[str]]): The field or a list of possible fields to extract from the object, given in dot notation
      defaultParam (object): The default value to return in case the field doesn't exist in obj
    Returns:
      str: The value of the extracted field
    """
    if isinstance(paths, str):
        paths = [paths]
    for path in paths:
        keys = path.split(".")
        temp_obj = obj
        success = True
        for key in keys:
            try:
                if "[" in key and "]" in key:
                    # Handle list indexing
                    list_key, index = key.split("[")
                    index = int(index.strip("]"))  # type: ignore
                    temp_obj = temp_obj[list_key][index]
                else:
                    temp_obj = temp_obj[key]
            except (AttributeError, KeyError, IndexError):
                success = False
                continue
        if success:
            return temp_obj
    return defaultParam


def find_correct_key(data: dict, keys: List[str]) -> str:
    """Given a data object and a list of possible paths, finding the path where the object holds a value in that path.
    Args:
        data (dict): The object that holds the keys.
        keys (List[str]) List of possible paths.
    Returns:
        str: Either the path where the given data object has a value at or the last option.
    """
    for key in keys:
        if get_value(data, key, None):
            return key
    return keys[-1]


def set_value(data: dict, paths: Union[str, List[str]], value) -> None:
    """Updating a data object with given value in the given key.
    If a list of keys is given, will find the right path to update based on which path acctually has a value.
    Args:
        data (dict): the data object to update.
        keys (Union[str,List[str]]): the path or list of possible paths to update.
        value (_type_): the value to update.
    """
    if isinstance(paths, list):
        path = find_correct_key(data, paths)
    else:
        path = paths
    current_dict = data
    keys = path.split(".")
    for key in keys[:-1]:
        if "[" in key and "]" in key:
            # Handle list indexing
            list_key, index = key.split("[")
            index = int(index.strip("]"))
            current_dict = current_dict[list_key]
            current_dict = current_dict[index]
        else:
            # Handle dictionary keys
            current_dict = current_dict[key]

    # Set the value in the dictionary at the specified path
    last_key = keys[-1]
    if "[" in last_key and "]" in last_key:
        list_key, index = last_key.split("[")  # type: ignore
        index = int(index.strip("]"))  # type: ignore
        current_dict[list_key][index] = value
    else:
        current_dict[last_key] = value


def detect_file_level(file_path: str) -> PathLevel:
    """
    Detect the whether the path points to a file, a content entity dir, a content generic entity dir
    (i.e GenericFields or GenericTypes), a pack dir or package dir

    Args:
            file_path(str): the path to check.

    Returns:
        PathLevel. File, ContentDir, ContentGenericDir, Pack or Package - depending on the file path level.
    """
    if Path(file_path).is_file():
        return PathLevel.FILE

    file_path = file_path.rstrip("/")
    dir_name = Path(file_path).name
    if dir_name in CONTENT_ENTITIES_DIRS:
        return PathLevel.CONTENT_ENTITY_DIR

    if str(os.path.dirname(file_path)).endswith(GENERIC_TYPES_DIR) or str(
        os.path.dirname(file_path)
    ).endswith(GENERIC_FIELDS_DIR):
        return PathLevel.CONTENT_GENERIC_ENTITY_DIR

    if Path(file_path).parent.name == PACKS_DIR:
        return PathLevel.PACK

    else:
        return PathLevel.PACKAGE


def specify_files_from_directory(file_set: Set, directory_path: str) -> Set:
    """Filter a set of file paths to only include ones which are from a specified directory.

    Args:
        file_set(Set): A set of file paths - could be stings or tuples for rename files.
        directory_path(str): the directory path in which to check for the files.

    Returns:
        Set. A set of all the paths of files that appear in the given directory.
    """
    filtered_set: Set = set()
    for file in file_set:
        if isinstance(file, str) and directory_path in file:
            filtered_set.add(file)

        # handle renamed files
        elif isinstance(file, tuple) and directory_path in file[1]:
            filtered_set.add(file)

    return filtered_set


def get_file_by_status(
    modified_files: Set,
    old_format_files: Optional[Set],
    file_path: str,
    renamed_files: Optional[Set] = None,
) -> Tuple[Set, Set, Set]:
    """Given a specific file path identify in which git status set
    it exists and return a set containing that file and 2 additional empty sets.

    Args:
        modified_files(Set): A set of modified and renamed files.
        old_format_files(Optional[Set]): A set of old format files.
        file_path(str): The file path to check.
        renamed_files(Optional[Set]): A set of renamed files.

    Returns:
        Tuple[Set, Set, Set]. 3 sets representing modified, added and old format or renamed files respectively
        where the file path is in the appropriate set
    """
    filtered_modified_files: Set = set()
    filtered_added_files: Set = set()
    filtered_old_format_or_renamed_files: Set = set()

    # go through modified files and try to identify if the file is there
    for file in modified_files:
        if isinstance(file, str) and file == file_path:
            filtered_modified_files.add(file_path)
            return (
                filtered_modified_files,
                filtered_added_files,
                filtered_old_format_or_renamed_files,
            )

        # handle renamed files which are in tuples
        elif file_path in file:
            filtered_modified_files.add(file)
            return (
                filtered_modified_files,
                filtered_added_files,
                filtered_old_format_or_renamed_files,
            )
    if renamed_files:
        for file in renamed_files:
            if file_path in file:
                filtered_old_format_or_renamed_files.add(file)
                return (
                    filtered_modified_files,
                    filtered_added_files,
                    filtered_old_format_or_renamed_files,
                )

    # if the file is not modified check if it is in old format files
    if old_format_files and file_path in old_format_files:
        filtered_old_format_or_renamed_files.add(file_path)

    else:
        # if not found in either modified or old format consider the file newly added
        filtered_added_files.add(file_path)

    return (
        filtered_modified_files,
        filtered_added_files,
        filtered_old_format_or_renamed_files,
    )


def pascal_to_snake(pascal_string):
    """Convert the given string from pascal case to snake case.

    Args:
        pascal_string(str): A string in pascal case format

    Returns:
        str: The givn string converted to snake_case format.
    """
    result = [pascal_string[0].lower()]
    for char in pascal_string[1:]:
        if char.isupper():
            result.extend(["_", char.lower()])
        else:
            result.append(char)
    return "".join(result)


def retry(
    times: int = 3,
    delay: int = 1,
    exceptions: Union[Tuple[Type[Exception], ...], Type[Exception]] = Exception,
):
    """
    retries to execute a function until an exception isn't raised anymore.

    Args:
        times: the amount of times to try and execute the function
        delay: the number of seconds to wait between each time
        exceptions: the exceptions that should be caught when executing the function

    Returns:
        Any: the decorated function result
    """

    def _retry(func: Callable):
        func_name = func.__name__

        @wraps(func)
        def wrapper(*args, **kwargs):
            for i in range(1, times + 1):
                logger.debug(f"trying to run func {func_name} for the {i} time")
                try:
                    return func(*args, **kwargs)
                except exceptions as error:
                    logger.debug(
                        f"error when executing func {func_name}, error: {error}, time {i}"
                    )
                    if i == times:
                        raise
                    time.sleep(delay)

        return wrapper

    return _retry


<<<<<<< HEAD
def is_abstract_class(cls):
    return ABC in getattr(cls, "__bases__", ())
=======
class SecretManagerException(Exception):
    pass


def get_integration_params(secret_id: str, project_id: Optional[str] = None) -> dict:
    """This function retrieves the parameters of an integration from Google Secret Manager
    *Note*: This function will not run if the `DEMISTO_SDK_GCP_PROJECT_ID` env variable is not set.

    Args:
        project_id (str): GSM project id
        secret_id (str): The secret id in GSM

    Returns:
        dict: The integration params
    """
    if not project_id:
        project_id = os.getenv("DEMISTO_SDK_GCP_PROJECT_ID")
    if not project_id:
        raise ValueError(
            "Either provide the project id or set the `DEMISTO_SDK_GCP_PROJECT_ID` environment variable"
        )

    # Create the Secret Manager client.
    client = secretmanager.SecretManagerServiceClient()

    # Build the resource name of the secret version.
    name = f"projects/{project_id}/secrets/{secret_id}/versions/latest"

    # Access the secret version.
    try:
        response = client.access_secret_version(name=name)
    except google.api_core.exceptions.NotFound:
        logger.warning("The secret is not found in the secret manager")
        raise SecretManagerException
    except google.api_core.exceptions.PermissionDenied:
        logger.warning(
            "Insufficient permissions for gcloud. run `gcloud auth application-default login`"
        )
        raise SecretManagerException
    except Exception:
        logger.warning(f"Failed to get secret {secret_id} from Secret Manager.")
        raise SecretManagerException
    # Return the decoded payload.
    payload = json5.loads(response.payload.data.decode("UTF-8"))
    if "params" not in payload:
        logger.warning(f"Parameters are not found in {secret_id} from Secret Manager.")

        raise SecretManagerException
    return payload["params"]
>>>>>>> e0c602da
<|MERGE_RESOLUTION|>--- conflicted
+++ resolved
@@ -4253,10 +4253,9 @@
     return _retry
 
 
-<<<<<<< HEAD
 def is_abstract_class(cls):
     return ABC in getattr(cls, "__bases__", ())
-=======
+
 class SecretManagerException(Exception):
     pass
 
@@ -4305,5 +4304,4 @@
         logger.warning(f"Parameters are not found in {secret_id} from Secret Manager.")
 
         raise SecretManagerException
-    return payload["params"]
->>>>>>> e0c602da
+    return payload["params"]