import contextlib
import glob
import io
import logging
import os
import re
import shlex
import sys
import urllib.parse
from collections import OrderedDict
from concurrent.futures import as_completed
from configparser import ConfigParser, MissingSectionHeaderError
from contextlib import contextmanager
from datetime import datetime
from enum import Enum
from functools import lru_cache
from hashlib import sha1
from pathlib import Path, PosixPath
from subprocess import PIPE, Popen
from time import sleep
from typing import (
    TYPE_CHECKING,
    Any,
    Callable,
    Dict,
    Iterable,
    List,
    Match,
    Optional,
    Set,
    Tuple,
    Union,
)

import demisto_client
import git
import giturlparse
import requests
import urllib3
from bs4.dammit import UnicodeDammit
from packaging.version import Version
from pebble import ProcessFuture, ProcessPool
from requests.exceptions import HTTPError

from demisto_sdk.commands.common.constants import (
    ALL_FILES_VALIDATION_IGNORE_WHITELIST,
    API_MODULES_PACK,
    CLASSIFIERS_DIR,
    CONF_JSON_FILE_NAME,
    CORRELATION_RULES_DIR,
    DASHBOARDS_DIR,
    DEF_DOCKER,
    DEF_DOCKER_PWSH,
    DEFAULT_CONTENT_ITEM_FROM_VERSION,
    DEFAULT_CONTENT_ITEM_TO_VERSION,
    DEMISTO_GIT_PRIMARY_BRANCH,
    DEMISTO_GIT_UPSTREAM,
    DOC_FILES_DIR,
    ENV_DEMISTO_SDK_MARKETPLACE,
    ENV_SDK_WORKING_OFFLINE,
    ID_IN_COMMONFIELDS,
    ID_IN_ROOT,
    INCIDENT_FIELDS_DIR,
    INCIDENT_TYPES_DIR,
    INDICATOR_FIELDS_DIR,
    INDICATOR_TYPES_DIR,
    INTEGRATIONS_DIR,
    JOBS_DIR,
    LAYOUT_RULES_DIR,
    LAYOUTS_DIR,
    LISTS_DIR,
    MARKETPLACE_KEY_PACK_METADATA,
    MARKETPLACE_TO_CORE_PACKS_FILE,
    METADATA_FILE_NAME,
    MODELING_RULES_DIR,
    NON_LETTERS_OR_NUMBERS_PATTERN,
    OFFICIAL_CONTENT_GRAPH_PATH,
    OFFICIAL_CONTENT_ID_SET_PATH,
    OFFICIAL_INDEX_JSON_PATH,
    PACK_METADATA_IRON_BANK_TAG,
    PACK_METADATA_SUPPORT,
    PACKAGE_SUPPORTING_DIRECTORIES,
    PACKAGE_YML_FILE_REGEX,
    PACKS_DIR,
    PACKS_DIR_REGEX,
    PACKS_FOLDER,
    PACKS_PACK_IGNORE_FILE_NAME,
    PACKS_PACK_META_FILE_NAME,
    PACKS_README_FILE_NAME,
    PARSING_RULES_DIR,
    PLAYBOOKS_DIR,
    PRE_PROCESS_RULES_DIR,
    RELEASE_NOTES_DIR,
    RELEASE_NOTES_REGEX,
    REPORTS_DIR,
    SCRIPTS_DIR,
    SIEM_ONLY_ENTITIES,
    TABLE_INCIDENT_TO_ALERT,
    TEST_PLAYBOOKS_DIR,
    TESTS_AND_DOC_DIRECTORIES,
    TRIGGER_DIR,
    TYPE_PWSH,
    UNRELEASE_HEADER,
    URL_REGEX,
    UUID_REGEX,
    WIDGETS_DIR,
    XDRC_TEMPLATE_DIR,
    XSIAM_DASHBOARDS_DIR,
    XSIAM_REPORTS_DIR,
    XSOAR_CONFIG_FILE,
    XSOAR_SUPPORT,
    FileType,
    IdSetKeys,
    MarketplaceVersions,
    urljoin,
)
from demisto_sdk.commands.common.cpu_count import cpu_count
from demisto_sdk.commands.common.git_content_config import GitContentConfig, GitProvider
from demisto_sdk.commands.common.git_util import GitUtil
from demisto_sdk.commands.common.handlers import DEFAULT_JSON_HANDLER as json
from demisto_sdk.commands.common.handlers import DEFAULT_YAML_HANDLER as yaml
from demisto_sdk.commands.common.handlers import (
    XSOAR_Handler,
    YAML_Handler,
)

if TYPE_CHECKING:
    from demisto_sdk.commands.content_graph.interface import ContentGraphInterface

logger = logging.getLogger("demisto-sdk")

yaml_safe_load = YAML_Handler(typ="safe")

urllib3.disable_warnings()


GRAPH_SUPPORTED_FILE_TYPES = ["yml", "json"]


class TagParser:
    def __init__(self, marketplace_tag):
        self.pattern = rf"<~{marketplace_tag}>.*?</~{marketplace_tag}>|<~{marketplace_tag}>\n.*?\n</~{marketplace_tag}>\n"
        self.only_tags_pattern = rf"<~{marketplace_tag}>|</~{marketplace_tag}>|<~{marketplace_tag}>\n|\n</~{marketplace_tag}>\n"

    def parse(self, text: str, remove_tag: Optional[bool] = False) -> str:
        """
        Given a prefix and suffix of an expected tag, remove the tag and the text it's wrapping, or just the wrappers
        Args:
            text (str): text that may contain given tags.
            remove_tag (bool): overrides remove_tag_text value. Determines whether to remove the tag

        Returns:
            Text with no wrapper tags.
        """
        if remove_tag:
            text = re.sub(self.pattern, "", text)

        text = re.sub(self.only_tags_pattern, "", text)
        return text


class MarketplaceTagParser:
    XSOAR_TAG = "XSOAR"
    XSIAM_TAG = "XSIAM"
    XPANSE_TAG = "XPANSE"
    XSOAR_SAAS_TAG = "XSOAR_SAAS"
    XSOAR_ON_PREM_TAG = "XSOAR_ON_PREM"

    def __init__(self, marketplace: str = MarketplaceVersions.XSOAR.value):

        self.marketplace = marketplace

        self._xsoar_parser = TagParser(marketplace_tag=self.XSOAR_TAG)
        self._xsiam_parser = TagParser(marketplace_tag=self.XSIAM_TAG)
        self._xpanse_parser = TagParser(marketplace_tag=self.XPANSE_TAG)
        self._xsoar_saas_parser = TagParser(marketplace_tag=self.XSOAR_SAAS_TAG)
        self._xsoar_on_prem_parser = TagParser(marketplace_tag=self.XSOAR_ON_PREM_TAG)

    @property
    def marketplace(self):
        return self._marketplace

    @marketplace.setter
    def marketplace(self, marketplace):
        self._marketplace = marketplace
        self._should_remove_xsoar_text = marketplace not in [
            MarketplaceVersions.XSOAR.value,
            MarketplaceVersions.XSOAR_ON_PREM.value,
            MarketplaceVersions.XSOAR_SAAS.value,
        ]
        self._should_remove_xsiam_text = (
            marketplace != MarketplaceVersions.MarketplaceV2.value
        )
        self._should_remove_xpanse_text = (
            marketplace != MarketplaceVersions.XPANSE.value
        )
        self._should_remove_xsoar_saas_text = (
            marketplace != MarketplaceVersions.XSOAR_SAAS.value
        )
        self._should_remove_xsoar_on_prem_text = marketplace not in [
            MarketplaceVersions.XSOAR_ON_PREM.value,
            MarketplaceVersions.XSOAR.value,
        ]

    def parse_text(self, text):
        # Remove the tags of the products if specified should_remove.
        text = self._xsoar_parser.parse(
            remove_tag=self._should_remove_xsoar_text, text=text
        )
        text = self._xsoar_saas_parser.parse(
            remove_tag=self._should_remove_xsoar_saas_text, text=text
        )
        text = self._xsiam_parser.parse(
            remove_tag=self._should_remove_xsiam_text, text=text
        )
        text = self._xsoar_on_prem_parser.parse(
            remove_tag=self._should_remove_xsoar_on_prem_text, text=text
        )
        return self._xpanse_parser.parse(
            remove_tag=self._should_remove_xpanse_text, text=text
        )


MARKETPLACE_TAG_PARSER = None

LAYOUT_CONTAINER_FIELDS = {
    "details",
    "detailsV2",
    "edit",
    "close",
    "mobile",
    "quickView",
    "indicatorsQuickView",
    "indicatorsDetails",
}
SDK_PYPI_VERSION = r"https://pypi.org/pypi/demisto-sdk/json"

SUFFIX_TO_REMOVE = ("_dev", "_copy")


class NoInternetConnectionException(Exception):
    """
    This exception is raised in methods that require an internet connection, when the SDK is defined as working offline.
    """

    pass


def generate_xsiam_normalized_name(file_name, prefix):
    if file_name.startswith(f"external-{prefix}-"):
        return file_name
    elif file_name.startswith(f"{prefix}-"):
        return file_name.replace(f"{prefix}-", f"external-{prefix}-")
    else:
        return f"external-{prefix}-{file_name}"


def get_mp_tag_parser():
    global MARKETPLACE_TAG_PARSER
    if MARKETPLACE_TAG_PARSER is None:
        MARKETPLACE_TAG_PARSER = MarketplaceTagParser(
            os.getenv(ENV_DEMISTO_SDK_MARKETPLACE, MarketplaceVersions.XSOAR.value)
        )
    return MARKETPLACE_TAG_PARSER


def get_yml_paths_in_dir(project_dir: str, error_msg: str = "") -> Tuple[list, str]:
    """
    Gets the project directory and returns the path of the first yml file in that directory
    :param project_dir: string path to the project_dir
    :param error_msg: the error msg to show to the user in case not yml files found in the directory
    :return: first returned argument is the list of all yml files paths in the directory, second returned argument is a
    string path to the first yml file in project_dir
    """
    yml_files = glob.glob(os.path.join(project_dir, "*.yml"))
    if not yml_files:
        if error_msg:
            logger.info(error_msg)
        return [], ""
    return yml_files, yml_files[0]


def get_files_in_dir(
    project_dir: str,
    file_endings: list,
    recursive: bool = True,
    ignore_test_files: bool = False,
    exclude_list: Optional[list] = None,
) -> list:
    """
    Gets the project directory and returns the path of all yml, json and py files in it
    Args:
        project_dir: String path to the project_dir
        file_endings: List of file endings to search for in a given directory
        recursive: Indicates whether search should be recursive or not
        exclude_list: List of file/directory names to exclude.
    :return: The path of files with file_endings in the current dir
    """
    files = []
    excludes = []
    exclude_all_list = exclude_list.copy() if exclude_list else []
    if ignore_test_files:
        exclude_all_list.extend(TESTS_AND_DOC_DIRECTORIES)

    project_path = Path(project_dir)
    glob_function = project_path.rglob if recursive else project_path.glob
    for file_type in file_endings:
        pattern = f"*.{file_type}"
        if project_dir.endswith(file_type):
            return [project_dir]
        for exclude_item in exclude_all_list:
            exclude_pattern = f"**/{exclude_item}/" + pattern
            excludes.extend([str(f) for f in glob_function(exclude_pattern)])
        files.extend([str(f) for f in glob_function(pattern)])
    return list(set(files) - set(excludes))


def get_all_content_objects_paths_in_dir(project_dir_list: Optional[Iterable]):
    """
    Gets the project directory and returns the path of all yml, json and py files in it
    Args:
        project_dir_list: List or set with str paths
    :return: list of content files in the current dir with str relative paths
    """
    files: list = []
    if not project_dir_list:
        return files

    for file_path in project_dir_list:
        files.extend(
            get_files_in_dir(
                file_path, GRAPH_SUPPORTED_FILE_TYPES, ignore_test_files=True
            )
        )

    output = [get_relative_path_from_packs_dir(file) for file in files]

    return output


def src_root() -> Path:
    """Demisto-sdk absolute path from src root.

    Returns:
        Path: src root path.
    """
    git_dir = GitUtil().repo.working_tree_dir

    return Path(git_dir) / "demisto_sdk"  # type: ignore


def run_command(command, is_silenced=True, exit_on_error=True, cwd=None):
    """Run a bash command in the shell.

    Args:
        command (string): The string of the command you want to execute.
        is_silenced (bool): Whether to print command output.
        exit_on_error (bool): Whether to exit on command error.
        cwd (str): the path to the current working directory.

    Returns:
        string. The output of the command you are trying to execute.
    """
    if is_silenced:
        p = Popen(
            command.split(), stdout=PIPE, stderr=PIPE, universal_newlines=True, cwd=cwd
        )
    else:
        p = Popen(command.split(), cwd=cwd)  # type: ignore

    output, err = p.communicate()
    if err:
        if exit_on_error:
            logger.info(
                f"[red]Failed to run command {command}\nerror details:\n{err}[/red]"
            )
            sys.exit(1)
        else:
            raise RuntimeError(
                f"Failed to run command {command}\nerror details:\n{err}"
            )

    return output


def get_marketplace_to_core_packs() -> Dict[MarketplaceVersions, Set[str]]:
    """Getting the core pack from Github content

    Returns:
        A mapping from marketplace versions to their core packs.
    """
    if is_external_repository():
        return {}  # no core packs in external repos.

    mp_to_core_packs: Dict[MarketplaceVersions, Set[str]] = {}
    for mp in MarketplaceVersions:
        # for backwards compatibility mp_core_packs can be a list, but we expect a dict.
        try:
            mp_core_packs: Union[list, dict] = get_json(
                MARKETPLACE_TO_CORE_PACKS_FILE[mp],
            )
        except FileNotFoundError:
            mp_core_packs = get_remote_file(
                MARKETPLACE_TO_CORE_PACKS_FILE[mp],
                git_content_config=GitContentConfig(
                    repo_name=GitContentConfig.OFFICIAL_CONTENT_REPO_NAME,
                    git_provider=GitProvider.GitHub,
                ),
            )
        if isinstance(mp_core_packs, list):
            mp_to_core_packs[mp] = set(mp_core_packs)
        else:
            mp_to_core_packs[mp] = set(mp_core_packs.get("core_packs_list", []))
    return mp_to_core_packs


def get_core_pack_list(marketplaces: List[MarketplaceVersions] = None) -> list:
    """Getting the core pack list from Github content

    Arguments:
        marketplaces: A list of the marketplaces to return core packs for.

    Returns:
        The core packs list.
    """
    result: Set[str] = set()
    if is_external_repository():
        return []  # no core packs in external repos.

    if marketplaces is None:
        marketplaces = list(MarketplaceVersions)

    for mp, core_packs in get_marketplace_to_core_packs().items():
        if mp in marketplaces:
            result.update(core_packs)
    return list(result)


def get_local_remote_file(
    full_file_path: str,
    tag: str = DEMISTO_GIT_PRIMARY_BRANCH,
    return_content: bool = False,
):
    repo_git_util = GitUtil()
    git_path = repo_git_util.get_local_remote_file_path(full_file_path, tag)
    file_content = repo_git_util.get_local_remote_file_content(git_path)
    if return_content:
        if file_content:
            return file_content.encode()
        return file_content
    return get_file_details(file_content, full_file_path)


def get_remote_file_from_api(
    full_file_path: str,
    git_content_config: Optional[GitContentConfig],
    tag: str = DEMISTO_GIT_PRIMARY_BRANCH,
    return_content: bool = False,
    encoding: Optional[str] = None,
) -> Union[bytes, Dict, List]:
    """
    Returns a remote file from Github/Gitlab repo using the api

    Args:
        full_file_path: file path in the GitHub/Gitlab repository
        git_content_config: GitContentConfig config object
        tag: from which commit / branch to take the file in the remote repository
        return_content: whether to return the raw content of the file (bytes)
        encoding: whether to decode the remote file with special encoding

    Returns:
        bytes | Dict | List: raw response of the file or as a python object (list, dict)
    """
    if not git_content_config:
        git_content_config = GitContentConfig()
    if git_content_config.git_provider == GitProvider.GitLab:
        full_file_path_quote_plus = urllib.parse.quote_plus(full_file_path)
        git_path = urljoin(
            git_content_config.base_api, "files", full_file_path_quote_plus, "raw"
        )
    else:  # github
        git_path = urljoin(git_content_config.base_api, tag, full_file_path)

    github_token: Optional[str] = None
    gitlab_token: Optional[str] = None
    try:
        github_token = git_content_config.CREDENTIALS.github_token
        gitlab_token = git_content_config.CREDENTIALS.gitlab_token
        if git_content_config.git_provider == GitProvider.GitLab:
            res = requests.get(
                git_path,
                params={"ref": tag},
                headers={"PRIVATE-TOKEN": gitlab_token},
                verify=False,
            )
            res.raise_for_status()
        else:  # Github
            res = requests.get(
                git_path,
                verify=False,
                timeout=10,
                headers={
                    "Authorization": f"Bearer {github_token}" if github_token else "",
                    "Accept": "application/vnd.github.VERSION.raw",
                },
            )  # Sometime we need headers
            if not res.ok:  # sometime we need param token
                res = requests.get(
                    git_path, verify=False, timeout=10, params={"token": github_token}
                )

        res.raise_for_status()
    except requests.exceptions.RequestException as exc:
        # Replace token secret if needed
        err_msg: str = (
            str(exc).replace(github_token, "XXX") if github_token else str(exc)
        )
        err_msg = err_msg.replace(gitlab_token, "XXX") if gitlab_token else err_msg
        if is_external_repository():
            logger.debug(
                f'[yellow]You are working in a private repository: "{git_content_config.current_repository}".\n'
                f"The github/gitlab token in your environment is undefined.\n"
                f"Getting file from local repository instead. \n"
                f"If you wish to get the file from the remote repository, \n"
                f"Please define your github or gitlab token in your environment.\n"
                f"`export {GitContentConfig.CREDENTIALS.ENV_GITHUB_TOKEN_NAME}=<TOKEN> or`\n"
                f"export {GitContentConfig.CREDENTIALS.ENV_GITLAB_TOKEN_NAME}=<TOKEN>[/yellow]"
            )
        logger.debug(
            f'[yellow]Could not find the old entity file under "{git_path}".\n'
            "please make sure that you did not break backward compatibility.\n"
            f"Reason: {err_msg}[/yellow]"
        )
        return {}

    file_content = res.content

    if return_content:
        return file_content
    if encoding:
        file_content = file_content.decode(encoding)  # type: ignore[assignment]

    return get_file_details(file_content, full_file_path)


def get_file_details(
    file_content,
    full_file_path: str,
) -> Dict:
    if full_file_path.endswith("json"):
        file_details = json.loads(file_content)
    elif full_file_path.endswith(("yml", "yaml")):
        file_details = yaml.load(file_content)
    elif full_file_path.endswith(".pack-ignore"):
        return file_content
    # if neither yml nor json then probably a CHANGELOG or README file.
    else:
        file_details = {}
    return file_details


@lru_cache(maxsize=128)
def get_remote_file(
    full_file_path: str,
    tag: str = DEMISTO_GIT_PRIMARY_BRANCH,
    return_content: bool = False,
    git_content_config: Optional[GitContentConfig] = None,
    default_value=None,
):
    """
    Args:
        full_file_path:The full path of the file.
        tag: The branch name. default is the content of DEMISTO_DEFAULT_BRANCH env variable.
        return_content: Determines whether to return the file's raw content or the dict representation of it.
        git_content_config: The content config to take the file from
        default_value: The method returns this value if using the SDK in offline mode. default_value cannot be None,
        as it will raise an exception.
    Returns:
        The file content in the required format.

    """
    if is_sdk_defined_working_offline():
        if default_value is None:
            raise NoInternetConnectionException
        return default_value

    tag = tag.replace(f"{DEMISTO_GIT_UPSTREAM}/", "").replace("demisto/", "")
    if not git_content_config:
        try:
            if not (
                local_origin_content := get_local_remote_file(
                    full_file_path, tag, return_content
                )
            ):
                raise ValueError(
                    f"Got empty content from local-origin file {full_file_path}"
                )
            return local_origin_content
        except Exception as e:
            logger.debug(
                f"Could not get local remote file because of: {str(e)}\n"
                f"Searching the remote file content with the API.",
                exc_info=True,
            )
    return get_remote_file_from_api(
        full_file_path, git_content_config, tag, return_content
    )


def filter_files_on_pack(pack: str, file_paths_list="") -> set:
    """
    filter_files_changes_on_pack.

    :param file_paths_list: list of content files
    :param pack: pack to filter

    :return: files_paths_on_pack: set of file paths contains only files located in the given pack
    """
    files_paths_on_pack = set()
    for file in file_paths_list:
        if get_pack_name(file) == pack:
            files_paths_on_pack.add(file)

    return files_paths_on_pack


def filter_packagify_changes(
    modified_files, added_files, removed_files, tag=DEMISTO_GIT_PRIMARY_BRANCH
):
    """
    Mark scripts/integrations that were removed and added as modified.

    :param modified_files: list of modified files in branch
    :param added_files: list of new files in branch
    :param removed_files: list of removed files in branch
    :param tag: The branch name. default is the content of DEMISTO_DEFAULT_BRANCH env variable.

    :return: tuple of updated lists: (modified_files, updated_added_files, removed_files)
    """
    # map IDs to removed files
    packagify_diff: dict = {}
    for file_path in removed_files:
        if file_path.split("/")[0] in PACKAGE_SUPPORTING_DIRECTORIES:
            if PACKS_README_FILE_NAME in file_path:
                continue
            details = get_remote_file(file_path, tag)
            if details:
                uniq_identifier = "_".join(
                    [
                        details["name"],
                        details.get("fromversion", DEFAULT_CONTENT_ITEM_FROM_VERSION),
                        details.get("toversion", DEFAULT_CONTENT_ITEM_TO_VERSION),
                    ]
                )
                packagify_diff[uniq_identifier] = file_path

    updated_added_files = set()
    for file_path in added_files:
        if file_path.split("/")[0] in PACKAGE_SUPPORTING_DIRECTORIES:
            if PACKS_README_FILE_NAME in file_path:
                updated_added_files.add(file_path)
                continue
            details = get_file(file_path, raise_on_error=True)

            uniq_identifier = "_".join(
                [
                    details["name"],
                    details.get("fromversion", DEFAULT_CONTENT_ITEM_FROM_VERSION),
                    details.get("toversion", DEFAULT_CONTENT_ITEM_TO_VERSION),
                ]
            )
            if uniq_identifier in packagify_diff:
                # if name appears as added and removed, this is packagify process - treat as modified.
                removed_files.remove(packagify_diff[uniq_identifier])
                modified_files.add((packagify_diff[uniq_identifier], file_path))
                continue

        updated_added_files.add(file_path)

    # remove files that are marked as both "added" and "modified"
    for file_path in modified_files:
        if isinstance(file_path, tuple):
            updated_added_files -= {file_path[1]}
        else:
            updated_added_files -= {file_path}

    return modified_files, updated_added_files, removed_files


def get_child_directories(directory):
    """Return a list of paths of immediate child directories of the 'directory' argument"""
    if not os.path.isdir(directory):
        return []
    child_directories = [
        os.path.join(directory, path)
        for path in os.listdir(directory)
        if os.path.isdir(os.path.join(directory, path))
    ]
    return child_directories


def get_child_files(directory):
    """Return a list of paths of immediate child files of the 'directory' argument"""
    if not os.path.isdir(directory):
        return []
    child_files = [
        os.path.join(directory, path)
        for path in os.listdir(directory)
        if Path(directory, path).is_file()
    ]
    return child_files


def has_remote_configured():
    """
    Checks to see if a remote named "upstream" is configured. This is important for forked
    repositories as it will allow validation against the demisto/content master branch as
    opposed to the master branch of the fork.
    :return: bool : True if remote is configured, False if not.
    """
    remotes = run_command("git remote -v")
    if re.search(GitContentConfig.CONTENT_GITHUB_UPSTREAM, remotes):
        return True
    else:
        return False


def is_origin_content_repo():
    """
    Checks to see if a remote named "origin" is configured. This check helps to determine if
    validation needs to be ran against the origin master branch or the upstream master branch
    :return: bool : True if remote is configured, False if not.
    """
    remotes = run_command("git remote -v")
    if re.search(GitContentConfig.CONTENT_GITHUB_ORIGIN, remotes):
        return True
    else:
        return False


@lru_cache
def get_last_remote_release_version():
    """
    Get latest release tag from PYPI.

    :return: tag
    """
    try:
        pypi_request = requests.get(SDK_PYPI_VERSION, verify=False, timeout=5)
        pypi_request.raise_for_status()
        pypi_json = pypi_request.json()
        version = pypi_json.get("info", {}).get("version", "")
        return version
    except Exception as exc:
        exc_msg = str(exc)
        if isinstance(exc, requests.exceptions.ConnectionError):
            exc_msg = (
                f'{exc_msg[exc_msg.find(">") + 3:-3]}.\n'
                f"This may happen if you are not connected to the internet."
            )
        logger.info(
            f"[yellow]Could not get latest demisto-sdk version.\nEncountered error: {exc_msg}[/yellow]"
        )
        return ""


def _read_file(file_path: Path) -> str:
    """returns the body of a text-based file, after reading it as UTF8, or trying to guess its encoding.

    Args:
        file_path (Path): file to read

    Returns:
        str: file contents
    """
    try:
        return file_path.read_text(encoding="utf8")

    except UnicodeDecodeError:
        try:
            # guesses the original encoding
            return UnicodeDammit(file_path.read_bytes()).unicode_markup

        except UnicodeDecodeError:
            logger.info(f"could not auto-detect encoding for file {file_path}")
            raise


def safe_write_unicode(
    write_method: Callable[[io.TextIOWrapper], Any],
    path: Path,
):
    # Write unicode content into a file.
    # If the destination file is not unicode, delete and re-write the content as unicode.

    def _write():
        with open(path, "w", encoding="utf-8") as f:
            write_method(f)

    try:
        _write()

    except UnicodeError:
        encoding = UnicodeDammit(path.read_bytes()).original_encoding
        if encoding == "utf-8":
            logger.error(
                f"{path} is encoded as unicode, cannot handle the error, raising it"
            )
            raise  # already a unicode file, the following code cannot fix it.

        logger.debug(
            f"deleting {path} - it will be rewritten as unicode (was {encoding})"
        )
        path.unlink()  # deletes the file
        logger.debug(f"rewriting {path} as")
        _write()  # recreates the file


@lru_cache
def get_file(
    file_path: Union[str, Path],
    clear_cache: bool = False,
    return_content: bool = False,
    keep_order: bool = False,
    raise_on_error: bool = False,
):
    """
    Get file contents.

    if raise_on_error = False, this function will return empty dict
    """
    if clear_cache:
        get_file.cache_clear()
    file_path = Path(file_path)  # type: ignore[arg-type]

    type_of_file = file_path.suffix.lower()

    if not file_path.exists():
        file_path = Path(get_content_path()) / file_path  # type: ignore[arg-type]

    if not file_path.exists():
        raise FileNotFoundError(file_path)

    try:
        file_content = _read_file(file_path)
        if return_content:
            return file_content
    except IOError as e:
        logger.error(f"Could not read file {file_path}.\nError: {e}")
        return {}
    try:
        if type_of_file.lstrip(".") in {"yml", "yaml"}:
            replaced = io.StringIO(
                re.sub(r"(simple: \s*\n*)(=)(\s*\n)", r'\1"\2"\3', file_content)
            )

            return yaml.load(replaced) if keep_order else yaml_safe_load.load(replaced)
        else:
            result = json.load(io.StringIO(file_content))
            # It's possible to that the result will be `str` after loading it. In this case, we need to load it again.
            return json.loads(result) if isinstance(result, str) else result
    except Exception as e:
        logger.error(
            f"{file_path} has a structure issue of file type {type_of_file}\n{e}"
        )
        if raise_on_error:
            raise
        return {}


def get_file_or_remote(file_path: Path, clear_cache=False):
    content_path = get_content_path()
    relative_file_path = None
    if file_path.is_absolute():
        absolute_file_path = file_path
        try:
            relative_file_path = file_path.relative_to(content_path)
        except ValueError:
            logger.debug(
                f"{file_path} is not a subpath of {content_path}. If the file does not exists locally, it could not be fetched."
            )
    else:
        absolute_file_path = content_path / file_path
        relative_file_path = file_path
    try:
        return get_file(absolute_file_path, clear_cache=clear_cache)
    except FileNotFoundError:
        logger.warning(
            f"Could not read/find {absolute_file_path} locally, fetching from remote"
        )
        if not relative_file_path:
            logger.error(
                f"The file path provided {file_path} is not a subpath of {content_path}. could not fetch from remote."
            )
            raise
        return get_remote_file(str(relative_file_path))


def get_yaml(file_path, cache_clear=False, keep_order: bool = False):
    if cache_clear:
        get_file.cache_clear()
    return get_file(file_path, clear_cache=cache_clear, keep_order=keep_order)


def get_json(file_path, cache_clear=False):
    if cache_clear:
        get_file.cache_clear()
    return get_file(file_path, clear_cache=cache_clear)


def get_script_or_integration_id(file_path):
    data_dictionary = get_yaml(file_path)

    if data_dictionary:
        commonfields = data_dictionary.get("commonfields", {})
        return commonfields.get(
            "id",
            [
                "-",
            ],
        )


def get_api_module_integrations_set(changed_api_modules: Set, integration_set: Set):
    integrations_set = list()
    for integration in integration_set:
        integration_data = list(integration.values())[0]
        if changed_api_modules & set(integration_data.get("api_modules", [])):
            integrations_set.append(integration_data)
    return integrations_set


def get_api_module_ids(file_list) -> Set:
    """Extracts APIModule IDs from the file list"""
    api_module_set = set()
    if file_list:
        for pf in file_list:
            parent = pf
            while f"/{API_MODULES_PACK}/Scripts/" in parent:
                parent = get_parent_directory_name(parent, abs_path=True)
                if f"/{API_MODULES_PACK}/Scripts/" in parent:
                    pf = parent
            if parent != pf:
                api_module_set.add(Path(pf).name)
    return api_module_set


def get_entity_id_by_entity_type(data: dict, content_entity: str):
    """
    Returns the id of the content entity given its entity type
    :param data: The data of the file
    :param content_entity: The content entity type
    :return: The file id
    """
    try:
        if content_entity in (INTEGRATIONS_DIR, SCRIPTS_DIR):
            return data.get("commonfields", {}).get("id", "")
        elif content_entity == LAYOUTS_DIR:
            # typeId is for old format layouts, id is for layoutscontainers
            return data.get("typeId", data.get("id", ""))
        else:
            return data.get("id", "")

    except AttributeError:
        raise ValueError(
            f"Could not retrieve id from file of type {content_entity} - make sure the file structure is "
            f"valid"
        )


def get_entity_name_by_entity_type(data: dict, content_entity: str):
    """
    Returns the name of the content entity given its entity type
    :param data: The data of the file
    :param content_entity: The content entity type
    :return: The file name
    """
    try:
        if content_entity == LAYOUTS_DIR:
            if "typeId" in data:
                return data.get("typeId", "")
            return data.get("name", "")  # for layoutscontainer
        return data.get("name", "")

    except AttributeError:
        raise ValueError(
            f"Could not retrieve name from file of type {content_entity} - make sure the file structure is "
            f"valid"
        )


def collect_ids(file_path):
    """Collect id mentioned in file_path"""
    data_dictionary = get_yaml(file_path)

    if data_dictionary:
        return data_dictionary.get("id", "-")


def get_from_version(file_path):
    data_dictionary = (
        get_yaml(file_path) if file_path.endswith("yml") else get_json(file_path)
    )

    if not isinstance(data_dictionary, dict):
        raise ValueError("yml file returned is not of type dict")

    if data_dictionary:
        from_version = (
            data_dictionary.get("fromversion")
            if "fromversion" in data_dictionary
            else data_dictionary.get("fromVersion", "")
        )

        if not from_version:
            logger.warning(
                f'fromversion/fromVersion was not found in {data_dictionary.get("id", "")}'
            )
            return ""

        if not re.match(r"^\d{1,2}\.\d{1,2}\.\d{1,2}$", from_version):
            raise ValueError(
                f'{file_path} fromversion is invalid "{from_version}". '
                'Should be of format: "x.x.x". for example: "4.5.0"'
            )

        return from_version

    return ""


def get_to_version(file_path):
    data_dictionary = get_yaml(file_path)

    if data_dictionary:
        to_version = data_dictionary.get("toversion", DEFAULT_CONTENT_ITEM_TO_VERSION)
        if not re.match(r"^\d{1,2}\.\d{1,2}\.\d{1,2}$", to_version):
            raise ValueError(
                f'{file_path} toversion is invalid "{to_version}". '
                'Should be of format: "x.x.x". for example: "4.5.0"'
            )

        return to_version

    return DEFAULT_CONTENT_ITEM_TO_VERSION


def str2bool(v):
    """
    Deprecated. Use string_to_bool instead
    """
    return string_to_bool(v, default_when_empty=False)


def to_dict(obj):
    if isinstance(obj, Enum):
        return obj.name

    if not hasattr(obj, "__dict__"):
        return obj

    result = {}
    for key, val in obj.__dict__.items():
        if key.startswith("_"):
            continue

        element = []
        if isinstance(val, list):
            for item in val:
                element.append(to_dict(item))
        else:
            element = to_dict(val)
        result[key] = element

    return result


def old_get_release_notes_file_path(file_path):
    dir_name = os.path.dirname(file_path)

    # CHANGELOG in pack sub dirs
    if re.match(PACKAGE_YML_FILE_REGEX, file_path):
        return os.path.join(dir_name, "CHANGELOG.md")

    # We got the CHANGELOG file to get its release notes
    if file_path.endswith("CHANGELOG.md"):
        return file_path

    # outside of packages, change log file will include the original file name.
    file_name = Path(file_path).name
    return os.path.join(dir_name, os.path.splitext(file_name)[0] + "_CHANGELOG.md")


def old_get_latest_release_notes_text(rn_path):
    if not Path(rn_path).is_file():
        # releaseNotes were not provided
        return None

    with open(rn_path) as f:
        rn = f.read()

    if not rn:
        # empty releaseNotes is not supported
        return None

    new_rn = re.findall(RELEASE_NOTES_REGEX, rn)
    if new_rn:
        # get release notes up to release header
        new_rn = new_rn[0].rstrip()
    else:
        new_rn = rn.replace(UNRELEASE_HEADER, "")  # type: ignore

    return new_rn if new_rn else None


def find_pack_folder(path: Path) -> Path:
    """
    Finds the pack folder.
    """

    if "Packs" not in path.parts:
        raise ValueError(f"Could not find a pack for {str(path)}")
    if path.parent.name == "Packs":
        return path
    return path.parents[len(path.parts) - (path.parts.index("Packs")) - 3]


def get_release_notes_file_path(file_path):
    """
    Accepts file path which is alleged to contain release notes. Validates that the naming convention
    is followed. If the file identified does not match the naming convention, error is returned.
    :param file_path: str - File path of the suspected release note.
    :return: file_path: str - Validated release notes path.
    """
    if file_path is None:
        logger.info("[yellow]Release notes were not found.[/yellow]")
        return None
    else:
        if bool(re.search(r"\d{1,2}_\d{1,2}_\d{1,2}\.md", file_path)):
            return file_path
        else:
            logger.info(
                f"[yellow]Unsupported file type found in ReleaseNotes directory - {file_path}[/yellow]"
            )
            return None


def get_latest_release_notes_text(rn_path):
    if rn_path is None:
        logger.info("[yellow]Path to release notes not found.[/yellow]")
        rn = None
    else:
        try:
            with open(rn_path) as f:
                rn = f.read()

            if not rn:
                logger.info(
                    f"[red]Release Notes may not be empty. Please fill out correctly. - {rn_path}[/red]"
                )
                return None
        except OSError:
            return ""

    return rn if rn else None


def format_version(version):
    """format server version to form X.X.X

    Args:
        version (string): string representing Demisto version

    Returns:
        string.
        The formatted server version.
    """
    formatted_version = version
    if not version:
        formatted_version = "0.0.0"
    elif len(version.split(".")) == 1:
        formatted_version = f"{version}.0.0"
    elif len(version.split(".")) == 2:
        formatted_version = f"{version}.0"

    return formatted_version


def server_version_compare(v1, v2):
    """compare Demisto versions

    Args:
        v1 (string): string representing Demisto version (first comparable)
        v2 (string): string representing Demisto version (second comparable)


    Returns:
        int.
        0 for equal versions.
        positive if v1 later version than v2.
        negative if v2 later version than v1.
    """

    v1 = format_version(v1)
    v2 = format_version(v2)

    _v1, _v2 = Version(v1), Version(v2)
    if _v1 == _v2:
        return 0
    if _v1 > _v2:
        return 1
    return -1


def get_max_version(versions: List[str]) -> str:
    """get max version between Demisto versions.

    Args:
        versions (list): list of strings representing Demisto version.

    Returns:
        str.
        max version.
    """

    if len(versions) == 0:
        raise BaseException("Error: empty versions list")
    max_version = versions[0]
    for version in versions[1:]:
        if server_version_compare(version, max_version) == 1:
            max_version = version
    return max_version


def run_threads_list(threads_list):
    """
    Start a list of threads and wait for completion (join)

    Arguments:
        threads_list (list of threads) -- list of threads to start and wait for join
    """
    # run each command in a separate thread
    for t in threads_list:
        t.start()
    # wait for the commands to complete
    for t in threads_list:
        t.join()


def is_file_path_in_pack(file_path):
    return bool(re.findall(PACKS_DIR_REGEX, file_path))


def add_default_pack_known_words(file_path):
    """
    Ignores the pack's content:
    1. Pack's name.
    2. Integrations name.
    3. Integrations command names'.
    4. Scripts name.

    Note: please add to this function any further ignores in the future.
    Args:
        file_path: RN file path

    Returns: A list of all the Pack's content the doc_reviewer should ignore.

    """
    default_pack_known_words = [
        get_pack_name(file_path),
    ]
    default_pack_known_words.extend(get_integration_name_and_command_names(file_path))
    default_pack_known_words.extend(get_scripts_names(file_path))
    return default_pack_known_words


def get_integration_name_and_command_names(file_path):
    """
    1. Get the RN file path.
    2. Check if integrations exist in the current pack.
    3. For each integration, load the yml file.
    3. Keep in a set all the commands names.
    4. Keep in a set all the integrations names.
    Args:
        file_path: RN file path

    Returns: (set) of all the commands and integrations names found.

    """
    integrations_dir_path = os.path.join(
        PACKS_DIR, get_pack_name(file_path), INTEGRATIONS_DIR
    )
    command_names: Set[str] = set()
    if not glob.glob(integrations_dir_path):
        return command_names

    found_integrations: List[str] = os.listdir(integrations_dir_path)
    if found_integrations:
        for integration in found_integrations:
            command_names.add(integration)

            integration_path_full = os.path.join(
                integrations_dir_path, integration, f"{integration}.yml"
            )
            yml_dict = get_yaml(integration_path_full)
            commands = yml_dict.get("script", {}).get("commands", [])
            command_names = command_names.union(
                {command.get("name") for command in commands}
            )

    return command_names


def get_scripts_names(file_path):
    """
    1. Get the RN file path
    2. Check if scripts exist in the current pack
    3. Keep in a set all the scripts names
    Args:
        file_path: RN file path

    Returns: (set) of all the scripts names found.

    """
    scripts_dir_path = os.path.join(PACKS_DIR, get_pack_name(file_path), SCRIPTS_DIR)
    scripts_names: Set[str] = set()
    if not glob.glob(scripts_dir_path):
        return scripts_names

    found_scripts: List[str] = os.listdir(scripts_dir_path)
    if found_scripts:
        for script in found_scripts:
            if script.endswith(".md"):
                continue  # in case the script is in the old version of CommonScripts - JS code, ignore the md file
            elif script.endswith(".yml"):
                # in case the script is in the old version of CommonScripts - JS code, only yml exists not in a dir
                script_path_full = os.path.join(scripts_dir_path, script)
            else:
                script_path_full = os.path.join(
                    scripts_dir_path, script, f"{script}.yml"
                )
            try:
                yml_dict = get_yaml(script_path_full)
                scripts_names.add(yml_dict.get("name"))
            except FileNotFoundError:
                # we couldn't load the script as the path is not fit Content convention scripts' names
                scripts_names.add(script)
    return scripts_names


def get_pack_name(file_path: Union[str, Path]):
    """
    extract pack name (folder name) from file path

    Arguments:
        file_path (str): path of a file inside the pack

    Returns:
        pack name (str)
    """
    file_path = Path(file_path)
    parts = file_path.parts
    if PACKS_FOLDER not in parts:
        return None
    pack_name_index = parts.index(PACKS_FOLDER) + 1
    if len(parts) <= pack_name_index:
        return None
    return parts[pack_name_index]


def get_pack_names_from_files(file_paths, skip_file_types=None):
    if skip_file_types is None:
        skip_file_types = set()

    packs = set()
    for path in file_paths:
        # renamed files are in a tuples - the second element is the new file name
        if isinstance(path, tuple):
            path = path[1]

        if not path.startswith("Packs/"):
            continue

        file_type = find_type(path)
        if file_type not in skip_file_types:
            pack = get_pack_name(path)
            if pack and is_file_path_in_pack(path):
                packs.add(pack)
    return packs


def filter_files_by_type(file_paths=None, skip_file_types=None) -> set:
    """get set of files and return the set whiteout the types to skip

    Args:
    - file_paths (set): set of content files.
    - skip_file_types List[str]: list of file types to skip.

    Returns:
    files (set): list of files whiteout the types to skip
    """
    if file_paths is None:
        file_paths = set()
    files = set()
    for path in file_paths:
        # renamed files are in a tuples - the second element is the new file name
        if isinstance(path, tuple):
            path = path[1]
        file_type = find_type(path)
        if file_type not in skip_file_types and is_file_path_in_pack(path):
            files.add(path)
    return files


def pack_name_to_path(pack_name):
    return os.path.join(get_content_path(), PACKS_DIR, pack_name)  # type: ignore


def pack_name_to_posix_path(pack_name):
    return PosixPath(pack_name_to_path(pack_name))


def get_pack_ignore_file_path(pack_name):
    return os.path.join(get_content_path(), PACKS_DIR, pack_name, PACKS_PACK_IGNORE_FILE_NAME)  # type: ignore


def get_test_playbook_id(test_playbooks_list: list, tpb_path: str) -> Tuple:  # type: ignore
    """

    Args:
        test_playbooks_list: The test playbook list from id_set
        tpb_path: test playbook path.

    Returns (Tuple): test playbook name and pack.

    """
    for test_playbook_dict in test_playbooks_list:
        test_playbook_id = list(test_playbook_dict.keys())[0]
        test_playbook_path = test_playbook_dict[test_playbook_id].get("file_path")
        test_playbook_pack = test_playbook_dict[test_playbook_id].get("pack")
        if not test_playbook_path or not test_playbook_pack:
            continue

        if tpb_path in test_playbook_path:
            return test_playbook_id, test_playbook_pack
    return None, None


def get_pack_ignore_content(pack_name: str) -> Union[ConfigParser, None]:
    """
    Args:
        pack_name: a pack name from which to get the pack ignore config.

    Returns:
        ConfigParser | None: config parser object in case of success, None otherwise.
    """
    _pack_ignore_file_path = Path(get_pack_ignore_file_path(pack_name))
    if _pack_ignore_file_path.exists():
        try:
            config = ConfigParser(allow_no_value=True)
            config.read(_pack_ignore_file_path)
            return config
        except MissingSectionHeaderError:
            logger.exception(
                f"Error when retrieving the content of {_pack_ignore_file_path}"
            )
            return None
    logger.warning(
        f"[red]Could not find pack-ignore file at path {_pack_ignore_file_path} for pack {pack_name}[/red]"
    )
    return None


def get_ignore_pack_skipped_tests(
    pack_name: str, modified_packs: set, id_set: dict
) -> set:
    """
    Retrieve the skipped tests of a given pack, as detailed in the .pack-ignore file

    expected ignored tests structure in .pack-ignore:
        [file:playbook-Not-To-Run-Directly.yml]
        ignore=auto-test

    Arguments:
        pack_name (str): name of the pack
        modified_packs (set): Set of modified packs
        id_set (dict): ID set

    Returns:
        ignored_tests_set (set[str]): set of ignored test ids

    """
    if not modified_packs:
        modified_packs = {pack_name}
    ignored_tests_set = set()
    file_name_to_ignore_dict: Dict[str, List[str]] = {}
    test_playbooks = id_set.get("TestPlaybooks", {})

    # pack_ignore_path = get_pack_ignore_file_path(pack_name)
    if pack_name in modified_packs and (config := get_pack_ignore_content(pack_name)):
        # go over every file in the config
        for section in filter(
            lambda section: section.startswith("file:"), config.sections()
        ):
            # given section is of type file
            file_name: str = section[5:]
            for key in config[section]:
                if key == "ignore":
                    # group ignore codes to a list
                    file_name_to_ignore_dict[file_name] = str(
                        config[section][key]
                    ).split(",")

    for file_name, ignore_list in file_name_to_ignore_dict.items():
        if any(ignore_code == "auto-test" for ignore_code in ignore_list):
            test_id, test_pack = get_test_playbook_id(test_playbooks, file_name)
            if test_id:
                ignored_tests_set.add(test_id)
    return ignored_tests_set


def get_docker_images_from_yml(script_obj) -> List[str]:
    """
    Gets a yml as dict of the script/integration that lint runs on, and returns a list of all 'dockerimage' values
    in the yml (including 'alt_dockerimages' if the key exist).

    Args:
        script_obj (dict): A yml as dict of the integration/script that lint runs on.

    Returns:
        (List): A list including all the docker images of the integration/script.
    """
    # this makes sure the first docker in the list is the main docker image.
    def_docker_image = DEF_DOCKER
    if script_obj.get("type") == TYPE_PWSH:
        def_docker_image = DEF_DOCKER_PWSH
    imgs = [script_obj.get("dockerimage") or def_docker_image]

    # get additional docker images
    for key in script_obj.keys():
        if "dockerimage" in key and key != "dockerimage":
            if isinstance(script_obj.get(key), str):
                imgs.append(script_obj.get(key))

            elif isinstance(script_obj.get(key), list):
                imgs.extend(script_obj.get(key))

    return imgs


def get_pipenv_dir(py_version, envs_dirs_base):
    """
    Get the direcotry holding pipenv files for the specified python version
    Arguments:
        py_version {float} -- python version as 2.7 or 3.7
    Returns:
        string -- full path to the pipenv dir
    """
    return f"{envs_dirs_base}{int(py_version)}"


def get_dict_from_file(
    path: str,
    raises_error: bool = True,
    clear_cache: bool = False,
    keep_order: bool = True,
) -> Tuple[Dict, Union[str, None]]:
    """
    Get a dict representing the file

    Arguments:
        path - a path to the file
        raises_error - Whether to raise a FileNotFound error if `path` is not a valid file.

    Returns:
        dict representation of the file or of the first item if the file contents are a list with a single dictionary,
        and the file_type, either .yml or .json
    """
    try:
        if path:
            if path.endswith(".yml"):
                return (
                    get_yaml(path, cache_clear=clear_cache, keep_order=keep_order),
                    "yml",
                )
            elif path.endswith(".json"):
                res = get_json(path, cache_clear=clear_cache)
                if isinstance(res, list) and len(res) == 1 and isinstance(res[0], dict):
                    return res[0], "json"
                else:
                    return res, "json"
            elif path.endswith(".py"):
                return {}, "py"
            elif path.endswith(".xif"):
                return {}, "xif"
    except FileNotFoundError:
        if raises_error:
            raise

    return {}, None


@lru_cache
def find_type_by_path(path: Union[str, Path] = "") -> Optional[FileType]:
    """Find FileType value of a path, without accessing the file.
    This function is here as we want to implement lru_cache and we can do it on `find_type`
    as dict is not hashable.

    It's also theoretically faster, as files are not opened.
    """
    path = Path(path)
    if path.suffix == ".md":
        if "README" in path.name:
            return FileType.README
        elif RELEASE_NOTES_DIR in path.parts:
            return FileType.RELEASE_NOTES
        elif "description" in path.name:
            return FileType.DESCRIPTION
        elif path.name.endswith("CHANGELOG.md"):
            return FileType.CHANGELOG

    if path.suffix == ".json":
        if RELEASE_NOTES_DIR in path.parts:
            return FileType.RELEASE_NOTES_CONFIG
        elif LISTS_DIR in os.path.dirname(path):
            return FileType.LISTS
        elif path.parent.name == JOBS_DIR:
            return FileType.JOB
        elif path.name == CONF_JSON_FILE_NAME:
            return FileType.CONF_JSON
        elif INDICATOR_TYPES_DIR in path.parts:
            return FileType.REPUTATION
        elif XSIAM_DASHBOARDS_DIR in path.parts:
            return FileType.XSIAM_DASHBOARD
        elif XSIAM_REPORTS_DIR in path.parts:
            return FileType.XSIAM_REPORT
        elif TRIGGER_DIR in path.parts:
            return FileType.TRIGGER
        elif path.name == METADATA_FILE_NAME:
            return FileType.METADATA
        elif path.name.endswith(XSOAR_CONFIG_FILE):
            return FileType.XSOAR_CONFIG
        elif "CONTRIBUTORS" in path.name:
            return FileType.CONTRIBUTORS
        elif XDRC_TEMPLATE_DIR in path.parts:
            return FileType.XDRC_TEMPLATE
        elif MODELING_RULES_DIR in path.parts and "testdata" in path.stem.casefold():
            return FileType.MODELING_RULE_TEST_DATA
        elif MODELING_RULES_DIR in path.parts and path.stem.casefold().endswith(
            "_schema"
        ):
            return FileType.MODELING_RULE_SCHEMA
        elif LAYOUT_RULES_DIR in path.parts:
            return FileType.LAYOUT_RULE

    elif (path.stem.endswith("_image") and path.suffix == ".png") or (
        (path.stem.endswith("_dark") or path.stem.endswith("_light"))
        and path.suffix == ".svg"
    ):
        if path.name.endswith("Author_image.png"):
            return FileType.AUTHOR_IMAGE
        elif XSIAM_DASHBOARDS_DIR in path.parts:
            return FileType.XSIAM_DASHBOARD_IMAGE
        elif XSIAM_REPORTS_DIR in path.parts:
            return FileType.XSIAM_REPORT_IMAGE
        return FileType.IMAGE

    elif path.suffix == ".png" and DOC_FILES_DIR in path.parts:
        return FileType.DOC_IMAGE

    elif path.suffix == ".ps1":
        return FileType.POWERSHELL_FILE

    elif path.name == ".vulture_whitelist.py":
        return FileType.VULTURE_WHITELIST

    elif path.suffix == ".py":
        return FileType.PYTHON_FILE

    elif path.suffix == ".js":
        return FileType.JAVASCRIPT_FILE

    elif path.suffix == ".xif":
        if MODELING_RULES_DIR in path.parts:
            return FileType.MODELING_RULE_XIF
        elif PARSING_RULES_DIR in path.parts:
            return FileType.PARSING_RULE_XIF
        return FileType.XIF_FILE

    elif path.suffix == ".yml":
        if path.parts[0] in {".circleci", ".gitlab"}:
            return FileType.BUILD_CONFIG_FILE

        elif path.parent.name == SCRIPTS_DIR and path.name.startswith("script-"):
            # Packs/myPack/Scripts/script-myScript.yml
            return FileType.SCRIPT

        elif (
            path.parent.parent.name == SCRIPTS_DIR
            and path.name == f"{path.parent.name}.yml"
        ):
            # Packs/myPack/Scripts/myScript/myScript.yml
            return FileType.SCRIPT

        elif XDRC_TEMPLATE_DIR in path.parts:
            return FileType.XDRC_TEMPLATE_YML

        elif PARSING_RULES_DIR in path.parts:
            return FileType.PARSING_RULE

        elif MODELING_RULES_DIR in path.parts:
            return FileType.MODELING_RULE

        elif CORRELATION_RULES_DIR in path.parts:
            return FileType.CORRELATION_RULE

    elif path.name == FileType.PACK_IGNORE:
        return FileType.PACK_IGNORE

    elif path.name == FileType.SECRET_IGNORE:
        return FileType.SECRET_IGNORE

    elif path.parent.name == DOC_FILES_DIR:
        return FileType.DOC_FILE

    elif path.name.lower() == "pipfile":
        return FileType.PIPFILE

    elif path.name.lower() == "pipfile.lock":
        return FileType.PIPFILE_LOCK

    elif path.suffix.lower() == ".ini":
        return FileType.INI

    elif path.suffix.lower() == ".pem":
        return FileType.PEM

    elif (
        path.name.lower()
        in ("commands_example", "commands_examples", "command_examples")
        or path.suffix.lower() == ".txt"
    ):
        return FileType.TXT

    elif path.name == ".pylintrc":
        return FileType.PYLINTRC

    elif path.name == "LICENSE":
        return FileType.LICENSE

    return None


# flake8: noqa: C901


def find_type(
    path: str = "",
    _dict=None,
    file_type: Optional[str] = None,
    ignore_sub_categories: bool = False,
    ignore_invalid_schema_file: bool = False,
    clear_cache: bool = False,
):
    """
    returns the content file type

    Arguments:
         path (str): a path to the file.
        _dict (dict): file dict representation if exists.
        file_type (str): a string representation of the file type.
        ignore_sub_categories (bool): ignore the sub categories, True to ignore, False otherwise.
        ignore_invalid_schema_file (bool): whether to ignore raising error on invalid schema files,
            True to ignore, False otherwise.
        clear_cache (bool): wether to clear the cache

    Returns:
        FileType: string representing of the content file type, None otherwise.
    """
    type_by_path = find_type_by_path(path)
    if type_by_path:
        return type_by_path
    try:
        if not _dict and not file_type:
            _dict, file_type = get_dict_from_file(
                path, clear_cache=clear_cache, keep_order=False
            )

    except FileNotFoundError:
        # unable to find the file - hence can't identify it
        return None
    except ValueError as err:
        if ignore_invalid_schema_file:
            # invalid file schema
            logger.debug(str(err))
            return None
        raise err

    if file_type == "yml" or path.lower().endswith(".yml"):
        if path.lower().endswith("_unified.yml"):
            return FileType.UNIFIED_YML

        if "category" in _dict:
            if _dict.get("beta") and not ignore_sub_categories:
                return FileType.BETA_INTEGRATION

            return FileType.INTEGRATION

        if "script" in _dict:
            if TEST_PLAYBOOKS_DIR in Path(path).parts and not ignore_sub_categories:
                return FileType.TEST_SCRIPT

            return FileType.SCRIPT

        if "tasks" in _dict:
            if TEST_PLAYBOOKS_DIR in Path(path).parts:
                return FileType.TEST_PLAYBOOK

            return FileType.PLAYBOOK

        if "rules" in _dict:
            if "samples" in _dict and PARSING_RULES_DIR in Path(path).parts:
                return FileType.PARSING_RULE

            if MODELING_RULES_DIR in Path(path).parts:
                return FileType.MODELING_RULE

        if "global_rule_id" in _dict or (
            isinstance(_dict, list) and _dict and "global_rule_id" in _dict[0]
        ):
            return FileType.CORRELATION_RULE

    if file_type == "json" or path.lower().endswith(".json"):
        if (
            path.lower().endswith("_schema.json")
            and MODELING_RULES_DIR in Path(path).parts
        ):
            return FileType.MODELING_RULE_SCHEMA

        if "widgetType" in _dict:
            return FileType.WIDGET

        if "orientation" in _dict:
            return FileType.REPORT

        if "color" in _dict and "cliName" not in _dict:
            if (
                "definitionId" in _dict
                and _dict["definitionId"]
                and _dict["definitionId"].lower() not in ["incident", "indicator"]
            ):
                return FileType.GENERIC_TYPE
            return FileType.INCIDENT_TYPE

        # 'regex' key can be found in new reputations files while 'reputations' key is for the old reputations
        # located in reputations.json file.
        if "regex" in _dict or "reputations" in _dict:
            return FileType.REPUTATION

        if "brandName" in _dict and "transformer" in _dict:
            return FileType.OLD_CLASSIFIER

        if ("transformer" in _dict and "keyTypeMap" in _dict) or "mapping" in _dict:
            if _dict.get("type") and _dict.get("type") == "classification":
                return FileType.CLASSIFIER
            elif _dict.get("type") and "mapping" in _dict.get("type"):
                return FileType.MAPPER
            return None

        if "canvasContextConnections" in _dict:
            return FileType.CONNECTION

        if (
            "layout" in _dict or "kind" in _dict
        ):  # it's a Layout or Dashboard but not a Generic Object
            if "kind" in _dict or "typeId" in _dict:
                return FileType.LAYOUT

            return FileType.DASHBOARD

        if "group" in _dict and LAYOUT_CONTAINER_FIELDS.intersection(_dict):
            return FileType.LAYOUTS_CONTAINER

        if (
            "scriptName" in _dict
            and "existingEventsFilters" in _dict
            and "readyExistingEventsFilters" in _dict
            and "newEventFilters" in _dict
            and "readyNewEventFilters" in _dict
        ):
            return FileType.PRE_PROCESS_RULES

        if "definitionIds" in _dict and "views" in _dict:
            return FileType.GENERIC_MODULE

        if "auditable" in _dict:
            return FileType.GENERIC_DEFINITION

        if isinstance(_dict, dict) and {
            "isAllFeeds",
            "selectedFeeds",
            "isFeed",
        }.issubset(_dict.keys()):
            return FileType.JOB

        if isinstance(_dict, dict) and "wizard" in _dict:
            return FileType.WIZARD

        if "dashboards_data" in _dict:
            return FileType.XSIAM_DASHBOARD

        if "templates_data" in _dict:
            return FileType.XSIAM_REPORT

        if "trigger_id" in _dict:
            return FileType.TRIGGER

        if "profile_type" in _dict and "yaml_template" in _dict:
            return FileType.XDRC_TEMPLATE

        if "rule_id" in _dict:
            return FileType.LAYOUT_RULE

        if isinstance(_dict, dict) and {"data", "allRead", "truncated"}.intersection(
            _dict.keys()
        ):
            return FileType.LISTS

        # When using it for all files validation- sometimes 'id' can be integer
        if "id" in _dict:
            if isinstance(_dict["id"], str):
                if (
                    "definitionId" in _dict
                    and _dict["definitionId"]
                    and _dict["definitionId"].lower() not in ["incident", "indicator"]
                ):
                    return FileType.GENERIC_FIELD
                _id = _dict["id"].lower()
                if _id.startswith("incident"):
                    return FileType.INCIDENT_FIELD
                if _id.startswith("indicator"):
                    return FileType.INDICATOR_FIELD
            else:
                logger.info(
                    f'The file {path} could not be recognized, please update the "id" to be a string'
                )

    return None


def get_common_server_path(env_dir):
    common_server_dir = get_common_server_dir(env_dir)
    return os.path.join(common_server_dir, "CommonServerPython.py")


def get_common_server_path_pwsh(env_dir):
    common_server_dir = get_common_server_dir_pwsh(env_dir)
    return os.path.join(common_server_dir, "CommonServerPowerShell.ps1")


def _get_common_server_dir_general(env_dir, name):
    common_server_pack_path = os.path.join(env_dir, "Packs", "Base", "Scripts", name)

    return common_server_pack_path


def get_common_server_dir(env_dir):
    return _get_common_server_dir_general(env_dir, "CommonServerPython")


def get_common_server_dir_pwsh(env_dir):
    return _get_common_server_dir_general(env_dir, "CommonServerPowerShell")


def is_external_repository() -> bool:
    """
    Returns True if script executed from private repository

    """
    try:
        git_repo = GitUtil().repo
        private_settings_path = os.path.join(git_repo.working_dir, ".private-repo-settings")  # type: ignore
        return Path(private_settings_path).exists()
    except git.InvalidGitRepositoryError:
        return True


def get_content_id_set() -> dict:
    """Getting the ID Set from official content's bucket"""
    return requests.get(OFFICIAL_CONTENT_ID_SET_PATH).json()


def download_content_graph(
    output_path: Path, marketplace: MarketplaceVersions = MarketplaceVersions.XSOAR
) -> Path:
    """Getting the Content Graph from official content's bucket"""
    if output_path.is_dir():
        output_path = output_path / f"{marketplace.value}.zip"
    output_path.write_bytes(
        requests.get(f"{OFFICIAL_CONTENT_GRAPH_PATH}/{marketplace.value}.zip").content
    )
    return output_path


def get_latest_upload_flow_commit_hash() -> str:
    """Getting the latest commit hash of the upload flow from official content's bucket

    Returns:
        str: the last commit hash of the upload flow
    """
    response_json = requests.get(OFFICIAL_INDEX_JSON_PATH).json()
    if not isinstance(response_json, dict):
        raise ValueError(
            f"The index.json file is not in the expected format: {response_json}"
        )
    last_commit = response_json.get("commit")
    if not last_commit:
        raise ValueError("The latest commit hash was not found in the index.json file")
    return last_commit


def get_content_path(relative_path: Optional[Path] = None) -> Path:
    """Get abs content path, from any CWD
    Args:
        Optional[Path]: Path to file or folder in content repo. If not provided, the environment variable or cwd will be used.
    Returns:
        str: Absolute content path
    """
    # ValueError can be suppressed since as default, the environment variable or git.Repo can be used to find the content path.
    with contextlib.suppress(ValueError):
        if relative_path:
            return (
                relative_path.absolute().parent
                if relative_path.name == "Packs"
                else find_pack_folder(relative_path.absolute()).parent.parent
            )
    try:
        if content_path := os.getenv("DEMISTO_SDK_CONTENT_PATH"):
            git_repo = GitUtil(Path(content_path), search_parent_directories=False).repo
            logger.debug(f"Using content path: {content_path}")
        else:
            git_repo = GitUtil().repo

        try:
            remote_url = git_repo.remote(name=DEMISTO_GIT_UPSTREAM).urls.__next__()
        except ValueError:
            if not os.getenv("DEMISTO_SDK_IGNORE_CONTENT_WARNING"):
                logger.warning(
                    f"Could not find remote with name {DEMISTO_GIT_UPSTREAM} for repo {git_repo.working_dir}"
                )
            remote_url = ""
        is_fork_repo = "content" in remote_url
        is_external_repo = is_external_repository()

        if not is_fork_repo and not is_external_repo:
            raise git.InvalidGitRepositoryError
        if not git_repo.working_dir:
            return Path.cwd()
        return Path(git_repo.working_dir)
    except (git.InvalidGitRepositoryError, git.NoSuchPathError):
        if not os.getenv("DEMISTO_SDK_IGNORE_CONTENT_WARNING"):
            logger.info(
                "[yellow]Please run demisto-sdk in content repository![/yellow]"
            )
    return Path(".")


def run_command_os(
    command: str, cwd: Union[Path, str], env: Union[os._Environ, dict] = os.environ
) -> Tuple[str, str, int]:
    """Run command in subprocess tty
    Args:
        command(str): Command to be executed.
        cwd(Path): Path from pathlib object to be executed
        env: Environment variables for the execution
    Returns:
        str: Stdout of the command
        str: Stderr of the command
        int: exit code of command
    """
    if isinstance(cwd, str):
        cwd = Path(cwd)
    try:
        process = Popen(
            shlex.split(command),
            cwd=cwd,
            env=env,
            stdout=PIPE,
            stderr=PIPE,
            universal_newlines=True,
        )
        stdout, stderr = process.communicate()
    except OSError as e:
        return "", str(e), 1

    return stdout, stderr, process.returncode


def pascal_case(st: str) -> str:
    """Convert a string to pascal case. Will simply remove spaces and make sure the first
    character is capitalized

    Arguments:
        st {str} -- string to convert

    Returns:
        str -- converted string
    """
    words = re.findall(r"[a-zA-Z0-9]+", st)
    return "".join("".join([w[0].upper(), w[1:]]) for w in words)


def capital_case(st: str) -> str:
    """Capitalize the first letter of each word of a string. The remaining characters are untouched.

    Arguments:
        st {str} -- string to convert

    Returns:
        str -- converted string
    """
    if len(st) >= 1:
        words = st.split()
        return " ".join([f"{s[:1].upper()}{s[1:]}" for s in words if len(s) >= 1])
    else:
        return ""


@lru_cache
def get_last_release_version():
    """
    Get latest release tag (xx.xx.xx)

    :return: tag
    """
    tags = run_command("git tag").split("\n")
    tags = [tag for tag in tags if re.match(r"\d+\.\d+\.\d+", tag) is not None]
    tags.sort(key=Version, reverse=True)

    return tags[0]


def is_file_from_content_repo(file_path: str) -> Tuple[bool, str]:
    """Check if an absolute file_path is part of content repo.
    Args:
        file_path (str): The file path which is checked.
    Returns:
        bool: if file is part of content repo.
        str: relative path of file in content repo.
    """
    try:
        git_repo = GitUtil().repo
        remote_url = git_repo.remote().urls.__next__()
        is_fork_repo = "content" in remote_url
        is_external_repo = is_external_repository()

        if not is_fork_repo and not is_external_repo:
            return False, ""
        content_path_parts = Path(git_repo.working_dir).parts  # type: ignore
        input_path_parts = Path(file_path).parts
        input_path_parts_prefix = input_path_parts[: len(content_path_parts)]
        if content_path_parts == input_path_parts_prefix:
            return True, "/".join(input_path_parts[len(content_path_parts) :])
        else:
            return False, ""

    except Exception as e:
        logger.info(f"Unable to identify the repository: {e}")
        return False, ""


def should_file_skip_validation(file_path: str) -> bool:
    """Check if the file cannot be validated under 'run_all_validations_on_file' method for various reasons,
    either if it's a test file, or if it's a file that's been validated somewhere else
    Args:
        file_path (str): The file path which is checked.
    Returns:
        bool: True if the file's validation should be skipped, False otherwise.
    """
    file_extension = os.path.splitext(file_path)[-1]
    # We validate only yml json and .md files
    if file_extension not in [".yml", ".json", ".md"]:
        return True
    if any(
        ignore_pattern in file_path.lower()
        for ignore_pattern in ALL_FILES_VALIDATION_IGNORE_WHITELIST
    ):
        return True
    # Ignoring changelog and description files since these are checked on the integration validation
    if "changelog" in file_path.lower() or "description" in file_path.lower():
        return True
    # unified files should not be validated
    if file_path.endswith("_unified.yml"):
        return True
    return False


def retrieve_file_ending(file_path: str) -> str:
    """
    Retrieves the file ending (without the dot)
    :param file_path: The file path
    :return: The file ending
    """
    os_split: tuple = os.path.splitext(file_path)
    if os_split:
        file_ending: str = os_split[1]
        if file_ending and "." in file_ending:
            return file_ending[1:]
    return ""


def is_test_config_match(
    test_config: dict,
    test_playbook_id: str = "",
    integration_id: str = "",
    script_id: str = "",
) -> bool:
    """
    Given a test configuration from conf.json file, this method checks if the configuration is configured for the
    test playbook or for integration_id.
    Since in conf.json there could be test configurations with 'integrations' as strings or list of strings
    the type of test_configurations['integrations'] is checked in first and the match according to the type.
    If file type is not an integration- will return True if the test_playbook id matches playbookID.
    Args:
        test_config: A test configuration from conf.json file under 'tests' key.
        test_playbook_id: A test playbook ID.
        integration_id: An integration ID.
        script_id: A script ID.
    If both test_playbook_id and integration_id are given will look for a match of both, else will look for match
    of either test playbook id or integration id or script id.
    Returns:
        True if the test configuration contains the test playbook and the content item or False if not
    """
    test_playbook_match = test_playbook_id == test_config.get("playbookID")
    test_integrations = test_config.get("integrations")
    test_scripts = test_config.get("scripts")
    if isinstance(test_integrations, list):
        integration_match = any(
            test_integration
            for test_integration in test_integrations
            if test_integration == integration_id
        )
    else:
        integration_match = test_integrations == integration_id

    if isinstance(test_scripts, list):
        scripts_match = any(
            test_script for test_script in test_scripts if test_script == script_id
        )
    else:
        scripts_match = test_scripts == script_id

    # If both playbook id and integration id are given
    if integration_id and test_playbook_id:
        return test_playbook_match and integration_match

    # If only integration id is given
    if integration_id:
        return integration_match

    # If only test playbook is given
    if test_playbook_id:
        return test_playbook_match

    if script_id:
        return scripts_match

    return False


def is_content_item_dependent_in_conf(test_config, file_type) -> bool:
    """Check if a line from conf have multiple integration/scripts dependent on the TPB.
        - if the TPB checks only one integration/script it is independent.
          For example: {"integrations": ["PagerDuty v2"], "playbookID": "PagerDuty Test"}.
        - if the TPB checks more then one integration/script it is dependent.
          For example: {"integrations": ["PagerDuty v2", "PagerDuty v3"], "playbookID": "PagerDuty Test"}.
    Args:
        test_config (dict): The dict in the conf file.
        file_type (str): The file type, can be integrations, scripts or playbook.

    Returns:
        bool: The return value. True for dependence, False otherwise.
    """
    integrations_list = test_config.get("integrations", [])
    integrations_list = (
        integrations_list
        if isinstance(integrations_list, list)
        else [integrations_list]
    )
    scripts_list = test_config.get("scripts", [])
    scripts_list: list = (
        scripts_list if isinstance(scripts_list, list) else [scripts_list]
    )
    if file_type == "integration":
        return len(integrations_list) > 1
    if file_type == "script":
        return len(scripts_list) > 1
    # if the file_type is playbook or testplaybook in the conf.json it does not dependent on any other content
    elif file_type == "playbook":
        return False
    return True


def search_and_delete_from_conf(
    conf_json_tests: list,
    content_item_id: str,
    file_type: str,
    test_playbooks: list,
    no_test_playbooks_explicitly: bool,
) -> List[dict]:
    """Return all test section from conf.json file without the deprecated content item.

    Args:
        conf_json_tests (int): The dict in the conf file.
        content_item_id (str): The  content item id.
        file_type (str): The file type, can be integrations, scripts or playbook.
        test_playbooks (list): A list of related test playbooks.
        no_test_playbooks_explicitly (bool): True if there are related TPB, False otherwise.

    Returns:
        bool: The return value. True for dependence, False otherwise.
    """
    keyword = ""
    test_registered_in_conf_json = []
    # If the file type we are deprecating is a integration - there are TBP related to the yml
    if file_type == "integration":
        keyword = "integration_id"

    elif file_type == "playbook":
        keyword = "test_playbook_id"

    elif file_type == "script":
        keyword = "script_id"

    test_registered_in_conf_json.extend(
        [
            test_config
            for test_config in conf_json_tests
            if is_test_config_match(test_config, **{keyword: content_item_id})
        ]
    )
    if not no_test_playbooks_explicitly:
        for test in test_playbooks:
            if test not in list(
                map(lambda x: x["playbookID"], test_registered_in_conf_json)
            ):
                test_registered_in_conf_json.extend(
                    [
                        test_config
                        for test_config in conf_json_tests
                        if is_test_config_match(test_config, test_playbook_id=test)
                    ]
                )
    # remove the line from conf.json
    if test_registered_in_conf_json:
        for test_config in test_registered_in_conf_json:
            if file_type == "playbook" and test_config in conf_json_tests:
                conf_json_tests.remove(test_config)
            elif (
                test_config in conf_json_tests
                and not is_content_item_dependent_in_conf(test_config, file_type)
            ):
                conf_json_tests.remove(test_config)
            elif test_config in conf_json_tests:
                if content_item_id in (test_config.get("integrations", [])):
                    test_config.get("integrations").remove(content_item_id)
                if content_item_id in (test_config.get("scripts", [])):
                    test_config.get("scripts").remove(content_item_id)

    return conf_json_tests


def get_not_registered_tests(
    conf_json_tests: list, content_item_id: str, file_type: str, test_playbooks: list
) -> list:
    """
    Return all test playbooks that are not configured in conf.json file
    Args:
        conf_json_tests: the 'tests' value of 'conf.json file
        content_item_id: A content item ID, could be a script, an integration or a playbook.
        file_type: The file type, could be an integration or a playbook.
        test_playbooks: The yml file's list of test playbooks.

    Returns:
        A list of TestPlaybooks not configured
    """
    not_registered_tests = []
    for test in test_playbooks:
        if file_type == "playbook":
            test_registered_in_conf_json = any(
                test_config
                for test_config in conf_json_tests
                if is_test_config_match(test_config, test_playbook_id=test)
            )
        else:
            test_registered_in_conf_json = any(
                test_config
                for test_config in conf_json_tests
                if is_test_config_match(test_config, integration_id=content_item_id)
            )
        if not test_registered_in_conf_json:
            not_registered_tests.append(test)
    return not_registered_tests


def _get_file_id(file_type: str, file_content: Dict):
    """
    Gets the ID of a content item according to it's type
    Args:
        file_type: The type of the content item
        file_content: The content of the content item

    Returns:
        The file's content ID
    """
    if file_type in ID_IN_ROOT:
        return file_content.get("id", "")
    elif file_type in ID_IN_COMMONFIELDS:
        return file_content.get("commonfields", {}).get("id")
    elif file_type == FileType.LAYOUT_RULE:
        return file_content.get("rule_id", "")
    return file_content.get("trigger_id", "")


def is_path_of_integration_directory(path: str) -> bool:
    """Returns true if directory is integration directory false if not."""
    return Path(path).name == INTEGRATIONS_DIR


def is_path_of_script_directory(path: str) -> bool:
    """Returns true if directory is script directory false if not."""
    return Path(path).name == SCRIPTS_DIR


def is_path_of_playbook_directory(path: str) -> bool:
    """Returns true if directory is playbook directory false if not."""
    return Path(path).name == PLAYBOOKS_DIR


def is_path_of_test_playbook_directory(path: str) -> bool:
    """Returns true if directory is test_playbook directory false if not."""
    return Path(path).name == TEST_PLAYBOOKS_DIR


def is_path_of_report_directory(path: str) -> bool:
    """Returns true if directory is report directory false if not."""
    return Path(path).name == REPORTS_DIR


def is_path_of_dashboard_directory(path: str) -> bool:
    """Returns true if directory is integration directory false if not."""
    return Path(path).name == DASHBOARDS_DIR


def is_path_of_widget_directory(path: str) -> bool:
    """Returns true if directory is integration directory false if not."""
    return Path(path).name == WIDGETS_DIR


def is_path_of_incident_field_directory(path: str) -> bool:
    """Returns true if directory is integration directory false if not."""
    return Path(path).name == INCIDENT_FIELDS_DIR


def is_path_of_incident_type_directory(path: str) -> bool:
    """Returns true if directory is integration directory false if not."""
    return Path(path).name == INCIDENT_TYPES_DIR


def is_path_of_indicator_field_directory(path: str) -> bool:
    """Returns true if directory is integration directory false if not."""
    return Path(path).name == INDICATOR_FIELDS_DIR


def is_path_of_layout_directory(path: str) -> bool:
    """Returns true if directory is integration directory false if not."""
    return Path(path).name == LAYOUTS_DIR


def is_path_of_pre_process_rules_directory(path: str) -> bool:
    """Returns true if directory is pre-processing rules directory, false if not."""
    return Path(path).name == PRE_PROCESS_RULES_DIR


def is_path_of_lists_directory(path: str) -> bool:
    return Path(path).name == LISTS_DIR


def is_path_of_classifier_directory(path: str) -> bool:
    """Returns true if directory is integration directory false if not."""
    return Path(path).name == CLASSIFIERS_DIR


def get_parent_directory_name(path: str, abs_path: bool = False) -> str:
    """
    Retrieves the parent directory name
    :param path: path to get the parent dir name
    :param abs_path: when set to true, will return absolute path
    :return: parent directory name
    """
    parent_dir_name = os.path.dirname(os.path.abspath(path))
    if abs_path:
        return parent_dir_name
    return Path(parent_dir_name).name


def get_code_lang(file_data: dict, file_entity: str) -> str:
    """
    Returns the code language by the file entity
    :param file_data: The file data
    :param file_entity: The file entity
    :return: The code language
    """
    if file_entity == INTEGRATIONS_DIR:
        return file_data.get("script", {}).get("type", "")
    elif file_entity == SCRIPTS_DIR:
        return file_data.get("type", {})
    return ""


def camel_to_snake(camel: str) -> str:
    """
    Converts camel case (CamelCase) strings to snake case (snake_case) strings.
    Args:
        camel (str): The camel case string.

    Returns:
        str: The snake case string.
    """
    camel_to_snake_pattern = re.compile(r"(?<!^)(?=[A-Z][a-z])")
    snake = camel_to_snake_pattern.sub("_", camel).lower()
    return snake


def open_id_set_file(id_set_path):
    id_set = {}
    try:
        with open(id_set_path) as id_set_file:
            id_set = json.load(id_set_file)
    except OSError:
        logger.info("[yellow]Could not open id_set file[/yellow]")
        raise
    finally:
        return id_set


def get_demisto_version(client: demisto_client) -> Version:
    """
    Args:
        demisto_client: A configured demisto_client instance

    Returns:
        the server version of the Demisto instance.
    """
    try:
        resp = client.generic_request("/about", "GET")
        about_data = json.loads(resp[0].replace("'", '"'))
        return Version(Version(about_data.get("demistoVersion")).base_version)
    except Exception:
        logger.warning(
            "Could not parse server version, please make sure the environment is properly configured."
        )
        return Version("0")


def arg_to_list(arg: Union[str, List[str]], separator: str = ",") -> List[str]:
    """
    Converts a string representation of lists to a python list
    Args:
           arg: string or list of string.
           separator: A string separator to separate the strings, the default is a comma.
    Returns:
          list, contains strings.

    """
    if not arg:
        return []
    if isinstance(arg, list):
        return arg
    if isinstance(arg, str):
        if arg[0] == "[" and arg[-1] == "]":
            return json.loads(arg)
        return [s.strip() for s in arg.split(separator)]
    return [arg]


def get_file_version_suffix_if_exists(
    current_file: Dict, check_in_display: bool = False
) -> Optional[str]:
    """
    Checks if current YML file name is versioned or no, e.g, ends with v<number>.
    Args:
        current_file (Dict): Dict representing YML data of an integration or script.
        check_in_display (bool): Whether to get name by 'display' field or not (by 'name' field).

    Returns:
        (Optional[str]): Number of the version as a string, if the file ends with version suffix. None otherwise.
    """
    versioned_file_regex = r"v([0-9]+)$"
    name = current_file.get("display") if check_in_display else current_file.get("name")
    if not name:
        return None
    matching_regex = re.findall(versioned_file_regex, name.lower())
    if matching_regex:
        return matching_regex[-1]
    return None


def get_all_incident_and_indicator_fields_from_id_set(id_set_file, entity_type):
    fields_list = []
    for item in ["IncidentFields", "IndicatorFields"]:
        all_item_fields = id_set_file.get(item)
        for item_field in all_item_fields:
            for field, field_info in item_field.items():
                if entity_type == "mapper" or entity_type == "old classifier":
                    fields_list.append(field_info.get("name", ""))
                    fields_list.append(
                        field.replace("incident_", "").replace("indicator_", "")
                    )
                elif entity_type == "layout":
                    fields_list.append(
                        field.replace("incident_", "").replace("indicator_", "")
                    )
    return fields_list


def item_type_to_content_items_header(item_type):
    converter = {
        "incidenttype": "incidentType",
        "reputation": "indicatorType",
        "indicatorfield": "indicatorField",
        "incidentfield": "incidentField",
        "layoutscontainer": "layout",
        "betaintegration": "integration",
        # GOM
        "genericdefinition": "genericDefinition",
        "genericfield": "genericField",
        "genericmodule": "genericModule",
        "generictype": "genericType",
        # SIEM content
        "correlationrule": "correlationRule",
        "modelingrule": "modelingRule",
        "parsingrule": "parsingRule",
        "xdrctemplate": "XDRCTemplate",
        "layoutrule": "layoutRule",
    }

    return f"{converter.get(item_type, item_type)}s"


def is_object_in_id_set(object_id, item_type, pack_info_from_id_set):
    """
        Check if the given object is part of the packs items that are present in the Packs section in the id set.
        This is assuming that the id set is based on the version that has, under each pack, the items it contains.

    Args:
        object_name: name of object of interest.
        object_type: type of object of interest.
        packs_section_from_id_set: the pack object under the key Packs in the previously given id set.

    Returns:

    """
    content_items = pack_info_from_id_set.get("ContentItems", {})
    items_ids = content_items.get(item_type_to_content_items_header(item_type), [])

    return object_id in items_ids


def is_string_uuid(string_to_check: str):
    """
    Check if a given string is from uuid type
    Args:
        string_to_check: string

    Returns:
        bool. True if the string match uuid type, else False

    """
    return bool(re.fullmatch(UUID_REGEX, string_to_check))


def extract_multiple_keys_from_dict(key: str, var: dict):
    """
    Args:
        key: string representing a re-occurring field in dictionary
        var: nested dictionary (can contain both nested lists and nested dictionary)

    Returns: A generator that generates value in an occurrence of the nested key in var.
    """
    if hasattr(var, "items"):
        for k, v in var.items():
            if k == key:
                yield v
            if isinstance(v, dict):
                yield from extract_multiple_keys_from_dict(key, v)
            elif isinstance(v, list):
                for d in v:
                    yield from extract_multiple_keys_from_dict(key, d)


def find_file(root_path, file_name):
    """Find a file with a given file name under a given root path.
    Returns:
        str: The full file path from root path if exists, else return empty string.
    """
    for file in os.listdir(root_path):
        file_path = os.path.join(root_path, file)
        if file_path.endswith(file_name):
            return file_path
        elif os.path.isdir(file_path):
            found_file = find_file(file_path, file_name)
            if found_file:
                return found_file
    return ""


@lru_cache
def get_file_displayed_name(file_path):
    """Gets the file name that is displayed in the UI by the file's path.
    If there is no displayed name - returns the file name"""
    file_type = find_type(file_path)
    if FileType.INTEGRATION == file_type:
        return get_yaml(file_path).get("display")
    elif file_type in [
        FileType.SCRIPT,
        FileType.TEST_SCRIPT,
        FileType.PLAYBOOK,
        FileType.TEST_PLAYBOOK,
    ]:
        return get_yaml(file_path).get("name")
    elif file_type in [
        FileType.MAPPER,
        FileType.CLASSIFIER,
        FileType.INCIDENT_FIELD,
        FileType.INCIDENT_TYPE,
        FileType.INDICATOR_FIELD,
        FileType.LAYOUTS_CONTAINER,
        FileType.PRE_PROCESS_RULES,
        FileType.DASHBOARD,
        FileType.WIDGET,
        FileType.REPORT,
        FileType.JOB,
        FileType.WIZARD,
    ]:
        res = get_json(file_path)
        return res.get("name") if isinstance(res, dict) else res[0].get("name")
    elif file_type == FileType.OLD_CLASSIFIER:
        return get_json(file_path).get("brandName")
    elif file_type == FileType.LAYOUT:
        return get_json(file_path).get("TypeName")
    elif file_type == FileType.REPUTATION:
        return get_json(file_path).get("id")
    else:
        return Path(file_path).name


def compare_context_path_in_yml_and_readme(yml_dict, readme_content):
    """
    Gets both README and YML file of Integration and compares the context path between them.
    Scripts are not being checked.
    Args:
        yml_dict: a dictionary representing YML content.
        readme_content: the content string of the readme file.
    Returns: A dictionary as following: {<command_name>:{'only in yml': <set of context paths found only in yml>,
                                                        'only in readme': <set of context paths found only in readme>}}
    """
    different_contexts: dict = {}

    # Gets the data from the README
    # the pattern to get the context part out of command section:
    context_section_pattern = (
        r"\| *\*\*Path\*\* *\| *\*\*Type\*\* *\| *\*\*Description\*\* *\|.(.*?)#{3,5}"
    )
    # the pattern to get the value in the first column under the outputs table:
    context_path_pattern = r"\| *(\S.*?\S) *\| *[^\|]* *\| *[^\|]* *\|"
    readme_content += (
        "### "  # mark end of file so last pattern of regex will be recognized.
    )
    commands = yml_dict.get("script", {})

    # handles scripts
    if not commands:
        return different_contexts
    commands = commands.get("commands", [])
    for command in commands:
        command_name = command.get("name")

        # Gets all context path in the relevant command section from README file
        command_section_pattern = rf" Base Command..`{command_name}`.(.*?)\n### "  # pattern to get command section
        command_section = re.findall(command_section_pattern, readme_content, re.DOTALL)
        if not command_section:
            continue
        if not command_section[0].endswith("###"):
            command_section[
                0
            ] += "###"  # mark end of file so last pattern of regex will be recognized.
        context_section = re.findall(
            context_section_pattern, command_section[0], re.DOTALL
        )
        if not context_section:
            context_path_in_command = set()
        else:
            context_path_in_command = set(
                re.findall(context_path_pattern, context_section[0], re.DOTALL)
            )

            # remove the header line ---- (could be of any length)
            for path in context_path_in_command:
                if not path.replace("-", ""):
                    context_path_in_command.remove(path)
                    break

        # handles cases of old integrations with context in 'important' section
        if "important" in command:
            command.pop("important")

        # Gets all context path in the relevant command section from YML file
        existing_context_in_yml = set(
            extract_multiple_keys_from_dict("contextPath", command)
        )

        # finds diff between YML and README
        only_in_yml_paths = existing_context_in_yml - context_path_in_command
        only_in_readme_paths = context_path_in_command - existing_context_in_yml
        if only_in_yml_paths or only_in_readme_paths:
            different_contexts[command_name] = {
                "only in yml": only_in_yml_paths,
                "only in readme": only_in_readme_paths,
            }

    return different_contexts


def write_dict(
    path: Union[Path, str],
    data: Dict,
    handler: Optional[XSOAR_Handler] = None,
    indent: int = 0,
    sort_keys: bool = False,
    **kwargs,
):
    """
    Write unicode content into a json/yml file.
    """
    path = Path(path)
    if not handler:
        suffix = path.suffix.lower()
        if suffix == ".json":
            handler = json
        elif suffix in {".yaml", ".yml"}:
            handler = yaml
        else:
            raise ValueError(f"The file {path} is neither json/yml")

    safe_write_unicode(
        lambda f: handler.dump(data, f, indent, sort_keys, **kwargs), path  # type: ignore[union-attr]
    )


def to_kebab_case(s: str):
    """
    Scan File => scan-file
    Scan File- => scan-file
    *scan,file => scan-file
    Scan     File => scan-file

    """
    if s:
        new_s = s.lower()
        new_s = re.sub("[ ,.-]+", "-", new_s)
        new_s = re.sub("[^A-Za-z0-9-]+", "", new_s)
        m = re.search("[a-z0-9]+(-[a-z0-9]+)*", new_s)
        if m:
            return m.group(0)
        else:
            return new_s

    return s


def to_pascal_case(s: str):
    """
    Scan File => ScanFile
    Scan File- => ScanFile
    *scan,file => ScanFile
    Scan     File => ScanFile
    scan-file => ScanFile
    scan.file => ScanFile

    """
    if s:
        if re.search(r"^[A-Z][a-z]+(?:[A-Z][a-z]+)*$", s):
            return s

        new_s = s.lower()
        new_s = re.sub(r"[ -\.]+", "-", new_s)
        new_s = "".join([t.title() for t in new_s.split("-")])
        new_s = re.sub(r"[^A-Za-z0-9]+", "", new_s)

        return new_s

    return s


def get_approved_usecases() -> list:
    """Gets approved list of usecases from content master

    Returns:
        List of approved usecases
    """
    return get_remote_file(
        "Tests/Marketplace/approved_usecases.json",
        git_content_config=GitContentConfig(
            repo_name=GitContentConfig.OFFICIAL_CONTENT_REPO_NAME
        ),
    ).get("approved_list", [])


def get_pack_metadata(file_path: str) -> dict:
    """Get the pack_metadata dict, of the pack containing the given file path.

    Args:
        file_path(str): file path

    Returns: pack_metadata of the pack, that source_file related to,
        on failure returns {}

    """
    pack_path = file_path if PACKS_DIR in file_path else os.path.realpath(__file__)
    match = re.search(rf".*{PACKS_DIR}[/\\]([^/\\]+)[/\\]?", pack_path)
    directory = match.group() if match else ""

    try:
        metadata_path = os.path.join(directory, PACKS_PACK_META_FILE_NAME)
        pack_metadata, _ = get_dict_from_file(metadata_path)
        return pack_metadata
    except Exception:
        return {}


def is_pack_path(input_path: str) -> bool:
    """
    Checks whether pack given in input path is for a pack.
    Args:
        input_path (str): Input path.
    Examples
        - input_path = 'Packs/BitcoinAbuse
          Returns: True
        - input_path = 'Packs/BitcoinAbuse/Layouts'
          Returns: False
    Returns:
        (bool):
        - True if the input path is for a given pack.
        - False if the input path is not for a given pack.
    """
    return Path(input_path).parent.name == PACKS_DIR


def is_xsoar_supported_pack(file_path: str) -> bool:
    """
    Takes a path to a file and returns a boolean indicating
    whether this file belongs to an XSOAR-supported Pack.

    Args:
        - `file_path` (`str`): The path of the file.

    Returns:
        - `bool`
    """

    return get_pack_metadata(file_path).get(PACK_METADATA_SUPPORT) == XSOAR_SUPPORT


def get_relative_path_from_packs_dir(file_path: str) -> str:
    """Get the relative path for a given file_path starting in the Packs directory"""
    if PACKS_DIR not in file_path or file_path.startswith(PACKS_DIR):
        return file_path

    return file_path[file_path.find(PACKS_DIR) :]


def is_uuid(s: str) -> Optional[Match]:
    """Checks whether given string is a UUID

    Args:
         s (str): The string to check if it is a UUID

    Returns:
        Match: Returns the match if given string is a UUID, otherwise None
    """
    return re.match(UUID_REGEX, s)


def get_release_note_entries(version="") -> list:
    """
    Gets the release notes entries for the current version.

    Args:
        version: The current demisto-sdk version.

    Return:
        list: A list of the release notes given from the CHANGELOG file.
    """

    changelog_file_content = (
        get_remote_file(
            full_file_path="CHANGELOG.md",
            return_content=True,
            git_content_config=GitContentConfig(repo_name="demisto/demisto-sdk"),
        )
        .decode("utf-8")
        .split("\n")
    )

    if not version or "dev" in version:
        version = "Unreleased"

    if f"## {version}" not in changelog_file_content:
        return []

    result = changelog_file_content[changelog_file_content.index(f"## {version}") + 1 :]
    result = result[: result.index("")]

    return result


def get_current_usecases() -> list:
    """Gets approved list of usecases from current branch (only in content repo).

    Returns:
        List of approved usecases from current branch
    """
    if not is_external_repository():
        approved_usecases_json, _ = get_dict_from_file(
            "Tests/Marketplace/approved_usecases.json"
        )
        return approved_usecases_json.get("approved_list", [])
    return []


def get_approved_tags_from_branch() -> Dict[str, List[str]]:
    """Gets approved list of tags from current branch (only in content repo).

    Returns:
        Dict of approved tags from current branch
    """
    if not is_external_repository():
        approved_tags_json, _ = get_dict_from_file(
            "Tests/Marketplace/approved_tags.json"
        )
        if isinstance(approved_tags_json.get("approved_list"), list):
            logger.info(
                "[yellow]You are using a deprecated version of the file aproved_tags.json, consider pulling from master"
                " to update it.[/yellow]"
            )
            return {
                "common": approved_tags_json.get("approved_list", []),
                "xsoar": [],
                "marketplacev2": [],
                "xpanse": [],
            }

        return approved_tags_json.get("approved_list", {})
    return {}


def get_current_categories() -> list:
    """Gets approved list of categories from current branch (only in content repo).

    Returns:
        List of approved categories from current branch
    """
    if is_external_repository():
        return []
    try:
        approved_categories_json, _ = get_dict_from_file(
            "Tests/Marketplace/approved_categories.json"
        )
    except FileNotFoundError:
        logger.warning(
            "File approved_categories.json was not found. Getting from remote."
        )
        approved_categories_json = get_remote_file(
            "Tests/Marketplace/approved_categories.json"
        )
    return approved_categories_json.get("approved_list", [])


@contextmanager
def suppress_stdout():
    """
    Temporarily suppress console output without effecting error outputs.
    Example of use:

        with suppress_stdout():
            logger.info('This message will not be printed')
        logger.info('This message will be printed')
    """
    with open(os.devnull, "w") as devnull:
        try:
            old_stdout = sys.stdout
            sys.stdout = devnull
            yield
        finally:
            sys.stdout = old_stdout


def get_definition_name(path: str, pack_path: str) -> Optional[str]:
    r"""
    param:
        path (str): path to the file which needs a definition name (generic field\generic type file)
        pack_path (str): relevant pack path

    :rtype: ``str``
    :return:
        for generic type and generic field return associated generic definition name folder

    """

    try:
        file_dictionary = get_json(path)
        definition_id = file_dictionary["definitionId"]
        generic_def_path = os.path.join(pack_path, "GenericDefinitions")
        file_names_lst = os.listdir(generic_def_path)
        for file in file_names_lst:
            if str.find(file, definition_id):
                def_file_path = os.path.join(generic_def_path, file)
                def_file_dictionary = get_json(def_file_path)
                cur_id = def_file_dictionary["id"]
                if cur_id == definition_id:
                    return def_file_dictionary["name"]

        logger.info("Was unable to find the file for definitionId " + definition_id)
        return None

    except (FileNotFoundError, AttributeError):
        logger.info(
            "Error while retrieving definition name for definitionId "
            + definition_id
            + "\n Check file structure and make sure all relevant fields are entered properly"
        )
        return None


def is_iron_bank_pack(file_path):
    metadata = get_pack_metadata(file_path)
    return PACK_METADATA_IRON_BANK_TAG in metadata.get("tags", [])


def get_script_or_sub_playbook_tasks_from_playbook(
    searched_entity_name: str, main_playbook_data: Dict
) -> List[Dict]:
    """Get the tasks data for a task running the searched_entity_name (script/playbook).

    Returns:
        List. A list of dicts representing tasks running the searched_entity_name.
    """
    searched_tasks: List = []
    tasks = main_playbook_data.get("tasks", {})
    if not tasks:
        return searched_tasks

    for task_data in tasks.values():
        task_details = task_data.get("task", {})
        found_entity = searched_entity_name in {
            task_details.get("scriptName"),
            task_details.get("playbookName"),
        }

        if found_entity:
            searched_tasks.append(task_data)

    return searched_tasks


def extract_docker_image_from_text(text: str, with_no_tag: bool = False):
    """
    Strips the docker image version from a given text.

    Args:
        text (str): the text to extract the docker image from
        with_no_tag (bool): whether to return the docker image without its tag,
            for example if True then demisto/tesseract:1.0.0.36078 --> tesseract

    Returns:
        str: The docker image version if exists, otherwise, return None.
    """
    match = re.search(r"(demisto/.+:([0-9]+)(((\.)[0-9]+)+))", text)
    if match:
        docker_image = match.group(1)
        if with_no_tag:
            return docker_image.replace("demisto/", "").split(":")[0]
        return docker_image
    else:
        return None


def get_current_repo() -> Tuple[str, str, str]:
    try:
        git_repo = GitUtil().repo
        parsed_git = giturlparse.parse(git_repo.remotes.origin.url)
        host = parsed_git.host
        if "@" in host:
            host = host.split("@")[1]
        return host, parsed_git.owner, parsed_git.repo
    except git.InvalidGitRepositoryError:
        logger.info("[yellow]git repo is not found[/yellow]")
        return "Unknown source", "", ""


def get_item_marketplaces(
    item_path: str,
    item_data: Dict = None,
    packs: Dict[str, Dict] = None,
    item_type: str = None,
) -> List:
    """
    Return the supporting marketplaces of the item.

    Args:
        item_path: the item path.
        item_data: the item data.
        packs: the pack mapping from the ID set.
        item_type: The item type.

    Returns: the list of supporting marketplaces.
    """

    if item_type and item_type in SIEM_ONLY_ENTITIES:
        return [MarketplaceVersions.MarketplaceV2.value]

    if not item_data:
        item_data = get_file(item_path)

    # first check, check field 'marketplaces' in the item's file
    marketplaces = item_data.get("marketplaces", [])  # type: ignore

    # second check, check the metadata of the pack
    if not marketplaces:
        if "pack_metadata" in item_path:
            # default supporting marketplace
            marketplaces = [MarketplaceVersions.XSOAR.value]
        else:
            pack_name = get_pack_name(item_path)
            if packs and packs.get(pack_name):
                marketplaces = packs.get(pack_name, {}).get(
                    "marketplaces", [MarketplaceVersions.XSOAR.value]
                )
            else:
                marketplaces = get_mp_types_from_metadata_by_item(item_path)

    return marketplaces


def get_mp_types_from_metadata_by_item(file_path):
    """
    Get the supporting marketplaces for the given content item, defined by the mp field in the metadata.
    If the field doesnt exist in the pack's metadata, consider as xsoar only.
    Args:
        file_path: path to content item in content repo

    Returns:
        list of names of supporting marketplaces (current options are marketplacev2 and xsoar)
    """
    if (
        METADATA_FILE_NAME in Path(file_path).parts
    ):  # for when the type is pack, the item we get is the metadata path
        metadata_path = file_path
    else:
        metadata_path_parts = get_pack_dir(file_path)
        metadata_path = Path(*metadata_path_parts) / METADATA_FILE_NAME

    try:
        if not (
            marketplaces := get_file(metadata_path, raise_on_error=True).get(
                MARKETPLACE_KEY_PACK_METADATA
            )
        ):
            return [MarketplaceVersions.XSOAR.value]
        return marketplaces
    except FileNotFoundError:
        return []


def get_pack_dir(path):
    """
    Used for testing packs where the location of the "Packs" dir is not constant.
    Args:
        path: path of current file

    Returns:
        the path starting from Packs dir

    """
    parts = Path(path).parts
    for index in range(len(parts)):
        if parts[index] == "Packs":
            return parts[: index + 2]
    return []


@contextmanager
def ProcessPoolHandler() -> ProcessPool:
    """Process pool Handler which terminate all processes in case of Exception.

    Yields:
        ProcessPool: Pebble process pool.
    """
    with ProcessPool(max_workers=cpu_count()) as pool:
        try:
            yield pool
        except Exception:
            logger.info("[red]Gracefully release all resources due to Error...[/red]")
            raise
        finally:
            pool.close()
            pool.join()


def wait_futures_complete(futures: List[ProcessFuture], done_fn: Callable):
    """Wait for all futures to complete, Raise exception if occurred.

    Args:
        futures: futures to wait for.
        done_fn: Function to run on result.
    Raises:
        Exception: Raise caught exception for further cleanups.
    """
    for future in as_completed(futures):
        try:
            result = future.result()
            done_fn(result)
        except Exception as e:
            logger.info(f"[red]{e}[/red]")
            raise


def get_api_module_dependencies(pkgs, id_set_path):
    """
    Get all paths to integrations and scripts dependent on api modules that are found in the modified files.
    Args:
        pkgs: the pkgs paths found as modified to run lint on (including the api module files)
        id_set_path: path to id set
    Returns:
        a list of the paths to the scripts and integration found dependent on the modified api modules.
    """

    id_set = open_id_set_file(id_set_path)
    changed_api_modules = {pkg.name for pkg in pkgs if API_MODULES_PACK in pkg.parts}
    scripts = id_set.get(IdSetKeys.SCRIPTS.value, [])
    integrations = id_set.get(IdSetKeys.INTEGRATIONS.value, [])
    using_scripts, using_integrations = [], []
    for script in scripts:
        script_info = list(script.values())[0]
        script_name = script_info.get("name")
        script_api_modules = script_info.get("api_modules", [])
        if intersection := changed_api_modules & set(script_api_modules):
            logger.debug(f"found script {script_name} dependent on {intersection}")
            using_scripts.extend(list(script.values()))

    for integration in integrations:
        integration_info = list(integration.values())[0]
        integration_name = integration_info.get("name")
        script_api_modules = integration_info.get("api_modules", [])
        if intersection := changed_api_modules & set(script_api_modules):
            logger.debug(
                f"found integration {integration_name} dependent on {intersection}"
            )
            using_integrations.extend(list(integration.values()))

    using_scripts_pkg_paths = [
        Path(script.get("file_path")).parent.absolute() for script in using_scripts
    ]
    using_integrations_pkg_paths = [
        Path(integration.get("file_path")).parent.absolute()
        for integration in using_integrations
    ]
    return list(set(using_integrations_pkg_paths + using_scripts_pkg_paths))


def listdir_fullpath(dir_name: str) -> List[str]:
    return [os.path.join(dir_name, f) for f in os.listdir(dir_name)]


def get_scripts_and_commands_from_yml_data(data, file_type):
    """Get the used scripts, playbooks and commands from the yml data

    Args:
        data: The yml data as extracted with get_yaml
        file_type: The FileType of the data provided.

    Return (list of found { 'id': command name, 'source': command source }, list of found script and playbook names)
    """
    commands = []
    detailed_commands = []
    scripts_and_pbs = []
    if file_type in {FileType.TEST_PLAYBOOK, FileType.PLAYBOOK}:
        tasks = data.get("tasks")
        for task_num in tasks.keys():
            task = tasks[task_num]
            inner_task = task.get("task")
            task_type = task.get("type")
            if inner_task and task_type == "regular" or task_type == "playbook":
                if inner_task.get("iscommand"):
                    commands.append(inner_task.get("script"))
                else:
                    if task_type == "playbook":
                        scripts_and_pbs.append(inner_task.get("playbookName"))
                    elif inner_task.get("scriptName"):
                        scripts_and_pbs.append(inner_task.get("scriptName"))
        if file_type == FileType.PLAYBOOK:
            playbook_id = get_entity_id_by_entity_type(data, PLAYBOOKS_DIR)
            scripts_and_pbs.append(playbook_id)

    if file_type == FileType.SCRIPT:
        script_id = get_entity_id_by_entity_type(data, SCRIPTS_DIR)
        scripts_and_pbs = [script_id]
        if data.get("dependson"):
            commands = data.get("dependson").get("must", [])

    if file_type == FileType.INTEGRATION:
        integration_commands = data.get("script", {}).get("commands")
        for integration_command in integration_commands:
            commands.append(integration_command.get("name"))

    for command in commands:
        command_parts = command.split("|||")
        if len(command_parts) == 2:
            detailed_commands.append(
                {"id": command_parts[1], "source": command_parts[0]}
            )
        else:
            detailed_commands.append({"id": command_parts[0]})

    return detailed_commands, scripts_and_pbs


def get_url_with_retries(url: str, retries: int, backoff_factor: int = 1, **kwargs):
    kwargs["stream"] = True
    session = requests.Session()
    exception = Exception()
    for i in range(retries):
        logger.debug(f"attempting to get {url}")
        response = session.get(url, **kwargs)
        try:
            response.raise_for_status()
        except HTTPError as error:
            logger.debug(
                f"Got error while trying to fetch {url}. {retries - i - 1} retries left.",
                exc_info=True,
            )
            exception = error
        else:
            return response
        sleep(backoff_factor)
    raise exception


def order_dict(data):
    """
    Order dict by default order
    """
    return OrderedDict(
        {
            k: order_dict(v) if isinstance(v, dict) else v
            for k, v in sorted(data.items())
        }
    )


def extract_none_deprecated_command_names_from_yml(yml_data: dict) -> list:
    """
    Go over all the commands in a yml file and return their names.
    Args:
        yml_data (dict): the yml content as a dict

    Returns:
        list: a list of all the commands names
    """
    commands_ls = []
    for command in yml_data.get("script", {}).get("commands", {}):
        if command.get("name") and not command.get("deprecated"):
            commands_ls.append(command.get("name"))
    return commands_ls


def extract_deprecated_command_names_from_yml(yml_data: dict) -> list:
    """
    Go over all the commands in a yml file and return their names.
    Args:
        yml_data (dict): the yml content as a dict

    Returns:
        list: a list of all the commands names
    """
    commands_ls = []
    for command in yml_data.get("script", {}).get("commands", {}):
        if command.get("deprecated"):
            commands_ls.append(command.get("name"))
    return commands_ls


def remove_copy_and_dev_suffixes_from_str(field_name: str) -> str:
    for _ in range(field_name.count("_")):
        for suffix in SUFFIX_TO_REMOVE:
            if field_name.endswith(suffix):
                field_name = field_name[: -len(suffix)]
    return field_name


def get_display_name(file_path, file_data={}) -> str:
    """Gets the entity display name from the file.

    :param file_path: The entity file path
    :param file_data: The entity file data

    :rtype: ``str``
    :return The display name
    """
    if not file_data:
        file_extension = os.path.splitext(file_path)[1]
        if file_extension in [".yml", ".json"]:
            file_data = get_file(file_path)

    if "display" in file_data:
        name = file_data.get("display", None)
    elif "layout" in file_data and isinstance(file_data["layout"], dict):
        name = file_data["layout"].get("id")
    elif "name" in file_data:
        name = file_data.get("name", None)
    elif "TypeName" in file_data:
        name = file_data.get("TypeName", None)
    elif "brandName" in file_data:
        name = file_data.get("brandName", None)
    elif "id" in file_data:
        name = file_data.get("id", None)
    elif "trigger_name" in file_data:
        name = file_data.get("trigger_name")
    elif "rule_name" in file_data:
        name = file_data.get("rule_name")

    elif (
        "dashboards_data" in file_data
        and file_data.get("dashboards_data")
        and isinstance(file_data["dashboards_data"], list)
    ):
        dashboard_data = file_data.get("dashboards_data", [{}])[0]
        name = dashboard_data.get("name")

    elif (
        "templates_data" in file_data
        and file_data.get("templates_data")
        and isinstance(file_data["templates_data"], list)
    ):
        r_name = file_data.get("templates_data", [{}])[0]
        name = r_name.get("report_name")

    else:
        name = Path(file_path).name
    return name


def get_invalid_incident_fields_from_mapper(
    mapper_incident_fields: Dict[str, Dict], mapping_type: str, content_fields: List
) -> List[str]:
    """
    Get a list of incident fields which are not part of the content items (not part of id_json) from a specific
    interalMapping attribute.

    Args:
        mapper_incident_fields (dict[str, dict]): a dict of incident fields which belongs to a specific interalMapping.
        mapping_type (str): type of the mapper, either 'mapping-incoming' or 'mapping-outgoing'.
        content_fields (list[str]): list of available content fields.

    Returns:
        list[str]: all the invalid incident fields which are not part of the content items.

    Raises:
        ValueError: in case the mapping type has an incorrect value provided.
    """
    if mapping_type not in {"mapping-incoming", "mapping-outgoing"}:
        raise ValueError(
            f"Invalid mapping-type value {mapping_type}, should be: mapping-incoming/mapping-outgoing"
        )

    non_existent_fields = []

    for inc_name, inc_info in mapper_incident_fields.items():
        # incoming mapper
        if mapping_type == "mapping-incoming":
            if (
                inc_name not in content_fields
                and inc_name.lower() not in content_fields
            ):
                non_existent_fields.append(inc_name)
        # outgoing mapper
        if mapping_type == "mapping-outgoing":
            # for inc timer type: "field.StartDate, and for using filters: "simple": "".
            if simple := inc_info.get("simple"):
                if "." in simple:
                    simple = simple.split(".")[0]
                if (
                    simple not in content_fields
                    and simple.lower() not in content_fields
                ):
                    non_existent_fields.append(inc_name)

    return non_existent_fields


def get_invalid_incident_fields_from_layout(
    layout_incident_fields: List[Dict], content_fields: List[str]
) -> List[str]:
    """
    Get a list of incident fields which are not part of the content items (not part of id_json) from a specific
    layout item/section.

    Args:
        layout_incident_fields (list[dict]): a list of incident fields which
            belongs to a specific section/item in the layout.
        content_fields (list[str]): list of available content fields.

    Returns:
        list[str]: all the invalid incident fields which are not part of the content items.
    """
    non_existent_fields = []

    if layout_incident_fields and content_fields:
        for incident_field_info in layout_incident_fields:
            inc_field_id = normalize_field_name(
                field=incident_field_info.get("fieldId", "")
            )
            if (
                inc_field_id
                and inc_field_id.lower() not in content_fields
                and inc_field_id not in content_fields
            ):
                non_existent_fields.append(inc_field_id)

    return non_existent_fields


def normalize_field_name(field: str) -> str:
    """
    Get the raw field from a layout/mapper field.

    Input Example:
        field = incident_employeenumber

    Args:
        field (str): the incident/indicator field.
    """
    return field.replace("incident_", "").replace("indicator_", "")


STRING_TO_BOOL_MAP = {
    "y": True,
    "1": True,
    "yes": True,
    "true": True,
    "n": False,
    "0": False,
    "no": False,
    "false": False,
    "t": True,
    "f": False,
}


def string_to_bool(
    input_: Any,
    default_when_empty: Optional[bool] = None,
) -> bool:
    try:
        return STRING_TO_BOOL_MAP[str(input_).lower()]
    except (KeyError, TypeError):
        if input_ in ("", None) and default_when_empty is not None:
            return default_when_empty

    raise ValueError(f"cannot convert {input_} to bool")


def field_to_cli_name(field_name: str) -> str:
    """
    Returns the CLI name of an incident/indicator field by removing non letters/numbers
    characters and lowering capitalized letters.

    Input Example:
        field = Employee Number
    Output:
        employeenumber

    Args:
        field_name (str): the incident/indicator field name.
    """
    return re.sub(NON_LETTERS_OR_NUMBERS_PATTERN, "", field_name).lower()


def extract_field_from_mapping(mapping_value: str) -> str:
    """Given an outgoing-mapping value, returns the incident/indicator field used for the mapping.
    If mapping_value is surrounded by quotes ("<>"), it means the mapping value is a string and no field
    should be returned.

    Args:
        mapping_value (str): An outgoing-mapping value, which may contain an incident/indicator field.

    Returns:
        str: An incident/indicator field, or an empty string if not a field.
    """
    if not mapping_value or re.match(r"\"([^.]+).*\"", mapping_value):  # not a field
        return ""
    if field_name := re.match(r"\$\{([^.]*)[^}]*\}|([^$.]*).*", mapping_value):
        if field_name.groups()[0] is not None:
            return field_name.groups()[0]
        if len(field_name.groups()) > 1:
            return field_name.groups()[1]
    return mapping_value


def get_pack_paths_from_files(file_paths: Iterable[str]) -> list:
    """Returns the pack paths from a list/set of files"""
    pack_paths = {f"Packs/{get_pack_name(file_path)}" for file_path in file_paths}
    return list(pack_paths)


def replace_incident_to_alert(value: str) -> str:
    if not isinstance(value, str):
        return value

    new_value = value
    for pattern, replace_with in TABLE_INCIDENT_TO_ALERT.items():
        new_value = re.sub(pattern, replace_with, new_value)
    return new_value


def replace_alert_to_incident(value: str) -> str:
    if not isinstance(value, str):
        return value

    new_value = value
    for incident, alert in TABLE_INCIDENT_TO_ALERT.items():
        new_value = re.sub(alert, incident, new_value)
    return new_value


def get_id(file_content: Dict) -> Union[str, None]:
    """
    Get ID from a dict based content object.

    Args:
        file_content: the content of the file.

    Returns:
        str: the ID of the content item in case found, None otherwise.
    """
    if "commonfields" in file_content:
        return file_content["commonfields"].get("id")
    elif "dashboards_data" in file_content:
        return file_content["dashboards_data"][0].get("global_id")
    elif "templates_data" in file_content:
        return file_content["templates_data"][0].get("global_id")

    for key in ("global_rule_id", "trigger_id", "content_global_id", "rule_id"):
        if key in file_content:
            return file_content[key]

    return file_content.get("id")


def parse_marketplace_kwargs(kwargs: Dict[str, Any]) -> MarketplaceVersions:
    """
    Supports both the `marketplace` argument and `xsiam`.
    Raises an error when both are supplied.
    """
    marketplace = kwargs.pop("marketplace", None)  # removing to not pass it twice later
    is_xsiam = kwargs.get("xsiam")

    if (
        marketplace
        and is_xsiam
        and MarketplaceVersions(marketplace) != MarketplaceVersions.MarketplaceV2
    ):
        raise ValueError(
            "The arguments `marketplace` and `xsiam` cannot be used at the same time, remove one of them."
        )

    if is_xsiam:
        return MarketplaceVersions.MarketplaceV2

    if marketplace:
        return MarketplaceVersions(marketplace)

    logger.debug(
        "neither marketplace nor is_xsiam provided, using default marketplace=XSOAR"
    )
    return MarketplaceVersions.XSOAR  # default


def get_api_module_dependencies_from_graph(
    changed_api_modules: Set[str], graph: "ContentGraphInterface"
) -> List:
    if changed_api_modules:
        dependent_items = []
        api_module_nodes = graph.search(
            object_id=changed_api_modules, all_level_imports=True
        )
        if missing_api_modules := changed_api_modules - {
            node.object_id for node in api_module_nodes
        }:
            raise ValueError(
                f"The modified API modules {','.join(missing_api_modules)} were not found in the "
                f"content graph."
            )
        for api_module_node in api_module_nodes:
            logger.info(
                f"Checking for packages dependent on the modified API module {api_module_node.object_id}"
            )
            dependent_items += list(api_module_node.imported_by)

        if dependent_items:
            logger.info(
                f"Found [cyan]{len(dependent_items)}[/cyan] content items that import the following modified API modules: {changed_api_modules}. "
            )
        return dependent_items

    logger.info("No dependent packages found.")
    return []


def parse_multiple_path_inputs(
    input_path: Optional[Union[Path, str, List[Path], Tuple[Path]]]
) -> Optional[Tuple[Path, ...]]:
    if not input_path:
        return ()

    if isinstance(input_path, Path):
        return (input_path,)

    if isinstance(input_path, str):
        return tuple(Path(path_str) for path_str in input_path.split(","))

    if isinstance(input_path, (list, tuple)) and isinstance(
        (result := tuple(input_path))[0], Path
    ):
        return result

    raise ValueError(f"Cannot parse paths from {input_path}")


@lru_cache
def is_sdk_defined_working_offline() -> bool:
    """
    This method returns True when the SDK is defined as offline, i.e., when
    the DEMISTO_SDK_OFFLINE_ENV environment variable is True.

    Returns:
        bool: The value for DEMISTO_SDK_OFFLINE_ENV environment variable.
    """
    return str2bool(os.getenv(ENV_SDK_WORKING_OFFLINE))


def sha1_update_from_file(filename: Union[str, Path], hash):
    """This will iterate the file and update the hash object"""
    assert Path(filename).is_file()
    with open(str(filename), "rb") as f:
        for chunk in iter(lambda: f.read(4096), b""):
            hash.update(chunk)
    return hash


def sha1_file(filename: Union[str, Path]) -> str:
    """Return the sha1 hash of a directory"""
    return str(sha1_update_from_file(filename, sha1()).hexdigest())


def sha1_update_from_dir(directory: Union[str, Path], hash_):
    """This will recursivly iterate all the files in the directory and update the hash object"""
    assert Path(directory).is_dir()
    for path in sorted(Path(directory).iterdir(), key=lambda p: str(p).lower()):
        if path.name == "__pycache__":
            continue
        hash_.update(path.name.encode())
        if path.is_file():
            hash_ = sha1_update_from_file(path, hash_)
        elif path.is_dir():
            hash_ = sha1_update_from_dir(path, hash_)
    return hash_


def sha1_dir(directory: Union[str, Path]) -> str:
    """Return the sha1 hash of a directory"""
    return str(sha1_update_from_dir(directory, sha1()).hexdigest())


def is_epoch_datetime(string: str) -> bool:
    # Check if the input string contains only digits
    if not string.isdigit():
        return False
    # Convert the string to an integer and attempt to parse it as a datetime
    try:
        epoch_timestamp = int(string)
        datetime.fromtimestamp(epoch_timestamp)
        return True
    except Exception:
        return False


def extract_error_codes_from_file(pack_name: str) -> Set[str]:
    """
    Args:
        pack_name: a pack name from which to get the pack ignore errors.
    Returns: error codes set  that in pack.ignore file
    """
    error_codes_list = []
    if pack_name and (config := get_pack_ignore_content(pack_name)):
        # go over every file in the config
        for section in filter(
            lambda section: section.startswith("file:"), config.sections()
        ):
            # given section is of type file
            for key in config[section]:
                if key == "ignore":
                    # group ignore codes to a list
                    error_codes = str(config[section][key]).split(",")
                    error_codes_list.extend(error_codes)

    return set(error_codes_list)


def is_string_ends_with_url(str: str) -> bool:
    """
    Args:
        str: a string to test.
    Returns: True if the string ends with a url adress. Otherwise, return False.
    """
    return bool(re.search(f"{URL_REGEX}$", str))


def strip_description(description):
    """
    Args:
        description: a description string.
    Returns: the description stripped from quotes mark if they appear both in the beggining and in the end of the string.
    """
    description = description.strip()
    return (
        description.strip('"')
        if description.startswith('"') and description.endswith('"')
        else description.strip("'")
        if description.startswith("'") and description.endswith("'")
        else description
    )


def is_file_in_pack(file: Path, pack_name: str) -> bool:
    """
    Return wether the given file is under the given pack.
    Args:
        file: The file to check.
        pack_name: The name of the pack we want to ensure the given file is under.
    """
    return (
        len(file.parts) > 2 and file.parts[0] == "Packs" and file.parts[1] == pack_name
    )


def parse_int_or_default(value: Any, default: int) -> int:
    """
    Parse int or return default value
    Args:
        value: value to parse
        default: default value to return if parsing failed

    Returns:
        int: parsed value or default value

    """
    try:
        return int(value)
    except (ValueError, TypeError):
<<<<<<< HEAD
        return default


def is_sentence_ends_with_bracket(description: str):
    """
    Check if the sentence ends with a bracket and valid.
    Args:
        description: The description sentence to test.

    Returns:
        boolean: True if the sentence ends with a bracket and valid.

    """
    return (
        description.endswith(")") and len(description) >= 2 and description[-2] == "."
    )


def get_all_repo_pack_ids() -> list:
    return [path.name for path in (Path(get_content_path()) / PACKS_DIR).iterdir()]
=======
        return default
>>>>>>> 56c7d670
<|MERGE_RESOLUTION|>--- conflicted
+++ resolved
@@ -3979,27 +3979,8 @@
     try:
         return int(value)
     except (ValueError, TypeError):
-<<<<<<< HEAD
         return default
 
-
-def is_sentence_ends_with_bracket(description: str):
-    """
-    Check if the sentence ends with a bracket and valid.
-    Args:
-        description: The description sentence to test.
-
-    Returns:
-        boolean: True if the sentence ends with a bracket and valid.
-
-    """
-    return (
-        description.endswith(")") and len(description) >= 2 and description[-2] == "."
-    )
-
-
+      
 def get_all_repo_pack_ids() -> list:
     return [path.name for path in (Path(get_content_path()) / PACKS_DIR).iterdir()]
-=======
-        return default
->>>>>>> 56c7d670
