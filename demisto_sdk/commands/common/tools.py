import argparse
import glob
import io
import json
import os
import re
import shlex
import sys
from configparser import ConfigParser, MissingSectionHeaderError
from distutils.version import LooseVersion
from functools import lru_cache, partial
from pathlib import Path
from subprocess import DEVNULL, PIPE, Popen, check_output
from typing import Callable, Dict, List, Optional, Tuple, Type, Union

import click
import colorama
import demisto_client
import git
import requests
import urllib3
import yaml
from demisto_sdk.commands.common.constants import (
    ALL_FILES_VALIDATION_IGNORE_WHITELIST, API_MODULES_PACK, CLASSIFIERS_DIR,
    CONTENT_GITHUB_LINK, CONTENT_GITHUB_ORIGIN, CONTENT_GITHUB_UPSTREAM,
    DASHBOARDS_DIR, DEF_DOCKER, DEF_DOCKER_PWSH, DOC_FILES_DIR,
    ID_IN_COMMONFIELDS, ID_IN_ROOT, INCIDENT_FIELDS_DIR, INCIDENT_TYPES_DIR,
    INDICATOR_FIELDS_DIR, INTEGRATIONS_DIR, LAYOUTS_DIR, PACK_IGNORE_TEST_FLAG,
    PACKAGE_SUPPORTING_DIRECTORIES, PACKAGE_YML_FILE_REGEX, PACKS_DIR,
<<<<<<< HEAD
    PACKS_DIR_REGEX, PACKS_PACK_IGNORE_FILE_NAME, PACKS_PACK_META_FILE_NAME,
    PACKS_README_FILE_NAME, PLAYBOOKS_DIR, RELEASE_NOTES_DIR,
    RELEASE_NOTES_REGEX, REPORTS_DIR, SCRIPTS_DIR, SDK_API_GITHUB_RELEASES,
    TEST_PLAYBOOKS_DIR, TYPE_PWSH, UNRELEASE_HEADER, WIDGETS_DIR, FileType)
=======
    PACKS_DIR_REGEX, PACKS_PACK_IGNORE_FILE_NAME, PACKS_README_FILE_NAME,
    PLAYBOOKS_DIR, RELEASE_NOTES_DIR, RELEASE_NOTES_REGEX, REPORTS_DIR,
    SCRIPTS_DIR, SDK_API_GITHUB_RELEASES, TEST_PLAYBOOKS_DIR, TYPE_PWSH,
    UNRELEASE_HEADER, UUID_REGEX, WIDGETS_DIR, FileType)
>>>>>>> eae33408
from packaging.version import parse
from ruamel.yaml import YAML

# disable insecure warnings
urllib3.disable_warnings()

# inialize color palette
colorama.init()

ryaml = YAML()
ryaml.preserve_quotes = True
ryaml.allow_duplicate_keys = True


class LOG_COLORS:
    NATIVE = colorama.Style.RESET_ALL
    RED = colorama.Fore.RED
    GREEN = colorama.Fore.GREEN
    YELLOW = colorama.Fore.YELLOW
    WHITE = colorama.Fore.WHITE


LOG_VERBOSE = False

LAYOUT_CONTAINER_FIELDS = {'details', 'detailsV2', 'edit', 'close', 'mobile', 'quickView', 'indicatorsQuickView',
                           'indicatorsDetails'}


def set_log_verbose(verbose: bool):
    global LOG_VERBOSE
    LOG_VERBOSE = verbose


def get_log_verbose() -> bool:
    return LOG_VERBOSE


def get_yml_paths_in_dir(project_dir: str, error_msg: str = '') -> Tuple[list, str]:
    """
    Gets the project directory and returns the path of the first yml file in that directory
    :param project_dir: string path to the project_dir
    :param error_msg: the error msg to show to the user in case not yml files found in the directory
    :return: first returned argument is the list of all yml files paths in the directory, second returned argument is a
    string path to the first yml file in project_dir
    """
    yml_files = glob.glob(os.path.join(project_dir, '*.yml'))
    if not yml_files:
        if error_msg:
            print(error_msg)
        return [], ''
    return yml_files, yml_files[0]


# print srt in the given color
def print_color(obj, color):
    print(u'{}{}{}'.format(color, obj, LOG_COLORS.NATIVE))


def get_files_in_dir(project_dir: str, file_endings: list, recursive: bool = True) -> list:
    """
    Gets the project directory and returns the path of all yml, json and py files in it
    Args:
        project_dir: String path to the project_dir
        file_endings: List of file endings to search for in a given directory
        recursive: Indicates whether search should be recursive or not
    :return: The path of files with file_endings in the current dir
    """
    files = []
    project_path = Path(project_dir)
    glob_function = project_path.rglob if recursive else project_path.glob
    for file_type in file_endings:
        if project_dir.endswith(file_type):
            return [project_dir]
        files.extend([str(f) for f in glob_function(f'*.{file_type}')])
    return files


def src_root() -> Path:
    """ Demisto-sdk absolute path from src root.

    Returns:
        Path: src root path.
    """
    git_dir = git.Repo(Path.cwd(),
                       search_parent_directories=True).working_tree_dir

    return Path(git_dir) / 'demisto_sdk'


def print_error(error_str):
    print_color(error_str, LOG_COLORS.RED)


def print_warning(warning_str):
    print_color(warning_str, LOG_COLORS.YELLOW)


def print_success(success_str):
    print_color(success_str, LOG_COLORS.GREEN)


def run_command(command, is_silenced=True, exit_on_error=True, cwd=None):
    """Run a bash command in the shell.

    Args:
        command (string): The string of the command you want to execute.
        is_silenced (bool): Whether to print command output.
        exit_on_error (bool): Whether to exit on command error.
        cwd (str): the path to the current working directory.

    Returns:
        string. The output of the command you are trying to execute.
    """
    if is_silenced:
        p = Popen(command.split(), stdout=PIPE, stderr=PIPE, universal_newlines=True, cwd=cwd)
    else:
        p = Popen(command.split(), cwd=cwd)  # type: ignore

    output, err = p.communicate()
    if err:
        if exit_on_error:
            print_error('Failed to run command {}\nerror details:\n{}'.format(command, err))
            sys.exit(1)
        else:
            raise RuntimeError('Failed to run command {}\nerror details:\n{}'.format(command, err))

    return output


@lru_cache(maxsize=64)
def get_remote_file(full_file_path, tag='master', return_content=False, suppress_print=False):
    """
    Args:
        full_file_path (string):The full path of the file.
        tag (string): The branch name. default is 'master'
        return_content (bool): Determines whether to return the file's raw content or the dict representation of it.
        suppress_print (bool): whether to suppress the warning message in case the file was not found.
    Returns:
        The file content in the required format.

    """
    # 'origin/' prefix is used to compared with remote branches but it is not a part of the github url.
    tag = tag.replace('origin/', '')

    # The replace in the end is for Windows support
    github_path = os.path.join(CONTENT_GITHUB_LINK, tag, full_file_path).replace('\\', '/')
    try:
        res = requests.get(github_path, verify=False, timeout=10)
        res.raise_for_status()
    except Exception as exc:
        if not suppress_print:
            print_warning('Could not find the old entity file under "{}".\n'
                          'please make sure that you did not break backward compatibility. '
                          'Reason: {}'.format(github_path, exc))
        return {}
    if return_content:
        return res.content
    if full_file_path.endswith('json'):
        details = json.loads(res.content)
    elif full_file_path.endswith('yml'):
        details = yaml.safe_load(res.content)
    # if neither yml nor json then probably a CHANGELOG or README file.
    else:
        details = {}
    return details


def filter_files_on_pack(pack: str, file_paths_list=str()) -> set:
    """
    filter_files_changes_on_pack.

    :param file_paths_list: list of content files
    :param pack: pack to filter

    :return: files_paths_on_pack: set of file paths contains only files located in the given pack
    """
    files_paths_on_pack = set()
    for file in file_paths_list:
        if get_pack_name(file) == pack:
            files_paths_on_pack.add(file)

    return files_paths_on_pack


def filter_packagify_changes(modified_files, added_files, removed_files, tag='master'):
    """
    Mark scripts/integrations that were removed and added as modifiied.

    :param modified_files: list of modified files in branch
    :param added_files: list of new files in branch
    :param removed_files: list of removed files in branch
    :param tag: tag of compared revision

    :return: tuple of updated lists: (modified_files, updated_added_files, removed_files)
    """
    # map IDs to removed files
    packagify_diff = {}  # type: dict
    for file_path in removed_files:
        if file_path.split("/")[0] in PACKAGE_SUPPORTING_DIRECTORIES:
            if PACKS_README_FILE_NAME in file_path:
                continue
            details = get_remote_file(file_path, tag)
            if details:
                uniq_identifier = '_'.join([
                    details['name'],
                    details.get('fromversion', '0.0.0'),
                    details.get('toversion', '99.99.99')
                ])
                packagify_diff[uniq_identifier] = file_path

    updated_added_files = set()
    for file_path in added_files:
        if file_path.split("/")[0] in PACKAGE_SUPPORTING_DIRECTORIES:
            if PACKS_README_FILE_NAME in file_path:
                updated_added_files.add(file_path)
                continue
            with open(file_path) as f:
                details = yaml.safe_load(f.read())

            uniq_identifier = '_'.join([
                details['name'],
                details.get('fromversion', '0.0.0'),
                details.get('toversion', '99.99.99')
            ])
            if uniq_identifier in packagify_diff:
                # if name appears as added and removed, this is packagify process - treat as modified.
                removed_files.remove(packagify_diff[uniq_identifier])
                modified_files.add((packagify_diff[uniq_identifier], file_path))
                continue

        updated_added_files.add(file_path)

    # remove files that are marked as both "added" and "modified"
    for file_path in modified_files:
        if isinstance(file_path, tuple):
            updated_added_files -= {file_path[1]}
        else:
            updated_added_files -= {file_path}

    return modified_files, updated_added_files, removed_files


def get_child_directories(directory):
    """Return a list of paths of immediate child directories of the 'directory' argument"""
    if not os.path.isdir(directory):
        return []
    child_directories = [
        os.path.join(directory, path) for
        path in os.listdir(directory) if os.path.isdir(os.path.join(directory, path))
    ]
    return child_directories


def get_child_files(directory):
    """Return a list of paths of immediate child files of the 'directory' argument"""
    if not os.path.isdir(directory):
        return []
    child_files = [
        os.path.join(directory, path) for
        path in os.listdir(directory) if os.path.isfile(os.path.join(directory, path))
    ]
    return child_files


def has_remote_configured():
    """
    Checks to see if a remote named "upstream" is configured. This is important for forked
    repositories as it will allow validation against the demisto/content master branch as
    opposed to the master branch of the fork.
    :return: bool : True if remote is configured, False if not.
    """
    remotes = run_command('git remote -v')
    if re.search(CONTENT_GITHUB_UPSTREAM, remotes):
        return True
    else:
        return False


def is_origin_content_repo():
    """
    Checks to see if a remote named "origin" is configured. This check helps to determine if
    validation needs to be ran against the origin master branch or the upstream master branch
    :return: bool : True if remote is configured, False if not.
    """
    remotes = run_command('git remote -v')
    if re.search(CONTENT_GITHUB_ORIGIN, remotes):
        return True
    else:
        return False


def get_last_remote_release_version():
    """
    Get latest release tag from remote github page

    :return: tag
    """
    if not os.environ.get('DEMISTO_SDK_SKIP_VERSION_CHECK') and not os.environ.get('CI'):
        try:
            releases_request = requests.get(SDK_API_GITHUB_RELEASES, verify=False, timeout=5)
            releases_request.raise_for_status()
            releases = releases_request.json()
            if isinstance(releases, list) and isinstance(releases[0], dict):
                latest_release = releases[0].get('tag_name')
                if isinstance(latest_release, str):
                    # remove v prefix
                    return latest_release[1:]
        except Exception as exc:
            exc_msg = str(exc)
            if isinstance(exc, requests.exceptions.ConnectionError):
                exc_msg = f'{exc_msg[exc_msg.find(">") + 3:-3]}.\n' \
                          f'This may happen if you are not connected to the internet.'
            print_warning(f'Could not get latest demisto-sdk version.\nEncountered error: {exc_msg}')

    return ''


def get_file(method, file_path, type_of_file):
    data_dictionary = None
    with open(os.path.expanduser(file_path), mode="r", encoding="utf8") as f:
        if file_path.endswith(type_of_file):
            read_file = f.read()
            replaced = read_file.replace("simple: =", "simple: '='")
            # revert str to stream for loader
            stream = io.StringIO(replaced)
            try:
                data_dictionary = method(stream)
            except Exception as e:
                print_error(
                    "{} has a structure issue of file type{}. Error was: {}".format(file_path, type_of_file, str(e)))
                return {}
    if type(data_dictionary) is dict:
        return data_dictionary
    return {}


def get_yaml(file_path):
    return get_file(yaml.safe_load, file_path, ('yml', 'yaml'))


def get_ryaml(file_path: str) -> dict:
    """
    Get yml file contents using ruaml

    Args:
        file_path (string): The file path

    Returns:
        dict. The yml contents
    """
    try:
        with open(os.path.expanduser(file_path), 'r') as yf:
            data = ryaml.load(yf)
    except FileNotFoundError as e:
        click.echo(f'File {file_path} not found. Error was: {str(e)}', nl=True)
    except Exception as e:
        click.echo(
            "{} has a structure issue of file type yml. Error was: {}".format(file_path, str(e)), nl=True)
    return data


def get_json(file_path):
    return get_file(json.load, file_path, 'json')


def get_script_or_integration_id(file_path):
    data_dictionary = get_yaml(file_path)

    if data_dictionary:
        commonfields = data_dictionary.get('commonfields', {})
        return commonfields.get('id', ['-', ])


def get_api_module_integrations_set(changed_api_modules, integration_set):
    integrations_set = list()
    for integration in integration_set:
        integration_data = list(integration.values())[0]
        if integration_data.get('api_modules', '') in changed_api_modules:
            integrations_set.append(integration_data)
    return integrations_set


def get_api_module_ids(file_list):
    """Extracts APIModule IDs from the file list"""
    api_module_set = set()
    if file_list:
        for pf in file_list:
            parent = pf
            while f'/{API_MODULES_PACK}/Scripts/' in parent:
                parent = get_parent_directory_name(parent, abs_path=True)
                if f'/{API_MODULES_PACK}/Scripts/' in parent:
                    pf = parent
            if parent != pf:
                api_module_set.add(os.path.basename(pf))
    return api_module_set


def get_entity_id_by_entity_type(data: dict, content_entity: str):
    """
    Returns the id of the content entity given its entity type
    :param data: The data of the file
    :param content_entity: The content entity type
    :return: The file id
    """
    if content_entity in (INTEGRATIONS_DIR, SCRIPTS_DIR):
        return data.get('commonfields', {}).get('id', '')
    elif content_entity == LAYOUTS_DIR:
        return data.get('typeId', '')
    else:
        return data.get('id', '')


def get_entity_name_by_entity_type(data: dict, content_entity: str):
    """
    Returns the name of the content entity given its entity type
    :param data: The data of the file
    :param content_entity: The content entity type
    :return: The file name
    """
    if content_entity == LAYOUTS_DIR:
        return data.get('typeId', '')
    else:
        return data.get('name', '')


def collect_ids(file_path):
    """Collect id mentioned in file_path"""
    data_dictionary = get_yaml(file_path)

    if data_dictionary:
        return data_dictionary.get('id', '-')


def get_from_version(file_path):
    data_dictionary = get_yaml(file_path)

    if data_dictionary:
        from_version = data_dictionary.get('fromversion', '0.0.0')
        if from_version == "":
            return "0.0.0"

        if not re.match(r"^\d{1,2}\.\d{1,2}\.\d{1,2}$", from_version):
            raise ValueError("{} fromversion is invalid \"{}\". "
                             "Should be of format: \"x.x.x\". for example: \"4.5.0\"".format(file_path, from_version))

        return from_version

    return '0.0.0'


def get_to_version(file_path):
    data_dictionary = get_yaml(file_path)

    if data_dictionary:
        to_version = data_dictionary.get('toversion', '99.99.99')
        if not re.match(r"^\d{1,2}\.\d{1,2}\.\d{1,2}$", to_version):
            raise ValueError("{} toversion is invalid \"{}\". "
                             "Should be of format: \"x.x.x\". for example: \"4.5.0\"".format(file_path, to_version))

        return to_version

    return '99.99.99'


def str2bool(v):
    if v.lower() in ('yes', 'true', 't', 'y', '1'):
        return True

    if v.lower() in ('no', 'false', 'f', 'n', '0'):
        return False

    raise argparse.ArgumentTypeError('Boolean value expected.')


def old_get_release_notes_file_path(file_path):
    dir_name = os.path.dirname(file_path)

    # CHANGELOG in pack sub dirs
    if re.match(PACKAGE_YML_FILE_REGEX, file_path):
        return os.path.join(dir_name, 'CHANGELOG.md')

    # We got the CHANGELOG file to get its release notes
    if file_path.endswith('CHANGELOG.md'):
        return file_path

    # outside of packages, change log file will include the original file name.
    file_name = os.path.basename(file_path)
    return os.path.join(dir_name, os.path.splitext(file_name)[0] + '_CHANGELOG.md')


def old_get_latest_release_notes_text(rn_path):
    if not os.path.isfile(rn_path):
        # releaseNotes were not provided
        return None

    with open(rn_path) as f:
        rn = f.read()

    if not rn:
        # empty releaseNotes is not supported
        return None

    new_rn = re.findall(RELEASE_NOTES_REGEX, rn)
    if new_rn:
        # get release notes up to release header
        new_rn = new_rn[0].rstrip()
    else:
        new_rn = rn.replace(UNRELEASE_HEADER, '')  # type: ignore

    return new_rn if new_rn else None


def get_release_notes_file_path(file_path):
    """
    Accepts file path which is alleged to contain release notes. Validates that the naming convention
    is followed. If the file identified does not match the naming convention, error is returned.
    :param file_path: str - File path of the suspected release note.
    :return: file_path: str - Validated release notes path.
    """
    if file_path is None:
        print_warning("Release notes were not found.")
        return None
    else:
        if bool(re.search(r'\d{1,2}_\d{1,2}_\d{1,2}\.md', file_path)):
            return file_path
        else:
            print_warning(f'Unsupported file type found in ReleaseNotes directory - {file_path}')
            return None


def get_latest_release_notes_text(rn_path):
    if rn_path is None:
        print_warning('Path to release notes not found.')
        rn = None
    else:
        with open(rn_path) as f:
            rn = f.read()

        if not rn:
            print_error(f'Release Notes may not be empty. Please fill out correctly. - {rn_path}')
            return None

    return rn if rn else None


def format_version(version):
    """format server version to form X.X.X

    Args:
        version (string): string representing Demisto version

    Returns:
        string.
        The formatted server version.
    """
    formatted_version = version
    if len(version.split('.')) == 1:
        formatted_version = f'{version}.0.0'
    elif len(version.split('.')) == 2:
        formatted_version = f'{version}.0'

    return formatted_version


def server_version_compare(v1, v2):
    """compare Demisto versions

    Args:
        v1 (string): string representing Demisto version (first comparable)
        v2 (string): string representing Demisto version (second comparable)


    Returns:
        int.
        0 for equal versions.
        positive if v1 later version than v2.
        negative if v2 later version than v1.
    """

    v1 = format_version(v1)
    v2 = format_version(v2)

    _v1, _v2 = LooseVersion(v1), LooseVersion(v2)
    if _v1 == _v2:
        return 0
    if _v1 > _v2:
        return 1
    return -1


def run_threads_list(threads_list):
    """
    Start a list of threads and wait for completion (join)

    Arguments:
        threads_list (list of threads) -- list of threads to start and wait for join
    """
    # run each command in a separate thread
    for t in threads_list:
        t.start()
    # wait for the commands to complete
    for t in threads_list:
        t.join()


def is_file_path_in_pack(file_path):
    return bool(re.findall(PACKS_DIR_REGEX, file_path))


def get_pack_name(file_path):
    """
    extract pack name (folder name) from file path

    Arguments:
        file_path (str): path of a file inside the pack

    Returns:
        pack name (str)
    """
    # the regex extracts pack name from relative paths, for example: Packs/EWSv2 -> EWSv2
    match = re.search(rf'^{PACKS_DIR_REGEX}[/\\]([^/\\]+)[/\\]?', file_path)
    return match.group(1) if match else None


def get_pack_names_from_files(file_paths, skip_file_types=None):
    if skip_file_types is None:
        skip_file_types = set()

    packs = set()
    for path in file_paths:
        # renamed files are in a tuples - the second element is the new file name
        if isinstance(path, tuple):
            path = path[1]

        file_type = find_type(path)
        if file_type not in skip_file_types:
            pack = get_pack_name(path)
            if pack and is_file_path_in_pack(path):
                packs.add(pack)

    return packs


def filter_files_by_type(file_paths=None, skip_file_types=None) -> set:
    """get set of files and return the set whiteout the types to skip

    Args:
    - file_paths (set): set of content files.
    - skip_file_types List[str]: list of file types to skip.

    Returns:
    files (set): list of files whiteout the types to skip
    """
    if file_paths is None:
        file_paths = set()
    files = set()
    for path in file_paths:
        # renamed files are in a tuples - the second element is the new file name
        if isinstance(path, tuple):
            path = path[1]
        file_type = find_type(path)
        if file_type not in skip_file_types and is_file_path_in_pack(path):
            files.add(path)
    return files


def pack_name_to_path(pack_name):
    return os.path.join(PACKS_DIR, pack_name)


def get_pack_ignore_file_path(pack_name):
    return os.path.join(PACKS_DIR, pack_name, PACKS_PACK_IGNORE_FILE_NAME)


def get_ignore_pack_skipped_tests(pack_name: str) -> set:
    """
    Retrieve the skipped tests of a given pack, as detailed in the .pack-ignore file

    expected ignored tests structure in .pack-ignore:
        [file:playbook-Not-To-Run-Directly.yml]
        ignore=auto-test

    Arguments:
        pack name (str): name of the pack

    Returns:
        ignored_tests_set (set[str]): set of ignored test ids

    """
    ignored_tests_set = set()
    if pack_name:
        pack_ignore_path = get_pack_ignore_file_path(pack_name)

        if os.path.isfile(pack_ignore_path):
            try:
                # read pack_ignore using ConfigParser
                config = ConfigParser(allow_no_value=True)
                config.read(pack_ignore_path)

                # go over every file in the config
                for section in config.sections():
                    if section.startswith("file:"):
                        # given section is of type file
                        file_name = section[5:]
                        for key in config[section]:
                            if key == 'ignore':
                                # group ignore codes to a list
                                ignore_list = str(config[section][key]).split(',')
                                if PACK_IGNORE_TEST_FLAG in ignore_list:
                                    # given file is to be ignored, try to get its id directly from yaml
                                    path = os.path.join(PACKS_DIR, pack_name, TEST_PLAYBOOKS_DIR, file_name)
                                    if os.path.isfile(path):
                                        test_yaml = get_yaml(path)
                                        if 'id' in test_yaml:
                                            ignored_tests_set.add(test_yaml['id'])
            except MissingSectionHeaderError:
                pass

    return ignored_tests_set


def get_all_docker_images(script_obj) -> List[str]:
    """Gets a yml as dict and returns a list of all 'dockerimage' values in the yml.

    Args:
        script_obj (dict): A yml dict.

    Returns:
        List. A list of all docker images.
    """
    # this makes sure the first docker in the list is the main docker image.
    def_docker_image = DEF_DOCKER
    if script_obj.get('type') == TYPE_PWSH:
        def_docker_image = DEF_DOCKER_PWSH
    imgs = [script_obj.get('dockerimage') or def_docker_image]

    # get additional docker images
    for key in script_obj.keys():
        if 'dockerimage' in key and key != 'dockerimage':
            if isinstance(script_obj.get(key), str):
                imgs.append(script_obj.get(key))

            elif isinstance(script_obj.get(key), list):
                imgs.extend(script_obj.get(key))

    return imgs


def get_python_version(docker_image, log_verbose=None, no_prints=False):
    """
    Get the python version of a docker image
    Arguments:
        docker_image {string} -- Docker image being used by the project
    Return:
        python version as a float (2.7, 3.7)
    Raises:
        ValueError -- if version is not supported
    """
    if log_verbose is None:
        log_verbose = LOG_VERBOSE
    stderr_out = None if log_verbose else DEVNULL
    py_ver = check_output(["docker", "run", "--rm", docker_image,
                           "python", "-c",
                           "import sys;print('{}.{}'.format(sys.version_info[0], sys.version_info[1]))"],
                          universal_newlines=True, stderr=stderr_out).strip()
    if not no_prints:
        print("Detected python version: [{}] for docker image: {}".format(py_ver, docker_image))

    py_num = float(py_ver)
    if py_num < 2.7 or (3 < py_num < 3.4):  # pylint can only work on python 3.4 and up
        raise ValueError("Python vesion for docker image: {} is not supported: {}. "
                         "We only support python 2.7.* and python3 >= 3.4.".format(docker_image, py_num))
    return py_num


def get_pipenv_dir(py_version, envs_dirs_base):
    """
    Get the direcotry holding pipenv files for the specified python version
    Arguments:
        py_version {float} -- python version as 2.7 or 3.7
    Returns:
        string -- full path to the pipenv dir
    """
    return "{}{}".format(envs_dirs_base, int(py_version))


def print_v(msg, log_verbose=None):
    if log_verbose is None:
        log_verbose = LOG_VERBOSE
    if log_verbose:
        print(msg)


def get_dev_requirements(py_version, envs_dirs_base):
    """
    Get the requirements for the specified py version.

    Arguments:
        py_version {float} -- python version as float (2.7, 3.7)

    Raises:
        ValueError -- If can't detect python version

    Returns:
        string -- requirement required for the project
    """
    env_dir = get_pipenv_dir(py_version, envs_dirs_base)
    stderr_out = None if LOG_VERBOSE else DEVNULL
    requirements = check_output(['pipenv', 'lock', '-r', '-d'], cwd=env_dir, universal_newlines=True,
                                stderr=stderr_out)
    print_v("dev requirements:\n{}".format(requirements))
    return requirements


def get_dict_from_file(path: str, use_ryaml: bool = False) -> Tuple[Dict, Union[str, None]]:
    """
    Get a dict representing the file

    Arguments:
        path - a path to the file
        use_ryaml - Whether to use ryaml for file loading or not

    Returns:
        dict representation of the file, and the file_type, either .yml ot .json
    """
    if path:
        if path.endswith('.yml'):
            if use_ryaml:
                return get_ryaml(path), 'yml'
            return get_yaml(path), 'yml'
        elif path.endswith('.json'):
            return get_json(path), 'json'
        elif path.endswith('.py'):
            return {}, 'py'
    return {}, None


# flake8: noqa: C901
def find_type(path: str = '', _dict=None, file_type: Optional[str] = None, ignore_sub_categories: bool = False):
    """
    returns the content file type

    Arguments:
        path - a path to the file

    Returns:
        string representing the content file type
    """
    if path.endswith('.md'):
        if 'README' in path:
            return FileType.README

        if RELEASE_NOTES_DIR in path:
            return FileType.RELEASE_NOTES

        if 'description' in path:
            return FileType.DESCRIPTION

        return FileType.CHANGELOG

    # integration image
    if path.endswith('_image.png'):
        return FileType.IMAGE

    if path.endswith(PACKS_PACK_META_FILE_NAME):
        return FileType.PACK_METADATA

    # doc files images
    if path.endswith('.png') and DOC_FILES_DIR in path:
        return FileType.DOC_IMAGE

    if path.endswith('.ps1'):
        return FileType.POWERSHELL_FILE

    if path.endswith('.py'):
        return FileType.PYTHON_FILE

    if not _dict and not file_type:
        _dict, file_type = get_dict_from_file(path)

    if file_type == 'yml':
        if 'category' in _dict:
            if 'beta' in _dict and not ignore_sub_categories:
                return FileType.BETA_INTEGRATION

            return FileType.INTEGRATION

        if 'script' in _dict:
            if TEST_PLAYBOOKS_DIR in path and not ignore_sub_categories:
                return FileType.TEST_SCRIPT

            return FileType.SCRIPT

        if 'tasks' in _dict:
            if TEST_PLAYBOOKS_DIR in path:
                return FileType.TEST_PLAYBOOK

            return FileType.PLAYBOOK

    if file_type == 'json':
        if 'widgetType' in _dict:
            return FileType.WIDGET

        if 'orientation' in _dict:
            return FileType.REPORT

        if 'color' in _dict and 'cliName' not in _dict:  # check against another key to make it more robust
            return FileType.INCIDENT_TYPE

        # 'regex' key can be found in new reputations files while 'reputations' key is for the old reputations
        # located in reputations.json file.
        if 'regex' in _dict or 'reputations' in _dict:
            return FileType.REPUTATION

        if 'brandName' in _dict and 'transformer' in _dict:
            return FileType.OLD_CLASSIFIER

        if ('transformer' in _dict and 'keyTypeMap' in _dict) or 'mapping' in _dict:
            if _dict.get('type') and _dict.get('type') == 'classification':
                return FileType.CLASSIFIER
            elif _dict.get('type') and 'mapping' in _dict.get('type'):
                return FileType.MAPPER
            return None

        if 'canvasContextConnections' in _dict:
            return FileType.CONNECTION

        if 'layout' in _dict or 'kind' in _dict:
            if 'kind' in _dict or 'typeId' in _dict:
                return FileType.LAYOUT

            return FileType.DASHBOARD

        if 'group' in _dict and LAYOUT_CONTAINER_FIELDS.intersection(_dict):
            return FileType.LAYOUTS_CONTAINER

        # When using it for all files validation- sometimes 'id' can be integer
        if 'id' in _dict:
            if isinstance(_dict['id'], str):
                _id = _dict['id'].lower()
                if _id.startswith('incident'):
                    return FileType.INCIDENT_FIELD
                if _id.startswith('indicator'):
                    return FileType.INDICATOR_FIELD
            else:
                print(f'The file {path} could not be recognized, please update the "id" to be a string')

    return None


def get_common_server_path(env_dir):
    common_server_dir = get_common_server_dir(env_dir)
    return os.path.join(common_server_dir, 'CommonServerPython.py')


def get_common_server_path_pwsh(env_dir):
    common_server_dir = get_common_server_dir_pwsh(env_dir)
    return os.path.join(common_server_dir, 'CommonServerPowerShell.ps1')


def _get_common_server_dir_general(env_dir, name):
    common_server_pack_path = os.path.join(env_dir, 'Packs', 'Base', 'Scripts', name)

    return common_server_pack_path


def get_common_server_dir(env_dir):
    return _get_common_server_dir_general(env_dir, 'CommonServerPython')


def get_common_server_dir_pwsh(env_dir):
    return _get_common_server_dir_general(env_dir, 'CommonServerPowerShell')


def is_external_repository():
    """
    Returns True if script executed from private repository

    """
    git_repo = git.Repo(os.getcwd(), search_parent_directories=True)
    private_settings_path = os.path.join(git_repo.working_dir, '.private-repo-settings')
    return os.path.exists(private_settings_path)


def get_content_path() -> str:
    """ Get abs content path, from any CWD
    Returns:
        str: Absolute content path
    """
    try:
        git_repo = git.Repo(os.getcwd(), search_parent_directories=True)
        remote_url = git_repo.remote().urls.__next__()
        is_fork_repo = 'content' in remote_url
        is_external_repo = is_external_repository()

        if not is_fork_repo and not is_external_repo:
            raise git.InvalidGitRepositoryError
        return git_repo.working_dir
    except (git.InvalidGitRepositoryError, git.NoSuchPathError):
        print_error("Please run demisto-sdk in content repository - Aborting!")
    return ''


def run_command_os(command: str, cwd: Union[Path, str], env: Union[os._Environ, dict] = os.environ) -> \
        Tuple[str, str, int]:
    """ Run command in subprocess tty
    Args:
        command(str): Command to be executed.
        cwd(Path): Path from pathlib object to be executed
        env: Environment variables for the execution
    Returns:
        str: Stdout of the command
        str: Stderr of the command
        int: exit code of command
    """
    if isinstance(cwd, str):
        cwd = Path(cwd)
    try:
        process = Popen(
            shlex.split(command),
            cwd=cwd,
            env=env,
            stdout=PIPE,
            stderr=PIPE,
            universal_newlines=True
        )
        stdout, stderr = process.communicate()
    except OSError as e:
        return '', str(e), 1

    return stdout, stderr, process.returncode


def pascal_case(st: str) -> str:
    """Convert a string to pascal case. Will simply remove spaces and make sure the first
    character is capitalized

    Arguments:
        st {str} -- string to convert

    Returns:
        str -- converted string
    """
    words = re.findall(r'[a-zA-Z0-9]+', st)
    return ''.join(''.join([w[0].upper(), w[1:]]) for w in words)


def capital_case(st: str) -> str:
    """Capitalize the first letter of each word of a string. The remaining characters are untouched.

    Arguments:
        st {str} -- string to convert

    Returns:
        str -- converted string
    """
    if len(st) >= 1:
        words = st.split()
        return ' '.join([f'{s[:1].upper()}{s[1:]}' for s in words if len(s) >= 1])
    else:
        return ''


def get_last_release_version():
    """
    Get latest release tag (xx.xx.xx)

    :return: tag
    """
    tags = run_command('git tag').split('\n')
    tags = [tag for tag in tags if re.match(r'\d+\.\d+\.\d+', tag) is not None]
    tags.sort(key=LooseVersion, reverse=True)

    return tags[0]


def is_file_from_content_repo(file_path: str) -> Tuple[bool, str]:
    """ Check if an absolute file_path is part of content repo.
    Args:
        file_path (str): The file path which is checked.
    Returns:
        bool: if file is part of content repo.
        str: relative path of file in content repo.
    """
    git_repo = git.Repo(os.getcwd(),
                        search_parent_directories=True)
    remote_url = git_repo.remote().urls.__next__()
    is_fork_repo = 'content' in remote_url
    is_external_repo = is_external_repository()

    if not is_fork_repo and not is_external_repo:
        return False, ''
    content_path_parts = Path(git_repo.working_dir).parts
    input_path_parts = Path(file_path).parts
    input_path_parts_prefix = input_path_parts[:len(content_path_parts)]
    if content_path_parts == input_path_parts_prefix:
        return True, '/'.join(input_path_parts[len(content_path_parts):])
    else:
        return False, ''


def should_file_skip_validation(file_path: str) -> bool:
    """Check if the file cannot be validated under 'run_all_validations_on_file' method for various reasons,
        either if it's a test file, or if it's a file that's been validated somewhere else
        Args:
            file_path (str): The file path which is checked.
        Returns:
            bool: True if the file's validation should be skipped, False otherwise.
        """
    file_extension = os.path.splitext(file_path)[-1]
    # We validate only yml json and .md files
    if file_extension not in ['.yml', '.json', '.md']:
        return True
    if any(ignore_pattern in file_path.lower() for ignore_pattern in ALL_FILES_VALIDATION_IGNORE_WHITELIST):
        return True
    # Ignoring changelog and description files since these are checked on the integration validation
    if 'changelog' in file_path.lower() or 'description' in file_path.lower():
        return True
    # unified files should not be validated
    if file_path.endswith('_unified.yml'):
        return True
    return False


def retrieve_file_ending(file_path: str) -> str:
    """
    Retrieves the file ending (without the dot)
    :param file_path: The file path
    :return: The file ending
    """
    os_split: tuple = os.path.splitext(file_path)
    if os_split:
        file_ending: str = os_split[1]
        if file_ending and '.' in file_ending:
            return file_ending[1:]
    return ''


def is_test_config_match(test_config: dict, test_playbook_id: str = '', integration_id: str = '') -> bool:
    """
    Given a test configuration from conf.json file, this method checks if the configuration is configured for the
    test playbook or for integration_id.
    Since in conf.json there could be test configurations with 'integrations' as strings or list of strings
    the type of test_configurations['integrations'] is checked in first and the match according to the type.
    If file type is not an integration- will return True if the test_playbook id matches playbookID.
    Args:
        test_config: A test configuration from conf.json file under 'tests' key.
        test_playbook_id: A test playbook ID.
        integration_id: An integration ID.
    If both test_playbook_id and integration_id are given will look for a match of both, else will look for match
    of either test playbook id or integration id
    Returns:
        True if the test configuration contains the test playbook and the content item or False if not
    """
    test_playbook_match = test_playbook_id == test_config.get('playbookID')
    test_integrations = test_config.get('integrations')
    if isinstance(test_integrations, list):
        integration_match = any(
            test_integration for test_integration in test_integrations if test_integration == integration_id)
    else:
        integration_match = test_integrations == integration_id
    # If both playbook id and integration id are given
    if integration_id and test_playbook_id:
        return test_playbook_match and integration_match

    # If only integration id is given
    if integration_id:
        return integration_match

    # If only test playbook is given
    if test_playbook_id:
        return test_playbook_match

    return False


def get_not_registered_tests(conf_json_tests: list, content_item_id: str, file_type: str, test_playbooks: list) -> list:
    """
    Return all test playbooks that are not configured in conf.json file
    Args:
        conf_json_tests: the 'tests' value of 'conf.json file
        content_item_id: A content item ID, could be a script, an integration or a playbook.
        file_type: The file type, could be an integration or a playbook.
        test_playbooks: The yml file's list of test playbooks

    Returns:
        A list of TestPlaybooks not configured
    """
    not_registered_tests = []
    for test in test_playbooks:
        if file_type == 'playbook':
            test_registered_in_conf_json = any(
                test_config for test_config in conf_json_tests if is_test_config_match(test_config,
                                                                                       test_playbook_id=test)
            )
        else:
            test_registered_in_conf_json = any(
                test_config for test_config in conf_json_tests if is_test_config_match(test_config,
                                                                                       integration_id=content_item_id)
            )
        if not test_registered_in_conf_json:
            not_registered_tests.append(test)
    return not_registered_tests


def _get_file_id(file_type: str, file_content: Dict):
    """
    Gets the ID of a content item according to it's type
    Args:
        file_type: The type of the content item
        file_content: The content of the content item

    Returns:
        The file's content ID
    """
    file_id = ''
    if file_type in ID_IN_ROOT:
        file_id = file_content.get('id', '')
    elif file_type in ID_IN_COMMONFIELDS:
        file_id = file_content.get('commonfields', {}).get('id')
    return file_id


def is_path_of_integration_directory(path: str) -> bool:
    """Returns true if directory is integration directory false if not.
    """
    return os.path.basename(path) == INTEGRATIONS_DIR


def is_path_of_script_directory(path: str) -> bool:
    """Returns true if directory is script directory false if not.
    """
    return os.path.basename(path) == SCRIPTS_DIR


def is_path_of_playbook_directory(path: str) -> bool:
    """Returns true if directory is playbook directory false if not.
    """
    return os.path.basename(path) == PLAYBOOKS_DIR


def is_path_of_test_playbook_directory(path: str) -> bool:
    """Returns true if directory is test_playbook directory false if not.
    """
    return os.path.basename(path) == TEST_PLAYBOOKS_DIR


def is_path_of_report_directory(path: str) -> bool:
    """Returns true if directory is report directory false if not.
    """
    return os.path.basename(path) == REPORTS_DIR


def is_path_of_dashboard_directory(path: str) -> bool:
    """Returns true if directory is integration directory false if not.
    """
    return os.path.basename(path) == DASHBOARDS_DIR


def is_path_of_widget_directory(path: str) -> bool:
    """Returns true if directory is integration directory false if not.
    """
    return os.path.basename(path) == WIDGETS_DIR


def is_path_of_incident_field_directory(path: str) -> bool:
    """Returns true if directory is integration directory false if not.
    """
    return os.path.basename(path) == INCIDENT_FIELDS_DIR


def is_path_of_incident_type_directory(path: str) -> bool:
    """Returns true if directory is integration directory false if not.
    """
    return os.path.basename(path) == INCIDENT_TYPES_DIR


def is_path_of_indicator_field_directory(path: str) -> bool:
    """Returns true if directory is integration directory false if not.
    """
    return os.path.basename(path) == INDICATOR_FIELDS_DIR


def is_path_of_layout_directory(path: str) -> bool:
    """Returns true if directory is integration directory false if not.
    """
    return os.path.basename(path) == LAYOUTS_DIR


def is_path_of_classifier_directory(path: str) -> bool:
    """Returns true if directory is integration directory false if not.
    """
    return os.path.basename(path) == CLASSIFIERS_DIR


def get_parent_directory_name(path: str, abs_path: bool = False) -> str:
    """
    Retrieves the parent directory name
    :param path: path to get the parent dir name
    :param abs_path: when set to true, will return absolute path
    :return: parent directory name
    """
    parent_dir_name = os.path.dirname(os.path.abspath(path))
    if abs_path:
        return parent_dir_name
    return os.path.basename(parent_dir_name)


def get_content_file_type_dump(file_path: str) -> Callable[[str], str]:
    """
    Return a method with which 'curr' (the current key the lies in the path of the error) should be printed with
    If the file is a yml file:
        will return a yaml.dump function
    If the file is a json file:
        will return a json.dumps function configured with indent=4
    In any other case- will just print the string representation of the key.

    The file type is checked according to the file extension

    Args:
        file_path: The file path whose type is determined in this method

    Returns:
        A function that returns string representation of 'curr'
    """
    # Setting the method that should the curr path
    file_extension = os.path.splitext(file_path)[-1]
    curr_string_transformer: Union[partial[str], Type[str], Callable] = str
    if file_extension in ['.yml', '.yaml']:
        curr_string_transformer = yaml.dump
    elif file_extension == '.json':
        curr_string_transformer = partial(json.dumps, indent=4)
    return curr_string_transformer


def get_code_lang(file_data: dict, file_entity: str) -> str:
    """
    Returns the code language by the file entity
    :param file_data: The file data
    :param file_entity: The file entity
    :return: The code language
    """
    if file_entity == INTEGRATIONS_DIR:
        return file_data.get('script', {}).get('type', '')
    elif file_entity == SCRIPTS_DIR:
        return file_data.get('type', {})
    return ''


def get_content_release_identifier(branch_name: str) -> Optional[str]:
    """

    Args:
        branch_name: the branch name to get config.yml from

    Returns:
        GIT_SHA1 of latest content release if successfully returned from content repo.
        else None.
    """
    try:
        file_content = get_remote_file('.circleci/config.yml', tag=branch_name)
    except Exception:
        return None
    else:
        return file_content.get('references', {}).get('environment', {}).get('environment', {}).get('GIT_SHA1')


def camel_to_snake(camel: str) -> str:
    """
    Converts camel case (CamelCase) strings to snake case (snake_case) strings.
    Args:
        camel (str): The camel case string.

    Returns:
        str: The snake case string.
    """
    camel_to_snake_pattern = re.compile(r'(?<!^)(?=[A-Z][a-z])')
    snake = camel_to_snake_pattern.sub('_', camel).lower()
    return snake


def open_id_set_file(id_set_path):
    id_set = None
    try:
        with open(id_set_path, 'r') as id_set_file:
            id_set = json.load(id_set_file)
    except IOError:
        print_warning("Could not open id_set file")
    finally:
        return id_set


def get_demisto_version(demisto_client: demisto_client) -> str:
    """
    Args:
        demisto_client: A configured demisto_client instance

    Returns:
        the server version of the Demisto instance.
    """
    try:
        resp = demisto_client.generic_request('/about', 'GET')
        about_data = json.loads(resp[0].replace("'", '"'))
        return parse(about_data.get('demistoVersion'))
    except Exception:
        return "0"


def arg_to_list(arg: Union[str, List[str]], separator: str = ",") -> List[str]:
    """
       Converts a string representation of lists to a python list
       Args:
              arg: string or list of string.
              separator: A string separator to separate the strings, the default is a comma.
       Returns:
             list, contains strings.

    """
    if not arg:
        return []
    if isinstance(arg, list):
        return arg
    if isinstance(arg, str):
        if arg[0] == '[' and arg[-1] == ']':
            return json.loads(arg)
        return [s.strip() for s in arg.split(separator)]
    return [arg]


def is_v2_file(current_file, check_in_display=False):
    """Check if the specific integration of script is a v2
    Returns:
        bool. Whether the file is a v2 file
    """
    # integrations should be checked via display field, other entities should check name field
    if check_in_display:
        name = current_file.get('display', '')
    else:
        name = current_file.get('name', '')
    suffix = str(name[-2:].lower())
    if suffix != "v2":
        return False
    return True


def get_all_incident_and_indicator_fields_from_id_set(id_set_file, entity_type):
    fields_list = []
    for item in ['IncidentFields', 'IndicatorFields']:
        all_item_fields = id_set_file.get(item)
        for item_field in all_item_fields:
            for field, field_info in item_field.items():
                if entity_type == 'mapper' or entity_type == 'old classifier':
                    fields_list.append(field_info.get('name', ''))
                    fields_list.append(field.replace('incident_', '').replace('indicator_', ''))
                elif entity_type == 'layout':
                    fields_list.append(field.replace('incident_', '').replace('indicator_', ''))
    return fields_list


def is_string_uuid(string_to_check: str):
    """
    Check if a given string is from uuid type
    Args:
        string_to_check: string

    Returns:
        bool. True if the string match uuid type, else False

    """
    return bool(re.fullmatch(UUID_REGEX, string_to_check))<|MERGE_RESOLUTION|>--- conflicted
+++ resolved
@@ -27,17 +27,11 @@
     ID_IN_COMMONFIELDS, ID_IN_ROOT, INCIDENT_FIELDS_DIR, INCIDENT_TYPES_DIR,
     INDICATOR_FIELDS_DIR, INTEGRATIONS_DIR, LAYOUTS_DIR, PACK_IGNORE_TEST_FLAG,
     PACKAGE_SUPPORTING_DIRECTORIES, PACKAGE_YML_FILE_REGEX, PACKS_DIR,
-<<<<<<< HEAD
     PACKS_DIR_REGEX, PACKS_PACK_IGNORE_FILE_NAME, PACKS_PACK_META_FILE_NAME,
     PACKS_README_FILE_NAME, PLAYBOOKS_DIR, RELEASE_NOTES_DIR,
     RELEASE_NOTES_REGEX, REPORTS_DIR, SCRIPTS_DIR, SDK_API_GITHUB_RELEASES,
-    TEST_PLAYBOOKS_DIR, TYPE_PWSH, UNRELEASE_HEADER, WIDGETS_DIR, FileType)
-=======
-    PACKS_DIR_REGEX, PACKS_PACK_IGNORE_FILE_NAME, PACKS_README_FILE_NAME,
-    PLAYBOOKS_DIR, RELEASE_NOTES_DIR, RELEASE_NOTES_REGEX, REPORTS_DIR,
-    SCRIPTS_DIR, SDK_API_GITHUB_RELEASES, TEST_PLAYBOOKS_DIR, TYPE_PWSH,
-    UNRELEASE_HEADER, UUID_REGEX, WIDGETS_DIR, FileType)
->>>>>>> eae33408
+    TEST_PLAYBOOKS_DIR, TYPE_PWSH, UNRELEASE_HEADER, UUID_REGEX, WIDGETS_DIR,
+    FileType)
 from packaging.version import parse
 from ruamel.yaml import YAML
 
