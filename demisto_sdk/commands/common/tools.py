import argparse
import contextlib
import glob
import io
import logging

import os
import re
import shlex
import sys
import urllib.parse
from collections import OrderedDict
from concurrent.futures import as_completed
from configparser import ConfigParser, MissingSectionHeaderError
from contextlib import contextmanager
from distutils.version import LooseVersion
from enum import Enum
from functools import lru_cache
from pathlib import Path, PosixPath
from subprocess import DEVNULL, PIPE, Popen, check_output
from time import sleep
from typing import (
    TYPE_CHECKING,
    Any,
    Callable,
    Dict,
    Iterable,
    List,
    Match,
    Optional,
    Set,
    Tuple,
    Union,
)

import demisto_client
import git
import giturlparse
import requests
import urllib3
from bs4.dammit import UnicodeDammit
from git.types import PathLike
from packaging.version import LegacyVersion, Version, parse
from pebble import ProcessFuture, ProcessPool
from requests.exceptions import HTTPError
from demisto_sdk.commands.common.cpu_count import cpu_count

from demisto_sdk.commands.common.constants import (
    ALL_FILES_VALIDATION_IGNORE_WHITELIST,
    API_MODULES_PACK,
    CLASSIFIERS_DIR,
    CONF_JSON_FILE_NAME,
    CORRELATION_RULES_DIR,
    DASHBOARDS_DIR,
    DEF_DOCKER,
    DEF_DOCKER_PWSH,
    DEFAULT_CONTENT_ITEM_FROM_VERSION,
    DEFAULT_CONTENT_ITEM_TO_VERSION,
    DOC_FILES_DIR,
    ENV_DEMISTO_SDK_MARKETPLACE,
    ID_IN_COMMONFIELDS,
    ID_IN_ROOT,
    INCIDENT_FIELDS_DIR,
    INCIDENT_TYPES_DIR,
    INDICATOR_FIELDS_DIR,
    INDICATOR_TYPES_DIR,
    INTEGRATIONS_DIR,
    JOBS_DIR,
    LAYOUT_RULES_DIR,
    LAYOUTS_DIR,
    LISTS_DIR,
    MARKETPLACE_KEY_PACK_METADATA,
    MARKETPLACE_TO_CORE_PACKS_FILE,
    METADATA_FILE_NAME,
    MODELING_RULES_DIR,
    NON_LETTERS_OR_NUMBERS_PATTERN,
    OFFICIAL_CONTENT_GRAPH_PATH,
    OFFICIAL_CONTENT_ID_SET_PATH,
    OFFICIAL_INDEX_JSON_PATH,
    PACK_METADATA_IRON_BANK_TAG,
    PACK_METADATA_SUPPORT,
    PACKAGE_SUPPORTING_DIRECTORIES,
    PACKAGE_YML_FILE_REGEX,
    PACKS_DIR,
    PACKS_DIR_REGEX,
    PACKS_FOLDER,
    PACKS_PACK_IGNORE_FILE_NAME,
    PACKS_PACK_META_FILE_NAME,
    PACKS_README_FILE_NAME,
    PARSING_RULES_DIR,
    PLAYBOOKS_DIR,
    PRE_PROCESS_RULES_DIR,
    RELEASE_NOTES_DIR,
    RELEASE_NOTES_REGEX,
    REPORTS_DIR,
    SCRIPTS_DIR,
    SIEM_ONLY_ENTITIES,
    TABLE_INCIDENT_TO_ALERT,
    TEST_PLAYBOOKS_DIR,
    TESTS_AND_DOC_DIRECTORIES,
    TRIGGER_DIR,
    TYPE_PWSH,
    UNRELEASE_HEADER,
    UUID_REGEX,
    WIDGETS_DIR,
    XDRC_TEMPLATE_DIR,
    XSIAM_DASHBOARDS_DIR,
    XSIAM_REPORTS_DIR,
    XSOAR_CONFIG_FILE,
    XSOAR_SUPPORT,
    FileType,
    IdSetKeys,
    MarketplaceVersions,
    urljoin,
)
from demisto_sdk.commands.common.git_content_config import GitContentConfig, GitProvider
from demisto_sdk.commands.common.git_util import GitUtil
from demisto_sdk.commands.common.handlers import DEFAULT_JSON_HANDLER as json
from demisto_sdk.commands.common.handlers import DEFAULT_YAML_HANDLER as yaml
from demisto_sdk.commands.common.handlers import YAML_Handler

if TYPE_CHECKING:
    from demisto_sdk.commands.content_graph.interface.graph import ContentGraphInterface

logger = logging.getLogger("demisto-sdk")

yaml_safe_load = YAML_Handler(typ="safe")

urllib3.disable_warnings()


GRAPH_SUPPORTED_FILE_TYPES = ["yml", "json"]


class TagParser:
    def __init__(self, tag_prefix: str, tag_suffix: str, remove_tag_text: bool = True):
        self._tag_prefix = tag_prefix
        self._tag_suffix = tag_suffix
        self._pattern = re.compile(rf"{tag_prefix}((.|\s)+?){tag_suffix}")
        self._remove_tag_text = remove_tag_text

    def parse(self, text: str, remove_tag: Optional[bool] = None) -> str:
        """
        Given a prefix and suffix of an expected tag, remove the tag and the text it's wrapping, or just the wrappers
        Args:
            text (str): text that may contain given tags.
            remove_tag (bool): overrides remove_tag_text value. Determines whether to remove the tag

        Returns:
            Text with no wrapper tags.
        """
        if text and 0 <= text.find(self._tag_prefix) < text.find(self._tag_suffix):
            remove_tag = (
                remove_tag if isinstance(remove_tag, bool) else self._remove_tag_text
            )
            # collect {orignal_text: text_to_replace}
            matches = re.finditer(self._pattern, text)
            replace_map = {}
            for match in matches:
                replace_val = "" if remove_tag else match.group(1)
                replace_map[re.escape(match.group())] = replace_val

            # replace collected text->replacement
            pattern = re.compile("|".join(replace_map.keys()))
            text = pattern.sub(lambda m: replace_map[re.escape(m.group(0))], text)
        return text


class MarketplaceTagParser:
    XSOAR_PREFIX = "<~XSOAR>\n"
    XSOAR_SUFFIX = "\n</~XSOAR>\n"
    XSOAR_INLINE_PREFIX = "<~XSOAR>"
    XSOAR_INLINE_SUFFIX = "</~XSOAR>"

    XSIAM_PREFIX = "<~XSIAM>\n"
    XSIAM_SUFFIX = "\n</~XSIAM>\n"
    XSIAM_INLINE_PREFIX = "<~XSIAM>"
    XSIAM_INLINE_SUFFIX = "</~XSIAM>"

    XPANSE_PREFIX = "<~XPANSE>\n"
    XPANSE_SUFFIX = "\n</~XPANSE>\n"
    XPANSE_INLINE_PREFIX = "<~XPANSE>"
    XPANSE_INLINE_SUFFIX = "</~XPANSE>"

    def __init__(self, marketplace: str = MarketplaceVersions.XSOAR.value):
        self.marketplace = marketplace
        self._xsoar_parser = TagParser(
            tag_prefix=self.XSOAR_PREFIX,
            tag_suffix=self.XSOAR_SUFFIX,
        )
        self._xsoar_inline_parser = TagParser(
            tag_prefix=self.XSOAR_INLINE_PREFIX,
            tag_suffix=self.XSOAR_INLINE_SUFFIX,
        )
        self._xsiam_parser = TagParser(
            tag_prefix=self.XSIAM_PREFIX,
            tag_suffix=self.XSIAM_SUFFIX,
        )
        self._xsiam_inline_parser = TagParser(
            tag_prefix=self.XSIAM_INLINE_PREFIX,
            tag_suffix=self.XSIAM_INLINE_SUFFIX,
        )
        self._xpanse_parser = TagParser(
            tag_prefix=self.XPANSE_PREFIX,
            tag_suffix=self.XPANSE_SUFFIX,
        )
        self._xpanse_inline_parser = TagParser(
            tag_prefix=self.XPANSE_INLINE_PREFIX,
            tag_suffix=self.XPANSE_INLINE_SUFFIX,
        )

    @property
    def marketplace(self):
        return self._marketplace

    @marketplace.setter
    def marketplace(self, marketplace):
        self._marketplace = marketplace
        self._should_remove_xsoar_text = marketplace != MarketplaceVersions.XSOAR.value
        self._should_remove_xsiam_text = (
            marketplace != MarketplaceVersions.MarketplaceV2.value
        )
        self._should_remove_xpanse_text = (
            marketplace != MarketplaceVersions.XPANSE.value
        )

    def parse_text(self, text):
        # the order of parse is important. inline should always be checked after paragraph tag
        # xsoar->xsoar_inline->xsiam->xsiam_inline->xpanse->xpanse_inline
        return self._xpanse_inline_parser.parse(
            remove_tag=self._should_remove_xpanse_text,
            text=self._xpanse_parser.parse(
                remove_tag=self._should_remove_xpanse_text,
                text=self._xsiam_inline_parser.parse(
                    remove_tag=self._should_remove_xsiam_text,
                    text=self._xsiam_parser.parse(
                        remove_tag=self._should_remove_xsiam_text,
                        text=self._xsoar_inline_parser.parse(
                            remove_tag=self._should_remove_xsoar_text,
                            text=self._xsoar_parser.parse(
                                remove_tag=self._should_remove_xsoar_text,
                                text=text,
                            ),
                        ),
                    ),
                ),
            ),
        )


MARKETPLACE_TAG_PARSER = None

LAYOUT_CONTAINER_FIELDS = {
    "details",
    "detailsV2",
    "edit",
    "close",
    "mobile",
    "quickView",
    "indicatorsQuickView",
    "indicatorsDetails",
}
SDK_PYPI_VERSION = r"https://pypi.org/pypi/demisto-sdk/json"

SUFFIX_TO_REMOVE = ("_dev", "_copy")


def generate_xsiam_normalized_name(file_name, prefix):
    if file_name.startswith(f"external-{prefix}-"):
        return file_name
    elif file_name.startswith(f"{prefix}-"):
        return file_name.replace(f"{prefix}-", f"external-{prefix}-")
    else:
        return f"external-{prefix}-{file_name}"


def get_mp_tag_parser():
    global MARKETPLACE_TAG_PARSER
    if MARKETPLACE_TAG_PARSER is None:
        MARKETPLACE_TAG_PARSER = MarketplaceTagParser(
            os.getenv(ENV_DEMISTO_SDK_MARKETPLACE, MarketplaceVersions.XSOAR.value)
        )
    return MARKETPLACE_TAG_PARSER


def get_yml_paths_in_dir(project_dir: str, error_msg: str = "") -> Tuple[list, str]:
    """
    Gets the project directory and returns the path of the first yml file in that directory
    :param project_dir: string path to the project_dir
    :param error_msg: the error msg to show to the user in case not yml files found in the directory
    :return: first returned argument is the list of all yml files paths in the directory, second returned argument is a
    string path to the first yml file in project_dir
    """
    yml_files = glob.glob(os.path.join(project_dir, "*.yml"))
    if not yml_files:
        if error_msg:
            logger.info(error_msg)
        return [], ""
    return yml_files, yml_files[0]


def get_files_in_dir(
    project_dir: str,
    file_endings: list,
    recursive: bool = True,
    ignore_test_files: bool = False,
) -> list:
    """
    Gets the project directory and returns the path of all yml, json and py files in it
    Args:
        project_dir: String path to the project_dir
        file_endings: List of file endings to search for in a given directory
        recursive: Indicates whether search should be recursive or not
    :return: The path of files with file_endings in the current dir
    """
    files = []
    excludes = []

    project_path = Path(project_dir)
    glob_function = project_path.rglob if recursive else project_path.glob
    for file_type in file_endings:
        pattern = f"*.{file_type}"
        if project_dir.endswith(file_type):
            return [project_dir]
        if ignore_test_files:
            for test_dir in TESTS_AND_DOC_DIRECTORIES:
                exclude_pattern = f"**/{test_dir}/" + pattern
                excludes.extend([str(f) for f in glob_function(exclude_pattern)])
        files.extend([str(f) for f in glob_function(pattern)])
    return list(set(files) - set(excludes))


def get_all_content_objects_paths_in_dir(project_dir_list: Optional[Iterable]):
    """
    Gets the project directory and returns the path of all yml, json and py files in it
    Args:
        project_dir_list: List or set with str paths
    :return: list of content files in the current dir with str relative paths
    """
    files: list = []
    if not project_dir_list:
        return files

    for file_path in project_dir_list:
        files.extend(
            get_files_in_dir(
                file_path, GRAPH_SUPPORTED_FILE_TYPES, ignore_test_files=True
            )
        )

    output = [get_relative_path_from_packs_dir(file) for file in files]

    return output


def src_root() -> Path:
    """Demisto-sdk absolute path from src root.

    Returns:
        Path: src root path.
    """
    git_dir = git.Repo(Path.cwd(), search_parent_directories=True).working_tree_dir

    return Path(git_dir) / "demisto_sdk"  # type: ignore


def run_command(command, is_silenced=True, exit_on_error=True, cwd=None):
    """Run a bash command in the shell.

    Args:
        command (string): The string of the command you want to execute.
        is_silenced (bool): Whether to print command output.
        exit_on_error (bool): Whether to exit on command error.
        cwd (str): the path to the current working directory.

    Returns:
        string. The output of the command you are trying to execute.
    """
    if is_silenced:
        p = Popen(
            command.split(), stdout=PIPE, stderr=PIPE, universal_newlines=True, cwd=cwd
        )
    else:
        p = Popen(command.split(), cwd=cwd)  # type: ignore

    output, err = p.communicate()
    if err:
        if exit_on_error:
            logger.info(
                f"[red]Failed to run command {command}\nerror details:\n{err}[/red]"
            )
            sys.exit(1)
        else:
            raise RuntimeError(
                f"Failed to run command {command}\nerror details:\n{err}"
            )

    return output


def get_marketplace_to_core_packs() -> Dict[MarketplaceVersions, Set[str]]:
    """Getting the core pack from Github content

    Returns:
        A mapping from marketplace versions to their core packs.
    """
    if is_external_repository():
        return {}  # no core packs in external repos.

    mp_to_core_packs: Dict[MarketplaceVersions, Set[str]] = {}
    for mp in MarketplaceVersions:
        # for backwards compatibility mp_core_packs can be a list, but we expect a dict.
        try:
            mp_core_packs: Union[list, dict] = get_json(
                MARKETPLACE_TO_CORE_PACKS_FILE[mp],
            )
        except FileNotFoundError:
            mp_core_packs = get_remote_file(
                MARKETPLACE_TO_CORE_PACKS_FILE[mp],
                git_content_config=GitContentConfig(
                    repo_name=GitContentConfig.OFFICIAL_CONTENT_REPO_NAME,
                    git_provider=GitProvider.GitHub,
                ),
            )
        if isinstance(mp_core_packs, list):
            mp_to_core_packs[mp] = set(mp_core_packs)
        else:
            mp_to_core_packs[mp] = set(mp_core_packs.get("core_packs_list", []))
    return mp_to_core_packs


def get_core_pack_list(marketplaces: List[MarketplaceVersions] = None) -> list:
    """Getting the core pack list from Github content

    Arguments:
        marketplaces: A list of the marketplaces to return core packs for.

    Returns:
        The core packs list.
    """
    result: Set[str] = set()
    if is_external_repository():
        return []  # no core packs in external repos.

    if marketplaces is None:
        marketplaces = list(MarketplaceVersions)

    for mp, core_packs in get_marketplace_to_core_packs().items():
        if mp in marketplaces:
            result.update(core_packs)
    return list(result)


def get_local_remote_file(
    full_file_path: str,
    tag: str = "master",
    return_content: bool = False,
):
    repo = git.Repo(
        search_parent_directories=True
    )  # the full file path could be a git file path
    repo_git_util = GitUtil(repo)
    git_path = repo_git_util.get_local_remote_file_path(full_file_path, tag)
    file_content = repo_git_util.get_local_remote_file_content(git_path)
    if return_content:
        if file_content:
            return file_content.encode()
        return file_content
    return get_file_details(file_content, full_file_path)


def get_remote_file_from_api(
    full_file_path: str,
    git_content_config: Optional[GitContentConfig],
    tag: str = "master",
    return_content: bool = False,
):
    if not git_content_config:
        git_content_config = GitContentConfig()
    if git_content_config.git_provider == GitProvider.GitLab:
        full_file_path_quote_plus = urllib.parse.quote_plus(full_file_path)
        git_path = urljoin(
            git_content_config.base_api, "files", full_file_path_quote_plus, "raw"
        )
    else:  # github
        git_path = urljoin(git_content_config.base_api, tag, full_file_path)

    github_token: Optional[str] = None
    gitlab_token: Optional[str] = None
    try:
        github_token = git_content_config.CREDENTIALS.github_token
        gitlab_token = git_content_config.CREDENTIALS.gitlab_token
        if git_content_config.git_provider == GitProvider.GitLab:
            res = requests.get(
                git_path,
                params={"ref": tag},
                headers={"PRIVATE-TOKEN": gitlab_token},
                verify=False,
            )
            res.raise_for_status()
        else:  # Github
            res = requests.get(
                git_path,
                verify=False,
                timeout=10,
                headers={
                    "Authorization": f"Bearer {github_token}" if github_token else "",
                    "Accept": f"application/vnd.github.VERSION.raw",
                },
            )  # Sometime we need headers
            if not res.ok:  # sometime we need param token
                res = requests.get(
                    git_path, verify=False, timeout=10, params={"token": github_token}
                )

        res.raise_for_status()
    except requests.exceptions.RequestException as exc:
        # Replace token secret if needed
        err_msg: str = (
            str(exc).replace(github_token, "XXX") if github_token else str(exc)
        )
        err_msg = err_msg.replace(gitlab_token, "XXX") if gitlab_token else err_msg
        if is_external_repository():
            logger.debug(
                f'[yellow]You are working in a private repository: "{git_content_config.current_repository}".\n'
                f"The github/gitlab token in your environment is undefined.\n"
                f"Getting file from local repository instead. \n"
                f"If you wish to get the file from the remote repository, \n"
                f"Please define your github or gitlab token in your environment.\n"
                f"`export {GitContentConfig.CREDENTIALS.ENV_GITHUB_TOKEN_NAME}=<TOKEN> or`\n"
                f"export {GitContentConfig.CREDENTIALS.ENV_GITLAB_TOKEN_NAME}=<TOKEN>[/yellow]"
            )
        logger.debug(
            f'[yellow]Could not find the old entity file under "{git_path}".\n'
            "please make sure that you did not break backward compatibility.\n"
            f"Reason: {err_msg}[/yellow]"
        )
        return {}
    file_content = res.content
    if return_content:
        return file_content
    return get_file_details(file_content, full_file_path)


def get_file_details(
    file_content,
    full_file_path: str,
) -> Dict:
    if full_file_path.endswith("json"):
        file_details = json.loads(file_content)
    elif full_file_path.endswith(("yml", "yaml")):
        file_details = yaml.load(file_content)
    # if neither yml nor json then probably a CHANGELOG or README file.
    else:
        file_details = {}
    return file_details


@lru_cache(maxsize=128)
def get_remote_file(
    full_file_path: str,
    tag: str = "master",
    return_content: bool = False,
    git_content_config: Optional[GitContentConfig] = None,
):
    """
    Args:
        full_file_path:The full path of the file.
        tag: The branch name. default is 'master'
        return_content: Determines whether to return the file's raw content or the dict representation of it.
        git_content_config: The content config to take the file from
    Returns:
        The file content in the required format.

    """
    tag = tag.replace("origin/", "").replace("demisto/", "")
    if not git_content_config:
        try:
            if not (
                local_origin_content := get_local_remote_file(
                    full_file_path, tag, return_content
                )
            ):
                raise ValueError(
                    f"Got empty content from local-origin file {full_file_path}"
                )
            return local_origin_content
        except Exception as e:
            logger.debug(
                f"Could not get local remote file because of: {str(e)}\n"
                f"Searching the remote file content with the API.",
                exc_info=True,
            )
    return get_remote_file_from_api(
        full_file_path, git_content_config, tag, return_content
    )


def filter_files_on_pack(pack: str, file_paths_list="") -> set:
    """
    filter_files_changes_on_pack.

    :param file_paths_list: list of content files
    :param pack: pack to filter

    :return: files_paths_on_pack: set of file paths contains only files located in the given pack
    """
    files_paths_on_pack = set()
    for file in file_paths_list:
        if get_pack_name(file) == pack:
            files_paths_on_pack.add(file)

    return files_paths_on_pack


def filter_packagify_changes(modified_files, added_files, removed_files, tag="master"):
    """
    Mark scripts/integrations that were removed and added as modified.

    :param modified_files: list of modified files in branch
    :param added_files: list of new files in branch
    :param removed_files: list of removed files in branch
    :param tag: tag of compared revision

    :return: tuple of updated lists: (modified_files, updated_added_files, removed_files)
    """
    # map IDs to removed files
    packagify_diff: dict = {}
    for file_path in removed_files:
        if file_path.split("/")[0] in PACKAGE_SUPPORTING_DIRECTORIES:
            if PACKS_README_FILE_NAME in file_path:
                continue
            details = get_remote_file(file_path, tag)
            if details:
                uniq_identifier = "_".join(
                    [
                        details["name"],
                        details.get("fromversion", DEFAULT_CONTENT_ITEM_FROM_VERSION),
                        details.get("toversion", DEFAULT_CONTENT_ITEM_TO_VERSION),
                    ]
                )
                packagify_diff[uniq_identifier] = file_path

    updated_added_files = set()
    for file_path in added_files:
        if file_path.split("/")[0] in PACKAGE_SUPPORTING_DIRECTORIES:
            if PACKS_README_FILE_NAME in file_path:
                updated_added_files.add(file_path)
                continue
            with open(file_path) as f:
                details = yaml.load(f)

            uniq_identifier = "_".join(
                [
                    details["name"],
                    details.get("fromversion", DEFAULT_CONTENT_ITEM_FROM_VERSION),
                    details.get("toversion", DEFAULT_CONTENT_ITEM_TO_VERSION),
                ]
            )
            if uniq_identifier in packagify_diff:
                # if name appears as added and removed, this is packagify process - treat as modified.
                removed_files.remove(packagify_diff[uniq_identifier])
                modified_files.add((packagify_diff[uniq_identifier], file_path))
                continue

        updated_added_files.add(file_path)

    # remove files that are marked as both "added" and "modified"
    for file_path in modified_files:
        if isinstance(file_path, tuple):
            updated_added_files -= {file_path[1]}
        else:
            updated_added_files -= {file_path}

    return modified_files, updated_added_files, removed_files


def get_child_directories(directory):
    """Return a list of paths of immediate child directories of the 'directory' argument"""
    if not os.path.isdir(directory):
        return []
    child_directories = [
        os.path.join(directory, path)
        for path in os.listdir(directory)
        if os.path.isdir(os.path.join(directory, path))
    ]
    return child_directories


def get_child_files(directory):
    """Return a list of paths of immediate child files of the 'directory' argument"""
    if not os.path.isdir(directory):
        return []
    child_files = [
        os.path.join(directory, path)
        for path in os.listdir(directory)
        if os.path.isfile(os.path.join(directory, path))
    ]
    return child_files


def has_remote_configured():
    """
    Checks to see if a remote named "upstream" is configured. This is important for forked
    repositories as it will allow validation against the demisto/content master branch as
    opposed to the master branch of the fork.
    :return: bool : True if remote is configured, False if not.
    """
    remotes = run_command("git remote -v")
    if re.search(GitContentConfig.CONTENT_GITHUB_UPSTREAM, remotes):
        return True
    else:
        return False


def is_origin_content_repo():
    """
    Checks to see if a remote named "origin" is configured. This check helps to determine if
    validation needs to be ran against the origin master branch or the upstream master branch
    :return: bool : True if remote is configured, False if not.
    """
    remotes = run_command("git remote -v")
    if re.search(GitContentConfig.CONTENT_GITHUB_ORIGIN, remotes):
        return True
    else:
        return False


@lru_cache
def get_last_remote_release_version():
    """
    Get latest release tag from PYPI.

    :return: tag
    """
    try:
        pypi_request = requests.get(SDK_PYPI_VERSION, verify=False, timeout=5)
        pypi_request.raise_for_status()
        pypi_json = pypi_request.json()
        version = pypi_json.get("info", {}).get("version", "")
        return version
    except Exception as exc:
        exc_msg = str(exc)
        if isinstance(exc, requests.exceptions.ConnectionError):
            exc_msg = (
                f'{exc_msg[exc_msg.find(">") + 3:-3]}.\n'
                f"This may happen if you are not connected to the internet."
            )
        logger.info(
            f"[yellow]Could not get latest demisto-sdk version.\nEncountered error: {exc_msg}[/yellow]"
        )
        return ""


def _read_file(file_path: Path) -> str:
    """returns the body of a text-based file, after reading it as UTF8, or trying to guess its encoding.

    Args:
        file_path (Path): file to read

    Returns:
        str: file contents
    """
    try:
        return file_path.read_text(encoding="utf8")

    except UnicodeDecodeError:
        try:
            # guesses the original encoding
            return UnicodeDammit(file_path.read_bytes()).unicode_markup

        except UnicodeDecodeError:
            logger.info(f"could not auto-detect encoding for file {file_path}")
            raise


def safe_write_unicode(
    write_method: Callable[[io.TextIOWrapper], Any],
    path: Path,
):
    # Write unicode content into a file.
    # If the destination file is not unicode, delete and re-write the content as unicode.

    def _write():
        with open(path, "w", encoding="utf-8") as f:
            write_method(f)

    try:
        _write()

    except UnicodeError as e:
        encoding = UnicodeDammit(path.read_bytes()).original_encoding
        if encoding == "utf-8":
            logger.error(
                f"{path} is encoded as unicode, cannot handle the error, raising it"
            )
            raise  # already a unicode file, the following code cannot fix it.

        logger.debug(
            f"deleting {path} - it will be rewritten as unicode (was {encoding})"
        )
        path.unlink()  # deletes the file
        logger.debug(f"rewriting {path} as")
        _write()  # recreates the file


@lru_cache
def get_file(
    file_path: Union[str, Path],
    clear_cache: bool = False,
    return_content: bool = False,
    keep_order: bool = True,
):
    if clear_cache:
        get_file.cache_clear()
    file_path = Path(file_path)  # type: ignore[arg-type]

    type_of_file = file_path.suffix.lower()
    logger.debug(f"Inferred type {type_of_file} for file {file_path.name}.")

    if not file_path.exists():
        file_path = Path(get_content_path()) / file_path  # type: ignore[arg-type]

    if not file_path.exists():
        raise FileNotFoundError(file_path)

    try:
        file_content = _read_file(file_path)
        if return_content:
            return file_content
    except IOError as e:
        logger.error(f"Could not read file {file_path}.\nError: {e}")
        return {}
    try:
        if type_of_file.lstrip(".") in {"yml", "yaml"}:
            replaced = io.StringIO(
                re.sub(r"(simple: \s*\n*)(=)(\s*\n)", r'\1"\2"\3', file_content)
            )

            return yaml.load(replaced) if keep_order else yaml_safe_load.load(replaced)
        else:
            result = json.load(io.StringIO(file_content))
            # It's possible to that the result will be `str` after loading it. In this case, we need to load it again.
            return json.loads(result) if isinstance(result, str) else result
    except Exception as e:
        logger.error(
            f"{file_path} has a structure issue of file type {type_of_file}\n{e}"
        )
        return {}


def get_file_or_remote(file_path: Path, clear_cache=False):
    content_path = get_content_path()
    relative_file_path = None
    if file_path.is_absolute():
        absolute_file_path = file_path
        try:
            relative_file_path = file_path.relative_to(content_path)
        except ValueError:
            logger.debug(
                f"{file_path} is not a subpath of {content_path}. If the file does not exists locally, it could not be fetched."
            )
    else:
        absolute_file_path = content_path / file_path
        relative_file_path = file_path
    try:
        return get_file(absolute_file_path, clear_cache=clear_cache)
    except FileNotFoundError:
        logger.warning(
            f"Could not read/find {absolute_file_path} locally, fetching from remote"
        )
        if not relative_file_path:
            logger.error(
                f"The file path provided {file_path} is not a subpath of {content_path}. could not fetch from remote."
            )
            raise
        return get_remote_file(str(relative_file_path))


def get_yaml(file_path, cache_clear=False, keep_order: bool = True):
    if cache_clear:
        get_file.cache_clear()
    return get_file(file_path, clear_cache=cache_clear, keep_order=keep_order)


def get_json(file_path, cache_clear=False):
    if cache_clear:
        get_file.cache_clear()
    return get_file(file_path, clear_cache=cache_clear)


def get_script_or_integration_id(file_path):
    data_dictionary = get_yaml(file_path)

    if data_dictionary:
        commonfields = data_dictionary.get("commonfields", {})
        return commonfields.get(
            "id",
            [
                "-",
            ],
        )


def get_api_module_integrations_set(changed_api_modules: Set, integration_set: Set):
    integrations_set = list()
    for integration in integration_set:
        integration_data = list(integration.values())[0]
        if changed_api_modules & set(integration_data.get("api_modules", [])):
            integrations_set.append(integration_data)
    return integrations_set


def get_api_module_ids(file_list) -> Set:
    """Extracts APIModule IDs from the file list"""
    api_module_set = set()
    if file_list:
        for pf in file_list:
            parent = pf
            while f"/{API_MODULES_PACK}/Scripts/" in parent:
                parent = get_parent_directory_name(parent, abs_path=True)
                if f"/{API_MODULES_PACK}/Scripts/" in parent:
                    pf = parent
            if parent != pf:
                api_module_set.add(os.path.basename(pf))
    return api_module_set


def get_entity_id_by_entity_type(data: dict, content_entity: str):
    """
    Returns the id of the content entity given its entity type
    :param data: The data of the file
    :param content_entity: The content entity type
    :return: The file id
    """
    try:
        if content_entity in (INTEGRATIONS_DIR, SCRIPTS_DIR):
            return data.get("commonfields", {}).get("id", "")
        elif content_entity == LAYOUTS_DIR:
            # typeId is for old format layouts, id is for layoutscontainers
            return data.get("typeId", data.get("id", ""))
        else:
            return data.get("id", "")

    except AttributeError:
        raise ValueError(
            f"Could not retrieve id from file of type {content_entity} - make sure the file structure is "
            f"valid"
        )


def get_entity_name_by_entity_type(data: dict, content_entity: str):
    """
    Returns the name of the content entity given its entity type
    :param data: The data of the file
    :param content_entity: The content entity type
    :return: The file name
    """
    try:
        if content_entity == LAYOUTS_DIR:
            if "typeId" in data:
                return data.get("typeId", "")
            return data.get("name", "")  # for layoutscontainer
        return data.get("name", "")

    except AttributeError:
        raise ValueError(
            f"Could not retrieve name from file of type {content_entity} - make sure the file structure is "
            f"valid"
        )


def collect_ids(file_path):
    """Collect id mentioned in file_path"""
    data_dictionary = get_yaml(file_path)

    if data_dictionary:
        return data_dictionary.get("id", "-")


def get_from_version(file_path):
    data_dictionary = (
        get_yaml(file_path) if file_path.endswith("yml") else get_json(file_path)
    )

    if not isinstance(data_dictionary, dict):
        raise ValueError("yml file returned is not of type dict")

    if data_dictionary:
        from_version = (
            data_dictionary.get("fromversion")
            if "fromversion" in data_dictionary
            else data_dictionary.get("fromVersion", "")
        )

        if not from_version:
            logger.warning(
                f'fromversion/fromVersion was not found in {data_dictionary.get("id", "")}'
            )
            return ""

        if not re.match(r"^\d{1,2}\.\d{1,2}\.\d{1,2}$", from_version):
            raise ValueError(
                f'{file_path} fromversion is invalid "{from_version}". '
                'Should be of format: "x.x.x". for example: "4.5.0"'
            )

        return from_version

    return ""


def get_to_version(file_path):
    data_dictionary = get_yaml(file_path)

    if data_dictionary:
        to_version = data_dictionary.get("toversion", DEFAULT_CONTENT_ITEM_TO_VERSION)
        if not re.match(r"^\d{1,2}\.\d{1,2}\.\d{1,2}$", to_version):
            raise ValueError(
                f'{file_path} toversion is invalid "{to_version}". '
                'Should be of format: "x.x.x". for example: "4.5.0"'
            )

        return to_version

    return DEFAULT_CONTENT_ITEM_TO_VERSION


def str2bool(v):
    """
    Deprecated. Use string_to_bool instead
    """
    return string_to_bool(v, default_when_empty=False)


def to_dict(obj):
    if isinstance(obj, Enum):
        return obj.name

    if not hasattr(obj, "__dict__"):
        return obj

    result = {}
    for key, val in obj.__dict__.items():
        if key.startswith("_"):
            continue

        element = []
        if isinstance(val, list):
            for item in val:
                element.append(to_dict(item))
        else:
            element = to_dict(val)
        result[key] = element

    return result


def old_get_release_notes_file_path(file_path):
    dir_name = os.path.dirname(file_path)

    # CHANGELOG in pack sub dirs
    if re.match(PACKAGE_YML_FILE_REGEX, file_path):
        return os.path.join(dir_name, "CHANGELOG.md")

    # We got the CHANGELOG file to get its release notes
    if file_path.endswith("CHANGELOG.md"):
        return file_path

    # outside of packages, change log file will include the original file name.
    file_name = os.path.basename(file_path)
    return os.path.join(dir_name, os.path.splitext(file_name)[0] + "_CHANGELOG.md")


def old_get_latest_release_notes_text(rn_path):
    if not os.path.isfile(rn_path):
        # releaseNotes were not provided
        return None

    with open(rn_path) as f:
        rn = f.read()

    if not rn:
        # empty releaseNotes is not supported
        return None

    new_rn = re.findall(RELEASE_NOTES_REGEX, rn)
    if new_rn:
        # get release notes up to release header
        new_rn = new_rn[0].rstrip()
    else:
        new_rn = rn.replace(UNRELEASE_HEADER, "")  # type: ignore

    return new_rn if new_rn else None


def get_release_notes_file_path(file_path):
    """
    Accepts file path which is alleged to contain release notes. Validates that the naming convention
    is followed. If the file identified does not match the naming convention, error is returned.
    :param file_path: str - File path of the suspected release note.
    :return: file_path: str - Validated release notes path.
    """
    if file_path is None:
        logger.info("[yellow]Release notes were not found.[/yellow]")
        return None
    else:
        if bool(re.search(r"\d{1,2}_\d{1,2}_\d{1,2}\.md", file_path)):
            return file_path
        else:
            logger.info(
                f"[yellow]Unsupported file type found in ReleaseNotes directory - {file_path}[/yellow]"
            )
            return None


def get_latest_release_notes_text(rn_path):
    if rn_path is None:
        logger.info("[yellow]Path to release notes not found.[/yellow]")
        rn = None
    else:
        try:
            with open(rn_path) as f:
                rn = f.read()

            if not rn:
                logger.info(
                    f"[red]Release Notes may not be empty. Please fill out correctly. - {rn_path}[/red]"
                )
                return None
        except OSError:
            return ""

    return rn if rn else None


def format_version(version):
    """format server version to form X.X.X

    Args:
        version (string): string representing Demisto version

    Returns:
        string.
        The formatted server version.
    """
    formatted_version = version
    if not version:
        formatted_version = "0.0.0"
    elif len(version.split(".")) == 1:
        formatted_version = f"{version}.0.0"
    elif len(version.split(".")) == 2:
        formatted_version = f"{version}.0"

    return formatted_version


def server_version_compare(v1, v2):
    """compare Demisto versions

    Args:
        v1 (string): string representing Demisto version (first comparable)
        v2 (string): string representing Demisto version (second comparable)


    Returns:
        int.
        0 for equal versions.
        positive if v1 later version than v2.
        negative if v2 later version than v1.
    """

    v1 = format_version(v1)
    v2 = format_version(v2)

    _v1, _v2 = LooseVersion(v1), LooseVersion(v2)
    if _v1 == _v2:
        return 0
    if _v1 > _v2:
        return 1
    return -1


def get_max_version(versions: List[str]) -> str:
    """get max version between Demisto versions.

    Args:
        versions (list): list of strings representing Demisto version.

    Returns:
        str.
        max version.
    """

    if len(versions) == 0:
        raise BaseException("Error: empty versions list")
    max_version = versions[0]
    for version in versions[1:]:
        if server_version_compare(version, max_version) == 1:
            max_version = version
    return max_version


def run_threads_list(threads_list):
    """
    Start a list of threads and wait for completion (join)

    Arguments:
        threads_list (list of threads) -- list of threads to start and wait for join
    """
    # run each command in a separate thread
    for t in threads_list:
        t.start()
    # wait for the commands to complete
    for t in threads_list:
        t.join()


def is_file_path_in_pack(file_path):
    return bool(re.findall(PACKS_DIR_REGEX, file_path))


def add_default_pack_known_words(file_path):
    """
    Ignores the pack's content:
    1. Pack's name.
    2. Integrations name.
    3. Integrations command names'.
    4. Scripts name.

    Note: please add to this function any further ignores in the future.
    Args:
        file_path: RN file path

    Returns: A list of all the Pack's content the doc_reviewer should ignore.

    """
    default_pack_known_words = [
        get_pack_name(file_path),
    ]
    default_pack_known_words.extend(get_integration_name_and_command_names(file_path))
    default_pack_known_words.extend(get_scripts_names(file_path))
    return default_pack_known_words


def get_integration_name_and_command_names(file_path):
    """
    1. Get the RN file path.
    2. Check if integrations exist in the current pack.
    3. For each integration, load the yml file.
    3. Keep in a set all the commands names.
    4. Keep in a set all the integrations names.
    Args:
        file_path: RN file path

    Returns: (set) of all the commands and integrations names found.

    """
    integrations_dir_path = os.path.join(
        PACKS_DIR, get_pack_name(file_path), INTEGRATIONS_DIR
    )
    command_names: Set[str] = set()
    if not glob.glob(integrations_dir_path):
        return command_names

    found_integrations: List[str] = os.listdir(integrations_dir_path)
    if found_integrations:
        for integration in found_integrations:
            command_names.add(integration)

            integration_path_full = os.path.join(
                integrations_dir_path, integration, f"{integration}.yml"
            )
            yml_dict = get_yaml(integration_path_full)
            commands = yml_dict.get("script", {}).get("commands", [])
            command_names = command_names.union(
                {command.get("name") for command in commands}
            )

    return command_names


def get_scripts_names(file_path):
    """
    1. Get the RN file path
    2. Check if scripts exist in the current pack
    3. Keep in a set all the scripts names
    Args:
        file_path: RN file path

    Returns: (set) of all the scripts names found.

    """
    scripts_dir_path = os.path.join(PACKS_DIR, get_pack_name(file_path), SCRIPTS_DIR)
    scripts_names: Set[str] = set()
    if not glob.glob(scripts_dir_path):
        return scripts_names

    found_scripts: List[str] = os.listdir(scripts_dir_path)
    if found_scripts:
        for script in found_scripts:
            if script.endswith(".md"):
                continue  # in case the script is in the old version of CommonScripts - JS code, ignore the md file
            elif script.endswith(".yml"):
                # in case the script is in the old version of CommonScripts - JS code, only yml exists not in a dir
                script_path_full = os.path.join(scripts_dir_path, script)
            else:
                script_path_full = os.path.join(
                    scripts_dir_path, script, f"{script}.yml"
                )
            try:
                yml_dict = get_yaml(script_path_full)
                scripts_names.add(yml_dict.get("name"))
            except FileNotFoundError:
                # we couldn't load the script as the path is not fit Content convention scripts' names
                scripts_names.add(script)
    return scripts_names


def get_pack_name(file_path: Union[str, Path]):
    """
    extract pack name (folder name) from file path

    Arguments:
        file_path (str): path of a file inside the pack

    Returns:
        pack name (str)
    """
    file_path = Path(file_path)
    parts = file_path.parts
    if PACKS_FOLDER not in parts:
        return None
    pack_name_index = parts.index(PACKS_FOLDER) + 1
    if len(parts) <= pack_name_index:
        return None
    return parts[pack_name_index]


def get_pack_names_from_files(file_paths, skip_file_types=None):
    if skip_file_types is None:
        skip_file_types = set()

    packs = set()
    for path in file_paths:
        # renamed files are in a tuples - the second element is the new file name
        if isinstance(path, tuple):
            path = path[1]

        if not path.startswith("Packs/"):
            continue

        file_type = find_type(path)
        if file_type not in skip_file_types:
            pack = get_pack_name(path)
            if pack and is_file_path_in_pack(path):
                packs.add(pack)
    return packs


def filter_files_by_type(file_paths=None, skip_file_types=None) -> set:
    """get set of files and return the set whiteout the types to skip

    Args:
    - file_paths (set): set of content files.
    - skip_file_types List[str]: list of file types to skip.

    Returns:
    files (set): list of files whiteout the types to skip
    """
    if file_paths is None:
        file_paths = set()
    files = set()
    for path in file_paths:
        # renamed files are in a tuples - the second element is the new file name
        if isinstance(path, tuple):
            path = path[1]
        file_type = find_type(path)
        if file_type not in skip_file_types and is_file_path_in_pack(path):
            files.add(path)
    return files


def pack_name_to_path(pack_name):
    return os.path.join(get_content_path(), PACKS_DIR, pack_name)  # type: ignore


def pack_name_to_posix_path(pack_name):
    return PosixPath(pack_name_to_path(pack_name))


def get_pack_ignore_file_path(pack_name):
    return os.path.join(get_content_path(), PACKS_DIR, pack_name, PACKS_PACK_IGNORE_FILE_NAME)  # type: ignore


def get_test_playbook_id(test_playbooks_list: list, tpb_path: str) -> Tuple:  # type: ignore
    """

    Args:
        test_playbooks_list: The test playbook list from id_set
        tpb_path: test playbook path.

    Returns (Tuple): test playbook name and pack.

    """
    for test_playbook_dict in test_playbooks_list:
        test_playbook_id = list(test_playbook_dict.keys())[0]
        test_playbook_path = test_playbook_dict[test_playbook_id].get("file_path")
        test_playbook_pack = test_playbook_dict[test_playbook_id].get("pack")
        if not test_playbook_path or not test_playbook_pack:
            continue

        if tpb_path in test_playbook_path:
            return test_playbook_id, test_playbook_pack
    return None, None


def get_pack_ignore_content(pack_name: str) -> Union[ConfigParser, None]:
    """
    Args:
        pack_name: a pack name from which to get the pack ignore config.

    Returns:
        ConfigParser | None: config parser object in case of success, None otherwise.
    """
    _pack_ignore_file_path = Path(get_pack_ignore_file_path(pack_name))
    if _pack_ignore_file_path.exists():
        try:
            config = ConfigParser(allow_no_value=True)
            config.read(_pack_ignore_file_path)
            return config
        except MissingSectionHeaderError as err:
            logger.exception(
                f"Error when retrieving the content of {_pack_ignore_file_path}"
            )
            return None
    logger.warning(
        f"[red]Could not find pack-ignore file at path {_pack_ignore_file_path} for pack {pack_name}[/red]"
    )
    return None


def get_ignore_pack_skipped_tests(
    pack_name: str, modified_packs: set, id_set: dict
) -> set:
    """
    Retrieve the skipped tests of a given pack, as detailed in the .pack-ignore file

    expected ignored tests structure in .pack-ignore:
        [file:playbook-Not-To-Run-Directly.yml]
        ignore=auto-test

    Arguments:
        pack_name (str): name of the pack
        modified_packs (set): Set of modified packs
        id_set (dict): ID set

    Returns:
        ignored_tests_set (set[str]): set of ignored test ids

    """
    if not modified_packs:
        modified_packs = {pack_name}
    ignored_tests_set = set()
    file_name_to_ignore_dict: Dict[str, List[str]] = {}
    test_playbooks = id_set.get("TestPlaybooks", {})

    # pack_ignore_path = get_pack_ignore_file_path(pack_name)
    if pack_name in modified_packs and (config := get_pack_ignore_content(pack_name)):
        # go over every file in the config
        for section in filter(
            lambda section: section.startswith("file:"), config.sections()
        ):
            # given section is of type file
            file_name: str = section[5:]
            for key in config[section]:
                if key == "ignore":
                    # group ignore codes to a list
                    file_name_to_ignore_dict[file_name] = str(
                        config[section][key]
                    ).split(",")

    for file_name, ignore_list in file_name_to_ignore_dict.items():
        if any(ignore_code == "auto-test" for ignore_code in ignore_list):
            test_id, test_pack = get_test_playbook_id(test_playbooks, file_name)
            if test_id:
                ignored_tests_set.add(test_id)
    return ignored_tests_set


def get_docker_images_from_yml(script_obj) -> List[str]:
    """
    Gets a yml as dict of the script/integration that lint runs on, and returns a list of all 'dockerimage' values
    in the yml (including 'alt_dockerimages' if the key exist).

    Args:
        script_obj (dict): A yml as dict of the integration/script that lint runs on.

    Returns:
        (List): A list including all the docker images of the integration/script.
    """
    # this makes sure the first docker in the list is the main docker image.
    def_docker_image = DEF_DOCKER
    if script_obj.get("type") == TYPE_PWSH:
        def_docker_image = DEF_DOCKER_PWSH
    imgs = [script_obj.get("dockerimage") or def_docker_image]

    # get additional docker images
    for key in script_obj.keys():
        if "dockerimage" in key and key != "dockerimage":
            if isinstance(script_obj.get(key), str):
                imgs.append(script_obj.get(key))

            elif isinstance(script_obj.get(key), list):
                imgs.extend(script_obj.get(key))

    return imgs


def get_python_version(docker_image):
    """
    Get the python version of a docker image
    Arguments:
        docker_image {string} -- Docker image being used by the project
    Return:
        python version as a float (2.7, 3.7)
    Raises:
        ValueError -- if version is not supported
    """
    py_ver = check_output(
        [
            "docker",
            "run",
            "--rm",
            docker_image,
            "python",
            "-c",
            "import sys;logger.info('{}.{}'.format(sys.version_info[0], sys.version_info[1]))",
        ],
        text=True,
        stderr=DEVNULL,
    ).strip()
    logger.debug(
        f"Detected python version: [{py_ver}] for docker image: {docker_image}"
    )

    py_num = float(py_ver)
    if py_num < 2.7 or (3 < py_num < 3.4):  # pylint can only work on python 3.4 and up
        raise ValueError(
            "Python vesion for docker image: {} is not supported: {}. "
            "We only support python 2.7.* and python3 >= 3.4.".format(
                docker_image, py_num
            )
        )
    return py_num


def get_pipenv_dir(py_version, envs_dirs_base):
    """
    Get the direcotry holding pipenv files for the specified python version
    Arguments:
        py_version {float} -- python version as 2.7 or 3.7
    Returns:
        string -- full path to the pipenv dir
    """
    return f"{envs_dirs_base}{int(py_version)}"


def get_dict_from_file(
    path: str,
    raises_error: bool = True,
    clear_cache: bool = False,
    keep_order: bool = True,
) -> Tuple[Dict, Union[str, None]]:
    """
    Get a dict representing the file

    Arguments:
        path - a path to the file
        raises_error - Whether to raise a FileNotFound error if `path` is not a valid file.

    Returns:
        dict representation of the file or of the first item if the file contents are a list with a single dictionary,
        and the file_type, either .yml or .json
    """
    try:
        if path:
            if path.endswith(".yml"):
                return (
                    get_yaml(path, cache_clear=clear_cache, keep_order=keep_order),
                    "yml",
                )
            elif path.endswith(".json"):
                res = get_json(path, cache_clear=clear_cache)
                if isinstance(res, list) and len(res) == 1 and isinstance(res[0], dict):
                    return res[0], "json"
                else:
                    return res, "json"
            elif path.endswith(".py"):
                return {}, "py"
            elif path.endswith(".xif"):
                return {}, "xif"
    except FileNotFoundError as e:
        if raises_error:
            raise

    return {}, None


@lru_cache
def find_type_by_path(path: Union[str, Path] = "") -> Optional[FileType]:
    """Find FileType value of a path, without accessing the file.
    This function is here as we want to implement lru_cache and we can do it on `find_type`
    as dict is not hashable.

    It's also theoretically faster, as files are not opened.
    """
    path = Path(path)
    if path.suffix == ".md":
        if "README" in path.name:
            return FileType.README
        elif RELEASE_NOTES_DIR in path.parts:
            return FileType.RELEASE_NOTES
        elif "description" in path.name:
            return FileType.DESCRIPTION
        elif path.name.endswith("CHANGELOG.md"):
            return FileType.CHANGELOG

    if path.suffix == ".json":
        if RELEASE_NOTES_DIR in path.parts:
            return FileType.RELEASE_NOTES_CONFIG
        elif LISTS_DIR in os.path.dirname(path):
            return FileType.LISTS
        elif path.parent.name == JOBS_DIR:
            return FileType.JOB
        elif path.name == CONF_JSON_FILE_NAME:
            return FileType.CONF_JSON
        elif INDICATOR_TYPES_DIR in path.parts:
            return FileType.REPUTATION
        elif XSIAM_DASHBOARDS_DIR in path.parts:
            return FileType.XSIAM_DASHBOARD
        elif XSIAM_REPORTS_DIR in path.parts:
            return FileType.XSIAM_REPORT
        elif TRIGGER_DIR in path.parts:
            return FileType.TRIGGER
        elif path.name == METADATA_FILE_NAME:
            return FileType.METADATA
        elif path.name.endswith(XSOAR_CONFIG_FILE):
            return FileType.XSOAR_CONFIG
        elif "CONTRIBUTORS" in path.name:
            return FileType.CONTRIBUTORS
        elif XDRC_TEMPLATE_DIR in path.parts:
            return FileType.XDRC_TEMPLATE
        elif MODELING_RULES_DIR in path.parts and "testdata" in path.stem.casefold():
            return FileType.MODELING_RULE_TEST_DATA
        elif MODELING_RULES_DIR in path.parts and path.stem.casefold().endswith(
            "_schema"
        ):
            return FileType.MODELING_RULE_SCHEMA
        elif LAYOUT_RULES_DIR in path.parts:
            return FileType.LAYOUT_RULE

    elif path.name.endswith("_image.png"):
        if path.name.endswith("Author_image.png"):
            return FileType.AUTHOR_IMAGE
        elif XSIAM_DASHBOARDS_DIR in path.parts:
            return FileType.XSIAM_DASHBOARD_IMAGE
        elif XSIAM_REPORTS_DIR in path.parts:
            return FileType.XSIAM_REPORT_IMAGE
        return FileType.IMAGE

    elif path.suffix == ".png" and DOC_FILES_DIR in path.parts:
        return FileType.DOC_IMAGE

    elif path.suffix == ".ps1":
        return FileType.POWERSHELL_FILE

    elif path.suffix == ".py":
        return FileType.PYTHON_FILE

    elif path.suffix == ".js":
        return FileType.JAVASCRIPT_FILE

    elif path.suffix == ".xif":
        if MODELING_RULES_DIR in path.parts:
            return FileType.MODELING_RULE_XIF
        elif PARSING_RULES_DIR in path.parts:
            return FileType.PARSING_RULE_XIF
        return FileType.XIF_FILE

    elif path.suffix == ".yml":
        if path.parts[0] in {".circleci", ".gitlab"}:
            return FileType.BUILD_CONFIG_FILE

        elif path.parent.name == SCRIPTS_DIR and path.name.startswith("script-"):
            # Packs/myPack/Scripts/script-myScript.yml
            return FileType.SCRIPT

        elif (
            path.parent.parent.name == SCRIPTS_DIR
            and path.name == f"{path.parent.name}.yml"
        ):
            # Packs/myPack/Scripts/myScript/myScript.yml
            return FileType.SCRIPT

        elif XDRC_TEMPLATE_DIR in path.parts:
            return FileType.XDRC_TEMPLATE_YML

        elif PARSING_RULES_DIR in path.parts:
            return FileType.PARSING_RULE

        elif MODELING_RULES_DIR in path.parts:
            return FileType.MODELING_RULE

        elif CORRELATION_RULES_DIR in path.parts:
            return FileType.CORRELATION_RULE

    elif path.name == FileType.PACK_IGNORE:
        return FileType.PACK_IGNORE

    elif path.name == FileType.SECRET_IGNORE:
        return FileType.SECRET_IGNORE

    elif path.parent.name == DOC_FILES_DIR:
        return FileType.DOC_FILE

    elif path.name.lower() == "pipfile":
        return FileType.PIPFILE

    elif path.name.lower() == "pipfile.lock":
        return FileType.PIPFILE_LOCK

    elif path.suffix.lower() == ".ini":
        return FileType.INI

    elif path.suffix.lower() == ".pem":
        return FileType.PEM

    elif (
        path.name.lower()
        in ("commands_example", "commands_examples", "command_examples")
        or path.suffix.lower() == ".txt"
    ):
        return FileType.TXT
    elif path.name == ".pylintrc":
        return FileType.PYLINTRC

    elif path.name == "LICENSE":
        return FileType.LICENSE

    return None


# flake8: noqa: C901


def find_type(
    path: str = "",
    _dict=None,
    file_type: Optional[str] = None,
    ignore_sub_categories: bool = False,
    ignore_invalid_schema_file: bool = False,
    clear_cache: bool = False,
):
    """
    returns the content file type

    Arguments:
         path (str): a path to the file.
        _dict (dict): file dict representation if exists.
        file_type (str): a string representation of the file type.
        ignore_sub_categories (bool): ignore the sub categories, True to ignore, False otherwise.
        ignore_invalid_schema_file (bool): whether to ignore raising error on invalid schema files,
            True to ignore, False otherwise.
        clear_cache (bool): wether to clear the cache

    Returns:
        FileType: string representing of the content file type, None otherwise.
    """
    type_by_path = find_type_by_path(path)
    if type_by_path:
        return type_by_path
    try:
        if not _dict and not file_type:
            _dict, file_type = get_dict_from_file(
                path, clear_cache=clear_cache, keep_order=False
            )

    except FileNotFoundError:
        # unable to find the file - hence can't identify it
        return None
    except ValueError as err:
        if ignore_invalid_schema_file:
            # invalid file schema
            logger.debug(str(err))
            return None
        raise err

    if file_type == "yml" or path.lower().endswith(".yml"):
        if path.lower().endswith("_unified.yml"):
            return FileType.UNIFIED_YML

        if _dict and "category" in _dict:
            if _dict.get("beta") and not ignore_sub_categories:
                return FileType.BETA_INTEGRATION

            return FileType.INTEGRATION

        if _dict and "script" in _dict:
            if TEST_PLAYBOOKS_DIR in Path(path).parts and not ignore_sub_categories:
                return FileType.TEST_SCRIPT

            return FileType.SCRIPT

        if _dict and "tasks" in _dict:
            if TEST_PLAYBOOKS_DIR in Path(path).parts:
                return FileType.TEST_PLAYBOOK

            return FileType.PLAYBOOK

        if _dict and "rules" in _dict:
            if "samples" in _dict and PARSING_RULES_DIR in Path(path).parts:
                return FileType.PARSING_RULE

            if MODELING_RULES_DIR in Path(path).parts:
                return FileType.MODELING_RULE

<<<<<<< HEAD
        if (
            _dict
            and "global_rule_id" in _dict
            or (
                isinstance(_dict, CommentedSeq)
                and _dict
                and "global_rule_id" in _dict[0]
            )
=======
        if "global_rule_id" in _dict or (
            isinstance(_dict, list) and _dict and "global_rule_id" in _dict[0]
>>>>>>> d3106759
        ):
            return FileType.CORRELATION_RULE

    if file_type == "json" or path.lower().endswith(".json"):
        if (
            path.lower().endswith("_schema.json")
            and MODELING_RULES_DIR in Path(path).parts
        ):
            return FileType.MODELING_RULE_SCHEMA

        if "widgetType" in _dict:
            return FileType.WIDGET

        if "orientation" in _dict:
            return FileType.REPORT

        if "color" in _dict and "cliName" not in _dict:
            if (
                "definitionId" in _dict
                and _dict["definitionId"]
                and _dict["definitionId"].lower() not in ["incident", "indicator"]
            ):
                return FileType.GENERIC_TYPE
            return FileType.INCIDENT_TYPE

        # 'regex' key can be found in new reputations files while 'reputations' key is for the old reputations
        # located in reputations.json file.
        if "regex" in _dict or "reputations" in _dict:
            return FileType.REPUTATION

        if "brandName" in _dict and "transformer" in _dict:
            return FileType.OLD_CLASSIFIER

        if ("transformer" in _dict and "keyTypeMap" in _dict) or "mapping" in _dict:
            if _dict.get("type") and _dict.get("type") == "classification":
                return FileType.CLASSIFIER
            elif _dict.get("type") and "mapping" in _dict.get("type"):
                return FileType.MAPPER
            return None

        if "canvasContextConnections" in _dict:
            return FileType.CONNECTION

        if (
            "layout" in _dict or "kind" in _dict
        ):  # it's a Layout or Dashboard but not a Generic Object
            if "kind" in _dict or "typeId" in _dict:
                return FileType.LAYOUT

            return FileType.DASHBOARD

        if "group" in _dict and LAYOUT_CONTAINER_FIELDS.intersection(_dict):
            return FileType.LAYOUTS_CONTAINER

        if (
            "scriptName" in _dict
            and "existingEventsFilters" in _dict
            and "readyExistingEventsFilters" in _dict
            and "newEventFilters" in _dict
            and "readyNewEventFilters" in _dict
        ):
            return FileType.PRE_PROCESS_RULES

        if "allRead" in _dict and "truncated" in _dict:
            return FileType.LISTS

        if "definitionIds" in _dict and "views" in _dict:
            return FileType.GENERIC_MODULE

        if "auditable" in _dict:
            return FileType.GENERIC_DEFINITION

        if isinstance(_dict, dict) and {
            "isAllFeeds",
            "selectedFeeds",
            "isFeed",
        }.issubset(_dict.keys()):
            return FileType.JOB

        if isinstance(_dict, dict) and "wizard" in _dict:
            return FileType.WIZARD

        if "dashboards_data" in _dict:
            return FileType.XSIAM_DASHBOARD

        if "templates_data" in _dict:
            return FileType.XSIAM_REPORT

        if "trigger_id" in _dict:
            return FileType.TRIGGER

        if "profile_type" in _dict and "yaml_template" in _dict:
            return FileType.XDRC_TEMPLATE

        if "rule_id" in _dict:
            return FileType.LAYOUT_RULE

        # When using it for all files validation- sometimes 'id' can be integer
        if "id" in _dict:
            if isinstance(_dict["id"], str):
                if (
                    "definitionId" in _dict
                    and _dict["definitionId"]
                    and _dict["definitionId"].lower() not in ["incident", "indicator"]
                ):
                    return FileType.GENERIC_FIELD
                _id = _dict["id"].lower()
                if _id.startswith("incident"):
                    return FileType.INCIDENT_FIELD
                if _id.startswith("indicator"):
                    return FileType.INDICATOR_FIELD
            else:
                logger.info(
                    f'The file {path} could not be recognized, please update the "id" to be a string'
                )

    return None


def get_common_server_path(env_dir):
    common_server_dir = get_common_server_dir(env_dir)
    return os.path.join(common_server_dir, "CommonServerPython.py")


def get_common_server_path_pwsh(env_dir):
    common_server_dir = get_common_server_dir_pwsh(env_dir)
    return os.path.join(common_server_dir, "CommonServerPowerShell.ps1")


def _get_common_server_dir_general(env_dir, name):
    common_server_pack_path = os.path.join(env_dir, "Packs", "Base", "Scripts", name)

    return common_server_pack_path


def get_common_server_dir(env_dir):
    return _get_common_server_dir_general(env_dir, "CommonServerPython")


def get_common_server_dir_pwsh(env_dir):
    return _get_common_server_dir_general(env_dir, "CommonServerPowerShell")


def is_external_repository() -> bool:
    """
    Returns True if script executed from private repository

    """
    try:
        git_repo = git.Repo(os.getcwd(), search_parent_directories=True)
        private_settings_path = os.path.join(git_repo.working_dir, ".private-repo-settings")  # type: ignore
        return os.path.exists(private_settings_path)
    except git.InvalidGitRepositoryError:
        return True


def get_content_id_set() -> dict:
    """Getting the ID Set from official content's bucket"""
    return requests.get(OFFICIAL_CONTENT_ID_SET_PATH).json()


def download_content_graph(
    output_path: Path, marketplace: MarketplaceVersions = MarketplaceVersions.XSOAR
) -> Path:
    """Getting the Content Graph from official content's bucket"""
    if output_path.is_dir():
        output_path = output_path / f"{marketplace.value}.zip"
    output_path.write_bytes(
        requests.get(f"{OFFICIAL_CONTENT_GRAPH_PATH}/{marketplace.value}.zip").content
    )
    return output_path


def get_latest_upload_flow_commit_hash() -> str:
    """Getting the latest commit hash of the upload flow from official content's bucket

    Returns:
        str: the last commit hash of the upload flow
    """
    response_json = requests.get(OFFICIAL_INDEX_JSON_PATH).json()
    if not isinstance(response_json, dict):
        raise ValueError(
            f"The index.json file is not in the expected format: {response_json}"
        )
    last_commit = response_json.get("commit")
    if not last_commit:
        raise ValueError("The latest commit hash was not found in the index.json file")
    return last_commit


def get_content_path() -> Path:
    """Get abs content path, from any CWD
    Returns:
        str: Absolute content path
    """
    try:
        if content_path := os.getenv("DEMISTO_SDK_CONTENT_PATH"):
            git_repo = git.Repo(content_path)
            logger.debug(f"Using content path: {content_path}")
        else:
            git_repo = git.Repo(Path.cwd(), search_parent_directories=True)

        remote_url = git_repo.remote().urls.__next__()
        is_fork_repo = "content" in remote_url
        is_external_repo = is_external_repository()

        if not is_fork_repo and not is_external_repo:
            raise git.InvalidGitRepositoryError
        if not git_repo.working_dir:
            return Path.cwd()
        return Path(git_repo.working_dir)
    except (git.InvalidGitRepositoryError, git.NoSuchPathError):
        if not os.getenv("DEMISTO_SDK_IGNORE_CONTENT_WARNING"):
            logger.info(
                "[yellow]Please run demisto-sdk in content repository![/yellow]"
            )
    return Path(".")


def run_command_os(
    command: str, cwd: Union[Path, str], env: Union[os._Environ, dict] = os.environ
) -> Tuple[str, str, int]:
    """Run command in subprocess tty
    Args:
        command(str): Command to be executed.
        cwd(Path): Path from pathlib object to be executed
        env: Environment variables for the execution
    Returns:
        str: Stdout of the command
        str: Stderr of the command
        int: exit code of command
    """
    if isinstance(cwd, str):
        cwd = Path(cwd)
    try:
        process = Popen(
            shlex.split(command),
            cwd=cwd,
            env=env,
            stdout=PIPE,
            stderr=PIPE,
            universal_newlines=True,
        )
        stdout, stderr = process.communicate()
    except OSError as e:
        return "", str(e), 1

    return stdout, stderr, process.returncode


def pascal_case(st: str) -> str:
    """Convert a string to pascal case. Will simply remove spaces and make sure the first
    character is capitalized

    Arguments:
        st {str} -- string to convert

    Returns:
        str -- converted string
    """
    words = re.findall(r"[a-zA-Z0-9]+", st)
    return "".join("".join([w[0].upper(), w[1:]]) for w in words)


def capital_case(st: str) -> str:
    """Capitalize the first letter of each word of a string. The remaining characters are untouched.

    Arguments:
        st {str} -- string to convert

    Returns:
        str -- converted string
    """
    if len(st) >= 1:
        words = st.split()
        return " ".join([f"{s[:1].upper()}{s[1:]}" for s in words if len(s) >= 1])
    else:
        return ""


@lru_cache
def get_last_release_version():
    """
    Get latest release tag (xx.xx.xx)

    :return: tag
    """
    tags = run_command("git tag").split("\n")
    tags = [tag for tag in tags if re.match(r"\d+\.\d+\.\d+", tag) is not None]
    tags.sort(key=LooseVersion, reverse=True)

    return tags[0]


def is_file_from_content_repo(file_path: str) -> Tuple[bool, str]:
    """Check if an absolute file_path is part of content repo.
    Args:
        file_path (str): The file path which is checked.
    Returns:
        bool: if file is part of content repo.
        str: relative path of file in content repo.
    """
    try:
        git_repo = git.Repo(os.getcwd(), search_parent_directories=True)
        remote_url = git_repo.remote().urls.__next__()
        is_fork_repo = "content" in remote_url
        is_external_repo = is_external_repository()

        if not is_fork_repo and not is_external_repo:
            return False, ""
        content_path_parts = Path(git_repo.working_dir).parts  # type: ignore
        input_path_parts = Path(file_path).parts
        input_path_parts_prefix = input_path_parts[: len(content_path_parts)]
        if content_path_parts == input_path_parts_prefix:
            return True, "/".join(input_path_parts[len(content_path_parts) :])
        else:
            return False, ""

    except Exception as e:
        logger.info(f"Unable to identify the repository: {e}")
        return False, ""


def should_file_skip_validation(file_path: str) -> bool:
    """Check if the file cannot be validated under 'run_all_validations_on_file' method for various reasons,
    either if it's a test file, or if it's a file that's been validated somewhere else
    Args:
        file_path (str): The file path which is checked.
    Returns:
        bool: True if the file's validation should be skipped, False otherwise.
    """
    file_extension = os.path.splitext(file_path)[-1]
    # We validate only yml json and .md files
    if file_extension not in [".yml", ".json", ".md"]:
        return True
    if any(
        ignore_pattern in file_path.lower()
        for ignore_pattern in ALL_FILES_VALIDATION_IGNORE_WHITELIST
    ):
        return True
    # Ignoring changelog and description files since these are checked on the integration validation
    if "changelog" in file_path.lower() or "description" in file_path.lower():
        return True
    # unified files should not be validated
    if file_path.endswith("_unified.yml"):
        return True
    return False


def retrieve_file_ending(file_path: str) -> str:
    """
    Retrieves the file ending (without the dot)
    :param file_path: The file path
    :return: The file ending
    """
    os_split: tuple = os.path.splitext(file_path)
    if os_split:
        file_ending: str = os_split[1]
        if file_ending and "." in file_ending:
            return file_ending[1:]
    return ""


def is_test_config_match(
    test_config: dict,
    test_playbook_id: str = "",
    integration_id: str = "",
    script_id: str = "",
) -> bool:
    """
    Given a test configuration from conf.json file, this method checks if the configuration is configured for the
    test playbook or for integration_id.
    Since in conf.json there could be test configurations with 'integrations' as strings or list of strings
    the type of test_configurations['integrations'] is checked in first and the match according to the type.
    If file type is not an integration- will return True if the test_playbook id matches playbookID.
    Args:
        test_config: A test configuration from conf.json file under 'tests' key.
        test_playbook_id: A test playbook ID.
        integration_id: An integration ID.
        script_id: A script ID.
    If both test_playbook_id and integration_id are given will look for a match of both, else will look for match
    of either test playbook id or integration id or script id.
    Returns:
        True if the test configuration contains the test playbook and the content item or False if not
    """
    test_playbook_match = test_playbook_id == test_config.get("playbookID")
    test_integrations = test_config.get("integrations")
    test_scripts = test_config.get("scripts")
    if isinstance(test_integrations, list):
        integration_match = any(
            test_integration
            for test_integration in test_integrations
            if test_integration == integration_id
        )
    else:
        integration_match = test_integrations == integration_id

    if isinstance(test_scripts, list):
        scripts_match = any(
            test_script for test_script in test_scripts if test_script == script_id
        )
    else:
        scripts_match = test_scripts == script_id

    # If both playbook id and integration id are given
    if integration_id and test_playbook_id:
        return test_playbook_match and integration_match

    # If only integration id is given
    if integration_id:
        return integration_match

    # If only test playbook is given
    if test_playbook_id:
        return test_playbook_match

    if script_id:
        return scripts_match

    return False


def is_content_item_dependent_in_conf(test_config, file_type) -> bool:
    """Check if a line from conf have multiple integration/scripts dependent on the TPB.
        - if the TPB checks only one integration/script it is independent.
          For example: {"integrations": ["PagerDuty v2"], "playbookID": "PagerDuty Test"}.
        - if the TPB checks more then one integration/script it is dependent.
          For example: {"integrations": ["PagerDuty v2", "PagerDuty v3"], "playbookID": "PagerDuty Test"}.
    Args:
        test_config (dict): The dict in the conf file.
        file_type (str): The file type, can be integrations, scripts or playbook.

    Returns:
        bool: The return value. True for dependence, False otherwise.
    """
    integrations_list = test_config.get("integrations", [])
    integrations_list = (
        integrations_list
        if isinstance(integrations_list, list)
        else [integrations_list]
    )
    scripts_list = test_config.get("scripts", [])
    scripts_list: list = (
        scripts_list if isinstance(scripts_list, list) else [scripts_list]
    )
    if file_type == "integration":
        return len(integrations_list) > 1
    if file_type == "script":
        return len(scripts_list) > 1
    # if the file_type is playbook or testplaybook in the conf.json it does not dependent on any other content
    elif file_type == "playbook":
        return False
    return True


def search_and_delete_from_conf(
    conf_json_tests: list,
    content_item_id: str,
    file_type: str,
    test_playbooks: list,
    no_test_playbooks_explicitly: bool,
) -> List[dict]:
    """Return all test section from conf.json file without the deprecated content item.

    Args:
        conf_json_tests (int): The dict in the conf file.
        content_item_id (str): The  content item id.
        file_type (str): The file type, can be integrations, scripts or playbook.
        test_playbooks (list): A list of related test playbooks.
        no_test_playbooks_explicitly (bool): True if there are related TPB, False otherwise.

    Returns:
        bool: The return value. True for dependence, False otherwise.
    """
    keyword = ""
    test_registered_in_conf_json = []
    # If the file type we are deprecating is a integration - there are TBP related to the yml
    if file_type == "integration":
        keyword = "integration_id"

    elif file_type == "playbook":
        keyword = "test_playbook_id"

    elif file_type == "script":
        keyword = "script_id"

    test_registered_in_conf_json.extend(
        [
            test_config
            for test_config in conf_json_tests
            if is_test_config_match(test_config, **{keyword: content_item_id})
        ]
    )
    if not no_test_playbooks_explicitly:
        for test in test_playbooks:
            if test not in list(
                map(lambda x: x["playbookID"], test_registered_in_conf_json)
            ):
                test_registered_in_conf_json.extend(
                    [
                        test_config
                        for test_config in conf_json_tests
                        if is_test_config_match(test_config, test_playbook_id=test)
                    ]
                )
    # remove the line from conf.json
    if test_registered_in_conf_json:
        for test_config in test_registered_in_conf_json:
            if file_type == "playbook" and test_config in conf_json_tests:
                conf_json_tests.remove(test_config)
            elif (
                test_config in conf_json_tests
                and not is_content_item_dependent_in_conf(test_config, file_type)
            ):
                conf_json_tests.remove(test_config)
            elif test_config in conf_json_tests:
                if content_item_id in (test_config.get("integrations", [])):
                    test_config.get("integrations").remove(content_item_id)
                if content_item_id in (test_config.get("scripts", [])):
                    test_config.get("scripts").remove(content_item_id)

    return conf_json_tests


def get_not_registered_tests(
    conf_json_tests: list, content_item_id: str, file_type: str, test_playbooks: list
) -> list:
    """
    Return all test playbooks that are not configured in conf.json file
    Args:
        conf_json_tests: the 'tests' value of 'conf.json file
        content_item_id: A content item ID, could be a script, an integration or a playbook.
        file_type: The file type, could be an integration or a playbook.
        test_playbooks: The yml file's list of test playbooks.

    Returns:
        A list of TestPlaybooks not configured
    """
    not_registered_tests = []
    for test in test_playbooks:
        if file_type == "playbook":
            test_registered_in_conf_json = any(
                test_config
                for test_config in conf_json_tests
                if is_test_config_match(test_config, test_playbook_id=test)
            )
        else:
            test_registered_in_conf_json = any(
                test_config
                for test_config in conf_json_tests
                if is_test_config_match(test_config, integration_id=content_item_id)
            )
        if not test_registered_in_conf_json:
            not_registered_tests.append(test)
    return not_registered_tests


def _get_file_id(file_type: str, file_content: Dict):
    """
    Gets the ID of a content item according to it's type
    Args:
        file_type: The type of the content item
        file_content: The content of the content item

    Returns:
        The file's content ID
    """
    if file_type in ID_IN_ROOT:
        return file_content.get("id", "")
    elif file_type in ID_IN_COMMONFIELDS:
        return file_content.get("commonfields", {}).get("id")
    elif file_type == FileType.LAYOUT_RULE:
        return file_content.get("rule_id", "")
    return file_content.get("trigger_id", "")


def is_path_of_integration_directory(path: str) -> bool:
    """Returns true if directory is integration directory false if not."""
    return os.path.basename(path) == INTEGRATIONS_DIR


def is_path_of_script_directory(path: str) -> bool:
    """Returns true if directory is script directory false if not."""
    return os.path.basename(path) == SCRIPTS_DIR


def is_path_of_playbook_directory(path: str) -> bool:
    """Returns true if directory is playbook directory false if not."""
    return os.path.basename(path) == PLAYBOOKS_DIR


def is_path_of_test_playbook_directory(path: str) -> bool:
    """Returns true if directory is test_playbook directory false if not."""
    return os.path.basename(path) == TEST_PLAYBOOKS_DIR


def is_path_of_report_directory(path: str) -> bool:
    """Returns true if directory is report directory false if not."""
    return os.path.basename(path) == REPORTS_DIR


def is_path_of_dashboard_directory(path: str) -> bool:
    """Returns true if directory is integration directory false if not."""
    return os.path.basename(path) == DASHBOARDS_DIR


def is_path_of_widget_directory(path: str) -> bool:
    """Returns true if directory is integration directory false if not."""
    return os.path.basename(path) == WIDGETS_DIR


def is_path_of_incident_field_directory(path: str) -> bool:
    """Returns true if directory is integration directory false if not."""
    return os.path.basename(path) == INCIDENT_FIELDS_DIR


def is_path_of_incident_type_directory(path: str) -> bool:
    """Returns true if directory is integration directory false if not."""
    return os.path.basename(path) == INCIDENT_TYPES_DIR


def is_path_of_indicator_field_directory(path: str) -> bool:
    """Returns true if directory is integration directory false if not."""
    return os.path.basename(path) == INDICATOR_FIELDS_DIR


def is_path_of_layout_directory(path: str) -> bool:
    """Returns true if directory is integration directory false if not."""
    return os.path.basename(path) == LAYOUTS_DIR


def is_path_of_pre_process_rules_directory(path: str) -> bool:
    """Returns true if directory is pre-processing rules directory, false if not."""
    return os.path.basename(path) == PRE_PROCESS_RULES_DIR


def is_path_of_lists_directory(path: str) -> bool:
    return os.path.basename(path) == LISTS_DIR


def is_path_of_classifier_directory(path: str) -> bool:
    """Returns true if directory is integration directory false if not."""
    return os.path.basename(path) == CLASSIFIERS_DIR


def get_parent_directory_name(path: str, abs_path: bool = False) -> str:
    """
    Retrieves the parent directory name
    :param path: path to get the parent dir name
    :param abs_path: when set to true, will return absolute path
    :return: parent directory name
    """
    parent_dir_name = os.path.dirname(os.path.abspath(path))
    if abs_path:
        return parent_dir_name
    return os.path.basename(parent_dir_name)


def get_code_lang(file_data: dict, file_entity: str) -> str:
    """
    Returns the code language by the file entity
    :param file_data: The file data
    :param file_entity: The file entity
    :return: The code language
    """
    if file_entity == INTEGRATIONS_DIR:
        return file_data.get("script", {}).get("type", "")
    elif file_entity == SCRIPTS_DIR:
        return file_data.get("type", {})
    return ""


def camel_to_snake(camel: str) -> str:
    """
    Converts camel case (CamelCase) strings to snake case (snake_case) strings.
    Args:
        camel (str): The camel case string.

    Returns:
        str: The snake case string.
    """
    camel_to_snake_pattern = re.compile(r"(?<!^)(?=[A-Z][a-z])")
    snake = camel_to_snake_pattern.sub("_", camel).lower()
    return snake


def open_id_set_file(id_set_path):
    id_set = {}
    try:
        with open(id_set_path) as id_set_file:
            id_set = json.load(id_set_file)
    except OSError:
        logger.info("[yellow]Could not open id_set file[/yellow]")
        raise
    finally:
        return id_set


def get_demisto_version(client: demisto_client) -> Version:
    """
    Args:
        demisto_client: A configured demisto_client instance

    Returns:
        the server version of the Demisto instance.
    """
    try:
        resp = client.generic_request("/about", "GET")
        about_data = json.loads(resp[0].replace("'", '"'))
        return Version(Version(about_data.get("demistoVersion")).base_version)
    except Exception:
        logger.warning(
            "Could not parse server version, please make sure the environment is properly configured."
        )
        return Version("0")


def arg_to_list(arg: Union[str, List[str]], separator: str = ",") -> List[str]:
    """
    Converts a string representation of lists to a python list
    Args:
           arg: string or list of string.
           separator: A string separator to separate the strings, the default is a comma.
    Returns:
          list, contains strings.

    """
    if not arg:
        return []
    if isinstance(arg, list):
        return arg
    if isinstance(arg, str):
        if arg[0] == "[" and arg[-1] == "]":
            return json.loads(arg)
        return [s.strip() for s in arg.split(separator)]
    return [arg]


def get_file_version_suffix_if_exists(
    current_file: Dict, check_in_display: bool = False
) -> Optional[str]:
    """
    Checks if current YML file name is versioned or no, e.g, ends with v<number>.
    Args:
        current_file (Dict): Dict representing YML data of an integration or script.
        check_in_display (bool): Whether to get name by 'display' field or not (by 'name' field).

    Returns:
        (Optional[str]): Number of the version as a string, if the file ends with version suffix. None otherwise.
    """
    versioned_file_regex = r"v([0-9]+)$"
    name = current_file.get("display") if check_in_display else current_file.get("name")
    if not name:
        return None
    matching_regex = re.findall(versioned_file_regex, name.lower())
    if matching_regex:
        return matching_regex[-1]
    return None


def get_all_incident_and_indicator_fields_from_id_set(id_set_file, entity_type):
    fields_list = []
    for item in ["IncidentFields", "IndicatorFields"]:
        all_item_fields = id_set_file.get(item)
        for item_field in all_item_fields:
            for field, field_info in item_field.items():
                if entity_type == "mapper" or entity_type == "old classifier":
                    fields_list.append(field_info.get("name", ""))
                    fields_list.append(
                        field.replace("incident_", "").replace("indicator_", "")
                    )
                elif entity_type == "layout":
                    fields_list.append(
                        field.replace("incident_", "").replace("indicator_", "")
                    )
    return fields_list


def item_type_to_content_items_header(item_type):
    converter = {
        "incidenttype": "incidentType",
        "reputation": "indicatorType",
        "indicatorfield": "indicatorField",
        "incidentfield": "incidentField",
        "layoutscontainer": "layout",
        "betaintegration": "integration",
        # GOM
        "genericdefinition": "genericDefinition",
        "genericfield": "genericField",
        "genericmodule": "genericModule",
        "generictype": "genericType",
        # SIEM content
        "correlationrule": "correlationRule",
        "modelingrule": "modelingRule",
        "parsingrule": "parsingRule",
        "xdrctemplate": "XDRCTemplate",
        "layoutrule": "layoutRule",
    }

    return f"{converter.get(item_type, item_type)}s"


def is_object_in_id_set(object_id, item_type, pack_info_from_id_set):
    """
        Check if the given object is part of the packs items that are present in the Packs section in the id set.
        This is assuming that the id set is based on the version that has, under each pack, the items it contains.

    Args:
        object_name: name of object of interest.
        object_type: type of object of interest.
        packs_section_from_id_set: the pack object under the key Packs in the previously given id set.

    Returns:

    """
    content_items = pack_info_from_id_set.get("ContentItems", {})
    items_ids = content_items.get(item_type_to_content_items_header(item_type), [])

    return object_id in items_ids


def is_string_uuid(string_to_check: str):
    """
    Check if a given string is from uuid type
    Args:
        string_to_check: string

    Returns:
        bool. True if the string match uuid type, else False

    """
    return bool(re.fullmatch(UUID_REGEX, string_to_check))


def extract_multiple_keys_from_dict(key: str, var: dict):
    """
    Args:
        key: string representing a re-occurring field in dictionary
        var: nested dictionary (can contain both nested lists and nested dictionary)

    Returns: A generator that generates value in an occurrence of the nested key in var.
    """
    if hasattr(var, "items"):
        for k, v in var.items():
            if k == key:
                yield v
            if isinstance(v, dict):
                yield from extract_multiple_keys_from_dict(key, v)
            elif isinstance(v, list):
                for d in v:
                    yield from extract_multiple_keys_from_dict(key, d)


def find_file(root_path, file_name):
    """Find a file with a given file name under a given root path.
    Returns:
        str: The full file path from root path if exists, else return empty string.
    """
    for file in os.listdir(root_path):
        file_path = os.path.join(root_path, file)
        if file_path.endswith(file_name):
            return file_path
        elif os.path.isdir(file_path):
            found_file = find_file(file_path, file_name)
            if found_file:
                return found_file
    return ""


@lru_cache
def get_file_displayed_name(file_path):
    """Gets the file name that is displayed in the UI by the file's path.
    If there is no displayed name - returns the file name"""
    file_type = find_type(file_path)
    if FileType.INTEGRATION == file_type:
        return get_yaml(file_path).get("display")
    elif file_type in [
        FileType.SCRIPT,
        FileType.TEST_SCRIPT,
        FileType.PLAYBOOK,
        FileType.TEST_PLAYBOOK,
    ]:
        return get_yaml(file_path).get("name")
    elif file_type in [
        FileType.MAPPER,
        FileType.CLASSIFIER,
        FileType.INCIDENT_FIELD,
        FileType.INCIDENT_TYPE,
        FileType.INDICATOR_FIELD,
        FileType.LAYOUTS_CONTAINER,
        FileType.PRE_PROCESS_RULES,
        FileType.DASHBOARD,
        FileType.WIDGET,
        FileType.REPORT,
        FileType.JOB,
        FileType.WIZARD,
    ]:
        res = get_json(file_path)
        return res.get("name") if isinstance(res, dict) else res[0].get("name")
    elif file_type == FileType.OLD_CLASSIFIER:
        return get_json(file_path).get("brandName")
    elif file_type == FileType.LAYOUT:
        return get_json(file_path).get("TypeName")
    elif file_type == FileType.REPUTATION:
        return get_json(file_path).get("id")
    else:
        return os.path.basename(file_path)


def compare_context_path_in_yml_and_readme(yml_dict, readme_content):
    """
    Gets both README and YML file of Integration and compares the context path between them.
    Scripts are not being checked.
    Args:
        yml_dict: a dictionary representing YML content.
        readme_content: the content string of the readme file.
    Returns: A dictionary as following: {<command_name>:{'only in yml': <set of context paths found only in yml>,
                                                        'only in readme': <set of context paths found only in readme>}}
    """
    different_contexts: dict = {}

    # Gets the data from the README
    # the pattern to get the context part out of command section:
    context_section_pattern = (
        r"\| *\*\*Path\*\* *\| *\*\*Type\*\* *\| *\*\*Description\*\* *\|.(.*?)#{3,5}"
    )
    # the pattern to get the value in the first column under the outputs table:
    context_path_pattern = r"\| *(\S.*?\S) *\| *[^\|]* *\| *[^\|]* *\|"
    readme_content += (
        "### "  # mark end of file so last pattern of regex will be recognized.
    )
    commands = yml_dict.get("script", {})

    # handles scripts
    if not commands:
        return different_contexts
    commands = commands.get("commands", [])
    for command in commands:
        command_name = command.get("name")

        # Gets all context path in the relevant command section from README file
        command_section_pattern = rf" Base Command..`{command_name}`.(.*?)\n### "  # pattern to get command section
        command_section = re.findall(command_section_pattern, readme_content, re.DOTALL)
        if not command_section:
            continue
        if not command_section[0].endswith("###"):
            command_section[
                0
            ] += "###"  # mark end of file so last pattern of regex will be recognized.
        context_section = re.findall(
            context_section_pattern, command_section[0], re.DOTALL
        )
        if not context_section:
            context_path_in_command = set()
        else:
            context_path_in_command = set(
                re.findall(context_path_pattern, context_section[0], re.DOTALL)
            )

            # remove the header line ---- (could be of any length)
            for path in context_path_in_command:
                if not path.replace("-", ""):
                    context_path_in_command.remove(path)
                    break

        # handles cases of old integrations with context in 'important' section
        if "important" in command:
            command.pop("important")

        # Gets all context path in the relevant command section from YML file
        existing_context_in_yml = set(
            extract_multiple_keys_from_dict("contextPath", command)
        )

        # finds diff between YML and README
        only_in_yml_paths = existing_context_in_yml - context_path_in_command
        only_in_readme_paths = context_path_in_command - existing_context_in_yml
        if only_in_yml_paths or only_in_readme_paths:
            different_contexts[command_name] = {
                "only in yml": only_in_yml_paths,
                "only in readme": only_in_readme_paths,
            }

    return different_contexts


def write_yml(yml_path: str, yml_data: Dict):
    with open(yml_path, "w") as f:
        yaml.dump(yml_data, f)  # ruamel preservers multilines


def to_kebab_case(s: str):
    """
    Scan File => scan-file
    Scan File- => scan-file
    *scan,file => scan-file
    Scan     File => scan-file

    """
    if s:
        new_s = s.lower()
        new_s = re.sub("[ ,.-]+", "-", new_s)
        new_s = re.sub("[^A-Za-z0-9-]+", "", new_s)
        m = re.search("[a-z0-9]+(-[a-z0-9]+)*", new_s)
        if m:
            return m.group(0)
        else:
            return new_s

    return s


def to_pascal_case(s: str):
    """
    Scan File => ScanFile
    Scan File- => ScanFile
    *scan,file => ScanFile
    Scan     File => ScanFile
    scan-file => ScanFile
    scan.file => ScanFile

    """
    if s:
        if re.search(r"^[A-Z][a-z]+(?:[A-Z][a-z]+)*$", s):
            return s

        new_s = s.lower()
        new_s = re.sub(r"[ -\.]+", "-", new_s)
        new_s = "".join([t.title() for t in new_s.split("-")])
        new_s = re.sub(r"[^A-Za-z0-9]+", "", new_s)

        return new_s

    return s


def get_approved_usecases() -> list:
    """Gets approved list of usecases from content master

    Returns:
        List of approved usecases
    """
    return get_remote_file(
        "Tests/Marketplace/approved_usecases.json",
        git_content_config=GitContentConfig(
            repo_name=GitContentConfig.OFFICIAL_CONTENT_REPO_NAME
        ),
    ).get("approved_list", [])


def get_pack_metadata(file_path: str) -> dict:
    """Get the pack_metadata dict, of the pack containing the given file path.

    Args:
        file_path(str): file path

    Returns: pack_metadata of the pack, that source_file related to,
        on failure returns {}

    """
    pack_path = file_path if PACKS_DIR in file_path else os.path.realpath(__file__)
    match = re.search(rf".*{PACKS_DIR}[/\\]([^/\\]+)[/\\]?", pack_path)
    directory = match.group() if match else ""

    try:
        metadata_path = os.path.join(directory, PACKS_PACK_META_FILE_NAME)
        pack_metadata, _ = get_dict_from_file(metadata_path)
        return pack_metadata
    except Exception:
        return {}


def is_pack_path(input_path: str) -> bool:
    """
    Checks whether pack given in input path is for a pack.
    Args:
        input_path (str): Input path.
    Examples
        - input_path = 'Packs/BitcoinAbuse
          Returns: True
        - input_path = 'Packs/BitcoinAbuse/Layouts'
          Returns: False
    Returns:
        (bool):
        - True if the input path is for a given pack.
        - False if the input path is not for a given pack.
    """
    return os.path.basename(os.path.dirname(input_path)) == PACKS_DIR


def is_xsoar_supported_pack(file_path: str) -> bool:
    """
    Takes a path to a file and returns a boolean indicating
    whether this file belongs to an XSOAR-supported Pack.

    Args:
        - `file_path` (`str`): The path of the file.

    Returns:
        - `bool`
    """

    return get_pack_metadata(file_path).get(PACK_METADATA_SUPPORT) == XSOAR_SUPPORT


def get_relative_path_from_packs_dir(file_path: str) -> str:
    """Get the relative path for a given file_path starting in the Packs directory"""
    if PACKS_DIR not in file_path or file_path.startswith(PACKS_DIR):
        return file_path

    return file_path[file_path.find(PACKS_DIR) :]


def is_uuid(s: str) -> Optional[Match]:
    """Checks whether given string is a UUID

    Args:
         s (str): The string to check if it is a UUID

    Returns:
        Match: Returns the match if given string is a UUID, otherwise None
    """
    return re.match(UUID_REGEX, s)


def get_release_note_entries(version="") -> list:
    """
    Gets the release notes entries for the current version.

    Args:
        version: The current demisto-sdk version.

    Return:
        list: A list of the release notes given from the CHANGELOG file.
    """

    changelog_file_content = (
        get_remote_file(
            full_file_path="CHANGELOG.md",
            return_content=True,
            git_content_config=GitContentConfig(repo_name="demisto/demisto-sdk"),
        )
        .decode("utf-8")
        .split("\n")
    )

    if not version or "dev" in version:
        version = "Unreleased"

    if f"## {version}" not in changelog_file_content:
        return []

    result = changelog_file_content[changelog_file_content.index(f"## {version}") + 1 :]
    result = result[: result.index("")]

    return result


def get_current_usecases() -> list:
    """Gets approved list of usecases from current branch (only in content repo).

    Returns:
        List of approved usecases from current branch
    """
    if not is_external_repository():
        approved_usecases_json, _ = get_dict_from_file(
            "Tests/Marketplace/approved_usecases.json"
        )
        return approved_usecases_json.get("approved_list", [])
    return []


def get_approved_tags_from_branch() -> Dict[str, List[str]]:
    """Gets approved list of tags from current branch (only in content repo).

    Returns:
        Dict of approved tags from current branch
    """
    if not is_external_repository():
        approved_tags_json, _ = get_dict_from_file(
            "Tests/Marketplace/approved_tags.json"
        )
        if isinstance(approved_tags_json.get("approved_list"), list):
            logger.info(
                "[yellow]You are using a deprecated version of the file aproved_tags.json, consider pulling from master"
                " to update it.[/yellow]"
            )
            return {
                "common": approved_tags_json.get("approved_list", []),
                "xsoar": [],
                "marketplacev2": [],
                "xpanse": [],
            }

        return approved_tags_json.get("approved_list", {})
    return {}


def get_current_categories() -> list:
    """Gets approved list of categories from current branch (only in content repo).

    Returns:
        List of approved categories from current branch
    """
    if is_external_repository():
        return []
    try:
        approved_categories_json, _ = get_dict_from_file(
            "Tests/Marketplace/approved_categories.json"
        )
    except FileNotFoundError:
        logger.warning(
            "File approved_categories.json was not found. Getting from remote."
        )
        approved_categories_json = get_remote_file(
            "Tests/Marketplace/approved_categories.json"
        )
    return approved_categories_json.get("approved_list", [])


@contextmanager
def suppress_stdout():
    """
    Temporarily suppress console output without effecting error outputs.
    Example of use:

        with suppress_stdout():
            logger.info('This message will not be printed')
        logger.info('This message will be printed')
    """
    with open(os.devnull, "w") as devnull:
        try:
            old_stdout = sys.stdout
            sys.stdout = devnull
            yield
        finally:
            sys.stdout = old_stdout


def get_definition_name(path: str, pack_path: str) -> Optional[str]:
    r"""
    param:
        path (str): path to the file which needs a definition name (generic field\generic type file)
        pack_path (str): relevant pack path

    :rtype: ``str``
    :return:
        for generic type and generic field return associated generic definition name folder

    """

    try:
        file_dictionary = get_json(path)
        definition_id = file_dictionary["definitionId"]
        generic_def_path = os.path.join(pack_path, "GenericDefinitions")
        file_names_lst = os.listdir(generic_def_path)
        for file in file_names_lst:
            if str.find(file, definition_id):
                def_file_path = os.path.join(generic_def_path, file)
                def_file_dictionary = get_json(def_file_path)
                cur_id = def_file_dictionary["id"]
                if cur_id == definition_id:
                    return def_file_dictionary["name"]

        logger.info("Was unable to find the file for definitionId " + definition_id)
        return None

    except (FileNotFoundError, AttributeError):
        logger.info(
            "Error while retrieving definition name for definitionId "
            + definition_id
            + "\n Check file structure and make sure all relevant fields are entered properly"
        )
        return None


def is_iron_bank_pack(file_path):
    metadata = get_pack_metadata(file_path)
    return PACK_METADATA_IRON_BANK_TAG in metadata.get("tags", [])


def get_script_or_sub_playbook_tasks_from_playbook(
    searched_entity_name: str, main_playbook_data: Dict
) -> List[Dict]:
    """Get the tasks data for a task running the searched_entity_name (script/playbook).

    Returns:
        List. A list of dicts representing tasks running the searched_entity_name.
    """
    searched_tasks: List = []
    tasks = main_playbook_data.get("tasks", {})
    if not tasks:
        return searched_tasks

    for task_data in tasks.values():
        task_details = task_data.get("task", {})
        found_entity = searched_entity_name in {
            task_details.get("scriptName"),
            task_details.get("playbookName"),
        }

        if found_entity:
            searched_tasks.append(task_data)

    return searched_tasks


def extract_docker_image_from_text(text: str, with_no_tag: bool = False):
    """
    Strips the docker image version from a given text.

    Args:
        text (str): the text to extract the docker image from
        with_no_tag (bool): whether to return the docker image without its tag,
            for example if True then demisto/tesseract:1.0.0.36078 --> tesseract

    Returns:
        str: The docker image version if exists, otherwise, return None.
    """
    match = re.search(r"(demisto/.+:([0-9]+)(((\.)[0-9]+)+))", text)
    if match:
        docker_image = match.group(1)
        if with_no_tag:
            return docker_image.replace("demisto/", "").split(":")[0]
        return docker_image
    else:
        return None


def get_current_repo() -> Tuple[str, str, str]:
    try:
        git_repo = git.Repo(os.getcwd(), search_parent_directories=True)
        parsed_git = giturlparse.parse(git_repo.remotes.origin.url)
        host = parsed_git.host
        if "@" in host:
            host = host.split("@")[1]
        return host, parsed_git.owner, parsed_git.repo
    except git.InvalidGitRepositoryError:
        logger.info("[yellow]git repo is not found[/yellow]")
        return "Unknown source", "", ""


def get_item_marketplaces(
    item_path: str,
    item_data: Dict = None,
    packs: Dict[str, Dict] = None,
    item_type: str = None,
) -> List:
    """
    Return the supporting marketplaces of the item.

    Args:
        item_path: the item path.
        item_data: the item data.
        packs: the pack mapping from the ID set.
        item_type: The item type.

    Returns: the list of supporting marketplaces.
    """

    if item_type and item_type in SIEM_ONLY_ENTITIES:
        return [MarketplaceVersions.MarketplaceV2.value]

    if not item_data:
        file_type = Path(item_path).suffix
        item_data = get_file(item_path)

    # first check, check field 'marketplaces' in the item's file
    marketplaces = item_data.get("marketplaces", [])  # type: ignore

    # second check, check the metadata of the pack
    if not marketplaces:
        if "pack_metadata" in item_path:
            # default supporting marketplace
            marketplaces = [MarketplaceVersions.XSOAR.value]
        else:
            pack_name = get_pack_name(item_path)
            if packs and packs.get(pack_name):
                marketplaces = packs.get(pack_name, {}).get(
                    "marketplaces", [MarketplaceVersions.XSOAR.value]
                )
            else:
                marketplaces = get_mp_types_from_metadata_by_item(item_path)

    return marketplaces


def get_mp_types_from_metadata_by_item(file_path):
    """
    Get the supporting marketplaces for the given content item, defined by the mp field in the metadata.
    If the field doesnt exist in the pack's metadata, consider as xsoar only.
    Args:
        file_path: path to content item in content repo

    Returns:
        list of names of supporting marketplaces (current options are marketplacev2 and xsoar)
    """
    if (
        METADATA_FILE_NAME in Path(file_path).parts
    ):  # for when the type is pack, the item we get is the metadata path
        metadata_path = file_path
    else:
        metadata_path_parts = get_pack_dir(file_path)
        metadata_path = Path(*metadata_path_parts) / METADATA_FILE_NAME

    try:
        with open(metadata_path) as metadata_file:
            metadata = json.load(metadata_file)
            marketplaces = metadata.get(MARKETPLACE_KEY_PACK_METADATA)
            if not marketplaces:
                return [MarketplaceVersions.XSOAR.value]
            return marketplaces
    except FileNotFoundError:
        return []


def get_pack_dir(path):
    """
    Used for testing packs where the location of the "Packs" dir is not constant.
    Args:
        path: path of current file

    Returns:
        the path starting from Packs dir

    """
    parts = Path(path).parts
    for index in range(len(parts)):
        if parts[index] == "Packs":
            return parts[: index + 2]
    return []


@contextmanager
def ProcessPoolHandler() -> ProcessPool:
    """Process pool Handler which terminate all processes in case of Exception.

    Yields:
        ProcessPool: Pebble process pool.
    """
    with ProcessPool(max_workers=cpu_count()) as pool:
        try:
            yield pool
        except Exception:
            logger.info("[red]Gracefully release all resources due to Error...[/red]")
            raise
        finally:
            pool.close()
            pool.join()


def wait_futures_complete(futures: List[ProcessFuture], done_fn: Callable):
    """Wait for all futures to complete, Raise exception if occurred.

    Args:
        futures: futures to wait for.
        done_fn: Function to run on result.
    Raises:
        Exception: Raise caught exception for further cleanups.
    """
    for future in as_completed(futures):
        try:
            result = future.result()
            done_fn(result)
        except Exception as e:
            logger.info(f"[red]{e}[/red]")
            raise


def get_api_module_dependencies(pkgs, id_set_path):
    """
    Get all paths to integrations and scripts dependent on api modules that are found in the modified files.
    Args:
        pkgs: the pkgs paths found as modified to run lint on (including the api module files)
        id_set_path: path to id set
    Returns:
        a list of the paths to the scripts and integration found dependent on the modified api modules.
    """

    id_set = open_id_set_file(id_set_path)
    changed_api_modules = {pkg.name for pkg in pkgs if API_MODULES_PACK in pkg.parts}
    scripts = id_set.get(IdSetKeys.SCRIPTS.value, [])
    integrations = id_set.get(IdSetKeys.INTEGRATIONS.value, [])
    using_scripts, using_integrations = [], []
    for script in scripts:
        script_info = list(script.values())[0]
        script_name = script_info.get("name")
        script_api_modules = script_info.get("api_modules", [])
        if intersection := changed_api_modules & set(script_api_modules):
            logger.debug(f"found script {script_name} dependent on {intersection}")
            using_scripts.extend(list(script.values()))

    for integration in integrations:
        integration_info = list(integration.values())[0]
        integration_name = integration_info.get("name")
        script_api_modules = integration_info.get("api_modules", [])
        if intersection := changed_api_modules & set(script_api_modules):
            logger.debug(
                f"found integration {integration_name} dependent on {intersection}"
            )
            using_integrations.extend(list(integration.values()))

    using_scripts_pkg_paths = [
        Path(script.get("file_path")).parent.absolute() for script in using_scripts
    ]
    using_integrations_pkg_paths = [
        Path(integration.get("file_path")).parent.absolute()
        for integration in using_integrations
    ]
    return list(set(using_integrations_pkg_paths + using_scripts_pkg_paths))


def listdir_fullpath(dir_name: str) -> List[str]:
    return [os.path.join(dir_name, f) for f in os.listdir(dir_name)]


def get_scripts_and_commands_from_yml_data(data, file_type):
    """Get the used scripts, playbooks and commands from the yml data

    Args:
        data: The yml data as extracted with get_yaml
        file_type: The FileType of the data provided.

    Return (list of found { 'id': command name, 'source': command source }, list of found script and playbook names)
    """
    commands = []
    detailed_commands = []
    scripts_and_pbs = []
    if file_type in {FileType.TEST_PLAYBOOK, FileType.PLAYBOOK}:
        tasks = data.get("tasks")
        for task_num in tasks.keys():
            task = tasks[task_num]
            inner_task = task.get("task")
            task_type = task.get("type")
            if inner_task and task_type == "regular" or task_type == "playbook":
                if inner_task.get("iscommand"):
                    commands.append(inner_task.get("script"))
                else:
                    if task_type == "playbook":
                        scripts_and_pbs.append(inner_task.get("playbookName"))
                    elif inner_task.get("scriptName"):
                        scripts_and_pbs.append(inner_task.get("scriptName"))
        if file_type == FileType.PLAYBOOK:
            playbook_id = get_entity_id_by_entity_type(data, PLAYBOOKS_DIR)
            scripts_and_pbs.append(playbook_id)

    if file_type == FileType.SCRIPT:
        script_id = get_entity_id_by_entity_type(data, SCRIPTS_DIR)
        scripts_and_pbs = [script_id]
        if data.get("dependson"):
            commands = data.get("dependson").get("must", [])

    if file_type == FileType.INTEGRATION:
        integration_commands = data.get("script", {}).get("commands")
        for integration_command in integration_commands:
            commands.append(integration_command.get("name"))

    for command in commands:
        command_parts = command.split("|||")
        if len(command_parts) == 2:
            detailed_commands.append(
                {"id": command_parts[1], "source": command_parts[0]}
            )
        else:
            detailed_commands.append({"id": command_parts[0]})

    return detailed_commands, scripts_and_pbs


def get_url_with_retries(url: str, retries: int, backoff_factor: int = 1, **kwargs):
    kwargs["stream"] = True
    session = requests.Session()
    exception = Exception()
    for _ in range(retries):
        response = session.get(url, **kwargs)
        try:
            response.raise_for_status()
        except HTTPError as error:
            exception = error
        else:
            return response
        sleep(backoff_factor)
    raise exception


def order_dict(data):
    """
    Order dict by default order
    """
    return OrderedDict(
        {
            k: order_dict(v) if isinstance(v, dict) else v
            for k, v in sorted(data.items())
        }
    )


def extract_none_deprecated_command_names_from_yml(yml_data: dict) -> list:
    """
    Go over all the commands in a yml file and return their names.
    Args:
        yml_data (dict): the yml content as a dict

    Returns:
        list: a list of all the commands names
    """
    commands_ls = []
    for command in yml_data.get("script", {}).get("commands", {}):
        if command.get("name") and not command.get("deprecated"):
            commands_ls.append(command.get("name"))
    return commands_ls


def extract_deprecated_command_names_from_yml(yml_data: dict) -> list:
    """
    Go over all the commands in a yml file and return their names.
    Args:
        yml_data (dict): the yml content as a dict

    Returns:
        list: a list of all the commands names
    """
    commands_ls = []
    for command in yml_data.get("script", {}).get("commands", {}):
        if command.get("deprecated"):
            commands_ls.append(command.get("name"))
    return commands_ls


def remove_copy_and_dev_suffixes_from_str(field_name: str) -> str:
    for _ in range(field_name.count("_")):
        for suffix in SUFFIX_TO_REMOVE:
            if field_name.endswith(suffix):
                field_name = field_name[: -len(suffix)]
    return field_name


def get_display_name(file_path, file_data={}) -> str:
    """Gets the entity display name from the file.

    :param file_path: The entity file path
    :param file_data: The entity file data

    :rtype: ``str``
    :return The display name
    """
    if not file_data:
        file_extension = os.path.splitext(file_path)[1]
        if file_extension in [".yml", ".json"]:
            file_data = get_file(file_path)

    if "display" in file_data:
        name = file_data.get("display", None)
    elif "layout" in file_data and isinstance(file_data["layout"], dict):
        name = file_data["layout"].get("id")
    elif "name" in file_data:
        name = file_data.get("name", None)
    elif "TypeName" in file_data:
        name = file_data.get("TypeName", None)
    elif "brandName" in file_data:
        name = file_data.get("brandName", None)
    elif "id" in file_data:
        name = file_data.get("id", None)
    elif "trigger_name" in file_data:
        name = file_data.get("trigger_name")
    elif "rule_name" in file_data:
        name = file_data.get("rule_name")

    elif (
        "dashboards_data" in file_data
        and file_data.get("dashboards_data")
        and isinstance(file_data["dashboards_data"], list)
    ):
        dashboard_data = file_data.get("dashboards_data", [{}])[0]
        name = dashboard_data.get("name")

    elif (
        "templates_data" in file_data
        and file_data.get("templates_data")
        and isinstance(file_data["templates_data"], list)
    ):
        r_name = file_data.get("templates_data", [{}])[0]
        name = r_name.get("report_name")

    else:
        name = os.path.basename(file_path)
    return name


def get_invalid_incident_fields_from_mapper(
    mapper_incident_fields: Dict[str, Dict], mapping_type: str, content_fields: List
) -> List[str]:
    """
    Get a list of incident fields which are not part of the content items (not part of id_json) from a specific
    interalMapping attribute.

    Args:
        mapper_incident_fields (dict[str, dict]): a dict of incident fields which belongs to a specific interalMapping.
        mapping_type (str): type of the mapper, either 'mapping-incoming' or 'mapping-outgoing'.
        content_fields (list[str]): list of available content fields.

    Returns:
        list[str]: all the invalid incident fields which are not part of the content items.

    Raises:
        ValueError: in case the mapping type has an incorrect value provided.
    """
    if mapping_type not in {"mapping-incoming", "mapping-outgoing"}:
        raise ValueError(
            f"Invalid mapping-type value {mapping_type}, should be: mapping-incoming/mapping-outgoing"
        )

    non_existent_fields = []

    for inc_name, inc_info in mapper_incident_fields.items():
        # incoming mapper
        if mapping_type == "mapping-incoming":
            if (
                inc_name not in content_fields
                and inc_name.lower() not in content_fields
            ):
                non_existent_fields.append(inc_name)
        # outgoing mapper
        if mapping_type == "mapping-outgoing":
            # for inc timer type: "field.StartDate, and for using filters: "simple": "".
            if simple := inc_info.get("simple"):
                if "." in simple:
                    simple = simple.split(".")[0]
                if (
                    simple not in content_fields
                    and simple.lower() not in content_fields
                ):
                    non_existent_fields.append(inc_name)

    return non_existent_fields


def get_invalid_incident_fields_from_layout(
    layout_incident_fields: List[Dict], content_fields: List[str]
) -> List[str]:
    """
    Get a list of incident fields which are not part of the content items (not part of id_json) from a specific
    layout item/section.

    Args:
        layout_incident_fields (list[dict]): a list of incident fields which
            belongs to a specific section/item in the layout.
        content_fields (list[str]): list of available content fields.

    Returns:
        list[str]: all the invalid incident fields which are not part of the content items.
    """
    non_existent_fields = []

    if layout_incident_fields and content_fields:
        for incident_field_info in layout_incident_fields:
            inc_field_id = normalize_field_name(
                field=incident_field_info.get("fieldId", "")
            )
            if (
                inc_field_id
                and inc_field_id.lower() not in content_fields
                and inc_field_id not in content_fields
            ):
                non_existent_fields.append(inc_field_id)

    return non_existent_fields


def normalize_field_name(field: str) -> str:
    """
    Get the raw field from a layout/mapper field.

    Input Example:
        field = incident_employeenumber

    Args:
        field (str): the incident/indicator field.
    """
    return field.replace("incident_", "").replace("indicator_", "")


STRING_TO_BOOL_MAP = {
    "y": True,
    "1": True,
    "yes": True,
    "true": True,
    "n": False,
    "0": False,
    "no": False,
    "false": False,
    "t": True,
    "f": False,
}


def string_to_bool(
    input_: Any,
    default_when_empty: Optional[bool] = None,
) -> bool:
    try:
        return STRING_TO_BOOL_MAP[str(input_).lower()]
    except (KeyError, TypeError):
        if input_ in ("", None) and default_when_empty is not None:
            return default_when_empty

    raise ValueError(f"cannot convert {input_} to bool")


def field_to_cli_name(field_name: str) -> str:
    """
    Returns the CLI name of an incident/indicator field by removing non letters/numbers
    characters and lowering capitalized letters.

    Input Example:
        field = Employee Number
    Output:
        employeenumber

    Args:
        field_name (str): the incident/indicator field name.
    """
    return re.sub(NON_LETTERS_OR_NUMBERS_PATTERN, "", field_name).lower()


def extract_field_from_mapping(mapping_value: str) -> str:
    """Given an outgoing-mapping value, returns the incident/indicator field used for the mapping.
    If mapping_value is surrounded by quotes ("<>"), it means the mapping value is a string and no field
    should be returned.

    Args:
        mapping_value (str): An outgoing-mapping value, which may contain an incident/indicator field.

    Returns:
        str: An incident/indicator field, or an empty string if not a field.
    """
    if not mapping_value or re.match(r"\"([^.]+).*\"", mapping_value):  # not a field
        return ""
    if field_name := re.match(r"\$\{([^.]*)[^}]*\}|([^$.]*).*", mapping_value):
        if field_name.groups()[0] is not None:
            return field_name.groups()[0]
        if len(field_name.groups()) > 1:
            return field_name.groups()[1]
    return mapping_value


def get_pack_paths_from_files(file_paths: Iterable[str]) -> list:
    """Returns the pack paths from a list/set of files"""
    pack_paths = {f"Packs/{get_pack_name(file_path)}" for file_path in file_paths}
    return list(pack_paths)


def replace_incident_to_alert(value: str) -> str:
    if not isinstance(value, str):
        return value

    new_value = value
    for pattern, replace_with in TABLE_INCIDENT_TO_ALERT.items():
        new_value = re.sub(pattern, replace_with, new_value)
    return new_value


def replace_alert_to_incident(value: str) -> str:
    if not isinstance(value, str):
        return value

    new_value = value
    for incident, alert in TABLE_INCIDENT_TO_ALERT.items():
        new_value = re.sub(alert, incident, new_value)
    return new_value


def get_id(file_content: Dict) -> Union[str, None]:
    """
    Get ID from a dict based content object.

    Args:
        file_content: the content of the file.

    Returns:
        str: the ID of the content item in case found, None otherwise.
    """
    if "commonfields" in file_content:
        return file_content["commonfields"].get("id")
    elif "dashboards_data" in file_content:
        return file_content["dashboards_data"][0].get("global_id")
    elif "templates_data" in file_content:
        return file_content["templates_data"][0].get("global_id")

    for key in ("global_rule_id", "trigger_id", "content_global_id", "rule_id"):
        if key in file_content:
            return file_content[key]

    return file_content.get("id")


def parse_marketplace_kwargs(kwargs: Dict[str, Any]) -> MarketplaceVersions:
    """
    Supports both the `marketplace` argument and `xsiam`.
    Raises an error when both are supplied.
    """
    marketplace = kwargs.pop("marketplace", None)  # removing to not pass it twice later
    is_xsiam = kwargs.get("xsiam")

    if (
        marketplace
        and is_xsiam
        and MarketplaceVersions(marketplace) != MarketplaceVersions.MarketplaceV2
    ):
        raise ValueError(
            "The arguments `marketplace` and `xsiam` cannot be used at the same time, remove one of them."
        )

    if is_xsiam:
        return MarketplaceVersions.MarketplaceV2

    if marketplace:
        return MarketplaceVersions(marketplace)

    logger.debug(
        "neither marketplace nor is_xsiam provided, using default marketplace=XSOAR"
    )
    return MarketplaceVersions.XSOAR  # default


def get_api_module_dependencies_from_graph(
    changed_api_modules: Set[str], graph: "ContentGraphInterface"
) -> List:
    if changed_api_modules:
        dependent_items = []
        for changed_api_module in changed_api_modules:
            logger.info(
                f"Checking for packages dependent on the modified API module {changed_api_module}..."
            )
            api_module_nodes = graph.search(
                object_id=changed_api_module, all_level_imports=True
            )
            # search return the one node of the changed_api_module
            api_module_node = api_module_nodes[0] if api_module_nodes else None
            if not api_module_node:
                raise ValueError(
                    f"The modified API module `{changed_api_module}` was not found in the "
                    f"content graph."
                )

            dependent_items += [
                dependency for dependency in api_module_node.imported_by
            ]

        if dependent_items:
            logger.info(
                f"Found [cyan]{len(dependent_items)}[/cyan] content items that import- {changed_api_module}. "
                "Executing update-release-notes on those as well."
            )
        return dependent_items

    logger.info("No dependent packages found.")
    return []


def parse_multiple_path_inputs(
    input_path: Optional[Union[Path, str, List[Path], Tuple[Path]]]
) -> Optional[Tuple[Path, ...]]:
    if not input_path:
        return ()

    if isinstance(input_path, Path):
        return (input_path,)

    if isinstance(input_path, str):
        return tuple(Path(path_str) for path_str in input_path.split(","))

    if isinstance(input_path, (list, tuple)) and isinstance(
        (result := tuple(input_path))[0], Path
    ):
        return result

    raise ValueError(f"Cannot parse paths from {input_path}")<|MERGE_RESOLUTION|>--- conflicted
+++ resolved
@@ -1825,19 +1825,8 @@
             if MODELING_RULES_DIR in Path(path).parts:
                 return FileType.MODELING_RULE
 
-<<<<<<< HEAD
-        if (
-            _dict
-            and "global_rule_id" in _dict
-            or (
-                isinstance(_dict, CommentedSeq)
-                and _dict
-                and "global_rule_id" in _dict[0]
-            )
-=======
         if "global_rule_id" in _dict or (
             isinstance(_dict, list) and _dict and "global_rule_id" in _dict[0]
->>>>>>> d3106759
         ):
             return FileType.CORRELATION_RULE
 
