import argparse
import ast
import glob
import io
import json
import os
import re
import shlex
import sys
from configparser import ConfigParser, MissingSectionHeaderError
from distutils.version import LooseVersion
from functools import partial
from pathlib import Path
from subprocess import DEVNULL, PIPE, Popen, check_output
from typing import Any, Callable, Dict, List, Optional, Tuple, Type, Union

import click
import colorama
import demisto_client
import git
import requests
import urllib3
import yaml
from demisto_sdk.commands.common.constants import (
    ALL_FILES_VALIDATION_IGNORE_WHITELIST, API_MODULES_PACK, CLASSIFIERS_DIR,
    CONTENT_GITHUB_LINK, CONTENT_GITHUB_ORIGIN, CONTENT_GITHUB_UPSTREAM,
    DASHBOARDS_DIR, DEF_DOCKER, DEF_DOCKER_PWSH, DOC_FILES_DIR,
    ID_IN_COMMONFIELDS, ID_IN_ROOT, INCIDENT_FIELDS_DIR, INCIDENT_TYPES_DIR,
    INDICATOR_FIELDS_DIR, INTEGRATIONS_DIR, LAYOUTS_DIR, PACK_IGNORE_TEST_FLAG,
    PACKAGE_SUPPORTING_DIRECTORIES, PACKAGE_YML_FILE_REGEX, PACKS_DIR,
    PACKS_DIR_REGEX, PACKS_PACK_IGNORE_FILE_NAME, PACKS_README_FILE_NAME,
    PLAYBOOKS_DIR, RELEASE_NOTES_DIR, RELEASE_NOTES_REGEX, REPORTS_DIR,
    SCRIPTS_DIR, SDK_API_GITHUB_RELEASES, TEST_PLAYBOOKS_DIR, TYPE_PWSH,
    UNRELEASE_HEADER, WIDGETS_DIR, FileType)
from packaging.version import parse
from ruamel.yaml import YAML

# disable insecure warnings
urllib3.disable_warnings()

# inialize color palette
colorama.init()

ryaml = YAML()
ryaml.preserve_quotes = True
ryaml.allow_duplicate_keys = True


class LOG_COLORS:
    NATIVE = colorama.Style.RESET_ALL
    RED = colorama.Fore.RED
    GREEN = colorama.Fore.GREEN
    YELLOW = colorama.Fore.YELLOW
    WHITE = colorama.Fore.WHITE


LOG_VERBOSE = False

LAYOUT_CONTAINER_FIELDS = {'details', 'detailsV2', 'edit', 'close', 'mobile', 'quickView', 'indicatorsQuickView',
                           'indicatorsDetails'}


def set_log_verbose(verbose: bool):
    global LOG_VERBOSE
    LOG_VERBOSE = verbose


def get_log_verbose() -> bool:
    return LOG_VERBOSE


def get_yml_paths_in_dir(project_dir: str, error_msg: str = '') -> Tuple[list, str]:
    """
    Gets the project directory and returns the path of the first yml file in that directory
    :param project_dir: string path to the project_dir
    :param error_msg: the error msg to show to the user in case not yml files found in the directory
    :return: first returned argument is the list of all yml files paths in the directory, second returned argument is a
    string path to the first yml file in project_dir
    """
    yml_files = glob.glob(os.path.join(project_dir, '*.yml'))
    if not yml_files:
        if error_msg:
            print(error_msg)
        return [], ''
    return yml_files, yml_files[0]


# print srt in the given color
def print_color(obj, color):
    print(u'{}{}{}'.format(color, obj, LOG_COLORS.NATIVE))


def get_files_in_dir(project_dir: str, file_endings: list, recursive: bool = True) -> list:
    """
    Gets the project directory and returns the path of all yml, json and py files in it
    Args:
        project_dir: String path to the project_dir
        file_endings: List of file endings to search for in a given directory
        recursive: Indicates whether search should be recursive or not
    :return: The path of files with file_endings in the current dir
    """
    files = []
    pattern: str = '/**/*.' if recursive else '/*.'
    for file_type in file_endings:
        if project_dir.endswith(file_type):
            return [project_dir]
        files.extend([f for f in glob.glob(project_dir + pattern + file_type, recursive=recursive)])
    return files


def src_root() -> Path:
    """ Demisto-sdk absolute path from src root.

    Returns:
        Path: src root path.
    """
    git_dir = git.Repo(Path.cwd(),
                       search_parent_directories=True).working_tree_dir

    return Path(git_dir) / 'demisto_sdk'


def print_error(error_str):
    print_color(error_str, LOG_COLORS.RED)


def print_warning(warning_str):
    print_color(warning_str, LOG_COLORS.YELLOW)


def print_success(success_str):
    print_color(success_str, LOG_COLORS.GREEN)


def run_command(command, is_silenced=True, exit_on_error=True, cwd=None):
    """Run a bash command in the shell.

    Args:
        command (string): The string of the command you want to execute.
        is_silenced (bool): Whether to print command output.
        exit_on_error (bool): Whether to exit on command error.
        cwd (str): the path to the current working directory.

    Returns:
        string. The output of the command you are trying to execute.
    """
    if is_silenced:
        p = Popen(command.split(), stdout=PIPE, stderr=PIPE, universal_newlines=True, cwd=cwd)
    else:
        p = Popen(command.split(), cwd=cwd)

    output, err = p.communicate()
    if err:
        if exit_on_error:
            print_error('Failed to run command {}\nerror details:\n{}'.format(command, err))
            sys.exit(1)
        else:
            raise RuntimeError('Failed to run command {}\nerror details:\n{}'.format(command, err))

    return output


def get_remote_file(full_file_path, tag='master', return_content=False):
    """
    Args:
        full_file_path (string):The full path of the file.
        tag (string): The branch name. default is 'master'
        return_content (bool): Determines whether to return the file's raw content or the dict representation of it.
    Returns:
        The file content in the required format.

    """
    # 'origin/' prefix is used to compared with remote branches but it is not a part of the github url.
    tag = tag.lstrip('origin/')

    # The replace in the end is for Windows support
    github_path = os.path.join(CONTENT_GITHUB_LINK, tag, full_file_path).replace('\\', '/')
    try:
        res = requests.get(github_path, verify=False, timeout=10)
        res.raise_for_status()
    except Exception as exc:
        print_warning('Could not find the old entity file under "{}".\n'
                      'please make sure that you did not break backward compatibility. '
                      'Reason: {}'.format(github_path, exc))
        return {}
    if return_content:
        return res.content
    if full_file_path.endswith('json'):
        details = json.loads(res.content)
    elif full_file_path.endswith('yml'):
        details = yaml.safe_load(res.content)
    # if neither yml nor json then probably a CHANGELOG or README file.
    else:
        details = {}
    return details


def filter_files_on_pack(pack: str, file_paths_list=str()) -> set:
    """
    filter_files_changes_on_pack.

    :param file_paths_list: list of content files
    :param pack: pack to filter

    :return: files_paths_on_pack: set of file paths contains only files located in the given pack
    """
    files_paths_on_pack = set()
    for file in file_paths_list:
        if get_pack_name(file) == pack:
            files_paths_on_pack.add(file)

    return files_paths_on_pack


def filter_packagify_changes(modified_files, added_files, removed_files, tag='master'):
    """
    Mark scripts/integrations that were removed and added as modifiied.

    :param modified_files: list of modified files in branch
    :param added_files: list of new files in branch
    :param removed_files: list of removed files in branch
    :param tag: tag of compared revision

    :return: tuple of updated lists: (modified_files, updated_added_files, removed_files)
    """
    # map IDs to removed files
    packagify_diff = {}  # type: dict
    for file_path in removed_files:
        if file_path.split("/")[0] in PACKAGE_SUPPORTING_DIRECTORIES:
            if PACKS_README_FILE_NAME in file_path:
                continue
            details = get_remote_file(file_path, tag)
            if details:
                uniq_identifier = '_'.join([
                    details['name'],
                    details.get('fromversion', '0.0.0'),
                    details.get('toversion', '99.99.99')
                ])
                packagify_diff[uniq_identifier] = file_path

    updated_added_files = set()
    for file_path in added_files:
        if file_path.split("/")[0] in PACKAGE_SUPPORTING_DIRECTORIES:
            if PACKS_README_FILE_NAME in file_path:
                updated_added_files.add(file_path)
                continue
            with open(file_path) as f:
                details = yaml.safe_load(f.read())

            uniq_identifier = '_'.join([
                details['name'],
                details.get('fromversion', '0.0.0'),
                details.get('toversion', '99.99.99')
            ])
            if uniq_identifier in packagify_diff:
                # if name appears as added and removed, this is packagify process - treat as modified.
                removed_files.remove(packagify_diff[uniq_identifier])
                modified_files.add((packagify_diff[uniq_identifier], file_path))
                continue

        updated_added_files.add(file_path)

    # remove files that are marked as both "added" and "modified"
    for file_path in modified_files:
        if isinstance(file_path, tuple):
            updated_added_files -= {file_path[1]}
        else:
            updated_added_files -= {file_path}

    return modified_files, updated_added_files, removed_files


def get_child_directories(directory):
    """Return a list of paths of immediate child directories of the 'directory' argument"""
    if not os.path.isdir(directory):
        return []
    child_directories = [
        os.path.join(directory, path) for
        path in os.listdir(directory) if os.path.isdir(os.path.join(directory, path))
    ]
    return child_directories


def get_child_files(directory):
    """Return a list of paths of immediate child files of the 'directory' argument"""
    if not os.path.isdir(directory):
        return []
    child_files = [
        os.path.join(directory, path) for
        path in os.listdir(directory) if os.path.isfile(os.path.join(directory, path))
    ]
    return child_files


def has_remote_configured():
    """
    Checks to see if a remote named "upstream" is configured. This is important for forked
    repositories as it will allow validation against the demisto/content master branch as
    opposed to the master branch of the fork.
    :return: bool : True if remote is configured, False if not.
    """
    remotes = run_command('git remote -v')
    if re.search(CONTENT_GITHUB_UPSTREAM, remotes):
        return True
    else:
        return False


def is_origin_content_repo():
    """
    Checks to see if a remote named "origin" is configured. This check helps to determine if
    validation needs to be ran against the origin master branch or the upstream master branch
    :return: bool : True if remote is configured, False if not.
    """
    remotes = run_command('git remote -v')
    if re.search(CONTENT_GITHUB_ORIGIN, remotes):
        return True
    else:
        return False


def get_last_remote_release_version():
    """
    Get latest release tag from remote github page

    :return: tag
    """
    if not os.environ.get('DEMISTO_SDK_SKIP_VERSION_CHECK') and not os.environ.get('CI'):
        try:
            releases_request = requests.get(SDK_API_GITHUB_RELEASES, verify=False, timeout=5)
            releases_request.raise_for_status()
            releases = releases_request.json()
            if isinstance(releases, list) and isinstance(releases[0], dict):
                latest_release = releases[0].get('tag_name')
                if isinstance(latest_release, str):
                    # remove v prefix
                    return latest_release[1:]
        except Exception as exc:
            exc_msg = str(exc)
            if isinstance(exc, requests.exceptions.ConnectionError):
                exc_msg = f'{exc_msg[exc_msg.find(">") + 3:-3]}.\n' \
                          f'This may happen if you are not connected to the internet.'
            print_warning(f'Could not get latest demisto-sdk version.\nEncountered error: {exc_msg}')

    return ''


def get_file(method, file_path, type_of_file):
    data_dictionary = None
    with open(os.path.expanduser(file_path), mode="r", encoding="utf8") as f:
        if file_path.endswith(type_of_file):
            read_file = f.read()
            replaced = read_file.replace("simple: =", "simple: '='")
            # revert str to stream for loader
            stream = io.StringIO(replaced)
            try:
                data_dictionary = method(stream)
            except Exception as e:
                print_error(
                    "{} has a structure issue of file type{}. Error was: {}".format(file_path, type_of_file, str(e)))
                return {}
    if type(data_dictionary) is dict:
        return data_dictionary
    return {}


def get_yaml(file_path):
    return get_file(yaml.safe_load, file_path, ('yml', 'yaml'))


def get_ryaml(file_path: str) -> dict:
    """
    Get yml file contents using ruaml

    Args:
        file_path (string): The file path

    Returns:
        dict. The yml contents
    """
    try:
        with open(os.path.expanduser(file_path), 'r') as yf:
            data = ryaml.load(yf)
    except FileNotFoundError as e:
        click.echo(f'File {file_path} not found. Error was: {str(e)}', nl=True)
    except Exception as e:
        click.echo(
            "{} has a structure issue of file type yml. Error was: {}".format(file_path, str(e)), nl=True)
    return data


def get_json(file_path):
    return get_file(json.load, file_path, 'json')


def get_script_or_integration_id(file_path):
    data_dictionary = get_yaml(file_path)

    if data_dictionary:
        commonfields = data_dictionary.get('commonfields', {})
        return commonfields.get('id', ['-', ])


def get_api_module_integrations_set(changed_api_modules, integration_set):
    integrations_set = list()
    for integration in integration_set:
        integration_data = list(integration.values())[0]
        if integration_data.get('api_modules', '') in changed_api_modules:
            integrations_set.append(integration_data)
    return integrations_set


def get_api_module_ids(file_list):
    """Extracts APIModule IDs from the file list"""
    api_module_set = set()
    if file_list:
        for pf in file_list:
            parent = pf
            while f'/{API_MODULES_PACK}/Scripts/' in parent:
                parent = get_parent_directory_name(parent, abs_path=True)
                if f'/{API_MODULES_PACK}/Scripts/' in parent:
                    pf = parent
            if parent != pf:
                api_module_set.add(os.path.basename(pf))
    return api_module_set


def get_entity_id_by_entity_type(data: dict, content_entity: str):
    """
    Returns the id of the content entity given its entity type
    :param data: The data of the file
    :param content_entity: The content entity type
    :return: The file id
    """
    if content_entity in (INTEGRATIONS_DIR, SCRIPTS_DIR):
        return data.get('commonfields', {}).get('id', '')
    elif content_entity == LAYOUTS_DIR:
        return data.get('typeId', '')
    else:
        return data.get('id', '')


def get_entity_name_by_entity_type(data: dict, content_entity: str):
    """
    Returns the name of the content entity given its entity type
    :param data: The data of the file
    :param content_entity: The content entity type
    :return: The file name
    """
    if content_entity == LAYOUTS_DIR:
        return data.get('typeId', '')
    else:
        return data.get('name', '')


def collect_ids(file_path):
    """Collect id mentioned in file_path"""
    data_dictionary = get_yaml(file_path)

    if data_dictionary:
        return data_dictionary.get('id', '-')


def get_from_version(file_path):
    data_dictionary = get_yaml(file_path)

    if data_dictionary:
        from_version = data_dictionary.get('fromversion', '0.0.0')
        if from_version == "":
            return "0.0.0"

        if not re.match(r"^\d{1,2}\.\d{1,2}\.\d{1,2}$", from_version):
            raise ValueError("{} fromversion is invalid \"{}\". "
                             "Should be of format: \"x.x.x\". for example: \"4.5.0\"".format(file_path, from_version))

        return from_version

    return '0.0.0'


def get_to_version(file_path):
    data_dictionary = get_yaml(file_path)

    if data_dictionary:
        to_version = data_dictionary.get('toversion', '99.99.99')
        if not re.match(r"^\d{1,2}\.\d{1,2}\.\d{1,2}$", to_version):
            raise ValueError("{} toversion is invalid \"{}\". "
                             "Should be of format: \"x.x.x\". for example: \"4.5.0\"".format(file_path, to_version))

        return to_version

    return '99.99.99'


def str2bool(v):
    if v.lower() in ('yes', 'true', 't', 'y', '1'):
        return True

    if v.lower() in ('no', 'false', 'f', 'n', '0'):
        return False

    raise argparse.ArgumentTypeError('Boolean value expected.')


def old_get_release_notes_file_path(file_path):
    dir_name = os.path.dirname(file_path)

    # CHANGELOG in pack sub dirs
    if re.match(PACKAGE_YML_FILE_REGEX, file_path):
        return os.path.join(dir_name, 'CHANGELOG.md')

    # We got the CHANGELOG file to get its release notes
    if file_path.endswith('CHANGELOG.md'):
        return file_path

    # outside of packages, change log file will include the original file name.
    file_name = os.path.basename(file_path)
    return os.path.join(dir_name, os.path.splitext(file_name)[0] + '_CHANGELOG.md')


def old_get_latest_release_notes_text(rn_path):
    if not os.path.isfile(rn_path):
        # releaseNotes were not provided
        return None

    with open(rn_path) as f:
        rn = f.read()

    if not rn:
        # empty releaseNotes is not supported
        return None

    new_rn = re.findall(RELEASE_NOTES_REGEX, rn)
    if new_rn:
        # get release notes up to release header
        new_rn = new_rn[0].rstrip()
    else:
        new_rn = rn.replace(UNRELEASE_HEADER, '')

    return new_rn if new_rn else None


def get_release_notes_file_path(file_path):
    """
    Accepts file path which is alleged to contain release notes. Validates that the naming convention
    is followed. If the file identified does not match the naming convention, error is returned.
    :param file_path: str - File path of the suspected release note.
    :return: file_path: str - Validated release notes path.
    """
    if file_path is None:
        print_warning("Release notes were not found.")
        return None
    else:
        if bool(re.search(r'\d{1,2}_\d{1,2}_\d{1,2}\.md', file_path)):
            return file_path
        else:
            print_warning(f'Unsupported file type found in ReleaseNotes directory - {file_path}')
            return None


def get_latest_release_notes_text(rn_path):
    if rn_path is None:
        print_warning('Path to release notes not found.')
        rn = None
    else:
        with open(rn_path) as f:
            rn = f.read()

        if not rn:
            print_error(f'Release Notes may not be empty. Please fill out correctly. - {rn_path}')
            return None

    return rn if rn else None


def format_version(version):
    """format server version to form X.X.X

    Args:
        version (string): string representing Demisto version

    Returns:
        string.
        The formatted server version.
    """
    formatted_version = version
    if len(version.split('.')) == 1:
        formatted_version = f'{version}.0.0'
    elif len(version.split('.')) == 2:
        formatted_version = f'{version}.0'

    return formatted_version


def server_version_compare(v1, v2):
    """compare Demisto versions

    Args:
        v1 (string): string representing Demisto version (first comparable)
        v2 (string): string representing Demisto version (second comparable)


    Returns:
        int.
        0 for equal versions.
        positive if v1 later version than v2.
        negative if v2 later version than v1.
    """

    v1 = format_version(v1)
    v2 = format_version(v2)

    _v1, _v2 = LooseVersion(v1), LooseVersion(v2)
    if _v1 == _v2:
        return 0
    if _v1 > _v2:
        return 1
    return -1


def run_threads_list(threads_list):
    """
    Start a list of threads and wait for completion (join)

    Arguments:
        threads_list (list of threads) -- list of threads to start and wait for join
    """
    # run each command in a separate thread
    for t in threads_list:
        t.start()
    # wait for the commands to complete
    for t in threads_list:
        t.join()


def is_file_path_in_pack(file_path):
    return bool(re.findall(PACKS_DIR_REGEX, file_path))


def get_pack_name(file_path):
    """
    extract pack name (folder name) from file path

    Arguments:
        file_path (str): path of a file inside the pack

    Returns:
        pack name (str)
    """
    # the regex extracts pack name from relative paths, for example: Packs/EWSv2 -> EWSv2
    match = re.search(rf'^{PACKS_DIR_REGEX}[/\\]([^/\\]+)[/\\]?', file_path)
    return match.group(1) if match else None


def get_pack_names_from_files(file_paths, skip_file_types=None):
    if skip_file_types is None:
        skip_file_types = set()

    packs = set()
    for path in file_paths:
        # renamed files are in a tuples - the second element is the new file name
        if isinstance(path, tuple):
            path = path[1]

        file_type = find_type(path)
        if file_type not in skip_file_types:
            pack = get_pack_name(path)
            if pack and is_file_path_in_pack(path):
                packs.add(pack)

    return packs


def filter_files_by_type(file_paths=None, skip_file_types=None) -> set:
    """get set of files and return the set whiteout the types to skip

    Args:
    - file_paths (set): set of content files.
    - skip_file_types List[str]: list of file types to skip.

    Returns:
    files (set): list of files whiteout the types to skip
    """
    if file_paths is None:
        file_paths = set()
    files = set()
    for path in file_paths:
        # renamed files are in a tuples - the second element is the new file name
        if isinstance(path, tuple):
            path = path[1]
        file_type = find_type(path)
        if file_type not in skip_file_types and is_file_path_in_pack(path):
            files.add(path)
    return files


def pack_name_to_path(pack_name):
    return os.path.join(PACKS_DIR, pack_name)


def get_pack_ignore_file_path(pack_name):
    return os.path.join(PACKS_DIR, pack_name, PACKS_PACK_IGNORE_FILE_NAME)


def get_ignore_pack_skipped_tests(pack_name: str) -> set:
    """
    Retrieve the skipped tests of a given pack, as detailed in the .pack-ignore file

    expected ignored tests structure in .pack-ignore:
        [file:playbook-Not-To-Run-Directly.yml]
        ignore=auto-test

    Arguments:
        pack name (str): name of the pack

    Returns:
        ignored_tests_set (set[str]): set of ignored test ids

    """
    ignored_tests_set = set()
    if pack_name:
        pack_ignore_path = get_pack_ignore_file_path(pack_name)

        if os.path.isfile(pack_ignore_path):
            try:
                # read pack_ignore using ConfigParser
                config = ConfigParser(allow_no_value=True)
                config.read(pack_ignore_path)

                # go over every file in the config
                for section in config.sections():
                    if section.startswith("file:"):
                        # given section is of type file
                        file_name = section[5:]
                        for key in config[section]:
                            if key == 'ignore':
                                # group ignore codes to a list
                                ignore_list = str(config[section][key]).split(',')
                                if PACK_IGNORE_TEST_FLAG in ignore_list:
                                    # given file is to be ignored, try to get its id directly from yaml
                                    path = os.path.join(PACKS_DIR, pack_name, TEST_PLAYBOOKS_DIR, file_name)
                                    if os.path.isfile(path):
                                        test_yaml = get_yaml(path)
                                        if 'id' in test_yaml:
                                            ignored_tests_set.add(test_yaml['id'])
            except MissingSectionHeaderError:
                pass

    return ignored_tests_set


def get_all_docker_images(script_obj) -> List[str]:
    """Gets a yml as dict and returns a list of all 'dockerimage' values in the yml.

    Args:
        script_obj (dict): A yml dict.

    Returns:
        List. A list of all docker images.
    """
    # this makes sure the first docker in the list is the main docker image.
    def_docker_image = DEF_DOCKER
    if script_obj.get('type') == TYPE_PWSH:
        def_docker_image = DEF_DOCKER_PWSH
    imgs = [script_obj.get('dockerimage') or def_docker_image]

    # get additional docker images
    for key in script_obj.keys():
        if 'dockerimage' in key and key != 'dockerimage':
            if isinstance(script_obj.get(key), str):
                imgs.append(script_obj.get(key))

            elif isinstance(script_obj.get(key), list):
                imgs.extend(script_obj.get(key))

    return imgs


def get_python_version(docker_image, log_verbose=None, no_prints=False):
    """
    Get the python version of a docker image
    Arguments:
        docker_image {string} -- Docker image being used by the project
    Return:
        python version as a float (2.7, 3.7)
    Raises:
        ValueError -- if version is not supported
    """
    if log_verbose is None:
        log_verbose = LOG_VERBOSE
    stderr_out = None if log_verbose else DEVNULL
    py_ver = check_output(["docker", "run", "--rm", docker_image,
                           "python", "-c",
                           "import sys;print('{}.{}'.format(sys.version_info[0], sys.version_info[1]))"],
                          universal_newlines=True, stderr=stderr_out).strip()
    if not no_prints:
        print("Detected python version: [{}] for docker image: {}".format(py_ver, docker_image))

    py_num = float(py_ver)
    if py_num < 2.7 or (3 < py_num < 3.4):  # pylint can only work on python 3.4 and up
        raise ValueError("Python vesion for docker image: {} is not supported: {}. "
                         "We only support python 2.7.* and python3 >= 3.4.".format(docker_image, py_num))
    return py_num


def get_pipenv_dir(py_version, envs_dirs_base):
    """
    Get the direcotry holding pipenv files for the specified python version
    Arguments:
        py_version {float} -- python version as 2.7 or 3.7
    Returns:
        string -- full path to the pipenv dir
    """
    return "{}{}".format(envs_dirs_base, int(py_version))


def print_v(msg, log_verbose=None):
    if log_verbose is None:
        log_verbose = LOG_VERBOSE
    if log_verbose:
        print(msg)


def get_dev_requirements(py_version, envs_dirs_base):
    """
    Get the requirements for the specified py version.

    Arguments:
        py_version {float} -- python version as float (2.7, 3.7)

    Raises:
        ValueError -- If can't detect python version

    Returns:
        string -- requirement required for the project
    """
    env_dir = get_pipenv_dir(py_version, envs_dirs_base)
    stderr_out = None if LOG_VERBOSE else DEVNULL
    requirements = check_output(['pipenv', 'lock', '-r', '-d'], cwd=env_dir, universal_newlines=True,
                                stderr=stderr_out)
    print_v("dev requirements:\n{}".format(requirements))
    return requirements


def get_dict_from_file(path: str, use_ryaml: bool = False) -> Tuple[Dict, Union[str, None]]:
    """
    Get a dict representing the file

    Arguments:
        path - a path to the file
        use_ryaml - Whether to use ryaml for file loading or not

    Returns:
        dict representation of the file, and the file_type, either .yml ot .json
    """
    if path:
        if path.endswith('.yml'):
            if use_ryaml:
                return get_ryaml(path), 'yml'
            return get_yaml(path), 'yml'
        elif path.endswith('.json'):
            return get_json(path), 'json'
        elif path.endswith('.py'):
            return {}, 'py'
    return {}, None


# flake8: noqa: C901
def find_type(path: str = '', _dict=None, file_type: Optional[str] = None, ignore_sub_categories: bool = False):
    """
    returns the content file type

    Arguments:
        path - a path to the file

    Returns:
        string representing the content file type
    """
    if path.endswith('.md'):
        if 'README' in path:
            return FileType.README

        if RELEASE_NOTES_DIR in path:
            return FileType.RELEASE_NOTES

        if 'description' in path:
            return FileType.DESCRIPTION

        return FileType.CHANGELOG

    # integration image
    if path.endswith('_image.png'):
        return FileType.IMAGE

    # doc files images
    if path.endswith('.png') and DOC_FILES_DIR in path:
        return FileType.DOC_IMAGE

    if path.endswith('.ps1'):
        return FileType.POWERSHELL_FILE

    if path.endswith('.py'):
        return FileType.PYTHON_FILE

    if not _dict and not file_type:
        _dict, file_type = get_dict_from_file(path)

    if file_type == 'yml':
        if 'category' in _dict:
            if 'beta' in _dict and not ignore_sub_categories:
                return FileType.BETA_INTEGRATION

            return FileType.INTEGRATION

        if 'script' in _dict:
            if TEST_PLAYBOOKS_DIR in path and not ignore_sub_categories:
                return FileType.TEST_SCRIPT

            return FileType.SCRIPT

        if 'tasks' in _dict:
            if TEST_PLAYBOOKS_DIR in path:
                return FileType.TEST_PLAYBOOK

            return FileType.PLAYBOOK

    if file_type == 'json':
        if 'widgetType' in _dict:
            return FileType.WIDGET

        if 'orientation' in _dict:
            return FileType.REPORT

        if 'color' in _dict and 'cliName' not in _dict:  # check against another key to make it more robust
            return FileType.INCIDENT_TYPE

        # 'regex' key can be found in new reputations files while 'reputations' key is for the old reputations
        # located in reputations.json file.
        if 'regex' in _dict or 'reputations' in _dict:
            return FileType.REPUTATION

        if 'brandName' in _dict and 'transformer' in _dict:
            return FileType.OLD_CLASSIFIER

        if ('transformer' in _dict and 'keyTypeMap' in _dict) or 'mapping' in _dict:
            if _dict.get('type') and _dict.get('type') == 'classification':
                return FileType.CLASSIFIER
            elif _dict.get('type') and 'mapping' in _dict.get('type'):
                return FileType.MAPPER
            return None

        if 'canvasContextConnections' in _dict:
            return FileType.CONNECTION

        if 'layout' in _dict or 'kind' in _dict:
            if 'kind' in _dict or 'typeId' in _dict:
                return FileType.LAYOUT

            return FileType.DASHBOARD

        if 'group' in _dict and LAYOUT_CONTAINER_FIELDS.intersection(_dict):
            return FileType.LAYOUTS_CONTAINER

        # When using it for all files validation- sometimes 'id' can be integer
        if 'id' in _dict:
            if isinstance(_dict['id'], str):
                _id = _dict['id'].lower()
                if _id.startswith('incident'):
                    return FileType.INCIDENT_FIELD
                if _id.startswith('indicator'):
                    return FileType.INDICATOR_FIELD
            else:
                print(f'The file {path} could not be recognized, please update the "id" to be a string')

    return None


def get_common_server_path(env_dir):
    common_server_dir = get_common_server_dir(env_dir)
    return os.path.join(common_server_dir, 'CommonServerPython.py')


def get_common_server_path_pwsh(env_dir):
    common_server_dir = get_common_server_dir_pwsh(env_dir)
    return os.path.join(common_server_dir, 'CommonServerPowerShell.ps1')


def _get_common_server_dir_general(env_dir, name):
    common_server_pack_path = os.path.join(env_dir, 'Packs', 'Base', 'Scripts', name)

    return common_server_pack_path


def get_common_server_dir(env_dir):
    return _get_common_server_dir_general(env_dir, 'CommonServerPython')


def get_common_server_dir_pwsh(env_dir):
    return _get_common_server_dir_general(env_dir, 'CommonServerPowerShell')


def is_external_repository():
    """
    Returns True if script executed from private repository

    """
    git_repo = git.Repo(os.getcwd(), search_parent_directories=True)
    private_settings_path = os.path.join(git_repo.working_dir, '.private-repo-settings')
    return os.path.exists(private_settings_path)


def get_content_path() -> str:
    """ Get abs content path, from any CWD
    Returns:
        str: Absolute content path
    """
    try:
        git_repo = git.Repo(os.getcwd(), search_parent_directories=True)
        remote_url = git_repo.remote().urls.__next__()
        is_fork_repo = 'content' in remote_url
        is_external_repo = is_external_repository()

        if not is_fork_repo and not is_external_repo:
            raise git.InvalidGitRepositoryError
        return git_repo.working_dir
    except (git.InvalidGitRepositoryError, git.NoSuchPathError):
        print_error("Please run demisto-sdk in content repository - Aborting!")
    return ''


def run_command_os(command: str, cwd: Union[Path, str], env: Union[os._Environ, dict] = os.environ) -> \
        Tuple[str, str, int]:
    """ Run command in subprocess tty
    Args:
        command(str): Command to be executed.
        cwd(Path): Path from pathlib object to be executed
        env: Environment variables for the execution
    Returns:
        str: Stdout of the command
        str: Stderr of the command
        int: exit code of command
    """
    if isinstance(cwd, str):
        cwd = Path(cwd)
    try:
        process = Popen(
            shlex.split(command),
            cwd=cwd,
            env=env,
            stdout=PIPE,
            stderr=PIPE,
            universal_newlines=True
        )
        stdout, stderr = process.communicate()
    except OSError as e:
        return '', str(e), 1

    return stdout, stderr, process.returncode


def pascal_case(st: str) -> str:
    """Convert a string to pascal case. Will simply remove spaces and make sure the first
    character is capitalized

    Arguments:
        st {str} -- string to convert

    Returns:
        str -- converted string
    """
    words = re.findall(r'[a-zA-Z0-9]+', st)
    return ''.join(''.join([w[0].upper(), w[1:]]) for w in words)


def capital_case(st: str) -> str:
    """Capitalize the first letter of each word of a string. The remaining characters are untouched.

    Arguments:
        st {str} -- string to convert

    Returns:
        str -- converted string
    """
    if len(st) >= 1:
        words = st.split()
        return ' '.join([f'{s[:1].upper()}{s[1:]}' for s in words if len(s) >= 1])
    else:
        return ''


def get_last_release_version():
    """
    Get latest release tag (xx.xx.xx)

    :return: tag
    """
    tags = run_command('git tag').split('\n')
    tags = [tag for tag in tags if re.match(r'\d+\.\d+\.\d+', tag) is not None]
    tags.sort(key=LooseVersion, reverse=True)

    return tags[0]


def is_file_from_content_repo(file_path: str) -> Tuple[bool, str]:
    """ Check if an absolute file_path is part of content repo.
    Args:
        file_path (str): The file path which is checked.
    Returns:
        bool: if file is part of content repo.
        str: relative path of file in content repo.
    """
    git_repo = git.Repo(os.getcwd(),
                        search_parent_directories=True)
    remote_url = git_repo.remote().urls.__next__()
    is_fork_repo = 'content' in remote_url
    is_external_repo = is_external_repository()

    if not is_fork_repo and not is_external_repo:
        return False, ''
    content_path_parts = Path(git_repo.working_dir).parts
    input_path_parts = Path(file_path).parts
    input_path_parts_prefix = input_path_parts[:len(content_path_parts)]
    if content_path_parts == input_path_parts_prefix:
        return True, '/'.join(input_path_parts[len(content_path_parts):])
    else:
        return False, ''


def should_file_skip_validation(file_path: str) -> bool:
    """Check if the file cannot be validated under 'run_all_validations_on_file' method for various reasons,
        either if it's a test file, or if it's a file that's been validated somewhere else
        Args:
            file_path (str): The file path which is checked.
        Returns:
            bool: True if the file's validation should be skipped, False otherwise.
        """
    file_extension = os.path.splitext(file_path)[-1]
    # We validate only yml json and .md files
    if file_extension not in ['.yml', '.json', '.md']:
        return True
    if any(ignore_pattern in file_path.lower() for ignore_pattern in ALL_FILES_VALIDATION_IGNORE_WHITELIST):
        return True
    # Ignoring changelog and description files since these are checked on the integration validation
    if 'changelog' in file_path.lower() or 'description' in file_path.lower():
        return True
    # unified files should not be validated
    if file_path.endswith('_unified.yml'):
        return True
    return False


def retrieve_file_ending(file_path: str) -> str:
    """
    Retrieves the file ending (without the dot)
    :param file_path: The file path
    :return: The file ending
    """
    os_split: tuple = os.path.splitext(file_path)
    if os_split:
        file_ending: str = os_split[1]
        if file_ending and '.' in file_ending:
            return file_ending[1:]
    return ''


def is_test_config_match(test_config: dict, test_playbook_id: str = '', integration_id: str = '') -> bool:
    """
    Given a test configuration from conf.json file, this method checks if the configuration is configured for the
    test playbook or for integration_id.
    Since in conf.json there could be test configurations with 'integrations' as strings or list of strings
    the type of test_configurations['integrations'] is checked in first and the match according to the type.
    If file type is not an integration- will return True if the test_playbook id matches playbookID.
    Args:
        test_config: A test configuration from conf.json file under 'tests' key.
        test_playbook_id: A test playbook ID.
        integration_id: An integration ID.
    If both test_playbook_id and integration_id are given will look for a match of both, else will look for match
    of either test playbook id or integration id
    Returns:
        True if the test configuration contains the test playbook and the content item or False if not
    """
    test_playbook_match = test_playbook_id == test_config.get('playbookID')
    test_integrations = test_config.get('integrations')
    if isinstance(test_integrations, list):
        integration_match = any(
            test_integration for test_integration in test_integrations if test_integration == integration_id)
    else:
        integration_match = test_integrations == integration_id
    # If both playbook id and integration id are given
    if integration_id and test_playbook_id:
        return test_playbook_match and integration_match

    # If only integration id is given
    if integration_id:
        return integration_match

    # If only test playbook is given
    if test_playbook_id:
        return test_playbook_match

    return False


def get_not_registered_tests(conf_json_tests: list, content_item_id: str, file_type: str, test_playbooks: list) -> list:
    """
    Return all test playbooks that are not configured in conf.json file
    Args:
        conf_json_tests: the 'tests' value of 'conf.json file
        content_item_id: A content item ID, could be a script, an integration or a playbook.
        file_type: The file type, could be an integration or a playbook.
        test_playbooks: The yml file's list of test playbooks

    Returns:
        A list of TestPlaybooks not configured
    """
    not_registered_tests = []
    for test in test_playbooks:
        if file_type == 'playbook':
            test_registered_in_conf_json = any(
                test_config for test_config in conf_json_tests if is_test_config_match(test_config,
                                                                                       test_playbook_id=test)
            )
        else:
            test_registered_in_conf_json = any(
                test_config for test_config in conf_json_tests if is_test_config_match(test_config,
                                                                                       integration_id=content_item_id)
            )
        if not test_registered_in_conf_json:
            not_registered_tests.append(test)
    return not_registered_tests


def _get_file_id(file_type: str, file_content: Dict):
    """
    Gets the ID of a content item according to it's type
    Args:
        file_type: The type of the content item
        file_content: The content of the content item

    Returns:
        The file's content ID
    """
    file_id = ''
    if file_type in ID_IN_ROOT:
        file_id = file_content.get('id', '')
    elif file_type in ID_IN_COMMONFIELDS:
        file_id = file_content.get('commonfields', {}).get('id')
    return file_id


def is_path_of_integration_directory(path: str) -> bool:
    """Returns true if directory is integration directory false if not.
    """
    return os.path.basename(path) == INTEGRATIONS_DIR


def is_path_of_script_directory(path: str) -> bool:
    """Returns true if directory is script directory false if not.
    """
    return os.path.basename(path) == SCRIPTS_DIR


def is_path_of_playbook_directory(path: str) -> bool:
    """Returns true if directory is playbook directory false if not.
    """
    return os.path.basename(path) == PLAYBOOKS_DIR


def is_path_of_test_playbook_directory(path: str) -> bool:
    """Returns true if directory is test_playbook directory false if not.
    """
    return os.path.basename(path) == TEST_PLAYBOOKS_DIR


def is_path_of_report_directory(path: str) -> bool:
    """Returns true if directory is report directory false if not.
    """
    return os.path.basename(path) == REPORTS_DIR


def is_path_of_dashboard_directory(path: str) -> bool:
    """Returns true if directory is integration directory false if not.
    """
    return os.path.basename(path) == DASHBOARDS_DIR


def is_path_of_widget_directory(path: str) -> bool:
    """Returns true if directory is integration directory false if not.
    """
    return os.path.basename(path) == WIDGETS_DIR


def is_path_of_incident_field_directory(path: str) -> bool:
    """Returns true if directory is integration directory false if not.
    """
    return os.path.basename(path) == INCIDENT_FIELDS_DIR


def is_path_of_incident_type_directory(path: str) -> bool:
    """Returns true if directory is integration directory false if not.
    """
    return os.path.basename(path) == INCIDENT_TYPES_DIR


def is_path_of_indicator_field_directory(path: str) -> bool:
    """Returns true if directory is integration directory false if not.
    """
    return os.path.basename(path) == INDICATOR_FIELDS_DIR


def is_path_of_layout_directory(path: str) -> bool:
    """Returns true if directory is integration directory false if not.
    """
    return os.path.basename(path) == LAYOUTS_DIR


def is_path_of_classifier_directory(path: str) -> bool:
    """Returns true if directory is integration directory false if not.
    """
    return os.path.basename(path) == CLASSIFIERS_DIR


def get_parent_directory_name(path: str, abs_path: bool = False) -> str:
    """
    Retrieves the parent directory name
    :param path: path to get the parent dir name
    :param abs_path: when set to true, will return absolute path
    :return: parent directory name
    """
    parent_dir_name = os.path.dirname(os.path.abspath(path))
    if abs_path:
        return parent_dir_name
    return os.path.basename(parent_dir_name)


def get_content_file_type_dump(file_path: str) -> Callable[[str], str]:
    """
    Return a method with which 'curr' (the current key the lies in the path of the error) should be printed with
    If the file is a yml file:
        will return a yaml.dump function
    If the file is a json file:
        will return a json.dumps function configured with indent=4
    In any other case- will just print the string representation of the key.

    The file type is checked according to the file extension

    Args:
        file_path: The file path whose type is determined in this method

    Returns:
        A function that returns string representation of 'curr'
    """
    # Setting the method that should the curr path
    file_extension = os.path.splitext(file_path)[-1]
    curr_string_transformer: Union[partial[str], Type[str], Callable] = str
    if file_extension in ['.yml', '.yaml']:
        curr_string_transformer = yaml.dump
    elif file_extension == '.json':
        curr_string_transformer = partial(json.dumps, indent=4)
    return curr_string_transformer


def get_code_lang(file_data: dict, file_entity: str) -> str:
    """
    Returns the code language by the file entity
    :param file_data: The file data
    :param file_entity: The file entity
    :return: The code language
    """
    if file_entity == INTEGRATIONS_DIR:
        return file_data.get('script', {}).get('type', '')
    elif file_entity == SCRIPTS_DIR:
        return file_data.get('type', {})
    return ''


def get_content_release_identifier(branch_name: str) -> Optional[str]:
    """

    Args:
        branch_name: the branch name to get config.yml from

    Returns:
        GIT_SHA1 of latest content release if successfully returned from content repo.
        else None.
    """
    try:
        file_content = get_remote_file('.circleci/config.yml', tag=branch_name)
    except Exception:
        return None
    else:
        return file_content.get('references', {}).get('environment', {}).get('environment', {}).get('GIT_SHA1')


def camel_to_snake(camel: str) -> str:
    """
    Converts camel case (CamelCase) strings to snake case (snake_case) strings.
    Args:
        camel (str): The camel case string.

    Returns:
        str: The snake case string.
    """
    camel_to_snake_pattern = re.compile(r'(?<!^)(?=[A-Z][a-z])')
    snake = camel_to_snake_pattern.sub('_', camel).lower()
    return snake


<<<<<<< HEAD
def open_id_set_file(id_set_path):
    id_set = None
    try:
        with open(id_set_path, 'r') as id_set_file:
            id_set = json.load(id_set_file)
    except IOError:
        return id_set
    return id_set
=======
def get_demisto_version(demisto_client: demisto_client) -> str:
    """
    Args:
        demisto_client: A configured demisto_client instance

    Returns:
        the server version of the Demisto instance.
    """
    resp = demisto_client.generic_request('/about', 'GET')
    about_data = json.loads(resp[0].replace("'", '"'))
    return parse(about_data.get('demistoVersion'))
>>>>>>> bd7c8d56
<|MERGE_RESOLUTION|>--- conflicted
+++ resolved
@@ -1406,7 +1406,6 @@
     return snake
 
 
-<<<<<<< HEAD
 def open_id_set_file(id_set_path):
     id_set = None
     try:
@@ -1415,7 +1414,9 @@
     except IOError:
         return id_set
     return id_set
-=======
+
+
+
 def get_demisto_version(demisto_client: demisto_client) -> str:
     """
     Args:
@@ -1426,5 +1427,4 @@
     """
     resp = demisto_client.generic_request('/about', 'GET')
     about_data = json.loads(resp[0].replace("'", '"'))
-    return parse(about_data.get('demistoVersion'))
->>>>>>> bd7c8d56
+    return parse(about_data.get('demistoVersion'))