import argparse
import contextlib
import glob
import io
import logging

import os
import re
import shlex
import sys
import urllib.parse
from collections import OrderedDict
from concurrent.futures import as_completed
from configparser import ConfigParser, MissingSectionHeaderError
from contextlib import contextmanager
from distutils.version import LooseVersion
from enum import Enum
from functools import lru_cache
from pathlib import Path, PosixPath
from subprocess import DEVNULL, PIPE, Popen, check_output
from time import sleep
from typing import (
    TYPE_CHECKING,
    Any,
    Callable,
    Dict,
    Iterable,
    List,
    Match,
    Optional,
    Set,
    Tuple,
    Union,
)

import demisto_client
import git
import giturlparse
import requests
import urllib3
from bs4.dammit import UnicodeDammit
from git.types import PathLike
from packaging.version import LegacyVersion, Version, parse
from pebble import ProcessFuture, ProcessPool
from requests.exceptions import HTTPError
from demisto_sdk.commands.common.cpu_count import cpu_count

from demisto_sdk.commands.common.constants import (
    ALL_FILES_VALIDATION_IGNORE_WHITELIST,
    API_MODULES_PACK,
    CLASSIFIERS_DIR,
    CONF_JSON_FILE_NAME,
    CORRELATION_RULES_DIR,
    DASHBOARDS_DIR,
    DEF_DOCKER,
    DEF_DOCKER_PWSH,
    DEFAULT_CONTENT_ITEM_FROM_VERSION,
    DEFAULT_CONTENT_ITEM_TO_VERSION,
    DOC_FILES_DIR,
    ENV_DEMISTO_SDK_MARKETPLACE,
    ID_IN_COMMONFIELDS,
    ID_IN_ROOT,
    INCIDENT_FIELDS_DIR,
    INCIDENT_TYPES_DIR,
    INDICATOR_FIELDS_DIR,
    INDICATOR_TYPES_DIR,
    INTEGRATIONS_DIR,
    JOBS_DIR,
    LAYOUT_RULES_DIR,
    LAYOUTS_DIR,
    LISTS_DIR,
    MARKETPLACE_KEY_PACK_METADATA,
    MARKETPLACE_TO_CORE_PACKS_FILE,
    METADATA_FILE_NAME,
    MODELING_RULES_DIR,
    NON_LETTERS_OR_NUMBERS_PATTERN,
    OFFICIAL_CONTENT_GRAPH_PATH,
    OFFICIAL_CONTENT_ID_SET_PATH,
    OFFICIAL_INDEX_JSON_PATH,
    PACK_METADATA_IRON_BANK_TAG,
    PACK_METADATA_SUPPORT,
    PACKAGE_SUPPORTING_DIRECTORIES,
    PACKAGE_YML_FILE_REGEX,
    PACKS_DIR,
    PACKS_DIR_REGEX,
    PACKS_FOLDER,
    PACKS_PACK_IGNORE_FILE_NAME,
    PACKS_PACK_META_FILE_NAME,
    PACKS_README_FILE_NAME,
    PARSING_RULES_DIR,
    PLAYBOOKS_DIR,
    PRE_PROCESS_RULES_DIR,
    RELEASE_NOTES_DIR,
    RELEASE_NOTES_REGEX,
    REPORTS_DIR,
    SCRIPTS_DIR,
    SIEM_ONLY_ENTITIES,
    TABLE_INCIDENT_TO_ALERT,
    TEST_PLAYBOOKS_DIR,
    TESTS_AND_DOC_DIRECTORIES,
    TRIGGER_DIR,
    TYPE_PWSH,
    UNRELEASE_HEADER,
    UUID_REGEX,
    WIDGETS_DIR,
    XDRC_TEMPLATE_DIR,
    XSIAM_DASHBOARDS_DIR,
    XSIAM_REPORTS_DIR,
    XSOAR_CONFIG_FILE,
    XSOAR_SUPPORT,
    FileType,
    IdSetKeys,
    MarketplaceVersions,
    urljoin,
)
from demisto_sdk.commands.common.git_content_config import GitContentConfig, GitProvider
from demisto_sdk.commands.common.git_util import GitUtil
from demisto_sdk.commands.common.handlers import (
    DEFAULT_JSON_HANDLER as json,
    DEFAULT_YAML_HANDLER as yaml,
)

if TYPE_CHECKING:
    from demisto_sdk.commands.content_graph.interface.graph import ContentGraphInterface

logger = logging.getLogger("demisto-sdk")

<<<<<<< HEAD
=======
json = JSON_Handler()
yaml = YAML_Handler()
yaml_safe_load = YAML_Handler(typ="safe")

>>>>>>> 583aa632
urllib3.disable_warnings()


GRAPH_SUPPORTED_FILE_TYPES = ["yml", "json"]


class TagParser:
    def __init__(self, tag_prefix: str, tag_suffix: str, remove_tag_text: bool = True):
        self._tag_prefix = tag_prefix
        self._tag_suffix = tag_suffix
        self._pattern = re.compile(rf"{tag_prefix}((.|\s)+?){tag_suffix}")
        self._remove_tag_text = remove_tag_text

    def parse(self, text: str, remove_tag: Optional[bool] = None) -> str:
        """
        Given a prefix and suffix of an expected tag, remove the tag and the text it's wrapping, or just the wrappers
        Args:
            text (str): text that may contain given tags.
            remove_tag (bool): overrides remove_tag_text value. Determines whether to remove the tag

        Returns:
            Text with no wrapper tags.
        """
        if text and 0 <= text.find(self._tag_prefix) < text.find(self._tag_suffix):
            remove_tag = (
                remove_tag if isinstance(remove_tag, bool) else self._remove_tag_text
            )
            # collect {orignal_text: text_to_replace}
            matches = re.finditer(self._pattern, text)
            replace_map = {}
            for match in matches:
                replace_val = "" if remove_tag else match.group(1)
                replace_map[re.escape(match.group())] = replace_val

            # replace collected text->replacement
            pattern = re.compile("|".join(replace_map.keys()))
            text = pattern.sub(lambda m: replace_map[re.escape(m.group(0))], text)
        return text


class MarketplaceTagParser:
    XSOAR_PREFIX = "<~XSOAR>\n"
    XSOAR_SUFFIX = "\n</~XSOAR>\n"
    XSOAR_INLINE_PREFIX = "<~XSOAR>"
    XSOAR_INLINE_SUFFIX = "</~XSOAR>"

    XSIAM_PREFIX = "<~XSIAM>\n"
    XSIAM_SUFFIX = "\n</~XSIAM>\n"
    XSIAM_INLINE_PREFIX = "<~XSIAM>"
    XSIAM_INLINE_SUFFIX = "</~XSIAM>"

    XPANSE_PREFIX = "<~XPANSE>\n"
    XPANSE_SUFFIX = "\n</~XPANSE>\n"
    XPANSE_INLINE_PREFIX = "<~XPANSE>"
    XPANSE_INLINE_SUFFIX = "</~XPANSE>"

    def __init__(self, marketplace: str = MarketplaceVersions.XSOAR.value):
        self.marketplace = marketplace
        self._xsoar_parser = TagParser(
            tag_prefix=self.XSOAR_PREFIX,
            tag_suffix=self.XSOAR_SUFFIX,
        )
        self._xsoar_inline_parser = TagParser(
            tag_prefix=self.XSOAR_INLINE_PREFIX,
            tag_suffix=self.XSOAR_INLINE_SUFFIX,
        )
        self._xsiam_parser = TagParser(
            tag_prefix=self.XSIAM_PREFIX,
            tag_suffix=self.XSIAM_SUFFIX,
        )
        self._xsiam_inline_parser = TagParser(
            tag_prefix=self.XSIAM_INLINE_PREFIX,
            tag_suffix=self.XSIAM_INLINE_SUFFIX,
        )
        self._xpanse_parser = TagParser(
            tag_prefix=self.XPANSE_PREFIX,
            tag_suffix=self.XPANSE_SUFFIX,
        )
        self._xpanse_inline_parser = TagParser(
            tag_prefix=self.XPANSE_INLINE_PREFIX,
            tag_suffix=self.XPANSE_INLINE_SUFFIX,
        )

    @property
    def marketplace(self):
        return self._marketplace

    @marketplace.setter
    def marketplace(self, marketplace):
        self._marketplace = marketplace
        self._should_remove_xsoar_text = marketplace != MarketplaceVersions.XSOAR.value
        self._should_remove_xsiam_text = (
            marketplace != MarketplaceVersions.MarketplaceV2.value
        )
        self._should_remove_xpanse_text = (
            marketplace != MarketplaceVersions.XPANSE.value
        )

    def parse_text(self, text):
        # the order of parse is important. inline should always be checked after paragraph tag
        # xsoar->xsoar_inline->xsiam->xsiam_inline->xpanse->xpanse_inline
        return self._xpanse_inline_parser.parse(
            remove_tag=self._should_remove_xpanse_text,
            text=self._xpanse_parser.parse(
                remove_tag=self._should_remove_xpanse_text,
                text=self._xsiam_inline_parser.parse(
                    remove_tag=self._should_remove_xsiam_text,
                    text=self._xsiam_parser.parse(
                        remove_tag=self._should_remove_xsiam_text,
                        text=self._xsoar_inline_parser.parse(
                            remove_tag=self._should_remove_xsoar_text,
                            text=self._xsoar_parser.parse(
                                remove_tag=self._should_remove_xsoar_text,
                                text=text,
                            ),
                        ),
                    ),
                ),
            ),
        )


MARKETPLACE_TAG_PARSER = None

LAYOUT_CONTAINER_FIELDS = {
    "details",
    "detailsV2",
    "edit",
    "close",
    "mobile",
    "quickView",
    "indicatorsQuickView",
    "indicatorsDetails",
}
SDK_PYPI_VERSION = r"https://pypi.org/pypi/demisto-sdk/json"

SUFFIX_TO_REMOVE = ("_dev", "_copy")


def generate_xsiam_normalized_name(file_name, prefix):
    if file_name.startswith(f"external-{prefix}-"):
        return file_name
    elif file_name.startswith(f"{prefix}-"):
        return file_name.replace(f"{prefix}-", f"external-{prefix}-")
    else:
        return f"external-{prefix}-{file_name}"


def get_mp_tag_parser():
    global MARKETPLACE_TAG_PARSER
    if MARKETPLACE_TAG_PARSER is None:
        MARKETPLACE_TAG_PARSER = MarketplaceTagParser(
            os.getenv(ENV_DEMISTO_SDK_MARKETPLACE, MarketplaceVersions.XSOAR.value)
        )
    return MARKETPLACE_TAG_PARSER


def get_yml_paths_in_dir(project_dir: str, error_msg: str = "") -> Tuple[list, str]:
    """
    Gets the project directory and returns the path of the first yml file in that directory
    :param project_dir: string path to the project_dir
    :param error_msg: the error msg to show to the user in case not yml files found in the directory
    :return: first returned argument is the list of all yml files paths in the directory, second returned argument is a
    string path to the first yml file in project_dir
    """
    yml_files = glob.glob(os.path.join(project_dir, "*.yml"))
    if not yml_files:
        if error_msg:
            logger.info(error_msg)
        return [], ""
    return yml_files, yml_files[0]


def get_files_in_dir(
    project_dir: str,
    file_endings: list,
    recursive: bool = True,
    ignore_test_files: bool = False,
) -> list:
    """
    Gets the project directory and returns the path of all yml, json and py files in it
    Args:
        project_dir: String path to the project_dir
        file_endings: List of file endings to search for in a given directory
        recursive: Indicates whether search should be recursive or not
    :return: The path of files with file_endings in the current dir
    """
    files = []
    excludes = []

    project_path = Path(project_dir)
    glob_function = project_path.rglob if recursive else project_path.glob
    for file_type in file_endings:
        pattern = f"*.{file_type}"
        if project_dir.endswith(file_type):
            return [project_dir]
        if ignore_test_files:
            for test_dir in TESTS_AND_DOC_DIRECTORIES:
                exclude_pattern = f"**/{test_dir}/" + pattern
                excludes.extend([str(f) for f in glob_function(exclude_pattern)])
        files.extend([str(f) for f in glob_function(pattern)])
    return list(set(files) - set(excludes))


def get_all_content_objects_paths_in_dir(project_dir_list: Optional[Iterable]):
    """
    Gets the project directory and returns the path of all yml, json and py files in it
    Args:
        project_dir_list: List or set with str paths
    :return: list of content files in the current dir with str relative paths
    """
    files: list = []
    if not project_dir_list:
        return files

    for file_path in project_dir_list:
        files.extend(
            get_files_in_dir(
                file_path, GRAPH_SUPPORTED_FILE_TYPES, ignore_test_files=True
            )
        )

    output = [get_relative_path_from_packs_dir(file) for file in files]

    return output


def src_root() -> Path:
    """Demisto-sdk absolute path from src root.

    Returns:
        Path: src root path.
    """
    git_dir = git.Repo(Path.cwd(), search_parent_directories=True).working_tree_dir

    return Path(git_dir) / "demisto_sdk"  # type: ignore


def run_command(command, is_silenced=True, exit_on_error=True, cwd=None):
    """Run a bash command in the shell.

    Args:
        command (string): The string of the command you want to execute.
        is_silenced (bool): Whether to print command output.
        exit_on_error (bool): Whether to exit on command error.
        cwd (str): the path to the current working directory.

    Returns:
        string. The output of the command you are trying to execute.
    """
    if is_silenced:
        p = Popen(
            command.split(), stdout=PIPE, stderr=PIPE, universal_newlines=True, cwd=cwd
        )
    else:
        p = Popen(command.split(), cwd=cwd)  # type: ignore

    output, err = p.communicate()
    if err:
        if exit_on_error:
            logger.info(
                f"[red]Failed to run command {command}\nerror details:\n{err}[/red]"
            )
            sys.exit(1)
        else:
            raise RuntimeError(
                f"Failed to run command {command}\nerror details:\n{err}"
            )

    return output


def get_marketplace_to_core_packs() -> Dict[MarketplaceVersions, Set[str]]:
    """Getting the core pack from Github content

    Returns:
        A mapping from marketplace versions to their core packs.
    """
    if is_external_repository():
        return {}  # no core packs in external repos.

    mp_to_core_packs: Dict[MarketplaceVersions, Set[str]] = {}
    for mp in MarketplaceVersions:
        # for backwards compatibility mp_core_packs can be a list, but we expect a dict.
        try:
            mp_core_packs: Union[list, dict] = get_json(
                MARKETPLACE_TO_CORE_PACKS_FILE[mp],
            )
        except FileNotFoundError:
            mp_core_packs = get_remote_file(
                MARKETPLACE_TO_CORE_PACKS_FILE[mp],
                git_content_config=GitContentConfig(
                    repo_name=GitContentConfig.OFFICIAL_CONTENT_REPO_NAME,
                    git_provider=GitProvider.GitHub,
                ),
            )
        if isinstance(mp_core_packs, list):
            mp_to_core_packs[mp] = set(mp_core_packs)
        else:
            mp_to_core_packs[mp] = set(mp_core_packs.get("core_packs_list", []))
    return mp_to_core_packs


def get_core_pack_list(marketplaces: List[MarketplaceVersions] = None) -> list:
    """Getting the core pack list from Github content

    Arguments:
        marketplaces: A list of the marketplaces to return core packs for.

    Returns:
        The core packs list.
    """
    result: Set[str] = set()
    if is_external_repository():
        return []  # no core packs in external repos.

    if marketplaces is None:
        marketplaces = list(MarketplaceVersions)

    for mp, core_packs in get_marketplace_to_core_packs().items():
        if mp in marketplaces:
            result.update(core_packs)
    return list(result)


def get_local_remote_file(
    full_file_path: str,
    tag: str = "master",
    return_content: bool = False,
):
    repo = git.Repo(
        search_parent_directories=True
    )  # the full file path could be a git file path
    repo_git_util = GitUtil(repo)
    git_path = repo_git_util.get_local_remote_file_path(full_file_path, tag)
    file_content = repo_git_util.get_local_remote_file_content(git_path)
    if return_content:
        if file_content:
            return file_content.encode()
        return file_content
    return get_file_details(file_content, full_file_path)


def get_remote_file_from_api(
    full_file_path: str,
    git_content_config: Optional[GitContentConfig],
    tag: str = "master",
    return_content: bool = False,
):
    if not git_content_config:
        git_content_config = GitContentConfig()
    if git_content_config.git_provider == GitProvider.GitLab:
        full_file_path_quote_plus = urllib.parse.quote_plus(full_file_path)
        git_path = urljoin(
            git_content_config.base_api, "files", full_file_path_quote_plus, "raw"
        )
    else:  # github
        git_path = urljoin(git_content_config.base_api, tag, full_file_path)

    github_token: Optional[str] = None
    gitlab_token: Optional[str] = None
    try:
        github_token = git_content_config.CREDENTIALS.github_token
        gitlab_token = git_content_config.CREDENTIALS.gitlab_token
        if git_content_config.git_provider == GitProvider.GitLab:
            res = requests.get(
                git_path,
                params={"ref": tag},
                headers={"PRIVATE-TOKEN": gitlab_token},
                verify=False,
            )
            res.raise_for_status()
        else:  # Github
            res = requests.get(
                git_path,
                verify=False,
                timeout=10,
                headers={
                    "Authorization": f"Bearer {github_token}" if github_token else "",
                    "Accept": f"application/vnd.github.VERSION.raw",
                },
            )  # Sometime we need headers
            if not res.ok:  # sometime we need param token
                res = requests.get(
                    git_path, verify=False, timeout=10, params={"token": github_token}
                )

        res.raise_for_status()
    except requests.exceptions.RequestException as exc:
        # Replace token secret if needed
        err_msg: str = (
            str(exc).replace(github_token, "XXX") if github_token else str(exc)
        )
        err_msg = err_msg.replace(gitlab_token, "XXX") if gitlab_token else err_msg
        if is_external_repository():
            logger.debug(
                f'[yellow]You are working in a private repository: "{git_content_config.current_repository}".\n'
                f"The github/gitlab token in your environment is undefined.\n"
                f"Getting file from local repository instead. \n"
                f"If you wish to get the file from the remote repository, \n"
                f"Please define your github or gitlab token in your environment.\n"
                f"`export {GitContentConfig.CREDENTIALS.ENV_GITHUB_TOKEN_NAME}=<TOKEN> or`\n"
                f"export {GitContentConfig.CREDENTIALS.ENV_GITLAB_TOKEN_NAME}=<TOKEN>[/yellow]"
            )
        logger.debug(
            f'[yellow]Could not find the old entity file under "{git_path}".\n'
            "please make sure that you did not break backward compatibility.\n"
            f"Reason: {err_msg}[/yellow]"
        )
        return {}
    file_content = res.content
    if return_content:
        return file_content
    return get_file_details(file_content, full_file_path)


def get_file_details(
    file_content,
    full_file_path: str,
) -> Dict:
    if full_file_path.endswith("json"):
        file_details = json.loads(file_content)
    elif full_file_path.endswith(("yml", "yaml")):
        file_details = yaml.load(file_content)
    # if neither yml nor json then probably a CHANGELOG or README file.
    else:
        file_details = {}
    return file_details


@lru_cache(maxsize=128)
def get_remote_file(
    full_file_path: str,
    tag: str = "master",
    return_content: bool = False,
    git_content_config: Optional[GitContentConfig] = None,
):
    """
    Args:
        full_file_path:The full path of the file.
        tag: The branch name. default is 'master'
        return_content: Determines whether to return the file's raw content or the dict representation of it.
        git_content_config: The content config to take the file from
    Returns:
        The file content in the required format.

    """
    tag = tag.replace("origin/", "").replace("demisto/", "")
    if not git_content_config:
        try:
            if not (
                local_origin_content := get_local_remote_file(
                    full_file_path, tag, return_content
                )
            ):
                raise ValueError(
                    f"Got empty content from local-origin file {full_file_path}"
                )
            return local_origin_content
        except Exception as e:
            logger.debug(
                f"Could not get local remote file because of: {str(e)}\n"
                f"Searching the remote file content with the API."
            )
    return get_remote_file_from_api(
        full_file_path, git_content_config, tag, return_content
    )


def filter_files_on_pack(pack: str, file_paths_list="") -> set:
    """
    filter_files_changes_on_pack.

    :param file_paths_list: list of content files
    :param pack: pack to filter

    :return: files_paths_on_pack: set of file paths contains only files located in the given pack
    """
    files_paths_on_pack = set()
    for file in file_paths_list:
        if get_pack_name(file) == pack:
            files_paths_on_pack.add(file)

    return files_paths_on_pack


def filter_packagify_changes(modified_files, added_files, removed_files, tag="master"):
    """
    Mark scripts/integrations that were removed and added as modified.

    :param modified_files: list of modified files in branch
    :param added_files: list of new files in branch
    :param removed_files: list of removed files in branch
    :param tag: tag of compared revision

    :return: tuple of updated lists: (modified_files, updated_added_files, removed_files)
    """
    # map IDs to removed files
    packagify_diff: dict = {}
    for file_path in removed_files:
        if file_path.split("/")[0] in PACKAGE_SUPPORTING_DIRECTORIES:
            if PACKS_README_FILE_NAME in file_path:
                continue
            details = get_remote_file(file_path, tag)
            if details:
                uniq_identifier = "_".join(
                    [
                        details["name"],
                        details.get("fromversion", DEFAULT_CONTENT_ITEM_FROM_VERSION),
                        details.get("toversion", DEFAULT_CONTENT_ITEM_TO_VERSION),
                    ]
                )
                packagify_diff[uniq_identifier] = file_path

    updated_added_files = set()
    for file_path in added_files:
        if file_path.split("/")[0] in PACKAGE_SUPPORTING_DIRECTORIES:
            if PACKS_README_FILE_NAME in file_path:
                updated_added_files.add(file_path)
                continue
            with open(file_path) as f:
                details = yaml.load(f)

            uniq_identifier = "_".join(
                [
                    details["name"],
                    details.get("fromversion", DEFAULT_CONTENT_ITEM_FROM_VERSION),
                    details.get("toversion", DEFAULT_CONTENT_ITEM_TO_VERSION),
                ]
            )
            if uniq_identifier in packagify_diff:
                # if name appears as added and removed, this is packagify process - treat as modified.
                removed_files.remove(packagify_diff[uniq_identifier])
                modified_files.add((packagify_diff[uniq_identifier], file_path))
                continue

        updated_added_files.add(file_path)

    # remove files that are marked as both "added" and "modified"
    for file_path in modified_files:
        if isinstance(file_path, tuple):
            updated_added_files -= {file_path[1]}
        else:
            updated_added_files -= {file_path}

    return modified_files, updated_added_files, removed_files


def get_child_directories(directory):
    """Return a list of paths of immediate child directories of the 'directory' argument"""
    if not os.path.isdir(directory):
        return []
    child_directories = [
        os.path.join(directory, path)
        for path in os.listdir(directory)
        if os.path.isdir(os.path.join(directory, path))
    ]
    return child_directories


def get_child_files(directory):
    """Return a list of paths of immediate child files of the 'directory' argument"""
    if not os.path.isdir(directory):
        return []
    child_files = [
        os.path.join(directory, path)
        for path in os.listdir(directory)
        if os.path.isfile(os.path.join(directory, path))
    ]
    return child_files


def has_remote_configured():
    """
    Checks to see if a remote named "upstream" is configured. This is important for forked
    repositories as it will allow validation against the demisto/content master branch as
    opposed to the master branch of the fork.
    :return: bool : True if remote is configured, False if not.
    """
    remotes = run_command("git remote -v")
    if re.search(GitContentConfig.CONTENT_GITHUB_UPSTREAM, remotes):
        return True
    else:
        return False


def is_origin_content_repo():
    """
    Checks to see if a remote named "origin" is configured. This check helps to determine if
    validation needs to be ran against the origin master branch or the upstream master branch
    :return: bool : True if remote is configured, False if not.
    """
    remotes = run_command("git remote -v")
    if re.search(GitContentConfig.CONTENT_GITHUB_ORIGIN, remotes):
        return True
    else:
        return False


@lru_cache
def get_last_remote_release_version():
    """
    Get latest release tag from PYPI.

    :return: tag
    """
    try:
        pypi_request = requests.get(SDK_PYPI_VERSION, verify=False, timeout=5)
        pypi_request.raise_for_status()
        pypi_json = pypi_request.json()
        version = pypi_json.get("info", {}).get("version", "")
        return version
    except Exception as exc:
        exc_msg = str(exc)
        if isinstance(exc, requests.exceptions.ConnectionError):
            exc_msg = (
                f'{exc_msg[exc_msg.find(">") + 3:-3]}.\n'
                f"This may happen if you are not connected to the internet."
            )
        logger.info(
            f"[yellow]Could not get latest demisto-sdk version.\nEncountered error: {exc_msg}[/yellow]"
        )
        return ""


def _read_file(file_path: Path) -> str:
    """returns the body of a text-based file, after reading it as UTF8, or trying to guess its encoding.

    Args:
        file_path (Path): file to read

    Returns:
        str: file contents
    """
    try:
        return file_path.read_text(encoding="utf8")

    except UnicodeDecodeError:
        try:
            # guesses the original encoding
            return UnicodeDammit(file_path.read_bytes()).unicode_markup

        except UnicodeDecodeError:
            logger.info(f"could not auto-detect encoding for file {file_path}")
            raise


def safe_write_unicode(
    write_method: Callable[[io.TextIOWrapper], Any],
    path: Path,
):
    # Write unicode content into a file.
    # If the destination file is not unicode, delete and re-write the content as unicode.

    def _write():
        with open(path, "w", encoding="utf-8") as f:
            write_method(f)

    try:
        _write()

    except UnicodeError as e:
        encoding = UnicodeDammit(path.read_bytes()).original_encoding
        if encoding == "utf-8":
            logger.error(
                f"{path} is encoded as unicode, cannot handle the error, raising it"
            )
            raise  # already a unicode file, the following code cannot fix it.

        logger.debug(
            f"deleting {path} - it will be rewritten as unicode (was {encoding})"
        )
        path.unlink()  # deletes the file
        logger.debug(f"rewriting {path} as")
        _write()  # recreates the file


@lru_cache
def get_file(
    file_path: Union[str, Path],
    type_of_file: Optional[str] = None,
    clear_cache: bool = False,
    return_content: bool = False,
    keep_order: bool = True,
):
    if clear_cache:
        get_file.cache_clear()
    file_path = Path(file_path)  # type: ignore[arg-type]
    if not type_of_file:
        type_of_file = file_path.suffix.lower()
        logger.debug(f"Inferred type {type_of_file} for file {file_path.name}.")

    if not file_path.exists():
        file_path = Path(get_content_path()) / file_path  # type: ignore[arg-type]

    if not file_path.exists():
        raise FileNotFoundError(file_path)

    try:
        file_content = _read_file(file_path)
        if return_content:
            return file_content
    except IOError as e:
        logger.error(f"Could not read file {file_path}.\nError: {e}")
        return {}
    try:
        if type_of_file.lstrip(".") in {"yml", "yaml"}:
            replaced = io.StringIO(
                re.sub(r"(simple: \s*\n*)(=)(\s*\n)", r'\1"\2"\3', file_content)
            )

            return yaml.load(replaced) if keep_order else yaml_safe_load.load(replaced)
        else:
            result = json.load(io.StringIO(file_content))
            # It's possible to that the result will be `str` after loading it. In this case, we need to load it again.
            return json.loads(result) if isinstance(result, str) else result
    except Exception as e:
        logger.error(
            f"{file_path} has a structure issue of file type {type_of_file}\n{e}"
        )
        return {}


def get_file_or_remote(file_path: Path, clear_cache=False):
    content_path = get_content_path()
    relative_file_path = None
    if file_path.is_absolute():
        absolute_file_path = file_path
        try:
            relative_file_path = file_path.relative_to(content_path)
        except ValueError:
            logger.debug(
                f"{file_path} is not a subpath of {content_path}. If the file does not exists locally, it could not be fetched."
            )
    else:
        absolute_file_path = content_path / file_path
        relative_file_path = file_path
    try:
        return get_file(absolute_file_path, clear_cache=clear_cache)
    except FileNotFoundError:
        logger.warning(
            f"Could not read/find {absolute_file_path} locally, fetching from remote"
        )
        if not relative_file_path:
            logger.error(
                f"The file path provided {file_path} is not a subpath of {content_path}. could not fetch from remote."
            )
            raise
        return get_remote_file(str(relative_file_path))


def get_yaml(file_path, cache_clear=False, keep_order: bool = True):
    if cache_clear:
        get_file.cache_clear()
    return get_file(file_path, "yml", clear_cache=cache_clear, keep_order=keep_order)


def get_json(file_path, cache_clear=False):
    if cache_clear:
        get_file.cache_clear()
    return get_file(file_path, "json", clear_cache=cache_clear)


def get_script_or_integration_id(file_path):
    data_dictionary = get_yaml(file_path)

    if data_dictionary:
        commonfields = data_dictionary.get("commonfields", {})
        return commonfields.get(
            "id",
            [
                "-",
            ],
        )


def get_api_module_integrations_set(changed_api_modules: Set, integration_set: Set):
    integrations_set = list()
    for integration in integration_set:
        integration_data = list(integration.values())[0]
        if changed_api_modules & set(integration_data.get("api_modules", [])):
            integrations_set.append(integration_data)
    return integrations_set


def get_api_module_ids(file_list) -> Set:
    """Extracts APIModule IDs from the file list"""
    api_module_set = set()
    if file_list:
        for pf in file_list:
            parent = pf
            while f"/{API_MODULES_PACK}/Scripts/" in parent:
                parent = get_parent_directory_name(parent, abs_path=True)
                if f"/{API_MODULES_PACK}/Scripts/" in parent:
                    pf = parent
            if parent != pf:
                api_module_set.add(os.path.basename(pf))
    return api_module_set


def get_entity_id_by_entity_type(data: dict, content_entity: str):
    """
    Returns the id of the content entity given its entity type
    :param data: The data of the file
    :param content_entity: The content entity type
    :return: The file id
    """
    try:
        if content_entity in (INTEGRATIONS_DIR, SCRIPTS_DIR):
            return data.get("commonfields", {}).get("id", "")
        elif content_entity == LAYOUTS_DIR:
            # typeId is for old format layouts, id is for layoutscontainers
            return data.get("typeId", data.get("id", ""))
        else:
            return data.get("id", "")

    except AttributeError:
        raise ValueError(
            f"Could not retrieve id from file of type {content_entity} - make sure the file structure is "
            f"valid"
        )


def get_entity_name_by_entity_type(data: dict, content_entity: str):
    """
    Returns the name of the content entity given its entity type
    :param data: The data of the file
    :param content_entity: The content entity type
    :return: The file name
    """
    try:
        if content_entity == LAYOUTS_DIR:
            if "typeId" in data:
                return data.get("typeId", "")
            return data.get("name", "")  # for layoutscontainer
        return data.get("name", "")

    except AttributeError:
        raise ValueError(
            f"Could not retrieve name from file of type {content_entity} - make sure the file structure is "
            f"valid"
        )


def collect_ids(file_path):
    """Collect id mentioned in file_path"""
    data_dictionary = get_yaml(file_path)

    if data_dictionary:
        return data_dictionary.get("id", "-")


def get_from_version(file_path):
    data_dictionary = (
        get_yaml(file_path) if file_path.endswith("yml") else get_json(file_path)
    )

    if not isinstance(data_dictionary, dict):
        raise ValueError("yml file returned is not of type dict")

    if data_dictionary:
        from_version = (
            data_dictionary.get("fromversion")
            if "fromversion" in data_dictionary
            else data_dictionary.get("fromVersion", "")
        )

        if not from_version:
            logger.warning(
                f'fromversion/fromVersion was not found in {data_dictionary.get("id", "")}'
            )
            return ""

        if not re.match(r"^\d{1,2}\.\d{1,2}\.\d{1,2}$", from_version):
            raise ValueError(
                f'{file_path} fromversion is invalid "{from_version}". '
                'Should be of format: "x.x.x". for example: "4.5.0"'
            )

        return from_version

    return ""


def get_to_version(file_path):
    data_dictionary = get_yaml(file_path)

    if data_dictionary:
        to_version = data_dictionary.get("toversion", DEFAULT_CONTENT_ITEM_TO_VERSION)
        if not re.match(r"^\d{1,2}\.\d{1,2}\.\d{1,2}$", to_version):
            raise ValueError(
                f'{file_path} toversion is invalid "{to_version}". '
                'Should be of format: "x.x.x". for example: "4.5.0"'
            )

        return to_version

    return DEFAULT_CONTENT_ITEM_TO_VERSION


def str2bool(v):
    if not v:
        return False

    if isinstance(v, bool):
        return v
    if v.lower() in ("yes", "true", "t", "y", "1"):
        return True

    if v.lower() in ("no", "false", "f", "n", "0"):
        return False

    raise argparse.ArgumentTypeError("Boolean value expected.")


def to_dict(obj):
    if isinstance(obj, Enum):
        return obj.name

    if not hasattr(obj, "__dict__"):
        return obj

    result = {}
    for key, val in obj.__dict__.items():
        if key.startswith("_"):
            continue

        element = []
        if isinstance(val, list):
            for item in val:
                element.append(to_dict(item))
        else:
            element = to_dict(val)
        result[key] = element

    return result


def old_get_release_notes_file_path(file_path):
    dir_name = os.path.dirname(file_path)

    # CHANGELOG in pack sub dirs
    if re.match(PACKAGE_YML_FILE_REGEX, file_path):
        return os.path.join(dir_name, "CHANGELOG.md")

    # We got the CHANGELOG file to get its release notes
    if file_path.endswith("CHANGELOG.md"):
        return file_path

    # outside of packages, change log file will include the original file name.
    file_name = os.path.basename(file_path)
    return os.path.join(dir_name, os.path.splitext(file_name)[0] + "_CHANGELOG.md")


def old_get_latest_release_notes_text(rn_path):
    if not os.path.isfile(rn_path):
        # releaseNotes were not provided
        return None

    with open(rn_path) as f:
        rn = f.read()

    if not rn:
        # empty releaseNotes is not supported
        return None

    new_rn = re.findall(RELEASE_NOTES_REGEX, rn)
    if new_rn:
        # get release notes up to release header
        new_rn = new_rn[0].rstrip()
    else:
        new_rn = rn.replace(UNRELEASE_HEADER, "")  # type: ignore

    return new_rn if new_rn else None


def get_release_notes_file_path(file_path):
    """
    Accepts file path which is alleged to contain release notes. Validates that the naming convention
    is followed. If the file identified does not match the naming convention, error is returned.
    :param file_path: str - File path of the suspected release note.
    :return: file_path: str - Validated release notes path.
    """
    if file_path is None:
        logger.info("[yellow]Release notes were not found.[/yellow]")
        return None
    else:
        if bool(re.search(r"\d{1,2}_\d{1,2}_\d{1,2}\.md", file_path)):
            return file_path
        else:
            logger.info(
                f"[yellow]Unsupported file type found in ReleaseNotes directory - {file_path}[/yellow]"
            )
            return None


def get_latest_release_notes_text(rn_path):
    if rn_path is None:
        logger.info("[yellow]Path to release notes not found.[/yellow]")
        rn = None
    else:
        try:
            with open(rn_path) as f:
                rn = f.read()

            if not rn:
                logger.info(
                    f"[red]Release Notes may not be empty. Please fill out correctly. - {rn_path}[/red]"
                )
                return None
        except OSError:
            return ""

    return rn if rn else None


def format_version(version):
    """format server version to form X.X.X

    Args:
        version (string): string representing Demisto version

    Returns:
        string.
        The formatted server version.
    """
    formatted_version = version
    if not version:
        formatted_version = "0.0.0"
    elif len(version.split(".")) == 1:
        formatted_version = f"{version}.0.0"
    elif len(version.split(".")) == 2:
        formatted_version = f"{version}.0"

    return formatted_version


def server_version_compare(v1, v2):
    """compare Demisto versions

    Args:
        v1 (string): string representing Demisto version (first comparable)
        v2 (string): string representing Demisto version (second comparable)


    Returns:
        int.
        0 for equal versions.
        positive if v1 later version than v2.
        negative if v2 later version than v1.
    """

    v1 = format_version(v1)
    v2 = format_version(v2)

    _v1, _v2 = LooseVersion(v1), LooseVersion(v2)
    if _v1 == _v2:
        return 0
    if _v1 > _v2:
        return 1
    return -1


def get_max_version(versions: List[str]) -> str:
    """get max version between Demisto versions.

    Args:
        versions (list): list of strings representing Demisto version.

    Returns:
        str.
        max version.
    """

    if len(versions) == 0:
        raise BaseException("Error: empty versions list")
    max_version = versions[0]
    for version in versions[1:]:
        if server_version_compare(version, max_version) == 1:
            max_version = version
    return max_version


def run_threads_list(threads_list):
    """
    Start a list of threads and wait for completion (join)

    Arguments:
        threads_list (list of threads) -- list of threads to start and wait for join
    """
    # run each command in a separate thread
    for t in threads_list:
        t.start()
    # wait for the commands to complete
    for t in threads_list:
        t.join()


def is_file_path_in_pack(file_path):
    return bool(re.findall(PACKS_DIR_REGEX, file_path))


def add_default_pack_known_words(file_path):
    """
    Ignores the pack's content:
    1. Pack's name.
    2. Integrations name.
    3. Integrations command names'.
    4. Scripts name.

    Note: please add to this function any further ignores in the future.
    Args:
        file_path: RN file path

    Returns: A list of all the Pack's content the doc_reviewer should ignore.

    """
    default_pack_known_words = [
        get_pack_name(file_path),
    ]
    default_pack_known_words.extend(get_integration_name_and_command_names(file_path))
    default_pack_known_words.extend(get_scripts_names(file_path))
    return default_pack_known_words


def get_integration_name_and_command_names(file_path):
    """
    1. Get the RN file path.
    2. Check if integrations exist in the current pack.
    3. For each integration, load the yml file.
    3. Keep in a set all the commands names.
    4. Keep in a set all the integrations names.
    Args:
        file_path: RN file path

    Returns: (set) of all the commands and integrations names found.

    """
    integrations_dir_path = os.path.join(
        PACKS_DIR, get_pack_name(file_path), INTEGRATIONS_DIR
    )
    command_names: Set[str] = set()
    if not glob.glob(integrations_dir_path):
        return command_names

    found_integrations: List[str] = os.listdir(integrations_dir_path)
    if found_integrations:
        for integration in found_integrations:
            command_names.add(integration)

            integration_path_full = os.path.join(
                integrations_dir_path, integration, f"{integration}.yml"
            )
            yml_dict = get_yaml(integration_path_full)
            commands = yml_dict.get("script", {}).get("commands", [])
            command_names = command_names.union(
                {command.get("name") for command in commands}
            )

    return command_names


def get_scripts_names(file_path):
    """
    1. Get the RN file path
    2. Check if scripts exist in the current pack
    3. Keep in a set all the scripts names
    Args:
        file_path: RN file path

    Returns: (set) of all the scripts names found.

    """
    scripts_dir_path = os.path.join(PACKS_DIR, get_pack_name(file_path), SCRIPTS_DIR)
    scripts_names: Set[str] = set()
    if not glob.glob(scripts_dir_path):
        return scripts_names

    found_scripts: List[str] = os.listdir(scripts_dir_path)
    if found_scripts:
        for script in found_scripts:
            if script.endswith(".md"):
                continue  # in case the script is in the old version of CommonScripts - JS code, ignore the md file
            elif script.endswith(".yml"):
                # in case the script is in the old version of CommonScripts - JS code, only yml exists not in a dir
                script_path_full = os.path.join(scripts_dir_path, script)
            else:
                script_path_full = os.path.join(
                    scripts_dir_path, script, f"{script}.yml"
                )
            try:
                yml_dict = get_yaml(script_path_full)
                scripts_names.add(yml_dict.get("name"))
            except FileNotFoundError:
                # we couldn't load the script as the path is not fit Content convention scripts' names
                scripts_names.add(script)
    return scripts_names


def get_pack_name(file_path):
    """
    extract pack name (folder name) from file path

    Arguments:
        file_path (str): path of a file inside the pack

    Returns:
        pack name (str)
    """
    file_path = Path(file_path)
    parts = file_path.parts
    if PACKS_FOLDER not in parts:
        return None
    pack_name_index = parts.index(PACKS_FOLDER) + 1
    if len(parts) <= pack_name_index:
        return None
    return parts[pack_name_index]


def get_pack_names_from_files(file_paths, skip_file_types=None):
    if skip_file_types is None:
        skip_file_types = set()

    packs = set()
    for path in file_paths:
        # renamed files are in a tuples - the second element is the new file name
        if isinstance(path, tuple):
            path = path[1]

        file_type = find_type(path)
        if file_type not in skip_file_types:
            pack = get_pack_name(path)
            if pack and is_file_path_in_pack(path):
                packs.add(pack)
    return packs


def filter_files_by_type(file_paths=None, skip_file_types=None) -> set:
    """get set of files and return the set whiteout the types to skip

    Args:
    - file_paths (set): set of content files.
    - skip_file_types List[str]: list of file types to skip.

    Returns:
    files (set): list of files whiteout the types to skip
    """
    if file_paths is None:
        file_paths = set()
    files = set()
    for path in file_paths:
        # renamed files are in a tuples - the second element is the new file name
        if isinstance(path, tuple):
            path = path[1]
        file_type = find_type(path)
        if file_type not in skip_file_types and is_file_path_in_pack(path):
            files.add(path)
    return files


def pack_name_to_path(pack_name):
    return os.path.join(get_content_path(), PACKS_DIR, pack_name)  # type: ignore


def pack_name_to_posix_path(pack_name):
    return PosixPath(pack_name_to_path(pack_name))


def get_pack_ignore_file_path(pack_name):
    return os.path.join(get_content_path(), PACKS_DIR, pack_name, PACKS_PACK_IGNORE_FILE_NAME)  # type: ignore


def get_test_playbook_id(test_playbooks_list: list, tpb_path: str) -> Tuple:  # type: ignore
    """

    Args:
        test_playbooks_list: The test playbook list from id_set
        tpb_path: test playbook path.

    Returns (Tuple): test playbook name and pack.

    """
    for test_playbook_dict in test_playbooks_list:
        test_playbook_id = list(test_playbook_dict.keys())[0]
        test_playbook_path = test_playbook_dict[test_playbook_id].get("file_path")
        test_playbook_pack = test_playbook_dict[test_playbook_id].get("pack")
        if not test_playbook_path or not test_playbook_pack:
            continue

        if tpb_path in test_playbook_path:
            return test_playbook_id, test_playbook_pack
    return None, None


def get_pack_ignore_content(pack_name: str) -> Union[ConfigParser, None]:
    """
    Args:
        pack_name: a pack name from which to get the pack ignore config.

    Returns:
        ConfigParser | None: config parser object in case of success, None otherwise.
    """
    _pack_ignore_file_path = Path(get_pack_ignore_file_path(pack_name))
    if _pack_ignore_file_path.exists():
        try:
            config = ConfigParser(allow_no_value=True)
            config.read(_pack_ignore_file_path)
            return config
        except MissingSectionHeaderError as err:
            logger.exception(
                f"Error when retrieving the content of {_pack_ignore_file_path}"
            )
            return None
    logger.warning(
        f"[red]Could not find pack-ignore file at path {_pack_ignore_file_path} for pack {pack_name}[/red]"
    )
    return None


def get_ignore_pack_skipped_tests(
    pack_name: str, modified_packs: set, id_set: dict
) -> set:
    """
    Retrieve the skipped tests of a given pack, as detailed in the .pack-ignore file

    expected ignored tests structure in .pack-ignore:
        [file:playbook-Not-To-Run-Directly.yml]
        ignore=auto-test

    Arguments:
        pack_name (str): name of the pack
        modified_packs (set): Set of modified packs
        id_set (dict): ID set

    Returns:
        ignored_tests_set (set[str]): set of ignored test ids

    """
    if not modified_packs:
        modified_packs = {pack_name}
    ignored_tests_set = set()
    file_name_to_ignore_dict: Dict[str, List[str]] = {}
    test_playbooks = id_set.get("TestPlaybooks", {})

    # pack_ignore_path = get_pack_ignore_file_path(pack_name)
    if pack_name in modified_packs and (config := get_pack_ignore_content(pack_name)):
        # go over every file in the config
        for section in filter(
            lambda section: section.startswith("file:"), config.sections()
        ):
            # given section is of type file
            file_name: str = section[5:]
            for key in config[section]:
                if key == "ignore":
                    # group ignore codes to a list
                    file_name_to_ignore_dict[file_name] = str(
                        config[section][key]
                    ).split(",")

    for file_name, ignore_list in file_name_to_ignore_dict.items():
        if any(ignore_code == "auto-test" for ignore_code in ignore_list):
            test_id, test_pack = get_test_playbook_id(test_playbooks, file_name)
            if test_id:
                ignored_tests_set.add(test_id)
    return ignored_tests_set


def get_docker_images_from_yml(script_obj) -> List[str]:
    """
    Gets a yml as dict of the script/integration that lint runs on, and returns a list of all 'dockerimage' values
    in the yml (including 'alt_dockerimages' if the key exist).

    Args:
        script_obj (dict): A yml as dict of the integration/script that lint runs on.

    Returns:
        (List): A list including all the docker images of the integration/script.
    """
    # this makes sure the first docker in the list is the main docker image.
    def_docker_image = DEF_DOCKER
    if script_obj.get("type") == TYPE_PWSH:
        def_docker_image = DEF_DOCKER_PWSH
    imgs = [script_obj.get("dockerimage") or def_docker_image]

    # get additional docker images
    for key in script_obj.keys():
        if "dockerimage" in key and key != "dockerimage":
            if isinstance(script_obj.get(key), str):
                imgs.append(script_obj.get(key))

            elif isinstance(script_obj.get(key), list):
                imgs.extend(script_obj.get(key))

    return imgs


def get_python_version(docker_image):
    """
    Get the python version of a docker image
    Arguments:
        docker_image {string} -- Docker image being used by the project
    Return:
        python version as a float (2.7, 3.7)
    Raises:
        ValueError -- if version is not supported
    """
    py_ver = check_output(
        [
            "docker",
            "run",
            "--rm",
            docker_image,
            "python",
            "-c",
            "import sys;logger.info('{}.{}'.format(sys.version_info[0], sys.version_info[1]))",
        ],
        text=True,
        stderr=DEVNULL,
    ).strip()
    logger.debug(
        f"Detected python version: [{py_ver}] for docker image: {docker_image}"
    )

    py_num = float(py_ver)
    if py_num < 2.7 or (3 < py_num < 3.4):  # pylint can only work on python 3.4 and up
        raise ValueError(
            "Python vesion for docker image: {} is not supported: {}. "
            "We only support python 2.7.* and python3 >= 3.4.".format(
                docker_image, py_num
            )
        )
    return py_num


def get_pipenv_dir(py_version, envs_dirs_base):
    """
    Get the direcotry holding pipenv files for the specified python version
    Arguments:
        py_version {float} -- python version as 2.7 or 3.7
    Returns:
        string -- full path to the pipenv dir
    """
    return f"{envs_dirs_base}{int(py_version)}"


def get_dict_from_file(
    path: str,
    raises_error: bool = True,
    clear_cache: bool = False,
    keep_order: bool = True,
) -> Tuple[Dict, Union[str, None]]:
    """
    Get a dict representing the file

    Arguments:
        path - a path to the file
        raises_error - Whether to raise a FileNotFound error if `path` is not a valid file.

    Returns:
        dict representation of the file or of the first item if the file contents are a list with a single dictionary,
        and the file_type, either .yml or .json
    """
    try:
        if path:
            if path.endswith(".yml"):
                return (
                    get_yaml(path, cache_clear=clear_cache, keep_order=keep_order),
                    "yml",
                )
            elif path.endswith(".json"):
                res = get_json(path, cache_clear=clear_cache)
                if isinstance(res, list) and len(res) == 1 and isinstance(res[0], dict):
                    return res[0], "json"
                else:
                    return res, "json"
            elif path.endswith(".py"):
                return {}, "py"
            elif path.endswith(".xif"):
                return {}, "xif"
    except FileNotFoundError as e:
        if raises_error:
            raise

    return {}, None


@lru_cache
def find_type_by_path(path: Union[str, Path] = "") -> Optional[FileType]:
    """Find FileType value of a path, without accessing the file.
    This function is here as we want to implement lru_cache and we can do it on `find_type`
    as dict is not hashable.

    It's also theoretically faster, as files are not opened.
    """
    path = Path(path)
    if path.suffix == ".md":
        if "README" in path.name:
            return FileType.README
        elif RELEASE_NOTES_DIR in path.parts:
            return FileType.RELEASE_NOTES
        elif "description" in path.name:
            return FileType.DESCRIPTION
        elif path.name.endswith("CHANGELOG.md"):
            return FileType.CHANGELOG

    if path.suffix == ".json":
        if RELEASE_NOTES_DIR in path.parts:
            return FileType.RELEASE_NOTES_CONFIG
        elif LISTS_DIR in os.path.dirname(path):
            return FileType.LISTS
        elif path.parent.name == JOBS_DIR:
            return FileType.JOB
        elif path.name == CONF_JSON_FILE_NAME:
            return FileType.CONF_JSON
        elif INDICATOR_TYPES_DIR in path.parts:
            return FileType.REPUTATION
        elif XSIAM_DASHBOARDS_DIR in path.parts:
            return FileType.XSIAM_DASHBOARD
        elif XSIAM_REPORTS_DIR in path.parts:
            return FileType.XSIAM_REPORT
        elif TRIGGER_DIR in path.parts:
            return FileType.TRIGGER
        elif path.name == METADATA_FILE_NAME:
            return FileType.METADATA
        elif path.name.endswith(XSOAR_CONFIG_FILE):
            return FileType.XSOAR_CONFIG
        elif "CONTRIBUTORS" in path.name:
            return FileType.CONTRIBUTORS
        elif XDRC_TEMPLATE_DIR in path.parts:
            return FileType.XDRC_TEMPLATE
        elif MODELING_RULES_DIR in path.parts and "testdata" in path.stem.casefold():
            return FileType.MODELING_RULE_TEST_DATA
        elif MODELING_RULES_DIR in path.parts and path.stem.casefold().endswith(
            "_schema"
        ):
            return FileType.MODELING_RULE_SCHEMA
        elif LAYOUT_RULES_DIR in path.parts:
            return FileType.LAYOUT_RULE

    elif path.name.endswith("_image.png"):
        if path.name.endswith("Author_image.png"):
            return FileType.AUTHOR_IMAGE
        elif XSIAM_DASHBOARDS_DIR in path.parts:
            return FileType.XSIAM_DASHBOARD_IMAGE
        elif XSIAM_REPORTS_DIR in path.parts:
            return FileType.XSIAM_REPORT_IMAGE
        return FileType.IMAGE

    elif path.suffix == ".png" and DOC_FILES_DIR in path.parts:
        return FileType.DOC_IMAGE

    elif path.suffix == ".ps1":
        return FileType.POWERSHELL_FILE

    elif path.suffix == ".py":
        return FileType.PYTHON_FILE

    elif path.suffix == ".js":
        return FileType.JAVASCRIPT_FILE

    elif path.suffix == ".xif":
        if MODELING_RULES_DIR in path.parts:
            return FileType.MODELING_RULE_XIF
        elif PARSING_RULES_DIR in path.parts:
            return FileType.PARSING_RULE_XIF
        return FileType.XIF_FILE

    elif path.suffix == ".yml":
        if path.parts[0] in {".circleci", ".gitlab"}:
            return FileType.BUILD_CONFIG_FILE

        elif path.parent.name == SCRIPTS_DIR and path.name.startswith("script-"):
            # Packs/myPack/Scripts/script-myScript.yml
            return FileType.SCRIPT

        elif (
            path.parent.parent.name == SCRIPTS_DIR
            and path.name == f"{path.parent.name}.yml"
        ):
            # Packs/myPack/Scripts/myScript/myScript.yml
            return FileType.SCRIPT

        elif XDRC_TEMPLATE_DIR in path.parts:
            return FileType.XDRC_TEMPLATE_YML

        elif PARSING_RULES_DIR in path.parts:
            return FileType.PARSING_RULE

        elif MODELING_RULES_DIR in path.parts:
            return FileType.MODELING_RULE

        elif CORRELATION_RULES_DIR in path.parts:
            return FileType.CORRELATION_RULE

    elif path.name == FileType.PACK_IGNORE:
        return FileType.PACK_IGNORE

    elif path.name == FileType.SECRET_IGNORE:
        return FileType.SECRET_IGNORE

    elif path.parent.name == DOC_FILES_DIR:
        return FileType.DOC_FILE

    elif path.name.lower() == "pipfile":
        return FileType.PIPFILE

    elif path.name.lower() == "pipfile.lock":
        return FileType.PIPFILE_LOCK

    elif path.suffix.lower() == ".ini":
        return FileType.INI

    elif path.suffix.lower() == ".pem":
        return FileType.PEM

    elif (
        path.name.lower()
        in ("commands_example", "commands_examples", "command_examples")
        or path.suffix.lower() == ".txt"
    ):
        return FileType.TXT
    elif path.name == ".pylintrc":
        return FileType.PYLINTRC

    elif path.name == "LICENSE":
        return FileType.LICENSE

    return None


# flake8: noqa: C901


def find_type(
    path: str = "",
    _dict=None,
    file_type: Optional[str] = None,
    ignore_sub_categories: bool = False,
    ignore_invalid_schema_file: bool = False,
    clear_cache: bool = False,
):
    """
    returns the content file type

    Arguments:
         path (str): a path to the file.
        _dict (dict): file dict representation if exists.
        file_type (str): a string representation of the file type.
        ignore_sub_categories (bool): ignore the sub categories, True to ignore, False otherwise.
        ignore_invalid_schema_file (bool): whether to ignore raising error on invalid schema files,
            True to ignore, False otherwise.
        clear_cache (bool): wether to clear the cache

    Returns:
        FileType: string representing of the content file type, None otherwise.
    """
    type_by_path = find_type_by_path(path)
    if type_by_path:
        return type_by_path
    try:
        if not _dict and not file_type:
            _dict, file_type = get_dict_from_file(
                path, clear_cache=clear_cache, keep_order=False
            )

    except FileNotFoundError:
        # unable to find the file - hence can't identify it
        return None
    except ValueError as err:
        if ignore_invalid_schema_file:
            # invalid file schema
            logger.debug(str(err))
            return None
        raise err

    if file_type == "yml" or path.lower().endswith(".yml"):
        if path.lower().endswith("_unified.yml"):
            return FileType.UNIFIED_YML

        if "category" in _dict:
            if _dict.get("beta") and not ignore_sub_categories:
                return FileType.BETA_INTEGRATION

            return FileType.INTEGRATION

        if "script" in _dict:
            if TEST_PLAYBOOKS_DIR in Path(path).parts and not ignore_sub_categories:
                return FileType.TEST_SCRIPT

            return FileType.SCRIPT

        if "tasks" in _dict:
            if TEST_PLAYBOOKS_DIR in Path(path).parts:
                return FileType.TEST_PLAYBOOK

            return FileType.PLAYBOOK

        if "rules" in _dict:
            if "samples" in _dict and PARSING_RULES_DIR in Path(path).parts:
                return FileType.PARSING_RULE

            if MODELING_RULES_DIR in Path(path).parts:
                return FileType.MODELING_RULE

        if "global_rule_id" in _dict or (
            isinstance(_dict, list) and _dict and "global_rule_id" in _dict[0]
        ):
            return FileType.CORRELATION_RULE

    if file_type == "json" or path.lower().endswith(".json"):
        if (
            path.lower().endswith("_schema.json")
            and MODELING_RULES_DIR in Path(path).parts
        ):
            return FileType.MODELING_RULE_SCHEMA

        if "widgetType" in _dict:
            return FileType.WIDGET

        if "orientation" in _dict:
            return FileType.REPORT

        if "color" in _dict and "cliName" not in _dict:
            if (
                "definitionId" in _dict
                and _dict["definitionId"]
                and _dict["definitionId"].lower() not in ["incident", "indicator"]
            ):
                return FileType.GENERIC_TYPE
            return FileType.INCIDENT_TYPE

        # 'regex' key can be found in new reputations files while 'reputations' key is for the old reputations
        # located in reputations.json file.
        if "regex" in _dict or "reputations" in _dict:
            return FileType.REPUTATION

        if "brandName" in _dict and "transformer" in _dict:
            return FileType.OLD_CLASSIFIER

        if ("transformer" in _dict and "keyTypeMap" in _dict) or "mapping" in _dict:
            if _dict.get("type") and _dict.get("type") == "classification":
                return FileType.CLASSIFIER
            elif _dict.get("type") and "mapping" in _dict.get("type"):
                return FileType.MAPPER
            return None

        if "canvasContextConnections" in _dict:
            return FileType.CONNECTION

        if (
            "layout" in _dict or "kind" in _dict
        ):  # it's a Layout or Dashboard but not a Generic Object
            if "kind" in _dict or "typeId" in _dict:
                return FileType.LAYOUT

            return FileType.DASHBOARD

        if "group" in _dict and LAYOUT_CONTAINER_FIELDS.intersection(_dict):
            return FileType.LAYOUTS_CONTAINER

        if (
            "scriptName" in _dict
            and "existingEventsFilters" in _dict
            and "readyExistingEventsFilters" in _dict
            and "newEventFilters" in _dict
            and "readyNewEventFilters" in _dict
        ):
            return FileType.PRE_PROCESS_RULES

        if "allRead" in _dict and "truncated" in _dict:
            return FileType.LISTS

        if "definitionIds" in _dict and "views" in _dict:
            return FileType.GENERIC_MODULE

        if "auditable" in _dict:
            return FileType.GENERIC_DEFINITION

        if isinstance(_dict, dict) and {
            "isAllFeeds",
            "selectedFeeds",
            "isFeed",
        }.issubset(_dict.keys()):
            return FileType.JOB

        if isinstance(_dict, dict) and "wizard" in _dict:
            return FileType.WIZARD

        if "dashboards_data" in _dict:
            return FileType.XSIAM_DASHBOARD

        if "templates_data" in _dict:
            return FileType.XSIAM_REPORT

        if "trigger_id" in _dict:
            return FileType.TRIGGER

        if "profile_type" in _dict and "yaml_template" in _dict:
            return FileType.XDRC_TEMPLATE

        if "rule_id" in _dict:
            return FileType.LAYOUT_RULE

        # When using it for all files validation- sometimes 'id' can be integer
        if "id" in _dict:
            if isinstance(_dict["id"], str):
                if (
                    "definitionId" in _dict
                    and _dict["definitionId"]
                    and _dict["definitionId"].lower() not in ["incident", "indicator"]
                ):
                    return FileType.GENERIC_FIELD
                _id = _dict["id"].lower()
                if _id.startswith("incident"):
                    return FileType.INCIDENT_FIELD
                if _id.startswith("indicator"):
                    return FileType.INDICATOR_FIELD
            else:
                logger.info(
                    f'The file {path} could not be recognized, please update the "id" to be a string'
                )

    return None


def get_common_server_path(env_dir):
    common_server_dir = get_common_server_dir(env_dir)
    return os.path.join(common_server_dir, "CommonServerPython.py")


def get_common_server_path_pwsh(env_dir):
    common_server_dir = get_common_server_dir_pwsh(env_dir)
    return os.path.join(common_server_dir, "CommonServerPowerShell.ps1")


def _get_common_server_dir_general(env_dir, name):
    common_server_pack_path = os.path.join(env_dir, "Packs", "Base", "Scripts", name)

    return common_server_pack_path


def get_common_server_dir(env_dir):
    return _get_common_server_dir_general(env_dir, "CommonServerPython")


def get_common_server_dir_pwsh(env_dir):
    return _get_common_server_dir_general(env_dir, "CommonServerPowerShell")


def is_external_repository() -> bool:
    """
    Returns True if script executed from private repository

    """
    try:
        git_repo = git.Repo(os.getcwd(), search_parent_directories=True)
        private_settings_path = os.path.join(git_repo.working_dir, ".private-repo-settings")  # type: ignore
        return os.path.exists(private_settings_path)
    except git.InvalidGitRepositoryError:
        return True


def get_content_id_set() -> dict:
    """Getting the ID Set from official content's bucket"""
    return requests.get(OFFICIAL_CONTENT_ID_SET_PATH).json()


def download_content_graph(
    output_path: Path, marketplace: MarketplaceVersions = MarketplaceVersions.XSOAR
) -> Path:
    """Getting the Content Graph from official content's bucket"""
    if output_path.is_dir():
        output_path = output_path / f"{marketplace.value}.zip"
    output_path.write_bytes(
        requests.get(f"{OFFICIAL_CONTENT_GRAPH_PATH}/{marketplace.value}.zip").content
    )
    return output_path


def get_latest_upload_flow_commit_hash() -> str:
    """Getting the latest commit hash of the upload flow from official content's bucket

    Returns:
        str: the last commit hash of the upload flow
    """
    response_json = requests.get(OFFICIAL_INDEX_JSON_PATH).json()
    if not isinstance(response_json, dict):
        raise ValueError(
            f"The index.json file is not in the expected format: {response_json}"
        )
    last_commit = response_json.get("commit")
    if not last_commit:
        raise ValueError("The latest commit hash was not found in the index.json file")
    return last_commit


def get_content_path() -> Path:
    """Get abs content path, from any CWD
    Returns:
        str: Absolute content path
    """
    try:
        if content_path := os.getenv("DEMISTO_SDK_CONTENT_PATH"):
            git_repo = git.Repo(content_path)
            logger.debug(f"Using content path: {content_path}")
        else:
            git_repo = git.Repo(Path.cwd(), search_parent_directories=True)

        remote_url = git_repo.remote().urls.__next__()
        is_fork_repo = "content" in remote_url
        is_external_repo = is_external_repository()

        if not is_fork_repo and not is_external_repo:
            raise git.InvalidGitRepositoryError
        if not git_repo.working_dir:
            return Path.cwd()
        return Path(git_repo.working_dir)
    except (git.InvalidGitRepositoryError, git.NoSuchPathError):
        if not os.getenv("DEMISTO_SDK_IGNORE_CONTENT_WARNING"):
            logger.info(
                "[yellow]Please run demisto-sdk in content repository![/yellow]"
            )
    return Path(".")


def run_command_os(
    command: str, cwd: Union[Path, str], env: Union[os._Environ, dict] = os.environ
) -> Tuple[str, str, int]:
    """Run command in subprocess tty
    Args:
        command(str): Command to be executed.
        cwd(Path): Path from pathlib object to be executed
        env: Environment variables for the execution
    Returns:
        str: Stdout of the command
        str: Stderr of the command
        int: exit code of command
    """
    if isinstance(cwd, str):
        cwd = Path(cwd)
    try:
        process = Popen(
            shlex.split(command),
            cwd=cwd,
            env=env,
            stdout=PIPE,
            stderr=PIPE,
            universal_newlines=True,
        )
        stdout, stderr = process.communicate()
    except OSError as e:
        return "", str(e), 1

    return stdout, stderr, process.returncode


def pascal_case(st: str) -> str:
    """Convert a string to pascal case. Will simply remove spaces and make sure the first
    character is capitalized

    Arguments:
        st {str} -- string to convert

    Returns:
        str -- converted string
    """
    words = re.findall(r"[a-zA-Z0-9]+", st)
    return "".join("".join([w[0].upper(), w[1:]]) for w in words)


def capital_case(st: str) -> str:
    """Capitalize the first letter of each word of a string. The remaining characters are untouched.

    Arguments:
        st {str} -- string to convert

    Returns:
        str -- converted string
    """
    if len(st) >= 1:
        words = st.split()
        return " ".join([f"{s[:1].upper()}{s[1:]}" for s in words if len(s) >= 1])
    else:
        return ""


@lru_cache
def get_last_release_version():
    """
    Get latest release tag (xx.xx.xx)

    :return: tag
    """
    tags = run_command("git tag").split("\n")
    tags = [tag for tag in tags if re.match(r"\d+\.\d+\.\d+", tag) is not None]
    tags.sort(key=LooseVersion, reverse=True)

    return tags[0]


def is_file_from_content_repo(file_path: str) -> Tuple[bool, str]:
    """Check if an absolute file_path is part of content repo.
    Args:
        file_path (str): The file path which is checked.
    Returns:
        bool: if file is part of content repo.
        str: relative path of file in content repo.
    """
    try:
        git_repo = git.Repo(os.getcwd(), search_parent_directories=True)
        remote_url = git_repo.remote().urls.__next__()
        is_fork_repo = "content" in remote_url
        is_external_repo = is_external_repository()

        if not is_fork_repo and not is_external_repo:
            return False, ""
        content_path_parts = Path(git_repo.working_dir).parts  # type: ignore
        input_path_parts = Path(file_path).parts
        input_path_parts_prefix = input_path_parts[: len(content_path_parts)]
        if content_path_parts == input_path_parts_prefix:
            return True, "/".join(input_path_parts[len(content_path_parts) :])
        else:
            return False, ""

    except Exception as e:
        logger.info(f"Unable to identify the repository: {e}")
        return False, ""


def should_file_skip_validation(file_path: str) -> bool:
    """Check if the file cannot be validated under 'run_all_validations_on_file' method for various reasons,
    either if it's a test file, or if it's a file that's been validated somewhere else
    Args:
        file_path (str): The file path which is checked.
    Returns:
        bool: True if the file's validation should be skipped, False otherwise.
    """
    file_extension = os.path.splitext(file_path)[-1]
    # We validate only yml json and .md files
    if file_extension not in [".yml", ".json", ".md"]:
        return True
    if any(
        ignore_pattern in file_path.lower()
        for ignore_pattern in ALL_FILES_VALIDATION_IGNORE_WHITELIST
    ):
        return True
    # Ignoring changelog and description files since these are checked on the integration validation
    if "changelog" in file_path.lower() or "description" in file_path.lower():
        return True
    # unified files should not be validated
    if file_path.endswith("_unified.yml"):
        return True
    return False


def retrieve_file_ending(file_path: str) -> str:
    """
    Retrieves the file ending (without the dot)
    :param file_path: The file path
    :return: The file ending
    """
    os_split: tuple = os.path.splitext(file_path)
    if os_split:
        file_ending: str = os_split[1]
        if file_ending and "." in file_ending:
            return file_ending[1:]
    return ""


def is_test_config_match(
    test_config: dict,
    test_playbook_id: str = "",
    integration_id: str = "",
    script_id: str = "",
) -> bool:
    """
    Given a test configuration from conf.json file, this method checks if the configuration is configured for the
    test playbook or for integration_id.
    Since in conf.json there could be test configurations with 'integrations' as strings or list of strings
    the type of test_configurations['integrations'] is checked in first and the match according to the type.
    If file type is not an integration- will return True if the test_playbook id matches playbookID.
    Args:
        test_config: A test configuration from conf.json file under 'tests' key.
        test_playbook_id: A test playbook ID.
        integration_id: An integration ID.
        script_id: A script ID.
    If both test_playbook_id and integration_id are given will look for a match of both, else will look for match
    of either test playbook id or integration id or script id.
    Returns:
        True if the test configuration contains the test playbook and the content item or False if not
    """
    test_playbook_match = test_playbook_id == test_config.get("playbookID")
    test_integrations = test_config.get("integrations")
    test_scripts = test_config.get("scripts")
    if isinstance(test_integrations, list):
        integration_match = any(
            test_integration
            for test_integration in test_integrations
            if test_integration == integration_id
        )
    else:
        integration_match = test_integrations == integration_id

    if isinstance(test_scripts, list):
        scripts_match = any(
            test_script for test_script in test_scripts if test_script == script_id
        )
    else:
        scripts_match = test_scripts == script_id

    # If both playbook id and integration id are given
    if integration_id and test_playbook_id:
        return test_playbook_match and integration_match

    # If only integration id is given
    if integration_id:
        return integration_match

    # If only test playbook is given
    if test_playbook_id:
        return test_playbook_match

    if script_id:
        return scripts_match

    return False


def is_content_item_dependent_in_conf(test_config, file_type) -> bool:
    """Check if a line from conf have multiple integration/scripts dependent on the TPB.
        - if the TPB checks only one integration/script it is independent.
          For example: {"integrations": ["PagerDuty v2"], "playbookID": "PagerDuty Test"}.
        - if the TPB checks more then one integration/script it is dependent.
          For example: {"integrations": ["PagerDuty v2", "PagerDuty v3"], "playbookID": "PagerDuty Test"}.
    Args:
        test_config (dict): The dict in the conf file.
        file_type (str): The file type, can be integrations, scripts or playbook.

    Returns:
        bool: The return value. True for dependence, False otherwise.
    """
    integrations_list = test_config.get("integrations", [])
    integrations_list = (
        integrations_list
        if isinstance(integrations_list, list)
        else [integrations_list]
    )
    scripts_list = test_config.get("scripts", [])
    scripts_list: list = (
        scripts_list if isinstance(scripts_list, list) else [scripts_list]
    )
    if file_type == "integration":
        return len(integrations_list) > 1
    if file_type == "script":
        return len(scripts_list) > 1
    # if the file_type is playbook or testplaybook in the conf.json it does not dependent on any other content
    elif file_type == "playbook":
        return False
    return True


def search_and_delete_from_conf(
    conf_json_tests: list,
    content_item_id: str,
    file_type: str,
    test_playbooks: list,
    no_test_playbooks_explicitly: bool,
) -> List[dict]:
    """Return all test section from conf.json file without the deprecated content item.

    Args:
        conf_json_tests (int): The dict in the conf file.
        content_item_id (str): The  content item id.
        file_type (str): The file type, can be integrations, scripts or playbook.
        test_playbooks (list): A list of related test playbooks.
        no_test_playbooks_explicitly (bool): True if there are related TPB, False otherwise.

    Returns:
        bool: The return value. True for dependence, False otherwise.
    """
    keyword = ""
    test_registered_in_conf_json = []
    # If the file type we are deprecating is a integration - there are TBP related to the yml
    if file_type == "integration":
        keyword = "integration_id"

    elif file_type == "playbook":
        keyword = "test_playbook_id"

    elif file_type == "script":
        keyword = "script_id"

    test_registered_in_conf_json.extend(
        [
            test_config
            for test_config in conf_json_tests
            if is_test_config_match(test_config, **{keyword: content_item_id})
        ]
    )
    if not no_test_playbooks_explicitly:
        for test in test_playbooks:
            if test not in list(
                map(lambda x: x["playbookID"], test_registered_in_conf_json)
            ):
                test_registered_in_conf_json.extend(
                    [
                        test_config
                        for test_config in conf_json_tests
                        if is_test_config_match(test_config, test_playbook_id=test)
                    ]
                )
    # remove the line from conf.json
    if test_registered_in_conf_json:
        for test_config in test_registered_in_conf_json:
            if file_type == "playbook" and test_config in conf_json_tests:
                conf_json_tests.remove(test_config)
            elif (
                test_config in conf_json_tests
                and not is_content_item_dependent_in_conf(test_config, file_type)
            ):
                conf_json_tests.remove(test_config)
            elif test_config in conf_json_tests:
                if content_item_id in (test_config.get("integrations", [])):
                    test_config.get("integrations").remove(content_item_id)
                if content_item_id in (test_config.get("scripts", [])):
                    test_config.get("scripts").remove(content_item_id)

    return conf_json_tests


def get_not_registered_tests(
    conf_json_tests: list, content_item_id: str, file_type: str, test_playbooks: list
) -> list:
    """
    Return all test playbooks that are not configured in conf.json file
    Args:
        conf_json_tests: the 'tests' value of 'conf.json file
        content_item_id: A content item ID, could be a script, an integration or a playbook.
        file_type: The file type, could be an integration or a playbook.
        test_playbooks: The yml file's list of test playbooks.

    Returns:
        A list of TestPlaybooks not configured
    """
    not_registered_tests = []
    for test in test_playbooks:
        if file_type == "playbook":
            test_registered_in_conf_json = any(
                test_config
                for test_config in conf_json_tests
                if is_test_config_match(test_config, test_playbook_id=test)
            )
        else:
            test_registered_in_conf_json = any(
                test_config
                for test_config in conf_json_tests
                if is_test_config_match(test_config, integration_id=content_item_id)
            )
        if not test_registered_in_conf_json:
            not_registered_tests.append(test)
    return not_registered_tests


def _get_file_id(file_type: str, file_content: Dict):
    """
    Gets the ID of a content item according to it's type
    Args:
        file_type: The type of the content item
        file_content: The content of the content item

    Returns:
        The file's content ID
    """
    if file_type in ID_IN_ROOT:
        return file_content.get("id", "")
    elif file_type in ID_IN_COMMONFIELDS:
        return file_content.get("commonfields", {}).get("id")
    elif file_type == FileType.LAYOUT_RULE:
        return file_content.get("rule_id", "")
    return file_content.get("trigger_id", "")


def is_path_of_integration_directory(path: str) -> bool:
    """Returns true if directory is integration directory false if not."""
    return os.path.basename(path) == INTEGRATIONS_DIR


def is_path_of_script_directory(path: str) -> bool:
    """Returns true if directory is script directory false if not."""
    return os.path.basename(path) == SCRIPTS_DIR


def is_path_of_playbook_directory(path: str) -> bool:
    """Returns true if directory is playbook directory false if not."""
    return os.path.basename(path) == PLAYBOOKS_DIR


def is_path_of_test_playbook_directory(path: str) -> bool:
    """Returns true if directory is test_playbook directory false if not."""
    return os.path.basename(path) == TEST_PLAYBOOKS_DIR


def is_path_of_report_directory(path: str) -> bool:
    """Returns true if directory is report directory false if not."""
    return os.path.basename(path) == REPORTS_DIR


def is_path_of_dashboard_directory(path: str) -> bool:
    """Returns true if directory is integration directory false if not."""
    return os.path.basename(path) == DASHBOARDS_DIR


def is_path_of_widget_directory(path: str) -> bool:
    """Returns true if directory is integration directory false if not."""
    return os.path.basename(path) == WIDGETS_DIR


def is_path_of_incident_field_directory(path: str) -> bool:
    """Returns true if directory is integration directory false if not."""
    return os.path.basename(path) == INCIDENT_FIELDS_DIR


def is_path_of_incident_type_directory(path: str) -> bool:
    """Returns true if directory is integration directory false if not."""
    return os.path.basename(path) == INCIDENT_TYPES_DIR


def is_path_of_indicator_field_directory(path: str) -> bool:
    """Returns true if directory is integration directory false if not."""
    return os.path.basename(path) == INDICATOR_FIELDS_DIR


def is_path_of_layout_directory(path: str) -> bool:
    """Returns true if directory is integration directory false if not."""
    return os.path.basename(path) == LAYOUTS_DIR


def is_path_of_pre_process_rules_directory(path: str) -> bool:
    """Returns true if directory is pre-processing rules directory, false if not."""
    return os.path.basename(path) == PRE_PROCESS_RULES_DIR


def is_path_of_lists_directory(path: str) -> bool:
    return os.path.basename(path) == LISTS_DIR


def is_path_of_classifier_directory(path: str) -> bool:
    """Returns true if directory is integration directory false if not."""
    return os.path.basename(path) == CLASSIFIERS_DIR


def get_parent_directory_name(path: str, abs_path: bool = False) -> str:
    """
    Retrieves the parent directory name
    :param path: path to get the parent dir name
    :param abs_path: when set to true, will return absolute path
    :return: parent directory name
    """
    parent_dir_name = os.path.dirname(os.path.abspath(path))
    if abs_path:
        return parent_dir_name
    return os.path.basename(parent_dir_name)


def get_code_lang(file_data: dict, file_entity: str) -> str:
    """
    Returns the code language by the file entity
    :param file_data: The file data
    :param file_entity: The file entity
    :return: The code language
    """
    if file_entity == INTEGRATIONS_DIR:
        return file_data.get("script", {}).get("type", "")
    elif file_entity == SCRIPTS_DIR:
        return file_data.get("type", {})
    return ""


def camel_to_snake(camel: str) -> str:
    """
    Converts camel case (CamelCase) strings to snake case (snake_case) strings.
    Args:
        camel (str): The camel case string.

    Returns:
        str: The snake case string.
    """
    camel_to_snake_pattern = re.compile(r"(?<!^)(?=[A-Z][a-z])")
    snake = camel_to_snake_pattern.sub("_", camel).lower()
    return snake


def open_id_set_file(id_set_path):
    id_set = {}
    try:
        with open(id_set_path) as id_set_file:
            id_set = json.load(id_set_file)
    except OSError:
        logger.info("[yellow]Could not open id_set file[/yellow]")
        raise
    finally:
        return id_set


def get_demisto_version(client: demisto_client) -> Version:
    """
    Args:
        demisto_client: A configured demisto_client instance

    Returns:
        the server version of the Demisto instance.
    """
    try:
        resp = client.generic_request("/about", "GET")
        about_data = json.loads(resp[0].replace("'", '"'))
        return Version(Version(about_data.get("demistoVersion")).base_version)
    except Exception:
        logger.warning(
            "Could not parse server version, please make sure the environment is properly configured."
        )
        return Version("0")


def arg_to_list(arg: Union[str, List[str]], separator: str = ",") -> List[str]:
    """
    Converts a string representation of lists to a python list
    Args:
           arg: string or list of string.
           separator: A string separator to separate the strings, the default is a comma.
    Returns:
          list, contains strings.

    """
    if not arg:
        return []
    if isinstance(arg, list):
        return arg
    if isinstance(arg, str):
        if arg[0] == "[" and arg[-1] == "]":
            return json.loads(arg)
        return [s.strip() for s in arg.split(separator)]
    return [arg]


def get_file_version_suffix_if_exists(
    current_file: Dict, check_in_display: bool = False
) -> Optional[str]:
    """
    Checks if current YML file name is versioned or no, e.g, ends with v<number>.
    Args:
        current_file (Dict): Dict representing YML data of an integration or script.
        check_in_display (bool): Whether to get name by 'display' field or not (by 'name' field).

    Returns:
        (Optional[str]): Number of the version as a string, if the file ends with version suffix. None otherwise.
    """
    versioned_file_regex = r"v([0-9]+)$"
    name = current_file.get("display") if check_in_display else current_file.get("name")
    if not name:
        return None
    matching_regex = re.findall(versioned_file_regex, name.lower())
    if matching_regex:
        return matching_regex[-1]
    return None


def get_all_incident_and_indicator_fields_from_id_set(id_set_file, entity_type):
    fields_list = []
    for item in ["IncidentFields", "IndicatorFields"]:
        all_item_fields = id_set_file.get(item)
        for item_field in all_item_fields:
            for field, field_info in item_field.items():
                if entity_type == "mapper" or entity_type == "old classifier":
                    fields_list.append(field_info.get("name", ""))
                    fields_list.append(
                        field.replace("incident_", "").replace("indicator_", "")
                    )
                elif entity_type == "layout":
                    fields_list.append(
                        field.replace("incident_", "").replace("indicator_", "")
                    )
    return fields_list


def item_type_to_content_items_header(item_type):
    converter = {
        "incidenttype": "incidentType",
        "reputation": "indicatorType",
        "indicatorfield": "indicatorField",
        "incidentfield": "incidentField",
        "layoutscontainer": "layout",
        "betaintegration": "integration",
        # GOM
        "genericdefinition": "genericDefinition",
        "genericfield": "genericField",
        "genericmodule": "genericModule",
        "generictype": "genericType",
        # SIEM content
        "correlationrule": "correlationRule",
        "modelingrule": "modelingRule",
        "parsingrule": "parsingRule",
        "xdrctemplate": "XDRCTemplate",
        "layoutrule": "layoutRule",
    }

    return f"{converter.get(item_type, item_type)}s"


def is_object_in_id_set(object_id, item_type, pack_info_from_id_set):
    """
        Check if the given object is part of the packs items that are present in the Packs section in the id set.
        This is assuming that the id set is based on the version that has, under each pack, the items it contains.

    Args:
        object_name: name of object of interest.
        object_type: type of object of interest.
        packs_section_from_id_set: the pack object under the key Packs in the previously given id set.

    Returns:

    """
    content_items = pack_info_from_id_set.get("ContentItems", {})
    items_ids = content_items.get(item_type_to_content_items_header(item_type), [])

    return object_id in items_ids


def is_string_uuid(string_to_check: str):
    """
    Check if a given string is from uuid type
    Args:
        string_to_check: string

    Returns:
        bool. True if the string match uuid type, else False

    """
    return bool(re.fullmatch(UUID_REGEX, string_to_check))


def extract_multiple_keys_from_dict(key: str, var: dict):
    """
    Args:
        key: string representing a re-occurring field in dictionary
        var: nested dictionary (can contain both nested lists and nested dictionary)

    Returns: A generator that generates value in an occurrence of the nested key in var.
    """
    if hasattr(var, "items"):
        for k, v in var.items():
            if k == key:
                yield v
            if isinstance(v, dict):
                yield from extract_multiple_keys_from_dict(key, v)
            elif isinstance(v, list):
                for d in v:
                    yield from extract_multiple_keys_from_dict(key, d)


def find_file(root_path, file_name):
    """Find a file with a given file name under a given root path.
    Returns:
        str: The full file path from root path if exists, else return empty string.
    """
    for file in os.listdir(root_path):
        file_path = os.path.join(root_path, file)
        if file_path.endswith(file_name):
            return file_path
        elif os.path.isdir(file_path):
            found_file = find_file(file_path, file_name)
            if found_file:
                return found_file
    return ""


@lru_cache
def get_file_displayed_name(file_path):
    """Gets the file name that is displayed in the UI by the file's path.
    If there is no displayed name - returns the file name"""
    file_type = find_type(file_path)
    if FileType.INTEGRATION == file_type:
        return get_yaml(file_path).get("display")
    elif file_type in [
        FileType.SCRIPT,
        FileType.TEST_SCRIPT,
        FileType.PLAYBOOK,
        FileType.TEST_PLAYBOOK,
    ]:
        return get_yaml(file_path).get("name")
    elif file_type in [
        FileType.MAPPER,
        FileType.CLASSIFIER,
        FileType.INCIDENT_FIELD,
        FileType.INCIDENT_TYPE,
        FileType.INDICATOR_FIELD,
        FileType.LAYOUTS_CONTAINER,
        FileType.PRE_PROCESS_RULES,
        FileType.DASHBOARD,
        FileType.WIDGET,
        FileType.REPORT,
        FileType.JOB,
        FileType.WIZARD,
    ]:
        res = get_json(file_path)
        return res.get("name") if isinstance(res, dict) else res[0].get("name")
    elif file_type == FileType.OLD_CLASSIFIER:
        return get_json(file_path).get("brandName")
    elif file_type == FileType.LAYOUT:
        return get_json(file_path).get("TypeName")
    elif file_type == FileType.REPUTATION:
        return get_json(file_path).get("id")
    else:
        return os.path.basename(file_path)


def compare_context_path_in_yml_and_readme(yml_dict, readme_content):
    """
    Gets both README and YML file of Integration and compares the context path between them.
    Scripts are not being checked.
    Args:
        yml_dict: a dictionary representing YML content.
        readme_content: the content string of the readme file.
    Returns: A dictionary as following: {<command_name>:{'only in yml': <set of context paths found only in yml>,
                                                        'only in readme': <set of context paths found only in readme>}}
    """
    different_contexts: dict = {}

    # Gets the data from the README
    # the pattern to get the context part out of command section:
    context_section_pattern = (
        r"\| *\*\*Path\*\* *\| *\*\*Type\*\* *\| *\*\*Description\*\* *\|.(.*?)#{3,5}"
    )
    # the pattern to get the value in the first column under the outputs table:
    context_path_pattern = r"\| *(\S.*?\S) *\| *[^\|]* *\| *[^\|]* *\|"
    readme_content += (
        "### "  # mark end of file so last pattern of regex will be recognized.
    )
    commands = yml_dict.get("script", {})

    # handles scripts
    if not commands:
        return different_contexts
    commands = commands.get("commands", [])
    for command in commands:
        command_name = command.get("name")

        # Gets all context path in the relevant command section from README file
        command_section_pattern = rf" Base Command..`{command_name}`.(.*?)\n### "  # pattern to get command section
        command_section = re.findall(command_section_pattern, readme_content, re.DOTALL)
        if not command_section:
            continue
        if not command_section[0].endswith("###"):
            command_section[
                0
            ] += "###"  # mark end of file so last pattern of regex will be recognized.
        context_section = re.findall(
            context_section_pattern, command_section[0], re.DOTALL
        )
        if not context_section:
            context_path_in_command = set()
        else:
            context_path_in_command = set(
                re.findall(context_path_pattern, context_section[0], re.DOTALL)
            )

            # remove the header line ---- (could be of any length)
            for path in context_path_in_command:
                if not path.replace("-", ""):
                    context_path_in_command.remove(path)
                    break

        # handles cases of old integrations with context in 'important' section
        if "important" in command:
            command.pop("important")

        # Gets all context path in the relevant command section from YML file
        existing_context_in_yml = set(
            extract_multiple_keys_from_dict("contextPath", command)
        )

        # finds diff between YML and README
        only_in_yml_paths = existing_context_in_yml - context_path_in_command
        only_in_readme_paths = context_path_in_command - existing_context_in_yml
        if only_in_yml_paths or only_in_readme_paths:
            different_contexts[command_name] = {
                "only in yml": only_in_yml_paths,
                "only in readme": only_in_readme_paths,
            }

    return different_contexts


def write_yml(yml_path: str, yml_data: Dict):
    with open(yml_path, "w") as f:
        yaml.dump(yml_data, f)  # ruamel preservers multilines


def to_kebab_case(s: str):
    """
    Scan File => scan-file
    Scan File- => scan-file
    *scan,file => scan-file
    Scan     File => scan-file

    """
    if s:
        new_s = s.lower()
        new_s = re.sub("[ ,.-]+", "-", new_s)
        new_s = re.sub("[^A-Za-z0-9-]+", "", new_s)
        m = re.search("[a-z0-9]+(-[a-z0-9]+)*", new_s)
        if m:
            return m.group(0)
        else:
            return new_s

    return s


def to_pascal_case(s: str):
    """
    Scan File => ScanFile
    Scan File- => ScanFile
    *scan,file => ScanFile
    Scan     File => ScanFile
    scan-file => ScanFile
    scan.file => ScanFile

    """
    if s:
        if re.search(r"^[A-Z][a-z]+(?:[A-Z][a-z]+)*$", s):
            return s

        new_s = s.lower()
        new_s = re.sub(r"[ -\.]+", "-", new_s)
        new_s = "".join([t.title() for t in new_s.split("-")])
        new_s = re.sub(r"[^A-Za-z0-9]+", "", new_s)

        return new_s

    return s


def get_approved_usecases() -> list:
    """Gets approved list of usecases from content master

    Returns:
        List of approved usecases
    """
    return get_remote_file(
        "Tests/Marketplace/approved_usecases.json",
        git_content_config=GitContentConfig(
            repo_name=GitContentConfig.OFFICIAL_CONTENT_REPO_NAME
        ),
    ).get("approved_list", [])


def get_pack_metadata(file_path: str) -> dict:
    """Get the pack_metadata dict, of the pack containing the given file path.

    Args:
        file_path(str): file path

    Returns: pack_metadata of the pack, that source_file related to,
        on failure returns {}

    """
    pack_path = file_path if PACKS_DIR in file_path else os.path.realpath(__file__)
    match = re.search(rf".*{PACKS_DIR}[/\\]([^/\\]+)[/\\]?", pack_path)
    directory = match.group() if match else ""

    try:
        metadata_path = os.path.join(directory, PACKS_PACK_META_FILE_NAME)
        pack_metadata, _ = get_dict_from_file(metadata_path)
        return pack_metadata
    except Exception:
        return {}


def is_pack_path(input_path: str) -> bool:
    """
    Checks whether pack given in input path is for a pack.
    Args:
        input_path (str): Input path.
    Examples
        - input_path = 'Packs/BitcoinAbuse
          Returns: True
        - input_path = 'Packs/BitcoinAbuse/Layouts'
          Returns: False
    Returns:
        (bool):
        - True if the input path is for a given pack.
        - False if the input path is not for a given pack.
    """
    return os.path.basename(os.path.dirname(input_path)) == PACKS_DIR


def is_xsoar_supported_pack(file_path: str) -> bool:
    """
    Takes a path to a file and returns a boolean indicating
    whether this file belongs to an XSOAR-supported Pack.

    Args:
        - `file_path` (`str`): The path of the file.

    Returns:
        - `bool`
    """

    return get_pack_metadata(file_path).get(PACK_METADATA_SUPPORT) == XSOAR_SUPPORT


def get_relative_path_from_packs_dir(file_path: str) -> str:
    """Get the relative path for a given file_path starting in the Packs directory"""
    if PACKS_DIR not in file_path or file_path.startswith(PACKS_DIR):
        return file_path

    return file_path[file_path.find(PACKS_DIR) :]


def is_uuid(s: str) -> Optional[Match]:
    """Checks whether given string is a UUID

    Args:
         s (str): The string to check if it is a UUID

    Returns:
        Match: Returns the match if given string is a UUID, otherwise None
    """
    return re.match(UUID_REGEX, s)


def get_release_note_entries(version="") -> list:
    """
    Gets the release notes entries for the current version.

    Args:
        version: The current demisto-sdk version.

    Return:
        list: A list of the release notes given from the CHANGELOG file.
    """

    changelog_file_content = (
        get_remote_file(
            full_file_path="CHANGELOG.md",
            return_content=True,
            git_content_config=GitContentConfig(repo_name="demisto/demisto-sdk"),
        )
        .decode("utf-8")
        .split("\n")
    )

    if not version or "dev" in version:
        version = "Unreleased"

    if f"## {version}" not in changelog_file_content:
        return []

    result = changelog_file_content[changelog_file_content.index(f"## {version}") + 1 :]
    result = result[: result.index("")]

    return result


def get_current_usecases() -> list:
    """Gets approved list of usecases from current branch (only in content repo).

    Returns:
        List of approved usecases from current branch
    """
    if not is_external_repository():
        approved_usecases_json, _ = get_dict_from_file(
            "Tests/Marketplace/approved_usecases.json"
        )
        return approved_usecases_json.get("approved_list", [])
    return []


def get_approved_tags_from_branch() -> Dict[str, List[str]]:
    """Gets approved list of tags from current branch (only in content repo).

    Returns:
        Dict of approved tags from current branch
    """
    if not is_external_repository():
        approved_tags_json, _ = get_dict_from_file(
            "Tests/Marketplace/approved_tags.json"
        )
        if isinstance(approved_tags_json.get("approved_list"), list):
            logger.info(
                "[yellow]You are using a deprecated version of the file aproved_tags.json, consider pulling from master"
                " to update it.[/yellow]"
            )
            return {
                "common": approved_tags_json.get("approved_list", []),
                "xsoar": [],
                "marketplacev2": [],
                "xpanse": [],
            }

        return approved_tags_json.get("approved_list", {})
    return {}


def get_current_categories() -> list:
    """Gets approved list of categories from current branch (only in content repo).

    Returns:
        List of approved categories from current branch
    """
    if is_external_repository():
        return []
    try:
        approved_categories_json, _ = get_dict_from_file(
            "Tests/Marketplace/approved_categories.json"
        )
    except FileNotFoundError:
        logger.warning(
            "File approved_categories.json was not found. Getting from remote."
        )
        approved_categories_json = get_remote_file(
            "Tests/Marketplace/approved_categories.json"
        )
    return approved_categories_json.get("approved_list", [])


@contextmanager
def suppress_stdout():
    """
    Temporarily suppress console output without effecting error outputs.
    Example of use:

        with suppress_stdout():
            logger.info('This message will not be printed')
        logger.info('This message will be printed')
    """
    with open(os.devnull, "w") as devnull:
        try:
            old_stdout = sys.stdout
            sys.stdout = devnull
            yield
        finally:
            sys.stdout = old_stdout


def get_definition_name(path: str, pack_path: str) -> Optional[str]:
    r"""
    param:
        path (str): path to the file which needs a definition name (generic field\generic type file)
        pack_path (str): relevant pack path

    :rtype: ``str``
    :return:
        for generic type and generic field return associated generic definition name folder

    """

    try:
        file_dictionary = get_json(path)
        definition_id = file_dictionary["definitionId"]
        generic_def_path = os.path.join(pack_path, "GenericDefinitions")
        file_names_lst = os.listdir(generic_def_path)
        for file in file_names_lst:
            if str.find(file, definition_id):
                def_file_path = os.path.join(generic_def_path, file)
                def_file_dictionary = get_json(def_file_path)
                cur_id = def_file_dictionary["id"]
                if cur_id == definition_id:
                    return def_file_dictionary["name"]

        logger.info("Was unable to find the file for definitionId " + definition_id)
        return None

    except (FileNotFoundError, AttributeError):
        logger.info(
            "Error while retrieving definition name for definitionId "
            + definition_id
            + "\n Check file structure and make sure all relevant fields are entered properly"
        )
        return None


def is_iron_bank_pack(file_path):
    metadata = get_pack_metadata(file_path)
    return PACK_METADATA_IRON_BANK_TAG in metadata.get("tags", [])


def get_script_or_sub_playbook_tasks_from_playbook(
    searched_entity_name: str, main_playbook_data: Dict
) -> List[Dict]:
    """Get the tasks data for a task running the searched_entity_name (script/playbook).

    Returns:
        List. A list of dicts representing tasks running the searched_entity_name.
    """
    searched_tasks: List = []
    tasks = main_playbook_data.get("tasks", {})
    if not tasks:
        return searched_tasks

    for task_data in tasks.values():
        task_details = task_data.get("task", {})
        found_entity = searched_entity_name in {
            task_details.get("scriptName"),
            task_details.get("playbookName"),
        }

        if found_entity:
            searched_tasks.append(task_data)

    return searched_tasks


def extract_docker_image_from_text(text: str, with_no_tag: bool = False):
    """
    Strips the docker image version from a given text.

    Args:
        text (str): the text to extract the docker image from
        with_no_tag (bool): whether to return the docker image without its tag,
            for example if True then demisto/tesseract:1.0.0.36078 --> tesseract

    Returns:
        str: The docker image version if exists, otherwise, return None.
    """
    match = re.search(r"(demisto/.+:([0-9]+)(((\.)[0-9]+)+))", text)
    if match:
        docker_image = match.group(1)
        if with_no_tag:
            return docker_image.replace("demisto/", "").split(":")[0]
        return docker_image
    else:
        return None


def get_current_repo() -> Tuple[str, str, str]:
    try:
        git_repo = git.Repo(os.getcwd(), search_parent_directories=True)
        parsed_git = giturlparse.parse(git_repo.remotes.origin.url)
        host = parsed_git.host
        if "@" in host:
            host = host.split("@")[1]
        return host, parsed_git.owner, parsed_git.repo
    except git.InvalidGitRepositoryError:
        logger.info("[yellow]git repo is not found[/yellow]")
        return "Unknown source", "", ""


def get_item_marketplaces(
    item_path: str,
    item_data: Dict = None,
    packs: Dict[str, Dict] = None,
    item_type: str = None,
) -> List:
    """
    Return the supporting marketplaces of the item.

    Args:
        item_path: the item path.
        item_data: the item data.
        packs: the pack mapping from the ID set.
        item_type: The item type.

    Returns: the list of supporting marketplaces.
    """

    if item_type and item_type in SIEM_ONLY_ENTITIES:
        return [MarketplaceVersions.MarketplaceV2.value]

    if not item_data:
        file_type = Path(item_path).suffix
        item_data = get_file(item_path, file_type)

    # first check, check field 'marketplaces' in the item's file
    marketplaces = item_data.get("marketplaces", [])  # type: ignore

    # second check, check the metadata of the pack
    if not marketplaces:
        if "pack_metadata" in item_path:
            # default supporting marketplace
            marketplaces = [MarketplaceVersions.XSOAR.value]
        else:
            pack_name = get_pack_name(item_path)
            if packs and packs.get(pack_name):
                marketplaces = packs.get(pack_name, {}).get(
                    "marketplaces", [MarketplaceVersions.XSOAR.value]
                )
            else:
                marketplaces = get_mp_types_from_metadata_by_item(item_path)

    return marketplaces


def get_mp_types_from_metadata_by_item(file_path):
    """
    Get the supporting marketplaces for the given content item, defined by the mp field in the metadata.
    If the field doesnt exist in the pack's metadata, consider as xsoar only.
    Args:
        file_path: path to content item in content repo

    Returns:
        list of names of supporting marketplaces (current options are marketplacev2 and xsoar)
    """
    if (
        METADATA_FILE_NAME in Path(file_path).parts
    ):  # for when the type is pack, the item we get is the metadata path
        metadata_path = file_path
    else:
        metadata_path_parts = get_pack_dir(file_path)
        metadata_path = Path(*metadata_path_parts) / METADATA_FILE_NAME

    try:
        with open(metadata_path) as metadata_file:
            metadata = json.load(metadata_file)
            marketplaces = metadata.get(MARKETPLACE_KEY_PACK_METADATA)
            if not marketplaces:
                return [MarketplaceVersions.XSOAR.value]
            return marketplaces
    except FileNotFoundError:
        return []


def get_pack_dir(path):
    """
    Used for testing packs where the location of the "Packs" dir is not constant.
    Args:
        path: path of current file

    Returns:
        the path starting from Packs dir

    """
    parts = Path(path).parts
    for index in range(len(parts)):
        if parts[index] == "Packs":
            return parts[: index + 2]
    return []


@contextmanager
def ProcessPoolHandler() -> ProcessPool:
    """Process pool Handler which terminate all processes in case of Exception.

    Yields:
        ProcessPool: Pebble process pool.
    """
    with ProcessPool(max_workers=cpu_count()) as pool:
        try:
            yield pool
        except Exception:
            logger.info("[red]Gracefully release all resources due to Error...[/red]")
            raise
        finally:
            pool.close()
            pool.join()


def wait_futures_complete(futures: List[ProcessFuture], done_fn: Callable):
    """Wait for all futures to complete, Raise exception if occurred.

    Args:
        futures: futures to wait for.
        done_fn: Function to run on result.
    Raises:
        Exception: Raise caught exception for further cleanups.
    """
    for future in as_completed(futures):
        try:
            result = future.result()
            done_fn(result)
        except Exception as e:
            logger.info(f"[red]{e}[/red]")
            raise


def get_api_module_dependencies(pkgs, id_set_path):
    """
    Get all paths to integrations and scripts dependent on api modules that are found in the modified files.
    Args:
        pkgs: the pkgs paths found as modified to run lint on (including the api module files)
        id_set_path: path to id set
    Returns:
        a list of the paths to the scripts and integration found dependent on the modified api modules.
    """

    id_set = open_id_set_file(id_set_path)
    changed_api_modules = {pkg.name for pkg in pkgs if API_MODULES_PACK in pkg.parts}
    scripts = id_set.get(IdSetKeys.SCRIPTS.value, [])
    integrations = id_set.get(IdSetKeys.INTEGRATIONS.value, [])
    using_scripts, using_integrations = [], []
    for script in scripts:
        script_info = list(script.values())[0]
        script_name = script_info.get("name")
        script_api_modules = script_info.get("api_modules", [])
        if intersection := changed_api_modules & set(script_api_modules):
            logger.debug(f"found script {script_name} dependent on {intersection}")
            using_scripts.extend(list(script.values()))

    for integration in integrations:
        integration_info = list(integration.values())[0]
        integration_name = integration_info.get("name")
        script_api_modules = integration_info.get("api_modules", [])
        if intersection := changed_api_modules & set(script_api_modules):
            logger.debug(
                f"found integration {integration_name} dependent on {intersection}"
            )
            using_integrations.extend(list(integration.values()))

    using_scripts_pkg_paths = [
        Path(script.get("file_path")).parent.absolute() for script in using_scripts
    ]
    using_integrations_pkg_paths = [
        Path(integration.get("file_path")).parent.absolute()
        for integration in using_integrations
    ]
    return list(set(using_integrations_pkg_paths + using_scripts_pkg_paths))


def listdir_fullpath(dir_name: str) -> List[str]:
    return [os.path.join(dir_name, f) for f in os.listdir(dir_name)]


def get_scripts_and_commands_from_yml_data(data, file_type):
    """Get the used scripts, playbooks and commands from the yml data

    Args:
        data: The yml data as extracted with get_yaml
        file_type: The FileType of the data provided.

    Return (list of found { 'id': command name, 'source': command source }, list of found script and playbook names)
    """
    commands = []
    detailed_commands = []
    scripts_and_pbs = []
    if file_type in {FileType.TEST_PLAYBOOK, FileType.PLAYBOOK}:
        tasks = data.get("tasks")
        for task_num in tasks.keys():
            task = tasks[task_num]
            inner_task = task.get("task")
            task_type = task.get("type")
            if inner_task and task_type == "regular" or task_type == "playbook":
                if inner_task.get("iscommand"):
                    commands.append(inner_task.get("script"))
                else:
                    if task_type == "playbook":
                        scripts_and_pbs.append(inner_task.get("playbookName"))
                    elif inner_task.get("scriptName"):
                        scripts_and_pbs.append(inner_task.get("scriptName"))
        if file_type == FileType.PLAYBOOK:
            playbook_id = get_entity_id_by_entity_type(data, PLAYBOOKS_DIR)
            scripts_and_pbs.append(playbook_id)

    if file_type == FileType.SCRIPT:
        script_id = get_entity_id_by_entity_type(data, SCRIPTS_DIR)
        scripts_and_pbs = [script_id]
        if data.get("dependson"):
            commands = data.get("dependson").get("must", [])

    if file_type == FileType.INTEGRATION:
        integration_commands = data.get("script", {}).get("commands")
        for integration_command in integration_commands:
            commands.append(integration_command.get("name"))

    for command in commands:
        command_parts = command.split("|||")
        if len(command_parts) == 2:
            detailed_commands.append(
                {"id": command_parts[1], "source": command_parts[0]}
            )
        else:
            detailed_commands.append({"id": command_parts[0]})

    return detailed_commands, scripts_and_pbs


def get_url_with_retries(url: str, retries: int, backoff_factor: int = 1, **kwargs):
    kwargs["stream"] = True
    session = requests.Session()
    exception = Exception()
    for _ in range(retries):
        response = session.get(url, **kwargs)
        try:
            response.raise_for_status()
        except HTTPError as error:
            exception = error
        else:
            return response
        sleep(backoff_factor)
    raise exception


def order_dict(data):
    """
    Order dict by default order
    """
    return OrderedDict(
        {
            k: order_dict(v) if isinstance(v, dict) else v
            for k, v in sorted(data.items())
        }
    )


def extract_none_deprecated_command_names_from_yml(yml_data: dict) -> list:
    """
    Go over all the commands in a yml file and return their names.
    Args:
        yml_data (dict): the yml content as a dict

    Returns:
        list: a list of all the commands names
    """
    commands_ls = []
    for command in yml_data.get("script", {}).get("commands", {}):
        if command.get("name") and not command.get("deprecated"):
            commands_ls.append(command.get("name"))
    return commands_ls


def extract_deprecated_command_names_from_yml(yml_data: dict) -> list:
    """
    Go over all the commands in a yml file and return their names.
    Args:
        yml_data (dict): the yml content as a dict

    Returns:
        list: a list of all the commands names
    """
    commands_ls = []
    for command in yml_data.get("script", {}).get("commands", {}):
        if command.get("deprecated"):
            commands_ls.append(command.get("name"))
    return commands_ls


def remove_copy_and_dev_suffixes_from_str(field_name: str) -> str:
    for _ in range(field_name.count("_")):
        for suffix in SUFFIX_TO_REMOVE:
            if field_name.endswith(suffix):
                field_name = field_name[: -len(suffix)]
    return field_name


def get_display_name(file_path, file_data={}) -> str:
    """Gets the entity display name from the file.

    :param file_path: The entity file path
    :param file_data: The entity file data

    :rtype: ``str``
    :return The display name
    """
    if not file_data:
        file_extension = os.path.splitext(file_path)[1]
        if file_extension in [".yml", ".json"]:
            file_data = get_file(file_path, file_extension)

    if "display" in file_data:
        name = file_data.get("display", None)
    elif "layout" in file_data and isinstance(file_data["layout"], dict):
        name = file_data["layout"].get("id")
    elif "name" in file_data:
        name = file_data.get("name", None)
    elif "TypeName" in file_data:
        name = file_data.get("TypeName", None)
    elif "brandName" in file_data:
        name = file_data.get("brandName", None)
    elif "id" in file_data:
        name = file_data.get("id", None)
    elif "trigger_name" in file_data:
        name = file_data.get("trigger_name")
    elif "rule_name" in file_data:
        name = file_data.get("rule_name")

    elif (
        "dashboards_data" in file_data
        and file_data.get("dashboards_data")
        and isinstance(file_data["dashboards_data"], list)
    ):
        dashboard_data = file_data.get("dashboards_data", [{}])[0]
        name = dashboard_data.get("name")

    elif (
        "templates_data" in file_data
        and file_data.get("templates_data")
        and isinstance(file_data["templates_data"], list)
    ):
        r_name = file_data.get("templates_data", [{}])[0]
        name = r_name.get("report_name")

    else:
        name = os.path.basename(file_path)
    return name


def get_invalid_incident_fields_from_mapper(
    mapper_incident_fields: Dict[str, Dict], mapping_type: str, content_fields: List
) -> List[str]:
    """
    Get a list of incident fields which are not part of the content items (not part of id_json) from a specific
    interalMapping attribute.

    Args:
        mapper_incident_fields (dict[str, dict]): a dict of incident fields which belongs to a specific interalMapping.
        mapping_type (str): type of the mapper, either 'mapping-incoming' or 'mapping-outgoing'.
        content_fields (list[str]): list of available content fields.

    Returns:
        list[str]: all the invalid incident fields which are not part of the content items.

    Raises:
        ValueError: in case the mapping type has an incorrect value provided.
    """
    if mapping_type not in {"mapping-incoming", "mapping-outgoing"}:
        raise ValueError(
            f"Invalid mapping-type value {mapping_type}, should be: mapping-incoming/mapping-outgoing"
        )

    non_existent_fields = []

    for inc_name, inc_info in mapper_incident_fields.items():
        # incoming mapper
        if mapping_type == "mapping-incoming":
            if (
                inc_name not in content_fields
                and inc_name.lower() not in content_fields
            ):
                non_existent_fields.append(inc_name)
        # outgoing mapper
        if mapping_type == "mapping-outgoing":
            # for inc timer type: "field.StartDate, and for using filters: "simple": "".
            if simple := inc_info.get("simple"):
                if "." in simple:
                    simple = simple.split(".")[0]
                if (
                    simple not in content_fields
                    and simple.lower() not in content_fields
                ):
                    non_existent_fields.append(inc_name)

    return non_existent_fields


def get_invalid_incident_fields_from_layout(
    layout_incident_fields: List[Dict], content_fields: List[str]
) -> List[str]:
    """
    Get a list of incident fields which are not part of the content items (not part of id_json) from a specific
    layout item/section.

    Args:
        layout_incident_fields (list[dict]): a list of incident fields which
            belongs to a specific section/item in the layout.
        content_fields (list[str]): list of available content fields.

    Returns:
        list[str]: all the invalid incident fields which are not part of the content items.
    """
    non_existent_fields = []

    if layout_incident_fields and content_fields:
        for incident_field_info in layout_incident_fields:
            inc_field_id = normalize_field_name(
                field=incident_field_info.get("fieldId", "")
            )
            if (
                inc_field_id
                and inc_field_id.lower() not in content_fields
                and inc_field_id not in content_fields
            ):
                non_existent_fields.append(inc_field_id)

    return non_existent_fields


def normalize_field_name(field: str) -> str:
    """
    Get the raw field from a layout/mapper field.

    Input Example:
        field = incident_employeenumber

    Args:
        field (str): the incident/indicator field.
    """
    return field.replace("incident_", "").replace("indicator_", "")


def string_to_bool(
    input_: str,
    accept_lower_case: bool = True,
    accept_title: bool = True,
    accept_upper_case: bool = False,
    accept_yes_no: bool = False,
    accept_int: bool = False,
    accept_single_letter: bool = False,
) -> Optional[bool]:
    if not isinstance(input_, str):
        raise ValueError("cannot convert non-string to bool")

    _considered_true = ["true"]
    _considered_false = ["false"]

    for (condition, true_value, false_value) in (
        (accept_yes_no, "yes", "no"),
        (accept_int, "1", "0"),
    ):
        if condition:
            _considered_true.append(true_value)
            _considered_false.append(false_value)

    considered_true: Set[str] = set()
    considered_false: Set[str] = set()

    for (condition, func) in (
        (accept_lower_case, lambda x: x.lower()),
        (accept_title, lambda x: x.title()),
        (accept_upper_case, lambda x: x.upper()),
    ):
        if condition:
            considered_true.update(map(func, _considered_true))
            considered_false.update(map(func, _considered_false))

    if accept_single_letter:
        considered_true.update(
            tuple(_[0] for _ in considered_true)
        )  # note this takes considered_true as input
        considered_false.update(tuple(_[0] for _ in considered_false))

    if input_ in considered_true:
        return True

    if input_ in considered_false:
        return False

    raise ValueError(f"cannot convert string {input_} to bool")


def field_to_cli_name(field_name: str) -> str:
    """
    Returns the CLI name of an incident/indicator field by removing non letters/numbers
    characters and lowering capitalized letters.

    Input Example:
        field = Employee Number
    Output:
        employeenumber

    Args:
        field_name (str): the incident/indicator field name.
    """
    return re.sub(NON_LETTERS_OR_NUMBERS_PATTERN, "", field_name).lower()


def extract_field_from_mapping(mapping_value: str) -> str:
    """Given an outgoing-mapping value, returns the incident/indicator field used for the mapping.
    If mapping_value is surrounded by quotes ("<>"), it means the mapping value is a string and no field
    should be returned.

    Args:
        mapping_value (str): An outgoing-mapping value, which may contain an incident/indicator field.

    Returns:
        str: An incident/indicator field, or an empty string if not a field.
    """
    if not mapping_value or re.match(r"\"([^.]+).*\"", mapping_value):  # not a field
        return ""
    if field_name := re.match(r"\$\{([^.]*)[^}]*\}|([^$.]*).*", mapping_value):
        if field_name.groups()[0] is not None:
            return field_name.groups()[0]
        if len(field_name.groups()) > 1:
            return field_name.groups()[1]
    return mapping_value


def get_pack_paths_from_files(file_paths: Iterable[str]) -> list:
    """Returns the pack paths from a list/set of files"""
    pack_paths = {f"Packs/{get_pack_name(file_path)}" for file_path in file_paths}
    return list(pack_paths)


def replace_incident_to_alert(value: str) -> str:
    if not isinstance(value, str):
        return value

    new_value = value
    for pattern, replace_with in TABLE_INCIDENT_TO_ALERT.items():
        new_value = re.sub(pattern, replace_with, new_value)
    return new_value


def replace_alert_to_incident(value: str) -> str:
    if not isinstance(value, str):
        return value

    new_value = value
    for incident, alert in TABLE_INCIDENT_TO_ALERT.items():
        new_value = re.sub(alert, incident, new_value)
    return new_value


def get_id(file_content: Dict) -> Union[str, None]:
    """
    Get ID from a dict based content object.

    Args:
        file_content: the content of the file.

    Returns:
        str: the ID of the content item in case found, None otherwise.
    """
    if "commonfields" in file_content:
        return file_content["commonfields"].get("id")
    elif "dashboards_data" in file_content:
        return file_content["dashboards_data"][0].get("global_id")
    elif "templates_data" in file_content:
        return file_content["templates_data"][0].get("global_id")

    for key in ("global_rule_id", "trigger_id", "content_global_id", "rule_id"):
        if key in file_content:
            return file_content[key]

    return file_content.get("id")


def parse_marketplace_kwargs(kwargs: Dict[str, Any]) -> MarketplaceVersions:
    """
    Supports both the `marketplace` argument and `xsiam`.
    Raises an error when both are supplied.
    """
    marketplace = kwargs.pop("marketplace", None)  # removing to not pass it twice later
    is_xsiam = kwargs.get("xsiam")

    if (
        marketplace
        and is_xsiam
        and MarketplaceVersions(marketplace) != MarketplaceVersions.MarketplaceV2
    ):
        raise ValueError(
            "The arguments `marketplace` and `xsiam` cannot be used at the same time, remove one of them."
        )

    if is_xsiam:
        return MarketplaceVersions.MarketplaceV2

    if marketplace:
        return MarketplaceVersions(marketplace)

    logger.debug(
        "neither marketplace nor is_xsiam provided, using default marketplace=XSOAR"
    )
    return MarketplaceVersions.XSOAR  # default


def get_api_module_dependencies_from_graph(
    changed_api_modules: Set[str], graph: "ContentGraphInterface"
) -> List:
    if changed_api_modules:
        dependent_items = []
        for changed_api_module in changed_api_modules:
            logger.info(
                f"Checking for packages dependent on the modified API module {changed_api_module}..."
            )
            api_module_nodes = graph.search(
                object_id=changed_api_module, all_level_imports=True
            )
            # search return the one node of the changed_api_module
            api_module_node = api_module_nodes[0] if api_module_nodes else None
            if not api_module_node:
                raise ValueError(
                    f"The modified API module `{changed_api_module}` was not found in the "
                    f"content graph."
                )

            dependent_items += [
                dependency for dependency in api_module_node.imported_by
            ]

        if dependent_items:
            logger.info(
                f"Found [cyan]{len(dependent_items)}[/cyan] content items that import- {changed_api_module}. "
                "Executing update-release-notes on those as well."
            )
        return dependent_items

    logger.info("No dependent packages found.")
    return []


def parse_multiple_path_inputs(
    input_path: Optional[Union[Path, str, List[Path], Tuple[Path]]]
) -> Optional[Tuple[Path, ...]]:
    if not input_path:
        return ()

    if isinstance(input_path, Path):
        return (input_path,)

    if isinstance(input_path, str):
        return tuple(Path(path_str) for path_str in input_path.split(","))

    if isinstance(input_path, (list, tuple)) and isinstance(
        (result := tuple(input_path))[0], Path
    ):
        return result

    raise ValueError(f"Cannot parse paths from {input_path}")<|MERGE_RESOLUTION|>--- conflicted
+++ resolved
@@ -118,6 +118,7 @@
 from demisto_sdk.commands.common.handlers import (
     DEFAULT_JSON_HANDLER as json,
     DEFAULT_YAML_HANDLER as yaml,
+    YAML_Handler,
 )
 
 if TYPE_CHECKING:
@@ -125,13 +126,8 @@
 
 logger = logging.getLogger("demisto-sdk")
 
-<<<<<<< HEAD
-=======
-json = JSON_Handler()
-yaml = YAML_Handler()
 yaml_safe_load = YAML_Handler(typ="safe")
 
->>>>>>> 583aa632
 urllib3.disable_warnings()
 
 
