--- conflicted
+++ resolved
@@ -1473,22 +1473,6 @@
     return True
 
 
-<<<<<<< HEAD
-def find_file(root_path, file_name):
-    """Find a file with a given file name under a given root path.
-    Returns:
-        str: The full file path from root path if exists, else return empty string.
-    """
-    for file in os.listdir(root_path):
-        file_path = os.path.join(root_path, file)
-        if file_path.endswith(file_name):
-            return file_path
-        elif os.path.isdir(file_path):
-            found_file = find_file(file_path, file_name)
-            if found_file:
-                return found_file
-    return ''
-=======
 def get_all_incident_and_indicator_fields_from_id_set(id_set_file, entity_type):
     fields_list = []
     for item in ['IncidentFields', 'IndicatorFields']:
@@ -1501,4 +1485,19 @@
                 elif entity_type == 'layout':
                     fields_list.append(field.replace('incident_', '').replace('indicator_', ''))
     return fields_list
->>>>>>> 5af25be5
+
+
+def find_file(root_path, file_name):
+    """Find a file with a given file name under a given root path.
+    Returns:
+        str: The full file path from root path if exists, else return empty string.
+    """
+    for file in os.listdir(root_path):
+        file_path = os.path.join(root_path, file)
+        if file_path.endswith(file_name):
+            return file_path
+        elif os.path.isdir(file_path):
+            found_file = find_file(file_path, file_name)
+            if found_file:
+                return found_file
+    return ''