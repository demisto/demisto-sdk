import argparse
import glob
import io
import logging
import os
import re
import shlex
import sys
import urllib.parse
from collections import OrderedDict
from concurrent.futures import as_completed
from configparser import ConfigParser, MissingSectionHeaderError
from contextlib import contextmanager
from distutils.version import LooseVersion
from enum import Enum
from functools import lru_cache
from pathlib import Path, PosixPath
from subprocess import DEVNULL, PIPE, Popen, check_output
from time import sleep
from typing import Callable, Dict, List, Match, Optional, Set, Tuple, Union

import click
import colorama
import demisto_client
import git
import giturlparse
import requests
import urllib3
<<<<<<< HEAD
from bs4 import UnicodeDammit
from packaging.version import parse
=======
from git.types import PathLike
from packaging.version import LegacyVersion, Version, parse
>>>>>>> 86095f62
from pebble import ProcessFuture, ProcessPool
from requests.exceptions import HTTPError
from ruamel.yaml.comments import CommentedSeq

from demisto_sdk.commands.common.constants import (ALL_FILES_VALIDATION_IGNORE_WHITELIST, API_MODULES_PACK,
                                                   CLASSIFIERS_DIR, DASHBOARDS_DIR, DEF_DOCKER, DEF_DOCKER_PWSH,
                                                   DEFAULT_CONTENT_ITEM_FROM_VERSION, DEFAULT_CONTENT_ITEM_TO_VERSION,
                                                   DOC_FILES_DIR, ENV_DEMISTO_SDK_MARKETPLACE, ID_IN_COMMONFIELDS,
                                                   ID_IN_ROOT, INCIDENT_FIELDS_DIR, INCIDENT_TYPES_DIR,
                                                   INDICATOR_FIELDS_DIR, INDICATOR_TYPES_DIR, INTEGRATIONS_DIR,
                                                   JOBS_DIR, LAYOUTS_DIR, LISTS_DIR, MARKETPLACE_KEY_PACK_METADATA,
                                                   METADATA_FILE_NAME, MODELING_RULES_DIR,
                                                   NON_LETTERS_OR_NUMBERS_PATTERN, OFFICIAL_CONTENT_ID_SET_PATH,
                                                   PACK_METADATA_IRON_BANK_TAG, PACKAGE_SUPPORTING_DIRECTORIES,
                                                   PACKAGE_YML_FILE_REGEX, PACKS_DIR, PACKS_DIR_REGEX,
                                                   PACKS_PACK_IGNORE_FILE_NAME, PACKS_PACK_META_FILE_NAME,
                                                   PACKS_README_FILE_NAME, PARSING_RULES_DIR, PLAYBOOKS_DIR,
                                                   PRE_PROCESS_RULES_DIR, RELEASE_NOTES_DIR, RELEASE_NOTES_REGEX,
                                                   REPORTS_DIR, SCRIPTS_DIR, SIEM_ONLY_ENTITIES, TEST_PLAYBOOKS_DIR,
                                                   TRIGGER_DIR, TYPE_PWSH, UNRELEASE_HEADER, UUID_REGEX, WIDGETS_DIR,
                                                   XDRC_TEMPLATE_DIR, XSIAM_DASHBOARDS_DIR, XSIAM_REPORTS_DIR,
                                                   XSOAR_CONFIG_FILE, FileType, FileTypeToIDSetKeys, IdSetKeys,
                                                   MarketplaceVersions, urljoin)
from demisto_sdk.commands.common.git_content_config import GitContentConfig, GitProvider
from demisto_sdk.commands.common.git_util import GitUtil
from demisto_sdk.commands.common.handlers import JSON_Handler, YAML_Handler

json = JSON_Handler()

logger = logging.getLogger("demisto-sdk")
yaml = YAML_Handler()

urllib3.disable_warnings()

colorama.init()  # initialize color palette


class LOG_COLORS:
    NATIVE = colorama.Style.RESET_ALL
    RED = colorama.Fore.RED
    GREEN = colorama.Fore.GREEN
    YELLOW = colorama.Fore.YELLOW
    WHITE = colorama.Fore.WHITE


class TagParser:
    def __init__(self, tag_prefix: str, tag_suffix: str, remove_tag_text: bool = True):
        self._tag_prefix = tag_prefix
        self._tag_suffix = tag_suffix
        self._pattern = re.compile(fr'{tag_prefix}((.|\s)+?){tag_suffix}')
        self._remove_tag_text = remove_tag_text

    def parse(self, text: str, remove_tag: Optional[bool] = None) -> str:
        """
        Given a prefix and suffix of an expected tag, remove the tag and the text it's wrapping, or just the wrappers
        Args:
            text (str): text that may contain given tags.
            remove_tag (bool): overrides remove_tag_text value. Determines whether to remove the tag

        Returns:
            Text with no wrapper tags.
        """
        if text and 0 <= text.find(self._tag_prefix) < text.find(self._tag_suffix):
            remove_tag = remove_tag if isinstance(remove_tag, bool) else self._remove_tag_text
            # collect {orignal_text: text_to_replace}
            matches = re.finditer(self._pattern, text)
            replace_map = {}
            for match in matches:
                replace_val = '' if remove_tag else match.group(1)
                replace_map[re.escape(match.group())] = replace_val

            # replace collected text->replacement
            pattern = re.compile("|".join(replace_map.keys()))
            text = pattern.sub(lambda m: replace_map[re.escape(m.group(0))], text)
        return text


class MarketplaceTagParser:
    XSOAR_PREFIX = '<~XSOAR>\n'
    XSOAR_SUFFIX = '\n</~XSOAR>\n'
    XSOAR_INLINE_PREFIX = '<~XSOAR>'
    XSOAR_INLINE_SUFFIX = '</~XSOAR>'
    XSIAM_PREFIX = '<~XSIAM>\n'
    XSIAM_SUFFIX = '\n</~XSIAM>\n'
    XSIAM_INLINE_PREFIX = '<~XSIAM>'
    XSIAM_INLINE_SUFFIX = '</~XSIAM>'

    def __init__(self, marketplace: str = MarketplaceVersions.XSOAR.value):
        self.marketplace = marketplace
        self._xsoar_parser = TagParser(
            tag_prefix=self.XSOAR_PREFIX,
            tag_suffix=self.XSOAR_SUFFIX,
        )
        self._xsoar_inline_parser = TagParser(
            tag_prefix=self.XSOAR_INLINE_PREFIX,
            tag_suffix=self.XSOAR_INLINE_SUFFIX,
        )
        self._xsiam_parser = TagParser(
            tag_prefix=self.XSIAM_PREFIX,
            tag_suffix=self.XSIAM_SUFFIX,
        )
        self._xsiam_inline_parser = TagParser(
            tag_prefix=self.XSIAM_INLINE_PREFIX,
            tag_suffix=self.XSIAM_INLINE_SUFFIX,
        )

    @property
    def marketplace(self):
        return self._marketplace

    @marketplace.setter
    def marketplace(self, marketplace):
        self._marketplace = marketplace
        self._should_remove_xsoar_text = marketplace != MarketplaceVersions.XSOAR.value
        self._should_remove_xsiam_text = marketplace != MarketplaceVersions.MarketplaceV2.value

    def parse_text(self, text):
        # the order of parse is important. inline should always be checked after paragraph tag
        # xsoar->xsoar_inline->xsiam->xsiam_inline
        return self._xsiam_inline_parser.parse(
            remove_tag=self._should_remove_xsiam_text,
            text=self._xsiam_parser.parse(
                remove_tag=self._should_remove_xsiam_text,
                text=self._xsoar_inline_parser.parse(
                    remove_tag=self._should_remove_xsoar_text,
                    text=self._xsoar_parser.parse(
                        remove_tag=self._should_remove_xsoar_text,
                        text=text,
                    ),
                ),
            ),
        )


MARKETPLACE_TAG_PARSER = None

LOG_VERBOSE = False

LAYOUT_CONTAINER_FIELDS = {'details', 'detailsV2', 'edit', 'close', 'mobile', 'quickView', 'indicatorsQuickView',
                           'indicatorsDetails'}
SDK_PYPI_VERSION = r'https://pypi.org/pypi/demisto-sdk/json'

SUFFIX_TO_REMOVE = ('_dev', '_copy')


def generate_xsiam_normalized_name(file_name, prefix):
    if file_name.startswith(f'external-{prefix}-'):
        return file_name
    elif file_name.startswith(f'{prefix}-'):
        return file_name.replace(f'{prefix}-', f'external-{prefix}-')
    else:
        return f'external-{prefix}-{file_name}'


def set_log_verbose(verbose: bool):
    global LOG_VERBOSE
    LOG_VERBOSE = verbose


def get_log_verbose() -> bool:
    return LOG_VERBOSE


def get_mp_tag_parser():
    global MARKETPLACE_TAG_PARSER
    if MARKETPLACE_TAG_PARSER is None:
        MARKETPLACE_TAG_PARSER = MarketplaceTagParser(
            os.getenv(ENV_DEMISTO_SDK_MARKETPLACE, MarketplaceVersions.XSOAR.value))
    return MARKETPLACE_TAG_PARSER


def get_yml_paths_in_dir(project_dir: str, error_msg: str = '') -> Tuple[list, str]:
    """
    Gets the project directory and returns the path of the first yml file in that directory
    :param project_dir: string path to the project_dir
    :param error_msg: the error msg to show to the user in case not yml files found in the directory
    :return: first returned argument is the list of all yml files paths in the directory, second returned argument is a
    string path to the first yml file in project_dir
    """
    yml_files = glob.glob(os.path.join(project_dir, '*.yml'))
    if not yml_files:
        if error_msg:
            print(error_msg)
        return [], ''
    return yml_files, yml_files[0]


# print srt in the given color
def print_color(obj, color):
    print(f'{color}{obj}{LOG_COLORS.NATIVE}')


def get_files_in_dir(project_dir: str, file_endings: list, recursive: bool = True) -> list:
    """
    Gets the project directory and returns the path of all yml, json and py files in it
    Args:
        project_dir: String path to the project_dir
        file_endings: List of file endings to search for in a given directory
        recursive: Indicates whether search should be recursive or not
    :return: The path of files with file_endings in the current dir
    """
    files = []
    project_path = Path(project_dir)
    glob_function = project_path.rglob if recursive else project_path.glob
    for file_type in file_endings:
        if project_dir.endswith(file_type):
            return [project_dir]
        files.extend([str(f) for f in glob_function(f'*.{file_type}')])
    return files


def src_root() -> Path:
    """ Demisto-sdk absolute path from src root.

    Returns:
        Path: src root path.
    """
    git_dir = git.Repo(Path.cwd(),
                       search_parent_directories=True).working_tree_dir

    return Path(git_dir) / 'demisto_sdk'  # type: ignore


def print_error(error_str):
    print_color(error_str, LOG_COLORS.RED)


def print_warning(warning_str):
    print_color(warning_str, LOG_COLORS.YELLOW)


def print_success(success_str):
    print_color(success_str, LOG_COLORS.GREEN)


def run_command(command, is_silenced=True, exit_on_error=True, cwd=None):
    """Run a bash command in the shell.

    Args:
        command (string): The string of the command you want to execute.
        is_silenced (bool): Whether to print command output.
        exit_on_error (bool): Whether to exit on command error.
        cwd (str): the path to the current working directory.

    Returns:
        string. The output of the command you are trying to execute.
    """
    if is_silenced:
        p = Popen(command.split(), stdout=PIPE, stderr=PIPE, universal_newlines=True, cwd=cwd)
    else:
        p = Popen(command.split(), cwd=cwd)  # type: ignore

    output, err = p.communicate()
    if err:
        if exit_on_error:
            print_error(f'Failed to run command {command}\nerror details:\n{err}')
            sys.exit(1)
        else:
            raise RuntimeError(f'Failed to run command {command}\nerror details:\n{err}')

    return output


core_pack_list: Optional[
    list] = None  # Initiated in get_core_pack_list function. Here to create a "cached" core_pack_list


@lru_cache(maxsize=128)
def get_core_pack_list() -> list:
    """Getting the core pack list from Github content

    Returns:
        Core pack list
    """
    global core_pack_list
    if isinstance(core_pack_list, list):
        return core_pack_list
    if not is_external_repository():
        core_pack_list = get_remote_file(
            'Tests/Marketplace/core_packs_list.json',
            git_content_config=GitContentConfig(repo_name=GitContentConfig.OFFICIAL_CONTENT_REPO_NAME,
                                                git_provider=GitProvider.GitHub)
        ) or []
        core_pack_list.extend(get_remote_file(
            'Tests/Marketplace/core_packs_mpv2_list.json',
            git_content_config=GitContentConfig(repo_name=GitContentConfig.OFFICIAL_CONTENT_REPO_NAME,
                                                git_provider=GitProvider.GitHub)
        ) or [])
        core_pack_list = list(set(core_pack_list))
    else:
        # no core packs in external repos.
        core_pack_list = []
    return core_pack_list


def get_local_remote_file(
        full_file_path: str,
        tag: str = 'master',
        return_content: bool = False,
):
    repo = git.Repo(search_parent_directories=True)  # the full file path could be a git file path
    repo_git_util = GitUtil(repo)
    git_path = repo_git_util.get_local_remote_file_path(full_file_path, tag)
    file_content = repo_git_util.get_local_remote_file_content(git_path)
    if return_content:
        return file_content.encode()
    return get_file_details(file_content, full_file_path)


def get_remote_file_from_api(
        full_file_path: str,
        git_content_config: Optional[GitContentConfig],
        tag: str = 'master',
        return_content: bool = False,
        suppress_print: bool = False,
):
    if not git_content_config:
        git_content_config = GitContentConfig()
    if git_content_config.git_provider == GitProvider.GitLab:
        full_file_path_quote_plus = urllib.parse.quote_plus(full_file_path)
        git_path = urljoin(git_content_config.base_api, 'files', full_file_path_quote_plus, 'raw')
    else:  # github
        git_path = urljoin(git_content_config.base_api, tag, full_file_path)

    github_token: Optional[str] = None
    gitlab_token: Optional[str] = None
    try:
        github_token = git_content_config.CREDENTIALS.github_token
        gitlab_token = git_content_config.CREDENTIALS.gitlab_token
        if git_content_config.git_provider == GitProvider.GitLab:
            res = requests.get(git_path,
                               params={'ref': tag},
                               headers={'PRIVATE-TOKEN': gitlab_token},
                               verify=False)
            res.raise_for_status()
        else:  # Github
            res = requests.get(git_path, verify=False, timeout=10, headers={
                'Authorization': f"Bearer {github_token}" if github_token else '',
                'Accept': f'application/vnd.github.VERSION.raw',
            })  # Sometime we need headers
            if not res.ok:  # sometime we need param token
                res = requests.get(
                    git_path,
                    verify=False,
                    timeout=10,
                    params={'token': github_token}
                )

        res.raise_for_status()
    except requests.exceptions.RequestException as exc:
        # Replace token secret if needed
        err_msg: str = str(exc).replace(github_token, 'XXX') if github_token else str(exc)
        err_msg = err_msg.replace(gitlab_token, 'XXX') if gitlab_token else err_msg
        if not suppress_print:
            if is_external_repository():
                click.secho(
                    f'You are working in a private repository: "{git_content_config.current_repository}".\n'
                    f'The github/gitlab token in your environment is undefined.\n'
                    f'Getting file from local repository instead. \n'
                    f'If you wish to get the file from the remote repository, \n'
                    f'Please define your github or gitlab token in your environment.\n'
                    f'`export {GitContentConfig.CREDENTIALS.ENV_GITHUB_TOKEN_NAME}=<TOKEN> or`\n'
                    f'export {GitContentConfig.CREDENTIALS.ENV_GITLAB_TOKEN_NAME}=<TOKEN>', fg='yellow'
                )

            click.secho(
                f'Could not find the old entity file under "{git_path}".\n'
                'please make sure that you did not break backward compatibility.\n'
                f'Reason: {err_msg}', fg='yellow'
            )
        return {}
    file_content = res.content
    if return_content:
        return file_content
    return get_file_details(file_content, full_file_path)


def get_file_details(
        file_content,
        full_file_path: str,
) -> Dict:
    if full_file_path.endswith('json'):
        file_details = json.loads(file_content)
    elif full_file_path.endswith('yml'):
        file_details = yaml.load(file_content)
    # if neither yml nor json then probably a CHANGELOG or README file.
    else:
        file_details = {}
    return file_details


@lru_cache(maxsize=128)
def get_remote_file(
        full_file_path: str,
        tag: str = 'master',
        return_content: bool = False,
        suppress_print: bool = False,
        git_content_config: Optional[GitContentConfig] = None,
):
    """
    Args:
        full_file_path:The full path of the file.
        tag: The branch name. default is 'master'
        return_content: Determines whether to return the file's raw content or the dict representation of it.
        suppress_print: whether to suppress the warning message in case the file was not found.
        git_content_config: The content config to take the file from
    Returns:
        The file content in the required format.

    """
    tag = tag.replace('origin/', '').replace('demisto/', '')
    if not git_content_config:
        try:
            return get_local_remote_file(full_file_path, tag, return_content)
        except Exception as e:
            if not suppress_print:
                click.secho(f"Could not get local remote file because of: {str(e)}\n"
                            f"Searching the remote file content with the API.")
    return get_remote_file_from_api(full_file_path, git_content_config, tag, return_content, suppress_print)


def filter_files_on_pack(pack: str, file_paths_list='') -> set:
    """
    filter_files_changes_on_pack.

    :param file_paths_list: list of content files
    :param pack: pack to filter

    :return: files_paths_on_pack: set of file paths contains only files located in the given pack
    """
    files_paths_on_pack = set()
    for file in file_paths_list:
        if get_pack_name(file) == pack:
            files_paths_on_pack.add(file)

    return files_paths_on_pack


def filter_packagify_changes(modified_files, added_files, removed_files, tag='master'):
    """
    Mark scripts/integrations that were removed and added as modified.

    :param modified_files: list of modified files in branch
    :param added_files: list of new files in branch
    :param removed_files: list of removed files in branch
    :param tag: tag of compared revision

    :return: tuple of updated lists: (modified_files, updated_added_files, removed_files)
    """
    # map IDs to removed files
    packagify_diff = {}  # type: dict
    for file_path in removed_files:
        if file_path.split("/")[0] in PACKAGE_SUPPORTING_DIRECTORIES:
            if PACKS_README_FILE_NAME in file_path:
                continue
            details = get_remote_file(file_path, tag)
            if details:
                uniq_identifier = '_'.join([
                    details['name'],
                    details.get('fromversion', DEFAULT_CONTENT_ITEM_FROM_VERSION),
                    details.get('toversion', DEFAULT_CONTENT_ITEM_TO_VERSION)
                ])
                packagify_diff[uniq_identifier] = file_path

    updated_added_files = set()
    for file_path in added_files:
        if file_path.split("/")[0] in PACKAGE_SUPPORTING_DIRECTORIES:
            if PACKS_README_FILE_NAME in file_path:
                updated_added_files.add(file_path)
                continue
            with open(file_path) as f:
                details = yaml.load(f)

            uniq_identifier = '_'.join([
                details['name'],
                details.get('fromversion', DEFAULT_CONTENT_ITEM_FROM_VERSION),
                details.get('toversion', DEFAULT_CONTENT_ITEM_TO_VERSION)
            ])
            if uniq_identifier in packagify_diff:
                # if name appears as added and removed, this is packagify process - treat as modified.
                removed_files.remove(packagify_diff[uniq_identifier])
                modified_files.add((packagify_diff[uniq_identifier], file_path))
                continue

        updated_added_files.add(file_path)

    # remove files that are marked as both "added" and "modified"
    for file_path in modified_files:
        if isinstance(file_path, tuple):
            updated_added_files -= {file_path[1]}
        else:
            updated_added_files -= {file_path}

    return modified_files, updated_added_files, removed_files


def get_child_directories(directory):
    """Return a list of paths of immediate child directories of the 'directory' argument"""
    if not os.path.isdir(directory):
        return []
    child_directories = [
        os.path.join(directory, path) for
        path in os.listdir(directory) if os.path.isdir(os.path.join(directory, path))
    ]
    return child_directories


def get_child_files(directory):
    """Return a list of paths of immediate child files of the 'directory' argument"""
    if not os.path.isdir(directory):
        return []
    child_files = [
        os.path.join(directory, path) for
        path in os.listdir(directory) if os.path.isfile(os.path.join(directory, path))
    ]
    return child_files


def has_remote_configured():
    """
    Checks to see if a remote named "upstream" is configured. This is important for forked
    repositories as it will allow validation against the demisto/content master branch as
    opposed to the master branch of the fork.
    :return: bool : True if remote is configured, False if not.
    """
    remotes = run_command('git remote -v')
    if re.search(GitContentConfig.CONTENT_GITHUB_UPSTREAM, remotes):
        return True
    else:
        return False


def is_origin_content_repo():
    """
    Checks to see if a remote named "origin" is configured. This check helps to determine if
    validation needs to be ran against the origin master branch or the upstream master branch
    :return: bool : True if remote is configured, False if not.
    """
    remotes = run_command('git remote -v')
    if re.search(GitContentConfig.CONTENT_GITHUB_ORIGIN, remotes):
        return True
    else:
        return False


def get_last_remote_release_version():
    """
    Get latest release tag from PYPI.

    :return: tag
    """
    if not os.environ.get(
            'CI'):  # Check only when no on CI. If you want to disable it - use `DEMISTO_SDK_SKIP_VERSION_CHECK` environment variable
        try:
            pypi_request = requests.get(SDK_PYPI_VERSION, verify=False, timeout=5)
            pypi_request.raise_for_status()
            pypi_json = pypi_request.json()
            version = pypi_json.get('info', {}).get('version', '')
            return version
        except Exception as exc:
            exc_msg = str(exc)
            if isinstance(exc, requests.exceptions.ConnectionError):
                exc_msg = f'{exc_msg[exc_msg.find(">") + 3:-3]}.\n' \
                          f'This may happen if you are not connected to the internet.'
            print_warning(f'Could not get latest demisto-sdk version.\nEncountered error: {exc_msg}')

    return ''


<<<<<<< HEAD
def _read_file(file_path: Path) -> str:
    """returns the body of a text-based file, after reading it as UTF8, or trying to guess its encoding.

    Args:
        file_path (Path): file to read

    Returns:
        str: file contents
    """
    try:
        return file_path.read_text(encoding='utf8')

    except UnicodeDecodeError:
        try:
            # guesses the original encoding
            return UnicodeDammit(file_path.read_bytes()).unicode_markup

        except UnicodeDecodeError:
            print(f"could not auto-detect encoding for file {file_path}")
            raise


@lru_cache()
def get_file(file_path: Union[str, Path], type_of_file: str, clear_cache: bool = False):
=======
@lru_cache
def get_file(file_path, type_of_file, clear_cache=False):
>>>>>>> 86095f62
    if clear_cache:
        get_file.cache_clear()
    file_path = Path(file_path).absolute()

    if type_of_file in file_path.suffix:  # e.g. 'yml' in '.yml'
        file_content = _read_file(file_path)
        try:
            if type_of_file in ('yml', '.yml'):
                replaced = re.sub(r"(simple: \s*\n*)(=)(\s*\n)", r'\1"\2"\3', file_content)
                result = yaml.load(io.StringIO(replaced))
            else:
                result = json.load(io.StringIO(file_content))

        except Exception as e:
            raise ValueError(f"{file_path} has a structure issue of file type {type_of_file}\n{e}")

<<<<<<< HEAD
    if isinstance(result, (dict, list)):
        return result
=======
            except Exception as e:
                raise ValueError(
                    f"{file_path} has a structure issue of file type {type_of_file}. Error was: {str(e)}")
    if isinstance(data_dictionary, (dict, list)):
        return data_dictionary
>>>>>>> 86095f62
    return {}


def get_yaml(file_path, cache_clear=False):
    return get_file(file_path, 'yml', clear_cache=cache_clear)


def get_json(file_path, cache_clear=False):
    if cache_clear:
        get_file.cache_clear()
    return get_file(file_path, 'json', clear_cache=cache_clear)


def get_script_or_integration_id(file_path):
    data_dictionary = get_yaml(file_path)

    if data_dictionary:
        commonfields = data_dictionary.get('commonfields', {})
        return commonfields.get('id', ['-', ])


def get_api_module_integrations_set(changed_api_modules: Set, integration_set: Set):
    integrations_set = list()
    for integration in integration_set:
        integration_data = list(integration.values())[0]
        if changed_api_modules & set(integration_data.get('api_modules', [])):
            integrations_set.append(integration_data)
    return integrations_set


def get_api_module_ids(file_list) -> Set:
    """Extracts APIModule IDs from the file list"""
    api_module_set = set()
    if file_list:
        for pf in file_list:
            parent = pf
            while f'/{API_MODULES_PACK}/Scripts/' in parent:
                parent = get_parent_directory_name(parent, abs_path=True)
                if f'/{API_MODULES_PACK}/Scripts/' in parent:
                    pf = parent
            if parent != pf:
                api_module_set.add(os.path.basename(pf))
    return api_module_set


def get_entity_id_by_entity_type(data: dict, content_entity: str):
    """
    Returns the id of the content entity given its entity type
    :param data: The data of the file
    :param content_entity: The content entity type
    :return: The file id
    """
    try:
        if content_entity in (INTEGRATIONS_DIR, SCRIPTS_DIR):
            return data.get('commonfields', {}).get('id', '')
        elif content_entity == LAYOUTS_DIR:
            return data.get('typeId', '')
        else:
            return data.get('id', '')

    except AttributeError:
        raise ValueError(f"Could not retrieve id from file of type {content_entity} - make sure the file structure is "
                         f"valid")


def get_entity_name_by_entity_type(data: dict, content_entity: str):
    """
    Returns the name of the content entity given its entity type
    :param data: The data of the file
    :param content_entity: The content entity type
    :return: The file name
    """
    try:
        if content_entity == LAYOUTS_DIR:
            if 'typeId' in data:
                return data.get('typeId', '')
            return data.get('name', '')  # for layoutscontainer
        return data.get('name', '')

    except AttributeError:
        raise ValueError(
            f"Could not retrieve name from file of type {content_entity} - make sure the file structure is "
            f"valid")


def collect_ids(file_path):
    """Collect id mentioned in file_path"""
    data_dictionary = get_yaml(file_path)

    if data_dictionary:
        return data_dictionary.get('id', '-')


def get_from_version(file_path):
    data_dictionary = get_yaml(file_path) if file_path.endswith('yml') else get_json(file_path)

    if data_dictionary:
        from_version = data_dictionary.get('fromversion') if 'fromversion' in data_dictionary \
            else data_dictionary.get('fromVersion', '')

        if not from_version:
            logging.warning(f'fromversion/fromVersion was not found in {data_dictionary.get("id", "")}')
            return ''

        if not re.match(r'^\d{1,2}\.\d{1,2}\.\d{1,2}$', from_version):
            raise ValueError(f'{file_path} fromversion is invalid "{from_version}". '
                             'Should be of format: "x.x.x". for example: "4.5.0"')

        return from_version

    return ''


def get_to_version(file_path):
    data_dictionary = get_yaml(file_path)

    if data_dictionary:
        to_version = data_dictionary.get('toversion', DEFAULT_CONTENT_ITEM_TO_VERSION)
        if not re.match(r'^\d{1,2}\.\d{1,2}\.\d{1,2}$', to_version):
            raise ValueError(f'{file_path} toversion is invalid "{to_version}". '
                             'Should be of format: "x.x.x". for example: "4.5.0"')

        return to_version

    return DEFAULT_CONTENT_ITEM_TO_VERSION


def str2bool(v):
    if isinstance(v, bool):
        return v
    if v.lower() in ('yes', 'true', 't', 'y', '1'):
        return True

    if v.lower() in ('no', 'false', 'f', 'n', '0'):
        return False

    raise argparse.ArgumentTypeError('Boolean value expected.')


def to_dict(obj):
    if isinstance(obj, Enum):
        return obj.name

    if not hasattr(obj, '__dict__'):
        return obj

    result = {}
    for key, val in obj.__dict__.items():
        if key.startswith("_"):
            continue

        element = []
        if isinstance(val, list):
            for item in val:
                element.append(to_dict(item))
        else:
            element = to_dict(val)
        result[key] = element

    return result


def old_get_release_notes_file_path(file_path):
    dir_name = os.path.dirname(file_path)

    # CHANGELOG in pack sub dirs
    if re.match(PACKAGE_YML_FILE_REGEX, file_path):
        return os.path.join(dir_name, 'CHANGELOG.md')

    # We got the CHANGELOG file to get its release notes
    if file_path.endswith('CHANGELOG.md'):
        return file_path

    # outside of packages, change log file will include the original file name.
    file_name = os.path.basename(file_path)
    return os.path.join(dir_name, os.path.splitext(file_name)[0] + '_CHANGELOG.md')


def old_get_latest_release_notes_text(rn_path):
    if not os.path.isfile(rn_path):
        # releaseNotes were not provided
        return None

    with open(rn_path) as f:
        rn = f.read()

    if not rn:
        # empty releaseNotes is not supported
        return None

    new_rn = re.findall(RELEASE_NOTES_REGEX, rn)
    if new_rn:
        # get release notes up to release header
        new_rn = new_rn[0].rstrip()
    else:
        new_rn = rn.replace(UNRELEASE_HEADER, '')  # type: ignore

    return new_rn if new_rn else None


def get_release_notes_file_path(file_path):
    """
    Accepts file path which is alleged to contain release notes. Validates that the naming convention
    is followed. If the file identified does not match the naming convention, error is returned.
    :param file_path: str - File path of the suspected release note.
    :return: file_path: str - Validated release notes path.
    """
    if file_path is None:
        print_warning("Release notes were not found.")
        return None
    else:
        if bool(re.search(r'\d{1,2}_\d{1,2}_\d{1,2}\.md', file_path)):
            return file_path
        else:
            print_warning(f'Unsupported file type found in ReleaseNotes directory - {file_path}')
            return None


def get_latest_release_notes_text(rn_path):
    if rn_path is None:
        print_warning('Path to release notes not found.')
        rn = None
    else:
        try:
            with open(rn_path) as f:
                rn = f.read()

            if not rn:
                print_error(f'Release Notes may not be empty. Please fill out correctly. - {rn_path}')
                return None
        except OSError:
            return ''

    return rn if rn else None


def format_version(version):
    """format server version to form X.X.X

    Args:
        version (string): string representing Demisto version

    Returns:
        string.
        The formatted server version.
    """
    formatted_version = version
    if not version:
        formatted_version = '0.0.0'
    elif len(version.split('.')) == 1:
        formatted_version = f'{version}.0.0'
    elif len(version.split('.')) == 2:
        formatted_version = f'{version}.0'

    return formatted_version


def server_version_compare(v1, v2):
    """compare Demisto versions

    Args:
        v1 (string): string representing Demisto version (first comparable)
        v2 (string): string representing Demisto version (second comparable)


    Returns:
        int.
        0 for equal versions.
        positive if v1 later version than v2.
        negative if v2 later version than v1.
    """

    v1 = format_version(v1)
    v2 = format_version(v2)

    _v1, _v2 = LooseVersion(v1), LooseVersion(v2)
    if _v1 == _v2:
        return 0
    if _v1 > _v2:
        return 1
    return -1


def get_max_version(versions: List[str]) -> str:
    """get max version between Demisto versions.

    Args:
        versions (list): list of strings representing Demisto version.

    Returns:
        str.
        max version.
    """

    if len(versions) == 0:
        raise BaseException("Error: empty versions list")
    max_version = versions[0]
    for version in versions[1:]:
        if server_version_compare(version, max_version) == 1:
            max_version = version
    return max_version


def run_threads_list(threads_list):
    """
    Start a list of threads and wait for completion (join)

    Arguments:
        threads_list (list of threads) -- list of threads to start and wait for join
    """
    # run each command in a separate thread
    for t in threads_list:
        t.start()
    # wait for the commands to complete
    for t in threads_list:
        t.join()


def is_file_path_in_pack(file_path):
    return bool(re.findall(PACKS_DIR_REGEX, file_path))


def add_default_pack_known_words(file_path):
    """
    Ignores the pack's content:
    1. Pack's name.
    2. Integrations name.
    3. Integrations command names'.
    4. Scripts name.

    Note: please add to this function any further ignores in the future.
    Args:
        file_path: RN file path

    Returns: A list of all the Pack's content the doc_reviewer should ignore.

    """
    default_pack_known_words = [get_pack_name(file_path), ]
    default_pack_known_words.extend(get_integration_name_and_command_names(file_path))
    default_pack_known_words.extend(get_scripts_names(file_path))
    return default_pack_known_words


def get_integration_name_and_command_names(file_path):
    """
    1. Get the RN file path.
    2. Check if integrations exist in the current pack.
    3. For each integration, load the yml file.
    3. Keep in a set all the commands names.
    4. Keep in a set all the integrations names.
    Args:
        file_path: RN file path

    Returns: (set) of all the commands and integrations names found.

    """
    integrations_dir_path = os.path.join(PACKS_DIR, get_pack_name(file_path), INTEGRATIONS_DIR)
    command_names: Set[str] = set()
    if not glob.glob(integrations_dir_path):
        return command_names

    found_integrations: List[str] = os.listdir(integrations_dir_path)
    if found_integrations:
        for integration in found_integrations:
            command_names.add(integration)

            integration_path_full = os.path.join(integrations_dir_path, integration, f'{integration}.yml')
            yml_dict = get_yaml(integration_path_full)
            commands = yml_dict.get("script", {}).get('commands', [])
            command_names = command_names.union({command.get('name') for command in commands})

    return command_names


def get_scripts_names(file_path):
    """
    1. Get the RN file path
    2. Check if scripts exist in the current pack
    3. Keep in a set all the scripts names
    Args:
        file_path: RN file path

    Returns: (set) of all the scripts names found.

    """
    scripts_dir_path = os.path.join(PACKS_DIR, get_pack_name(file_path), SCRIPTS_DIR)
    scripts_names: Set[str] = set()
    if not glob.glob(scripts_dir_path):
        return scripts_names

    found_scripts: List[str] = os.listdir(scripts_dir_path)
    if found_scripts:
        for script in found_scripts:
            if script.endswith('.md'):
                continue  # in case the script is in the old version of CommonScripts - JS code, ignore the md file
            elif script.endswith('.yml'):
                # in case the script is in the old version of CommonScripts - JS code, only yml exists not in a dir
                script_path_full = os.path.join(scripts_dir_path, script)
            else:
                script_path_full = os.path.join(scripts_dir_path, script, f'{script}.yml')
            try:
                yml_dict = get_yaml(script_path_full)
                scripts_names.add(yml_dict.get("name"))
            except FileNotFoundError:
                # we couldn't load the script as the path is not fit Content convention scripts' names
                scripts_names.add(script)
    return scripts_names


def get_pack_name(file_path):
    """
    extract pack name (folder name) from file path

    Arguments:
        file_path (str): path of a file inside the pack

    Returns:
        pack name (str)
    """
    file_path = Path(file_path)
    parts = file_path.parts
    if 'Packs' not in parts:
        return None
    pack_name_index = parts.index('Packs') + 1
    if len(parts) <= pack_name_index:
        return None
    return parts[pack_name_index]


def get_pack_names_from_files(file_paths, skip_file_types=None):
    if skip_file_types is None:
        skip_file_types = set()

    packs = set()
    for path in file_paths:
        # renamed files are in a tuples - the second element is the new file name
        if isinstance(path, tuple):
            path = path[1]

        file_type = find_type(path)
        if file_type not in skip_file_types:
            pack = get_pack_name(path)
            if pack and is_file_path_in_pack(path):
                packs.add(pack)
    return packs


def filter_files_by_type(file_paths=None, skip_file_types=None) -> set:
    """get set of files and return the set whiteout the types to skip

    Args:
    - file_paths (set): set of content files.
    - skip_file_types List[str]: list of file types to skip.

    Returns:
    files (set): list of files whiteout the types to skip
    """
    if file_paths is None:
        file_paths = set()
    files = set()
    for path in file_paths:
        # renamed files are in a tuples - the second element is the new file name
        if isinstance(path, tuple):
            path = path[1]
        file_type = find_type(path)
        if file_type not in skip_file_types and is_file_path_in_pack(path):
            files.add(path)
    return files


def pack_name_to_path(pack_name):
    return os.path.join(get_content_path(), PACKS_DIR, pack_name)  # type: ignore


def pack_name_to_posix_path(pack_name):
    return PosixPath(pack_name_to_path(pack_name))


def get_pack_ignore_file_path(pack_name):
    return os.path.join(get_content_path(), PACKS_DIR, pack_name, PACKS_PACK_IGNORE_FILE_NAME)  # type: ignore


def get_test_playbook_id(test_playbooks_list: list, tpb_path: str) -> Tuple:  # type: ignore
    """

    Args:
        test_playbooks_list: The test playbook list from id_set
        tpb_path: test playbook path.

    Returns (Tuple): test playbook name and pack.

    """
    for test_playbook_dict in test_playbooks_list:
        test_playbook_id = list(test_playbook_dict.keys())[0]
        test_playbook_path = test_playbook_dict[test_playbook_id].get('file_path')
        test_playbook_pack = test_playbook_dict[test_playbook_id].get('pack')
        if not test_playbook_path or not test_playbook_pack:
            continue

        if tpb_path in test_playbook_path:
            return test_playbook_id, test_playbook_pack
    return None, None


def get_ignore_pack_skipped_tests(pack_name: str, modified_packs: set, id_set: dict) -> set:
    """
    Retrieve the skipped tests of a given pack, as detailed in the .pack-ignore file

    expected ignored tests structure in .pack-ignore:
        [file:playbook-Not-To-Run-Directly.yml]
        ignore=auto-test

    Arguments:
        pack_name (str): name of the pack
        modified_packs (set): Set of modified packs
        id_set (dict): ID set

    Returns:
        ignored_tests_set (set[str]): set of ignored test ids

    """
    if not modified_packs:
        modified_packs = {pack_name}
    ignored_tests_set = set()
    file_name_to_ignore_dict: Dict[str, List[str]] = {}
    test_playbooks = id_set.get('TestPlaybooks', {})

    pack_ignore_path = get_pack_ignore_file_path(pack_name)
    if pack_name in modified_packs:
        if os.path.isfile(pack_ignore_path):
            try:
                # read pack_ignore using ConfigParser
                config = ConfigParser(allow_no_value=True)
                config.read(pack_ignore_path)

                # go over every file in the config
                for section in config.sections():
                    if section.startswith("file:"):
                        # given section is of type file
                        file_name: str = section[5:]
                        for key in config[section]:
                            if key == 'ignore':
                                # group ignore codes to a list
                                file_name_to_ignore_dict[file_name] = str(config[section][key]).split(',')
            except MissingSectionHeaderError:
                pass

    for file_name, ignore_list in file_name_to_ignore_dict.items():
        if any(ignore_code == 'auto-test' for ignore_code in ignore_list):
            test_id, test_pack = get_test_playbook_id(test_playbooks, file_name)
            if test_id:
                ignored_tests_set.add(test_id)
    return ignored_tests_set


def get_all_docker_images(script_obj) -> List[str]:
    """Gets a yml as dict and returns a list of all 'dockerimage' values in the yml.

    Args:
        script_obj (dict): A yml dict.

    Returns:
        List. A list of all docker images.
    """
    # this makes sure the first docker in the list is the main docker image.
    def_docker_image = DEF_DOCKER
    if script_obj.get('type') == TYPE_PWSH:
        def_docker_image = DEF_DOCKER_PWSH
    imgs = [script_obj.get('dockerimage') or def_docker_image]

    # get additional docker images
    for key in script_obj.keys():
        if 'dockerimage' in key and key != 'dockerimage':
            if isinstance(script_obj.get(key), str):
                imgs.append(script_obj.get(key))

            elif isinstance(script_obj.get(key), list):
                imgs.extend(script_obj.get(key))

    return imgs


def get_python_version(docker_image, log_verbose=None, no_prints=False):
    """
    Get the python version of a docker image
    Arguments:
        docker_image {string} -- Docker image being used by the project
    Return:
        python version as a float (2.7, 3.7)
    Raises:
        ValueError -- if version is not supported
    """
    if log_verbose is None:
        log_verbose = LOG_VERBOSE
    stderr_out = None if log_verbose else DEVNULL
    py_ver = check_output(["docker", "run", "--rm", docker_image,
                           "python", "-c",
                           "import sys;print('{}.{}'.format(sys.version_info[0], sys.version_info[1]))"],
                          text=True, stderr=stderr_out).strip()
    if not no_prints:
        print(f"Detected python version: [{py_ver}] for docker image: {docker_image}")

    py_num = float(py_ver)
    if py_num < 2.7 or (3 < py_num < 3.4):  # pylint can only work on python 3.4 and up
        raise ValueError("Python vesion for docker image: {} is not supported: {}. "
                         "We only support python 2.7.* and python3 >= 3.4.".format(docker_image, py_num))
    return py_num


def get_pipenv_dir(py_version, envs_dirs_base):
    """
    Get the direcotry holding pipenv files for the specified python version
    Arguments:
        py_version {float} -- python version as 2.7 or 3.7
    Returns:
        string -- full path to the pipenv dir
    """
    return f"{envs_dirs_base}{int(py_version)}"


def print_v(msg, log_verbose=None):
    if log_verbose is None:
        log_verbose = LOG_VERBOSE
    if log_verbose:
        print(msg)


def get_dev_requirements(py_version, envs_dirs_base):
    """
    Get the requirements for the specified py version.

    Arguments:
        py_version {float} -- python version as float (2.7, 3.7)

    Raises:
        ValueError -- If can't detect python version

    Returns:
        string -- requirement required for the project
    """
    env_dir = get_pipenv_dir(py_version, envs_dirs_base)
    stderr_out = None if LOG_VERBOSE else DEVNULL
    requirements = check_output(['pipenv', 'lock', '-r', '-d'], cwd=env_dir, text=True,
                                stderr=stderr_out)
    print_v(f"dev requirements:\n{requirements}")
    return requirements


def get_dict_from_file(path: str,
                       raises_error: bool = True, clear_cache: bool = False) -> Tuple[Dict, Union[str, None]]:
    """
    Get a dict representing the file

    Arguments:
        path - a path to the file
        raises_error - Whether to raise a FileNotFound error if `path` is not a valid file.

    Returns:
        dict representation of the file or of the first item if the file contents are a list with a single dictionary,
        and the file_type, either .yml or .json
    """
    try:
        if path:
            if path.endswith('.yml'):
                return get_yaml(path, cache_clear=clear_cache), 'yml'
            elif path.endswith('.json'):
                res = get_json(path, cache_clear=clear_cache)
                if isinstance(res, list) and len(res) == 1 and isinstance(res[0], dict):
                    return res[0], 'json'
                else:
                    return res, 'json'
            elif path.endswith('.py'):
                return {}, 'py'
            elif path.endswith('.xif'):
                return {}, 'xif'
    except FileNotFoundError as e:
        if raises_error:
            raise

    return {}, None


@lru_cache
def find_type_by_path(path: Union[str, Path] = '') -> Optional[FileType]:
    """Find FileType value of a path, without accessing the file.
    This function is here as we want to implement lru_cache and we can do it on `find_type`
    as dict is not hashable.

    It's also theoretically faster, as files are not opened.
    """
    path = Path(path)
    if path.suffix == '.md':
        if 'README' in path.name:
            return FileType.README
        elif RELEASE_NOTES_DIR in path.parts:
            return FileType.RELEASE_NOTES
        elif 'description' in path.name:
            return FileType.DESCRIPTION
        elif path.name.endswith('CHANGELOG.md'):
            return FileType.CHANGELOG

    if path.suffix == '.json':
        if RELEASE_NOTES_DIR in path.parts:
            return FileType.RELEASE_NOTES_CONFIG
        elif LISTS_DIR in os.path.dirname(path):
            return FileType.LISTS
        elif path.parent.name == JOBS_DIR:
            return FileType.JOB
        elif INDICATOR_TYPES_DIR in path.parts:
            return FileType.REPUTATION
        elif XSIAM_DASHBOARDS_DIR in path.parts:
            return FileType.XSIAM_DASHBOARD
        elif XSIAM_REPORTS_DIR in path.parts:
            return FileType.XSIAM_REPORT
        elif TRIGGER_DIR in path.parts:
            return FileType.TRIGGER
        elif path.name == METADATA_FILE_NAME:
            return FileType.METADATA
        elif path.name.endswith(XSOAR_CONFIG_FILE):
            return FileType.XSOAR_CONFIG
        elif 'CONTRIBUTORS' in path.name:
            return FileType.CONTRIBUTORS
        elif XDRC_TEMPLATE_DIR in path.parts:
            return FileType.XDRC_TEMPLATE
        elif MODELING_RULES_DIR in path.parts and 'testdata' in path.stem.casefold():
            return FileType.MODELING_RULE_TEST_DATA
        elif MODELING_RULES_DIR in path.parts and path.stem.casefold().endswith('_schema'):
            return FileType.MODELING_RULE_SCHEMA

    elif path.name.endswith('_image.png'):
        if path.name.endswith('Author_image.png'):
            return FileType.AUTHOR_IMAGE
        elif XSIAM_DASHBOARDS_DIR in path.parts:
            return FileType.XSIAM_DASHBOARD_IMAGE
        elif XSIAM_REPORTS_DIR in path.parts:
            return FileType.XSIAM_REPORT_IMAGE
        return FileType.IMAGE

    elif path.suffix == '.png' and DOC_FILES_DIR in path.parts:
        return FileType.DOC_IMAGE

    elif path.suffix == '.ps1':
        return FileType.POWERSHELL_FILE

    elif path.suffix == '.py':
        return FileType.PYTHON_FILE

    elif path.suffix == '.js':
        return FileType.JAVASCRIPT_FILE

    elif path.suffix == '.xif':
        if MODELING_RULES_DIR in path.parts:
            return FileType.MODELING_RULE_XIF
        return FileType.XIF_FILE

    elif path.suffix == '.yml':
        if path.parts[0] in {'.circleci', '.gitlab'}:
            return FileType.BUILD_CONFIG_FILE

        elif path.parent.name == SCRIPTS_DIR and path.name.startswith('script-'):
            # Packs/myPack/Scripts/script-myScript.yml
            return FileType.SCRIPT

        elif path.parent.parent.name == SCRIPTS_DIR and path.name == f'{path.parent.name}.yml':
            # Packs/myPack/Scripts/myScript/myScript.yml
            return FileType.SCRIPT

        elif XDRC_TEMPLATE_DIR in path.parts:
            return FileType.XDRC_TEMPLATE_YML

        elif PARSING_RULES_DIR in path.parts:
            return FileType.PARSING_RULE

    elif path.name == FileType.PACK_IGNORE:
        return FileType.PACK_IGNORE

    elif path.name == FileType.SECRET_IGNORE:
        return FileType.SECRET_IGNORE

    elif path.parent.name == DOC_FILES_DIR:
        return FileType.DOC_FILE

    return None


# flake8: noqa: C901


def find_type(
        path: str = '',
        _dict=None,
        file_type: Optional[str] = None,
        ignore_sub_categories: bool = False,
        ignore_invalid_schema_file: bool = False,
        clear_cache: bool = False
):
    """
    returns the content file type

    Arguments:
         path (str): a path to the file.
        _dict (dict): file dict representation if exists.
        file_type (str): a string representation of the file type.
        ignore_sub_categories (bool): ignore the sub categories, True to ignore, False otherwise.
        ignore_invalid_schema_file (bool): whether to ignore raising error on invalid schema files,
            True to ignore, False otherwise.
        clear_cache (bool): wether to clear the cache

    Returns:
        FileType: string representing of the content file type, None otherwise.
    """
    type_by_path = find_type_by_path(path)
    if type_by_path:
        return type_by_path
    try:
        if not _dict and not file_type:
            _dict, file_type = get_dict_from_file(path, clear_cache=clear_cache)

    except FileNotFoundError:
        # unable to find the file - hence can't identify it
        return None
    except ValueError as err:
        if ignore_invalid_schema_file:
            # invalid file schema
            logger.debug(str(err))
            return None
        raise err

    if file_type == 'yml' or path.lower().endswith('.yml'):
        if 'category' in _dict:
            if _dict.get('beta') and not ignore_sub_categories:
                return FileType.BETA_INTEGRATION

            return FileType.INTEGRATION

        if 'script' in _dict:
            if TEST_PLAYBOOKS_DIR in Path(path).parts and not ignore_sub_categories:
                return FileType.TEST_SCRIPT

            return FileType.SCRIPT

        if 'tasks' in _dict:
            if TEST_PLAYBOOKS_DIR in Path(path).parts:
                return FileType.TEST_PLAYBOOK

            return FileType.PLAYBOOK

        if 'rules' in _dict:
            if 'samples' in _dict and PARSING_RULES_DIR in Path(path).parts:
                return FileType.PARSING_RULE

            if MODELING_RULES_DIR in Path(path).parts:
                return FileType.MODELING_RULE

        if 'global_rule_id' in _dict or (isinstance(_dict, CommentedSeq) and _dict and 'global_rule_id' in _dict[0]):
            return FileType.CORRELATION_RULE

    if file_type == 'json' or path.lower().endswith('.json'):
        if path.lower().endswith('_schema.json') and MODELING_RULES_DIR in Path(path).parts:
            return FileType.MODELING_RULE_SCHEMA

        if 'widgetType' in _dict:
            return FileType.WIDGET

        if 'orientation' in _dict:
            return FileType.REPORT

        if 'color' in _dict and 'cliName' not in _dict:
            if 'definitionId' in _dict and _dict['definitionId'] and \
                    _dict['definitionId'].lower() not in ['incident', 'indicator']:
                return FileType.GENERIC_TYPE
            return FileType.INCIDENT_TYPE

        # 'regex' key can be found in new reputations files while 'reputations' key is for the old reputations
        # located in reputations.json file.
        if 'regex' in _dict or 'reputations' in _dict:
            return FileType.REPUTATION

        if 'brandName' in _dict and 'transformer' in _dict:
            return FileType.OLD_CLASSIFIER

        if ('transformer' in _dict and 'keyTypeMap' in _dict) or 'mapping' in _dict:
            if _dict.get('type') and _dict.get('type') == 'classification':
                return FileType.CLASSIFIER
            elif _dict.get('type') and 'mapping' in _dict.get('type'):
                return FileType.MAPPER
            return None

        if 'canvasContextConnections' in _dict:
            return FileType.CONNECTION

        if 'layout' in _dict or 'kind' in _dict:  # it's a Layout or Dashboard but not a Generic Object
            if 'kind' in _dict or 'typeId' in _dict:
                return FileType.LAYOUT

            return FileType.DASHBOARD

        if 'group' in _dict and LAYOUT_CONTAINER_FIELDS.intersection(_dict):
            return FileType.LAYOUTS_CONTAINER

        if 'scriptName' in _dict and 'existingEventsFilters' in _dict and 'readyExistingEventsFilters' in _dict and \
                'newEventFilters' in _dict and 'readyNewEventFilters' in _dict:
            return FileType.PRE_PROCESS_RULES

        if 'allRead' in _dict and 'truncated' in _dict:
            return FileType.LISTS

        if 'definitionIds' in _dict and 'views' in _dict:
            return FileType.GENERIC_MODULE

        if 'auditable' in _dict:
            return FileType.GENERIC_DEFINITION

        if isinstance(_dict, dict) and {'isAllFeeds', 'selectedFeeds', 'isFeed'}.issubset(_dict.keys()):
            return FileType.JOB

        if isinstance(_dict, dict) and 'wizard' in _dict:
            return FileType.WIZARD

        if 'dashboards_data' in _dict:
            return FileType.XSIAM_DASHBOARD

        if 'templates_data' in _dict:
            return FileType.XSIAM_REPORT

        if 'trigger_id' in _dict:
            return FileType.TRIGGER

        if 'profile_type' in _dict and 'yaml_template' in _dict:
            return FileType.XDRC_TEMPLATE

        # When using it for all files validation- sometimes 'id' can be integer
        if 'id' in _dict:
            if isinstance(_dict['id'], str):
                if 'definitionId' in _dict and _dict['definitionId'] and \
                        _dict['definitionId'].lower() not in ['incident', 'indicator']:
                    return FileType.GENERIC_FIELD
                _id = _dict['id'].lower()
                if _id.startswith('incident'):
                    return FileType.INCIDENT_FIELD
                if _id.startswith('indicator'):
                    return FileType.INDICATOR_FIELD
            else:
                print(f'The file {path} could not be recognized, please update the "id" to be a string')

    return None


def get_common_server_path(env_dir):
    common_server_dir = get_common_server_dir(env_dir)
    return os.path.join(common_server_dir, 'CommonServerPython.py')


def get_common_server_path_pwsh(env_dir):
    common_server_dir = get_common_server_dir_pwsh(env_dir)
    return os.path.join(common_server_dir, 'CommonServerPowerShell.ps1')


def _get_common_server_dir_general(env_dir, name):
    common_server_pack_path = os.path.join(env_dir, 'Packs', 'Base', 'Scripts', name)

    return common_server_pack_path


def get_common_server_dir(env_dir):
    return _get_common_server_dir_general(env_dir, 'CommonServerPython')


def get_common_server_dir_pwsh(env_dir):
    return _get_common_server_dir_general(env_dir, 'CommonServerPowerShell')


def is_external_repository() -> bool:
    """
    Returns True if script executed from private repository

    """
    try:
        git_repo = git.Repo(os.getcwd(), search_parent_directories=True)
        private_settings_path = os.path.join(git_repo.working_dir, '.private-repo-settings')  # type: ignore
        return os.path.exists(private_settings_path)
    except git.InvalidGitRepositoryError:
        return True


def get_content_id_set() -> dict:
    """Getting the ID Set from official content's bucket"""
    return requests.get(OFFICIAL_CONTENT_ID_SET_PATH).json()


def get_content_path() -> Union[str, PathLike, None]:
    """ Get abs content path, from any CWD
    Returns:
        str: Absolute content path
    """
    try:
        if content_path := os.getenv('DEMISTO_SDK_CONTENT_PATH'):
            git_repo = git.Repo(content_path)
            logger.debug(f'Using content path: {content_path}')
        else:
            git_repo = git.Repo(Path.cwd(), search_parent_directories=True)

        remote_url = git_repo.remote().urls.__next__()
        is_fork_repo = 'content' in remote_url
        is_external_repo = is_external_repository()

        if not is_fork_repo and not is_external_repo:
            raise git.InvalidGitRepositoryError
        return git_repo.working_dir
    except (git.InvalidGitRepositoryError, git.NoSuchPathError):
        if not os.getenv('DEMISTO_SDK_IGNORE_CONTENT_WARNING'):
            print_warning("Please run demisto-sdk in content repository!")
    return ''


def run_command_os(command: str, cwd: Union[Path, str], env: Union[os._Environ, dict] = os.environ) -> \
        Tuple[str, str, int]:
    """ Run command in subprocess tty
    Args:
        command(str): Command to be executed.
        cwd(Path): Path from pathlib object to be executed
        env: Environment variables for the execution
    Returns:
        str: Stdout of the command
        str: Stderr of the command
        int: exit code of command
    """
    if isinstance(cwd, str):
        cwd = Path(cwd)
    try:
        process = Popen(
            shlex.split(command),
            cwd=cwd,
            env=env,
            stdout=PIPE,
            stderr=PIPE,
            universal_newlines=True
        )
        stdout, stderr = process.communicate()
    except OSError as e:
        return '', str(e), 1

    return stdout, stderr, process.returncode


def pascal_case(st: str) -> str:
    """Convert a string to pascal case. Will simply remove spaces and make sure the first
    character is capitalized

    Arguments:
        st {str} -- string to convert

    Returns:
        str -- converted string
    """
    words = re.findall(r'[a-zA-Z0-9]+', st)
    return ''.join(''.join([w[0].upper(), w[1:]]) for w in words)


def capital_case(st: str) -> str:
    """Capitalize the first letter of each word of a string. The remaining characters are untouched.

    Arguments:
        st {str} -- string to convert

    Returns:
        str -- converted string
    """
    if len(st) >= 1:
        words = st.split()
        return ' '.join([f'{s[:1].upper()}{s[1:]}' for s in words if len(s) >= 1])
    else:
        return ''


def get_last_release_version():
    """
    Get latest release tag (xx.xx.xx)

    :return: tag
    """
    tags = run_command('git tag').split('\n')
    tags = [tag for tag in tags if re.match(r'\d+\.\d+\.\d+', tag) is not None]
    tags.sort(key=LooseVersion, reverse=True)

    return tags[0]


def is_file_from_content_repo(file_path: str) -> Tuple[bool, str]:
    """ Check if an absolute file_path is part of content repo.
    Args:
        file_path (str): The file path which is checked.
    Returns:
        bool: if file is part of content repo.
        str: relative path of file in content repo.
    """
    try:
        git_repo = git.Repo(os.getcwd(),
                            search_parent_directories=True)
        remote_url = git_repo.remote().urls.__next__()
        is_fork_repo = 'content' in remote_url
        is_external_repo = is_external_repository()

        if not is_fork_repo and not is_external_repo:
            return False, ''
        content_path_parts = Path(git_repo.working_dir).parts  # type: ignore
        input_path_parts = Path(file_path).parts
        input_path_parts_prefix = input_path_parts[:len(content_path_parts)]
        if content_path_parts == input_path_parts_prefix:
            return True, '/'.join(input_path_parts[len(content_path_parts):])
        else:
            return False, ''

    except Exception as e:
        click.secho(f"Unable to identify the repository: {e}")
        return False, ''


def should_file_skip_validation(file_path: str) -> bool:
    """Check if the file cannot be validated under 'run_all_validations_on_file' method for various reasons,
        either if it's a test file, or if it's a file that's been validated somewhere else
        Args:
            file_path (str): The file path which is checked.
        Returns:
            bool: True if the file's validation should be skipped, False otherwise.
        """
    file_extension = os.path.splitext(file_path)[-1]
    # We validate only yml json and .md files
    if file_extension not in ['.yml', '.json', '.md']:
        return True
    if any(ignore_pattern in file_path.lower() for ignore_pattern in ALL_FILES_VALIDATION_IGNORE_WHITELIST):
        return True
    # Ignoring changelog and description files since these are checked on the integration validation
    if 'changelog' in file_path.lower() or 'description' in file_path.lower():
        return True
    # unified files should not be validated
    if file_path.endswith('_unified.yml'):
        return True
    return False


def retrieve_file_ending(file_path: str) -> str:
    """
    Retrieves the file ending (without the dot)
    :param file_path: The file path
    :return: The file ending
    """
    os_split: tuple = os.path.splitext(file_path)
    if os_split:
        file_ending: str = os_split[1]
        if file_ending and '.' in file_ending:
            return file_ending[1:]
    return ''


def is_test_config_match(test_config: dict, test_playbook_id: str = '', integration_id: str = '') -> bool:
    """
    Given a test configuration from conf.json file, this method checks if the configuration is configured for the
    test playbook or for integration_id.
    Since in conf.json there could be test configurations with 'integrations' as strings or list of strings
    the type of test_configurations['integrations'] is checked in first and the match according to the type.
    If file type is not an integration- will return True if the test_playbook id matches playbookID.
    Args:
        test_config: A test configuration from conf.json file under 'tests' key.
        test_playbook_id: A test playbook ID.
        integration_id: An integration ID.
    If both test_playbook_id and integration_id are given will look for a match of both, else will look for match
    of either test playbook id or integration id
    Returns:
        True if the test configuration contains the test playbook and the content item or False if not
    """
    test_playbook_match = test_playbook_id == test_config.get('playbookID')
    test_integrations = test_config.get('integrations')
    if isinstance(test_integrations, list):
        integration_match = any(
            test_integration for test_integration in test_integrations if test_integration == integration_id)
    else:
        integration_match = test_integrations == integration_id
    # If both playbook id and integration id are given
    if integration_id and test_playbook_id:
        return test_playbook_match and integration_match

    # If only integration id is given
    if integration_id:
        return integration_match

    # If only test playbook is given
    if test_playbook_id:
        return test_playbook_match

    return False


def get_not_registered_tests(conf_json_tests: list, content_item_id: str, file_type: str, test_playbooks: list) -> list:
    """
    Return all test playbooks that are not configured in conf.json file
    Args:
        conf_json_tests: the 'tests' value of 'conf.json file
        content_item_id: A content item ID, could be a script, an integration or a playbook.
        file_type: The file type, could be an integration or a playbook.
        test_playbooks: The yml file's list of test playbooks

    Returns:
        A list of TestPlaybooks not configured
    """
    not_registered_tests = []
    for test in test_playbooks:
        if file_type == 'playbook':
            test_registered_in_conf_json = any(
                test_config for test_config in conf_json_tests if is_test_config_match(test_config,
                                                                                       test_playbook_id=test)
            )
        else:
            test_registered_in_conf_json = any(
                test_config for test_config in conf_json_tests if is_test_config_match(test_config,
                                                                                       integration_id=content_item_id)
            )
        if not test_registered_in_conf_json:
            not_registered_tests.append(test)
    return not_registered_tests


def _get_file_id(file_type: str, file_content: Dict):
    """
    Gets the ID of a content item according to it's type
    Args:
        file_type: The type of the content item
        file_content: The content of the content item

    Returns:
        The file's content ID
    """
    if file_type in ID_IN_ROOT:
        return file_content.get('id', '')
    elif file_type in ID_IN_COMMONFIELDS:
        return file_content.get('commonfields', {}).get('id')
    return file_content.get('trigger_id', '')


def is_path_of_integration_directory(path: str) -> bool:
    """Returns true if directory is integration directory false if not.
    """
    return os.path.basename(path) == INTEGRATIONS_DIR


def is_path_of_script_directory(path: str) -> bool:
    """Returns true if directory is script directory false if not.
    """
    return os.path.basename(path) == SCRIPTS_DIR


def is_path_of_playbook_directory(path: str) -> bool:
    """Returns true if directory is playbook directory false if not.
    """
    return os.path.basename(path) == PLAYBOOKS_DIR


def is_path_of_test_playbook_directory(path: str) -> bool:
    """Returns true if directory is test_playbook directory false if not.
    """
    return os.path.basename(path) == TEST_PLAYBOOKS_DIR


def is_path_of_report_directory(path: str) -> bool:
    """Returns true if directory is report directory false if not.
    """
    return os.path.basename(path) == REPORTS_DIR


def is_path_of_dashboard_directory(path: str) -> bool:
    """Returns true if directory is integration directory false if not.
    """
    return os.path.basename(path) == DASHBOARDS_DIR


def is_path_of_widget_directory(path: str) -> bool:
    """Returns true if directory is integration directory false if not.
    """
    return os.path.basename(path) == WIDGETS_DIR


def is_path_of_incident_field_directory(path: str) -> bool:
    """Returns true if directory is integration directory false if not.
    """
    return os.path.basename(path) == INCIDENT_FIELDS_DIR


def is_path_of_incident_type_directory(path: str) -> bool:
    """Returns true if directory is integration directory false if not.
    """
    return os.path.basename(path) == INCIDENT_TYPES_DIR


def is_path_of_indicator_field_directory(path: str) -> bool:
    """Returns true if directory is integration directory false if not.
    """
    return os.path.basename(path) == INDICATOR_FIELDS_DIR


def is_path_of_layout_directory(path: str) -> bool:
    """Returns true if directory is integration directory false if not.
    """
    return os.path.basename(path) == LAYOUTS_DIR


def is_path_of_pre_process_rules_directory(path: str) -> bool:
    """Returns true if directory is pre-processing rules directory, false if not.
    """
    return os.path.basename(path) == PRE_PROCESS_RULES_DIR


def is_path_of_lists_directory(path: str) -> bool:
    return os.path.basename(path) == LISTS_DIR


def is_path_of_classifier_directory(path: str) -> bool:
    """Returns true if directory is integration directory false if not.
    """
    return os.path.basename(path) == CLASSIFIERS_DIR


def get_parent_directory_name(path: str, abs_path: bool = False) -> str:
    """
    Retrieves the parent directory name
    :param path: path to get the parent dir name
    :param abs_path: when set to true, will return absolute path
    :return: parent directory name
    """
    parent_dir_name = os.path.dirname(os.path.abspath(path))
    if abs_path:
        return parent_dir_name
    return os.path.basename(parent_dir_name)


def get_code_lang(file_data: dict, file_entity: str) -> str:
    """
    Returns the code language by the file entity
    :param file_data: The file data
    :param file_entity: The file entity
    :return: The code language
    """
    if file_entity == INTEGRATIONS_DIR:
        return file_data.get('script', {}).get('type', '')
    elif file_entity == SCRIPTS_DIR:
        return file_data.get('type', {})
    return ''


def camel_to_snake(camel: str) -> str:
    """
    Converts camel case (CamelCase) strings to snake case (snake_case) strings.
    Args:
        camel (str): The camel case string.

    Returns:
        str: The snake case string.
    """
    camel_to_snake_pattern = re.compile(r'(?<!^)(?=[A-Z][a-z])')
    snake = camel_to_snake_pattern.sub('_', camel).lower()
    return snake


def open_id_set_file(id_set_path):
    id_set = {}
    try:
        with open(id_set_path) as id_set_file:
            id_set = json.load(id_set_file)
    except OSError:
        print_warning("Could not open id_set file")
        raise
    finally:
        return id_set


def get_demisto_version(client: demisto_client) -> Union[Version, LegacyVersion]:
    """
    Args:
        demisto_client: A configured demisto_client instance

    Returns:
        the server version of the Demisto instance.
    """
    try:
        resp = client.generic_request('/about', 'GET')
        about_data = json.loads(resp[0].replace("'", '"'))
        return parse(about_data.get('demistoVersion'))  # type: ignore
    except Exception:
        return parse("0")


def arg_to_list(arg: Union[str, List[str]], separator: str = ",") -> List[str]:
    """
       Converts a string representation of lists to a python list
       Args:
              arg: string or list of string.
              separator: A string separator to separate the strings, the default is a comma.
       Returns:
             list, contains strings.

    """
    if not arg:
        return []
    if isinstance(arg, list):
        return arg
    if isinstance(arg, str):
        if arg[0] == '[' and arg[-1] == ']':
            return json.loads(arg)
        return [s.strip() for s in arg.split(separator)]
    return [arg]


def get_file_version_suffix_if_exists(current_file: Dict, check_in_display: bool = False) -> Optional[str]:
    """
    Checks if current YML file name is versioned or no, e.g, ends with v<number>.
    Args:
        current_file (Dict): Dict representing YML data of an integration or script.
        check_in_display (bool): Whether to get name by 'display' field or not (by 'name' field).

    Returns:
        (Optional[str]): Number of the version as a string, if the file ends with version suffix. None otherwise.
    """
    versioned_file_regex = r'v([0-9]+)$'
    name = current_file.get('display') if check_in_display else current_file.get('name')
    if not name:
        return None
    matching_regex = re.findall(versioned_file_regex, name.lower())
    if matching_regex:
        return matching_regex[-1]
    return None


def get_all_incident_and_indicator_fields_from_id_set(id_set_file, entity_type):
    fields_list = []
    for item in ['IncidentFields', 'IndicatorFields']:
        all_item_fields = id_set_file.get(item)
        for item_field in all_item_fields:
            for field, field_info in item_field.items():
                if entity_type == 'mapper' or entity_type == 'old classifier':
                    fields_list.append(field_info.get('name', ''))
                    fields_list.append(field.replace('incident_', '').replace('indicator_', ''))
                elif entity_type == 'layout':
                    fields_list.append(field.replace('incident_', '').replace('indicator_', ''))
    return fields_list


def item_type_to_content_items_header(item_type):
    converter = {
        "incidenttype": "incidentType",
        "reputation": "indicatorType",
        "indicatorfield": "indicatorField",
        "incidentfield": "incidentField",
        "layoutscontainer": "layout",
        "betaintegration": "integration",

        # GOM
        "genericdefinition": "genericDefinition",
        "genericfield": "genericField",
        "genericmodule": "genericModule",
        "generictype": "genericType",

        # SIEM content
        "correlationrule": "correlationRule",
        "modelingrule": "modelingRule",
        "parsingrule": "parsingRule",
        "xdrctemplate": "XDRCTemplate"
    }

    return f'{converter.get(item_type, item_type)}s'


def is_object_in_id_set(object_id, item_type, pack_info_from_id_set):
    """
        Check if the given object is part of the packs items that are present in the Packs section in the id set.
        This is assuming that the id set is based on the version that has, under each pack, the items it contains.

    Args:
        object_name: name of object of interest.
        object_type: type of object of interest.
        packs_section_from_id_set: the pack object under the key Packs in the previously given id set.

    Returns:

    """
    content_items = pack_info_from_id_set.get('ContentItems', {})
    items_ids = content_items.get(item_type_to_content_items_header(item_type), [])

    return object_id in items_ids


def is_string_uuid(string_to_check: str):
    """
    Check if a given string is from uuid type
    Args:
        string_to_check: string

    Returns:
        bool. True if the string match uuid type, else False

    """
    return bool(re.fullmatch(UUID_REGEX, string_to_check))


def extract_multiple_keys_from_dict(key: str, var: dict):
    """
    Args:
        key: string representing a re-occurring field in dictionary
        var: nested dictionary (can contain both nested lists and nested dictionary)

    Returns: A generator that generates value in an occurrence of the nested key in var.
    """
    if hasattr(var, 'items'):
        for k, v in var.items():
            if k == key:
                yield v
            if isinstance(v, dict):
                yield from extract_multiple_keys_from_dict(key, v)
            elif isinstance(v, list):
                for d in v:
                    yield from extract_multiple_keys_from_dict(key, d)


def find_file(root_path, file_name):
    """Find a file with a given file name under a given root path.
    Returns:
        str: The full file path from root path if exists, else return empty string.
    """
    for file in os.listdir(root_path):
        file_path = os.path.join(root_path, file)
        if file_path.endswith(file_name):
            return file_path
        elif os.path.isdir(file_path):
            found_file = find_file(file_path, file_name)
            if found_file:
                return found_file
    return ''


@lru_cache
def get_file_displayed_name(file_path):
    """Gets the file name that is displayed in the UI by the file's path.
    If there is no displayed name - returns the file name"""
    file_type = find_type(file_path)
    if FileType.INTEGRATION == file_type:
        return get_yaml(file_path).get('display')
    elif file_type in [FileType.SCRIPT, FileType.TEST_SCRIPT, FileType.PLAYBOOK, FileType.TEST_PLAYBOOK]:
        return get_yaml(file_path).get('name')
    elif file_type in [FileType.MAPPER, FileType.CLASSIFIER, FileType.INCIDENT_FIELD, FileType.INCIDENT_TYPE,
                       FileType.INDICATOR_FIELD, FileType.LAYOUTS_CONTAINER, FileType.PRE_PROCESS_RULES,
                       FileType.DASHBOARD, FileType.WIDGET,
                       FileType.REPORT, FileType.JOB, FileType.WIZARD]:
        res = get_json(file_path)
        return res.get('name') if isinstance(res, dict) else res[0].get('name')
    elif file_type == FileType.OLD_CLASSIFIER:
        return get_json(file_path).get('brandName')
    elif file_type == FileType.LAYOUT:
        return get_json(file_path).get('TypeName')
    elif file_type == FileType.REPUTATION:
        return get_json(file_path).get('id')
    else:
        return os.path.basename(file_path)


def compare_context_path_in_yml_and_readme(yml_dict, readme_content):
    """
    Gets both README and YML file of Integration and compares the context path between them.
    Scripts are not being checked.
    Args:
        yml_dict: a dictionary representing YML content.
        readme_content: the content string of the readme file.
    Returns: A dictionary as following: {<command_name>:{'only in yml': <set of context paths found only in yml>,
                                                        'only in readme': <set of context paths found only in readme>}}
    """
    different_contexts: dict = {}

    # Gets the data from the README
    # the pattern to get the context part out of command section:
    context_section_pattern = r"\| *\*\*Path\*\* *\| *\*\*Type\*\* *\| *\*\*Description\*\* *\|.(.*?)#{3,5}"
    # the pattern to get the value in the first column under the outputs table:
    context_path_pattern = r"\| *(\S.*?\S) *\| *[^\|]* *\| *[^\|]* *\|"
    readme_content += "### "  # mark end of file so last pattern of regex will be recognized.
    commands = yml_dict.get("script", {})

    # handles scripts
    if not commands:
        return different_contexts
    commands = commands.get('commands', [])
    for command in commands:
        command_name = command.get('name')

        # Gets all context path in the relevant command section from README file
        command_section_pattern = fr" Base Command..`{command_name}`.(.*?)\n### "  # pattern to get command section
        command_section = re.findall(command_section_pattern, readme_content, re.DOTALL)
        if not command_section:
            continue
        if not command_section[0].endswith('###'):
            command_section[0] += '###'  # mark end of file so last pattern of regex will be recognized.
        context_section = re.findall(context_section_pattern, command_section[0], re.DOTALL)
        if not context_section:
            context_path_in_command = set()
        else:
            context_path_in_command = set(re.findall(context_path_pattern, context_section[0], re.DOTALL))

            # remove the header line ---- (could be of any length)
            for path in context_path_in_command:
                if not path.replace('-', ''):
                    context_path_in_command.remove(path)
                    break

        # handles cases of old integrations with context in 'important' section
        if 'important' in command:
            command.pop('important')

        # Gets all context path in the relevant command section from YML file
        existing_context_in_yml = set(extract_multiple_keys_from_dict("contextPath", command))

        # finds diff between YML and README
        only_in_yml_paths = existing_context_in_yml - context_path_in_command
        only_in_readme_paths = context_path_in_command - existing_context_in_yml
        if only_in_yml_paths or only_in_readme_paths:
            different_contexts[command_name] = {"only in yml": only_in_yml_paths,
                                                "only in readme": only_in_readme_paths}

    return different_contexts


def write_yml(yml_path: str, yml_data: Dict):
    with open(yml_path, 'w') as f:
        yaml.dump(yml_data, f)  # ruamel preservers multilines


def to_kebab_case(s: str):
    """
    Scan File => scan-file
    Scan File- => scan-file
    *scan,file => scan-file
    Scan     File => scan-file

    """
    if s:
        new_s = s.lower()
        new_s = re.sub('[ ,.-]+', '-', new_s)
        new_s = re.sub('[^A-Za-z0-9-]+', '', new_s)
        m = re.search('[a-z0-9]+(-[a-z]+)*', new_s)
        if m:
            return m.group(0)
        else:
            return new_s

    return s


def to_pascal_case(s: str):
    """
    Scan File => ScanFile
    Scan File- => ScanFile
    *scan,file => ScanFile
    Scan     File => ScanFile
    scan-file => ScanFile
    scan.file => ScanFile

    """
    if s:
        if re.search(r'^[A-Z][a-z]+(?:[A-Z][a-z]+)*$', s):
            return s

        new_s = s.lower()
        new_s = re.sub(r'[ -\.]+', '-', new_s)
        new_s = ''.join([t.title() for t in new_s.split('-')])
        new_s = re.sub(r'[^A-Za-z0-9]+', '', new_s)

        return new_s

    return s


def get_approved_usecases() -> list:
    """Gets approved list of usecases from content master

    Returns:
        List of approved usecases
    """
    return get_remote_file(
        'Tests/Marketplace/approved_usecases.json',
        git_content_config=GitContentConfig(repo_name=GitContentConfig.OFFICIAL_CONTENT_REPO_NAME)
    ).get('approved_list', [])


def get_pack_metadata(file_path: str) -> dict:
    """ Get the pack_metadata dict, of the pack containing the given file path.

    Args:
        file_path(str): file path

    Returns: pack_metadata of the pack, that source_file related to,
        on failure returns {}

    """
    pack_path = file_path if PACKS_DIR in file_path else os.path.realpath(__file__)
    match = re.search(rf".*{PACKS_DIR}[/\\]([^/\\]+)[/\\]?", pack_path)
    directory = match.group() if match else ''

    try:
        metadata_path = os.path.join(directory, PACKS_PACK_META_FILE_NAME)
        pack_metadata, _ = get_dict_from_file(metadata_path)
        return pack_metadata
    except Exception:
        return {}


def is_pack_path(input_path: str) -> bool:
    """
    Checks whether pack given in input path is for a pack.
    Args:
        input_path (str): Input path.
    Examples
        - input_path = 'Packs/BitcoinAbuse
          Returns: True
        - input_path = 'Packs/BitcoinAbuse/Layouts'
          Returns: False
    Returns:
        (bool):
        - True if the input path is for a given pack.
        - False if the input path is not for a given pack.
    """
    return os.path.basename(os.path.dirname(input_path)) == PACKS_DIR


def get_relative_path_from_packs_dir(file_path: str) -> str:
    """Get the relative path for a given file_path starting in the Packs directory"""
    if PACKS_DIR not in file_path or file_path.startswith(PACKS_DIR):
        return file_path

    return file_path[file_path.find(PACKS_DIR):]


def is_uuid(s: str) -> Optional[Match]:
    """Checks whether given string is a UUID

    Args:
         s (str): The string to check if it is a UUID

    Returns:
        Match: Returns the match if given string is a UUID, otherwise None
    """
    return re.match(UUID_REGEX, s)


def get_release_note_entries(version='') -> list:
    """
    Gets the release notes entries for the current version.

    Args:
        version: The current demisto-sdk version.

    Return:
        list: A list of the release notes given from the CHANGELOG file.
    """

    changelog_file_content = get_remote_file(full_file_path='CHANGELOG.md',
                                             return_content=True,
                                             git_content_config=GitContentConfig(repo_name='demisto/demisto-sdk')
                                             ).decode('utf-8').split('\n')

    if not version or 'dev' in version:
        version = 'Unreleased'

    if f'## {version}' not in changelog_file_content:
        return []

    result = changelog_file_content[changelog_file_content.index(f'## {version}') + 1:]
    result = result[:result.index('')]

    return result


def get_current_usecases() -> list:
    """Gets approved list of usecases from current branch (only in content repo).

    Returns:
        List of approved usecases from current branch
    """
    if not is_external_repository():
        approved_usecases_json, _ = get_dict_from_file('Tests/Marketplace/approved_usecases.json')
        return approved_usecases_json.get('approved_list', [])
    return []


def get_approved_tags_from_branch() -> Dict[str, List[str]]:
    """Gets approved list of tags from current branch (only in content repo).

    Returns:
        Dict of approved tags from current branch
    """
    if not is_external_repository():
        approved_tags_json, _ = get_dict_from_file('Tests/Marketplace/approved_tags.json')
        if isinstance(approved_tags_json.get('approved_list'), list):
            print_warning('You are using a deprecated version of the file aproved_tags.json, consider pulling from master'
                          ' to update it.')
            return {'common': approved_tags_json.get('approved_list', []), 'xsoar': [], 'marketplacev2': [], 'xpanse': []}

        return approved_tags_json.get('approved_list', {})
    return {}


def get_current_categories() -> list:
    """Gets approved list of categories from current branch (only in content repo).

    Returns:
        List of approved categories from current branch
    """
    approved_categories_json, _ = get_dict_from_file('Tests/Marketplace/approved_categories.json')
    return approved_categories_json.get('approved_list', [])


@contextmanager
def suppress_stdout():
    """
        Temporarily suppress console output without effecting error outputs.
        Example of use:

            with suppress_stdout():
                print('This message will not be printed')
            print('This message will be printed')
    """
    with open(os.devnull, "w") as devnull:
        try:
            old_stdout = sys.stdout
            sys.stdout = devnull
            yield
        finally:
            sys.stdout = old_stdout


def get_definition_name(path: str, pack_path: str) -> Optional[str]:
    r"""
        param:
            path (str): path to the file which needs a definition name (generic field\generic type file)
            pack_path (str): relevant pack path

        :rtype: ``str``
        :return:
            for generic type and generic field return associated generic definition name folder

    """

    try:
        file_dictionary = get_json(path)
        definition_id = file_dictionary['definitionId']
        generic_def_path = os.path.join(pack_path, 'GenericDefinitions')
        file_names_lst = os.listdir(generic_def_path)
        for file in file_names_lst:
            if str.find(file, definition_id):
                def_file_path = os.path.join(generic_def_path, file)
                def_file_dictionary = get_json(def_file_path)
                cur_id = def_file_dictionary["id"]
                if cur_id == definition_id:
                    return def_file_dictionary["name"]

        print("Was unable to find the file for definitionId " + definition_id)
        return None

    except FileNotFoundError or AttributeError:
        print("Error while retrieving definition name for definitionId " + definition_id +
              "\n Check file structure and make sure all relevant fields are entered properly")
        return None


def is_iron_bank_pack(file_path):
    metadata = get_pack_metadata(file_path)
    return PACK_METADATA_IRON_BANK_TAG in metadata.get('tags', [])


def get_script_or_sub_playbook_tasks_from_playbook(searched_entity_name: str, main_playbook_data: Dict) -> List[Dict]:
    """Get the tasks data for a task running the searched_entity_name (script/playbook).

    Returns:
        List. A list of dicts representing tasks running the searched_entity_name.
    """
    searched_tasks: List = []
    tasks = main_playbook_data.get('tasks', {})
    if not tasks:
        return searched_tasks

    for task_data in tasks.values():
        task_details = task_data.get('task', {})
        found_entity = searched_entity_name in {task_details.get('scriptName'), task_details.get('playbookName')}

        if found_entity:
            searched_tasks.append(task_data)

    return searched_tasks


def extract_docker_image_from_text(text):
    """
    Strips the docker image version from a given text.
    Args:
        text : the text to extract the docker image from
    Return:
        str. The docker image version if exists, otherwise, return None.
    """
    match = (re.search(r'(demisto/.+:([0-9]+)(((\.)[0-9]+)+))', text))
    if match:
        return match.group(1)
    else:
        return None


def get_current_repo() -> Tuple[str, str, str]:
    try:
        git_repo = git.Repo(os.getcwd(), search_parent_directories=True)
        parsed_git = giturlparse.parse(git_repo.remotes.origin.url)
        host = parsed_git.host
        if '@' in host:
            host = host.split('@')[1]
        return host, parsed_git.owner, parsed_git.repo
    except git.InvalidGitRepositoryError:
        print_warning('git repo is not found')
        return "Unknown source", '', ''


def get_item_marketplaces(item_path: str, item_data: Dict = None, packs: Dict[str, Dict] = None, item_type: str = None) -> List:
    """
    Return the supporting marketplaces of the item.

    Args:
        item_path: the item path.
        item_data: the item data.
        packs: the pack mapping from the ID set.
        item_type: The item type.

    Returns: the list of supporting marketplaces.
    """

    if item_type and item_type in SIEM_ONLY_ENTITIES:
        return [MarketplaceVersions.MarketplaceV2.value]

    if not item_data:
        file_type = Path(item_path).suffix
        item_data = get_file(item_path, file_type)

    # first check, check field 'marketplaces' in the item's file
    marketplaces = item_data.get('marketplaces', [])  # type: ignore

    # second check, check the metadata of the pack
    if not marketplaces:
        if 'pack_metadata' in item_path:
            # default supporting marketplace
            marketplaces = [MarketplaceVersions.XSOAR.value]
        else:
            pack_name = get_pack_name(item_path)
            if packs and packs.get(pack_name):
                marketplaces = packs.get(pack_name, {}).get('marketplaces', [MarketplaceVersions.XSOAR.value])
            else:
                marketplaces = get_mp_types_from_metadata_by_item(item_path)

    return marketplaces


def get_mp_types_from_metadata_by_item(file_path):
    """
    Get the supporting marketplaces for the given content item, defined by the mp field in the metadata.
    If the field doesnt exist in the pack's metadata, consider as xsoar only.
    Args:
        file_path: path to content item in content repo

    Returns:
        list of names of supporting marketplaces (current options are marketplacev2 and xsoar)
    """
    if METADATA_FILE_NAME in Path(file_path).parts:  # for when the type is pack, the item we get is the metadata path
        metadata_path = file_path
    else:
        metadata_path_parts = get_pack_dir(file_path)
        metadata_path = Path(*metadata_path_parts) / METADATA_FILE_NAME

    try:
        with open(metadata_path) as metadata_file:
            metadata = json.load(metadata_file)
            marketplaces = metadata.get(MARKETPLACE_KEY_PACK_METADATA)
            if not marketplaces:
                return [MarketplaceVersions.XSOAR.value]
            return marketplaces
    except FileNotFoundError:
        return []


def get_pack_dir(path):
    """
    Used for testing packs where the location of the "Packs" dir is not constant.
    Args:
        path: path of current file

    Returns:
        the path starting from Packs dir

    """
    parts = Path(path).parts
    for index in range(len(parts)):
        if parts[index] == 'Packs':
            return parts[:index + 2]
    return []


@contextmanager
def ProcessPoolHandler() -> ProcessPool:
    """ Process pool Handler which terminate all processes in case of Exception.

    Yields:
        ProcessPool: Pebble process pool.
    """
    with ProcessPool(max_workers=3) as pool:
        try:
            yield pool
        except Exception:
            print_error("Gracefully release all resources due to Error...")
            raise
        finally:
            pool.close()
            pool.join()


def wait_futures_complete(futures: List[ProcessFuture], done_fn: Callable):
    """Wait for all futures to complete, Raise exception if occurred.

    Args:
        futures: futures to wait for.
        done_fn: Function to run on result.
    Raises:
        Exception: Raise caught exception for further cleanups.
    """
    for future in as_completed(futures):
        try:
            result = future.result()
            done_fn(result)
        except Exception as e:
            print_error(e)
            raise


def get_api_module_dependencies(pkgs, id_set_path, verbose):
    """
    Get all paths to integrations and scripts dependent on api modules that are found in the modified files.
    Args:
        pkgs: the pkgs paths found as modified to run lint on (including the api module files)
        id_set_path: path to id set
        verbose: print found dependencies or not
    Returns:
        a list of the paths to the scripts and integration found dependent on the modified api modules.
    """

    id_set = open_id_set_file(id_set_path)
    changed_api_modules = {pkg.name for pkg in pkgs if API_MODULES_PACK in pkg.parts}
    scripts = id_set.get(IdSetKeys.SCRIPTS.value, [])
    integrations = id_set.get(IdSetKeys.INTEGRATIONS.value, [])
    using_scripts, using_integrations = [], []
    for script in scripts:
        script_info = list(script.values())[0]
        script_name = script_info.get('name')
        script_api_modules = script_info.get('api_modules', [])
        if intersection := changed_api_modules & set(script_api_modules):
            if verbose:
                print(f"found script {script_name} dependent on {intersection}")
            using_scripts.extend(list(script.values()))

    for integration in integrations:
        integration_info = list(integration.values())[0]
        integration_name = integration_info.get('name')
        script_api_modules = integration_info.get('api_modules', [])
        if intersection := changed_api_modules & set(script_api_modules):
            if verbose:
                print(f"found integration {integration_name} dependent on {intersection}")
            using_integrations.extend(list(integration.values()))

    using_scripts_pkg_paths = [Path(script.get('file_path')).parent.absolute() for
                               script in using_scripts]
    using_integrations_pkg_paths = [Path(integration.get('file_path')).parent.absolute() for
                                    integration in using_integrations]
    return list(set(using_integrations_pkg_paths + using_scripts_pkg_paths))


def listdir_fullpath(dir_name: str) -> List[str]:
    return [os.path.join(dir_name, f) for f in os.listdir(dir_name)]


def get_scripts_and_commands_from_yml_data(data, file_type):
    """Get the used scripts, playbooks and commands from the yml data

    Args:
        data: The yml data as extracted with get_yaml
        file_type: The FileType of the data provided.

    Return (list of found { 'id': command name, 'source': command source }, list of found script and playbook names)
    """
    commands = []
    detailed_commands = []
    scripts_and_pbs = []
    if file_type in {FileType.TEST_PLAYBOOK, FileType.PLAYBOOK}:
        tasks = data.get('tasks')
        for task_num in tasks.keys():
            task = tasks[task_num]
            inner_task = task.get('task')
            task_type = task.get('type')
            if inner_task and task_type == 'regular' or task_type == 'playbook':
                if inner_task.get('iscommand'):
                    commands.append(inner_task.get('script'))
                else:
                    if task_type == 'playbook':
                        scripts_and_pbs.append(inner_task.get('playbookName'))
                    elif inner_task.get('scriptName'):
                        scripts_and_pbs.append(inner_task.get('scriptName'))
        if file_type == FileType.PLAYBOOK:
            playbook_id = get_entity_id_by_entity_type(data, PLAYBOOKS_DIR)
            scripts_and_pbs.append(playbook_id)

    if file_type == FileType.SCRIPT:
        script_id = get_entity_id_by_entity_type(data, SCRIPTS_DIR)
        scripts_and_pbs = [script_id]
        if data.get('dependson'):
            commands = data.get('dependson').get('must', [])

    if file_type == FileType.INTEGRATION:
        integration_commands = data.get('script', {}).get('commands')
        for integration_command in integration_commands:
            commands.append(integration_command.get('name'))

    for command in commands:
        command_parts = command.split('|||')
        if len(command_parts) == 2:
            detailed_commands.append({
                'id': command_parts[1],
                'source': command_parts[0]
            })
        else:
            detailed_commands.append({
                'id': command_parts[0]
            })

    return detailed_commands, scripts_and_pbs


def alternate_item_fields(content_item: dict):
    """
    Go over all of the given content item fields and if there is a field with an alternative name, which is marked
    by '_x2', use that value as the value of the original field (the corresponding one without the '_x2' suffix).
    Args:
        content_item: content item data

    """
    copy_dict = content_item.copy()  # for modifying dict while iterating
    for field, value in copy_dict.items():
        if field.lower().endswith('_x2'):
            content_item[field[:-3]] = value
            content_item.pop(field)
        elif isinstance(content_item[field], dict):
            alternate_item_fields(content_item[field])
        elif isinstance(content_item[field], list):
            for item in content_item[field]:
                if isinstance(item, dict):
                    alternate_item_fields(item)


def should_alternate_field_by_item(content_item, id_set):
    """
    Go over the given content item and check if it should be modified to use its alternative fields, which is determined
    by the field 'has_alternative_meta' in the id set.
    Args:
        content_item: content item object
        id_set: parsed id set dict

    Returns: True if should alterante fields, false otherwise

    """
    commonfields = content_item.get('commonfields')
    item_id = commonfields.get('id') if commonfields else content_item.get('id')

    item_type = content_item.type()
    id_set_item_type = id_set.get(FileTypeToIDSetKeys.get(item_type))
    for item in id_set_item_type:
        if list(item.keys())[0] == item_id:
            return item.get(item_id, {}).get('has_alternative_meta', False)
    return False


def get_url_with_retries(url: str, retries: int, backoff_factor: int = 1, **kwargs):
    kwargs['stream'] = True
    session = requests.Session()
    exception = Exception()
    for _ in range(retries):
        response = session.get(url, **kwargs)
        try:
            response.raise_for_status()
        except HTTPError as error:
            exception = error
        else:
            return response
        sleep(backoff_factor)
    raise exception


def order_dict(data):
    """
    Order dict by default order
    """
    return OrderedDict({k: order_dict(v) if isinstance(v, dict) else v
                        for k, v in sorted(data.items())})


def extract_none_deprecated_command_names_from_yml(yml_data: dict) -> list:
    """
    Go over all the commands in a yml file and return their names.
    Args:
        yml_data (dict): the yml content as a dict

    Returns:
        list: a list of all the commands names
    """
    commands_ls = []
    for command in yml_data.get('script', {}).get('commands', {}):
        if command.get('name') and not command.get('deprecated'):
            commands_ls.append(command.get('name'))
    return commands_ls


def extract_deprecated_command_names_from_yml(yml_data: dict) -> list:
    """
    Go over all the commands in a yml file and return their names.
    Args:
        yml_data (dict): the yml content as a dict

    Returns:
        list: a list of all the commands names
    """
    commands_ls = []
    for command in yml_data.get('script', {}).get('commands', {}):
        if command.get('deprecated'):
            commands_ls.append(command.get('name'))
    return commands_ls


def remove_copy_and_dev_suffixes_from_str(field_name: str) -> str:
    for _ in range(field_name.count('_')):
        for suffix in SUFFIX_TO_REMOVE:
            if field_name.endswith(suffix):
                field_name = field_name[:-len(suffix)]
    return field_name


def get_display_name(file_path, file_data={}) -> str:
    """ Gets the entity display name from the file.

        :param file_path: The entity file path
        :param file_data: The entity file data

        :rtype: ``str``
        :return The display name
    """
    if not file_data:
        file_extension = os.path.splitext(file_path)[1]
        if file_extension in ['.yml', '.json']:
            file_data = get_file(file_path, file_extension)

    if 'display' in file_data:
        name = file_data.get('display', None)
    elif 'layout' in file_data and isinstance(file_data['layout'], dict):
        name = file_data['layout'].get('id')
    elif 'name' in file_data:
        name = file_data.get('name', None)
    elif 'TypeName' in file_data:
        name = file_data.get('TypeName', None)
    elif 'brandName' in file_data:
        name = file_data.get('brandName', None)
    elif 'id' in file_data:
        name = file_data.get('id', None)
    elif 'trigger_name' in file_data:
        name = file_data.get('trigger_name')

    elif 'dashboards_data' in file_data and file_data.get('dashboards_data') \
            and isinstance(file_data['dashboards_data'], list):
        dashboard_data = file_data.get('dashboards_data', [{}])[0]
        name = dashboard_data.get('name')

    elif 'templates_data' in file_data and file_data.get('templates_data') \
            and isinstance(file_data['templates_data'], list):
        r_name = file_data.get('templates_data', [{}])[0]
        name = r_name.get('report_name')

    else:
        name = os.path.basename(file_path)
    return name


def get_invalid_incident_fields_from_mapper(
    mapper_incident_fields: Dict[str, Dict], mapping_type: str, content_fields: List
) -> List[str]:
    """
    Get a list of incident fields which are not part of the content items (not part of id_json) from a specific
    interalMapping attribute.

    Args:
        mapper_incident_fields (dict[str, dict]): a dict of incident fields which belongs to a specific interalMapping.
        mapping_type (str): type of the mapper, either 'mapping-incoming' or 'mapping-outgoing'.
        content_fields (list[str]): list of available content fields.

    Returns:
        list[str]: all the invalid incident fields which are not part of the content items.

    Raises:
        ValueError: in case the mapping type has an incorrect value provided.
    """
    if mapping_type not in {'mapping-incoming', 'mapping-outgoing'}:
        raise ValueError(f'Invalid mapping-type value {mapping_type}, should be: mapping-incoming/mapping-outgoing')

    non_existent_fields = []

    for inc_name, inc_info in mapper_incident_fields.items():
        # incoming mapper
        if mapping_type == "mapping-incoming":
            if inc_name not in content_fields and inc_name.lower() not in content_fields:
                non_existent_fields.append(inc_name)
        # outgoing mapper
        if mapping_type == "mapping-outgoing":
            # for inc timer type: "field.StartDate, and for using filters: "simple": "".
            if simple := inc_info.get('simple'):
                if '.' in simple:
                    simple = simple.split('.')[0]
                if simple not in content_fields and simple.lower() not in content_fields:
                    non_existent_fields.append(inc_name)

    return non_existent_fields


def get_invalid_incident_fields_from_layout(layout_incident_fields: List[Dict], content_fields: List[str]) -> List[str]:
    """
    Get a list of incident fields which are not part of the content items (not part of id_json) from a specific
    layout item/section.

    Args:
        layout_incident_fields (list[dict]): a list of incident fields which
            belongs to a specific section/item in the layout.
        content_fields (list[str]): list of available content fields.

    Returns:
        list[str]: all the invalid incident fields which are not part of the content items.
    """
    non_existent_fields = []

    if layout_incident_fields and content_fields:
        for incident_field_info in layout_incident_fields:
            inc_field_id = normalize_field_name(field=incident_field_info.get('fieldId', ''))
            if inc_field_id and inc_field_id.lower() not in content_fields and inc_field_id not in content_fields:
                non_existent_fields.append(inc_field_id)

    return non_existent_fields


def normalize_field_name(field: str) -> str:
    """
    Get the raw field from a layout/mapper field.

    Input Example:
        field = incident_employeenumber

    Args:
        field (str): the incident/indicator field.
    """
    return field.replace('incident_', '').replace('indicator_', '')


def string_to_bool(
        input_: str,
        accept_lower_case: bool = True,
        accept_title: bool = True,
        accept_upper_case: bool = False,
        accept_yes_no: bool = False,
        accept_int: bool = False,
        accept_single_letter: bool = False,
) -> Optional[bool]:
    if not isinstance(input_, str):
        raise ValueError('cannot convert non-string to bool')

    _considered_true = ['true']
    _considered_false = ['false']

    for (condition, true_value, false_value) in (
            (accept_yes_no, 'yes', 'no'),
            (accept_int, '1', '0')
    ):
        if condition:
            _considered_true.append(true_value)
            _considered_false.append(false_value)

    considered_true: Set[str] = set()
    considered_false: Set[str] = set()

    for (condition, func) in (
            (accept_lower_case, lambda x: x.lower()),
            (accept_title, lambda x: x.title()),
            (accept_upper_case, lambda x: x.upper()),
    ):
        if condition:
            considered_true.update(map(func, _considered_true))
            considered_false.update(map(func, _considered_false))

    if accept_single_letter:
        considered_true.update(tuple(_[0] for _ in considered_true))  # note this takes considered_true as input
        considered_false.update(tuple(_[0] for _ in considered_false))

    if input_ in considered_true:
        return True

    if input_ in considered_false:
        return False

    raise ValueError(f'cannot convert string {input_} to bool')


def field_to_cli_name(field_name: str) -> str:
    """
    Returns the CLI name of an incident/indicator field by removing non letters/numbers
    characters and lowering capitalized letters.

    Input Example:
        field = Employee Number
    Output:
        employeenumber

    Args:
        field_name (str): the incident/indicator field name.
    """
    return re.sub(NON_LETTERS_OR_NUMBERS_PATTERN, '', field_name).lower()<|MERGE_RESOLUTION|>--- conflicted
+++ resolved
@@ -26,13 +26,9 @@
 import giturlparse
 import requests
 import urllib3
-<<<<<<< HEAD
 from bs4 import UnicodeDammit
-from packaging.version import parse
-=======
 from git.types import PathLike
 from packaging.version import LegacyVersion, Version, parse
->>>>>>> 86095f62
 from pebble import ProcessFuture, ProcessPool
 from requests.exceptions import HTTPError
 from ruamel.yaml.comments import CommentedSeq
@@ -602,7 +598,6 @@
     return ''
 
 
-<<<<<<< HEAD
 def _read_file(file_path: Path) -> str:
     """returns the body of a text-based file, after reading it as UTF8, or trying to guess its encoding.
 
@@ -627,10 +622,6 @@
 
 @lru_cache()
 def get_file(file_path: Union[str, Path], type_of_file: str, clear_cache: bool = False):
-=======
-@lru_cache
-def get_file(file_path, type_of_file, clear_cache=False):
->>>>>>> 86095f62
     if clear_cache:
         get_file.cache_clear()
     file_path = Path(file_path).absolute()
@@ -647,16 +638,8 @@
         except Exception as e:
             raise ValueError(f"{file_path} has a structure issue of file type {type_of_file}\n{e}")
 
-<<<<<<< HEAD
     if isinstance(result, (dict, list)):
         return result
-=======
-            except Exception as e:
-                raise ValueError(
-                    f"{file_path} has a structure issue of file type {type_of_file}. Error was: {str(e)}")
-    if isinstance(data_dictionary, (dict, list)):
-        return data_dictionary
->>>>>>> 86095f62
     return {}
 
 
