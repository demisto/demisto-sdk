import argparse
import glob
import io
import json
import os
import re
import shlex
import sys
from distutils.version import LooseVersion, StrictVersion
from functools import partial
from pathlib import Path
from subprocess import DEVNULL, PIPE, Popen, check_output
from typing import Any, Callable, Dict, List, Optional, Tuple, Type, Union

import click
import colorama
import git
import requests
import urllib3
import yaml
from demisto_sdk.commands.common.constants import (
    ALL_FILES_VALIDATION_IGNORE_WHITELIST, CHECKED_TYPES_REGEXES,
    CLASSIFIERS_DIR, CONTENT_GITHUB_LINK, DASHBOARDS_DIR, DEF_DOCKER,
    DEF_DOCKER_PWSH, ID_IN_COMMONFIELDS, ID_IN_ROOT, INCIDENT_FIELDS_DIR,
    INCIDENT_TYPES_DIR, INDICATOR_FIELDS_DIR, INTEGRATIONS_DIR, LAYOUTS_DIR,
    PACKAGE_SUPPORTING_DIRECTORIES, PACKAGE_YML_FILE_REGEX, PACKS_DIR,
    PACKS_DIR_REGEX, PACKS_README_FILE_NAME, PLAYBOOKS_DIR,
    RELEASE_NOTES_REGEX, REPORTS_DIR, SCRIPTS_DIR, SDK_API_GITHUB_RELEASES,
    TEST_PLAYBOOKS_DIR, TYPE_PWSH, UNRELEASE_HEADER, WIDGETS_DIR)
from ruamel.yaml import YAML

# disable insecure warnings
urllib3.disable_warnings()

# inialize color palette
colorama.init()

ryaml = YAML()
ryaml.preserve_quotes = True  # type: ignore
ryaml.allow_duplicate_keys = True


class LOG_COLORS:
    NATIVE = colorama.Style.RESET_ALL
    RED = colorama.Fore.RED
    GREEN = colorama.Fore.GREEN
    YELLOW = colorama.Fore.YELLOW
    WHITE = colorama.Fore.WHITE


LOG_VERBOSE = False


def set_log_verbose(verbose: bool):
    global LOG_VERBOSE
    LOG_VERBOSE = verbose


def get_log_verbose() -> bool:
    return LOG_VERBOSE


def get_yml_paths_in_dir(project_dir: str, error_msg: str = '') -> Tuple[list, str]:
    """
    Gets the project directory and returns the path of the first yml file in that directory
    :param project_dir: string path to the project_dir
    :param error_msg: the error msg to show to the user in case not yml files found in the directory
    :return: first returned argument is the list of all yml files paths in the directory, second returned argument is a
    string path to the first yml file in project_dir
    """
    yml_files = glob.glob(os.path.join(project_dir, '*.yml'))
    if not yml_files:
        if error_msg:
            print(error_msg)
        return [], ''
    return yml_files, yml_files[0]


# print srt in the given color
def print_color(obj, color):
    print(u'{}{}{}'.format(color, obj, LOG_COLORS.NATIVE))


def get_files_in_dir(project_dir: str, file_endings: list, recursive: bool = True) -> list:
    """
    Gets the project directory and returns the path of all yml, json and py files in it
    Args:
        project_dir: String path to the project_dir
        file_endings: List of file endings to search for in a given directory
        recursive: Indicates whether search should be recursive or not
    :return: The path of files with file_endings in the current dir
    """
    files = []
    pattern: str = '/**/*.' if recursive else '/*.'
    for file_type in file_endings:
        if project_dir.endswith(file_type):
            return [project_dir]
        files.extend([f for f in glob.glob(project_dir + pattern + file_type, recursive=recursive)])
    return files


def print_error(error_str):
    print_color(error_str, LOG_COLORS.RED)


def print_warning(warning_str):
    print_color(warning_str, LOG_COLORS.YELLOW)


def print_success(success_str):
    print_color(success_str, LOG_COLORS.GREEN)


def run_command(command, is_silenced=True, exit_on_error=True, cwd=None):
    """Run a bash command in the shell.

    Args:
        command (string): The string of the command you want to execute.
        is_silenced (bool): Whether to print command output.
        exit_on_error (bool): Whether to exit on command error.
        cwd (str): the path to the current working directory.

    Returns:
        string. The output of the command you are trying to execute.
    """
    if is_silenced:
        p = Popen(command.split(), stdout=PIPE, stderr=PIPE, universal_newlines=True, cwd=cwd)
    else:
        p = Popen(command.split(), cwd=cwd)

    output, err = p.communicate()
    if err:
        if exit_on_error:
            print_error('Failed to run command {}\nerror details:\n{}'.format(command, err))
            sys.exit(1)
        else:
            raise RuntimeError('Failed to run command {}\nerror details:\n{}'.format(command, err))

    return output


def get_remote_file(full_file_path, tag='master'):
    # 'origin/' prefix is used to compared with remote branches but it is not a part of the github url.
    tag = tag.lstrip('origin/')

    # The replace in the end is for Windows support
    github_path = os.path.join(CONTENT_GITHUB_LINK, tag, full_file_path).replace('\\', '/')
    try:
        res = requests.get(github_path, verify=False, timeout=10)
        res.raise_for_status()
    except Exception as exc:
        print_warning('Could not find the old entity file under "{}".\n'
                      'please make sure that you did not break backward compatibility. '
                      'Reason: {}'.format(github_path, exc))
        return {}

    if full_file_path.endswith('json'):
        details = json.loads(res.content)
    elif full_file_path.endswith('yml'):
        details = yaml.safe_load(res.content)
    # if neither yml nor json then probably a CHANGELOG or README file.
    else:
        details = {}
    return details


def filter_packagify_changes(modified_files, added_files, removed_files, tag='master'):
    """
    Mark scripts/integrations that were removed and added as modifiied.

    :param modified_files: list of modified files in branch
    :param added_files: list of new files in branch
    :param removed_files: list of removed files in branch
    :param tag: tag of compared revision

    :return: tuple of updated lists: (modified_files, updated_added_files, removed_files)
    """
    # map IDs to removed files
    packagify_diff = {}  # type: dict
    for file_path in removed_files:
        if file_path.split("/")[0] in PACKAGE_SUPPORTING_DIRECTORIES:
            if PACKS_README_FILE_NAME in file_path:
                continue
            details = get_remote_file(file_path, tag)
            if details:
                uniq_identifier = '_'.join([
                    details['name'],
                    details.get('fromversion', '0.0.0'),
                    details.get('toversion', '99.99.99')
                ])
                packagify_diff[uniq_identifier] = file_path

    updated_added_files = set()
    for file_path in added_files:
        if file_path.split("/")[0] in PACKAGE_SUPPORTING_DIRECTORIES:
            if PACKS_README_FILE_NAME in file_path:
                updated_added_files.add(file_path)
                continue
            with open(file_path) as f:
                details = yaml.safe_load(f.read())

            uniq_identifier = '_'.join([
                details['name'],
                details.get('fromversion', '0.0.0'),
                details.get('toversion', '99.99.99')
            ])
            if uniq_identifier in packagify_diff:
                # if name appears as added and removed, this is packagify process - treat as modified.
                removed_files.remove(packagify_diff[uniq_identifier])
                modified_files.add((packagify_diff[uniq_identifier], file_path))
                continue

        updated_added_files.add(file_path)

    # remove files that are marked as both "added" and "modified"
    for file_path in modified_files:
        if isinstance(file_path, tuple):
            updated_added_files -= {file_path[1]}
        else:
            updated_added_files -= {file_path}

    return modified_files, updated_added_files, removed_files


def get_child_directories(directory):
    """Return a list of paths of immediate child directories of the 'directory' argument"""
    if not os.path.isdir(directory):
        return []
    child_directories = [
        os.path.join(directory, path) for
        path in os.listdir(directory) if os.path.isdir(os.path.join(directory, path))
    ]
    return child_directories


def get_child_files(directory):
    """Return a list of paths of immediate child files of the 'directory' argument"""
    if not os.path.isdir(directory):
        return []
    child_files = [
        os.path.join(directory, path) for
        path in os.listdir(directory) if os.path.isfile(os.path.join(directory, path))
    ]
    return child_files


def get_last_remote_release_version():
    """
    Get latest release tag from remote github page

    :return: tag
    """
    if not os.environ.get('DEMISTO_SDK_SKIP_VERSION_CHECK') and not os.environ.get('CI'):
        try:
            releases_request = requests.get(SDK_API_GITHUB_RELEASES, verify=False, timeout=5)
            releases_request.raise_for_status()
            releases = releases_request.json()
            if isinstance(releases, list) and isinstance(releases[0], dict):
                latest_release = releases[0].get('tag_name')
                if isinstance(latest_release, str):
                    # remove v prefix
                    return latest_release[1:]
        except Exception as exc:
            exc_msg = str(exc)
            if isinstance(exc, requests.exceptions.ConnectionError):
                exc_msg = f'{exc_msg[exc_msg.find(">") + 3:-3]}.\nThis may happen if you are not connected to the internet.'
            print_warning(f'Could not get latest demisto-sdk version.\nEncountered error: {exc_msg}')
    return ''


def get_file(method, file_path, type_of_file):
    data_dictionary = None
    with open(os.path.expanduser(file_path), mode="r", encoding="utf8") as f:
        if file_path.endswith(type_of_file):
            read_file = f.read()
            replaced = read_file.replace("simple: =", "simple: '='")
            # revert str to stream for loader
            stream = io.StringIO(replaced)
            try:
                data_dictionary = method(stream)
            except Exception as e:
                print_error(
                    "{} has a structure issue of file type{}. Error was: {}".format(file_path, type_of_file, str(e)))
                return {}
    if type(data_dictionary) is dict:
        return data_dictionary
    return {}


def get_yaml(file_path):
    return get_file(yaml.safe_load, file_path, ('yml', 'yaml'))


def get_ryaml(file_path: str) -> dict:
    """
    Get yml file contents using ruaml

    Args:
        file_path (string): The file path

    Returns:
        dict. The yml contents
    """
    try:
        with open(os.path.expanduser(file_path), 'r') as yf:
            data = ryaml.load(yf)
    except FileNotFoundError as e:
        click.echo(f'File {file_path} not found. Error was: {str(e)}', nl=True)
    except Exception as e:
        click.echo(
            "{} has a structure issue of file type yml. Error was: {}".format(file_path, str(e)), nl=True)
    return data


def get_json(file_path):
    return get_file(json.load, file_path, 'json')


def get_script_or_integration_id(file_path):
    data_dictionary = get_yaml(file_path)

    if data_dictionary:
        commonfields = data_dictionary.get('commonfields', {})
        return commonfields.get('id', ['-', ])


def get_entity_id_by_entity_type(data: dict, content_entity: str):
    """
    Returns the id of the content entity given its entity type
    :param data: The data of the file
    :param content_entity: The content entity type
    :return: The file id
    """
    if content_entity in (INTEGRATIONS_DIR, SCRIPTS_DIR):
        return data.get('commonfields', {}).get('id', '')
    elif content_entity == LAYOUTS_DIR:
        return data.get('typeId', '')
    else:
        return data.get('id', '')


def get_entity_name_by_entity_type(data: dict, content_entity: str):
    """
    Returns the name of the content entity given its entity type
    :param data: The data of the file
    :param content_entity: The content entity type
    :return: The file name
    """
    if content_entity == LAYOUTS_DIR:
        return data.get('typeId', '')
    else:
        return data.get('name', '')


def collect_ids(file_path):
    """Collect id mentioned in file_path"""
    data_dictionary = get_yaml(file_path)

    if data_dictionary:
        return data_dictionary.get('id', '-')


def get_from_version(file_path):
    data_dictionary = get_yaml(file_path)

    if data_dictionary:
        from_version = data_dictionary.get('fromversion', '0.0.0')
        if from_version == "":
            return "0.0.0"

        if not re.match(r"^\d{1,2}\.\d{1,2}\.\d{1,2}$", from_version):
            raise ValueError("{} fromversion is invalid \"{}\". "
                             "Should be of format: \"x.x.x\". for example: \"4.5.0\"".format(file_path, from_version))

        return from_version

    return '0.0.0'


def get_to_version(file_path):
    data_dictionary = get_yaml(file_path)

    if data_dictionary:
        to_version = data_dictionary.get('toversion', '99.99.99')
        if not re.match(r"^\d{1,2}\.\d{1,2}\.\d{1,2}$", to_version):
            raise ValueError("{} toversion is invalid \"{}\". "
                             "Should be of format: \"x.x.x\". for example: \"4.5.0\"".format(file_path, to_version))

        return to_version

    return '99.99.99'


def str2bool(v):
    if v.lower() in ('yes', 'true', 't', 'y', '1'):
        return True

    if v.lower() in ('no', 'false', 'f', 'n', '0'):
        return False

    raise argparse.ArgumentTypeError('Boolean value expected.')


def old_get_release_notes_file_path(file_path):
    dir_name = os.path.dirname(file_path)

    # CHANGELOG in pack sub dirs
    if re.match(PACKAGE_YML_FILE_REGEX, file_path):
        return os.path.join(dir_name, 'CHANGELOG.md')

    # We got the CHANGELOG file to get its release notes
    if file_path.endswith('CHANGELOG.md'):
        return file_path

    # outside of packages, change log file will include the original file name.
    file_name = os.path.basename(file_path)
    return os.path.join(dir_name, os.path.splitext(file_name)[0] + '_CHANGELOG.md')


def old_get_latest_release_notes_text(rn_path):
    if not os.path.isfile(rn_path):
        # releaseNotes were not provided
        return None

    with open(rn_path) as f:
        rn = f.read()

    if not rn:
        # empty releaseNotes is not supported
        return None

    new_rn = re.findall(RELEASE_NOTES_REGEX, rn)
    if new_rn:
        # get release notes up to release header
        new_rn = new_rn[0].rstrip()
    else:
        new_rn = rn.replace(UNRELEASE_HEADER, '')

    return new_rn if new_rn else None


def get_release_notes_file_path(file_path):
    """
    Accepts file path which is alleged to contain release notes. Validates that the naming convention
    is followed. If the file identified does not match the naming convention, error is returned.
    :param file_path: str - File path of the suspected release note.
    :return: file_path: str - Validated release notes path.
    """
    if file_path is None:
        print_warning("Release notes were not found.")
        return None
    else:
        if bool(re.search(r'\d{1,2}_\d{1,2}_\d{1,2}\.md', file_path)):
            return file_path
        else:
            print_warning(f'Unsupported file type found in ReleaseNotes directory - {file_path}')
            return None


def get_latest_release_notes_text(rn_path):
    if rn_path is None:
        print_warning('Path to release notes not found.')
        rn = None
    else:
        with open(rn_path) as f:
            rn = f.read()

        if not rn:
            print_error(f'Release Notes may not be empty. Please fill out correctly. - {rn_path}')
            return None

    return rn if rn else None


def checked_type(file_path, compared_regexes=None, return_regex=False):
    compared_regexes = compared_regexes or CHECKED_TYPES_REGEXES
    for regex in compared_regexes:
        if re.search(regex, file_path, re.IGNORECASE):
            if return_regex:
                return regex
            return True
    return False


def server_version_compare(v1, v2):
    """compare Demisto versions

    Args:
        v1 (string): string representing Demisto version (first comparable)
        v2 (string): string representing Demisto version (second comparable)


    Returns:
        int.
        0 for equal versions.
        positive if v1 later version than v2.
        negative if v2 later version than v1.
    """

    _v1, _v2 = StrictVersion(v1), StrictVersion(v2)
    if _v1 == _v2:
        return 0
    if _v1 > _v2:
        return 1
    return -1


def run_threads_list(threads_list):
    """
    Start a list of threads and wait for completion (join)

    Arguments:
        threads_list (list of threads) -- list of threads to start and wait for join
    """
    # run each command in a separate thread
    for t in threads_list:
        t.start()
    # wait for the commands to complete
    for t in threads_list:
        t.join()


def is_file_path_in_pack(file_path):
    return bool(re.findall(PACKS_DIR_REGEX, file_path))


def get_pack_name(file_path):
    match = re.search(r'^(?:./)?{}/([^/]+)/'.format(PACKS_DIR), file_path)
    return match.group(1) if match else None


def pack_name_to_path(pack_name):
    return os.path.join(PACKS_DIR, pack_name)


def get_matching_regex(string_to_match, regexes):
    # type: (str, Union[list, str]) -> Optional[str]
    """Gets a string and find id the regexes list matches the string. if do, return regex else None.

    Args:
        string_to_match: String to find matching regex
        regexes: regexes to check.

    Returns:
        matching regex if exists, else None
    """
    return checked_type(string_to_match, regexes, return_regex=True)


def get_all_docker_images(script_obj) -> List[str]:
    """Gets a yml as dict and returns a list of all 'dockerimage' values in the yml.

    Args:
        script_obj (dict): A yml dict.

    Returns:
        List. A list of all docker images.
    """
    # this makes sure the first docker in the list is the main docker image.
    def_docker_image = DEF_DOCKER
    if script_obj.get('type') == TYPE_PWSH:
        def_docker_image = DEF_DOCKER_PWSH
    imgs = [script_obj.get('dockerimage') or def_docker_image]

    # get additional docker images
    for key in script_obj.keys():
        if 'dockerimage' in key and key != 'dockerimage':
            if isinstance(script_obj.get(key), str):
                imgs.append(script_obj.get(key))

            elif isinstance(script_obj.get(key), list):
                imgs.extend(script_obj.get(key))

    return imgs


def get_python_version(docker_image, log_verbose=None, no_prints=False):
    """
    Get the python version of a docker image
    Arguments:
        docker_image {string} -- Docker image being used by the project
    Return:
        python version as a float (2.7, 3.7)
    Raises:
        ValueError -- if version is not supported
    """
    if log_verbose is None:
        log_verbose = LOG_VERBOSE
    stderr_out = None if log_verbose else DEVNULL
    py_ver = check_output(["docker", "run", "--rm", docker_image,
                           "python", "-c",
                           "import sys;print('{}.{}'.format(sys.version_info[0], sys.version_info[1]))"],
                          universal_newlines=True, stderr=stderr_out).strip()
    if not no_prints:
        print("Detected python version: [{}] for docker image: {}".format(py_ver, docker_image))

    py_num = float(py_ver)
    if py_num < 2.7 or (3 < py_num < 3.4):  # pylint can only work on python 3.4 and up
        raise ValueError("Python vesion for docker image: {} is not supported: {}. "
                         "We only support python 2.7.* and python3 >= 3.4.".format(docker_image, py_num))
    return py_num


def get_pipenv_dir(py_version, envs_dirs_base):
    """
    Get the direcotry holding pipenv files for the specified python version
    Arguments:
        py_version {float} -- python version as 2.7 or 3.7
    Returns:
        string -- full path to the pipenv dir
    """
    return "{}{}".format(envs_dirs_base, int(py_version))


def print_v(msg, log_verbose=None):
    if log_verbose is None:
        log_verbose = LOG_VERBOSE
    if log_verbose:
        print(msg)


def get_dev_requirements(py_version, envs_dirs_base):
    """
    Get the requirements for the specified py version.

    Arguments:
        py_version {float} -- python version as float (2.7, 3.7)

    Raises:
        ValueError -- If can't detect python version

    Returns:
        string -- requirement required for the project
    """
    env_dir = get_pipenv_dir(py_version, envs_dirs_base)
    stderr_out = None if LOG_VERBOSE else DEVNULL
    requirements = check_output(['pipenv', 'lock', '-r', '-d'], cwd=env_dir, universal_newlines=True,
                                stderr=stderr_out)
    print_v("dev requirements:\n{}".format(requirements))
    return requirements


def get_dict_from_file(path: str, use_ryaml: bool = False) -> Tuple[Dict, Union[str, None]]:
    """
    Get a dict representing the file

    Arguments:
        path - a path to the file
        use_ryaml - Whether to use ryaml for file loading or not

    Returns:
        dict representation of the file, and the file_type, either .yml ot .json
    """
    if path:
<<<<<<< HEAD
        if path.endswith('.yml'):
            if use_ryaml:
                return get_ryaml(path), 'yml'
            return get_yaml(path), 'yml'
        elif path.endswith('.json'):
            return get_json(path), 'json'
        elif path.endswith('.py'):
            return {}, 'py'
=======
        if os.path.isfile(path):
            if path.endswith('.yml'):
                if use_ryaml:
                    return get_ryaml(path), 'yml'
                return get_yaml(path), 'yml'
            elif path.endswith('.json'):
                return get_json(path), 'json'
>>>>>>> 363a0fe8
    return {}, None


def find_type(path: str = '', _dict=None, file_type: Optional[str] = None):
    """
    returns the content file type

    Arguments:
        path - a path to the file

    Returns:
        string representing the content file type
    """
    if not _dict and not file_type:
        _dict, file_type = get_dict_from_file(path)

    if file_type == 'py':
        return 'pythonfile'

    if file_type == 'yml':
        if 'beta' in _dict:
            return 'betaintegration'
        if 'category' in _dict:
            return 'integration'
        elif 'script' in _dict:
            return 'script'
        elif 'tasks' in _dict:
            return 'playbook'

    elif file_type == 'json':
        if 'widgetType' in _dict:
            return 'widget'
        elif 'reportType' in _dict:
            return 'report'
        elif 'preProcessingScript' in _dict:
            return 'incidenttype'
        elif 'regex' in _dict:
            return 'reputation'
        elif 'brandName' in _dict and 'transformer' in _dict:
            return 'classifier_5_9_9'
        elif 'transformer' in _dict and 'keyTypeMap' in _dict:
            return 'classifier'
        elif 'mapping' in _dict:
            return 'mapper'
        elif 'layout' in _dict or 'kind' in _dict:
            if 'kind' in _dict or 'typeId' in _dict:
                return 'layout'
            else:
                return 'dashboard'
        # When using it for all files validation- sometimes 'id' can be integer
        elif 'id' in _dict:
            if isinstance(_dict.get('id'), str):
                _id = _dict['id'].lower()
                if _id.startswith('incident'):
                    return 'incidentfield'
                elif _id.startswith('indicator'):
                    return 'indicatorfield'
            else:
                print(f'The file {path} could not be recognized, please update the "id" to be a string')

    return ''


def get_common_server_path(env_dir):
    common_server_dir = get_common_server_dir(env_dir)
    return os.path.join(common_server_dir, 'CommonServerPython.py')


def get_common_server_path_pwsh(env_dir):
    common_server_dir = get_common_server_dir_pwsh(env_dir)
    return os.path.join(common_server_dir, 'CommonServerPowerShell.ps1')


def _get_common_server_dir_general(env_dir, name):
    common_server_pack_path = os.path.join(env_dir, 'Packs', 'Base', 'Scripts', name)

    return common_server_pack_path


def get_common_server_dir(env_dir):
    return _get_common_server_dir_general(env_dir, 'CommonServerPython')


def get_common_server_dir_pwsh(env_dir):
    return _get_common_server_dir_general(env_dir, 'CommonServerPowerShell')


def is_private_repository():
    """
    Returns True if script executed from private repository

    """
    git_repo = git.Repo(os.getcwd(), search_parent_directories=True)
    return 'content-external-template' in git_repo.remote().urls.__next__()


def get_content_path() -> str:
    """ Get abs content path, from any CWD
    Returns:
        str: Absolute content path
    """
    try:
        git_repo = git.Repo(os.getcwd(), search_parent_directories=True)
        remote_url = git_repo.remote().urls.__next__()

        if 'content' not in remote_url:
            raise git.InvalidGitRepositoryError
        return git_repo.working_dir
    except (git.InvalidGitRepositoryError, git.NoSuchPathError):
        print_error("Please run demisto-sdk in content repository - Aborting!")
    return ''


def run_command_os(command: str, cwd: Union[Path, str], env: Union[os._Environ, dict] = os.environ) -> Tuple[str, str, int]:
    """ Run command in subprocess tty
    Args:
        command(str): Command to be executed.
        cwd(Path): Path from pathlib object to be executed
        env: Environment variables for the execution
    Returns:
        str: Stdout of the command
        str: Stderr of the command
        int: exit code of command
    """
    if isinstance(cwd, str):
        cwd = Path(cwd)
    try:
        process = Popen(
            shlex.split(command),
            cwd=cwd,
            env=env,
            stdout=PIPE,
            stderr=PIPE,
            universal_newlines=True
        )
        stdout, stderr = process.communicate()
    except OSError as e:
        return '', str(e), 1

    return stdout, stderr, process.returncode


def pascal_case(st: str) -> str:
    """Convert a string to pascal case. Will simply remove spaces and make sure the first
    character is capitalized

    Arguments:
        st {str} -- string to convert

    Returns:
        str -- converted string
    """
    words = re.findall(r'[a-zA-Z0-9]+', st)
    return ''.join(''.join([w[0].upper(), w[1:]]) for w in words)


def get_last_release_version():
    """
    Get latest release tag (xx.xx.xx)

    :return: tag
    """
    tags = run_command('git tag').split('\n')
    tags = [tag for tag in tags if re.match(r'\d+\.\d+\.\d+', tag) is not None]
    tags.sort(key=LooseVersion, reverse=True)

    return tags[0]


def is_file_from_content_repo(file_path: str) -> Tuple[bool, str]:
    """ Check if an absolute file_path is part of content repo.
    Args:
        file_path (str): The file path which is checked.
    Returns:
        bool: if file is part of content repo.
        str: relative path of file in content repo.
    """
    git_repo = git.Repo(os.getcwd(),
                        search_parent_directories=True)
    remote_url = git_repo.remote().urls.__next__()
    if 'content' not in remote_url:
        return False, ''
    content_path_parts = Path(git_repo.working_dir).parts
    input_path_parts = Path(file_path).parts
    input_path_parts_prefix = input_path_parts[:len(content_path_parts)]
    if content_path_parts == input_path_parts_prefix:
        return True, '/'.join(input_path_parts[len(content_path_parts):])
    else:
        return False, ''


def should_file_skip_validation(file_path: str) -> bool:
    """Check if the file cannot be validated under 'run_all_validations_on_file' method for various reasons,
        either if it's a test file, or if it's a file that's been validated somewhere else
        Args:
            file_path (str): The file path which is checked.
        Returns:
            bool: True if the file's validation should be skipped, False otherwise.
        """
    file_extension = os.path.splitext(file_path)[-1]
    # We validate only yml json and .md files
    if file_extension not in ['.yml', '.json', '.md']:
        return True
    if any(ignore_pattern in file_path.lower() for ignore_pattern in ALL_FILES_VALIDATION_IGNORE_WHITELIST):
        return True
    # Ignoring changelog and description files since these are checked on the integration validation
    if 'changelog' in file_path.lower() or 'description' in file_path.lower():
        return True
    # unified files should not be validated
    if file_path.endswith('_unified.yml'):
        return True
    return False


def retrieve_file_ending(file_path: str) -> str:
    """
    Retrieves the file ending (without the dot)
    :param file_path: The file path
    :return: The file ending
    """
    os_split: tuple = os.path.splitext(file_path)
    if os_split:
        file_ending: str = os_split[1]
        if file_ending and '.' in file_ending:
            return file_ending[1:]
    return ''


def get_depth(data: Any) -> int:
    """
    Returns the depth of a data object
    :param data: The data
    :return: The depth of the data object
    """
    if data and isinstance(data, dict):
        return 1 + max(get_depth(data[key]) for key in data)
    if data and isinstance(data, list):
        return 1 + max(get_depth(element) for element in data)
    return 0


def is_test_config_match(test_config: dict, test_playbook_id: str = '', integration_id: str = '') -> bool:
    """
    Given a test configuration from conf.json file, this method checks if the configuration is configured for the
    test playbook or for integration_id.
    Since in conf.json there could be test configurations with 'integrations' as strings or list of strings
    the type of test_configurations['integrations'] is checked in first and the match according to the type.
    If file type is not an integration- will return True if the test_playbook id matches playbookID.
    Args:
        test_config: A test configuration from conf.json file under 'tests' key.
        file_type: The file type. can be 'integration', 'playbook'.
        test_playbook_id: A test playbook ID.
        integration_id: An integration ID.
    If both test_playbook_id and integration_id are given will look for a match of both, else will look for match
    of either test playbook id or integration id
    Returns:
        True if the test configuration contains the test playbook and the content item or False if not
    """
    test_playbook_match = test_playbook_id == test_config.get('playbookID')
    test_integrations = test_config.get('integrations')
    if isinstance(test_integrations, list):
        integration_match = any(
            test_integration for test_integration in test_integrations if test_integration == integration_id)
    else:
        integration_match = test_integrations == integration_id
    # If both playbook id and integration id are given
    if integration_id and test_playbook_id:
        return test_playbook_match and integration_match

    # If only integration id is given
    if integration_id:
        return integration_match

    # If only test playbook is given
    if test_playbook_id:
        return test_playbook_match

    return False


def get_not_registered_tests(conf_json_tests: list, content_item_id: str, file_type: str, test_playbooks: list) -> list:
    """
    Return all test playbooks that are not configured in conf.json file
    Args:
        conf_json_tests: the 'tests' value of 'conf.json file
        content_item_id: A content item ID, could be a script, an integration or a playbook.
        file_type: The file type, could be an integration or a playbook.
        test_playbooks: The yml file's list of test playbooks

    Returns:
        A list of TestPlaybooks not configured
    """
    not_registered_tests = []
    for test in test_playbooks:
        if file_type == 'playbook':
            test_registered_in_conf_json = any(
                test_config for test_config in conf_json_tests if is_test_config_match(test_config,
                                                                                       test_playbook_id=test)
            )
        else:
            test_registered_in_conf_json = any(
                test_config for test_config in conf_json_tests if is_test_config_match(test_config,
                                                                                       integration_id=content_item_id)
            )
        if not test_registered_in_conf_json:
            not_registered_tests.append(test)
    return not_registered_tests


def _get_file_id(file_type: str, file_content: Dict):
    """
    Gets the ID of a content item according to it's type
    Args:
        file_type: The type of the content item
        file_content: The content of the content item

    Returns:
        The file's content ID
    """
    file_id = ''
    if file_type in ID_IN_ROOT:
        file_id = file_content.get('id', '')
    elif file_type in ID_IN_COMMONFIELDS:
        file_id = file_content.get('commonfields', {}).get('id')
    return file_id


def is_path_of_integration_directory(path: str) -> bool:
    """Returns true if directory is integration directory false if not.
    """
    return os.path.basename(path) == INTEGRATIONS_DIR


def is_path_of_script_directory(path: str) -> bool:
    """Returns true if directory is script directory false if not.
    """
    return os.path.basename(path) == SCRIPTS_DIR


def is_path_of_playbook_directory(path: str) -> bool:
    """Returns true if directory is playbook directory false if not.
    """
    return os.path.basename(path) == PLAYBOOKS_DIR


def is_path_of_test_playbook_directory(path: str) -> bool:
    """Returns true if directory is test_playbook directory false if not.
    """
    return os.path.basename(path) == TEST_PLAYBOOKS_DIR


def is_path_of_report_directory(path: str) -> bool:
    """Returns true if directory is report directory false if not.
    """
    return os.path.basename(path) == REPORTS_DIR


def is_path_of_dashboard_directory(path: str) -> bool:
    """Returns true if directory is integration directory false if not.
    """
    return os.path.basename(path) == DASHBOARDS_DIR


def is_path_of_widget_directory(path: str) -> bool:
    """Returns true if directory is integration directory false if not.
    """
    return os.path.basename(path) == WIDGETS_DIR


def is_path_of_incident_field_directory(path: str) -> bool:
    """Returns true if directory is integration directory false if not.
    """
    return os.path.basename(path) == INCIDENT_FIELDS_DIR


def is_path_of_incident_type_directory(path: str) -> bool:
    """Returns true if directory is integration directory false if not.
    """
    return os.path.basename(path) == INCIDENT_TYPES_DIR


def is_path_of_indicator_field_directory(path: str) -> bool:
    """Returns true if directory is integration directory false if not.
    """
    return os.path.basename(path) == INDICATOR_FIELDS_DIR


def is_path_of_layout_directory(path: str) -> bool:
    """Returns true if directory is integration directory false if not.
    """
    return os.path.basename(path) == LAYOUTS_DIR


def is_path_of_classifier_directory(path: str) -> bool:
    """Returns true if directory is integration directory false if not.
    """
    return os.path.basename(path) == CLASSIFIERS_DIR


def get_parent_directory_name(path: str) -> str:
    """
    Retrieves the parent directory name
    :param path: path to get the parent dir om
    :return: parent directory nme
    """
    return os.path.basename(os.path.dirname(os.path.abspath(path)))


def get_content_file_type_dump(file_path: str) -> Callable[[str], str]:
    """
    Return a method with which 'curr' (the current key the lies in the path of the error) should be printed with
    If the file is a yml file:
        will return a yaml.dump function
    If the file is a json file:
        will return a json.dumps function configured with indent=4
    In any other case- will just print the string representation of the key.

    The file type is checked according to the file extension

    Args:
        file_path: The file path whose type is determined in this method

    Returns:
        A function that returns string representation of 'curr'
    """
    # Setting the method that should the curr path
    file_extension = os.path.splitext(file_path)[-1]
    curr_string_transformer: Union[partial[str], Type[str], Callable] = str
    if file_extension in ['.yml', '.yaml']:
        curr_string_transformer = yaml.dump
    elif file_extension == '.json':
        curr_string_transformer = partial(json.dumps, indent=4)
    return curr_string_transformer


def get_code_lang(file_data: dict, file_entity: str) -> str:
    """
    Returns the code language by the file entity
    :param file_data: The file data
    :param file_entity: The file entity
    :return: The code language
    """
    if file_entity == INTEGRATIONS_DIR:
        return file_data.get('script', {}).get('type', '')
    elif file_entity == SCRIPTS_DIR:
        return file_data.get('type', {})
    return ''<|MERGE_RESOLUTION|>--- conflicted
+++ resolved
@@ -652,7 +652,6 @@
         dict representation of the file, and the file_type, either .yml ot .json
     """
     if path:
-<<<<<<< HEAD
         if path.endswith('.yml'):
             if use_ryaml:
                 return get_ryaml(path), 'yml'
@@ -661,15 +660,6 @@
             return get_json(path), 'json'
         elif path.endswith('.py'):
             return {}, 'py'
-=======
-        if os.path.isfile(path):
-            if path.endswith('.yml'):
-                if use_ryaml:
-                    return get_ryaml(path), 'yml'
-                return get_yaml(path), 'yml'
-            elif path.endswith('.json'):
-                return get_json(path), 'json'
->>>>>>> 363a0fe8
     return {}, None
 
 
