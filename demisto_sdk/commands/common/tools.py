--- conflicted
+++ resolved
@@ -17,7 +17,6 @@
 
 import click
 import colorama
-from contextlib import contextmanager
 import demisto_client
 import git
 import requests
@@ -1966,8 +1965,4 @@
             sys.stdout = devnull
             yield
         finally:
-<<<<<<< HEAD
-            sys.stdout = old_stdout
-=======
-            sys.stdout = old_stdout
->>>>>>> 7bbd91aa
+            sys.stdout = old_stdout