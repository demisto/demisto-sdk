--- conflicted
+++ resolved
@@ -46,15 +46,10 @@
     PACKS_README_FILE_NAME, PLAYBOOKS_DIR, PRE_PROCESS_RULES_DIR,
     RELEASE_NOTES_DIR, RELEASE_NOTES_REGEX, REPORTS_DIR, SCRIPTS_DIR,
     TEST_PLAYBOOKS_DIR, TYPE_PWSH, UNRELEASE_HEADER, UUID_REGEX, WIDGETS_DIR,
-<<<<<<< HEAD
     XSOAR_CONFIG_FILE, FileType, IdSetKeys, MarketplaceVersions, urljoin)
-=======
-    XSOAR_CONFIG_FILE, FileType, FileTypeToIDSetKeys, GitContentConfig,
-    IdSetKeys, MarketplaceVersions, urljoin)
->>>>>>> 57cf70f6
 from demisto_sdk.commands.common.git_util import GitUtil
-from demisto_sdk.commands.common.GitContentConfig import (GitContentConfig,
-                                                          GitProvider)
+from demisto_sdk.commands.common.git_content_config import (GitContentConfig,
+                                                            GitProvider)
 
 urllib3.disable_warnings()
 
@@ -1172,11 +1167,11 @@
 
 
 def find_type(
-        path: str = '',
-        _dict=None,
-        file_type: Optional[str] = None,
-        ignore_sub_categories: bool = False,
-        ignore_invalid_schema_file: bool = False
+    path: str = '',
+    _dict=None,
+    file_type: Optional[str] = None,
+    ignore_sub_categories: bool = False,
+    ignore_invalid_schema_file: bool = False
 ):
     """
     returns the content file type
