--- conflicted
+++ resolved
@@ -34,10 +34,11 @@
     DEFAULT_CONTENT_ITEM_FROM_VERSION, DEFAULT_CONTENT_ITEM_TO_VERSION,
     DOC_FILES_DIR, ID_IN_COMMONFIELDS, ID_IN_ROOT, INCIDENT_FIELDS_DIR,
     INCIDENT_TYPES_DIR, INDICATOR_FIELDS_DIR, INTEGRATIONS_DIR, JOBS_DIR,
-    LAYOUTS_DIR, LISTS_DIR, MARKETPLACE_KEY_PACK_METADATA, METADATA_FILE_NAME,
-    OFFICIAL_CONTENT_ID_SET_PATH, PACK_METADATA_IRON_BANK_TAG,
-    PACKAGE_SUPPORTING_DIRECTORIES, PACKAGE_YML_FILE_REGEX, PACKS_DIR,
-    PACKS_DIR_REGEX, PACKS_PACK_IGNORE_FILE_NAME, PACKS_PACK_META_FILE_NAME,
+    LAYOUTS_DIR, LISTS_DIR, OFFICIAL_CONTENT_ID_SET_PATH,
+    MARKETPLACE_KEY_PACK_METADATA, METADATA_FILE_NAME,
+    PACK_METADATA_IRON_BANK_TAG, PACKAGE_SUPPORTING_DIRECTORIES,
+    PACKAGE_YML_FILE_REGEX, PACKS_DIR, PACKS_DIR_REGEX,
+    PACKS_PACK_IGNORE_FILE_NAME, PACKS_PACK_META_FILE_NAME,
     PACKS_README_FILE_NAME, PLAYBOOKS_DIR, PRE_PROCESS_RULES_DIR,
     RELEASE_NOTES_DIR, RELEASE_NOTES_REGEX, REPORTS_DIR, SCRIPTS_DIR,
     TEST_PLAYBOOKS_DIR, TYPE_PWSH, UNRELEASE_HEADER, UUID_REGEX, WIDGETS_DIR,
@@ -2153,28 +2154,6 @@
     return searched_tasks
 
 
-<<<<<<< HEAD
-def get_mp_types_by_item(file_path):
-    """
-    Get the supporting marketplaces for the given content item, defined by the mp field in the metadata
-    (see issue https://github.com/demisto/etc/issues/44220)
-    Args:
-        file_path: path to content item in content repo
-
-    Returns:
-        list of names of supporting marketplaces (current options are marketplacev2 and xsoar)
-    """
-    file_path_parts = Path(file_path).parts
-
-    metadata_path = Path(*file_path_parts[0:2]) / METADATA_FILE_NAME
-    try:
-        with open(metadata_path, 'r') as metadata_file:
-            metadata = json.load(metadata_file)
-            marketplaces = metadata[MARKETPLACE_KEY_PACK_METADATA]
-        return marketplaces
-    except FileNotFoundError:
-        return []
-=======
 def get_current_repo() -> Tuple[str, str, str]:
     try:
         git_repo = git.Repo(os.getcwd(), search_parent_directories=True)
@@ -2186,4 +2165,25 @@
     except git.InvalidGitRepositoryError:
         print_warning('git repo is not found')
         return "Unknown source", '', ''
->>>>>>> 709ccb3f
+
+
+def get_mp_types_by_item(file_path):
+    """
+    Get the supporting marketplaces for the given content item, defined by the mp field in the metadata
+    (see issue https://github.com/demisto/etc/issues/44220)
+    Args:
+        file_path: path to content item in content repo
+
+    Returns:
+        list of names of supporting marketplaces (current options are marketplacev2 and xsoar)
+    """
+    file_path_parts = Path(file_path).parts
+
+    metadata_path = Path(*file_path_parts[0:2]) / METADATA_FILE_NAME
+    try:
+        with open(metadata_path, 'r') as metadata_file:
+            metadata = json.load(metadata_file)
+            marketplaces = metadata[MARKETPLACE_KEY_PACK_METADATA]
+        return marketplaces
+    except FileNotFoundError:
+        return []