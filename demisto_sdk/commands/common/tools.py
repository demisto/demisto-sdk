--- conflicted
+++ resolved
@@ -32,12 +32,8 @@
     PACKS_DIR_REGEX, PACKS_PACK_IGNORE_FILE_NAME, PACKS_README_FILE_NAME,
     PLAYBOOKS_DIR, RELEASE_NOTES_DIR, RELEASE_NOTES_REGEX, REPORTS_DIR,
     SCRIPTS_DIR, SDK_API_GITHUB_RELEASES, TEST_PLAYBOOKS_DIR, TYPE_PWSH,
-<<<<<<< HEAD
     UNRELEASE_HEADER, UUID_REGEX, WIDGETS_DIR, FileType)
-=======
-    UNRELEASE_HEADER, WIDGETS_DIR, FileType)
 from packaging.version import parse
->>>>>>> 5bf968b6
 from ruamel.yaml import YAML
 
 # disable insecure warnings
@@ -1384,18 +1380,6 @@
     return snake
 
 
-<<<<<<< HEAD
-def is_uuid(s: str) -> Optional[Match]:
-    """Checks whether given string is a UUID
-
-    Args:
-         s (str): The string to check if it is a UUID
-
-    Returns:
-        Match: Returns the match if given string is a UUID, otherwise None
-    """
-    return re.match(UUID_REGEX, s)
-=======
 def get_demisto_version(demisto_client: demisto_client) -> str:
     """
     Args:
@@ -1407,4 +1391,15 @@
     resp = demisto_client.generic_request('/about', 'GET')
     about_data = json.loads(resp[0].replace("'", '"'))
     return parse(about_data.get('demistoVersion'))
->>>>>>> 5bf968b6
+
+
+def is_uuid(s: str) -> Optional[Match]:
+    """Checks whether given string is a UUID
+
+    Args:
+         s (str): The string to check if it is a UUID
+
+    Returns:
+        Match: Returns the match if given string is a UUID, otherwise None
+    """
+    return re.match(UUID_REGEX, s)