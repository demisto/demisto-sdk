import contextlib
import glob
import io
import logging
import os
import re
import shlex
import sys
import urllib.parse
from collections import OrderedDict
from concurrent.futures import as_completed
from configparser import ConfigParser, MissingSectionHeaderError
from contextlib import contextmanager
from datetime import datetime
from enum import Enum
from functools import lru_cache
from hashlib import sha1
from pathlib import Path, PosixPath
from subprocess import PIPE, Popen
from time import sleep
from typing import (
    TYPE_CHECKING,
    Any,
    Callable,
    Dict,
    Iterable,
    List,
    Match,
    Optional,
    Set,
    Tuple,
    Union,
)

import demisto_client
import git
import giturlparse
import requests
import urllib3
from bs4.dammit import UnicodeDammit
from packaging.version import Version
from pebble import ProcessFuture, ProcessPool
from requests.exceptions import HTTPError

from demisto_sdk.commands.common.constants import (
    ALL_FILES_VALIDATION_IGNORE_WHITELIST,
    API_MODULES_PACK,
    CLASSIFIERS_DIR,
    CONF_JSON_FILE_NAME,
    CORRELATION_RULES_DIR,
    DASHBOARDS_DIR,
    DEF_DOCKER,
    DEF_DOCKER_PWSH,
    DEFAULT_CONTENT_ITEM_FROM_VERSION,
    DEFAULT_CONTENT_ITEM_TO_VERSION,
    DEMISTO_GIT_PRIMARY_BRANCH,
    DEMISTO_GIT_UPSTREAM,
    DOC_FILES_DIR,
    ENV_DEMISTO_SDK_MARKETPLACE,
    ENV_SDK_WORKING_OFFLINE,
    ID_IN_COMMONFIELDS,
    ID_IN_ROOT,
    INCIDENT_FIELDS_DIR,
    INCIDENT_TYPES_DIR,
    INDICATOR_FIELDS_DIR,
    INDICATOR_TYPES_DIR,
    INTEGRATIONS_DIR,
    JOBS_DIR,
    LAYOUT_RULES_DIR,
    LAYOUTS_DIR,
    LISTS_DIR,
    MARKETPLACE_KEY_PACK_METADATA,
    MARKETPLACE_TO_CORE_PACKS_FILE,
    METADATA_FILE_NAME,
    MODELING_RULES_DIR,
    NON_LETTERS_OR_NUMBERS_PATTERN,
    OFFICIAL_CONTENT_GRAPH_PATH,
    OFFICIAL_CONTENT_ID_SET_PATH,
    OFFICIAL_INDEX_JSON_PATH,
    PACK_METADATA_IRON_BANK_TAG,
    PACK_METADATA_SUPPORT,
    PACKAGE_SUPPORTING_DIRECTORIES,
    PACKAGE_YML_FILE_REGEX,
    PACKS_DIR,
    PACKS_DIR_REGEX,
    PACKS_FOLDER,
    PACKS_PACK_IGNORE_FILE_NAME,
    PACKS_PACK_META_FILE_NAME,
    PACKS_README_FILE_NAME,
    PARSING_RULES_DIR,
    PLAYBOOKS_DIR,
    PRE_PROCESS_RULES_DIR,
    RELEASE_NOTES_DIR,
    RELEASE_NOTES_REGEX,
    REPORTS_DIR,
    SCRIPTS_DIR,
    SIEM_ONLY_ENTITIES,
    TABLE_INCIDENT_TO_ALERT,
    TEST_PLAYBOOKS_DIR,
    TESTS_AND_DOC_DIRECTORIES,
    TRIGGER_DIR,
    TYPE_PWSH,
    UNRELEASE_HEADER,
    URL_REGEX,
    UUID_REGEX,
    WIDGETS_DIR,
    XDRC_TEMPLATE_DIR,
    XSIAM_DASHBOARDS_DIR,
    XSIAM_REPORTS_DIR,
    XSOAR_CONFIG_FILE,
    XSOAR_SUPPORT,
    FileType,
    IdSetKeys,
    MarketplaceVersions,
    urljoin,
)
from demisto_sdk.commands.common.cpu_count import cpu_count
from demisto_sdk.commands.common.git_content_config import GitContentConfig, GitProvider
from demisto_sdk.commands.common.git_util import GitUtil
from demisto_sdk.commands.common.handlers import DEFAULT_JSON_HANDLER as json
from demisto_sdk.commands.common.handlers import DEFAULT_YAML_HANDLER as yaml
<<<<<<< HEAD
from demisto_sdk.commands.common.handlers import YAML_Handler
from demisto_sdk.commands.content_graph.parsers.generic_module import (
    GenericModuleParser,
)
from demisto_sdk.commands.content_graph.parsers.list import ListParser
from demisto_sdk.commands.content_graph.parsers.xsiam_report import XSIAMReportParser
=======
from demisto_sdk.commands.common.handlers import (
    XSOAR_Handler,
    YAML_Handler,
)
>>>>>>> 56c7d670

if TYPE_CHECKING:
    from demisto_sdk.commands.content_graph.interface import ContentGraphInterface


from demisto_sdk.commands.content_graph.parsers import *

logger = logging.getLogger("demisto-sdk")

yaml_safe_load = YAML_Handler(typ="safe")

urllib3.disable_warnings()


GRAPH_SUPPORTED_FILE_TYPES = ["yml", "json"]


class TagParser:
    def __init__(self, marketplace_tag):
        self.pattern = rf"<~{marketplace_tag}>.*?</~{marketplace_tag}>|<~{marketplace_tag}>\n.*?\n</~{marketplace_tag}>\n"
        self.only_tags_pattern = rf"<~{marketplace_tag}>|</~{marketplace_tag}>|<~{marketplace_tag}>\n|\n</~{marketplace_tag}>\n"

    def parse(self, text: str, remove_tag: Optional[bool] = False) -> str:
        """
        Given a prefix and suffix of an expected tag, remove the tag and the text it's wrapping, or just the wrappers
        Args:
            text (str): text that may contain given tags.
            remove_tag (bool): overrides remove_tag_text value. Determines whether to remove the tag

        Returns:
            Text with no wrapper tags.
        """
        if remove_tag:
            text = re.sub(self.pattern, "", text)

        text = re.sub(self.only_tags_pattern, "", text)
        return text


class MarketplaceTagParser:
    XSOAR_TAG = "XSOAR"
    XSIAM_TAG = "XSIAM"
    XPANSE_TAG = "XPANSE"
    XSOAR_SAAS_TAG = "XSOAR_SAAS"
    XSOAR_ON_PREM_TAG = "XSOAR_ON_PREM"

    def __init__(self, marketplace: str = MarketplaceVersions.XSOAR.value):

        self.marketplace = marketplace

        self._xsoar_parser = TagParser(marketplace_tag=self.XSOAR_TAG)
        self._xsiam_parser = TagParser(marketplace_tag=self.XSIAM_TAG)
        self._xpanse_parser = TagParser(marketplace_tag=self.XPANSE_TAG)
        self._xsoar_saas_parser = TagParser(marketplace_tag=self.XSOAR_SAAS_TAG)
        self._xsoar_on_prem_parser = TagParser(marketplace_tag=self.XSOAR_ON_PREM_TAG)

    @property
    def marketplace(self):
        return self._marketplace

    @marketplace.setter
    def marketplace(self, marketplace):
        self._marketplace = marketplace
        self._should_remove_xsoar_text = marketplace not in [
            MarketplaceVersions.XSOAR.value,
            MarketplaceVersions.XSOAR_ON_PREM.value,
            MarketplaceVersions.XSOAR_SAAS.value,
        ]
        self._should_remove_xsiam_text = (
            marketplace != MarketplaceVersions.MarketplaceV2.value
        )
        self._should_remove_xpanse_text = (
            marketplace != MarketplaceVersions.XPANSE.value
        )
        self._should_remove_xsoar_saas_text = (
            marketplace != MarketplaceVersions.XSOAR_SAAS.value
        )
        self._should_remove_xsoar_on_prem_text = marketplace not in [
            MarketplaceVersions.XSOAR_ON_PREM.value,
            MarketplaceVersions.XSOAR.value,
        ]

    def parse_text(self, text):
        # Remove the tags of the products if specified should_remove.
        text = self._xsoar_parser.parse(
            remove_tag=self._should_remove_xsoar_text, text=text
        )
        text = self._xsoar_saas_parser.parse(
            remove_tag=self._should_remove_xsoar_saas_text, text=text
        )
        text = self._xsiam_parser.parse(
            remove_tag=self._should_remove_xsiam_text, text=text
        )
        text = self._xsoar_on_prem_parser.parse(
            remove_tag=self._should_remove_xsoar_on_prem_text, text=text
        )
        return self._xpanse_parser.parse(
            remove_tag=self._should_remove_xpanse_text, text=text
        )


MARKETPLACE_TAG_PARSER = None

LAYOUT_CONTAINER_FIELDS = {
    "details",
    "detailsV2",
    "edit",
    "close",
    "mobile",
    "quickView",
    "indicatorsQuickView",
    "indicatorsDetails",
}
SDK_PYPI_VERSION = r"https://pypi.org/pypi/demisto-sdk/json"

SUFFIX_TO_REMOVE = ("_dev", "_copy")


class NoInternetConnectionException(Exception):
    """
    This exception is raised in methods that require an internet connection, when the SDK is defined as working offline.
    """

    pass


def generate_xsiam_normalized_name(file_name, prefix):
    if file_name.startswith(f"external-{prefix}-"):
        return file_name
    elif file_name.startswith(f"{prefix}-"):
        return file_name.replace(f"{prefix}-", f"external-{prefix}-")
    else:
        return f"external-{prefix}-{file_name}"


def get_mp_tag_parser():
    global MARKETPLACE_TAG_PARSER
    if MARKETPLACE_TAG_PARSER is None:
        MARKETPLACE_TAG_PARSER = MarketplaceTagParser(
            os.getenv(ENV_DEMISTO_SDK_MARKETPLACE, MarketplaceVersions.XSOAR.value)
        )
    return MARKETPLACE_TAG_PARSER


def get_yml_paths_in_dir(project_dir: str, error_msg: str = "") -> Tuple[list, str]:
    """
    Gets the project directory and returns the path of the first yml file in that directory
    :param project_dir: string path to the project_dir
    :param error_msg: the error msg to show to the user in case not yml files found in the directory
    :return: first returned argument is the list of all yml files paths in the directory, second returned argument is a
    string path to the first yml file in project_dir
    """
    yml_files = glob.glob(os.path.join(project_dir, "*.yml"))
    if not yml_files:
        if error_msg:
            logger.info(error_msg)
        return [], ""
    return yml_files, yml_files[0]


def get_files_in_dir(
    project_dir: str,
    file_endings: list,
    recursive: bool = True,
    ignore_test_files: bool = False,
    exclude_list: Optional[list] = None,
) -> list:
    """
    Gets the project directory and returns the path of all yml, json and py files in it
    Args:
        project_dir: String path to the project_dir
        file_endings: List of file endings to search for in a given directory
        recursive: Indicates whether search should be recursive or not
        exclude_list: List of file/directory names to exclude.
    :return: The path of files with file_endings in the current dir
    """
    files = []
    excludes = []
    exclude_all_list = exclude_list.copy() if exclude_list else []
    if ignore_test_files:
        exclude_all_list.extend(TESTS_AND_DOC_DIRECTORIES)

    project_path = Path(project_dir)
    glob_function = project_path.rglob if recursive else project_path.glob
    for file_type in file_endings:
        pattern = f"*.{file_type}"
        if project_dir.endswith(file_type):
            return [project_dir]
        for exclude_item in exclude_all_list:
            exclude_pattern = f"**/{exclude_item}/" + pattern
            excludes.extend([str(f) for f in glob_function(exclude_pattern)])
        files.extend([str(f) for f in glob_function(pattern)])
    return list(set(files) - set(excludes))


def get_all_content_objects_paths_in_dir(project_dir_list: Optional[Iterable]):
    """
    Gets the project directory and returns the path of all yml, json and py files in it
    Args:
        project_dir_list: List or set with str paths
    :return: list of content files in the current dir with str relative paths
    """
    files: list = []
    if not project_dir_list:
        return files

    for file_path in project_dir_list:
        files.extend(
            get_files_in_dir(
                file_path, GRAPH_SUPPORTED_FILE_TYPES, ignore_test_files=True
            )
        )

    output = [get_relative_path_from_packs_dir(file) for file in files]

    return output


def src_root() -> Path:
    """Demisto-sdk absolute path from src root.

    Returns:
        Path: src root path.
    """
    git_dir = GitUtil().repo.working_tree_dir

    return Path(git_dir) / "demisto_sdk"  # type: ignore


def run_command(command, is_silenced=True, exit_on_error=True, cwd=None):
    """Run a bash command in the shell.

    Args:
        command (string): The string of the command you want to execute.
        is_silenced (bool): Whether to print command output.
        exit_on_error (bool): Whether to exit on command error.
        cwd (str): the path to the current working directory.

    Returns:
        string. The output of the command you are trying to execute.
    """
    if is_silenced:
        p = Popen(
            command.split(), stdout=PIPE, stderr=PIPE, universal_newlines=True, cwd=cwd
        )
    else:
        p = Popen(command.split(), cwd=cwd)  # type: ignore

    output, err = p.communicate()
    if err:
        if exit_on_error:
            logger.info(
                f"[red]Failed to run command {command}\nerror details:\n{err}[/red]"
            )
            sys.exit(1)
        else:
            raise RuntimeError(
                f"Failed to run command {command}\nerror details:\n{err}"
            )

    return output


def get_marketplace_to_core_packs() -> Dict[MarketplaceVersions, Set[str]]:
    """Getting the core pack from Github content

    Returns:
        A mapping from marketplace versions to their core packs.
    """
    if is_external_repository():
        return {}  # no core packs in external repos.

    mp_to_core_packs: Dict[MarketplaceVersions, Set[str]] = {}
    for mp in MarketplaceVersions:
        # for backwards compatibility mp_core_packs can be a list, but we expect a dict.
        try:
            mp_core_packs: Union[list, dict] = get_json(
                MARKETPLACE_TO_CORE_PACKS_FILE[mp],
            )
        except FileNotFoundError:
            mp_core_packs = get_remote_file(
                MARKETPLACE_TO_CORE_PACKS_FILE[mp],
                git_content_config=GitContentConfig(
                    repo_name=GitContentConfig.OFFICIAL_CONTENT_REPO_NAME,
                    git_provider=GitProvider.GitHub,
                ),
            )
        if isinstance(mp_core_packs, list):
            mp_to_core_packs[mp] = set(mp_core_packs)
        else:
            mp_to_core_packs[mp] = set(mp_core_packs.get("core_packs_list", []))
    return mp_to_core_packs


def get_core_pack_list(marketplaces: List[MarketplaceVersions] = None) -> list:
    """Getting the core pack list from Github content

    Arguments:
        marketplaces: A list of the marketplaces to return core packs for.

    Returns:
        The core packs list.
    """
    result: Set[str] = set()
    if is_external_repository():
        return []  # no core packs in external repos.

    if marketplaces is None:
        marketplaces = list(MarketplaceVersions)

    for mp, core_packs in get_marketplace_to_core_packs().items():
        if mp in marketplaces:
            result.update(core_packs)
    return list(result)


def get_local_remote_file(
    full_file_path: str,
    tag: str = DEMISTO_GIT_PRIMARY_BRANCH,
    return_content: bool = False,
):
    repo_git_util = GitUtil()
    git_path = repo_git_util.get_local_remote_file_path(full_file_path, tag)
    file_content = repo_git_util.get_local_remote_file_content(git_path)
    if return_content:
        if file_content:
            return file_content.encode()
        return file_content
    return get_file_details(file_content, full_file_path)


def get_remote_file_from_api(
    full_file_path: str,
    git_content_config: Optional[GitContentConfig],
    tag: str = DEMISTO_GIT_PRIMARY_BRANCH,
    return_content: bool = False,
    encoding: Optional[str] = None,
) -> Union[bytes, Dict, List]:
    """
    Returns a remote file from Github/Gitlab repo using the api

    Args:
        full_file_path: file path in the GitHub/Gitlab repository
        git_content_config: GitContentConfig config object
        tag: from which commit / branch to take the file in the remote repository
        return_content: whether to return the raw content of the file (bytes)
        encoding: whether to decode the remote file with special encoding

    Returns:
        bytes | Dict | List: raw response of the file or as a python object (list, dict)
    """
    if not git_content_config:
        git_content_config = GitContentConfig()
    if git_content_config.git_provider == GitProvider.GitLab:
        full_file_path_quote_plus = urllib.parse.quote_plus(full_file_path)
        git_path = urljoin(
            git_content_config.base_api, "files", full_file_path_quote_plus, "raw"
        )
    else:  # github
        git_path = urljoin(git_content_config.base_api, tag, full_file_path)

    github_token: Optional[str] = None
    gitlab_token: Optional[str] = None
    try:
        github_token = git_content_config.CREDENTIALS.github_token
        gitlab_token = git_content_config.CREDENTIALS.gitlab_token
        if git_content_config.git_provider == GitProvider.GitLab:
            res = requests.get(
                git_path,
                params={"ref": tag},
                headers={"PRIVATE-TOKEN": gitlab_token},
                verify=False,
            )
            res.raise_for_status()
        else:  # Github
            res = requests.get(
                git_path,
                verify=False,
                timeout=10,
                headers={
                    "Authorization": f"Bearer {github_token}" if github_token else "",
                    "Accept": "application/vnd.github.VERSION.raw",
                },
            )  # Sometime we need headers
            if not res.ok:  # sometime we need param token
                res = requests.get(
                    git_path, verify=False, timeout=10, params={"token": github_token}
                )

        res.raise_for_status()
    except requests.exceptions.RequestException as exc:
        # Replace token secret if needed
        err_msg: str = (
            str(exc).replace(github_token, "XXX") if github_token else str(exc)
        )
        err_msg = err_msg.replace(gitlab_token, "XXX") if gitlab_token else err_msg
        if is_external_repository():
            logger.debug(
                f'[yellow]You are working in a private repository: "{git_content_config.current_repository}".\n'
                f"The github/gitlab token in your environment is undefined.\n"
                f"Getting file from local repository instead. \n"
                f"If you wish to get the file from the remote repository, \n"
                f"Please define your github or gitlab token in your environment.\n"
                f"`export {GitContentConfig.CREDENTIALS.ENV_GITHUB_TOKEN_NAME}=<TOKEN> or`\n"
                f"export {GitContentConfig.CREDENTIALS.ENV_GITLAB_TOKEN_NAME}=<TOKEN>[/yellow]"
            )
        logger.debug(
            f'[yellow]Could not find the old entity file under "{git_path}".\n'
            "please make sure that you did not break backward compatibility.\n"
            f"Reason: {err_msg}[/yellow]"
        )
        return {}

    file_content = res.content

    if return_content:
        return file_content
    if encoding:
        file_content = file_content.decode(encoding)  # type: ignore[assignment]

    return get_file_details(file_content, full_file_path)


def get_file_details(
    file_content,
    full_file_path: str,
) -> Dict:
    if full_file_path.endswith("json"):
        file_details = json.loads(file_content)
    elif full_file_path.endswith(("yml", "yaml")):
        file_details = yaml.load(file_content)
    elif full_file_path.endswith(".pack-ignore"):
        return file_content
    # if neither yml nor json then probably a CHANGELOG or README file.
    else:
        file_details = {}
    return file_details


@lru_cache(maxsize=128)
def get_remote_file(
    full_file_path: str,
    tag: str = DEMISTO_GIT_PRIMARY_BRANCH,
    return_content: bool = False,
    git_content_config: Optional[GitContentConfig] = None,
    default_value=None,
):
    """
    Args:
        full_file_path:The full path of the file.
        tag: The branch name. default is the content of DEMISTO_DEFAULT_BRANCH env variable.
        return_content: Determines whether to return the file's raw content or the dict representation of it.
        git_content_config: The content config to take the file from
        default_value: The method returns this value if using the SDK in offline mode. default_value cannot be None,
        as it will raise an exception.
    Returns:
        The file content in the required format.

    """
    if is_sdk_defined_working_offline():
        if default_value is None:
            raise NoInternetConnectionException
        return default_value

    tag = tag.replace(f"{DEMISTO_GIT_UPSTREAM}/", "").replace("demisto/", "")
    if not git_content_config:
        try:
            if not (
                local_origin_content := get_local_remote_file(
                    full_file_path, tag, return_content
                )
            ):
                raise ValueError(
                    f"Got empty content from local-origin file {full_file_path}"
                )
            return local_origin_content
        except Exception as e:
            logger.debug(
                f"Could not get local remote file because of: {str(e)}\n"
                f"Searching the remote file content with the API.",
                exc_info=True,
            )
    return get_remote_file_from_api(
        full_file_path, git_content_config, tag, return_content
    )


def filter_files_on_pack(pack: str, file_paths_list="") -> set:
    """
    filter_files_changes_on_pack.

    :param file_paths_list: list of content files
    :param pack: pack to filter

    :return: files_paths_on_pack: set of file paths contains only files located in the given pack
    """
    files_paths_on_pack = set()
    for file in file_paths_list:
        if get_pack_name(file) == pack:
            files_paths_on_pack.add(file)

    return files_paths_on_pack


def filter_packagify_changes(
    modified_files, added_files, removed_files, tag=DEMISTO_GIT_PRIMARY_BRANCH
):
    """
    Mark scripts/integrations that were removed and added as modified.

    :param modified_files: list of modified files in branch
    :param added_files: list of new files in branch
    :param removed_files: list of removed files in branch
    :param tag: The branch name. default is the content of DEMISTO_DEFAULT_BRANCH env variable.

    :return: tuple of updated lists: (modified_files, updated_added_files, removed_files)
    """
    # map IDs to removed files
    packagify_diff: dict = {}
    for file_path in removed_files:
        if file_path.split("/")[0] in PACKAGE_SUPPORTING_DIRECTORIES:
            if PACKS_README_FILE_NAME in file_path:
                continue
            details = get_remote_file(file_path, tag)
            if details:
                uniq_identifier = "_".join(
                    [
                        details["name"],
                        details.get("fromversion", DEFAULT_CONTENT_ITEM_FROM_VERSION),
                        details.get("toversion", DEFAULT_CONTENT_ITEM_TO_VERSION),
                    ]
                )
                packagify_diff[uniq_identifier] = file_path

    updated_added_files = set()
    for file_path in added_files:
        if file_path.split("/")[0] in PACKAGE_SUPPORTING_DIRECTORIES:
            if PACKS_README_FILE_NAME in file_path:
                updated_added_files.add(file_path)
                continue
            details = get_file(file_path, raise_on_error=True)

            uniq_identifier = "_".join(
                [
                    details["name"],
                    details.get("fromversion", DEFAULT_CONTENT_ITEM_FROM_VERSION),
                    details.get("toversion", DEFAULT_CONTENT_ITEM_TO_VERSION),
                ]
            )
            if uniq_identifier in packagify_diff:
                # if name appears as added and removed, this is packagify process - treat as modified.
                removed_files.remove(packagify_diff[uniq_identifier])
                modified_files.add((packagify_diff[uniq_identifier], file_path))
                continue

        updated_added_files.add(file_path)

    # remove files that are marked as both "added" and "modified"
    for file_path in modified_files:
        if isinstance(file_path, tuple):
            updated_added_files -= {file_path[1]}
        else:
            updated_added_files -= {file_path}

    return modified_files, updated_added_files, removed_files


def get_child_directories(directory):
    """Return a list of paths of immediate child directories of the 'directory' argument"""
    if not os.path.isdir(directory):
        return []
    child_directories = [
        os.path.join(directory, path)
        for path in os.listdir(directory)
        if os.path.isdir(os.path.join(directory, path))
    ]
    return child_directories


def get_child_files(directory):
    """Return a list of paths of immediate child files of the 'directory' argument"""
    if not os.path.isdir(directory):
        return []
    child_files = [
        os.path.join(directory, path)
        for path in os.listdir(directory)
        if Path(directory, path).is_file()
    ]
    return child_files


def has_remote_configured():
    """
    Checks to see if a remote named "upstream" is configured. This is important for forked
    repositories as it will allow validation against the demisto/content master branch as
    opposed to the master branch of the fork.
    :return: bool : True if remote is configured, False if not.
    """
    remotes = run_command("git remote -v")
    if re.search(GitContentConfig.CONTENT_GITHUB_UPSTREAM, remotes):
        return True
    else:
        return False


def is_origin_content_repo():
    """
    Checks to see if a remote named "origin" is configured. This check helps to determine if
    validation needs to be ran against the origin master branch or the upstream master branch
    :return: bool : True if remote is configured, False if not.
    """
    remotes = run_command("git remote -v")
    if re.search(GitContentConfig.CONTENT_GITHUB_ORIGIN, remotes):
        return True
    else:
        return False


@lru_cache
def get_last_remote_release_version():
    """
    Get latest release tag from PYPI.

    :return: tag
    """
    try:
        pypi_request = requests.get(SDK_PYPI_VERSION, verify=False, timeout=5)
        pypi_request.raise_for_status()
        pypi_json = pypi_request.json()
        version = pypi_json.get("info", {}).get("version", "")
        return version
    except Exception as exc:
        exc_msg = str(exc)
        if isinstance(exc, requests.exceptions.ConnectionError):
            exc_msg = (
                f'{exc_msg[exc_msg.find(">") + 3:-3]}.\n'
                f"This may happen if you are not connected to the internet."
            )
        logger.info(
            f"[yellow]Could not get latest demisto-sdk version.\nEncountered error: {exc_msg}[/yellow]"
        )
        return ""


def _read_file(file_path: Path) -> str:
    """returns the body of a text-based file, after reading it as UTF8, or trying to guess its encoding.

    Args:
        file_path (Path): file to read

    Returns:
        str: file contents
    """
    try:
        return file_path.read_text(encoding="utf8")

    except UnicodeDecodeError:
        try:
            # guesses the original encoding
            return UnicodeDammit(file_path.read_bytes()).unicode_markup

        except UnicodeDecodeError:
            logger.info(f"could not auto-detect encoding for file {file_path}")
            raise


def safe_write_unicode(
    write_method: Callable[[io.TextIOWrapper], Any],
    path: Path,
):
    # Write unicode content into a file.
    # If the destination file is not unicode, delete and re-write the content as unicode.

    def _write():
        with open(path, "w", encoding="utf-8") as f:
            write_method(f)

    try:
        _write()

    except UnicodeError:
        encoding = UnicodeDammit(path.read_bytes()).original_encoding
        if encoding == "utf-8":
            logger.error(
                f"{path} is encoded as unicode, cannot handle the error, raising it"
            )
            raise  # already a unicode file, the following code cannot fix it.

        logger.debug(
            f"deleting {path} - it will be rewritten as unicode (was {encoding})"
        )
        path.unlink()  # deletes the file
        logger.debug(f"rewriting {path} as")
        _write()  # recreates the file


@lru_cache
def get_file(
    file_path: Union[str, Path],
    clear_cache: bool = False,
    return_content: bool = False,
    keep_order: bool = False,
    raise_on_error: bool = False,
):
    """
    Get file contents.

    if raise_on_error = False, this function will return empty dict
    """
    if clear_cache:
        get_file.cache_clear()
    file_path = Path(file_path)  # type: ignore[arg-type]

    type_of_file = file_path.suffix.lower()

    if not file_path.exists():
        file_path = Path(get_content_path()) / file_path  # type: ignore[arg-type]

    if not file_path.exists():
        raise FileNotFoundError(file_path)

    try:
        file_content = _read_file(file_path)
        if return_content:
            return file_content
    except IOError as e:
        logger.error(f"Could not read file {file_path}.\nError: {e}")
        return {}
    try:
        if type_of_file.lstrip(".") in {"yml", "yaml"}:
            replaced = io.StringIO(
                re.sub(r"(simple: \s*\n*)(=)(\s*\n)", r'\1"\2"\3', file_content)
            )

            return yaml.load(replaced) if keep_order else yaml_safe_load.load(replaced)
        else:
            result = json.load(io.StringIO(file_content))
            # It's possible to that the result will be `str` after loading it. In this case, we need to load it again.
            return json.loads(result) if isinstance(result, str) else result
    except Exception as e:
        logger.error(
            f"{file_path} has a structure issue of file type {type_of_file}\n{e}"
        )
        if raise_on_error:
            raise
        return {}


def get_file_or_remote(file_path: Path, clear_cache=False):
    content_path = get_content_path()
    relative_file_path = None
    if file_path.is_absolute():
        absolute_file_path = file_path
        try:
            relative_file_path = file_path.relative_to(content_path)
        except ValueError:
            logger.debug(
                f"{file_path} is not a subpath of {content_path}. If the file does not exists locally, it could not be fetched."
            )
    else:
        absolute_file_path = content_path / file_path
        relative_file_path = file_path
    try:
        return get_file(absolute_file_path, clear_cache=clear_cache)
    except FileNotFoundError:
        logger.warning(
            f"Could not read/find {absolute_file_path} locally, fetching from remote"
        )
        if not relative_file_path:
            logger.error(
                f"The file path provided {file_path} is not a subpath of {content_path}. could not fetch from remote."
            )
            raise
        return get_remote_file(str(relative_file_path))


def get_yaml(file_path, cache_clear=False, keep_order: bool = False):
    if cache_clear:
        get_file.cache_clear()
    return get_file(file_path, clear_cache=cache_clear, keep_order=keep_order)


def get_json(file_path, cache_clear=False):
    if cache_clear:
        get_file.cache_clear()
    return get_file(file_path, clear_cache=cache_clear)


def get_script_or_integration_id(file_path):
    data_dictionary = get_yaml(file_path)

    if data_dictionary:
        commonfields = data_dictionary.get("commonfields", {})
        return commonfields.get(
            "id",
            [
                "-",
            ],
        )


def get_api_module_integrations_set(changed_api_modules: Set, integration_set: Set):
    integrations_set = list()
    for integration in integration_set:
        integration_data = list(integration.values())[0]
        if changed_api_modules & set(integration_data.get("api_modules", [])):
            integrations_set.append(integration_data)
    return integrations_set


def get_api_module_ids(file_list) -> Set:
    """Extracts APIModule IDs from the file list"""
    api_module_set = set()
    if file_list:
        for pf in file_list:
            parent = pf
            while f"/{API_MODULES_PACK}/Scripts/" in parent:
                parent = get_parent_directory_name(parent, abs_path=True)
                if f"/{API_MODULES_PACK}/Scripts/" in parent:
                    pf = parent
            if parent != pf:
                api_module_set.add(Path(pf).name)
    return api_module_set


def get_entity_id_by_entity_type(data: dict, content_entity: str):
    """
    Returns the id of the content entity given its entity type
    :param data: The data of the file
    :param content_entity: The content entity type
    :return: The file id
    """
    try:
        if content_entity in (INTEGRATIONS_DIR, SCRIPTS_DIR):
            return data.get("commonfields", {}).get("id", "")
        elif content_entity == LAYOUTS_DIR:
            # typeId is for old format layouts, id is for layoutscontainers
            return data.get("typeId", data.get("id", ""))
        else:
            return data.get("id", "")

    except AttributeError:
        raise ValueError(
            f"Could not retrieve id from file of type {content_entity} - make sure the file structure is "
            f"valid"
        )


def get_entity_name_by_entity_type(data: dict, content_entity: str):
    """
    Returns the name of the content entity given its entity type
    :param data: The data of the file
    :param content_entity: The content entity type
    :return: The file name
    """
    try:
        if content_entity == LAYOUTS_DIR:
            if "typeId" in data:
                return data.get("typeId", "")
            return data.get("name", "")  # for layoutscontainer
        return data.get("name", "")

    except AttributeError:
        raise ValueError(
            f"Could not retrieve name from file of type {content_entity} - make sure the file structure is "
            f"valid"
        )


def collect_ids(file_path):
    """Collect id mentioned in file_path"""
    data_dictionary = get_yaml(file_path)

    if data_dictionary:
        return data_dictionary.get("id", "-")


def get_from_version(file_path):
    data_dictionary = (
        get_yaml(file_path) if file_path.endswith("yml") else get_json(file_path)
    )

    if not isinstance(data_dictionary, dict):
        raise ValueError("yml file returned is not of type dict")

    if data_dictionary:
        from_version = (
            data_dictionary.get("fromversion")
            if "fromversion" in data_dictionary
            else data_dictionary.get("fromVersion", "")
        )

        if not from_version:
            logger.warning(
                f'fromversion/fromVersion was not found in {data_dictionary.get("id", "")}'
            )
            return ""

        if not re.match(r"^\d{1,2}\.\d{1,2}\.\d{1,2}$", from_version):
            raise ValueError(
                f'{file_path} fromversion is invalid "{from_version}". '
                'Should be of format: "x.x.x". for example: "4.5.0"'
            )

        return from_version

    return ""


def get_to_version(file_path):
    data_dictionary = get_yaml(file_path)

    if data_dictionary:
        to_version = data_dictionary.get("toversion", DEFAULT_CONTENT_ITEM_TO_VERSION)
        if not re.match(r"^\d{1,2}\.\d{1,2}\.\d{1,2}$", to_version):
            raise ValueError(
                f'{file_path} toversion is invalid "{to_version}". '
                'Should be of format: "x.x.x". for example: "4.5.0"'
            )

        return to_version

    return DEFAULT_CONTENT_ITEM_TO_VERSION


def str2bool(v):
    """
    Deprecated. Use string_to_bool instead
    """
    return string_to_bool(v, default_when_empty=False)


def to_dict(obj):
    if isinstance(obj, Enum):
        return obj.name

    if not hasattr(obj, "__dict__"):
        return obj

    result = {}
    for key, val in obj.__dict__.items():
        if key.startswith("_"):
            continue

        element = []
        if isinstance(val, list):
            for item in val:
                element.append(to_dict(item))
        else:
            element = to_dict(val)
        result[key] = element

    return result


def old_get_release_notes_file_path(file_path):
    dir_name = os.path.dirname(file_path)

    # CHANGELOG in pack sub dirs
    if re.match(PACKAGE_YML_FILE_REGEX, file_path):
        return os.path.join(dir_name, "CHANGELOG.md")

    # We got the CHANGELOG file to get its release notes
    if file_path.endswith("CHANGELOG.md"):
        return file_path

    # outside of packages, change log file will include the original file name.
    file_name = Path(file_path).name
    return os.path.join(dir_name, os.path.splitext(file_name)[0] + "_CHANGELOG.md")


def old_get_latest_release_notes_text(rn_path):
    if not Path(rn_path).is_file():
        # releaseNotes were not provided
        return None

    with open(rn_path) as f:
        rn = f.read()

    if not rn:
        # empty releaseNotes is not supported
        return None

    new_rn = re.findall(RELEASE_NOTES_REGEX, rn)
    if new_rn:
        # get release notes up to release header
        new_rn = new_rn[0].rstrip()
    else:
        new_rn = rn.replace(UNRELEASE_HEADER, "")  # type: ignore

    return new_rn if new_rn else None


def find_pack_folder(path: Path) -> Path:
    """
    Finds the pack folder.
    """

    if "Packs" not in path.parts:
        raise ValueError(f"Could not find a pack for {str(path)}")
    if path.parent.name == "Packs":
        return path
    return path.parents[len(path.parts) - (path.parts.index("Packs")) - 3]


def get_release_notes_file_path(file_path):
    """
    Accepts file path which is alleged to contain release notes. Validates that the naming convention
    is followed. If the file identified does not match the naming convention, error is returned.
    :param file_path: str - File path of the suspected release note.
    :return: file_path: str - Validated release notes path.
    """
    if file_path is None:
        logger.info("[yellow]Release notes were not found.[/yellow]")
        return None
    else:
        if bool(re.search(r"\d{1,2}_\d{1,2}_\d{1,2}\.md", file_path)):
            return file_path
        else:
            logger.info(
                f"[yellow]Unsupported file type found in ReleaseNotes directory - {file_path}[/yellow]"
            )
            return None


def get_latest_release_notes_text(rn_path):
    if rn_path is None:
        logger.info("[yellow]Path to release notes not found.[/yellow]")
        rn = None
    else:
        try:
            with open(rn_path) as f:
                rn = f.read()

            if not rn:
                logger.info(
                    f"[red]Release Notes may not be empty. Please fill out correctly. - {rn_path}[/red]"
                )
                return None
        except OSError:
            return ""

    return rn if rn else None


def format_version(version):
    """format server version to form X.X.X

    Args:
        version (string): string representing Demisto version

    Returns:
        string.
        The formatted server version.
    """
    formatted_version = version
    if not version:
        formatted_version = "0.0.0"
    elif len(version.split(".")) == 1:
        formatted_version = f"{version}.0.0"
    elif len(version.split(".")) == 2:
        formatted_version = f"{version}.0"

    return formatted_version


def server_version_compare(v1, v2):
    """compare Demisto versions

    Args:
        v1 (string): string representing Demisto version (first comparable)
        v2 (string): string representing Demisto version (second comparable)


    Returns:
        int.
        0 for equal versions.
        positive if v1 later version than v2.
        negative if v2 later version than v1.
    """

    v1 = format_version(v1)
    v2 = format_version(v2)

    _v1, _v2 = Version(v1), Version(v2)
    if _v1 == _v2:
        return 0
    if _v1 > _v2:
        return 1
    return -1


def get_max_version(versions: List[str]) -> str:
    """get max version between Demisto versions.

    Args:
        versions (list): list of strings representing Demisto version.

    Returns:
        str.
        max version.
    """

    if len(versions) == 0:
        raise BaseException("Error: empty versions list")
    max_version = versions[0]
    for version in versions[1:]:
        if server_version_compare(version, max_version) == 1:
            max_version = version
    return max_version


def run_threads_list(threads_list):
    """
    Start a list of threads and wait for completion (join)

    Arguments:
        threads_list (list of threads) -- list of threads to start and wait for join
    """
    # run each command in a separate thread
    for t in threads_list:
        t.start()
    # wait for the commands to complete
    for t in threads_list:
        t.join()


def is_file_path_in_pack(file_path):
    return bool(re.findall(PACKS_DIR_REGEX, file_path))


def add_default_pack_known_words(file_path):
    """
    Ignores the pack's content:
    1. Pack's name.
    2. Integrations name.
    3. Integrations command names'.
    4. Scripts name.

    Note: please add to this function any further ignores in the future.
    Args:
        file_path: RN file path

    Returns: A list of all the Pack's content the doc_reviewer should ignore.

    """
    default_pack_known_words = [
        get_pack_name(file_path),
    ]
    default_pack_known_words.extend(get_integration_name_and_command_names(file_path))
    default_pack_known_words.extend(get_scripts_names(file_path))
    return default_pack_known_words


def get_integration_name_and_command_names(file_path):
    """
    1. Get the RN file path.
    2. Check if integrations exist in the current pack.
    3. For each integration, load the yml file.
    3. Keep in a set all the commands names.
    4. Keep in a set all the integrations names.
    Args:
        file_path: RN file path

    Returns: (set) of all the commands and integrations names found.

    """
    integrations_dir_path = os.path.join(
        PACKS_DIR, get_pack_name(file_path), INTEGRATIONS_DIR
    )
    command_names: Set[str] = set()
    if not glob.glob(integrations_dir_path):
        return command_names

    found_integrations: List[str] = os.listdir(integrations_dir_path)
    if found_integrations:
        for integration in found_integrations:
            command_names.add(integration)

            integration_path_full = os.path.join(
                integrations_dir_path, integration, f"{integration}.yml"
            )
            yml_dict = get_yaml(integration_path_full)
            commands = yml_dict.get("script", {}).get("commands", [])
            command_names = command_names.union(
                {command.get("name") for command in commands}
            )

    return command_names


def get_scripts_names(file_path):
    """
    1. Get the RN file path
    2. Check if scripts exist in the current pack
    3. Keep in a set all the scripts names
    Args:
        file_path: RN file path

    Returns: (set) of all the scripts names found.

    """
    scripts_dir_path = os.path.join(PACKS_DIR, get_pack_name(file_path), SCRIPTS_DIR)
    scripts_names: Set[str] = set()
    if not glob.glob(scripts_dir_path):
        return scripts_names

    found_scripts: List[str] = os.listdir(scripts_dir_path)
    if found_scripts:
        for script in found_scripts:
            if script.endswith(".md"):
                continue  # in case the script is in the old version of CommonScripts - JS code, ignore the md file
            elif script.endswith(".yml"):
                # in case the script is in the old version of CommonScripts - JS code, only yml exists not in a dir
                script_path_full = os.path.join(scripts_dir_path, script)
            else:
                script_path_full = os.path.join(
                    scripts_dir_path, script, f"{script}.yml"
                )
            try:
                yml_dict = get_yaml(script_path_full)
                scripts_names.add(yml_dict.get("name"))
            except FileNotFoundError:
                # we couldn't load the script as the path is not fit Content convention scripts' names
                scripts_names.add(script)
    return scripts_names


def get_pack_name(file_path: Union[str, Path]):
    """
    extract pack name (folder name) from file path

    Arguments:
        file_path (str): path of a file inside the pack

    Returns:
        pack name (str)
    """
    file_path = Path(file_path)
    parts = file_path.parts
    if PACKS_FOLDER not in parts:
        return None
    pack_name_index = parts.index(PACKS_FOLDER) + 1
    if len(parts) <= pack_name_index:
        return None
    return parts[pack_name_index]


def get_pack_names_from_files(file_paths, skip_file_types=None):
    if skip_file_types is None:
        skip_file_types = set()

    packs = set()
    for path in file_paths:
        # renamed files are in a tuples - the second element is the new file name
        if isinstance(path, tuple):
            path = path[1]

        if not path.startswith("Packs/"):
            continue

        file_type = find_type(path)
        if file_type not in skip_file_types:
            pack = get_pack_name(path)
            if pack and is_file_path_in_pack(path):
                packs.add(pack)
    return packs


def filter_files_by_type(file_paths=None, skip_file_types=None) -> set:
    """get set of files and return the set whiteout the types to skip

    Args:
    - file_paths (set): set of content files.
    - skip_file_types List[str]: list of file types to skip.

    Returns:
    files (set): list of files whiteout the types to skip
    """
    if file_paths is None:
        file_paths = set()
    files = set()
    for path in file_paths:
        # renamed files are in a tuples - the second element is the new file name
        if isinstance(path, tuple):
            path = path[1]
        file_type = find_type(path)
        if file_type not in skip_file_types and is_file_path_in_pack(path):
            files.add(path)
    return files


def pack_name_to_path(pack_name):
    return os.path.join(get_content_path(), PACKS_DIR, pack_name)  # type: ignore


def pack_name_to_posix_path(pack_name):
    return PosixPath(pack_name_to_path(pack_name))


def get_pack_ignore_file_path(pack_name):
    return os.path.join(get_content_path(), PACKS_DIR, pack_name, PACKS_PACK_IGNORE_FILE_NAME)  # type: ignore


def get_test_playbook_id(test_playbooks_list: list, tpb_path: str) -> Tuple:  # type: ignore
    """

    Args:
        test_playbooks_list: The test playbook list from id_set
        tpb_path: test playbook path.

    Returns (Tuple): test playbook name and pack.

    """
    for test_playbook_dict in test_playbooks_list:
        test_playbook_id = list(test_playbook_dict.keys())[0]
        test_playbook_path = test_playbook_dict[test_playbook_id].get("file_path")
        test_playbook_pack = test_playbook_dict[test_playbook_id].get("pack")
        if not test_playbook_path or not test_playbook_pack:
            continue

        if tpb_path in test_playbook_path:
            return test_playbook_id, test_playbook_pack
    return None, None


def get_pack_ignore_content(pack_name: str) -> Union[ConfigParser, None]:
    """
    Args:
        pack_name: a pack name from which to get the pack ignore config.

    Returns:
        ConfigParser | None: config parser object in case of success, None otherwise.
    """
    _pack_ignore_file_path = Path(get_pack_ignore_file_path(pack_name))
    if _pack_ignore_file_path.exists():
        try:
            config = ConfigParser(allow_no_value=True)
            config.read(_pack_ignore_file_path)
            return config
        except MissingSectionHeaderError:
            logger.exception(
                f"Error when retrieving the content of {_pack_ignore_file_path}"
            )
            return None
    logger.warning(
        f"[red]Could not find pack-ignore file at path {_pack_ignore_file_path} for pack {pack_name}[/red]"
    )
    return None


def get_ignore_pack_skipped_tests(
    pack_name: str, modified_packs: set, id_set: dict
) -> set:
    """
    Retrieve the skipped tests of a given pack, as detailed in the .pack-ignore file

    expected ignored tests structure in .pack-ignore:
        [file:playbook-Not-To-Run-Directly.yml]
        ignore=auto-test

    Arguments:
        pack_name (str): name of the pack
        modified_packs (set): Set of modified packs
        id_set (dict): ID set

    Returns:
        ignored_tests_set (set[str]): set of ignored test ids

    """
    if not modified_packs:
        modified_packs = {pack_name}
    ignored_tests_set = set()
    file_name_to_ignore_dict: Dict[str, List[str]] = {}
    test_playbooks = id_set.get("TestPlaybooks", {})

    # pack_ignore_path = get_pack_ignore_file_path(pack_name)
    if pack_name in modified_packs and (config := get_pack_ignore_content(pack_name)):
        # go over every file in the config
        for section in filter(
            lambda section: section.startswith("file:"), config.sections()
        ):
            # given section is of type file
            file_name: str = section[5:]
            for key in config[section]:
                if key == "ignore":
                    # group ignore codes to a list
                    file_name_to_ignore_dict[file_name] = str(
                        config[section][key]
                    ).split(",")

    for file_name, ignore_list in file_name_to_ignore_dict.items():
        if any(ignore_code == "auto-test" for ignore_code in ignore_list):
            test_id, test_pack = get_test_playbook_id(test_playbooks, file_name)
            if test_id:
                ignored_tests_set.add(test_id)
    return ignored_tests_set


def get_docker_images_from_yml(script_obj) -> List[str]:
    """
    Gets a yml as dict of the script/integration that lint runs on, and returns a list of all 'dockerimage' values
    in the yml (including 'alt_dockerimages' if the key exist).

    Args:
        script_obj (dict): A yml as dict of the integration/script that lint runs on.

    Returns:
        (List): A list including all the docker images of the integration/script.
    """
    # this makes sure the first docker in the list is the main docker image.
    def_docker_image = DEF_DOCKER
    if script_obj.get("type") == TYPE_PWSH:
        def_docker_image = DEF_DOCKER_PWSH
    imgs = [script_obj.get("dockerimage") or def_docker_image]

    # get additional docker images
    for key in script_obj.keys():
        if "dockerimage" in key and key != "dockerimage":
            if isinstance(script_obj.get(key), str):
                imgs.append(script_obj.get(key))

            elif isinstance(script_obj.get(key), list):
                imgs.extend(script_obj.get(key))

    return imgs


def get_pipenv_dir(py_version, envs_dirs_base):
    """
    Get the direcotry holding pipenv files for the specified python version
    Arguments:
        py_version {float} -- python version as 2.7 or 3.7
    Returns:
        string -- full path to the pipenv dir
    """
    return f"{envs_dirs_base}{int(py_version)}"


def get_dict_from_file(
    path: str,
    raises_error: bool = True,
    clear_cache: bool = False,
    keep_order: bool = True,
) -> Tuple[Dict, Union[str, None]]:
    """
    Get a dict representing the file

    Arguments:
        path - a path to the file
        raises_error - Whether to raise a FileNotFound error if `path` is not a valid file.

    Returns:
        dict representation of the file or of the first item if the file contents are a list with a single dictionary,
        and the file_type, either .yml or .json
    """
    try:
        if path:
            if path.endswith(".yml"):
                return (
                    get_yaml(path, cache_clear=clear_cache, keep_order=keep_order),
                    "yml",
                )
            elif path.endswith(".json"):
                res = get_json(path, cache_clear=clear_cache)
                if isinstance(res, list) and len(res) == 1 and isinstance(res[0], dict):
                    return res[0], "json"
                else:
                    return res, "json"
            elif path.endswith(".py"):
                return {}, "py"
            elif path.endswith(".xif"):
                return {}, "xif"
    except FileNotFoundError:
        if raises_error:
            raise

    return {}, None


@lru_cache
def find_type_by_path(path: Union[str, Path] = "") -> Optional[FileType]:
    """Find FileType value of a path, without accessing the file.
    This function is here as we want to implement lru_cache and we can do it on `find_type`
    as dict is not hashable.

    It's also theoretically faster, as files are not opened.
    """
    path = Path(path)
    if path.suffix == ".md":
        if "README" in path.name:
            return FileType.README
        elif RELEASE_NOTES_DIR in path.parts:
            return FileType.RELEASE_NOTES
        elif "description" in path.name:
            return FileType.DESCRIPTION
        elif path.name.endswith("CHANGELOG.md"):
            return FileType.CHANGELOG

    if path.suffix == ".json":
        if RELEASE_NOTES_DIR in path.parts:
            return FileType.RELEASE_NOTES_CONFIG
        elif LISTS_DIR in os.path.dirname(path):
            return FileType.LISTS
        elif path.parent.name == JOBS_DIR:
            return FileType.JOB
        elif path.name == CONF_JSON_FILE_NAME:
            return FileType.CONF_JSON
        elif INDICATOR_TYPES_DIR in path.parts:
            return FileType.REPUTATION
        elif XSIAM_DASHBOARDS_DIR in path.parts:
            return FileType.XSIAM_DASHBOARD
        elif XSIAM_REPORTS_DIR in path.parts:
            return FileType.XSIAM_REPORT
        elif TRIGGER_DIR in path.parts:
            return FileType.TRIGGER
        elif path.name == METADATA_FILE_NAME:
            return FileType.METADATA
        elif path.name.endswith(XSOAR_CONFIG_FILE):
            return FileType.XSOAR_CONFIG
        elif "CONTRIBUTORS" in path.name:
            return FileType.CONTRIBUTORS
        elif XDRC_TEMPLATE_DIR in path.parts:
            return FileType.XDRC_TEMPLATE
        elif MODELING_RULES_DIR in path.parts and "testdata" in path.stem.casefold():
            return FileType.MODELING_RULE_TEST_DATA
        elif MODELING_RULES_DIR in path.parts and path.stem.casefold().endswith(
            "_schema"
        ):
            return FileType.MODELING_RULE_SCHEMA
        elif LAYOUT_RULES_DIR in path.parts:
            return FileType.LAYOUT_RULE

    elif (path.stem.endswith("_image") and path.suffix == ".png") or (
        (path.stem.endswith("_dark") or path.stem.endswith("_light"))
        and path.suffix == ".svg"
    ):
        if path.name.endswith("Author_image.png"):
            return FileType.AUTHOR_IMAGE
        elif XSIAM_DASHBOARDS_DIR in path.parts:
            return FileType.XSIAM_DASHBOARD_IMAGE
        elif XSIAM_REPORTS_DIR in path.parts:
            return FileType.XSIAM_REPORT_IMAGE
        return FileType.IMAGE

    elif path.suffix == ".png" and DOC_FILES_DIR in path.parts:
        return FileType.DOC_IMAGE

    elif path.suffix == ".ps1":
        return FileType.POWERSHELL_FILE

    elif path.name == ".vulture_whitelist.py":
        return FileType.VULTURE_WHITELIST

    elif path.suffix == ".py":
        return FileType.PYTHON_FILE

    elif path.suffix == ".js":
        return FileType.JAVASCRIPT_FILE

    elif path.suffix == ".xif":
        if MODELING_RULES_DIR in path.parts:
            return FileType.MODELING_RULE_XIF
        elif PARSING_RULES_DIR in path.parts:
            return FileType.PARSING_RULE_XIF
        return FileType.XIF_FILE

    elif path.suffix == ".yml":
        if path.parts[0] in {".circleci", ".gitlab"}:
            return FileType.BUILD_CONFIG_FILE

        elif path.parent.name == SCRIPTS_DIR and path.name.startswith("script-"):
            # Packs/myPack/Scripts/script-myScript.yml
            return FileType.SCRIPT

        elif (
            path.parent.parent.name == SCRIPTS_DIR
            and path.name == f"{path.parent.name}.yml"
        ):
            # Packs/myPack/Scripts/myScript/myScript.yml
            return FileType.SCRIPT

        elif XDRC_TEMPLATE_DIR in path.parts:
            return FileType.XDRC_TEMPLATE_YML

        elif PARSING_RULES_DIR in path.parts:
            return FileType.PARSING_RULE

        elif MODELING_RULES_DIR in path.parts:
            return FileType.MODELING_RULE

        elif CORRELATION_RULES_DIR in path.parts:
            return FileType.CORRELATION_RULE

    elif path.name == FileType.PACK_IGNORE:
        return FileType.PACK_IGNORE

    elif path.name == FileType.SECRET_IGNORE:
        return FileType.SECRET_IGNORE

    elif path.parent.name == DOC_FILES_DIR:
        return FileType.DOC_FILE

    elif path.name.lower() == "pipfile":
        return FileType.PIPFILE

    elif path.name.lower() == "pipfile.lock":
        return FileType.PIPFILE_LOCK

    elif path.suffix.lower() == ".ini":
        return FileType.INI

    elif path.suffix.lower() == ".pem":
        return FileType.PEM

    elif (
        path.name.lower()
        in ("commands_example", "commands_examples", "command_examples")
        or path.suffix.lower() == ".txt"
    ):
        return FileType.TXT

    elif path.name == ".pylintrc":
        return FileType.PYLINTRC

    elif path.name == "LICENSE":
        return FileType.LICENSE

    return None


# flake8: noqa: C901


def find_type(
    path: str = "",
    _dict=None,
    file_type: Optional[str] = None,
    ignore_sub_categories: bool = False,
    ignore_invalid_schema_file: bool = False,
    clear_cache: bool = False,
) -> Optional[FileType]:
    """
    returns the content file type

    Arguments:
         path (str): a path to the file.
        _dict (dict): file dict representation if exists.
        file_type (str): a string representation of the file type.
        ignore_sub_categories (bool): ignore the sub categories, True to ignore, False otherwise.
        ignore_invalid_schema_file (bool): whether to ignore raising error on invalid schema files,
            True to ignore, False otherwise.
        clear_cache (bool): wether to clear the cache

    Returns:
        FileType: string representing of the content file type, None otherwise.
    """
    type_by_path = find_type_by_path(path)
    if type_by_path:
        return type_by_path
    try:
        if not _dict and not file_type:
            _dict, file_type = get_dict_from_file(
                path, clear_cache=clear_cache, keep_order=False
            )

    except FileNotFoundError:
        # unable to find the file - hence can't identify it
        return None
    except ValueError as err:
        if ignore_invalid_schema_file:
            # invalid file schema
            logger.debug(str(err))
            return None
        raise err

    if file_type == "yml" or path.lower().endswith(".yml"):
        if path.lower().endswith("_unified.yml"):
            return FileType.UNIFIED_YML

        if IntegrationParser.match(_dict, path):
            if _dict.get("beta") and not ignore_sub_categories:
                return FileType.BETA_INTEGRATION

            return FileType.INTEGRATION

        if ScriptParser.match(_dict, path):
            if TEST_PLAYBOOKS_DIR in Path(path).parts and not ignore_sub_categories:
                return FileType.TEST_SCRIPT

            return FileType.SCRIPT

        if PlaybookParser.match(_dict, path):
            if TEST_PLAYBOOKS_DIR in Path(path).parts:
                return FileType.TEST_PLAYBOOK

            return FileType.PLAYBOOK

        # Had to duplicate the rules and used the path..
        if ParsingRuleParser.match(_dict, path):
            return FileType.PARSING_RULE

        if ModelingRuleParser.match(_dict, path):
            return FileType.MODELING_RULE

        if CorrelationRuleParser.match(_dict, path):
            return FileType.CORRELATION_RULE

    if file_type == "json" or path.lower().endswith(".json"):
        if (
            path.lower().endswith("_schema.json")
            and MODELING_RULES_DIR in Path(path).parts
        ):
            return FileType.MODELING_RULE_SCHEMA

        # both of the content items can contain the value of widgetType but added not contain oriantation (make sure)
        if WidgetParser.match(_dict, path):
            return FileType.WIDGET

        if ReportParser.match(_dict, path):
            return FileType.REPORT

        # required fields: ['mapping.id', 'mapping.version', 'mapping.name', 'mapping.color', 'mapping.definitionId', 'mapping.genericModuleId']
        if GenericTypeParser.match(_dict, path):
            return FileType.GENERIC_TYPE

        # required fields: ['mapping.id', 'mapping.version', 'mapping.name', 'mapping.color']
        if IncidentTypeParser.match(_dict, path):
            return FileType.INCIDENT_TYPE

        # 'regex' key can be found in new reputations files while 'reputations' key is for the old reputations
        # located in reputations.json file.
        if "regex" in _dict or "reputations" in _dict:
            return FileType.REPUTATION

        if "brandName" in _dict and "transformer" in _dict:
            return FileType.OLD_CLASSIFIER

        if ClassifierParser.match(_dict):
            return FileType.CLASSIFIER

        if MapperParser.match(_dict):
            return FileType.MAPPER

        if "canvasContextConnections" in _dict:
            return FileType.CONNECTION

        if (
            "layout" in _dict
            and ("kind" in _dict or "typeId" in _dict)
            or "layout" not in _dict
            and "kind" in _dict
        ):
            return FileType.LAYOUT

        elif "layout" in _dict:
            return FileType.DASHBOARD

        if "group" in _dict and LAYOUT_CONTAINER_FIELDS.intersection(_dict):
            return FileType.LAYOUTS_CONTAINER

        if PreProcessRuleParser.match(_dict, path):
            return FileType.PRE_PROCESS_RULES

<<<<<<< HEAD
        if ListParser.match(_dict, path):
            return FileType.LISTS

        if GenericModuleParser.match(_dict, path):
=======
        if "definitionIds" in _dict and "views" in _dict:
>>>>>>> 56c7d670
            return FileType.GENERIC_MODULE

        if GenericDefinitionParser.match(_dict, path):
            return FileType.GENERIC_DEFINITION

        if JobParser.match(_dict, path):
            return FileType.JOB

        if WizardParser.match(_dict, path):
            return FileType.WIZARD

        if XSIAMDashboardParser.match(_dict, path):
            return FileType.XSIAM_DASHBOARD

        if XSIAMReportParser.match(_dict, path):
            return FileType.XSIAM_REPORT

        if TriggerParser.match(_dict, path):
            return FileType.TRIGGER

        if XDRCTemplateParser.match(_dict, path):
            return FileType.XDRC_TEMPLATE

        if LayoutRuleParser.match(_dict, path):
            return FileType.LAYOUT_RULE

        if isinstance(_dict, dict) and {"data", "allRead", "truncated"}.intersection(
            _dict.keys()
        ):
            return FileType.LISTS

        # When using it for all files validation- sometimes 'id' can be integer
        if GenericFieldParser.match(_dict, path):
            return FileType.GENERIC_FIELD

        if IncidentFieldParser.match(_dict, path):
            return FileType.INCIDENT_FIELD

        if IndicatorFieldParser.match(_dict, path):
            return FileType.INDICATOR_FIELD

        if "id" in _dict and not isinstance(_dict["id"], str):
            logger.info(
                f'The file {path} could not be recognized, please update the "id" to be a string'
            )

    return None


def get_common_server_path(env_dir):
    common_server_dir = get_common_server_dir(env_dir)
    return os.path.join(common_server_dir, "CommonServerPython.py")


def get_common_server_path_pwsh(env_dir):
    common_server_dir = get_common_server_dir_pwsh(env_dir)
    return os.path.join(common_server_dir, "CommonServerPowerShell.ps1")


def _get_common_server_dir_general(env_dir, name):
    common_server_pack_path = os.path.join(env_dir, "Packs", "Base", "Scripts", name)

    return common_server_pack_path


def get_common_server_dir(env_dir):
    return _get_common_server_dir_general(env_dir, "CommonServerPython")


def get_common_server_dir_pwsh(env_dir):
    return _get_common_server_dir_general(env_dir, "CommonServerPowerShell")


def is_external_repository() -> bool:
    """
    Returns True if script executed from private repository

    """
    try:
        git_repo = GitUtil().repo
        private_settings_path = os.path.join(git_repo.working_dir, ".private-repo-settings")  # type: ignore
        return Path(private_settings_path).exists()
    except git.InvalidGitRepositoryError:
        return True


def get_content_id_set() -> dict:
    """Getting the ID Set from official content's bucket"""
    return requests.get(OFFICIAL_CONTENT_ID_SET_PATH).json()


def download_content_graph(
    output_path: Path, marketplace: MarketplaceVersions = MarketplaceVersions.XSOAR
) -> Path:
    """Getting the Content Graph from official content's bucket"""
    if output_path.is_dir():
        output_path = output_path / f"{marketplace.value}.zip"
    output_path.write_bytes(
        requests.get(f"{OFFICIAL_CONTENT_GRAPH_PATH}/{marketplace.value}.zip").content
    )
    return output_path


def get_latest_upload_flow_commit_hash() -> str:
    """Getting the latest commit hash of the upload flow from official content's bucket

    Returns:
        str: the last commit hash of the upload flow
    """
    response_json = requests.get(OFFICIAL_INDEX_JSON_PATH).json()
    if not isinstance(response_json, dict):
        raise ValueError(
            f"The index.json file is not in the expected format: {response_json}"
        )
    last_commit = response_json.get("commit")
    if not last_commit:
        raise ValueError("The latest commit hash was not found in the index.json file")
    return last_commit


def get_content_path(relative_path: Optional[Path] = None) -> Path:
    """Get abs content path, from any CWD
    Args:
        Optional[Path]: Path to file or folder in content repo. If not provided, the environment variable or cwd will be used.
    Returns:
        str: Absolute content path
    """
    # ValueError can be suppressed since as default, the environment variable or git.Repo can be used to find the content path.
    with contextlib.suppress(ValueError):
        if relative_path:
            return (
                relative_path.absolute().parent
                if relative_path.name == "Packs"
                else find_pack_folder(relative_path.absolute()).parent.parent
            )
    try:
        if content_path := os.getenv("DEMISTO_SDK_CONTENT_PATH"):
            git_repo = GitUtil(Path(content_path), search_parent_directories=False).repo
            logger.debug(f"Using content path: {content_path}")
        else:
            git_repo = GitUtil().repo

        try:
            remote_url = git_repo.remote(name=DEMISTO_GIT_UPSTREAM).urls.__next__()
        except ValueError:
            if not os.getenv("DEMISTO_SDK_IGNORE_CONTENT_WARNING"):
                logger.warning(
                    f"Could not find remote with name {DEMISTO_GIT_UPSTREAM} for repo {git_repo.working_dir}"
                )
            remote_url = ""
        is_fork_repo = "content" in remote_url
        is_external_repo = is_external_repository()

        if not is_fork_repo and not is_external_repo:
            raise git.InvalidGitRepositoryError
        if not git_repo.working_dir:
            return Path.cwd()
        return Path(git_repo.working_dir)
    except (git.InvalidGitRepositoryError, git.NoSuchPathError):
        if not os.getenv("DEMISTO_SDK_IGNORE_CONTENT_WARNING"):
            logger.info(
                "[yellow]Please run demisto-sdk in content repository![/yellow]"
            )
    return Path(".")


def run_command_os(
    command: str, cwd: Union[Path, str], env: Union[os._Environ, dict] = os.environ
) -> Tuple[str, str, int]:
    """Run command in subprocess tty
    Args:
        command(str): Command to be executed.
        cwd(Path): Path from pathlib object to be executed
        env: Environment variables for the execution
    Returns:
        str: Stdout of the command
        str: Stderr of the command
        int: exit code of command
    """
    if isinstance(cwd, str):
        cwd = Path(cwd)
    try:
        process = Popen(
            shlex.split(command),
            cwd=cwd,
            env=env,
            stdout=PIPE,
            stderr=PIPE,
            universal_newlines=True,
        )
        stdout, stderr = process.communicate()
    except OSError as e:
        return "", str(e), 1

    return stdout, stderr, process.returncode


def pascal_case(st: str) -> str:
    """Convert a string to pascal case. Will simply remove spaces and make sure the first
    character is capitalized

    Arguments:
        st {str} -- string to convert

    Returns:
        str -- converted string
    """
    words = re.findall(r"[a-zA-Z0-9]+", st)
    return "".join("".join([w[0].upper(), w[1:]]) for w in words)


def capital_case(st: str) -> str:
    """Capitalize the first letter of each word of a string. The remaining characters are untouched.

    Arguments:
        st {str} -- string to convert

    Returns:
        str -- converted string
    """
    if len(st) >= 1:
        words = st.split()
        return " ".join([f"{s[:1].upper()}{s[1:]}" for s in words if len(s) >= 1])
    else:
        return ""


@lru_cache
def get_last_release_version():
    """
    Get latest release tag (xx.xx.xx)

    :return: tag
    """
    tags = run_command("git tag").split("\n")
    tags = [tag for tag in tags if re.match(r"\d+\.\d+\.\d+", tag) is not None]
    tags.sort(key=Version, reverse=True)

    return tags[0]


def is_file_from_content_repo(file_path: str) -> Tuple[bool, str]:
    """Check if an absolute file_path is part of content repo.
    Args:
        file_path (str): The file path which is checked.
    Returns:
        bool: if file is part of content repo.
        str: relative path of file in content repo.
    """
    try:
        git_repo = GitUtil().repo
        remote_url = git_repo.remote().urls.__next__()
        is_fork_repo = "content" in remote_url
        is_external_repo = is_external_repository()

        if not is_fork_repo and not is_external_repo:
            return False, ""
        content_path_parts = Path(git_repo.working_dir).parts  # type: ignore
        input_path_parts = Path(file_path).parts
        input_path_parts_prefix = input_path_parts[: len(content_path_parts)]
        if content_path_parts == input_path_parts_prefix:
            return True, "/".join(input_path_parts[len(content_path_parts) :])
        else:
            return False, ""

    except Exception as e:
        logger.info(f"Unable to identify the repository: {e}")
        return False, ""


def should_file_skip_validation(file_path: str) -> bool:
    """Check if the file cannot be validated under 'run_all_validations_on_file' method for various reasons,
    either if it's a test file, or if it's a file that's been validated somewhere else
    Args:
        file_path (str): The file path which is checked.
    Returns:
        bool: True if the file's validation should be skipped, False otherwise.
    """
    file_extension = os.path.splitext(file_path)[-1]
    # We validate only yml json and .md files
    if file_extension not in [".yml", ".json", ".md"]:
        return True
    if any(
        ignore_pattern in file_path.lower()
        for ignore_pattern in ALL_FILES_VALIDATION_IGNORE_WHITELIST
    ):
        return True
    # Ignoring changelog and description files since these are checked on the integration validation
    if "changelog" in file_path.lower() or "description" in file_path.lower():
        return True
    # unified files should not be validated
    if file_path.endswith("_unified.yml"):
        return True
    return False


def retrieve_file_ending(file_path: str) -> str:
    """
    Retrieves the file ending (without the dot)
    :param file_path: The file path
    :return: The file ending
    """
    os_split: tuple = os.path.splitext(file_path)
    if os_split:
        file_ending: str = os_split[1]
        if file_ending and "." in file_ending:
            return file_ending[1:]
    return ""


def is_test_config_match(
    test_config: dict,
    test_playbook_id: str = "",
    integration_id: str = "",
    script_id: str = "",
) -> bool:
    """
    Given a test configuration from conf.json file, this method checks if the configuration is configured for the
    test playbook or for integration_id.
    Since in conf.json there could be test configurations with 'integrations' as strings or list of strings
    the type of test_configurations['integrations'] is checked in first and the match according to the type.
    If file type is not an integration- will return True if the test_playbook id matches playbookID.
    Args:
        test_config: A test configuration from conf.json file under 'tests' key.
        test_playbook_id: A test playbook ID.
        integration_id: An integration ID.
        script_id: A script ID.
    If both test_playbook_id and integration_id are given will look for a match of both, else will look for match
    of either test playbook id or integration id or script id.
    Returns:
        True if the test configuration contains the test playbook and the content item or False if not
    """
    test_playbook_match = test_playbook_id == test_config.get("playbookID")
    test_integrations = test_config.get("integrations")
    test_scripts = test_config.get("scripts")
    if isinstance(test_integrations, list):
        integration_match = any(
            test_integration
            for test_integration in test_integrations
            if test_integration == integration_id
        )
    else:
        integration_match = test_integrations == integration_id

    if isinstance(test_scripts, list):
        scripts_match = any(
            test_script for test_script in test_scripts if test_script == script_id
        )
    else:
        scripts_match = test_scripts == script_id

    # If both playbook id and integration id are given
    if integration_id and test_playbook_id:
        return test_playbook_match and integration_match

    # If only integration id is given
    if integration_id:
        return integration_match

    # If only test playbook is given
    if test_playbook_id:
        return test_playbook_match

    if script_id:
        return scripts_match

    return False


def is_content_item_dependent_in_conf(test_config, file_type) -> bool:
    """Check if a line from conf have multiple integration/scripts dependent on the TPB.
        - if the TPB checks only one integration/script it is independent.
          For example: {"integrations": ["PagerDuty v2"], "playbookID": "PagerDuty Test"}.
        - if the TPB checks more then one integration/script it is dependent.
          For example: {"integrations": ["PagerDuty v2", "PagerDuty v3"], "playbookID": "PagerDuty Test"}.
    Args:
        test_config (dict): The dict in the conf file.
        file_type (str): The file type, can be integrations, scripts or playbook.

    Returns:
        bool: The return value. True for dependence, False otherwise.
    """
    integrations_list = test_config.get("integrations", [])
    integrations_list = (
        integrations_list
        if isinstance(integrations_list, list)
        else [integrations_list]
    )
    scripts_list = test_config.get("scripts", [])
    scripts_list: list = (
        scripts_list if isinstance(scripts_list, list) else [scripts_list]
    )
    if file_type == "integration":
        return len(integrations_list) > 1
    if file_type == "script":
        return len(scripts_list) > 1
    # if the file_type is playbook or testplaybook in the conf.json it does not dependent on any other content
    elif file_type == "playbook":
        return False
    return True


def search_and_delete_from_conf(
    conf_json_tests: list,
    content_item_id: str,
    file_type: str,
    test_playbooks: list,
    no_test_playbooks_explicitly: bool,
) -> List[dict]:
    """Return all test section from conf.json file without the deprecated content item.

    Args:
        conf_json_tests (int): The dict in the conf file.
        content_item_id (str): The  content item id.
        file_type (str): The file type, can be integrations, scripts or playbook.
        test_playbooks (list): A list of related test playbooks.
        no_test_playbooks_explicitly (bool): True if there are related TPB, False otherwise.

    Returns:
        bool: The return value. True for dependence, False otherwise.
    """
    keyword = ""
    test_registered_in_conf_json = []
    # If the file type we are deprecating is a integration - there are TBP related to the yml
    if file_type == "integration":
        keyword = "integration_id"

    elif file_type == "playbook":
        keyword = "test_playbook_id"

    elif file_type == "script":
        keyword = "script_id"

    test_registered_in_conf_json.extend(
        [
            test_config
            for test_config in conf_json_tests
            if is_test_config_match(test_config, **{keyword: content_item_id})
        ]
    )
    if not no_test_playbooks_explicitly:
        for test in test_playbooks:
            if test not in list(
                map(lambda x: x["playbookID"], test_registered_in_conf_json)
            ):
                test_registered_in_conf_json.extend(
                    [
                        test_config
                        for test_config in conf_json_tests
                        if is_test_config_match(test_config, test_playbook_id=test)
                    ]
                )
    # remove the line from conf.json
    if test_registered_in_conf_json:
        for test_config in test_registered_in_conf_json:
            if file_type == "playbook" and test_config in conf_json_tests:
                conf_json_tests.remove(test_config)
            elif (
                test_config in conf_json_tests
                and not is_content_item_dependent_in_conf(test_config, file_type)
            ):
                conf_json_tests.remove(test_config)
            elif test_config in conf_json_tests:
                if content_item_id in (test_config.get("integrations", [])):
                    test_config.get("integrations").remove(content_item_id)
                if content_item_id in (test_config.get("scripts", [])):
                    test_config.get("scripts").remove(content_item_id)

    return conf_json_tests


def get_not_registered_tests(
    conf_json_tests: list, content_item_id: str, file_type: str, test_playbooks: list
) -> list:
    """
    Return all test playbooks that are not configured in conf.json file
    Args:
        conf_json_tests: the 'tests' value of 'conf.json file
        content_item_id: A content item ID, could be a script, an integration or a playbook.
        file_type: The file type, could be an integration or a playbook.
        test_playbooks: The yml file's list of test playbooks.

    Returns:
        A list of TestPlaybooks not configured
    """
    not_registered_tests = []
    for test in test_playbooks:
        if file_type == "playbook":
            test_registered_in_conf_json = any(
                test_config
                for test_config in conf_json_tests
                if is_test_config_match(test_config, test_playbook_id=test)
            )
        else:
            test_registered_in_conf_json = any(
                test_config
                for test_config in conf_json_tests
                if is_test_config_match(test_config, integration_id=content_item_id)
            )
        if not test_registered_in_conf_json:
            not_registered_tests.append(test)
    return not_registered_tests


def _get_file_id(file_type: str, file_content: Dict):
    """
    Gets the ID of a content item according to it's type
    Args:
        file_type: The type of the content item
        file_content: The content of the content item

    Returns:
        The file's content ID
    """
    if file_type in ID_IN_ROOT:
        return file_content.get("id", "")
    elif file_type in ID_IN_COMMONFIELDS:
        return file_content.get("commonfields", {}).get("id")
    elif file_type == FileType.LAYOUT_RULE:
        return file_content.get("rule_id", "")
    return file_content.get("trigger_id", "")


def is_path_of_integration_directory(path: str) -> bool:
    """Returns true if directory is integration directory false if not."""
    return Path(path).name == INTEGRATIONS_DIR


def is_path_of_script_directory(path: str) -> bool:
    """Returns true if directory is script directory false if not."""
    return Path(path).name == SCRIPTS_DIR


def is_path_of_playbook_directory(path: str) -> bool:
    """Returns true if directory is playbook directory false if not."""
    return Path(path).name == PLAYBOOKS_DIR


def is_path_of_test_playbook_directory(path: str) -> bool:
    """Returns true if directory is test_playbook directory false if not."""
    return Path(path).name == TEST_PLAYBOOKS_DIR


def is_path_of_report_directory(path: str) -> bool:
    """Returns true if directory is report directory false if not."""
    return Path(path).name == REPORTS_DIR


def is_path_of_dashboard_directory(path: str) -> bool:
    """Returns true if directory is integration directory false if not."""
    return Path(path).name == DASHBOARDS_DIR


def is_path_of_widget_directory(path: str) -> bool:
    """Returns true if directory is integration directory false if not."""
    return Path(path).name == WIDGETS_DIR


def is_path_of_incident_field_directory(path: str) -> bool:
    """Returns true if directory is integration directory false if not."""
    return Path(path).name == INCIDENT_FIELDS_DIR


def is_path_of_incident_type_directory(path: str) -> bool:
    """Returns true if directory is integration directory false if not."""
    return Path(path).name == INCIDENT_TYPES_DIR


def is_path_of_indicator_field_directory(path: str) -> bool:
    """Returns true if directory is integration directory false if not."""
    return Path(path).name == INDICATOR_FIELDS_DIR


def is_path_of_layout_directory(path: str) -> bool:
    """Returns true if directory is integration directory false if not."""
    return Path(path).name == LAYOUTS_DIR


def is_path_of_pre_process_rules_directory(path: str) -> bool:
    """Returns true if directory is pre-processing rules directory, false if not."""
    return Path(path).name == PRE_PROCESS_RULES_DIR


def is_path_of_lists_directory(path: str) -> bool:
    return Path(path).name == LISTS_DIR


def is_path_of_classifier_directory(path: str) -> bool:
    """Returns true if directory is integration directory false if not."""
    return Path(path).name == CLASSIFIERS_DIR


def get_parent_directory_name(path: str, abs_path: bool = False) -> str:
    """
    Retrieves the parent directory name
    :param path: path to get the parent dir name
    :param abs_path: when set to true, will return absolute path
    :return: parent directory name
    """
    parent_dir_name = os.path.dirname(os.path.abspath(path))
    if abs_path:
        return parent_dir_name
    return Path(parent_dir_name).name


def get_code_lang(file_data: dict, file_entity: str) -> str:
    """
    Returns the code language by the file entity
    :param file_data: The file data
    :param file_entity: The file entity
    :return: The code language
    """
    if file_entity == INTEGRATIONS_DIR:
        return file_data.get("script", {}).get("type", "")
    elif file_entity == SCRIPTS_DIR:
        return file_data.get("type", {})
    return ""


def camel_to_snake(camel: str) -> str:
    """
    Converts camel case (CamelCase) strings to snake case (snake_case) strings.
    Args:
        camel (str): The camel case string.

    Returns:
        str: The snake case string.
    """
    camel_to_snake_pattern = re.compile(r"(?<!^)(?=[A-Z][a-z])")
    snake = camel_to_snake_pattern.sub("_", camel).lower()
    return snake


def open_id_set_file(id_set_path):
    id_set = {}
    try:
        with open(id_set_path) as id_set_file:
            id_set = json.load(id_set_file)
    except OSError:
        logger.info("[yellow]Could not open id_set file[/yellow]")
        raise
    finally:
        return id_set


def get_demisto_version(client: demisto_client) -> Version:
    """
    Args:
        demisto_client: A configured demisto_client instance

    Returns:
        the server version of the Demisto instance.
    """
    try:
        resp = client.generic_request("/about", "GET")
        about_data = json.loads(resp[0].replace("'", '"'))
        return Version(Version(about_data.get("demistoVersion")).base_version)
    except Exception:
        logger.warning(
            "Could not parse server version, please make sure the environment is properly configured."
        )
        return Version("0")


def arg_to_list(arg: Union[str, List[str]], separator: str = ",") -> List[str]:
    """
    Converts a string representation of lists to a python list
    Args:
           arg: string or list of string.
           separator: A string separator to separate the strings, the default is a comma.
    Returns:
          list, contains strings.

    """
    if not arg:
        return []
    if isinstance(arg, list):
        return arg
    if isinstance(arg, str):
        if arg[0] == "[" and arg[-1] == "]":
            return json.loads(arg)
        return [s.strip() for s in arg.split(separator)]
    return [arg]


def get_file_version_suffix_if_exists(
    current_file: Dict, check_in_display: bool = False
) -> Optional[str]:
    """
    Checks if current YML file name is versioned or no, e.g, ends with v<number>.
    Args:
        current_file (Dict): Dict representing YML data of an integration or script.
        check_in_display (bool): Whether to get name by 'display' field or not (by 'name' field).

    Returns:
        (Optional[str]): Number of the version as a string, if the file ends with version suffix. None otherwise.
    """
    versioned_file_regex = r"v([0-9]+)$"
    name = current_file.get("display") if check_in_display else current_file.get("name")
    if not name:
        return None
    matching_regex = re.findall(versioned_file_regex, name.lower())
    if matching_regex:
        return matching_regex[-1]
    return None


def get_all_incident_and_indicator_fields_from_id_set(id_set_file, entity_type):
    fields_list = []
    for item in ["IncidentFields", "IndicatorFields"]:
        all_item_fields = id_set_file.get(item)
        for item_field in all_item_fields:
            for field, field_info in item_field.items():
                if entity_type == "mapper" or entity_type == "old classifier":
                    fields_list.append(field_info.get("name", ""))
                    fields_list.append(
                        field.replace("incident_", "").replace("indicator_", "")
                    )
                elif entity_type == "layout":
                    fields_list.append(
                        field.replace("incident_", "").replace("indicator_", "")
                    )
    return fields_list


def item_type_to_content_items_header(item_type):
    converter = {
        "incidenttype": "incidentType",
        "reputation": "indicatorType",
        "indicatorfield": "indicatorField",
        "incidentfield": "incidentField",
        "layoutscontainer": "layout",
        "betaintegration": "integration",
        # GOM
        "genericdefinition": "genericDefinition",
        "genericfield": "genericField",
        "genericmodule": "genericModule",
        "generictype": "genericType",
        # SIEM content
        "correlationrule": "correlationRule",
        "modelingrule": "modelingRule",
        "parsingrule": "parsingRule",
        "xdrctemplate": "XDRCTemplate",
        "layoutrule": "layoutRule",
    }

    return f"{converter.get(item_type, item_type)}s"


def is_object_in_id_set(object_id, item_type, pack_info_from_id_set):
    """
        Check if the given object is part of the packs items that are present in the Packs section in the id set.
        This is assuming that the id set is based on the version that has, under each pack, the items it contains.

    Args:
        object_name: name of object of interest.
        object_type: type of object of interest.
        packs_section_from_id_set: the pack object under the key Packs in the previously given id set.

    Returns:

    """
    content_items = pack_info_from_id_set.get("ContentItems", {})
    items_ids = content_items.get(item_type_to_content_items_header(item_type), [])

    return object_id in items_ids


def is_string_uuid(string_to_check: str):
    """
    Check if a given string is from uuid type
    Args:
        string_to_check: string

    Returns:
        bool. True if the string match uuid type, else False

    """
    return bool(re.fullmatch(UUID_REGEX, string_to_check))


def extract_multiple_keys_from_dict(key: str, var: dict):
    """
    Args:
        key: string representing a re-occurring field in dictionary
        var: nested dictionary (can contain both nested lists and nested dictionary)

    Returns: A generator that generates value in an occurrence of the nested key in var.
    """
    if hasattr(var, "items"):
        for k, v in var.items():
            if k == key:
                yield v
            if isinstance(v, dict):
                yield from extract_multiple_keys_from_dict(key, v)
            elif isinstance(v, list):
                for d in v:
                    yield from extract_multiple_keys_from_dict(key, d)


def find_file(root_path, file_name):
    """Find a file with a given file name under a given root path.
    Returns:
        str: The full file path from root path if exists, else return empty string.
    """
    for file in os.listdir(root_path):
        file_path = os.path.join(root_path, file)
        if file_path.endswith(file_name):
            return file_path
        elif os.path.isdir(file_path):
            found_file = find_file(file_path, file_name)
            if found_file:
                return found_file
    return ""


@lru_cache
def get_file_displayed_name(file_path):
    """Gets the file name that is displayed in the UI by the file's path.
    If there is no displayed name - returns the file name"""
    file_type = find_type(file_path)
    if FileType.INTEGRATION == file_type:
        return get_yaml(file_path).get("display")
    elif file_type in [
        FileType.SCRIPT,
        FileType.TEST_SCRIPT,
        FileType.PLAYBOOK,
        FileType.TEST_PLAYBOOK,
    ]:
        return get_yaml(file_path).get("name")
    elif file_type in [
        FileType.MAPPER,
        FileType.CLASSIFIER,
        FileType.INCIDENT_FIELD,
        FileType.INCIDENT_TYPE,
        FileType.INDICATOR_FIELD,
        FileType.LAYOUTS_CONTAINER,
        FileType.PRE_PROCESS_RULES,
        FileType.DASHBOARD,
        FileType.WIDGET,
        FileType.REPORT,
        FileType.JOB,
        FileType.WIZARD,
    ]:
        res = get_json(file_path)
        return res.get("name") if isinstance(res, dict) else res[0].get("name")
    elif file_type == FileType.OLD_CLASSIFIER:
        return get_json(file_path).get("brandName")
    elif file_type == FileType.LAYOUT:
        return get_json(file_path).get("TypeName")
    elif file_type == FileType.REPUTATION:
        return get_json(file_path).get("id")
    else:
        return Path(file_path).name


def compare_context_path_in_yml_and_readme(yml_dict, readme_content):
    """
    Gets both README and YML file of Integration and compares the context path between them.
    Scripts are not being checked.
    Args:
        yml_dict: a dictionary representing YML content.
        readme_content: the content string of the readme file.
    Returns: A dictionary as following: {<command_name>:{'only in yml': <set of context paths found only in yml>,
                                                        'only in readme': <set of context paths found only in readme>}}
    """
    different_contexts: dict = {}

    # Gets the data from the README
    # the pattern to get the context part out of command section:
    context_section_pattern = (
        r"\| *\*\*Path\*\* *\| *\*\*Type\*\* *\| *\*\*Description\*\* *\|.(.*?)#{3,5}"
    )
    # the pattern to get the value in the first column under the outputs table:
    context_path_pattern = r"\| *(\S.*?\S) *\| *[^\|]* *\| *[^\|]* *\|"
    readme_content += (
        "### "  # mark end of file so last pattern of regex will be recognized.
    )
    commands = yml_dict.get("script", {})

    # handles scripts
    if not commands:
        return different_contexts
    commands = commands.get("commands", [])
    for command in commands:
        command_name = command.get("name")

        # Gets all context path in the relevant command section from README file
        command_section_pattern = rf" Base Command..`{command_name}`.(.*?)\n### "  # pattern to get command section
        command_section = re.findall(command_section_pattern, readme_content, re.DOTALL)
        if not command_section:
            continue
        if not command_section[0].endswith("###"):
            command_section[
                0
            ] += "###"  # mark end of file so last pattern of regex will be recognized.
        context_section = re.findall(
            context_section_pattern, command_section[0], re.DOTALL
        )
        if not context_section:
            context_path_in_command = set()
        else:
            context_path_in_command = set(
                re.findall(context_path_pattern, context_section[0], re.DOTALL)
            )

            # remove the header line ---- (could be of any length)
            for path in context_path_in_command:
                if not path.replace("-", ""):
                    context_path_in_command.remove(path)
                    break

        # handles cases of old integrations with context in 'important' section
        if "important" in command:
            command.pop("important")

        # Gets all context path in the relevant command section from YML file
        existing_context_in_yml = set(
            extract_multiple_keys_from_dict("contextPath", command)
        )

        # finds diff between YML and README
        only_in_yml_paths = existing_context_in_yml - context_path_in_command
        only_in_readme_paths = context_path_in_command - existing_context_in_yml
        if only_in_yml_paths or only_in_readme_paths:
            different_contexts[command_name] = {
                "only in yml": only_in_yml_paths,
                "only in readme": only_in_readme_paths,
            }

    return different_contexts


def write_dict(
    path: Union[Path, str],
    data: Dict,
    handler: Optional[XSOAR_Handler] = None,
    indent: int = 0,
    sort_keys: bool = False,
    **kwargs,
):
    """
    Write unicode content into a json/yml file.
    """
    path = Path(path)
    if not handler:
        suffix = path.suffix.lower()
        if suffix == ".json":
            handler = json
        elif suffix in {".yaml", ".yml"}:
            handler = yaml
        else:
            raise ValueError(f"The file {path} is neither json/yml")

    safe_write_unicode(
        lambda f: handler.dump(data, f, indent, sort_keys, **kwargs), path  # type: ignore[union-attr]
    )


def to_kebab_case(s: str):
    """
    Scan File => scan-file
    Scan File- => scan-file
    *scan,file => scan-file
    Scan     File => scan-file

    """
    if s:
        new_s = s.lower()
        new_s = re.sub("[ ,.-]+", "-", new_s)
        new_s = re.sub("[^A-Za-z0-9-]+", "", new_s)
        m = re.search("[a-z0-9]+(-[a-z0-9]+)*", new_s)
        if m:
            return m.group(0)
        else:
            return new_s

    return s


def to_pascal_case(s: str):
    """
    Scan File => ScanFile
    Scan File- => ScanFile
    *scan,file => ScanFile
    Scan     File => ScanFile
    scan-file => ScanFile
    scan.file => ScanFile

    """
    if s:
        if re.search(r"^[A-Z][a-z]+(?:[A-Z][a-z]+)*$", s):
            return s

        new_s = s.lower()
        new_s = re.sub(r"[ -\.]+", "-", new_s)
        new_s = "".join([t.title() for t in new_s.split("-")])
        new_s = re.sub(r"[^A-Za-z0-9]+", "", new_s)

        return new_s

    return s


def get_approved_usecases() -> list:
    """Gets approved list of usecases from content master

    Returns:
        List of approved usecases
    """
    return get_remote_file(
        "Tests/Marketplace/approved_usecases.json",
        git_content_config=GitContentConfig(
            repo_name=GitContentConfig.OFFICIAL_CONTENT_REPO_NAME
        ),
    ).get("approved_list", [])


def get_pack_metadata(file_path: str) -> dict:
    """Get the pack_metadata dict, of the pack containing the given file path.

    Args:
        file_path(str): file path

    Returns: pack_metadata of the pack, that source_file related to,
        on failure returns {}

    """
    pack_path = file_path if PACKS_DIR in file_path else os.path.realpath(__file__)
    match = re.search(rf".*{PACKS_DIR}[/\\]([^/\\]+)[/\\]?", pack_path)
    directory = match.group() if match else ""

    try:
        metadata_path = os.path.join(directory, PACKS_PACK_META_FILE_NAME)
        pack_metadata, _ = get_dict_from_file(metadata_path)
        return pack_metadata
    except Exception:
        return {}


def is_pack_path(input_path: str) -> bool:
    """
    Checks whether pack given in input path is for a pack.
    Args:
        input_path (str): Input path.
    Examples
        - input_path = 'Packs/BitcoinAbuse
          Returns: True
        - input_path = 'Packs/BitcoinAbuse/Layouts'
          Returns: False
    Returns:
        (bool):
        - True if the input path is for a given pack.
        - False if the input path is not for a given pack.
    """
    return Path(input_path).parent.name == PACKS_DIR


def is_xsoar_supported_pack(file_path: str) -> bool:
    """
    Takes a path to a file and returns a boolean indicating
    whether this file belongs to an XSOAR-supported Pack.

    Args:
        - `file_path` (`str`): The path of the file.

    Returns:
        - `bool`
    """

    return get_pack_metadata(file_path).get(PACK_METADATA_SUPPORT) == XSOAR_SUPPORT


def get_relative_path_from_packs_dir(file_path: str) -> str:
    """Get the relative path for a given file_path starting in the Packs directory"""
    if PACKS_DIR not in file_path or file_path.startswith(PACKS_DIR):
        return file_path

    return file_path[file_path.find(PACKS_DIR) :]


def is_uuid(s: str) -> Optional[Match]:
    """Checks whether given string is a UUID

    Args:
         s (str): The string to check if it is a UUID

    Returns:
        Match: Returns the match if given string is a UUID, otherwise None
    """
    return re.match(UUID_REGEX, s)


def get_release_note_entries(version="") -> list:
    """
    Gets the release notes entries for the current version.

    Args:
        version: The current demisto-sdk version.

    Return:
        list: A list of the release notes given from the CHANGELOG file.
    """

    changelog_file_content = (
        get_remote_file(
            full_file_path="CHANGELOG.md",
            return_content=True,
            git_content_config=GitContentConfig(repo_name="demisto/demisto-sdk"),
        )
        .decode("utf-8")
        .split("\n")
    )

    if not version or "dev" in version:
        version = "Unreleased"

    if f"## {version}" not in changelog_file_content:
        return []

    result = changelog_file_content[changelog_file_content.index(f"## {version}") + 1 :]
    result = result[: result.index("")]

    return result


def get_current_usecases() -> list:
    """Gets approved list of usecases from current branch (only in content repo).

    Returns:
        List of approved usecases from current branch
    """
    if not is_external_repository():
        approved_usecases_json, _ = get_dict_from_file(
            "Tests/Marketplace/approved_usecases.json"
        )
        return approved_usecases_json.get("approved_list", [])
    return []


def get_approved_tags_from_branch() -> Dict[str, List[str]]:
    """Gets approved list of tags from current branch (only in content repo).

    Returns:
        Dict of approved tags from current branch
    """
    if not is_external_repository():
        approved_tags_json, _ = get_dict_from_file(
            "Tests/Marketplace/approved_tags.json"
        )
        if isinstance(approved_tags_json.get("approved_list"), list):
            logger.info(
                "[yellow]You are using a deprecated version of the file aproved_tags.json, consider pulling from master"
                " to update it.[/yellow]"
            )
            return {
                "common": approved_tags_json.get("approved_list", []),
                "xsoar": [],
                "marketplacev2": [],
                "xpanse": [],
            }

        return approved_tags_json.get("approved_list", {})
    return {}


def get_current_categories() -> list:
    """Gets approved list of categories from current branch (only in content repo).

    Returns:
        List of approved categories from current branch
    """
    if is_external_repository():
        return []
    try:
        approved_categories_json, _ = get_dict_from_file(
            "Tests/Marketplace/approved_categories.json"
        )
    except FileNotFoundError:
        logger.warning(
            "File approved_categories.json was not found. Getting from remote."
        )
        approved_categories_json = get_remote_file(
            "Tests/Marketplace/approved_categories.json"
        )
    return approved_categories_json.get("approved_list", [])


@contextmanager
def suppress_stdout():
    """
    Temporarily suppress console output without effecting error outputs.
    Example of use:

        with suppress_stdout():
            logger.info('This message will not be printed')
        logger.info('This message will be printed')
    """
    with open(os.devnull, "w") as devnull:
        try:
            old_stdout = sys.stdout
            sys.stdout = devnull
            yield
        finally:
            sys.stdout = old_stdout


def get_definition_name(path: str, pack_path: str) -> Optional[str]:
    r"""
    param:
        path (str): path to the file which needs a definition name (generic field\generic type file)
        pack_path (str): relevant pack path

    :rtype: ``str``
    :return:
        for generic type and generic field return associated generic definition name folder

    """

    try:
        file_dictionary = get_json(path)
        definition_id = file_dictionary["definitionId"]
        generic_def_path = os.path.join(pack_path, "GenericDefinitions")
        file_names_lst = os.listdir(generic_def_path)
        for file in file_names_lst:
            if str.find(file, definition_id):
                def_file_path = os.path.join(generic_def_path, file)
                def_file_dictionary = get_json(def_file_path)
                cur_id = def_file_dictionary["id"]
                if cur_id == definition_id:
                    return def_file_dictionary["name"]

        logger.info("Was unable to find the file for definitionId " + definition_id)
        return None

    except (FileNotFoundError, AttributeError):
        logger.info(
            "Error while retrieving definition name for definitionId "
            + definition_id
            + "\n Check file structure and make sure all relevant fields are entered properly"
        )
        return None


def is_iron_bank_pack(file_path):
    metadata = get_pack_metadata(file_path)
    return PACK_METADATA_IRON_BANK_TAG in metadata.get("tags", [])


def get_script_or_sub_playbook_tasks_from_playbook(
    searched_entity_name: str, main_playbook_data: Dict
) -> List[Dict]:
    """Get the tasks data for a task running the searched_entity_name (script/playbook).

    Returns:
        List. A list of dicts representing tasks running the searched_entity_name.
    """
    searched_tasks: List = []
    tasks = main_playbook_data.get("tasks", {})
    if not tasks:
        return searched_tasks

    for task_data in tasks.values():
        task_details = task_data.get("task", {})
        found_entity = searched_entity_name in {
            task_details.get("scriptName"),
            task_details.get("playbookName"),
        }

        if found_entity:
            searched_tasks.append(task_data)

    return searched_tasks


def extract_docker_image_from_text(text: str, with_no_tag: bool = False):
    """
    Strips the docker image version from a given text.

    Args:
        text (str): the text to extract the docker image from
        with_no_tag (bool): whether to return the docker image without its tag,
            for example if True then demisto/tesseract:1.0.0.36078 --> tesseract

    Returns:
        str: The docker image version if exists, otherwise, return None.
    """
    match = re.search(r"(demisto/.+:([0-9]+)(((\.)[0-9]+)+))", text)
    if match:
        docker_image = match.group(1)
        if with_no_tag:
            return docker_image.replace("demisto/", "").split(":")[0]
        return docker_image
    else:
        return None


def get_current_repo() -> Tuple[str, str, str]:
    try:
        git_repo = GitUtil().repo
        parsed_git = giturlparse.parse(git_repo.remotes.origin.url)
        host = parsed_git.host
        if "@" in host:
            host = host.split("@")[1]
        return host, parsed_git.owner, parsed_git.repo
    except git.InvalidGitRepositoryError:
        logger.info("[yellow]git repo is not found[/yellow]")
        return "Unknown source", "", ""


def get_item_marketplaces(
    item_path: str,
    item_data: Dict = None,
    packs: Dict[str, Dict] = None,
    item_type: str = None,
) -> List:
    """
    Return the supporting marketplaces of the item.

    Args:
        item_path: the item path.
        item_data: the item data.
        packs: the pack mapping from the ID set.
        item_type: The item type.

    Returns: the list of supporting marketplaces.
    """

    if item_type and item_type in SIEM_ONLY_ENTITIES:
        return [MarketplaceVersions.MarketplaceV2.value]

    if not item_data:
        item_data = get_file(item_path)

    # first check, check field 'marketplaces' in the item's file
    marketplaces = item_data.get("marketplaces", [])  # type: ignore

    # second check, check the metadata of the pack
    if not marketplaces:
        if "pack_metadata" in item_path:
            # default supporting marketplace
            marketplaces = [MarketplaceVersions.XSOAR.value]
        else:
            pack_name = get_pack_name(item_path)
            if packs and packs.get(pack_name):
                marketplaces = packs.get(pack_name, {}).get(
                    "marketplaces", [MarketplaceVersions.XSOAR.value]
                )
            else:
                marketplaces = get_mp_types_from_metadata_by_item(item_path)

    return marketplaces


def get_mp_types_from_metadata_by_item(file_path):
    """
    Get the supporting marketplaces for the given content item, defined by the mp field in the metadata.
    If the field doesnt exist in the pack's metadata, consider as xsoar only.
    Args:
        file_path: path to content item in content repo

    Returns:
        list of names of supporting marketplaces (current options are marketplacev2 and xsoar)
    """
    if (
        METADATA_FILE_NAME in Path(file_path).parts
    ):  # for when the type is pack, the item we get is the metadata path
        metadata_path = file_path
    else:
        metadata_path_parts = get_pack_dir(file_path)
        metadata_path = Path(*metadata_path_parts) / METADATA_FILE_NAME

    try:
        if not (
            marketplaces := get_file(metadata_path, raise_on_error=True).get(
                MARKETPLACE_KEY_PACK_METADATA
            )
        ):
            return [MarketplaceVersions.XSOAR.value]
        return marketplaces
    except FileNotFoundError:
        return []


def get_pack_dir(path):
    """
    Used for testing packs where the location of the "Packs" dir is not constant.
    Args:
        path: path of current file

    Returns:
        the path starting from Packs dir

    """
    parts = Path(path).parts
    for index in range(len(parts)):
        if parts[index] == "Packs":
            return parts[: index + 2]
    return []


@contextmanager
def ProcessPoolHandler() -> ProcessPool:
    """Process pool Handler which terminate all processes in case of Exception.

    Yields:
        ProcessPool: Pebble process pool.
    """
    with ProcessPool(max_workers=cpu_count()) as pool:
        try:
            yield pool
        except Exception:
            logger.info("[red]Gracefully release all resources due to Error...[/red]")
            raise
        finally:
            pool.close()
            pool.join()


def wait_futures_complete(futures: List[ProcessFuture], done_fn: Callable):
    """Wait for all futures to complete, Raise exception if occurred.

    Args:
        futures: futures to wait for.
        done_fn: Function to run on result.
    Raises:
        Exception: Raise caught exception for further cleanups.
    """
    for future in as_completed(futures):
        try:
            result = future.result()
            done_fn(result)
        except Exception as e:
            logger.info(f"[red]{e}[/red]")
            raise


def get_api_module_dependencies(pkgs, id_set_path):
    """
    Get all paths to integrations and scripts dependent on api modules that are found in the modified files.
    Args:
        pkgs: the pkgs paths found as modified to run lint on (including the api module files)
        id_set_path: path to id set
    Returns:
        a list of the paths to the scripts and integration found dependent on the modified api modules.
    """

    id_set = open_id_set_file(id_set_path)
    changed_api_modules = {pkg.name for pkg in pkgs if API_MODULES_PACK in pkg.parts}
    scripts = id_set.get(IdSetKeys.SCRIPTS.value, [])
    integrations = id_set.get(IdSetKeys.INTEGRATIONS.value, [])
    using_scripts, using_integrations = [], []
    for script in scripts:
        script_info = list(script.values())[0]
        script_name = script_info.get("name")
        script_api_modules = script_info.get("api_modules", [])
        if intersection := changed_api_modules & set(script_api_modules):
            logger.debug(f"found script {script_name} dependent on {intersection}")
            using_scripts.extend(list(script.values()))

    for integration in integrations:
        integration_info = list(integration.values())[0]
        integration_name = integration_info.get("name")
        script_api_modules = integration_info.get("api_modules", [])
        if intersection := changed_api_modules & set(script_api_modules):
            logger.debug(
                f"found integration {integration_name} dependent on {intersection}"
            )
            using_integrations.extend(list(integration.values()))

    using_scripts_pkg_paths = [
        Path(script.get("file_path")).parent.absolute() for script in using_scripts
    ]
    using_integrations_pkg_paths = [
        Path(integration.get("file_path")).parent.absolute()
        for integration in using_integrations
    ]
    return list(set(using_integrations_pkg_paths + using_scripts_pkg_paths))


def listdir_fullpath(dir_name: str) -> List[str]:
    return [os.path.join(dir_name, f) for f in os.listdir(dir_name)]


def get_scripts_and_commands_from_yml_data(data, file_type):
    """Get the used scripts, playbooks and commands from the yml data

    Args:
        data: The yml data as extracted with get_yaml
        file_type: The FileType of the data provided.

    Return (list of found { 'id': command name, 'source': command source }, list of found script and playbook names)
    """
    commands = []
    detailed_commands = []
    scripts_and_pbs = []
    if file_type in {FileType.TEST_PLAYBOOK, FileType.PLAYBOOK}:
        tasks = data.get("tasks")
        for task_num in tasks.keys():
            task = tasks[task_num]
            inner_task = task.get("task")
            task_type = task.get("type")
            if inner_task and task_type == "regular" or task_type == "playbook":
                if inner_task.get("iscommand"):
                    commands.append(inner_task.get("script"))
                else:
                    if task_type == "playbook":
                        scripts_and_pbs.append(inner_task.get("playbookName"))
                    elif inner_task.get("scriptName"):
                        scripts_and_pbs.append(inner_task.get("scriptName"))
        if file_type == FileType.PLAYBOOK:
            playbook_id = get_entity_id_by_entity_type(data, PLAYBOOKS_DIR)
            scripts_and_pbs.append(playbook_id)

    if file_type == FileType.SCRIPT:
        script_id = get_entity_id_by_entity_type(data, SCRIPTS_DIR)
        scripts_and_pbs = [script_id]
        if data.get("dependson"):
            commands = data.get("dependson").get("must", [])

    if file_type == FileType.INTEGRATION:
        integration_commands = data.get("script", {}).get("commands")
        for integration_command in integration_commands:
            commands.append(integration_command.get("name"))

    for command in commands:
        command_parts = command.split("|||")
        if len(command_parts) == 2:
            detailed_commands.append(
                {"id": command_parts[1], "source": command_parts[0]}
            )
        else:
            detailed_commands.append({"id": command_parts[0]})

    return detailed_commands, scripts_and_pbs


def get_url_with_retries(url: str, retries: int, backoff_factor: int = 1, **kwargs):
    kwargs["stream"] = True
    session = requests.Session()
    exception = Exception()
    for i in range(retries):
        logger.debug(f"attempting to get {url}")
        response = session.get(url, **kwargs)
        try:
            response.raise_for_status()
        except HTTPError as error:
            logger.debug(
                f"Got error while trying to fetch {url}. {retries - i - 1} retries left.",
                exc_info=True,
            )
            exception = error
        else:
            return response
        sleep(backoff_factor)
    raise exception


def order_dict(data):
    """
    Order dict by default order
    """
    return OrderedDict(
        {
            k: order_dict(v) if isinstance(v, dict) else v
            for k, v in sorted(data.items())
        }
    )


def extract_none_deprecated_command_names_from_yml(yml_data: dict) -> list:
    """
    Go over all the commands in a yml file and return their names.
    Args:
        yml_data (dict): the yml content as a dict

    Returns:
        list: a list of all the commands names
    """
    commands_ls = []
    for command in yml_data.get("script", {}).get("commands", {}):
        if command.get("name") and not command.get("deprecated"):
            commands_ls.append(command.get("name"))
    return commands_ls


def extract_deprecated_command_names_from_yml(yml_data: dict) -> list:
    """
    Go over all the commands in a yml file and return their names.
    Args:
        yml_data (dict): the yml content as a dict

    Returns:
        list: a list of all the commands names
    """
    commands_ls = []
    for command in yml_data.get("script", {}).get("commands", {}):
        if command.get("deprecated"):
            commands_ls.append(command.get("name"))
    return commands_ls


def remove_copy_and_dev_suffixes_from_str(field_name: str) -> str:
    for _ in range(field_name.count("_")):
        for suffix in SUFFIX_TO_REMOVE:
            if field_name.endswith(suffix):
                field_name = field_name[: -len(suffix)]
    return field_name


def get_display_name(file_path, file_data={}) -> str:
    """Gets the entity display name from the file.

    :param file_path: The entity file path
    :param file_data: The entity file data

    :rtype: ``str``
    :return The display name
    """
    if not file_data:
        file_extension = os.path.splitext(file_path)[1]
        if file_extension in [".yml", ".json"]:
            file_data = get_file(file_path)

    if "display" in file_data:
        name = file_data.get("display", None)
    elif "layout" in file_data and isinstance(file_data["layout"], dict):
        name = file_data["layout"].get("id")
    elif "name" in file_data:
        name = file_data.get("name", None)
    elif "TypeName" in file_data:
        name = file_data.get("TypeName", None)
    elif "brandName" in file_data:
        name = file_data.get("brandName", None)
    elif "id" in file_data:
        name = file_data.get("id", None)
    elif "trigger_name" in file_data:
        name = file_data.get("trigger_name")
    elif "rule_name" in file_data:
        name = file_data.get("rule_name")

    elif (
        "dashboards_data" in file_data
        and file_data.get("dashboards_data")
        and isinstance(file_data["dashboards_data"], list)
    ):
        dashboard_data = file_data.get("dashboards_data", [{}])[0]
        name = dashboard_data.get("name")

    elif (
        "templates_data" in file_data
        and file_data.get("templates_data")
        and isinstance(file_data["templates_data"], list)
    ):
        r_name = file_data.get("templates_data", [{}])[0]
        name = r_name.get("report_name")

    else:
        name = Path(file_path).name
    return name


def get_invalid_incident_fields_from_mapper(
    mapper_incident_fields: Dict[str, Dict], mapping_type: str, content_fields: List
) -> List[str]:
    """
    Get a list of incident fields which are not part of the content items (not part of id_json) from a specific
    interalMapping attribute.

    Args:
        mapper_incident_fields (dict[str, dict]): a dict of incident fields which belongs to a specific interalMapping.
        mapping_type (str): type of the mapper, either 'mapping-incoming' or 'mapping-outgoing'.
        content_fields (list[str]): list of available content fields.

    Returns:
        list[str]: all the invalid incident fields which are not part of the content items.

    Raises:
        ValueError: in case the mapping type has an incorrect value provided.
    """
    if mapping_type not in {"mapping-incoming", "mapping-outgoing"}:
        raise ValueError(
            f"Invalid mapping-type value {mapping_type}, should be: mapping-incoming/mapping-outgoing"
        )

    non_existent_fields = []

    for inc_name, inc_info in mapper_incident_fields.items():
        # incoming mapper
        if mapping_type == "mapping-incoming":
            if (
                inc_name not in content_fields
                and inc_name.lower() not in content_fields
            ):
                non_existent_fields.append(inc_name)
        # outgoing mapper
        if mapping_type == "mapping-outgoing":
            # for inc timer type: "field.StartDate, and for using filters: "simple": "".
            if simple := inc_info.get("simple"):
                if "." in simple:
                    simple = simple.split(".")[0]
                if (
                    simple not in content_fields
                    and simple.lower() not in content_fields
                ):
                    non_existent_fields.append(inc_name)

    return non_existent_fields


def get_invalid_incident_fields_from_layout(
    layout_incident_fields: List[Dict], content_fields: List[str]
) -> List[str]:
    """
    Get a list of incident fields which are not part of the content items (not part of id_json) from a specific
    layout item/section.

    Args:
        layout_incident_fields (list[dict]): a list of incident fields which
            belongs to a specific section/item in the layout.
        content_fields (list[str]): list of available content fields.

    Returns:
        list[str]: all the invalid incident fields which are not part of the content items.
    """
    non_existent_fields = []

    if layout_incident_fields and content_fields:
        for incident_field_info in layout_incident_fields:
            inc_field_id = normalize_field_name(
                field=incident_field_info.get("fieldId", "")
            )
            if (
                inc_field_id
                and inc_field_id.lower() not in content_fields
                and inc_field_id not in content_fields
            ):
                non_existent_fields.append(inc_field_id)

    return non_existent_fields


def normalize_field_name(field: str) -> str:
    """
    Get the raw field from a layout/mapper field.

    Input Example:
        field = incident_employeenumber

    Args:
        field (str): the incident/indicator field.
    """
    return field.replace("incident_", "").replace("indicator_", "")


STRING_TO_BOOL_MAP = {
    "y": True,
    "1": True,
    "yes": True,
    "true": True,
    "n": False,
    "0": False,
    "no": False,
    "false": False,
    "t": True,
    "f": False,
}


def string_to_bool(
    input_: Any,
    default_when_empty: Optional[bool] = None,
) -> bool:
    try:
        return STRING_TO_BOOL_MAP[str(input_).lower()]
    except (KeyError, TypeError):
        if input_ in ("", None) and default_when_empty is not None:
            return default_when_empty

    raise ValueError(f"cannot convert {input_} to bool")


def field_to_cli_name(field_name: str) -> str:
    """
    Returns the CLI name of an incident/indicator field by removing non letters/numbers
    characters and lowering capitalized letters.

    Input Example:
        field = Employee Number
    Output:
        employeenumber

    Args:
        field_name (str): the incident/indicator field name.
    """
    return re.sub(NON_LETTERS_OR_NUMBERS_PATTERN, "", field_name).lower()


def extract_field_from_mapping(mapping_value: str) -> str:
    """Given an outgoing-mapping value, returns the incident/indicator field used for the mapping.
    If mapping_value is surrounded by quotes ("<>"), it means the mapping value is a string and no field
    should be returned.

    Args:
        mapping_value (str): An outgoing-mapping value, which may contain an incident/indicator field.

    Returns:
        str: An incident/indicator field, or an empty string if not a field.
    """
    if not mapping_value or re.match(r"\"([^.]+).*\"", mapping_value):  # not a field
        return ""
    if field_name := re.match(r"\$\{([^.]*)[^}]*\}|([^$.]*).*", mapping_value):
        if field_name.groups()[0] is not None:
            return field_name.groups()[0]
        if len(field_name.groups()) > 1:
            return field_name.groups()[1]
    return mapping_value


def get_pack_paths_from_files(file_paths: Iterable[str]) -> list:
    """Returns the pack paths from a list/set of files"""
    pack_paths = {f"Packs/{get_pack_name(file_path)}" for file_path in file_paths}
    return list(pack_paths)


def replace_incident_to_alert(value: str) -> str:
    if not isinstance(value, str):
        return value

    new_value = value
    for pattern, replace_with in TABLE_INCIDENT_TO_ALERT.items():
        new_value = re.sub(pattern, replace_with, new_value)
    return new_value


def replace_alert_to_incident(value: str) -> str:
    if not isinstance(value, str):
        return value

    new_value = value
    for incident, alert in TABLE_INCIDENT_TO_ALERT.items():
        new_value = re.sub(alert, incident, new_value)
    return new_value


def get_id(file_content: Dict) -> Union[str, None]:
    """
    Get ID from a dict based content object.

    Args:
        file_content: the content of the file.

    Returns:
        str: the ID of the content item in case found, None otherwise.
    """
    if "commonfields" in file_content:
        return file_content["commonfields"].get("id")
    elif "dashboards_data" in file_content:
        return file_content["dashboards_data"][0].get("global_id")
    elif "templates_data" in file_content:
        return file_content["templates_data"][0].get("global_id")

    for key in ("global_rule_id", "trigger_id", "content_global_id", "rule_id"):
        if key in file_content:
            return file_content[key]

    return file_content.get("id")


def parse_marketplace_kwargs(kwargs: Dict[str, Any]) -> MarketplaceVersions:
    """
    Supports both the `marketplace` argument and `xsiam`.
    Raises an error when both are supplied.
    """
    marketplace = kwargs.pop("marketplace", None)  # removing to not pass it twice later
    is_xsiam = kwargs.get("xsiam")

    if (
        marketplace
        and is_xsiam
        and MarketplaceVersions(marketplace) != MarketplaceVersions.MarketplaceV2
    ):
        raise ValueError(
            "The arguments `marketplace` and `xsiam` cannot be used at the same time, remove one of them."
        )

    if is_xsiam:
        return MarketplaceVersions.MarketplaceV2

    if marketplace:
        return MarketplaceVersions(marketplace)

    logger.debug(
        "neither marketplace nor is_xsiam provided, using default marketplace=XSOAR"
    )
    return MarketplaceVersions.XSOAR  # default


def get_api_module_dependencies_from_graph(
    changed_api_modules: Set[str], graph: "ContentGraphInterface"
) -> List:
    if changed_api_modules:
        dependent_items = []
        api_module_nodes = graph.search(
            object_id=changed_api_modules, all_level_imports=True
        )
        if missing_api_modules := changed_api_modules - {
            node.object_id for node in api_module_nodes
        }:
            raise ValueError(
                f"The modified API modules {','.join(missing_api_modules)} were not found in the "
                f"content graph."
            )
        for api_module_node in api_module_nodes:
            logger.info(
                f"Checking for packages dependent on the modified API module {api_module_node.object_id}"
            )
            dependent_items += list(api_module_node.imported_by)

        if dependent_items:
            logger.info(
                f"Found [cyan]{len(dependent_items)}[/cyan] content items that import the following modified API modules: {changed_api_modules}. "
            )
        return dependent_items

    logger.info("No dependent packages found.")
    return []


def parse_multiple_path_inputs(
    input_path: Optional[Union[Path, str, List[Path], Tuple[Path]]]
) -> Optional[Tuple[Path, ...]]:
    if not input_path:
        return ()

    if isinstance(input_path, Path):
        return (input_path,)

    if isinstance(input_path, str):
        return tuple(Path(path_str) for path_str in input_path.split(","))

    if isinstance(input_path, (list, tuple)) and isinstance(
        (result := tuple(input_path))[0], Path
    ):
        return result

    raise ValueError(f"Cannot parse paths from {input_path}")


@lru_cache
def is_sdk_defined_working_offline() -> bool:
    """
    This method returns True when the SDK is defined as offline, i.e., when
    the DEMISTO_SDK_OFFLINE_ENV environment variable is True.

    Returns:
        bool: The value for DEMISTO_SDK_OFFLINE_ENV environment variable.
    """
    return str2bool(os.getenv(ENV_SDK_WORKING_OFFLINE))


def sha1_update_from_file(filename: Union[str, Path], hash):
    """This will iterate the file and update the hash object"""
    assert Path(filename).is_file()
    with open(str(filename), "rb") as f:
        for chunk in iter(lambda: f.read(4096), b""):
            hash.update(chunk)
    return hash


def sha1_file(filename: Union[str, Path]) -> str:
    """Return the sha1 hash of a directory"""
    return str(sha1_update_from_file(filename, sha1()).hexdigest())


def sha1_update_from_dir(directory: Union[str, Path], hash_):
    """This will recursivly iterate all the files in the directory and update the hash object"""
    assert Path(directory).is_dir()
    for path in sorted(Path(directory).iterdir(), key=lambda p: str(p).lower()):
        if path.name == "__pycache__":
            continue
        hash_.update(path.name.encode())
        if path.is_file():
            hash_ = sha1_update_from_file(path, hash_)
        elif path.is_dir():
            hash_ = sha1_update_from_dir(path, hash_)
    return hash_


def sha1_dir(directory: Union[str, Path]) -> str:
    """Return the sha1 hash of a directory"""
    return str(sha1_update_from_dir(directory, sha1()).hexdigest())


def is_epoch_datetime(string: str) -> bool:
    # Check if the input string contains only digits
    if not string.isdigit():
        return False
    # Convert the string to an integer and attempt to parse it as a datetime
    try:
        epoch_timestamp = int(string)
        datetime.fromtimestamp(epoch_timestamp)
        return True
    except Exception:
        return False


def extract_error_codes_from_file(pack_name: str) -> Set[str]:
    """
    Args:
        pack_name: a pack name from which to get the pack ignore errors.
    Returns: error codes set  that in pack.ignore file
    """
    error_codes_list = []
    if pack_name and (config := get_pack_ignore_content(pack_name)):
        # go over every file in the config
        for section in filter(
            lambda section: section.startswith("file:"), config.sections()
        ):
            # given section is of type file
            for key in config[section]:
                if key == "ignore":
                    # group ignore codes to a list
                    error_codes = str(config[section][key]).split(",")
                    error_codes_list.extend(error_codes)

    return set(error_codes_list)


def is_string_ends_with_url(str: str) -> bool:
    """
    Args:
        str: a string to test.
    Returns: True if the string ends with a url adress. Otherwise, return False.
    """
    return bool(re.search(f"{URL_REGEX}$", str))


def strip_description(description):
    """
    Args:
        description: a description string.
    Returns: the description stripped from quotes mark if they appear both in the beggining and in the end of the string.
    """
    description = description.strip()
    return (
        description.strip('"')
        if description.startswith('"') and description.endswith('"')
        else description.strip("'")
        if description.startswith("'") and description.endswith("'")
        else description
    )


def is_file_in_pack(file: Path, pack_name: str) -> bool:
    """
    Return wether the given file is under the given pack.
    Args:
        file: The file to check.
        pack_name: The name of the pack we want to ensure the given file is under.
    """
    return (
        len(file.parts) > 2 and file.parts[0] == "Packs" and file.parts[1] == pack_name
    )


def parse_int_or_default(value: Any, default: int) -> int:
    """
    Parse int or return default value
    Args:
        value: value to parse
        default: default value to return if parsing failed

    Returns:
        int: parsed value or default value

    """
    try:
        return int(value)
    except (ValueError, TypeError):
        return default<|MERGE_RESOLUTION|>--- conflicted
+++ resolved
@@ -119,19 +119,15 @@
 from demisto_sdk.commands.common.git_util import GitUtil
 from demisto_sdk.commands.common.handlers import DEFAULT_JSON_HANDLER as json
 from demisto_sdk.commands.common.handlers import DEFAULT_YAML_HANDLER as yaml
-<<<<<<< HEAD
-from demisto_sdk.commands.common.handlers import YAML_Handler
+from demisto_sdk.commands.common.handlers import (
+    XSOAR_Handler,
+    YAML_Handler,
+)
 from demisto_sdk.commands.content_graph.parsers.generic_module import (
     GenericModuleParser,
 )
 from demisto_sdk.commands.content_graph.parsers.list import ListParser
 from demisto_sdk.commands.content_graph.parsers.xsiam_report import XSIAMReportParser
-=======
-from demisto_sdk.commands.common.handlers import (
-    XSOAR_Handler,
-    YAML_Handler,
-)
->>>>>>> 56c7d670
 
 if TYPE_CHECKING:
     from demisto_sdk.commands.content_graph.interface import ContentGraphInterface
@@ -1896,14 +1892,10 @@
         if PreProcessRuleParser.match(_dict, path):
             return FileType.PRE_PROCESS_RULES
 
-<<<<<<< HEAD
         if ListParser.match(_dict, path):
             return FileType.LISTS
 
         if GenericModuleParser.match(_dict, path):
-=======
-        if "definitionIds" in _dict and "views" in _dict:
->>>>>>> 56c7d670
             return FileType.GENERIC_MODULE
 
         if GenericDefinitionParser.match(_dict, path):
@@ -1929,8 +1921,8 @@
 
         if LayoutRuleParser.match(_dict, path):
             return FileType.LAYOUT_RULE
-
-        if isinstance(_dict, dict) and {"data", "allRead", "truncated"}.intersection(
+        
+            if isinstance(_dict, dict) and {"data", "allRead", "truncated"}.intersection(
             _dict.keys()
         ):
             return FileType.LISTS
