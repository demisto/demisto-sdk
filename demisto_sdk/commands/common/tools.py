--- conflicted
+++ resolved
@@ -798,6 +798,7 @@
 @lru_cache
 def get_file(
     file_path: Union[str, Path],
+    type_of_file: Optional[str] = None,
     clear_cache: bool = False,
     return_content: bool = False,
     keep_order: bool = True,
@@ -871,21 +872,13 @@
 def get_yaml(file_path, cache_clear=False, keep_order: bool = True, return_content: bool = False):
     if cache_clear:
         get_file.cache_clear()
-<<<<<<< HEAD
     return get_file(file_path, "yml", clear_cache=cache_clear, keep_order=keep_order, return_content=return_content)
-=======
-    return get_file(file_path, clear_cache=cache_clear, keep_order=keep_order)
->>>>>>> 93f1f573
 
 
 def get_json(file_path, cache_clear=False, return_content: bool = False):
     if cache_clear:
         get_file.cache_clear()
-<<<<<<< HEAD
     return get_file(file_path, "json", clear_cache=cache_clear, return_content=return_content)
-=======
-    return get_file(file_path, clear_cache=cache_clear)
->>>>>>> 93f1f573
 
 
 def get_script_or_integration_id(file_path):
@@ -1026,10 +1019,18 @@
 
 
 def str2bool(v):
-    """
-    Deprecated. Use string_to_bool instead
-    """
-    return string_to_bool(v, default_when_empty=False)
+    if not v:
+        return False
+
+    if isinstance(v, bool):
+        return v
+    if v.lower() in ("yes", "true", "t", "y", "1"):
+        return True
+
+    if v.lower() in ("no", "false", "f", "n", "0"):
+        return False
+
+    raise argparse.ArgumentTypeError("Boolean value expected.")
 
 
 def to_dict(obj):
