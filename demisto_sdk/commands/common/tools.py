--- conflicted
+++ resolved
@@ -3671,7 +3671,6 @@
     return MarketplaceVersions.XSOAR  # default
 
 
-<<<<<<< HEAD
 def get_api_module_dependencies_from_graph(
     changed_api_modules: Set[str], graph: "ContentGraphInterface"
 ) -> List:
@@ -3705,7 +3704,8 @@
 
     logger.info("No dependent packages found.")
     return []
-=======
+
+  
 def parse_multiple_path_inputs(
     input_path: Optional[Union[Path, str, List[Path], Tuple[Path]]]
 ) -> Optional[Tuple[Path, ...]]:
@@ -3723,5 +3723,4 @@
     ):
         return result
 
-    raise ValueError(f"Cannot parse paths from {input_path}")
->>>>>>> 79412e19
+    raise ValueError(f"Cannot parse paths from {input_path}")