import argparse
import glob
import io
import json
import os
import re
import shlex
import sys
from configparser import ConfigParser, MissingSectionHeaderError
from distutils.version import LooseVersion
from enum import Enum
from functools import lru_cache, partial
from pathlib import Path
from subprocess import DEVNULL, PIPE, Popen, check_output
from typing import Callable, Dict, List, Optional, Tuple, Type, Union

import click
import colorama
import demisto_client
import git
import requests
import urllib3
import yaml
from demisto_sdk.commands.common.constants import (
    ALL_FILES_VALIDATION_IGNORE_WHITELIST, API_MODULES_PACK, CLASSIFIERS_DIR,
    CONTEXT_OUTPUT_README_TABLE_HEADER, DASHBOARDS_DIR, DEF_DOCKER,
    DEF_DOCKER_PWSH, DOC_FILES_DIR, ID_IN_COMMONFIELDS, ID_IN_ROOT,
    INCIDENT_FIELDS_DIR, INCIDENT_TYPES_DIR, INDICATOR_FIELDS_DIR,
    INTEGRATIONS_DIR, LAYOUTS_DIR, PACK_IGNORE_TEST_FLAG,
    PACKAGE_SUPPORTING_DIRECTORIES, PACKAGE_YML_FILE_REGEX, PACKS_DIR,
<<<<<<< HEAD
    PACKS_DIR_REGEX, PACKS_PACK_IGNORE_FILE_NAME, PACKS_PACK_META_FILE_NAME,
    PACKS_README_FILE_NAME, PLAYBOOKS_DIR, RELEASE_NOTES_DIR,
    RELEASE_NOTES_REGEX, REPORTS_DIR, SCRIPTS_DIR, SDK_API_GITHUB_RELEASES,
    TEST_PLAYBOOKS_DIR, TYPE_PWSH, UNRELEASE_HEADER, UUID_REGEX, WIDGETS_DIR,
    FileType)
=======
    PACKS_DIR_REGEX, PACKS_PACK_IGNORE_FILE_NAME, PACKS_README_FILE_NAME,
    PLAYBOOKS_DIR, RELEASE_NOTES_DIR, RELEASE_NOTES_REGEX, REPORTS_DIR,
    SCRIPTS_DIR, TEST_PLAYBOOKS_DIR, TYPE_PWSH, UNRELEASE_HEADER, UUID_REGEX,
    WIDGETS_DIR, FileType, GithubContentConfig, urljoin)
>>>>>>> ad70a2d8
from packaging.version import parse
from ruamel.yaml import YAML

# disable insecure warnings
urllib3.disable_warnings()

# inialize color palette
colorama.init()

ryaml = YAML()
ryaml.preserve_quotes = True
ryaml.allow_duplicate_keys = True


class LOG_COLORS:
    NATIVE = colorama.Style.RESET_ALL
    RED = colorama.Fore.RED
    GREEN = colorama.Fore.GREEN
    YELLOW = colorama.Fore.YELLOW
    WHITE = colorama.Fore.WHITE


LOG_VERBOSE = False

LAYOUT_CONTAINER_FIELDS = {'details', 'detailsV2', 'edit', 'close', 'mobile', 'quickView', 'indicatorsQuickView',
                           'indicatorsDetails'}


def set_log_verbose(verbose: bool):
    global LOG_VERBOSE
    LOG_VERBOSE = verbose


def get_log_verbose() -> bool:
    return LOG_VERBOSE


def get_yml_paths_in_dir(project_dir: str, error_msg: str = '') -> Tuple[list, str]:
    """
    Gets the project directory and returns the path of the first yml file in that directory
    :param project_dir: string path to the project_dir
    :param error_msg: the error msg to show to the user in case not yml files found in the directory
    :return: first returned argument is the list of all yml files paths in the directory, second returned argument is a
    string path to the first yml file in project_dir
    """
    yml_files = glob.glob(os.path.join(project_dir, '*.yml'))
    if not yml_files:
        if error_msg:
            print(error_msg)
        return [], ''
    return yml_files, yml_files[0]


# print srt in the given color
def print_color(obj, color):
    print(u'{}{}{}'.format(color, obj, LOG_COLORS.NATIVE))


def get_files_in_dir(project_dir: str, file_endings: list, recursive: bool = True) -> list:
    """
    Gets the project directory and returns the path of all yml, json and py files in it
    Args:
        project_dir: String path to the project_dir
        file_endings: List of file endings to search for in a given directory
        recursive: Indicates whether search should be recursive or not
    :return: The path of files with file_endings in the current dir
    """
    files = []
    project_path = Path(project_dir)
    glob_function = project_path.rglob if recursive else project_path.glob
    for file_type in file_endings:
        if project_dir.endswith(file_type):
            return [project_dir]
        files.extend([str(f) for f in glob_function(f'*.{file_type}')])
    return files


def src_root() -> Path:
    """ Demisto-sdk absolute path from src root.

    Returns:
        Path: src root path.
    """
    git_dir = git.Repo(Path.cwd(),
                       search_parent_directories=True).working_tree_dir

    return Path(git_dir) / 'demisto_sdk'


def print_error(error_str):
    print_color(error_str, LOG_COLORS.RED)


def print_warning(warning_str):
    print_color(warning_str, LOG_COLORS.YELLOW)


def print_success(success_str):
    print_color(success_str, LOG_COLORS.GREEN)


def run_command(command, is_silenced=True, exit_on_error=True, cwd=None):
    """Run a bash command in the shell.

    Args:
        command (string): The string of the command you want to execute.
        is_silenced (bool): Whether to print command output.
        exit_on_error (bool): Whether to exit on command error.
        cwd (str): the path to the current working directory.

    Returns:
        string. The output of the command you are trying to execute.
    """
    if is_silenced:
        p = Popen(command.split(), stdout=PIPE, stderr=PIPE, universal_newlines=True, cwd=cwd)
    else:
        p = Popen(command.split(), cwd=cwd)  # type: ignore

    output, err = p.communicate()
    if err:
        if exit_on_error:
            print_error('Failed to run command {}\nerror details:\n{}'.format(command, err))
            sys.exit(1)
        else:
            raise RuntimeError('Failed to run command {}\nerror details:\n{}'.format(command, err))

    return output


core_pack_list: Optional[list] = None  # Initiated in get_core_pack_list function. Here to create a "cached" core_pack_list


def get_core_pack_list() -> list:
    """Getting the core pack list from Github content

    Returns:
        Core pack list
    """
    global core_pack_list
    if isinstance(core_pack_list, list):
        return core_pack_list
    if not is_external_repository():
        core_pack_list = get_remote_file(
            'Tests/Marketplace/core_packs_list.json', github_repo=GithubContentConfig.OFFICIAL_CONTENT_REPO_NAME
        ) or []
    else:
        # no core packs in external repos.
        core_pack_list = []
    return core_pack_list


# @lru_cache(maxsize=64)
def get_remote_file(
        full_file_path: str,
        tag: str = 'master',
        return_content: bool = False,
        suppress_print: bool = False,
        github_repo: Optional[str] = None
):
    """
    Args:
        full_file_path:The full path of the file.
        tag: The branch name. default is 'master'
        return_content: Determines whether to return the file's raw content or the dict representation of it.
        suppress_print: whether to suppress the warning message in case the file was not found.
        github_repo: The repository to grab the file from
    Returns:
        The file content in the required format.

    """
    github_config = GithubContentConfig(github_repo)
    # 'origin/' prefix is used to compared with remote branches but it is not a part of the github url.
    tag = tag.replace('origin/', '').replace('demisto/', '')

    github_path = urljoin(github_config.CONTENT_GITHUB_LINK, tag, full_file_path)

    try:
        headers = {}
        if is_external_repository():
            githhub_config = GithubContentConfig()
            if githhub_config.Credentials.TOKEN:
                headers = {
                    'Authorization': f"Bearer {githhub_config.Credentials.TOKEN}",
                    'Accept': f'application/vnd.github.VERSION.raw',
                }
            else:
                print_color(
                    f'You are working in a private repository: "{githhub_config.CURRENT_REPOSITORY}".\n'
                    f'Please define your github token in your environment.\n'
                    f'`export {githhub_config.Credentials.ENV_TOKEN_NAME}=<TOKEN>`', LOG_COLORS.RED
                )
        res = requests.get(github_path, verify=False, timeout=10, headers=headers)
        res.raise_for_status()
    except Exception as exc:
        if not suppress_print:
            print_warning(
                f'Could not find the old entity file under "{github_path}".\n'
                'please make sure that you did not break backward compatibility.\n'
                f'Reason: {exc}'
            )
        return {}
    if return_content:
        return res.content
    if full_file_path.endswith('json'):
        details = res.json()
    elif full_file_path.endswith('yml'):
        details = yaml.safe_load(res.content)
    # if neither yml nor json then probably a CHANGELOG or README file.
    else:
        details = {}
    return details


def filter_files_on_pack(pack: str, file_paths_list=str()) -> set:
    """
    filter_files_changes_on_pack.

    :param file_paths_list: list of content files
    :param pack: pack to filter

    :return: files_paths_on_pack: set of file paths contains only files located in the given pack
    """
    files_paths_on_pack = set()
    for file in file_paths_list:
        if get_pack_name(file) == pack:
            files_paths_on_pack.add(file)

    return files_paths_on_pack


def filter_packagify_changes(modified_files, added_files, removed_files, tag='master'):
    """
    Mark scripts/integrations that were removed and added as modified.

    :param modified_files: list of modified files in branch
    :param added_files: list of new files in branch
    :param removed_files: list of removed files in branch
    :param tag: tag of compared revision

    :return: tuple of updated lists: (modified_files, updated_added_files, removed_files)
    """
    # map IDs to removed files
    packagify_diff = {}  # type: dict
    for file_path in removed_files:
        if file_path.split("/")[0] in PACKAGE_SUPPORTING_DIRECTORIES:
            if PACKS_README_FILE_NAME in file_path:
                continue
            details = get_remote_file(file_path, tag)
            if details:
                uniq_identifier = '_'.join([
                    details['name'],
                    details.get('fromversion', '0.0.0'),
                    details.get('toversion', '99.99.99')
                ])
                packagify_diff[uniq_identifier] = file_path

    updated_added_files = set()
    for file_path in added_files:
        if file_path.split("/")[0] in PACKAGE_SUPPORTING_DIRECTORIES:
            if PACKS_README_FILE_NAME in file_path:
                updated_added_files.add(file_path)
                continue
            with open(file_path) as f:
                details = yaml.safe_load(f.read())

            uniq_identifier = '_'.join([
                details['name'],
                details.get('fromversion', '0.0.0'),
                details.get('toversion', '99.99.99')
            ])
            if uniq_identifier in packagify_diff:
                # if name appears as added and removed, this is packagify process - treat as modified.
                removed_files.remove(packagify_diff[uniq_identifier])
                modified_files.add((packagify_diff[uniq_identifier], file_path))
                continue

        updated_added_files.add(file_path)

    # remove files that are marked as both "added" and "modified"
    for file_path in modified_files:
        if isinstance(file_path, tuple):
            updated_added_files -= {file_path[1]}
        else:
            updated_added_files -= {file_path}

    return modified_files, updated_added_files, removed_files


def get_child_directories(directory):
    """Return a list of paths of immediate child directories of the 'directory' argument"""
    if not os.path.isdir(directory):
        return []
    child_directories = [
        os.path.join(directory, path) for
        path in os.listdir(directory) if os.path.isdir(os.path.join(directory, path))
    ]
    return child_directories


def get_child_files(directory):
    """Return a list of paths of immediate child files of the 'directory' argument"""
    if not os.path.isdir(directory):
        return []
    child_files = [
        os.path.join(directory, path) for
        path in os.listdir(directory) if os.path.isfile(os.path.join(directory, path))
    ]
    return child_files


def has_remote_configured():
    """
    Checks to see if a remote named "upstream" is configured. This is important for forked
    repositories as it will allow validation against the demisto/content master branch as
    opposed to the master branch of the fork.
    :return: bool : True if remote is configured, False if not.
    """
    remotes = run_command('git remote -v')
    if re.search(GithubContentConfig().CONTENT_GITHUB_UPSTREAM, remotes):
        return True
    else:
        return False


def is_origin_content_repo():
    """
    Checks to see if a remote named "origin" is configured. This check helps to determine if
    validation needs to be ran against the origin master branch or the upstream master branch
    :return: bool : True if remote is configured, False if not.
    """
    remotes = run_command('git remote -v')
    if re.search(GithubContentConfig().CONTENT_GITHUB_ORIGIN, remotes):
        return True
    else:
        return False


def get_last_remote_release_version():
    """
    Get latest release tag from remote github page

    :return: tag
    """
    if not os.environ.get('DEMISTO_SDK_SKIP_VERSION_CHECK') and not os.environ.get('CI'):
        try:
            releases_request = requests.get(GithubContentConfig.SDK_API_GITHUB_RELEASES, verify=False, timeout=5)
            releases_request.raise_for_status()
            releases = releases_request.json()
            if isinstance(releases, list) and isinstance(releases[0], dict):
                latest_release = releases[0].get('tag_name')
                if isinstance(latest_release, str):
                    # remove v prefix
                    return latest_release[1:]
        except Exception as exc:
            exc_msg = str(exc)
            if isinstance(exc, requests.exceptions.ConnectionError):
                exc_msg = f'{exc_msg[exc_msg.find(">") + 3:-3]}.\n' \
                          f'This may happen if you are not connected to the internet.'
            print_warning(f'Could not get latest demisto-sdk version.\nEncountered error: {exc_msg}')

    return ''


def get_file(method, file_path, type_of_file):
    data_dictionary = None
    with open(os.path.expanduser(file_path), mode="r", encoding="utf8") as f:
        if file_path.endswith(type_of_file):
            read_file = f.read()
            replaced = read_file.replace("simple: =", "simple: '='")
            # revert str to stream for loader
            stream = io.StringIO(replaced)
            try:
                data_dictionary = method(stream)
            except Exception as e:
                print_error(
                    "{} has a structure issue of file type {}. Error was: {}".format(file_path, type_of_file, str(e)))
                return {}
    if isinstance(data_dictionary, (dict, list)):
        return data_dictionary
    return {}


def get_yaml(file_path):
    return get_file(yaml.safe_load, file_path, ('yml', 'yaml'))


def get_ryaml(file_path: str) -> dict:
    """
    Get yml file contents using ruaml

    Args:
        file_path (string): The file path

    Returns:
        dict. The yml contents
    """
    try:
        with open(os.path.expanduser(file_path), 'r') as yf:
            data = ryaml.load(yf)
    except FileNotFoundError as e:
        click.echo(f'File {file_path} not found. Error was: {str(e)}', nl=True)
    except Exception as e:
        click.echo(
            "{} has a structure issue of file type yml. Error was: {}".format(file_path, str(e)), nl=True)
    return data


def get_json(file_path):
    return get_file(json.load, file_path, 'json')


def get_script_or_integration_id(file_path):
    data_dictionary = get_yaml(file_path)

    if data_dictionary:
        commonfields = data_dictionary.get('commonfields', {})
        return commonfields.get('id', ['-', ])


def get_api_module_integrations_set(changed_api_modules, integration_set):
    integrations_set = list()
    for integration in integration_set:
        integration_data = list(integration.values())[0]
        if integration_data.get('api_modules', '') in changed_api_modules:
            integrations_set.append(integration_data)
    return integrations_set


def get_api_module_ids(file_list):
    """Extracts APIModule IDs from the file list"""
    api_module_set = set()
    if file_list:
        for pf in file_list:
            parent = pf
            while f'/{API_MODULES_PACK}/Scripts/' in parent:
                parent = get_parent_directory_name(parent, abs_path=True)
                if f'/{API_MODULES_PACK}/Scripts/' in parent:
                    pf = parent
            if parent != pf:
                api_module_set.add(os.path.basename(pf))
    return api_module_set


def get_entity_id_by_entity_type(data: dict, content_entity: str):
    """
    Returns the id of the content entity given its entity type
    :param data: The data of the file
    :param content_entity: The content entity type
    :return: The file id
    """
    if content_entity in (INTEGRATIONS_DIR, SCRIPTS_DIR):
        return data.get('commonfields', {}).get('id', '')
    elif content_entity == LAYOUTS_DIR:
        return data.get('typeId', '')
    else:
        return data.get('id', '')


def get_entity_name_by_entity_type(data: dict, content_entity: str):
    """
    Returns the name of the content entity given its entity type
    :param data: The data of the file
    :param content_entity: The content entity type
    :return: The file name
    """
    if content_entity == LAYOUTS_DIR:
        if 'typeId' in data:
            return data.get('typeId', '')
        return data.get('name', '')  # for layoutscontainer
    return data.get('name', '')


def collect_ids(file_path):
    """Collect id mentioned in file_path"""
    data_dictionary = get_yaml(file_path)

    if data_dictionary:
        return data_dictionary.get('id', '-')


def get_from_version(file_path):
    data_dictionary = get_yaml(file_path)

    if data_dictionary:
        from_version = data_dictionary.get('fromversion', '0.0.0')
        if from_version == "":
            return "0.0.0"

        if not re.match(r"^\d{1,2}\.\d{1,2}\.\d{1,2}$", from_version):
            raise ValueError("{} fromversion is invalid \"{}\". "
                             "Should be of format: \"x.x.x\". for example: \"4.5.0\"".format(file_path, from_version))

        return from_version

    return '0.0.0'


def get_to_version(file_path):
    data_dictionary = get_yaml(file_path)

    if data_dictionary:
        to_version = data_dictionary.get('toversion', '99.99.99')
        if not re.match(r"^\d{1,2}\.\d{1,2}\.\d{1,2}$", to_version):
            raise ValueError("{} toversion is invalid \"{}\". "
                             "Should be of format: \"x.x.x\". for example: \"4.5.0\"".format(file_path, to_version))

        return to_version

    return '99.99.99'


def str2bool(v):
    if v.lower() in ('yes', 'true', 't', 'y', '1'):
        return True

    if v.lower() in ('no', 'false', 'f', 'n', '0'):
        return False

    raise argparse.ArgumentTypeError('Boolean value expected.')


def to_dict(obj):
    if isinstance(obj, Enum):
        return obj.name

    if not hasattr(obj, '__dict__'):
        return obj

    result = {}
    for key, val in obj.__dict__.items():
        if key.startswith("_"):
            continue

        element = []
        if isinstance(val, list):
            for item in val:
                element.append(to_dict(item))
        else:
            element = to_dict(val)
        result[key] = element

    return result


def old_get_release_notes_file_path(file_path):
    dir_name = os.path.dirname(file_path)

    # CHANGELOG in pack sub dirs
    if re.match(PACKAGE_YML_FILE_REGEX, file_path):
        return os.path.join(dir_name, 'CHANGELOG.md')

    # We got the CHANGELOG file to get its release notes
    if file_path.endswith('CHANGELOG.md'):
        return file_path

    # outside of packages, change log file will include the original file name.
    file_name = os.path.basename(file_path)
    return os.path.join(dir_name, os.path.splitext(file_name)[0] + '_CHANGELOG.md')


def old_get_latest_release_notes_text(rn_path):
    if not os.path.isfile(rn_path):
        # releaseNotes were not provided
        return None

    with open(rn_path) as f:
        rn = f.read()

    if not rn:
        # empty releaseNotes is not supported
        return None

    new_rn = re.findall(RELEASE_NOTES_REGEX, rn)
    if new_rn:
        # get release notes up to release header
        new_rn = new_rn[0].rstrip()
    else:
        new_rn = rn.replace(UNRELEASE_HEADER, '')  # type: ignore

    return new_rn if new_rn else None


def get_release_notes_file_path(file_path):
    """
    Accepts file path which is alleged to contain release notes. Validates that the naming convention
    is followed. If the file identified does not match the naming convention, error is returned.
    :param file_path: str - File path of the suspected release note.
    :return: file_path: str - Validated release notes path.
    """
    if file_path is None:
        print_warning("Release notes were not found.")
        return None
    else:
        if bool(re.search(r'\d{1,2}_\d{1,2}_\d{1,2}\.md', file_path)):
            return file_path
        else:
            print_warning(f'Unsupported file type found in ReleaseNotes directory - {file_path}')
            return None


def get_latest_release_notes_text(rn_path):
    if rn_path is None:
        print_warning('Path to release notes not found.')
        rn = None
    else:
        with open(rn_path) as f:
            rn = f.read()

        if not rn:
            print_error(f'Release Notes may not be empty. Please fill out correctly. - {rn_path}')
            return None

    return rn if rn else None


def format_version(version):
    """format server version to form X.X.X

    Args:
        version (string): string representing Demisto version

    Returns:
        string.
        The formatted server version.
    """
    formatted_version = version
    if len(version.split('.')) == 1:
        formatted_version = f'{version}.0.0'
    elif len(version.split('.')) == 2:
        formatted_version = f'{version}.0'

    return formatted_version


def server_version_compare(v1, v2):
    """compare Demisto versions

    Args:
        v1 (string): string representing Demisto version (first comparable)
        v2 (string): string representing Demisto version (second comparable)


    Returns:
        int.
        0 for equal versions.
        positive if v1 later version than v2.
        negative if v2 later version than v1.
    """

    v1 = format_version(v1)
    v2 = format_version(v2)

    _v1, _v2 = LooseVersion(v1), LooseVersion(v2)
    if _v1 == _v2:
        return 0
    if _v1 > _v2:
        return 1
    return -1


def run_threads_list(threads_list):
    """
    Start a list of threads and wait for completion (join)

    Arguments:
        threads_list (list of threads) -- list of threads to start and wait for join
    """
    # run each command in a separate thread
    for t in threads_list:
        t.start()
    # wait for the commands to complete
    for t in threads_list:
        t.join()


def is_file_path_in_pack(file_path):
    return bool(re.findall(PACKS_DIR_REGEX, file_path))


def get_pack_name(file_path):
    """
    extract pack name (folder name) from file path

    Arguments:
        file_path (str): path of a file inside the pack

    Returns:
        pack name (str)
    """
    if isinstance(file_path, Path):
        file_path = str(file_path)
    # the regex extracts pack name from relative paths, for example: Packs/EWSv2 -> EWSv2
    match = re.search(rf'^{PACKS_DIR_REGEX}[/\\]([^/\\]+)[/\\]?', file_path)
    return match.group(1) if match else None


def get_pack_names_from_files(file_paths, skip_file_types=None):
    if skip_file_types is None:
        skip_file_types = set()

    packs = set()
    for path in file_paths:
        # renamed files are in a tuples - the second element is the new file name
        if isinstance(path, tuple):
            path = path[1]

        file_type = find_type(path)
        if file_type not in skip_file_types:
            pack = get_pack_name(path)
            if pack and is_file_path_in_pack(path):
                packs.add(pack)
    return packs


def filter_files_by_type(file_paths=None, skip_file_types=None) -> set:
    """get set of files and return the set whiteout the types to skip

    Args:
    - file_paths (set): set of content files.
    - skip_file_types List[str]: list of file types to skip.

    Returns:
    files (set): list of files whiteout the types to skip
    """
    if file_paths is None:
        file_paths = set()
    files = set()
    for path in file_paths:
        # renamed files are in a tuples - the second element is the new file name
        if isinstance(path, tuple):
            path = path[1]
        file_type = find_type(path)
        if file_type not in skip_file_types and is_file_path_in_pack(path):
            files.add(path)
    return files


def pack_name_to_path(pack_name):
    return os.path.join(PACKS_DIR, pack_name)


def get_pack_ignore_file_path(pack_name):
    return os.path.join(PACKS_DIR, pack_name, PACKS_PACK_IGNORE_FILE_NAME)


def get_ignore_pack_skipped_tests(pack_name: str) -> set:
    """
    Retrieve the skipped tests of a given pack, as detailed in the .pack-ignore file

    expected ignored tests structure in .pack-ignore:
        [file:playbook-Not-To-Run-Directly.yml]
        ignore=auto-test

    Arguments:
        pack name (str): name of the pack

    Returns:
        ignored_tests_set (set[str]): set of ignored test ids

    """
    ignored_tests_set = set()
    if pack_name:
        pack_ignore_path = get_pack_ignore_file_path(pack_name)

        if os.path.isfile(pack_ignore_path):
            try:
                # read pack_ignore using ConfigParser
                config = ConfigParser(allow_no_value=True)
                config.read(pack_ignore_path)

                # go over every file in the config
                for section in config.sections():
                    if section.startswith("file:"):
                        # given section is of type file
                        file_name = section[5:]
                        for key in config[section]:
                            if key == 'ignore':
                                # group ignore codes to a list
                                ignore_list = str(config[section][key]).split(',')
                                if PACK_IGNORE_TEST_FLAG in ignore_list:
                                    # given file is to be ignored, try to get its id directly from yaml
                                    path = os.path.join(PACKS_DIR, pack_name, TEST_PLAYBOOKS_DIR, file_name)
                                    if os.path.isfile(path):
                                        test_yaml = get_yaml(path)
                                        if 'id' in test_yaml:
                                            ignored_tests_set.add(test_yaml['id'])
            except MissingSectionHeaderError:
                pass

    return ignored_tests_set


def get_all_docker_images(script_obj) -> List[str]:
    """Gets a yml as dict and returns a list of all 'dockerimage' values in the yml.

    Args:
        script_obj (dict): A yml dict.

    Returns:
        List. A list of all docker images.
    """
    # this makes sure the first docker in the list is the main docker image.
    def_docker_image = DEF_DOCKER
    if script_obj.get('type') == TYPE_PWSH:
        def_docker_image = DEF_DOCKER_PWSH
    imgs = [script_obj.get('dockerimage') or def_docker_image]

    # get additional docker images
    for key in script_obj.keys():
        if 'dockerimage' in key and key != 'dockerimage':
            if isinstance(script_obj.get(key), str):
                imgs.append(script_obj.get(key))

            elif isinstance(script_obj.get(key), list):
                imgs.extend(script_obj.get(key))

    return imgs


def get_python_version(docker_image, log_verbose=None, no_prints=False):
    """
    Get the python version of a docker image
    Arguments:
        docker_image {string} -- Docker image being used by the project
    Return:
        python version as a float (2.7, 3.7)
    Raises:
        ValueError -- if version is not supported
    """
    if log_verbose is None:
        log_verbose = LOG_VERBOSE
    stderr_out = None if log_verbose else DEVNULL
    py_ver = check_output(["docker", "run", "--rm", docker_image,
                           "python", "-c",
                           "import sys;print('{}.{}'.format(sys.version_info[0], sys.version_info[1]))"],
                          universal_newlines=True, stderr=stderr_out).strip()
    if not no_prints:
        print("Detected python version: [{}] for docker image: {}".format(py_ver, docker_image))

    py_num = float(py_ver)
    if py_num < 2.7 or (3 < py_num < 3.4):  # pylint can only work on python 3.4 and up
        raise ValueError("Python vesion for docker image: {} is not supported: {}. "
                         "We only support python 2.7.* and python3 >= 3.4.".format(docker_image, py_num))
    return py_num


def get_pipenv_dir(py_version, envs_dirs_base):
    """
    Get the direcotry holding pipenv files for the specified python version
    Arguments:
        py_version {float} -- python version as 2.7 or 3.7
    Returns:
        string -- full path to the pipenv dir
    """
    return "{}{}".format(envs_dirs_base, int(py_version))


def print_v(msg, log_verbose=None):
    if log_verbose is None:
        log_verbose = LOG_VERBOSE
    if log_verbose:
        print(msg)


def get_dev_requirements(py_version, envs_dirs_base):
    """
    Get the requirements for the specified py version.

    Arguments:
        py_version {float} -- python version as float (2.7, 3.7)

    Raises:
        ValueError -- If can't detect python version

    Returns:
        string -- requirement required for the project
    """
    env_dir = get_pipenv_dir(py_version, envs_dirs_base)
    stderr_out = None if LOG_VERBOSE else DEVNULL
    requirements = check_output(['pipenv', 'lock', '-r', '-d'], cwd=env_dir, universal_newlines=True,
                                stderr=stderr_out)
    print_v("dev requirements:\n{}".format(requirements))
    return requirements


def get_dict_from_file(path: str, use_ryaml: bool = False) -> Tuple[Dict, Union[str, None]]:
    """
    Get a dict representing the file

    Arguments:
        path - a path to the file
        use_ryaml - Whether to use ryaml for file loading or not

    Returns:
        dict representation of the file, and the file_type, either .yml ot .json
    """
    if path:
        if path.endswith('.yml'):
            if use_ryaml:
                return get_ryaml(path), 'yml'
            return get_yaml(path), 'yml'
        elif path.endswith('.json'):
            return get_json(path), 'json'
        elif path.endswith('.py'):
            return {}, 'py'
    return {}, None


# flake8: noqa: C901
def find_type(path: str = '', _dict=None, file_type: Optional[str] = None, ignore_sub_categories: bool = False):
    """
    returns the content file type

    Arguments:
        path - a path to the file

    Returns:
        string representing the content file type
    """
    if path.endswith('.md'):
        if 'README' in path:
            return FileType.README

        if RELEASE_NOTES_DIR in path:
            return FileType.RELEASE_NOTES

        if 'description' in path:
            return FileType.DESCRIPTION

        return FileType.CHANGELOG

    # integration image
    if path.endswith('_image.png') and not path.endswith("Author_image.png"):
        return FileType.IMAGE

    # doc files images
    if path.endswith('.png') and DOC_FILES_DIR in path:
        return FileType.DOC_IMAGE

    if path.endswith('.ps1'):
        return FileType.POWERSHELL_FILE

    if path.endswith('.py'):
        return FileType.PYTHON_FILE

    if path.endswith('.js'):
        return FileType.JAVASCRIPT_FILE

    try:
        if not _dict and not file_type:
            _dict, file_type = get_dict_from_file(path)

    except FileNotFoundError:
        # unable to find the file - hence can't identify it
        return None

    if file_type == 'yml':
        if 'category' in _dict:
            if 'beta' in _dict and not ignore_sub_categories:
                return FileType.BETA_INTEGRATION

            return FileType.INTEGRATION

        if 'script' in _dict:
            if TEST_PLAYBOOKS_DIR in path and not ignore_sub_categories:
                return FileType.TEST_SCRIPT

            return FileType.SCRIPT

        if 'tasks' in _dict:
            if TEST_PLAYBOOKS_DIR in path:
                return FileType.TEST_PLAYBOOK

            return FileType.PLAYBOOK

    if file_type == 'json':
        if 'widgetType' in _dict:
            return FileType.WIDGET

        if 'orientation' in _dict:
            return FileType.REPORT

        if 'color' in _dict and 'cliName' not in _dict:  # check against another key to make it more robust
            return FileType.INCIDENT_TYPE

        # 'regex' key can be found in new reputations files while 'reputations' key is for the old reputations
        # located in reputations.json file.
        if 'regex' in _dict or 'reputations' in _dict:
            return FileType.REPUTATION

        if 'brandName' in _dict and 'transformer' in _dict:
            return FileType.OLD_CLASSIFIER

        if ('transformer' in _dict and 'keyTypeMap' in _dict) or 'mapping' in _dict:
            if _dict.get('type') and _dict.get('type') == 'classification':
                return FileType.CLASSIFIER
            elif _dict.get('type') and 'mapping' in _dict.get('type'):
                return FileType.MAPPER
            return None

        if 'canvasContextConnections' in _dict:
            return FileType.CONNECTION

        if 'layout' in _dict or 'kind' in _dict:
            if 'kind' in _dict or 'typeId' in _dict:
                return FileType.LAYOUT

            return FileType.DASHBOARD

        if 'group' in _dict and LAYOUT_CONTAINER_FIELDS.intersection(_dict):
            return FileType.LAYOUTS_CONTAINER

        # When using it for all files validation- sometimes 'id' can be integer
        if 'id' in _dict:
            if isinstance(_dict['id'], str):
                _id = _dict['id'].lower()
                if _id.startswith('incident'):
                    return FileType.INCIDENT_FIELD
                if _id.startswith('indicator'):
                    return FileType.INDICATOR_FIELD
            else:
                print(f'The file {path} could not be recognized, please update the "id" to be a string')

    return None


def get_common_server_path(env_dir):
    common_server_dir = get_common_server_dir(env_dir)
    return os.path.join(common_server_dir, 'CommonServerPython.py')


def get_common_server_path_pwsh(env_dir):
    common_server_dir = get_common_server_dir_pwsh(env_dir)
    return os.path.join(common_server_dir, 'CommonServerPowerShell.ps1')


def _get_common_server_dir_general(env_dir, name):
    common_server_pack_path = os.path.join(env_dir, 'Packs', 'Base', 'Scripts', name)

    return common_server_pack_path


def get_common_server_dir(env_dir):
    return _get_common_server_dir_general(env_dir, 'CommonServerPython')


def get_common_server_dir_pwsh(env_dir):
    return _get_common_server_dir_general(env_dir, 'CommonServerPowerShell')


@lru_cache()
def is_external_repository():
    """
    Returns True if script executed from private repository

    """
    git_repo = git.Repo(os.getcwd(), search_parent_directories=True)
    private_settings_path = os.path.join(git_repo.working_dir, '.private-repo-settings')
    return os.path.exists(private_settings_path)


def get_content_path() -> str:
    """ Get abs content path, from any CWD
    Returns:
        str: Absolute content path
    """
    try:
        git_repo = git.Repo(os.getcwd(), search_parent_directories=True)
        remote_url = git_repo.remote().urls.__next__()
        is_fork_repo = 'content' in remote_url
        is_external_repo = is_external_repository()

        if not is_fork_repo and not is_external_repo:
            raise git.InvalidGitRepositoryError
        return git_repo.working_dir
    except (git.InvalidGitRepositoryError, git.NoSuchPathError):
        print_error("Please run demisto-sdk in content repository - Aborting!")
    return ''


def run_command_os(command: str, cwd: Union[Path, str], env: Union[os._Environ, dict] = os.environ) -> \
        Tuple[str, str, int]:
    """ Run command in subprocess tty
    Args:
        command(str): Command to be executed.
        cwd(Path): Path from pathlib object to be executed
        env: Environment variables for the execution
    Returns:
        str: Stdout of the command
        str: Stderr of the command
        int: exit code of command
    """
    if isinstance(cwd, str):
        cwd = Path(cwd)
    try:
        process = Popen(
            shlex.split(command),
            cwd=cwd,
            env=env,
            stdout=PIPE,
            stderr=PIPE,
            universal_newlines=True
        )
        stdout, stderr = process.communicate()
    except OSError as e:
        return '', str(e), 1

    return stdout, stderr, process.returncode


def pascal_case(st: str) -> str:
    """Convert a string to pascal case. Will simply remove spaces and make sure the first
    character is capitalized

    Arguments:
        st {str} -- string to convert

    Returns:
        str -- converted string
    """
    words = re.findall(r'[a-zA-Z0-9]+', st)
    return ''.join(''.join([w[0].upper(), w[1:]]) for w in words)


def capital_case(st: str) -> str:
    """Capitalize the first letter of each word of a string. The remaining characters are untouched.

    Arguments:
        st {str} -- string to convert

    Returns:
        str -- converted string
    """
    if len(st) >= 1:
        words = st.split()
        return ' '.join([f'{s[:1].upper()}{s[1:]}' for s in words if len(s) >= 1])
    else:
        return ''


def get_last_release_version():
    """
    Get latest release tag (xx.xx.xx)

    :return: tag
    """
    tags = run_command('git tag').split('\n')
    tags = [tag for tag in tags if re.match(r'\d+\.\d+\.\d+', tag) is not None]
    tags.sort(key=LooseVersion, reverse=True)

    return tags[0]


def is_file_from_content_repo(file_path: str) -> Tuple[bool, str]:
    """ Check if an absolute file_path is part of content repo.
    Args:
        file_path (str): The file path which is checked.
    Returns:
        bool: if file is part of content repo.
        str: relative path of file in content repo.
    """
    git_repo = git.Repo(os.getcwd(),
                        search_parent_directories=True)
    remote_url = git_repo.remote().urls.__next__()
    is_fork_repo = 'content' in remote_url
    is_external_repo = is_external_repository()

    if not is_fork_repo and not is_external_repo:
        return False, ''
    content_path_parts = Path(git_repo.working_dir).parts
    input_path_parts = Path(file_path).parts
    input_path_parts_prefix = input_path_parts[:len(content_path_parts)]
    if content_path_parts == input_path_parts_prefix:
        return True, '/'.join(input_path_parts[len(content_path_parts):])
    else:
        return False, ''


def should_file_skip_validation(file_path: str) -> bool:
    """Check if the file cannot be validated under 'run_all_validations_on_file' method for various reasons,
        either if it's a test file, or if it's a file that's been validated somewhere else
        Args:
            file_path (str): The file path which is checked.
        Returns:
            bool: True if the file's validation should be skipped, False otherwise.
        """
    file_extension = os.path.splitext(file_path)[-1]
    # We validate only yml json and .md files
    if file_extension not in ['.yml', '.json', '.md']:
        return True
    if any(ignore_pattern in file_path.lower() for ignore_pattern in ALL_FILES_VALIDATION_IGNORE_WHITELIST):
        return True
    # Ignoring changelog and description files since these are checked on the integration validation
    if 'changelog' in file_path.lower() or 'description' in file_path.lower():
        return True
    # unified files should not be validated
    if file_path.endswith('_unified.yml'):
        return True
    return False


def retrieve_file_ending(file_path: str) -> str:
    """
    Retrieves the file ending (without the dot)
    :param file_path: The file path
    :return: The file ending
    """
    os_split: tuple = os.path.splitext(file_path)
    if os_split:
        file_ending: str = os_split[1]
        if file_ending and '.' in file_ending:
            return file_ending[1:]
    return ''


def is_test_config_match(test_config: dict, test_playbook_id: str = '', integration_id: str = '') -> bool:
    """
    Given a test configuration from conf.json file, this method checks if the configuration is configured for the
    test playbook or for integration_id.
    Since in conf.json there could be test configurations with 'integrations' as strings or list of strings
    the type of test_configurations['integrations'] is checked in first and the match according to the type.
    If file type is not an integration- will return True if the test_playbook id matches playbookID.
    Args:
        test_config: A test configuration from conf.json file under 'tests' key.
        test_playbook_id: A test playbook ID.
        integration_id: An integration ID.
    If both test_playbook_id and integration_id are given will look for a match of both, else will look for match
    of either test playbook id or integration id
    Returns:
        True if the test configuration contains the test playbook and the content item or False if not
    """
    test_playbook_match = test_playbook_id == test_config.get('playbookID')
    test_integrations = test_config.get('integrations')
    if isinstance(test_integrations, list):
        integration_match = any(
            test_integration for test_integration in test_integrations if test_integration == integration_id)
    else:
        integration_match = test_integrations == integration_id
    # If both playbook id and integration id are given
    if integration_id and test_playbook_id:
        return test_playbook_match and integration_match

    # If only integration id is given
    if integration_id:
        return integration_match

    # If only test playbook is given
    if test_playbook_id:
        return test_playbook_match

    return False


def get_not_registered_tests(conf_json_tests: list, content_item_id: str, file_type: str, test_playbooks: list) -> list:
    """
    Return all test playbooks that are not configured in conf.json file
    Args:
        conf_json_tests: the 'tests' value of 'conf.json file
        content_item_id: A content item ID, could be a script, an integration or a playbook.
        file_type: The file type, could be an integration or a playbook.
        test_playbooks: The yml file's list of test playbooks

    Returns:
        A list of TestPlaybooks not configured
    """
    not_registered_tests = []
    for test in test_playbooks:
        if file_type == 'playbook':
            test_registered_in_conf_json = any(
                test_config for test_config in conf_json_tests if is_test_config_match(test_config,
                                                                                       test_playbook_id=test)
            )
        else:
            test_registered_in_conf_json = any(
                test_config for test_config in conf_json_tests if is_test_config_match(test_config,
                                                                                       integration_id=content_item_id)
            )
        if not test_registered_in_conf_json:
            not_registered_tests.append(test)
    return not_registered_tests


def _get_file_id(file_type: str, file_content: Dict):
    """
    Gets the ID of a content item according to it's type
    Args:
        file_type: The type of the content item
        file_content: The content of the content item

    Returns:
        The file's content ID
    """
    file_id = ''
    if file_type in ID_IN_ROOT:
        file_id = file_content.get('id', '')
    elif file_type in ID_IN_COMMONFIELDS:
        file_id = file_content.get('commonfields', {}).get('id')
    return file_id


def is_path_of_integration_directory(path: str) -> bool:
    """Returns true if directory is integration directory false if not.
    """
    return os.path.basename(path) == INTEGRATIONS_DIR


def is_path_of_script_directory(path: str) -> bool:
    """Returns true if directory is script directory false if not.
    """
    return os.path.basename(path) == SCRIPTS_DIR


def is_path_of_playbook_directory(path: str) -> bool:
    """Returns true if directory is playbook directory false if not.
    """
    return os.path.basename(path) == PLAYBOOKS_DIR


def is_path_of_test_playbook_directory(path: str) -> bool:
    """Returns true if directory is test_playbook directory false if not.
    """
    return os.path.basename(path) == TEST_PLAYBOOKS_DIR


def is_path_of_report_directory(path: str) -> bool:
    """Returns true if directory is report directory false if not.
    """
    return os.path.basename(path) == REPORTS_DIR


def is_path_of_dashboard_directory(path: str) -> bool:
    """Returns true if directory is integration directory false if not.
    """
    return os.path.basename(path) == DASHBOARDS_DIR


def is_path_of_widget_directory(path: str) -> bool:
    """Returns true if directory is integration directory false if not.
    """
    return os.path.basename(path) == WIDGETS_DIR


def is_path_of_incident_field_directory(path: str) -> bool:
    """Returns true if directory is integration directory false if not.
    """
    return os.path.basename(path) == INCIDENT_FIELDS_DIR


def is_path_of_incident_type_directory(path: str) -> bool:
    """Returns true if directory is integration directory false if not.
    """
    return os.path.basename(path) == INCIDENT_TYPES_DIR


def is_path_of_indicator_field_directory(path: str) -> bool:
    """Returns true if directory is integration directory false if not.
    """
    return os.path.basename(path) == INDICATOR_FIELDS_DIR


def is_path_of_layout_directory(path: str) -> bool:
    """Returns true if directory is integration directory false if not.
    """
    return os.path.basename(path) == LAYOUTS_DIR


def is_path_of_classifier_directory(path: str) -> bool:
    """Returns true if directory is integration directory false if not.
    """
    return os.path.basename(path) == CLASSIFIERS_DIR


def get_parent_directory_name(path: str, abs_path: bool = False) -> str:
    """
    Retrieves the parent directory name
    :param path: path to get the parent dir name
    :param abs_path: when set to true, will return absolute path
    :return: parent directory name
    """
    parent_dir_name = os.path.dirname(os.path.abspath(path))
    if abs_path:
        return parent_dir_name
    return os.path.basename(parent_dir_name)


def get_content_file_type_dump(file_path: str) -> Callable[[str], str]:
    """
    Return a method with which 'curr' (the current key the lies in the path of the error) should be printed with
    If the file is a yml file:
        will return a yaml.dump function
    If the file is a json file:
        will return a json.dumps function configured with indent=4
    In any other case- will just print the string representation of the key.

    The file type is checked according to the file extension

    Args:
        file_path: The file path whose type is determined in this method

    Returns:
        A function that returns string representation of 'curr'
    """
    # Setting the method that should the curr path
    file_extension = os.path.splitext(file_path)[-1]
    curr_string_transformer: Union[partial[str], Type[str], Callable] = str
    if file_extension in ['.yml', '.yaml']:
        curr_string_transformer = yaml.dump
    elif file_extension == '.json':
        curr_string_transformer = partial(json.dumps, indent=4)
    return curr_string_transformer


def get_code_lang(file_data: dict, file_entity: str) -> str:
    """
    Returns the code language by the file entity
    :param file_data: The file data
    :param file_entity: The file entity
    :return: The code language
    """
    if file_entity == INTEGRATIONS_DIR:
        return file_data.get('script', {}).get('type', '')
    elif file_entity == SCRIPTS_DIR:
        return file_data.get('type', {})
    return ''


def camel_to_snake(camel: str) -> str:
    """
    Converts camel case (CamelCase) strings to snake case (snake_case) strings.
    Args:
        camel (str): The camel case string.

    Returns:
        str: The snake case string.
    """
    camel_to_snake_pattern = re.compile(r'(?<!^)(?=[A-Z][a-z])')
    snake = camel_to_snake_pattern.sub('_', camel).lower()
    return snake


def open_id_set_file(id_set_path):
    id_set = None
    try:
        with open(id_set_path, 'r') as id_set_file:
            id_set = json.load(id_set_file)
    except IOError:
        print_warning("Could not open id_set file")
    finally:
        return id_set


def get_demisto_version(demisto_client: demisto_client) -> str:
    """
    Args:
        demisto_client: A configured demisto_client instance

    Returns:
        the server version of the Demisto instance.
    """
    try:
        resp = demisto_client.generic_request('/about', 'GET')
        about_data = json.loads(resp[0].replace("'", '"'))
        return parse(about_data.get('demistoVersion'))
    except Exception:
        return "0"


def arg_to_list(arg: Union[str, List[str]], separator: str = ",") -> List[str]:
    """
       Converts a string representation of lists to a python list
       Args:
              arg: string or list of string.
              separator: A string separator to separate the strings, the default is a comma.
       Returns:
             list, contains strings.

    """
    if not arg:
        return []
    if isinstance(arg, list):
        return arg
    if isinstance(arg, str):
        if arg[0] == '[' and arg[-1] == ']':
            return json.loads(arg)
        return [s.strip() for s in arg.split(separator)]
    return [arg]


def is_v2_file(current_file, check_in_display=False):
    """Check if the specific integration of script is a v2
    Returns:
        bool. Whether the file is a v2 file
    """
    # integrations should be checked via display field, other entities should check name field
    if check_in_display:
        name = current_file.get('display', '')
    else:
        name = current_file.get('name', '')
    suffix = str(name[-2:].lower())
    if suffix != "v2":
        return False
    return True


def get_all_incident_and_indicator_fields_from_id_set(id_set_file, entity_type):
    fields_list = []
    for item in ['IncidentFields', 'IndicatorFields']:
        all_item_fields = id_set_file.get(item)
        for item_field in all_item_fields:
            for field, field_info in item_field.items():
                if entity_type == 'mapper' or entity_type == 'old classifier':
                    fields_list.append(field_info.get('name', ''))
                    fields_list.append(field.replace('incident_', '').replace('indicator_', ''))
                elif entity_type == 'layout':
                    fields_list.append(field.replace('incident_', '').replace('indicator_', ''))
    return fields_list


def is_string_uuid(string_to_check: str):
    """
    Check if a given string is from uuid type
    Args:
        string_to_check: string

    Returns:
        bool. True if the string match uuid type, else False

    """
    return bool(re.fullmatch(UUID_REGEX, string_to_check))


def extract_multiple_keys_from_dict(key: str, var: dict):
    """
    Args:
        key: string representing a re-occurring field in dictionary
        var: nested dictionary (can contain both nested lists and nested dictionary)

    Returns: A generator that generates value in an occurrence of the nested key in var.
    """
    if hasattr(var, 'items'):
        for k, v in var.items():
            if k == key:
                yield v
            if isinstance(v, dict):
                for result in extract_multiple_keys_from_dict(key, v):
                    yield result
            elif isinstance(v, list):
                for d in v:
                    for result in extract_multiple_keys_from_dict(key, d):
                        yield result


def find_file(root_path, file_name):
    """Find a file with a given file name under a given root path.
    Returns:
        str: The full file path from root path if exists, else return empty string.
    """
    for file in os.listdir(root_path):
        file_path = os.path.join(root_path, file)
        if file_path.endswith(file_name):
            return file_path
        elif os.path.isdir(file_path):
            found_file = find_file(file_path, file_name)
            if found_file:
                return found_file
    return ''


def get_file_displayed_name(file_path):
    """Gets the file name that is displayed in the UI by the file's path.
    If there is no displayed name - returns the file name"""
    file_type = find_type(file_path)
    if FileType.INTEGRATION == file_type:
        return get_yaml(file_path).get('display')
    elif file_type in [FileType.SCRIPT, FileType.TEST_SCRIPT, FileType.PLAYBOOK, FileType.TEST_PLAYBOOK]:
        return get_yaml(file_path).get('name')
    elif file_type in [FileType.MAPPER, FileType.CLASSIFIER, FileType.INCIDENT_FIELD, FileType.INCIDENT_TYPE,
                       FileType.INDICATOR_FIELD, FileType.LAYOUTS_CONTAINER, FileType.DASHBOARD, FileType.WIDGET,
                       FileType.REPORT]:
        return get_json(file_path).get('name')
    elif file_type == FileType.OLD_CLASSIFIER:
        return get_json(file_path).get('brandName')
    elif file_type == FileType.LAYOUT:
        return get_json(file_path).get('TypeName')
    elif file_type == FileType.REPUTATION:
        return get_json(file_path).get('id')
    else:
        return os.path.basename(file_path)


def compare_context_path_in_yml_and_readme(yml_dict, readme_content):
    """
    Gets both README and YML file of Integration and compares the context path between them.
    Scripts are not being checked.
    Args:
        yml_dict: a dictionary representing YML content.
        readme_content: the content string of the readme file.
    Returns: A dictionary as following: {<command_name>:{'only in yml': <set of context paths found only in yml>,
                                                        'only in readme': <set of context paths found only in readme>}}
    """
    different_contexts: dict = {}

    # Gets the data from the README
    # the pattern to get the context part out of command section:
    context_section_pattern = CONTEXT_OUTPUT_README_TABLE_HEADER.replace('|', '\\|').replace('*',
                                                                                             r'\*') + ".(.*?)#{3,5}"
    # the pattern to get the value in the first column under the outputs table:
    context_path_pattern = r"\| ([^\|]*) \| [^\|]* \| [^\|]* \|"
    readme_content += "### "  # mark end of file so last pattern of regex will be recognized.
    commands = yml_dict.get("script", {})

    # handles scripts
    if not commands:
        return different_contexts
    commands = commands.get('commands', [])
    for command in commands:
        command_name = command.get('name')

        # Gets all context path in the relevant command section from README file
        command_section_pattern = fr" Base Command..`{command_name}`.(.*?)\n### "  # pattern to get command section
        command_section = re.findall(command_section_pattern, readme_content, re.DOTALL)
        if not command_section:
            continue
        if not command_section[0].endswith('###'):
            command_section[0] += '###'  # mark end of file so last pattern of regex will be recognized.
        context_section = re.findall(context_section_pattern, command_section[0], re.DOTALL)
        if not context_section:
            context_path_in_command = set()
        else:
            context_path_in_command = set(re.findall(context_path_pattern, context_section[0], re.DOTALL))
            context_path_in_command.remove('---')

        # handles cases of old integrations with context in 'important' section
        if 'important' in command:
            command.pop('important')

        # Gets all context path in the relevant command section from YML file
        existing_context_in_yml = set(extract_multiple_keys_from_dict("contextPath", command))

        # finds diff between YML and README
        only_in_yml_paths = existing_context_in_yml - context_path_in_command
        only_in_readme_paths = context_path_in_command - existing_context_in_yml
        if only_in_yml_paths or only_in_readme_paths:
            different_contexts[command_name] = {"only in yml": only_in_yml_paths,
                                                "only in readme": only_in_readme_paths}

    return different_contexts


def write_yml(yml_path: str, yml_data: Dict):
    ryaml = YAML()
    ryaml.allow_duplicate_keys = True
    ryaml.preserve_quotes = True
    with open(yml_path, 'w') as f:
        ryaml.dump(yml_data, f)  # ruamel preservers multilines


def to_kebab_case(s: str):
    """
    Scan File => scan-file
    Scan File- => scan-file
    *scan,file => scan-file
    Scan     File => scan-file

    """
    if s:
        new_s = s.lower()
        new_s = re.sub(' +', '-', new_s)
        new_s = re.sub('[^A-Za-z0-9-]+', '', new_s)
        m = re.search('[a-z0-9]+(-[a-z]+)*', new_s)
        if m:
            return m.group(0)
        else:
            return new_s

    return s


def to_pascal_case(s: str):
    """
    Scan File => ScanFile
    Scan File- => ScanFile
    *scan,file => ScanFile
    Scan     File => ScanFile
    scan-file => ScanFile
    scan.file => ScanFile

    """
    if s:
        if re.search(r'^[A-Z][a-z]+(?:[A-Z][a-z]+)*$', s):
            return s

        new_s = s.lower()
        new_s = re.sub(r'[ -\.]+', '-', new_s)
        new_s = ''.join([t.title() for t in new_s.split('-')])
        new_s = re.sub(r'[^A-Za-z0-9]+', '', new_s)

        return new_s

    return s


<<<<<<< HEAD
def get_pack_metadata(file_path: str) -> dict:
    """ Get the pack_metadata dict, of the pack containing the given file path.

    Args:
        file_path(str): file path

    Returns: pack_metadata of the pack, that source_file related to,
        on failure returns {}

    """
    pack_path = file_path if PACKS_DIR in file_path else os.path.realpath(__file__)
    match = re.search(rf".*{PACKS_DIR}[/\\]([^/\\]+)[/\\]?", pack_path)
    directory = match.group() if match else ''

    try:
        metadata_path = os.path.join(directory, PACKS_PACK_META_FILE_NAME)
        pack_metadata, _ = get_dict_from_file(metadata_path)
        return pack_metadata
    except Exception:
        return {}
=======
def get_approved_usecases() -> list:
    """Gets approved list of usecases from content master

    Returns:
        List of approved usecases
    """
    return get_remote_file(
        'Tests/Marketplace/approved_usecases.json',
        github_repo=GithubContentConfig.OFFICIAL_CONTENT_REPO_NAME
    ).get('approved_list', [])


def get_approved_tags() -> list:
    """Gets approved list of tags from content master

    Returns:
        List of approved tags
    """
    return get_remote_file(
        'Tests/Marketplace/approved_tags.json',
        github_repo=GithubContentConfig.OFFICIAL_CONTENT_REPO_NAME
    ).get('approved_list', [])
>>>>>>> ad70a2d8
<|MERGE_RESOLUTION|>--- conflicted
+++ resolved
@@ -28,18 +28,15 @@
     INCIDENT_FIELDS_DIR, INCIDENT_TYPES_DIR, INDICATOR_FIELDS_DIR,
     INTEGRATIONS_DIR, LAYOUTS_DIR, PACK_IGNORE_TEST_FLAG,
     PACKAGE_SUPPORTING_DIRECTORIES, PACKAGE_YML_FILE_REGEX, PACKS_DIR,
-<<<<<<< HEAD
+    PACKS_DIR_REGEX, PACKS_PACK_IGNORE_FILE_NAME, PACKS_README_FILE_NAME,
+    PLAYBOOKS_DIR, RELEASE_NOTES_DIR, RELEASE_NOTES_REGEX, REPORTS_DIR,
+    SCRIPTS_DIR, TEST_PLAYBOOKS_DIR, TYPE_PWSH, UNRELEASE_HEADER, UUID_REGEX,
+    WIDGETS_DIR, FileType, GithubContentConfig, urljoin)
     PACKS_DIR_REGEX, PACKS_PACK_IGNORE_FILE_NAME, PACKS_PACK_META_FILE_NAME,
     PACKS_README_FILE_NAME, PLAYBOOKS_DIR, RELEASE_NOTES_DIR,
     RELEASE_NOTES_REGEX, REPORTS_DIR, SCRIPTS_DIR, SDK_API_GITHUB_RELEASES,
     TEST_PLAYBOOKS_DIR, TYPE_PWSH, UNRELEASE_HEADER, UUID_REGEX, WIDGETS_DIR,
     FileType)
-=======
-    PACKS_DIR_REGEX, PACKS_PACK_IGNORE_FILE_NAME, PACKS_README_FILE_NAME,
-    PLAYBOOKS_DIR, RELEASE_NOTES_DIR, RELEASE_NOTES_REGEX, REPORTS_DIR,
-    SCRIPTS_DIR, TEST_PLAYBOOKS_DIR, TYPE_PWSH, UNRELEASE_HEADER, UUID_REGEX,
-    WIDGETS_DIR, FileType, GithubContentConfig, urljoin)
->>>>>>> ad70a2d8
 from packaging.version import parse
 from ruamel.yaml import YAML
 
@@ -1742,7 +1739,30 @@
     return s
 
 
-<<<<<<< HEAD
+def get_approved_usecases() -> list:
+    """Gets approved list of usecases from content master
+
+    Returns:
+        List of approved usecases
+    """
+    return get_remote_file(
+        'Tests/Marketplace/approved_usecases.json',
+        github_repo=GithubContentConfig.OFFICIAL_CONTENT_REPO_NAME
+    ).get('approved_list', [])
+
+
+def get_approved_tags() -> list:
+    """Gets approved list of tags from content master
+
+    Returns:
+        List of approved tags
+    """
+    return get_remote_file(
+        'Tests/Marketplace/approved_tags.json',
+        github_repo=GithubContentConfig.OFFICIAL_CONTENT_REPO_NAME
+    ).get('approved_list', [])
+
+
 def get_pack_metadata(file_path: str) -> dict:
     """ Get the pack_metadata dict, of the pack containing the given file path.
 
@@ -1762,28 +1782,4 @@
         pack_metadata, _ = get_dict_from_file(metadata_path)
         return pack_metadata
     except Exception:
-        return {}
-=======
-def get_approved_usecases() -> list:
-    """Gets approved list of usecases from content master
-
-    Returns:
-        List of approved usecases
-    """
-    return get_remote_file(
-        'Tests/Marketplace/approved_usecases.json',
-        github_repo=GithubContentConfig.OFFICIAL_CONTENT_REPO_NAME
-    ).get('approved_list', [])
-
-
-def get_approved_tags() -> list:
-    """Gets approved list of tags from content master
-
-    Returns:
-        List of approved tags
-    """
-    return get_remote_file(
-        'Tests/Marketplace/approved_tags.json',
-        github_repo=GithubContentConfig.OFFICIAL_CONTENT_REPO_NAME
-    ).get('approved_list', [])
->>>>>>> ad70a2d8
+        return {}