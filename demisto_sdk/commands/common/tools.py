import argparse
import ast
import glob
import io
import json
import os
import re
import shlex
import sys
from configparser import ConfigParser, MissingSectionHeaderError
from distutils.version import LooseVersion
from functools import partial
from pathlib import Path
from subprocess import DEVNULL, PIPE, Popen, check_output
from typing import Any, Callable, Dict, List, Optional, Tuple, Type, Union

import click
import colorama
import demisto_client
import git
import requests
import urllib3
import yaml
from demisto_sdk.commands.common.constants import (
    ALL_FILES_VALIDATION_IGNORE_WHITELIST, API_MODULES_PACK, CLASSIFIERS_DIR,
    CONTENT_GITHUB_LINK, CONTENT_GITHUB_ORIGIN, CONTENT_GITHUB_UPSTREAM,
    DASHBOARDS_DIR, DEF_DOCKER, DEF_DOCKER_PWSH, DOC_FILES_DIR,
    ID_IN_COMMONFIELDS, ID_IN_ROOT, INCIDENT_FIELDS_DIR, INCIDENT_TYPES_DIR,
    INDICATOR_FIELDS_DIR, INTEGRATIONS_DIR, LAYOUTS_DIR, PACK_IGNORE_TEST_FLAG,
    PACKAGE_SUPPORTING_DIRECTORIES, PACKAGE_YML_FILE_REGEX, PACKS_DIR,
    PACKS_DIR_REGEX, PACKS_PACK_IGNORE_FILE_NAME, PACKS_README_FILE_NAME,
    PLAYBOOKS_DIR, RELEASE_NOTES_DIR, RELEASE_NOTES_REGEX, REPORTS_DIR,
    SCRIPTS_DIR, SDK_API_GITHUB_RELEASES, TEST_PLAYBOOKS_DIR, TYPE_PWSH,
    UNRELEASE_HEADER, WIDGETS_DIR, FileType)
from packaging.version import parse
from ruamel.yaml import YAML

# disable insecure warnings
urllib3.disable_warnings()

# inialize color palette
colorama.init()

ryaml = YAML()
ryaml.preserve_quotes = True
ryaml.allow_duplicate_keys = True


class LOG_COLORS:
    NATIVE = colorama.Style.RESET_ALL
    RED = colorama.Fore.RED
    GREEN = colorama.Fore.GREEN
    YELLOW = colorama.Fore.YELLOW
    WHITE = colorama.Fore.WHITE


LOG_VERBOSE = False

LAYOUT_CONTAINER_FIELDS = {'details', 'detailsV2', 'edit', 'close', 'mobile', 'quickView', 'indicatorsQuickView',
                           'indicatorsDetails'}


def set_log_verbose(verbose: bool):
    global LOG_VERBOSE
    LOG_VERBOSE = verbose


def get_log_verbose() -> bool:
    return LOG_VERBOSE


def get_yml_paths_in_dir(project_dir: str, error_msg: str = '') -> Tuple[list, str]:
    """
    Gets the project directory and returns the path of the first yml file in that directory
    :param project_dir: string path to the project_dir
    :param error_msg: the error msg to show to the user in case not yml files found in the directory
    :return: first returned argument is the list of all yml files paths in the directory, second returned argument is a
    string path to the first yml file in project_dir
    """
    yml_files = glob.glob(os.path.join(project_dir, '*.yml'))
    if not yml_files:
        if error_msg:
            print(error_msg)
        return [], ''
    return yml_files, yml_files[0]


# print srt in the given color
def print_color(obj, color):
    print(u'{}{}{}'.format(color, obj, LOG_COLORS.NATIVE))


def get_files_in_dir(project_dir: str, file_endings: list, recursive: bool = True) -> list:
    """
    Gets the project directory and returns the path of all yml, json and py files in it
    Args:
        project_dir: String path to the project_dir
        file_endings: List of file endings to search for in a given directory
        recursive: Indicates whether search should be recursive or not
    :return: The path of files with file_endings in the current dir
    """
    files = []
    pattern: str = '/**/*.' if recursive else '/*.'
    for file_type in file_endings:
        if project_dir.endswith(file_type):
            return [project_dir]
        files.extend([f for f in glob.glob(project_dir + pattern + file_type, recursive=recursive)])
    return files


def src_root() -> Path:
    """ Demisto-sdk absolute path from src root.

    Returns:
        Path: src root path.
    """
    git_dir = git.Repo(Path.cwd(),
                       search_parent_directories=True).working_tree_dir

    return Path(git_dir) / 'demisto_sdk'


def print_error(error_str):
    print_color(error_str, LOG_COLORS.RED)


def print_warning(warning_str):
    print_color(warning_str, LOG_COLORS.YELLOW)


def print_success(success_str):
    print_color(success_str, LOG_COLORS.GREEN)


def run_command(command, is_silenced=True, exit_on_error=True, cwd=None):
    """Run a bash command in the shell.

    Args:
        command (string): The string of the command you want to execute.
        is_silenced (bool): Whether to print command output.
        exit_on_error (bool): Whether to exit on command error.
        cwd (str): the path to the current working directory.

    Returns:
        string. The output of the command you are trying to execute.
    """
    if is_silenced:
        p = Popen(command.split(), stdout=PIPE, stderr=PIPE, universal_newlines=True, cwd=cwd)
    else:
        p = Popen(command.split(), cwd=cwd)

    output, err = p.communicate()
    if err:
        if exit_on_error:
            print_error('Failed to run command {}\nerror details:\n{}'.format(command, err))
            sys.exit(1)
        else:
            raise RuntimeError('Failed to run command {}\nerror details:\n{}'.format(command, err))

    return output


def get_remote_file(full_file_path, tag='master', return_content=False, suppress_print=False):
    """
    Args:
        full_file_path (string):The full path of the file.
        tag (string): The branch name. default is 'master'
        return_content (bool): Determines whether to return the file's raw content or the dict representation of it.
        suppress_print (bool): whether to suppress the warning message in case the file was not found.
    Returns:
        The file content in the required format.

    """
    # 'origin/' prefix is used to compared with remote branches but it is not a part of the github url.
    tag = tag.lstrip('origin/')

    # The replace in the end is for Windows support
    github_path = os.path.join(CONTENT_GITHUB_LINK, tag, full_file_path).replace('\\', '/')
    try:
        res = requests.get(github_path, verify=False, timeout=10)
        res.raise_for_status()
    except Exception as exc:
        if not suppress_print:
            print_warning('Could not find the old entity file under "{}".\n'
                          'please make sure that you did not break backward compatibility. '
                          'Reason: {}'.format(github_path, exc))
        return {}
    if return_content:
        return res.content
    if full_file_path.endswith('json'):
        details = json.loads(res.content)
    elif full_file_path.endswith('yml'):
        details = yaml.safe_load(res.content)
    # if neither yml nor json then probably a CHANGELOG or README file.
    else:
        details = {}
    return details


def filter_files_on_pack(pack: str, file_paths_list=str()) -> set:
    """
    filter_files_changes_on_pack.

    :param file_paths_list: list of content files
    :param pack: pack to filter

    :return: files_paths_on_pack: set of file paths contains only files located in the given pack
    """
    files_paths_on_pack = set()
    for file in file_paths_list:
        if get_pack_name(file) == pack:
            files_paths_on_pack.add(file)

    return files_paths_on_pack


def filter_packagify_changes(modified_files, added_files, removed_files, tag='master'):
    """
    Mark scripts/integrations that were removed and added as modifiied.

    :param modified_files: list of modified files in branch
    :param added_files: list of new files in branch
    :param removed_files: list of removed files in branch
    :param tag: tag of compared revision

    :return: tuple of updated lists: (modified_files, updated_added_files, removed_files)
    """
    # map IDs to removed files
    packagify_diff = {}  # type: dict
    for file_path in removed_files:
        if file_path.split("/")[0] in PACKAGE_SUPPORTING_DIRECTORIES:
            if PACKS_README_FILE_NAME in file_path:
                continue
            details = get_remote_file(file_path, tag)
            if details:
                uniq_identifier = '_'.join([
                    details['name'],
                    details.get('fromversion', '0.0.0'),
                    details.get('toversion', '99.99.99')
                ])
                packagify_diff[uniq_identifier] = file_path

    updated_added_files = set()
    for file_path in added_files:
        if file_path.split("/")[0] in PACKAGE_SUPPORTING_DIRECTORIES:
            if PACKS_README_FILE_NAME in file_path:
                updated_added_files.add(file_path)
                continue
            with open(file_path) as f:
                details = yaml.safe_load(f.read())

            uniq_identifier = '_'.join([
                details['name'],
                details.get('fromversion', '0.0.0'),
                details.get('toversion', '99.99.99')
            ])
            if uniq_identifier in packagify_diff:
                # if name appears as added and removed, this is packagify process - treat as modified.
                removed_files.remove(packagify_diff[uniq_identifier])
                modified_files.add((packagify_diff[uniq_identifier], file_path))
                continue

        updated_added_files.add(file_path)

    # remove files that are marked as both "added" and "modified"
    for file_path in modified_files:
        if isinstance(file_path, tuple):
            updated_added_files -= {file_path[1]}
        else:
            updated_added_files -= {file_path}

    return modified_files, updated_added_files, removed_files


def get_child_directories(directory):
    """Return a list of paths of immediate child directories of the 'directory' argument"""
    if not os.path.isdir(directory):
        return []
    child_directories = [
        os.path.join(directory, path) for
        path in os.listdir(directory) if os.path.isdir(os.path.join(directory, path))
    ]
    return child_directories


def get_child_files(directory):
    """Return a list of paths of immediate child files of the 'directory' argument"""
    if not os.path.isdir(directory):
        return []
    child_files = [
        os.path.join(directory, path) for
        path in os.listdir(directory) if os.path.isfile(os.path.join(directory, path))
    ]
    return child_files


def has_remote_configured():
    """
    Checks to see if a remote named "upstream" is configured. This is important for forked
    repositories as it will allow validation against the demisto/content master branch as
    opposed to the master branch of the fork.
    :return: bool : True if remote is configured, False if not.
    """
    remotes = run_command('git remote -v')
    if re.search(CONTENT_GITHUB_UPSTREAM, remotes):
        return True
    else:
        return False


def is_origin_content_repo():
    """
    Checks to see if a remote named "origin" is configured. This check helps to determine if
    validation needs to be ran against the origin master branch or the upstream master branch
    :return: bool : True if remote is configured, False if not.
    """
    remotes = run_command('git remote -v')
    if re.search(CONTENT_GITHUB_ORIGIN, remotes):
        return True
    else:
        return False


def get_last_remote_release_version():
    """
    Get latest release tag from remote github page

    :return: tag
    """
    if not os.environ.get('DEMISTO_SDK_SKIP_VERSION_CHECK') and not os.environ.get('CI'):
        try:
            releases_request = requests.get(SDK_API_GITHUB_RELEASES, verify=False, timeout=5)
            releases_request.raise_for_status()
            releases = releases_request.json()
            if isinstance(releases, list) and isinstance(releases[0], dict):
                latest_release = releases[0].get('tag_name')
                if isinstance(latest_release, str):
                    # remove v prefix
                    return latest_release[1:]
        except Exception as exc:
            exc_msg = str(exc)
            if isinstance(exc, requests.exceptions.ConnectionError):
                exc_msg = f'{exc_msg[exc_msg.find(">") + 3:-3]}.\n' \
                          f'This may happen if you are not connected to the internet.'
            print_warning(f'Could not get latest demisto-sdk version.\nEncountered error: {exc_msg}')

    return ''


def get_file(method, file_path, type_of_file):
    data_dictionary = None
    with open(os.path.expanduser(file_path), mode="r", encoding="utf8") as f:
        if file_path.endswith(type_of_file):
            read_file = f.read()
            replaced = read_file.replace("simple: =", "simple: '='")
            # revert str to stream for loader
            stream = io.StringIO(replaced)
            try:
                data_dictionary = method(stream)
            except Exception as e:
                print_error(
                    "{} has a structure issue of file type{}. Error was: {}".format(file_path, type_of_file, str(e)))
                return {}
    if type(data_dictionary) is dict:
        return data_dictionary
    return {}


def get_yaml(file_path):
    return get_file(yaml.safe_load, file_path, ('yml', 'yaml'))


def get_ryaml(file_path: str) -> dict:
    """
    Get yml file contents using ruaml

    Args:
        file_path (string): The file path

    Returns:
        dict. The yml contents
    """
    try:
        with open(os.path.expanduser(file_path), 'r') as yf:
            data = ryaml.load(yf)
    except FileNotFoundError as e:
        click.echo(f'File {file_path} not found. Error was: {str(e)}', nl=True)
    except Exception as e:
        click.echo(
            "{} has a structure issue of file type yml. Error was: {}".format(file_path, str(e)), nl=True)
    return data


def get_json(file_path):
    return get_file(json.load, file_path, 'json')


def get_script_or_integration_id(file_path):
    data_dictionary = get_yaml(file_path)

    if data_dictionary:
        commonfields = data_dictionary.get('commonfields', {})
        return commonfields.get('id', ['-', ])


def get_api_module_integrations_set(changed_api_modules, integration_set):
    integrations_set = list()
    for integration in integration_set:
        integration_data = list(integration.values())[0]
        if integration_data.get('api_modules', '') in changed_api_modules:
            integrations_set.append(integration_data)
    return integrations_set


def get_api_module_ids(file_list):
    """Extracts APIModule IDs from the file list"""
    api_module_set = set()
    if file_list:
        for pf in file_list:
            parent = pf
            while f'/{API_MODULES_PACK}/Scripts/' in parent:
                parent = get_parent_directory_name(parent, abs_path=True)
                if f'/{API_MODULES_PACK}/Scripts/' in parent:
                    pf = parent
            if parent != pf:
                api_module_set.add(os.path.basename(pf))
    return api_module_set


def get_entity_id_by_entity_type(data: dict, content_entity: str):
    """
    Returns the id of the content entity given its entity type
    :param data: The data of the file
    :param content_entity: The content entity type
    :return: The file id
    """
    if content_entity in (INTEGRATIONS_DIR, SCRIPTS_DIR):
        return data.get('commonfields', {}).get('id', '')
    elif content_entity == LAYOUTS_DIR:
        return data.get('typeId', '')
    else:
        return data.get('id', '')


def get_entity_name_by_entity_type(data: dict, content_entity: str):
    """
    Returns the name of the content entity given its entity type
    :param data: The data of the file
    :param content_entity: The content entity type
    :return: The file name
    """
    if content_entity == LAYOUTS_DIR:
        return data.get('typeId', '')
    else:
        return data.get('name', '')


def collect_ids(file_path):
    """Collect id mentioned in file_path"""
    data_dictionary = get_yaml(file_path)

    if data_dictionary:
        return data_dictionary.get('id', '-')


def get_from_version(file_path):
    data_dictionary = get_yaml(file_path)

    if data_dictionary:
        from_version = data_dictionary.get('fromversion', '0.0.0')
        if from_version == "":
            return "0.0.0"

        if not re.match(r"^\d{1,2}\.\d{1,2}\.\d{1,2}$", from_version):
            raise ValueError("{} fromversion is invalid \"{}\". "
                             "Should be of format: \"x.x.x\". for example: \"4.5.0\"".format(file_path, from_version))

        return from_version

    return '0.0.0'


def get_to_version(file_path):
    data_dictionary = get_yaml(file_path)

    if data_dictionary:
        to_version = data_dictionary.get('toversion', '99.99.99')
        if not re.match(r"^\d{1,2}\.\d{1,2}\.\d{1,2}$", to_version):
            raise ValueError("{} toversion is invalid \"{}\". "
                             "Should be of format: \"x.x.x\". for example: \"4.5.0\"".format(file_path, to_version))

        return to_version

    return '99.99.99'


def str2bool(v):
    if v.lower() in ('yes', 'true', 't', 'y', '1'):
        return True

    if v.lower() in ('no', 'false', 'f', 'n', '0'):
        return False

    raise argparse.ArgumentTypeError('Boolean value expected.')


def old_get_release_notes_file_path(file_path):
    dir_name = os.path.dirname(file_path)

    # CHANGELOG in pack sub dirs
    if re.match(PACKAGE_YML_FILE_REGEX, file_path):
        return os.path.join(dir_name, 'CHANGELOG.md')

    # We got the CHANGELOG file to get its release notes
    if file_path.endswith('CHANGELOG.md'):
        return file_path

    # outside of packages, change log file will include the original file name.
    file_name = os.path.basename(file_path)
    return os.path.join(dir_name, os.path.splitext(file_name)[0] + '_CHANGELOG.md')


def old_get_latest_release_notes_text(rn_path):
    if not os.path.isfile(rn_path):
        # releaseNotes were not provided
        return None

    with open(rn_path) as f:
        rn = f.read()

    if not rn:
        # empty releaseNotes is not supported
        return None

    new_rn = re.findall(RELEASE_NOTES_REGEX, rn)
    if new_rn:
        # get release notes up to release header
        new_rn = new_rn[0].rstrip()
    else:
        new_rn = rn.replace(UNRELEASE_HEADER, '')

    return new_rn if new_rn else None


def get_release_notes_file_path(file_path):
    """
    Accepts file path which is alleged to contain release notes. Validates that the naming convention
    is followed. If the file identified does not match the naming convention, error is returned.
    :param file_path: str - File path of the suspected release note.
    :return: file_path: str - Validated release notes path.
    """
    if file_path is None:
        print_warning("Release notes were not found.")
        return None
    else:
        if bool(re.search(r'\d{1,2}_\d{1,2}_\d{1,2}\.md', file_path)):
            return file_path
        else:
            print_warning(f'Unsupported file type found in ReleaseNotes directory - {file_path}')
            return None


def get_latest_release_notes_text(rn_path):
    if rn_path is None:
        print_warning('Path to release notes not found.')
        rn = None
    else:
        with open(rn_path) as f:
            rn = f.read()

        if not rn:
            print_error(f'Release Notes may not be empty. Please fill out correctly. - {rn_path}')
            return None

    return rn if rn else None


def format_version(version):
    """format server version to form X.X.X

    Args:
        version (string): string representing Demisto version

    Returns:
        string.
        The formatted server version.
    """
    formatted_version = version
    if len(version.split('.')) == 1:
        formatted_version = f'{version}.0.0'
    elif len(version.split('.')) == 2:
        formatted_version = f'{version}.0'

    return formatted_version


def server_version_compare(v1, v2):
    """compare Demisto versions

    Args:
        v1 (string): string representing Demisto version (first comparable)
        v2 (string): string representing Demisto version (second comparable)


    Returns:
        int.
        0 for equal versions.
        positive if v1 later version than v2.
        negative if v2 later version than v1.
    """

    v1 = format_version(v1)
    v2 = format_version(v2)

    _v1, _v2 = LooseVersion(v1), LooseVersion(v2)
    if _v1 == _v2:
        return 0
    if _v1 > _v2:
        return 1
    return -1


def run_threads_list(threads_list):
    """
    Start a list of threads and wait for completion (join)

    Arguments:
        threads_list (list of threads) -- list of threads to start and wait for join
    """
    # run each command in a separate thread
    for t in threads_list:
        t.start()
    # wait for the commands to complete
    for t in threads_list:
        t.join()


def is_file_path_in_pack(file_path):
    return bool(re.findall(PACKS_DIR_REGEX, file_path))


def get_pack_name(file_path):
    """
    extract pack name (folder name) from file path

    Arguments:
        file_path (str): path of a file inside the pack

    Returns:
        pack name (str)
    """
    # the regex extracts pack name from relative paths, for example: Packs/EWSv2 -> EWSv2
    match = re.search(rf'^{PACKS_DIR_REGEX}[/\\]([^/\\]+)[/\\]?', file_path)
    return match.group(1) if match else None


def get_pack_names_from_files(file_paths, skip_file_types=None):
    if skip_file_types is None:
        skip_file_types = set()

    packs = set()
    for path in file_paths:
        # renamed files are in a tuples - the second element is the new file name
        if isinstance(path, tuple):
            path = path[1]

        file_type = find_type(path)
        if file_type not in skip_file_types:
            pack = get_pack_name(path)
            if pack and is_file_path_in_pack(path):
                packs.add(pack)

    return packs


def filter_files_by_type(file_paths=None, skip_file_types=None) -> set:
    """get set of files and return the set whiteout the types to skip

    Args:
    - file_paths (set): set of content files.
    - skip_file_types List[str]: list of file types to skip.

    Returns:
    files (set): list of files whiteout the types to skip
    """
    if file_paths is None:
        file_paths = set()
    files = set()
    for path in file_paths:
        # renamed files are in a tuples - the second element is the new file name
        if isinstance(path, tuple):
            path = path[1]
        file_type = find_type(path)
        if file_type not in skip_file_types and is_file_path_in_pack(path):
            files.add(path)
    return files


def pack_name_to_path(pack_name):
    return os.path.join(PACKS_DIR, pack_name)


def get_pack_ignore_file_path(pack_name):
    return os.path.join(PACKS_DIR, pack_name, PACKS_PACK_IGNORE_FILE_NAME)


def get_ignore_pack_skipped_tests(pack_name: str) -> set:
    """
    Retrieve the skipped tests of a given pack, as detailed in the .pack-ignore file

    expected ignored tests structure in .pack-ignore:
        [file:playbook-Not-To-Run-Directly.yml]
        ignore=auto-test

    Arguments:
        pack name (str): name of the pack

    Returns:
        ignored_tests_set (set[str]): set of ignored test ids

    """
    ignored_tests_set = set()
    if pack_name:
        pack_ignore_path = get_pack_ignore_file_path(pack_name)

        if os.path.isfile(pack_ignore_path):
            try:
                # read pack_ignore using ConfigParser
                config = ConfigParser(allow_no_value=True)
                config.read(pack_ignore_path)

                # go over every file in the config
                for section in config.sections():
                    if section.startswith("file:"):
                        # given section is of type file
                        file_name = section[5:]
                        for key in config[section]:
                            if key == 'ignore':
                                # group ignore codes to a list
                                ignore_list = str(config[section][key]).split(',')
                                if PACK_IGNORE_TEST_FLAG in ignore_list:
                                    # given file is to be ignored, try to get its id directly from yaml
                                    path = os.path.join(PACKS_DIR, pack_name, TEST_PLAYBOOKS_DIR, file_name)
                                    if os.path.isfile(path):
                                        test_yaml = get_yaml(path)
                                        if 'id' in test_yaml:
                                            ignored_tests_set.add(test_yaml['id'])
            except MissingSectionHeaderError:
                pass

    return ignored_tests_set


def get_all_docker_images(script_obj) -> List[str]:
    """Gets a yml as dict and returns a list of all 'dockerimage' values in the yml.

    Args:
        script_obj (dict): A yml dict.

    Returns:
        List. A list of all docker images.
    """
    # this makes sure the first docker in the list is the main docker image.
    def_docker_image = DEF_DOCKER
    if script_obj.get('type') == TYPE_PWSH:
        def_docker_image = DEF_DOCKER_PWSH
    imgs = [script_obj.get('dockerimage') or def_docker_image]

    # get additional docker images
    for key in script_obj.keys():
        if 'dockerimage' in key and key != 'dockerimage':
            if isinstance(script_obj.get(key), str):
                imgs.append(script_obj.get(key))

            elif isinstance(script_obj.get(key), list):
                imgs.extend(script_obj.get(key))

    return imgs


def get_python_version(docker_image, log_verbose=None, no_prints=False):
    """
    Get the python version of a docker image
    Arguments:
        docker_image {string} -- Docker image being used by the project
    Return:
        python version as a float (2.7, 3.7)
    Raises:
        ValueError -- if version is not supported
    """
    if log_verbose is None:
        log_verbose = LOG_VERBOSE
    stderr_out = None if log_verbose else DEVNULL
    py_ver = check_output(["docker", "run", "--rm", docker_image,
                           "python", "-c",
                           "import sys;print('{}.{}'.format(sys.version_info[0], sys.version_info[1]))"],
                          universal_newlines=True, stderr=stderr_out).strip()
    if not no_prints:
        print("Detected python version: [{}] for docker image: {}".format(py_ver, docker_image))

    py_num = float(py_ver)
    if py_num < 2.7 or (3 < py_num < 3.4):  # pylint can only work on python 3.4 and up
        raise ValueError("Python vesion for docker image: {} is not supported: {}. "
                         "We only support python 2.7.* and python3 >= 3.4.".format(docker_image, py_num))
    return py_num


def get_pipenv_dir(py_version, envs_dirs_base):
    """
    Get the direcotry holding pipenv files for the specified python version
    Arguments:
        py_version {float} -- python version as 2.7 or 3.7
    Returns:
        string -- full path to the pipenv dir
    """
    return "{}{}".format(envs_dirs_base, int(py_version))


def print_v(msg, log_verbose=None):
    if log_verbose is None:
        log_verbose = LOG_VERBOSE
    if log_verbose:
        print(msg)


def get_dev_requirements(py_version, envs_dirs_base):
    """
    Get the requirements for the specified py version.

    Arguments:
        py_version {float} -- python version as float (2.7, 3.7)

    Raises:
        ValueError -- If can't detect python version

    Returns:
        string -- requirement required for the project
    """
    env_dir = get_pipenv_dir(py_version, envs_dirs_base)
    stderr_out = None if LOG_VERBOSE else DEVNULL
    requirements = check_output(['pipenv', 'lock', '-r', '-d'], cwd=env_dir, universal_newlines=True,
                                stderr=stderr_out)
    print_v("dev requirements:\n{}".format(requirements))
    return requirements


def get_dict_from_file(path: str, use_ryaml: bool = False) -> Tuple[Dict, Union[str, None]]:
    """
    Get a dict representing the file

    Arguments:
        path - a path to the file
        use_ryaml - Whether to use ryaml for file loading or not

    Returns:
        dict representation of the file, and the file_type, either .yml ot .json
    """
    if path:
        if path.endswith('.yml'):
            if use_ryaml:
                return get_ryaml(path), 'yml'
            return get_yaml(path), 'yml'
        elif path.endswith('.json'):
            return get_json(path), 'json'
        elif path.endswith('.py'):
            return {}, 'py'
    return {}, None


# flake8: noqa: C901
def find_type(path: str = '', _dict=None, file_type: Optional[str] = None, ignore_sub_categories: bool = False):
    """
    returns the content file type

    Arguments:
        path - a path to the file

    Returns:
        string representing the content file type
    """
    if path.endswith('.md'):
        if 'README' in path:
            return FileType.README

        if RELEASE_NOTES_DIR in path:
            return FileType.RELEASE_NOTES

        if 'description' in path:
            return FileType.DESCRIPTION

        return FileType.CHANGELOG

    # integration image
    if path.endswith('_image.png'):
        return FileType.IMAGE

    # doc files images
    if path.endswith('.png') and DOC_FILES_DIR in path:
        return FileType.DOC_IMAGE

    if path.endswith('.ps1'):
        return FileType.POWERSHELL_FILE

    if path.endswith('.py'):
        return FileType.PYTHON_FILE

    if not _dict and not file_type:
        _dict, file_type = get_dict_from_file(path)

    if file_type == 'yml':
        if 'category' in _dict:
            if 'beta' in _dict and not ignore_sub_categories:
                return FileType.BETA_INTEGRATION

            return FileType.INTEGRATION

        if 'script' in _dict:
            if TEST_PLAYBOOKS_DIR in path and not ignore_sub_categories:
                return FileType.TEST_SCRIPT

            return FileType.SCRIPT

        if 'tasks' in _dict:
            if TEST_PLAYBOOKS_DIR in path:
                return FileType.TEST_PLAYBOOK

            return FileType.PLAYBOOK

    if file_type == 'json':
        if 'widgetType' in _dict:
            return FileType.WIDGET

        if 'orientation' in _dict:
            return FileType.REPORT

        if 'color' in _dict and 'cliName' not in _dict:  # check against another key to make it more robust
            return FileType.INCIDENT_TYPE

        # 'regex' key can be found in new reputations files while 'reputations' key is for the old reputations
        # located in reputations.json file.
        if 'regex' in _dict or 'reputations' in _dict:
            return FileType.REPUTATION

        if 'brandName' in _dict and 'transformer' in _dict:
            return FileType.OLD_CLASSIFIER

        if ('transformer' in _dict and 'keyTypeMap' in _dict) or 'mapping' in _dict:
            if _dict.get('type') and _dict.get('type') == 'classification':
                return FileType.CLASSIFIER
            elif _dict.get('type') and 'mapping' in _dict.get('type'):
                return FileType.MAPPER
            return None

        if 'canvasContextConnections' in _dict:
            return FileType.CONNECTION

        if 'layout' in _dict or 'kind' in _dict:
            if 'kind' in _dict or 'typeId' in _dict:
                return FileType.LAYOUT

            return FileType.DASHBOARD

        if 'group' in _dict and LAYOUT_CONTAINER_FIELDS.intersection(_dict):
            return FileType.LAYOUTS_CONTAINER

        # When using it for all files validation- sometimes 'id' can be integer
        if 'id' in _dict:
            if isinstance(_dict['id'], str):
                _id = _dict['id'].lower()
                if _id.startswith('incident'):
                    return FileType.INCIDENT_FIELD
                if _id.startswith('indicator'):
                    return FileType.INDICATOR_FIELD
            else:
                print(f'The file {path} could not be recognized, please update the "id" to be a string')

    return None


def get_common_server_path(env_dir):
    common_server_dir = get_common_server_dir(env_dir)
    return os.path.join(common_server_dir, 'CommonServerPython.py')


def get_common_server_path_pwsh(env_dir):
    common_server_dir = get_common_server_dir_pwsh(env_dir)
    return os.path.join(common_server_dir, 'CommonServerPowerShell.ps1')


def _get_common_server_dir_general(env_dir, name):
    common_server_pack_path = os.path.join(env_dir, 'Packs', 'Base', 'Scripts', name)

    return common_server_pack_path


def get_common_server_dir(env_dir):
    return _get_common_server_dir_general(env_dir, 'CommonServerPython')


def get_common_server_dir_pwsh(env_dir):
    return _get_common_server_dir_general(env_dir, 'CommonServerPowerShell')


def is_external_repository():
    """
    Returns True if script executed from private repository

    """
    git_repo = git.Repo(os.getcwd(), search_parent_directories=True)
    private_settings_path = os.path.join(git_repo.working_dir, '.private-repo-settings')
    return os.path.exists(private_settings_path)


def get_content_path() -> str:
    """ Get abs content path, from any CWD
    Returns:
        str: Absolute content path
    """
    try:
        git_repo = git.Repo(os.getcwd(), search_parent_directories=True)
        remote_url = git_repo.remote().urls.__next__()
        is_fork_repo = 'content' in remote_url
        is_external_repo = is_external_repository()

        if not is_fork_repo and not is_external_repo:
            raise git.InvalidGitRepositoryError
        return git_repo.working_dir
    except (git.InvalidGitRepositoryError, git.NoSuchPathError):
        print_error("Please run demisto-sdk in content repository - Aborting!")
    return ''


def run_command_os(command: str, cwd: Union[Path, str], env: Union[os._Environ, dict] = os.environ) -> \
        Tuple[str, str, int]:
    """ Run command in subprocess tty
    Args:
        command(str): Command to be executed.
        cwd(Path): Path from pathlib object to be executed
        env: Environment variables for the execution
    Returns:
        str: Stdout of the command
        str: Stderr of the command
        int: exit code of command
    """
    if isinstance(cwd, str):
        cwd = Path(cwd)
    try:
        process = Popen(
            shlex.split(command),
            cwd=cwd,
            env=env,
            stdout=PIPE,
            stderr=PIPE,
            universal_newlines=True
        )
        stdout, stderr = process.communicate()
    except OSError as e:
        return '', str(e), 1

    return stdout, stderr, process.returncode


def pascal_case(st: str) -> str:
    """Convert a string to pascal case. Will simply remove spaces and make sure the first
    character is capitalized

    Arguments:
        st {str} -- string to convert

    Returns:
        str -- converted string
    """
    words = re.findall(r'[a-zA-Z0-9]+', st)
    return ''.join(''.join([w[0].upper(), w[1:]]) for w in words)


def capital_case(st: str) -> str:
    """Capitalize the first letter of each word of a string. The remaining characters are untouched.

    Arguments:
        st {str} -- string to convert

    Returns:
        str -- converted string
    """
    if len(st) >= 1:
        words = st.split()
        return ' '.join([f'{s[:1].upper()}{s[1:]}' for s in words if len(s) >= 1])
    else:
        return ''


def get_last_release_version():
    """
    Get latest release tag (xx.xx.xx)

    :return: tag
    """
    tags = run_command('git tag').split('\n')
    tags = [tag for tag in tags if re.match(r'\d+\.\d+\.\d+', tag) is not None]
    tags.sort(key=LooseVersion, reverse=True)

    return tags[0]


def is_file_from_content_repo(file_path: str) -> Tuple[bool, str]:
    """ Check if an absolute file_path is part of content repo.
    Args:
        file_path (str): The file path which is checked.
    Returns:
        bool: if file is part of content repo.
        str: relative path of file in content repo.
    """
    git_repo = git.Repo(os.getcwd(),
                        search_parent_directories=True)
    remote_url = git_repo.remote().urls.__next__()
    is_fork_repo = 'content' in remote_url
    is_external_repo = is_external_repository()

    if not is_fork_repo and not is_external_repo:
        return False, ''
    content_path_parts = Path(git_repo.working_dir).parts
    input_path_parts = Path(file_path).parts
    input_path_parts_prefix = input_path_parts[:len(content_path_parts)]
    if content_path_parts == input_path_parts_prefix:
        return True, '/'.join(input_path_parts[len(content_path_parts):])
    else:
        return False, ''


def should_file_skip_validation(file_path: str) -> bool:
    """Check if the file cannot be validated under 'run_all_validations_on_file' method for various reasons,
        either if it's a test file, or if it's a file that's been validated somewhere else
        Args:
            file_path (str): The file path which is checked.
        Returns:
            bool: True if the file's validation should be skipped, False otherwise.
        """
    file_extension = os.path.splitext(file_path)[-1]
    # We validate only yml json and .md files
    if file_extension not in ['.yml', '.json', '.md']:
        return True
    if any(ignore_pattern in file_path.lower() for ignore_pattern in ALL_FILES_VALIDATION_IGNORE_WHITELIST):
        return True
    # Ignoring changelog and description files since these are checked on the integration validation
    if 'changelog' in file_path.lower() or 'description' in file_path.lower():
        return True
    # unified files should not be validated
    if file_path.endswith('_unified.yml'):
        return True
    return False


def retrieve_file_ending(file_path: str) -> str:
    """
    Retrieves the file ending (without the dot)
    :param file_path: The file path
    :return: The file ending
    """
    os_split: tuple = os.path.splitext(file_path)
    if os_split:
        file_ending: str = os_split[1]
        if file_ending and '.' in file_ending:
            return file_ending[1:]
    return ''


def is_test_config_match(test_config: dict, test_playbook_id: str = '', integration_id: str = '') -> bool:
    """
    Given a test configuration from conf.json file, this method checks if the configuration is configured for the
    test playbook or for integration_id.
    Since in conf.json there could be test configurations with 'integrations' as strings or list of strings
    the type of test_configurations['integrations'] is checked in first and the match according to the type.
    If file type is not an integration- will return True if the test_playbook id matches playbookID.
    Args:
        test_config: A test configuration from conf.json file under 'tests' key.
        test_playbook_id: A test playbook ID.
        integration_id: An integration ID.
    If both test_playbook_id and integration_id are given will look for a match of both, else will look for match
    of either test playbook id or integration id
    Returns:
        True if the test configuration contains the test playbook and the content item or False if not
    """
    test_playbook_match = test_playbook_id == test_config.get('playbookID')
    test_integrations = test_config.get('integrations')
    if isinstance(test_integrations, list):
        integration_match = any(
            test_integration for test_integration in test_integrations if test_integration == integration_id)
    else:
        integration_match = test_integrations == integration_id
    # If both playbook id and integration id are given
    if integration_id and test_playbook_id:
        return test_playbook_match and integration_match

    # If only integration id is given
    if integration_id:
        return integration_match

    # If only test playbook is given
    if test_playbook_id:
        return test_playbook_match

    return False


def get_not_registered_tests(conf_json_tests: list, content_item_id: str, file_type: str, test_playbooks: list) -> list:
    """
    Return all test playbooks that are not configured in conf.json file
    Args:
        conf_json_tests: the 'tests' value of 'conf.json file
        content_item_id: A content item ID, could be a script, an integration or a playbook.
        file_type: The file type, could be an integration or a playbook.
        test_playbooks: The yml file's list of test playbooks

    Returns:
        A list of TestPlaybooks not configured
    """
    not_registered_tests = []
    for test in test_playbooks:
        if file_type == 'playbook':
            test_registered_in_conf_json = any(
                test_config for test_config in conf_json_tests if is_test_config_match(test_config,
                                                                                       test_playbook_id=test)
            )
        else:
            test_registered_in_conf_json = any(
                test_config for test_config in conf_json_tests if is_test_config_match(test_config,
                                                                                       integration_id=content_item_id)
            )
        if not test_registered_in_conf_json:
            not_registered_tests.append(test)
    return not_registered_tests


def _get_file_id(file_type: str, file_content: Dict):
    """
    Gets the ID of a content item according to it's type
    Args:
        file_type: The type of the content item
        file_content: The content of the content item

    Returns:
        The file's content ID
    """
    file_id = ''
    if file_type in ID_IN_ROOT:
        file_id = file_content.get('id', '')
    elif file_type in ID_IN_COMMONFIELDS:
        file_id = file_content.get('commonfields', {}).get('id')
    return file_id


def is_path_of_integration_directory(path: str) -> bool:
    """Returns true if directory is integration directory false if not.
    """
    return os.path.basename(path) == INTEGRATIONS_DIR


def is_path_of_script_directory(path: str) -> bool:
    """Returns true if directory is script directory false if not.
    """
    return os.path.basename(path) == SCRIPTS_DIR


def is_path_of_playbook_directory(path: str) -> bool:
    """Returns true if directory is playbook directory false if not.
    """
    return os.path.basename(path) == PLAYBOOKS_DIR


def is_path_of_test_playbook_directory(path: str) -> bool:
    """Returns true if directory is test_playbook directory false if not.
    """
    return os.path.basename(path) == TEST_PLAYBOOKS_DIR


def is_path_of_report_directory(path: str) -> bool:
    """Returns true if directory is report directory false if not.
    """
    return os.path.basename(path) == REPORTS_DIR


def is_path_of_dashboard_directory(path: str) -> bool:
    """Returns true if directory is integration directory false if not.
    """
    return os.path.basename(path) == DASHBOARDS_DIR


def is_path_of_widget_directory(path: str) -> bool:
    """Returns true if directory is integration directory false if not.
    """
    return os.path.basename(path) == WIDGETS_DIR


def is_path_of_incident_field_directory(path: str) -> bool:
    """Returns true if directory is integration directory false if not.
    """
    return os.path.basename(path) == INCIDENT_FIELDS_DIR


def is_path_of_incident_type_directory(path: str) -> bool:
    """Returns true if directory is integration directory false if not.
    """
    return os.path.basename(path) == INCIDENT_TYPES_DIR


def is_path_of_indicator_field_directory(path: str) -> bool:
    """Returns true if directory is integration directory false if not.
    """
    return os.path.basename(path) == INDICATOR_FIELDS_DIR


def is_path_of_layout_directory(path: str) -> bool:
    """Returns true if directory is integration directory false if not.
    """
    return os.path.basename(path) == LAYOUTS_DIR


def is_path_of_classifier_directory(path: str) -> bool:
    """Returns true if directory is integration directory false if not.
    """
    return os.path.basename(path) == CLASSIFIERS_DIR


def get_parent_directory_name(path: str, abs_path: bool = False) -> str:
    """
    Retrieves the parent directory name
    :param path: path to get the parent dir name
    :param abs_path: when set to true, will return absolute path
    :return: parent directory name
    """
    parent_dir_name = os.path.dirname(os.path.abspath(path))
    if abs_path:
        return parent_dir_name
    return os.path.basename(parent_dir_name)


def get_content_file_type_dump(file_path: str) -> Callable[[str], str]:
    """
    Return a method with which 'curr' (the current key the lies in the path of the error) should be printed with
    If the file is a yml file:
        will return a yaml.dump function
    If the file is a json file:
        will return a json.dumps function configured with indent=4
    In any other case- will just print the string representation of the key.

    The file type is checked according to the file extension

    Args:
        file_path: The file path whose type is determined in this method

    Returns:
        A function that returns string representation of 'curr'
    """
    # Setting the method that should the curr path
    file_extension = os.path.splitext(file_path)[-1]
    curr_string_transformer: Union[partial[str], Type[str], Callable] = str
    if file_extension in ['.yml', '.yaml']:
        curr_string_transformer = yaml.dump
    elif file_extension == '.json':
        curr_string_transformer = partial(json.dumps, indent=4)
    return curr_string_transformer


def get_code_lang(file_data: dict, file_entity: str) -> str:
    """
    Returns the code language by the file entity
    :param file_data: The file data
    :param file_entity: The file entity
    :return: The code language
    """
    if file_entity == INTEGRATIONS_DIR:
        return file_data.get('script', {}).get('type', '')
    elif file_entity == SCRIPTS_DIR:
        return file_data.get('type', {})
    return ''


def get_content_release_identifier(branch_name: str) -> Optional[str]:
    """

    Args:
        branch_name: the branch name to get config.yml from

    Returns:
        GIT_SHA1 of latest content release if successfully returned from content repo.
        else None.
    """
    try:
        file_content = get_remote_file('.circleci/config.yml', tag=branch_name)
    except Exception:
        return None
    else:
        return file_content.get('references', {}).get('environment', {}).get('environment', {}).get('GIT_SHA1')


def camel_to_snake(camel: str) -> str:
    """
    Converts camel case (CamelCase) strings to snake case (snake_case) strings.
    Args:
        camel (str): The camel case string.

    Returns:
        str: The snake case string.
    """
    camel_to_snake_pattern = re.compile(r'(?<!^)(?=[A-Z][a-z])')
    snake = camel_to_snake_pattern.sub('_', camel).lower()
    return snake


def get_demisto_version(demisto_client: demisto_client) -> str:
    """
    Args:
        demisto_client: A configured demisto_client instance

    Returns:
        the server version of the Demisto instance.
    """
    resp = demisto_client.generic_request('/about', 'GET')
    about_data = json.loads(resp[0].replace("'", '"'))
    return parse(about_data.get('demistoVersion'))


<<<<<<< HEAD
def open_id_set_file(id_set_path):
    id_set = None
    try:
        with open(id_set_path, 'r') as id_set_file:
            id_set = json.load(id_set_file)
    except IOError:
        return id_set
    return id_set
=======
def arg_to_list(arg: Union[str, List[str]], separator: str = ",") -> List[str]:
    """
       Converts a string representation of lists to a python list
       Args:
              arg: string or list of string.
              separator: A string separator to separate the strings, the default is a comma.
       Returns:
             list, contains strings.

    """
    if not arg:
        return []
    if isinstance(arg, list):
        return arg
    if isinstance(arg, str):
        if arg[0] == '[' and arg[-1] == ']':
            return json.loads(arg)
        return [s.strip() for s in arg.split(separator)]
    return [arg]
>>>>>>> b001a3f9
<|MERGE_RESOLUTION|>--- conflicted
+++ resolved
@@ -1421,16 +1421,6 @@
     return parse(about_data.get('demistoVersion'))
 
 
-<<<<<<< HEAD
-def open_id_set_file(id_set_path):
-    id_set = None
-    try:
-        with open(id_set_path, 'r') as id_set_file:
-            id_set = json.load(id_set_file)
-    except IOError:
-        return id_set
-    return id_set
-=======
 def arg_to_list(arg: Union[str, List[str]], separator: str = ",") -> List[str]:
     """
        Converts a string representation of lists to a python list
@@ -1450,4 +1440,13 @@
             return json.loads(arg)
         return [s.strip() for s in arg.split(separator)]
     return [arg]
->>>>>>> b001a3f9
+
+
+def open_id_set_file(id_set_path):
+    id_set = None
+    try:
+        with open(id_set_path, 'r') as id_set_file:
+            id_set = json.load(id_set_file)
+    except IOError:
+        return id_set
+    return id_set