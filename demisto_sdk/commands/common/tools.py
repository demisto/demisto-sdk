import argparse
import ast
import glob
import io
import json
import os
import re
import shlex
import sys
from configparser import ConfigParser, MissingSectionHeaderError
from distutils.version import LooseVersion
from functools import partial
from pathlib import Path
from subprocess import DEVNULL, PIPE, Popen, check_output
from typing import (Any, Callable, Dict, List, Match, Optional, Tuple, Type,
                    Union)

import click
import colorama
import demisto_client
import git
import requests
import urllib3
import yaml
from demisto_sdk.commands.common.constants import (
    ALL_FILES_VALIDATION_IGNORE_WHITELIST, API_MODULES_PACK, CLASSIFIERS_DIR,
    CONTENT_GITHUB_LINK, CONTENT_GITHUB_ORIGIN, CONTENT_GITHUB_UPSTREAM,
    DASHBOARDS_DIR, DEF_DOCKER, DEF_DOCKER_PWSH, DOC_FILES_DIR,
    ID_IN_COMMONFIELDS, ID_IN_ROOT, INCIDENT_FIELDS_DIR, INCIDENT_TYPES_DIR,
    INDICATOR_FIELDS_DIR, INTEGRATIONS_DIR, LAYOUTS_DIR, PACK_IGNORE_TEST_FLAG,
    PACKAGE_SUPPORTING_DIRECTORIES, PACKAGE_YML_FILE_REGEX, PACKS_DIR,
    PACKS_DIR_REGEX, PACKS_PACK_IGNORE_FILE_NAME, PACKS_README_FILE_NAME,
    PLAYBOOKS_DIR, RELEASE_NOTES_DIR, RELEASE_NOTES_REGEX, REPORTS_DIR,
    SCRIPTS_DIR, SDK_API_GITHUB_RELEASES, TEST_PLAYBOOKS_DIR, TYPE_PWSH,
    UNRELEASE_HEADER, UUID_REGEX, WIDGETS_DIR, FileType)
from packaging.version import parse
from ruamel.yaml import YAML

# disable insecure warnings
urllib3.disable_warnings()

# inialize color palette
colorama.init()

ryaml = YAML()
ryaml.preserve_quotes = True
ryaml.allow_duplicate_keys = True


class LOG_COLORS:
    NATIVE = colorama.Style.RESET_ALL
    RED = colorama.Fore.RED
    GREEN = colorama.Fore.GREEN
    YELLOW = colorama.Fore.YELLOW
    WHITE = colorama.Fore.WHITE


LOG_VERBOSE = False

LAYOUT_CONTAINER_FIELDS = {'details', 'detailsV2', 'edit', 'close', 'mobile', 'quickView', 'indicatorsQuickView',
                           'indicatorsDetails'}


def set_log_verbose(verbose: bool):
    global LOG_VERBOSE
    LOG_VERBOSE = verbose


def get_log_verbose() -> bool:
    return LOG_VERBOSE


def get_yml_paths_in_dir(project_dir: str, error_msg: str = '') -> Tuple[list, str]:
    """
    Gets the project directory and returns the path of the first yml file in that directory
    :param project_dir: string path to the project_dir
    :param error_msg: the error msg to show to the user in case not yml files found in the directory
    :return: first returned argument is the list of all yml files paths in the directory, second returned argument is a
    string path to the first yml file in project_dir
    """
    yml_files = glob.glob(os.path.join(project_dir, '*.yml'))
    if not yml_files:
        if error_msg:
            print(error_msg)
        return [], ''
    return yml_files, yml_files[0]


# print srt in the given color
def print_color(obj, color):
    print(u'{}{}{}'.format(color, obj, LOG_COLORS.NATIVE))


def get_files_in_dir(project_dir: str, file_endings: list, recursive: bool = True) -> list:
    """
    Gets the project directory and returns the path of all yml, json and py files in it
    Args:
        project_dir: String path to the project_dir
        file_endings: List of file endings to search for in a given directory
        recursive: Indicates whether search should be recursive or not
    :return: The path of files with file_endings in the current dir
    """
    files = []
    pattern: str = '/**/*.' if recursive else '/*.'
    for file_type in file_endings:
        if project_dir.endswith(file_type):
            return [project_dir]
        files.extend([f for f in glob.glob(project_dir + pattern + file_type, recursive=recursive)])
    return files


def src_root() -> Path:
    """ Demisto-sdk absolute path from src root.

    Returns:
        Path: src root path.
    """
    git_dir = git.Repo(Path.cwd(),
                       search_parent_directories=True).working_tree_dir

    return Path(git_dir) / 'demisto_sdk'


def print_error(error_str):
    print_color(error_str, LOG_COLORS.RED)


def print_warning(warning_str):
    print_color(warning_str, LOG_COLORS.YELLOW)


def print_success(success_str):
    print_color(success_str, LOG_COLORS.GREEN)


def run_command(command, is_silenced=True, exit_on_error=True, cwd=None):
    """Run a bash command in the shell.

    Args:
        command (string): The string of the command you want to execute.
        is_silenced (bool): Whether to print command output.
        exit_on_error (bool): Whether to exit on command error.
        cwd (str): the path to the current working directory.

    Returns:
        string. The output of the command you are trying to execute.
    """
    if is_silenced:
        p = Popen(command.split(), stdout=PIPE, stderr=PIPE, universal_newlines=True, cwd=cwd)
    else:
        p = Popen(command.split(), cwd=cwd)

    output, err = p.communicate()
    if err:
        if exit_on_error:
            print_error('Failed to run command {}\nerror details:\n{}'.format(command, err))
            sys.exit(1)
        else:
            raise RuntimeError('Failed to run command {}\nerror details:\n{}'.format(command, err))

    return output


def get_remote_file(full_file_path, tag='master', return_content=False, suppress_print=False):
    """
    Args:
        full_file_path (string):The full path of the file.
        tag (string): The branch name. default is 'master'
        return_content (bool): Determines whether to return the file's raw content or the dict representation of it.
        suppress_print (bool): whether to suppress the warning message in case the file was not found.
    Returns:
        The file content in the required format.

    """
    # 'origin/' prefix is used to compared with remote branches but it is not a part of the github url.
    tag = tag.lstrip('origin/')

    # The replace in the end is for Windows support
    github_path = os.path.join(CONTENT_GITHUB_LINK, tag, full_file_path).replace('\\', '/')
    try:
        res = requests.get(github_path, verify=False, timeout=10)
        res.raise_for_status()
    except Exception as exc:
        if not suppress_print:
            print_warning('Could not find the old entity file under "{}".\n'
                          'please make sure that you did not break backward compatibility. '
                          'Reason: {}'.format(github_path, exc))
        return {}
    if return_content:
        return res.content
    if full_file_path.endswith('json'):
        details = json.loads(res.content)
    elif full_file_path.endswith('yml'):
        details = yaml.safe_load(res.content)
    # if neither yml nor json then probably a CHANGELOG or README file.
    else:
        details = {}
    return details


def filter_files_on_pack(pack: str, file_paths_list=str()) -> set:
    """
    filter_files_changes_on_pack.

    :param file_paths_list: list of content files
    :param pack: pack to filter

    :return: files_paths_on_pack: set of file paths contains only files located in the given pack
    """
    files_paths_on_pack = set()
    for file in file_paths_list:
        if get_pack_name(file) == pack:
            files_paths_on_pack.add(file)

    return files_paths_on_pack


def filter_packagify_changes(modified_files, added_files, removed_files, tag='master'):
    """
    Mark scripts/integrations that were removed and added as modifiied.

    :param modified_files: list of modified files in branch
    :param added_files: list of new files in branch
    :param removed_files: list of removed files in branch
    :param tag: tag of compared revision

    :return: tuple of updated lists: (modified_files, updated_added_files, removed_files)
    """
    # map IDs to removed files
    packagify_diff = {}  # type: dict
    for file_path in removed_files:
        if file_path.split("/")[0] in PACKAGE_SUPPORTING_DIRECTORIES:
            if PACKS_README_FILE_NAME in file_path:
                continue
            details = get_remote_file(file_path, tag)
            if details:
                uniq_identifier = '_'.join([
                    details['name'],
                    details.get('fromversion', '0.0.0'),
                    details.get('toversion', '99.99.99')
                ])
                packagify_diff[uniq_identifier] = file_path

    updated_added_files = set()
    for file_path in added_files:
        if file_path.split("/")[0] in PACKAGE_SUPPORTING_DIRECTORIES:
            if PACKS_README_FILE_NAME in file_path:
                updated_added_files.add(file_path)
                continue
            with open(file_path) as f:
                details = yaml.safe_load(f.read())

            uniq_identifier = '_'.join([
                details['name'],
                details.get('fromversion', '0.0.0'),
                details.get('toversion', '99.99.99')
            ])
            if uniq_identifier in packagify_diff:
                # if name appears as added and removed, this is packagify process - treat as modified.
                removed_files.remove(packagify_diff[uniq_identifier])
                modified_files.add((packagify_diff[uniq_identifier], file_path))
                continue

        updated_added_files.add(file_path)

    # remove files that are marked as both "added" and "modified"
    for file_path in modified_files:
        if isinstance(file_path, tuple):
            updated_added_files -= {file_path[1]}
        else:
            updated_added_files -= {file_path}

    return modified_files, updated_added_files, removed_files


def get_child_directories(directory):
    """Return a list of paths of immediate child directories of the 'directory' argument"""
    if not os.path.isdir(directory):
        return []
    child_directories = [
        os.path.join(directory, path) for
        path in os.listdir(directory) if os.path.isdir(os.path.join(directory, path))
    ]
    return child_directories


def get_child_files(directory):
    """Return a list of paths of immediate child files of the 'directory' argument"""
    if not os.path.isdir(directory):
        return []
    child_files = [
        os.path.join(directory, path) for
        path in os.listdir(directory) if os.path.isfile(os.path.join(directory, path))
    ]
    return child_files


def has_remote_configured():
    """
    Checks to see if a remote named "upstream" is configured. This is important for forked
    repositories as it will allow validation against the demisto/content master branch as
    opposed to the master branch of the fork.
    :return: bool : True if remote is configured, False if not.
    """
    remotes = run_command('git remote -v')
    if re.search(CONTENT_GITHUB_UPSTREAM, remotes):
        return True
    else:
        return False


def is_origin_content_repo():
    """
    Checks to see if a remote named "origin" is configured. This check helps to determine if
    validation needs to be ran against the origin master branch or the upstream master branch
    :return: bool : True if remote is configured, False if not.
    """
    remotes = run_command('git remote -v')
    if re.search(CONTENT_GITHUB_ORIGIN, remotes):
        return True
    else:
        return False


def get_last_remote_release_version():
    """
    Get latest release tag from remote github page

    :return: tag
    """
    if not os.environ.get('DEMISTO_SDK_SKIP_VERSION_CHECK') and not os.environ.get('CI'):
        try:
            releases_request = requests.get(SDK_API_GITHUB_RELEASES, verify=False, timeout=5)
            releases_request.raise_for_status()
            releases = releases_request.json()
            if isinstance(releases, list) and isinstance(releases[0], dict):
                latest_release = releases[0].get('tag_name')
                if isinstance(latest_release, str):
                    # remove v prefix
                    return latest_release[1:]
        except Exception as exc:
            exc_msg = str(exc)
            if isinstance(exc, requests.exceptions.ConnectionError):
                exc_msg = f'{exc_msg[exc_msg.find(">") + 3:-3]}.\n' \
                          f'This may happen if you are not connected to the internet.'
            print_warning(f'Could not get latest demisto-sdk version.\nEncountered error: {exc_msg}')

    return ''


def get_file(method, file_path, type_of_file):
    data_dictionary = None
    with open(os.path.expanduser(file_path), mode="r", encoding="utf8") as f:
        if file_path.endswith(type_of_file):
            read_file = f.read()
            replaced = read_file.replace("simple: =", "simple: '='")
            # revert str to stream for loader
            stream = io.StringIO(replaced)
            try:
                data_dictionary = method(stream)
            except Exception as e:
                print_error(
                    "{} has a structure issue of file type{}. Error was: {}".format(file_path, type_of_file, str(e)))
                return {}
    if type(data_dictionary) is dict:
        return data_dictionary
    return {}


def get_yaml(file_path):
    return get_file(yaml.safe_load, file_path, ('yml', 'yaml'))


def get_ryaml(file_path: str) -> dict:
    """
    Get yml file contents using ruaml

    Args:
        file_path (string): The file path

    Returns:
        dict. The yml contents
    """
    try:
        with open(os.path.expanduser(file_path), 'r') as yf:
            data = ryaml.load(yf)
    except FileNotFoundError as e:
        click.echo(f'File {file_path} not found. Error was: {str(e)}', nl=True)
    except Exception as e:
        click.echo(
            "{} has a structure issue of file type yml. Error was: {}".format(file_path, str(e)), nl=True)
    return data


def get_json(file_path):
    return get_file(json.load, file_path, 'json')


def get_script_or_integration_id(file_path):
    data_dictionary = get_yaml(file_path)

    if data_dictionary:
        commonfields = data_dictionary.get('commonfields', {})
        return commonfields.get('id', ['-', ])


def get_api_module_integrations_set(changed_api_modules, integration_set):
    integrations_set = list()
    for integration in integration_set:
        integration_data = list(integration.values())[0]
        if integration_data.get('api_modules', '') in changed_api_modules:
            integrations_set.append(integration_data)
    return integrations_set


def get_api_module_ids(file_list):
    """Extracts APIModule IDs from the file list"""
    api_module_set = set()
    if file_list:
        for pf in file_list:
            parent = pf
            while f'/{API_MODULES_PACK}/Scripts/' in parent:
                parent = get_parent_directory_name(parent, abs_path=True)
                if f'/{API_MODULES_PACK}/Scripts/' in parent:
                    pf = parent
            if parent != pf:
                api_module_set.add(os.path.basename(pf))
    return api_module_set


def get_entity_id_by_entity_type(data: dict, content_entity: str):
    """
    Returns the id of the content entity given its entity type
    :param data: The data of the file
    :param content_entity: The content entity type
    :return: The file id
    """
    if content_entity in (INTEGRATIONS_DIR, SCRIPTS_DIR):
        return data.get('commonfields', {}).get('id', '')
    elif content_entity == LAYOUTS_DIR:
        return data.get('typeId', '')
    else:
        return data.get('id', '')


def get_entity_name_by_entity_type(data: dict, content_entity: str):
    """
    Returns the name of the content entity given its entity type
    :param data: The data of the file
    :param content_entity: The content entity type
    :return: The file name
    """
    if content_entity == LAYOUTS_DIR:
        return data.get('typeId', '')
    else:
        return data.get('name', '')


def collect_ids(file_path):
    """Collect id mentioned in file_path"""
    data_dictionary = get_yaml(file_path)

    if data_dictionary:
        return data_dictionary.get('id', '-')


def get_from_version(file_path):
    data_dictionary = get_yaml(file_path)

    if data_dictionary:
        from_version = data_dictionary.get('fromversion', '0.0.0')
        if from_version == "":
            return "0.0.0"

        if not re.match(r"^\d{1,2}\.\d{1,2}\.\d{1,2}$", from_version):
            raise ValueError("{} fromversion is invalid \"{}\". "
                             "Should be of format: \"x.x.x\". for example: \"4.5.0\"".format(file_path, from_version))

        return from_version

    return '0.0.0'


def get_to_version(file_path):
    data_dictionary = get_yaml(file_path)

    if data_dictionary:
        to_version = data_dictionary.get('toversion', '99.99.99')
        if not re.match(r"^\d{1,2}\.\d{1,2}\.\d{1,2}$", to_version):
            raise ValueError("{} toversion is invalid \"{}\". "
                             "Should be of format: \"x.x.x\". for example: \"4.5.0\"".format(file_path, to_version))

        return to_version

    return '99.99.99'


def str2bool(v):
    if v.lower() in ('yes', 'true', 't', 'y', '1'):
        return True

    if v.lower() in ('no', 'false', 'f', 'n', '0'):
        return False

    raise argparse.ArgumentTypeError('Boolean value expected.')


def old_get_release_notes_file_path(file_path):
    dir_name = os.path.dirname(file_path)

    # CHANGELOG in pack sub dirs
    if re.match(PACKAGE_YML_FILE_REGEX, file_path):
        return os.path.join(dir_name, 'CHANGELOG.md')

    # We got the CHANGELOG file to get its release notes
    if file_path.endswith('CHANGELOG.md'):
        return file_path

    # outside of packages, change log file will include the original file name.
    file_name = os.path.basename(file_path)
    return os.path.join(dir_name, os.path.splitext(file_name)[0] + '_CHANGELOG.md')


def old_get_latest_release_notes_text(rn_path):
    if not os.path.isfile(rn_path):
        # releaseNotes were not provided
        return None

    with open(rn_path) as f:
        rn = f.read()

    if not rn:
        # empty releaseNotes is not supported
        return None

    new_rn = re.findall(RELEASE_NOTES_REGEX, rn)
    if new_rn:
        # get release notes up to release header
        new_rn = new_rn[0].rstrip()
    else:
        new_rn = rn.replace(UNRELEASE_HEADER, '')

    return new_rn if new_rn else None


def get_release_notes_file_path(file_path):
    """
    Accepts file path which is alleged to contain release notes. Validates that the naming convention
    is followed. If the file identified does not match the naming convention, error is returned.
    :param file_path: str - File path of the suspected release note.
    :return: file_path: str - Validated release notes path.
    """
    if file_path is None:
        print_warning("Release notes were not found.")
        return None
    else:
        if bool(re.search(r'\d{1,2}_\d{1,2}_\d{1,2}\.md', file_path)):
            return file_path
        else:
            print_warning(f'Unsupported file type found in ReleaseNotes directory - {file_path}')
            return None


def get_latest_release_notes_text(rn_path):
    if rn_path is None:
        print_warning('Path to release notes not found.')
        rn = None
    else:
        with open(rn_path) as f:
            rn = f.read()

        if not rn:
            print_error(f'Release Notes may not be empty. Please fill out correctly. - {rn_path}')
            return None

    return rn if rn else None


def format_version(version):
    """format server version to form X.X.X

    Args:
        version (string): string representing Demisto version

    Returns:
        string.
        The formatted server version.
    """
    formatted_version = version
    if len(version.split('.')) == 1:
        formatted_version = f'{version}.0.0'
    elif len(version.split('.')) == 2:
        formatted_version = f'{version}.0'

    return formatted_version


def server_version_compare(v1, v2):
    """compare Demisto versions

    Args:
        v1 (string): string representing Demisto version (first comparable)
        v2 (string): string representing Demisto version (second comparable)


    Returns:
        int.
        0 for equal versions.
        positive if v1 later version than v2.
        negative if v2 later version than v1.
    """

    v1 = format_version(v1)
    v2 = format_version(v2)

    _v1, _v2 = LooseVersion(v1), LooseVersion(v2)
    if _v1 == _v2:
        return 0
    if _v1 > _v2:
        return 1
    return -1


def run_threads_list(threads_list):
    """
    Start a list of threads and wait for completion (join)

    Arguments:
        threads_list (list of threads) -- list of threads to start and wait for join
    """
    # run each command in a separate thread
    for t in threads_list:
        t.start()
    # wait for the commands to complete
    for t in threads_list:
        t.join()


def is_file_path_in_pack(file_path):
    return bool(re.findall(PACKS_DIR_REGEX, file_path))


def get_pack_name(file_path):
    """
    extract pack name (folder name) from file path

    Arguments:
        file_path (str): path of a file inside the pack

    Returns:
        pack name (str)
    """
    # the regex extracts pack name from relative paths, for example: Packs/EWSv2 -> EWSv2
    match = re.search(rf'^{PACKS_DIR_REGEX}[/\\]([^/\\]+)[/\\]?', file_path)
    return match.group(1) if match else None


def get_pack_names_from_files(file_paths, skip_file_types=None):
    if skip_file_types is None:
        skip_file_types = set()

    packs = set()
    for path in file_paths:
        # renamed files are in a tuples - the second element is the new file name
        if isinstance(path, tuple):
            path = path[1]

        file_type = find_type(path)
        if file_type not in skip_file_types:
            pack = get_pack_name(path)
            if pack and is_file_path_in_pack(path):
                packs.add(pack)

    return packs


def filter_files_by_type(file_paths=None, skip_file_types=None) -> set:
    """get set of files and return the set whiteout the types to skip

    Args:
    - file_paths (set): set of content files.
    - skip_file_types List[str]: list of file types to skip.

    Returns:
    files (set): list of files whiteout the types to skip
    """
    if file_paths is None:
        file_paths = set()
    files = set()
    for path in file_paths:
        # renamed files are in a tuples - the second element is the new file name
        if isinstance(path, tuple):
            path = path[1]
        file_type = find_type(path)
        if file_type not in skip_file_types and is_file_path_in_pack(path):
            files.add(path)
    return files


def pack_name_to_path(pack_name):
    return os.path.join(PACKS_DIR, pack_name)


def get_pack_ignore_file_path(pack_name):
    return os.path.join(PACKS_DIR, pack_name, PACKS_PACK_IGNORE_FILE_NAME)


def get_ignore_pack_skipped_tests(pack_name: str) -> set:
    """
    Retrieve the skipped tests of a given pack, as detailed in the .pack-ignore file

    expected ignored tests structure in .pack-ignore:
        [file:playbook-Not-To-Run-Directly.yml]
        ignore=auto-test

    Arguments:
        pack name (str): name of the pack

    Returns:
        ignored_tests_set (set[str]): set of ignored test ids

    """
    ignored_tests_set = set()
    if pack_name:
        pack_ignore_path = get_pack_ignore_file_path(pack_name)

        if os.path.isfile(pack_ignore_path):
            try:
                # read pack_ignore using ConfigParser
                config = ConfigParser(allow_no_value=True)
                config.read(pack_ignore_path)

                # go over every file in the config
                for section in config.sections():
                    if section.startswith("file:"):
                        # given section is of type file
                        file_name = section[5:]
                        for key in config[section]:
                            if key == 'ignore':
                                # group ignore codes to a list
                                ignore_list = str(config[section][key]).split(',')
                                if PACK_IGNORE_TEST_FLAG in ignore_list:
                                    # given file is to be ignored, try to get its id directly from yaml
                                    path = os.path.join(PACKS_DIR, pack_name, TEST_PLAYBOOKS_DIR, file_name)
                                    if os.path.isfile(path):
                                        test_yaml = get_yaml(path)
                                        if 'id' in test_yaml:
                                            ignored_tests_set.add(test_yaml['id'])
            except MissingSectionHeaderError:
                pass

    return ignored_tests_set


def get_all_docker_images(script_obj) -> List[str]:
    """Gets a yml as dict and returns a list of all 'dockerimage' values in the yml.

    Args:
        script_obj (dict): A yml dict.

    Returns:
        List. A list of all docker images.
    """
    # this makes sure the first docker in the list is the main docker image.
    def_docker_image = DEF_DOCKER
    if script_obj.get('type') == TYPE_PWSH:
        def_docker_image = DEF_DOCKER_PWSH
    imgs = [script_obj.get('dockerimage') or def_docker_image]

    # get additional docker images
    for key in script_obj.keys():
        if 'dockerimage' in key and key != 'dockerimage':
            if isinstance(script_obj.get(key), str):
                imgs.append(script_obj.get(key))

            elif isinstance(script_obj.get(key), list):
                imgs.extend(script_obj.get(key))

    return imgs


def get_python_version(docker_image, log_verbose=None, no_prints=False):
    """
    Get the python version of a docker image
    Arguments:
        docker_image {string} -- Docker image being used by the project
    Return:
        python version as a float (2.7, 3.7)
    Raises:
        ValueError -- if version is not supported
    """
    if log_verbose is None:
        log_verbose = LOG_VERBOSE
    stderr_out = None if log_verbose else DEVNULL
    py_ver = check_output(["docker", "run", "--rm", docker_image,
                           "python", "-c",
                           "import sys;print('{}.{}'.format(sys.version_info[0], sys.version_info[1]))"],
                          universal_newlines=True, stderr=stderr_out).strip()
    if not no_prints:
        print("Detected python version: [{}] for docker image: {}".format(py_ver, docker_image))

    py_num = float(py_ver)
    if py_num < 2.7 or (3 < py_num < 3.4):  # pylint can only work on python 3.4 and up
        raise ValueError("Python vesion for docker image: {} is not supported: {}. "
                         "We only support python 2.7.* and python3 >= 3.4.".format(docker_image, py_num))
    return py_num


def get_pipenv_dir(py_version, envs_dirs_base):
    """
    Get the direcotry holding pipenv files for the specified python version
    Arguments:
        py_version {float} -- python version as 2.7 or 3.7
    Returns:
        string -- full path to the pipenv dir
    """
    return "{}{}".format(envs_dirs_base, int(py_version))


def print_v(msg, log_verbose=None):
    if log_verbose is None:
        log_verbose = LOG_VERBOSE
    if log_verbose:
        print(msg)


def get_dev_requirements(py_version, envs_dirs_base):
    """
    Get the requirements for the specified py version.

    Arguments:
        py_version {float} -- python version as float (2.7, 3.7)

    Raises:
        ValueError -- If can't detect python version

    Returns:
        string -- requirement required for the project
    """
    env_dir = get_pipenv_dir(py_version, envs_dirs_base)
    stderr_out = None if LOG_VERBOSE else DEVNULL
    requirements = check_output(['pipenv', 'lock', '-r', '-d'], cwd=env_dir, universal_newlines=True,
                                stderr=stderr_out)
    print_v("dev requirements:\n{}".format(requirements))
    return requirements


def get_dict_from_file(path: str, use_ryaml: bool = False) -> Tuple[Dict, Union[str, None]]:
    """
    Get a dict representing the file

    Arguments:
        path - a path to the file
        use_ryaml - Whether to use ryaml for file loading or not

    Returns:
        dict representation of the file, and the file_type, either .yml ot .json
    """
    if path:
        if path.endswith('.yml'):
            if use_ryaml:
                return get_ryaml(path), 'yml'
            return get_yaml(path), 'yml'
        elif path.endswith('.json'):
            return get_json(path), 'json'
        elif path.endswith('.py'):
            return {}, 'py'
    return {}, None


# flake8: noqa: C901
def find_type(path: str = '', _dict=None, file_type: Optional[str] = None, ignore_sub_categories: bool = False):
    """
    returns the content file type

    Arguments:
        path - a path to the file

    Returns:
        string representing the content file type
    """
    if path.endswith('.md'):
        if 'README' in path:
            return FileType.README

        if RELEASE_NOTES_DIR in path:
            return FileType.RELEASE_NOTES

        if 'description' in path:
            return FileType.DESCRIPTION

        return FileType.CHANGELOG

    # integration image
    if path.endswith('_image.png'):
        return FileType.IMAGE

    # doc files images
    if path.endswith('.png') and DOC_FILES_DIR in path:
        return FileType.DOC_IMAGE

    if path.endswith('.ps1'):
        return FileType.POWERSHELL_FILE

    if path.endswith('.py'):
        return FileType.PYTHON_FILE

    if not _dict and not file_type:
        _dict, file_type = get_dict_from_file(path)

    if file_type == 'yml':
        if 'category' in _dict:
            if 'beta' in _dict and not ignore_sub_categories:
                return FileType.BETA_INTEGRATION

            return FileType.INTEGRATION

        if 'script' in _dict:
            if TEST_PLAYBOOKS_DIR in path and not ignore_sub_categories:
                return FileType.TEST_SCRIPT

            return FileType.SCRIPT

        if 'tasks' in _dict:
            if TEST_PLAYBOOKS_DIR in path:
                return FileType.TEST_PLAYBOOK

            return FileType.PLAYBOOK

    if file_type == 'json':
        if 'widgetType' in _dict:
            return FileType.WIDGET

        if 'orientation' in _dict:
            return FileType.REPORT

        if 'color' in _dict and 'cliName' not in _dict:  # check against another key to make it more robust
            return FileType.INCIDENT_TYPE

        # 'regex' key can be found in new reputations files while 'reputations' key is for the old reputations
        # located in reputations.json file.
        if 'regex' in _dict or 'reputations' in _dict:
            return FileType.REPUTATION

        if 'brandName' in _dict and 'transformer' in _dict:
            return FileType.OLD_CLASSIFIER

        if ('transformer' in _dict and 'keyTypeMap' in _dict) or 'mapping' in _dict:
            if _dict.get('type') and _dict.get('type') == 'classification':
                return FileType.CLASSIFIER
            elif _dict.get('type') and 'mapping' in _dict.get('type'):
                return FileType.MAPPER
            return None

        if 'canvasContextConnections' in _dict:
            return FileType.CONNECTION

        if 'layout' in _dict or 'kind' in _dict:
            if 'kind' in _dict or 'typeId' in _dict:
                return FileType.LAYOUT

            return FileType.DASHBOARD

        if 'group' in _dict and LAYOUT_CONTAINER_FIELDS.intersection(_dict):
            return FileType.LAYOUTS_CONTAINER

        # When using it for all files validation- sometimes 'id' can be integer
        if 'id' in _dict:
            if isinstance(_dict['id'], str):
                _id = _dict['id'].lower()
                if _id.startswith('incident'):
                    return FileType.INCIDENT_FIELD
                if _id.startswith('indicator'):
                    return FileType.INDICATOR_FIELD
            else:
                print(f'The file {path} could not be recognized, please update the "id" to be a string')

    return None


def get_common_server_path(env_dir):
    common_server_dir = get_common_server_dir(env_dir)
    return os.path.join(common_server_dir, 'CommonServerPython.py')


def get_common_server_path_pwsh(env_dir):
    common_server_dir = get_common_server_dir_pwsh(env_dir)
    return os.path.join(common_server_dir, 'CommonServerPowerShell.ps1')


def _get_common_server_dir_general(env_dir, name):
    common_server_pack_path = os.path.join(env_dir, 'Packs', 'Base', 'Scripts', name)

    return common_server_pack_path


def get_common_server_dir(env_dir):
    return _get_common_server_dir_general(env_dir, 'CommonServerPython')


def get_common_server_dir_pwsh(env_dir):
    return _get_common_server_dir_general(env_dir, 'CommonServerPowerShell')


def is_external_repository():
    """
    Returns True if script executed from private repository

    """
    git_repo = git.Repo(os.getcwd(), search_parent_directories=True)
    private_settings_path = os.path.join(git_repo.working_dir, '.private-repo-settings')
    return os.path.exists(private_settings_path)


def get_content_path() -> str:
    """ Get abs content path, from any CWD
    Returns:
        str: Absolute content path
    """
    try:
        git_repo = git.Repo(os.getcwd(), search_parent_directories=True)
        remote_url = git_repo.remote().urls.__next__()
        is_fork_repo = 'content' in remote_url
        is_external_repo = is_external_repository()

        if not is_fork_repo and not is_external_repo:
            raise git.InvalidGitRepositoryError
        return git_repo.working_dir
    except (git.InvalidGitRepositoryError, git.NoSuchPathError):
        print_error("Please run demisto-sdk in content repository - Aborting!")
    return ''


def run_command_os(command: str, cwd: Union[Path, str], env: Union[os._Environ, dict] = os.environ) -> \
        Tuple[str, str, int]:
    """ Run command in subprocess tty
    Args:
        command(str): Command to be executed.
        cwd(Path): Path from pathlib object to be executed
        env: Environment variables for the execution
    Returns:
        str: Stdout of the command
        str: Stderr of the command
        int: exit code of command
    """
    if isinstance(cwd, str):
        cwd = Path(cwd)
    try:
        process = Popen(
            shlex.split(command),
            cwd=cwd,
            env=env,
            stdout=PIPE,
            stderr=PIPE,
            universal_newlines=True
        )
        stdout, stderr = process.communicate()
    except OSError as e:
        return '', str(e), 1

    return stdout, stderr, process.returncode


def pascal_case(st: str) -> str:
    """Convert a string to pascal case. Will simply remove spaces and make sure the first
    character is capitalized

    Arguments:
        st {str} -- string to convert

    Returns:
        str -- converted string
    """
    words = re.findall(r'[a-zA-Z0-9]+', st)
    return ''.join(''.join([w[0].upper(), w[1:]]) for w in words)


def capital_case(st: str) -> str:
    """Capitalize the first letter of each word of a string. The remaining characters are untouched.

    Arguments:
        st {str} -- string to convert

    Returns:
        str -- converted string
    """
    if len(st) >= 1:
        words = st.split()
        return ' '.join([f'{s[:1].upper()}{s[1:]}' for s in words if len(s) >= 1])
    else:
        return ''


def get_last_release_version():
    """
    Get latest release tag (xx.xx.xx)

    :return: tag
    """
    tags = run_command('git tag').split('\n')
    tags = [tag for tag in tags if re.match(r'\d+\.\d+\.\d+', tag) is not None]
    tags.sort(key=LooseVersion, reverse=True)

    return tags[0]


def is_file_from_content_repo(file_path: str) -> Tuple[bool, str]:
    """ Check if an absolute file_path is part of content repo.
    Args:
        file_path (str): The file path which is checked.
    Returns:
        bool: if file is part of content repo.
        str: relative path of file in content repo.
    """
    git_repo = git.Repo(os.getcwd(),
                        search_parent_directories=True)
    remote_url = git_repo.remote().urls.__next__()
    is_fork_repo = 'content' in remote_url
    is_external_repo = is_external_repository()

    if not is_fork_repo and not is_external_repo:
        return False, ''
    content_path_parts = Path(git_repo.working_dir).parts
    input_path_parts = Path(file_path).parts
    input_path_parts_prefix = input_path_parts[:len(content_path_parts)]
    if content_path_parts == input_path_parts_prefix:
        return True, '/'.join(input_path_parts[len(content_path_parts):])
    else:
        return False, ''


def should_file_skip_validation(file_path: str) -> bool:
    """Check if the file cannot be validated under 'run_all_validations_on_file' method for various reasons,
        either if it's a test file, or if it's a file that's been validated somewhere else
        Args:
            file_path (str): The file path which is checked.
        Returns:
            bool: True if the file's validation should be skipped, False otherwise.
        """
    file_extension = os.path.splitext(file_path)[-1]
    # We validate only yml json and .md files
    if file_extension not in ['.yml', '.json', '.md']:
        return True
    if any(ignore_pattern in file_path.lower() for ignore_pattern in ALL_FILES_VALIDATION_IGNORE_WHITELIST):
        return True
    # Ignoring changelog and description files since these are checked on the integration validation
    if 'changelog' in file_path.lower() or 'description' in file_path.lower():
        return True
    # unified files should not be validated
    if file_path.endswith('_unified.yml'):
        return True
    return False


def retrieve_file_ending(file_path: str) -> str:
    """
    Retrieves the file ending (without the dot)
    :param file_path: The file path
    :return: The file ending
    """
    os_split: tuple = os.path.splitext(file_path)
    if os_split:
        file_ending: str = os_split[1]
        if file_ending and '.' in file_ending:
            return file_ending[1:]
    return ''


def is_test_config_match(test_config: dict, test_playbook_id: str = '', integration_id: str = '') -> bool:
    """
    Given a test configuration from conf.json file, this method checks if the configuration is configured for the
    test playbook or for integration_id.
    Since in conf.json there could be test configurations with 'integrations' as strings or list of strings
    the type of test_configurations['integrations'] is checked in first and the match according to the type.
    If file type is not an integration- will return True if the test_playbook id matches playbookID.
    Args:
        test_config: A test configuration from conf.json file under 'tests' key.
        test_playbook_id: A test playbook ID.
        integration_id: An integration ID.
    If both test_playbook_id and integration_id are given will look for a match of both, else will look for match
    of either test playbook id or integration id
    Returns:
        True if the test configuration contains the test playbook and the content item or False if not
    """
    test_playbook_match = test_playbook_id == test_config.get('playbookID')
    test_integrations = test_config.get('integrations')
    if isinstance(test_integrations, list):
        integration_match = any(
            test_integration for test_integration in test_integrations if test_integration == integration_id)
    else:
        integration_match = test_integrations == integration_id
    # If both playbook id and integration id are given
    if integration_id and test_playbook_id:
        return test_playbook_match and integration_match

    # If only integration id is given
    if integration_id:
        return integration_match

    # If only test playbook is given
    if test_playbook_id:
        return test_playbook_match

    return False


def get_not_registered_tests(conf_json_tests: list, content_item_id: str, file_type: str, test_playbooks: list) -> list:
    """
    Return all test playbooks that are not configured in conf.json file
    Args:
        conf_json_tests: the 'tests' value of 'conf.json file
        content_item_id: A content item ID, could be a script, an integration or a playbook.
        file_type: The file type, could be an integration or a playbook.
        test_playbooks: The yml file's list of test playbooks

    Returns:
        A list of TestPlaybooks not configured
    """
    not_registered_tests = []
    for test in test_playbooks:
        if file_type == 'playbook':
            test_registered_in_conf_json = any(
                test_config for test_config in conf_json_tests if is_test_config_match(test_config,
                                                                                       test_playbook_id=test)
            )
        else:
            test_registered_in_conf_json = any(
                test_config for test_config in conf_json_tests if is_test_config_match(test_config,
                                                                                       integration_id=content_item_id)
            )
        if not test_registered_in_conf_json:
            not_registered_tests.append(test)
    return not_registered_tests


def _get_file_id(file_type: str, file_content: Dict):
    """
    Gets the ID of a content item according to it's type
    Args:
        file_type: The type of the content item
        file_content: The content of the content item

    Returns:
        The file's content ID
    """
    file_id = ''
    if file_type in ID_IN_ROOT:
        file_id = file_content.get('id', '')
    elif file_type in ID_IN_COMMONFIELDS:
        file_id = file_content.get('commonfields', {}).get('id')
    return file_id


def is_path_of_integration_directory(path: str) -> bool:
    """Returns true if directory is integration directory false if not.
    """
    return os.path.basename(path) == INTEGRATIONS_DIR


def is_path_of_script_directory(path: str) -> bool:
    """Returns true if directory is script directory false if not.
    """
    return os.path.basename(path) == SCRIPTS_DIR


def is_path_of_playbook_directory(path: str) -> bool:
    """Returns true if directory is playbook directory false if not.
    """
    return os.path.basename(path) == PLAYBOOKS_DIR


def is_path_of_test_playbook_directory(path: str) -> bool:
    """Returns true if directory is test_playbook directory false if not.
    """
    return os.path.basename(path) == TEST_PLAYBOOKS_DIR


def is_path_of_report_directory(path: str) -> bool:
    """Returns true if directory is report directory false if not.
    """
    return os.path.basename(path) == REPORTS_DIR


def is_path_of_dashboard_directory(path: str) -> bool:
    """Returns true if directory is integration directory false if not.
    """
    return os.path.basename(path) == DASHBOARDS_DIR


def is_path_of_widget_directory(path: str) -> bool:
    """Returns true if directory is integration directory false if not.
    """
    return os.path.basename(path) == WIDGETS_DIR


def is_path_of_incident_field_directory(path: str) -> bool:
    """Returns true if directory is integration directory false if not.
    """
    return os.path.basename(path) == INCIDENT_FIELDS_DIR


def is_path_of_incident_type_directory(path: str) -> bool:
    """Returns true if directory is integration directory false if not.
    """
    return os.path.basename(path) == INCIDENT_TYPES_DIR


def is_path_of_indicator_field_directory(path: str) -> bool:
    """Returns true if directory is integration directory false if not.
    """
    return os.path.basename(path) == INDICATOR_FIELDS_DIR


def is_path_of_layout_directory(path: str) -> bool:
    """Returns true if directory is integration directory false if not.
    """
    return os.path.basename(path) == LAYOUTS_DIR


def is_path_of_classifier_directory(path: str) -> bool:
    """Returns true if directory is integration directory false if not.
    """
    return os.path.basename(path) == CLASSIFIERS_DIR


def get_parent_directory_name(path: str, abs_path: bool = False) -> str:
    """
    Retrieves the parent directory name
    :param path: path to get the parent dir name
    :param abs_path: when set to true, will return absolute path
    :return: parent directory name
    """
    parent_dir_name = os.path.dirname(os.path.abspath(path))
    if abs_path:
        return parent_dir_name
    return os.path.basename(parent_dir_name)


def get_content_file_type_dump(file_path: str) -> Callable[[str], str]:
    """
    Return a method with which 'curr' (the current key the lies in the path of the error) should be printed with
    If the file is a yml file:
        will return a yaml.dump function
    If the file is a json file:
        will return a json.dumps function configured with indent=4
    In any other case- will just print the string representation of the key.

    The file type is checked according to the file extension

    Args:
        file_path: The file path whose type is determined in this method

    Returns:
        A function that returns string representation of 'curr'
    """
    # Setting the method that should the curr path
    file_extension = os.path.splitext(file_path)[-1]
    curr_string_transformer: Union[partial[str], Type[str], Callable] = str
    if file_extension in ['.yml', '.yaml']:
        curr_string_transformer = yaml.dump
    elif file_extension == '.json':
        curr_string_transformer = partial(json.dumps, indent=4)
    return curr_string_transformer


def get_code_lang(file_data: dict, file_entity: str) -> str:
    """
    Returns the code language by the file entity
    :param file_data: The file data
    :param file_entity: The file entity
    :return: The code language
    """
    if file_entity == INTEGRATIONS_DIR:
        return file_data.get('script', {}).get('type', '')
    elif file_entity == SCRIPTS_DIR:
        return file_data.get('type', {})
    return ''


def get_content_release_identifier(branch_name: str) -> Optional[str]:
    """

    Args:
        branch_name: the branch name to get config.yml from

    Returns:
        GIT_SHA1 of latest content release if successfully returned from content repo.
        else None.
    """
    try:
        file_content = get_remote_file('.circleci/config.yml', tag=branch_name)
    except Exception:
        return None
    else:
        return file_content.get('references', {}).get('environment', {}).get('environment', {}).get('GIT_SHA1')


def camel_to_snake(camel: str) -> str:
    """
    Converts camel case (CamelCase) strings to snake case (snake_case) strings.
    Args:
        camel (str): The camel case string.

    Returns:
        str: The snake case string.
    """
    camel_to_snake_pattern = re.compile(r'(?<!^)(?=[A-Z][a-z])')
    snake = camel_to_snake_pattern.sub('_', camel).lower()
    return snake


def open_id_set_file(id_set_path):
    id_set = None
    try:
        with open(id_set_path, 'r') as id_set_file:
            id_set = json.load(id_set_file)
    except IOError:
        print_warning("Could not open id_set file")
    finally:
        return id_set


def get_demisto_version(demisto_client: demisto_client) -> str:
    """
    Args:
        demisto_client: A configured demisto_client instance

    Returns:
        the server version of the Demisto instance.
    """
    resp = demisto_client.generic_request('/about', 'GET')
    about_data = json.loads(resp[0].replace("'", '"'))
    return parse(about_data.get('demistoVersion'))


<<<<<<< HEAD
def is_uuid(s: str) -> Optional[Match]:
    """Checks whether given string is a UUID

    Args:
         s (str): The string to check if it is a UUID

    Returns:
        Match: Returns the match if given string is a UUID, otherwise None
    """
    return re.match(UUID_REGEX, s)
=======
def arg_to_list(arg: Union[str, List[str]], separator: str = ",") -> List[str]:
    """
       Converts a string representation of lists to a python list
       Args:
              arg: string or list of string.
              separator: A string separator to separate the strings, the default is a comma.
       Returns:
             list, contains strings.

    """
    if not arg:
        return []
    if isinstance(arg, list):
        return arg
    if isinstance(arg, str):
        if arg[0] == '[' and arg[-1] == ']':
            return json.loads(arg)
        return [s.strip() for s in arg.split(separator)]
    return [arg]


def is_v2_file(current_file, check_in_display=False):
    """Check if the specific integration of script is a v2
    Returns:
        bool. Whether the file is a v2 file
    """
    # integrations should be checked via display field, other entities should check name field
    if check_in_display:
        name = current_file.get('display', '')
    else:
        name = current_file.get('name', '')
    suffix = str(name[-2:].lower())
    if suffix != "v2":
        return False
    return True
>>>>>>> 82e5ece2
<|MERGE_RESOLUTION|>--- conflicted
+++ resolved
@@ -1433,18 +1433,6 @@
     return parse(about_data.get('demistoVersion'))
 
 
-<<<<<<< HEAD
-def is_uuid(s: str) -> Optional[Match]:
-    """Checks whether given string is a UUID
-
-    Args:
-         s (str): The string to check if it is a UUID
-
-    Returns:
-        Match: Returns the match if given string is a UUID, otherwise None
-    """
-    return re.match(UUID_REGEX, s)
-=======
 def arg_to_list(arg: Union[str, List[str]], separator: str = ",") -> List[str]:
     """
        Converts a string representation of lists to a python list
@@ -1480,4 +1468,15 @@
     if suffix != "v2":
         return False
     return True
->>>>>>> 82e5ece2
+
+
+def is_uuid(s: str) -> Optional[Match]:
+    """Checks whether given string is a UUID
+
+    Args:
+         s (str): The string to check if it is a UUID
+
+    Returns:
+        Match: Returns the match if given string is a UUID, otherwise None
+    """
+    return re.match(UUID_REGEX, s)