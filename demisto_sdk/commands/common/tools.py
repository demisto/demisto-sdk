import argparse
import glob
import io
import json
import os
import re
import shlex
import sys
from distutils.version import LooseVersion
from functools import partial
from pathlib import Path
from subprocess import DEVNULL, PIPE, Popen, check_output
from typing import Any, Callable, Dict, List, Optional, Tuple, Type, Union

import click
import colorama
import git
import requests
import urllib3
import yaml
from demisto_sdk.commands.common.constants import (
    ALL_FILES_VALIDATION_IGNORE_WHITELIST, CLASSIFIERS_DIR,
    CONTENT_GITHUB_LINK, CONTENT_GITHUB_ORIGIN, CONTENT_GITHUB_UPSTREAM,
    DASHBOARDS_DIR, DEF_DOCKER, DEF_DOCKER_PWSH, DOC_FILES_DIR,
    ID_IN_COMMONFIELDS, ID_IN_ROOT, INCIDENT_FIELDS_DIR, INCIDENT_TYPES_DIR,
    INDICATOR_FIELDS_DIR, INTEGRATIONS_DIR, LAYOUTS_DIR,
    PACKAGE_SUPPORTING_DIRECTORIES, PACKAGE_YML_FILE_REGEX, PACKS_DIR,
    PACKS_DIR_REGEX, PACKS_README_FILE_NAME, PLAYBOOKS_DIR, RELEASE_NOTES_DIR,
    RELEASE_NOTES_REGEX, REPORTS_DIR, SCRIPTS_DIR, SDK_API_GITHUB_RELEASES,
    TEST_PLAYBOOKS_DIR, TYPE_PWSH, UNRELEASE_HEADER, WIDGETS_DIR, FileType)
from ruamel.yaml import YAML

# disable insecure warnings
urllib3.disable_warnings()

# inialize color palette
colorama.init()

ryaml = YAML()
ryaml.preserve_quotes = True
ryaml.allow_duplicate_keys = True


class LOG_COLORS:
    NATIVE = colorama.Style.RESET_ALL
    RED = colorama.Fore.RED
    GREEN = colorama.Fore.GREEN
    YELLOW = colorama.Fore.YELLOW
    WHITE = colorama.Fore.WHITE


LOG_VERBOSE = False

LAYOUT_CONTAINER_FIELDS = {'details', 'detailsV2', 'edit', 'close', 'mobile', 'quickView', 'indicatorsQuickView',
                           'indicatorsDetails'}


def set_log_verbose(verbose: bool):
    global LOG_VERBOSE
    LOG_VERBOSE = verbose


def get_log_verbose() -> bool:
    return LOG_VERBOSE


def get_yml_paths_in_dir(project_dir: str, error_msg: str = '') -> Tuple[list, str]:
    """
    Gets the project directory and returns the path of the first yml file in that directory
    :param project_dir: string path to the project_dir
    :param error_msg: the error msg to show to the user in case not yml files found in the directory
    :return: first returned argument is the list of all yml files paths in the directory, second returned argument is a
    string path to the first yml file in project_dir
    """
    yml_files = glob.glob(os.path.join(project_dir, '*.yml'))
    if not yml_files:
        if error_msg:
            print(error_msg)
        return [], ''
    return yml_files, yml_files[0]


# print srt in the given color
def print_color(obj, color):
    print(u'{}{}{}'.format(color, obj, LOG_COLORS.NATIVE))


def get_files_in_dir(project_dir: str, file_endings: list, recursive: bool = True) -> list:
    """
    Gets the project directory and returns the path of all yml, json and py files in it
    Args:
        project_dir: String path to the project_dir
        file_endings: List of file endings to search for in a given directory
        recursive: Indicates whether search should be recursive or not
    :return: The path of files with file_endings in the current dir
    """
    files = []
    pattern: str = '/**/*.' if recursive else '/*.'
    for file_type in file_endings:
        if project_dir.endswith(file_type):
            return [project_dir]
        files.extend([f for f in glob.glob(project_dir + pattern + file_type, recursive=recursive)])
    return files


def src_root() -> Path:
    """ Demisto-sdk absolute path from src root.

    Returns:
        Path: src root path.
    """
    git_dir = git.Repo(Path.cwd(),
                       search_parent_directories=True).working_tree_dir

    return Path(git_dir) / 'demisto_sdk'


def print_error(error_str):
    print_color(error_str, LOG_COLORS.RED)


def print_warning(warning_str):
    print_color(warning_str, LOG_COLORS.YELLOW)


def print_success(success_str):
    print_color(success_str, LOG_COLORS.GREEN)


def run_command(command, is_silenced=True, exit_on_error=True, cwd=None):
    """Run a bash command in the shell.

    Args:
        command (string): The string of the command you want to execute.
        is_silenced (bool): Whether to print command output.
        exit_on_error (bool): Whether to exit on command error.
        cwd (str): the path to the current working directory.

    Returns:
        string. The output of the command you are trying to execute.
    """
    if is_silenced:
        p = Popen(command.split(), stdout=PIPE, stderr=PIPE, universal_newlines=True, cwd=cwd)
    else:
        p = Popen(command.split(), cwd=cwd)

    output, err = p.communicate()
    if err:
        if exit_on_error:
            print_error('Failed to run command {}\nerror details:\n{}'.format(command, err))
            sys.exit(1)
        else:
            raise RuntimeError('Failed to run command {}\nerror details:\n{}'.format(command, err))

    return output


def get_remote_file(full_file_path, tag='master', return_content=False):
    """
    Args:
        full_file_path (string):The full path of the file.
        tag (string): The branch name. default is 'master'
        return_content (bool): Determines whether to return the file's raw content or the dict representation of it.
    Returns:
        The file content in the required format.

    """
    # 'origin/' prefix is used to compared with remote branches but it is not a part of the github url.
    tag = tag.lstrip('origin/')

    # The replace in the end is for Windows support
    github_path = os.path.join(CONTENT_GITHUB_LINK, tag, full_file_path).replace('\\', '/')
    try:
        res = requests.get(github_path, verify=False, timeout=10)
        res.raise_for_status()
    except Exception as exc:
        print_warning('Could not find the old entity file under "{}".\n'
                      'please make sure that you did not break backward compatibility. '
                      'Reason: {}'.format(github_path, exc))
        return {}
    if return_content:
        return res.content
    if full_file_path.endswith('json'):
        details = json.loads(res.content)
    elif full_file_path.endswith('yml'):
        details = yaml.safe_load(res.content)
    # if neither yml nor json then probably a CHANGELOG or README file.
    else:
        details = {}
    return details


def filter_packagify_changes(modified_files, added_files, removed_files, tag='master'):
    """
    Mark scripts/integrations that were removed and added as modifiied.

    :param modified_files: list of modified files in branch
    :param added_files: list of new files in branch
    :param removed_files: list of removed files in branch
    :param tag: tag of compared revision

    :return: tuple of updated lists: (modified_files, updated_added_files, removed_files)
    """
    # map IDs to removed files
    packagify_diff = {}  # type: dict
    for file_path in removed_files:
        if file_path.split("/")[0] in PACKAGE_SUPPORTING_DIRECTORIES:
            if PACKS_README_FILE_NAME in file_path:
                continue
            details = get_remote_file(file_path, tag)
            if details:
                uniq_identifier = '_'.join([
                    details['name'],
                    details.get('fromversion', '0.0.0'),
                    details.get('toversion', '99.99.99')
                ])
                packagify_diff[uniq_identifier] = file_path

    updated_added_files = set()
    for file_path in added_files:
        if file_path.split("/")[0] in PACKAGE_SUPPORTING_DIRECTORIES:
            if PACKS_README_FILE_NAME in file_path:
                updated_added_files.add(file_path)
                continue
            with open(file_path) as f:
                details = yaml.safe_load(f.read())

            uniq_identifier = '_'.join([
                details['name'],
                details.get('fromversion', '0.0.0'),
                details.get('toversion', '99.99.99')
            ])
            if uniq_identifier in packagify_diff:
                # if name appears as added and removed, this is packagify process - treat as modified.
                removed_files.remove(packagify_diff[uniq_identifier])
                modified_files.add((packagify_diff[uniq_identifier], file_path))
                continue

        updated_added_files.add(file_path)

    # remove files that are marked as both "added" and "modified"
    for file_path in modified_files:
        if isinstance(file_path, tuple):
            updated_added_files -= {file_path[1]}
        else:
            updated_added_files -= {file_path}

    return modified_files, updated_added_files, removed_files


def get_child_directories(directory):
    """Return a list of paths of immediate child directories of the 'directory' argument"""
    if not os.path.isdir(directory):
        return []
    child_directories = [
        os.path.join(directory, path) for
        path in os.listdir(directory) if os.path.isdir(os.path.join(directory, path))
    ]
    return child_directories


def get_child_files(directory):
    """Return a list of paths of immediate child files of the 'directory' argument"""
    if not os.path.isdir(directory):
        return []
    child_files = [
        os.path.join(directory, path) for
        path in os.listdir(directory) if os.path.isfile(os.path.join(directory, path))
    ]
    return child_files


def has_remote_configured():
    """
    Checks to see if a remote named "upstream" is configured. This is important for forked
    repositories as it will allow validation against the demisto/content master branch as
    opposed to the master branch of the fork.
    :return: bool : True if remote is configured, False if not.
    """
    remotes = run_command('git remote -v')
    if re.search(CONTENT_GITHUB_UPSTREAM, remotes):
        return True
    else:
        return False


def is_origin_content_repo():
    """
    Checks to see if a remote named "origin" is configured. This check helps to determine if
    validation needs to be ran against the origin master branch or the upstream master branch
    :return: bool : True if remote is configured, False if not.
    """
    remotes = run_command('git remote -v')
    if re.search(CONTENT_GITHUB_ORIGIN, remotes):
        return True
    else:
        return False


def get_last_remote_release_version():
    """
    Get latest release tag from remote github page

    :return: tag
    """
    if not os.environ.get('DEMISTO_SDK_SKIP_VERSION_CHECK') and not os.environ.get('CI'):
        try:
            releases_request = requests.get(SDK_API_GITHUB_RELEASES, verify=False, timeout=5)
            releases_request.raise_for_status()
            releases = releases_request.json()
            if isinstance(releases, list) and isinstance(releases[0], dict):
                latest_release = releases[0].get('tag_name')
                if isinstance(latest_release, str):
                    # remove v prefix
                    return latest_release[1:]
        except Exception as exc:
            exc_msg = str(exc)
            if isinstance(exc, requests.exceptions.ConnectionError):
                exc_msg = f'{exc_msg[exc_msg.find(">") + 3:-3]}.\n' \
                          f'This may happen if you are not connected to the internet.'
            print_warning(f'Could not get latest demisto-sdk version.\nEncountered error: {exc_msg}')

    return ''


def get_file(method, file_path, type_of_file):
    data_dictionary = None
    with open(os.path.expanduser(file_path), mode="r", encoding="utf8") as f:
        if file_path.endswith(type_of_file):
            read_file = f.read()
            replaced = read_file.replace("simple: =", "simple: '='")
            # revert str to stream for loader
            stream = io.StringIO(replaced)
            try:
                data_dictionary = method(stream)
            except Exception as e:
                print_error(
                    "{} has a structure issue of file type{}. Error was: {}".format(file_path, type_of_file, str(e)))
                return {}
    if type(data_dictionary) is dict:
        return data_dictionary
    return {}


def get_yaml(file_path):
    return get_file(yaml.safe_load, file_path, ('yml', 'yaml'))


def get_ryaml(file_path: str) -> dict:
    """
    Get yml file contents using ruaml

    Args:
        file_path (string): The file path

    Returns:
        dict. The yml contents
    """
    try:
        with open(os.path.expanduser(file_path), 'r') as yf:
            data = ryaml.load(yf)
    except FileNotFoundError as e:
        click.echo(f'File {file_path} not found. Error was: {str(e)}', nl=True)
    except Exception as e:
        click.echo(
            "{} has a structure issue of file type yml. Error was: {}".format(file_path, str(e)), nl=True)
    return data


def get_json(file_path):
    return get_file(json.load, file_path, 'json')


def get_script_or_integration_id(file_path):
    data_dictionary = get_yaml(file_path)

    if data_dictionary:
        commonfields = data_dictionary.get('commonfields', {})
        return commonfields.get('id', ['-', ])


def get_api_module_integrations(changed_api_modules, integration_set):
    integration_from_to_version = {}
    integration_ids_to_test = set()
    for integration in integration_set:
        integration_data = list(integration.values())[0]
        if integration_data.get('api_modules', '') in changed_api_modules:
            file_path = integration_data.get('file_path')
            integration_id = get_script_or_integration_id(file_path)
            integration_ids_to_test.add(integration_id)
            integration_from_to_version[integration_id] = (get_from_version(file_path),
                                                           get_to_version(file_path))

    return integration_ids_to_test, integration_from_to_version


def get_entity_id_by_entity_type(data: dict, content_entity: str):
    """
    Returns the id of the content entity given its entity type
    :param data: The data of the file
    :param content_entity: The content entity type
    :return: The file id
    """
    if content_entity in (INTEGRATIONS_DIR, SCRIPTS_DIR):
        return data.get('commonfields', {}).get('id', '')
    elif content_entity == LAYOUTS_DIR:
        return data.get('typeId', '')
    else:
        return data.get('id', '')


def get_entity_name_by_entity_type(data: dict, content_entity: str):
    """
    Returns the name of the content entity given its entity type
    :param data: The data of the file
    :param content_entity: The content entity type
    :return: The file name
    """
    if content_entity == LAYOUTS_DIR:
        return data.get('typeId', '')
    else:
        return data.get('name', '')


def collect_ids(file_path):
    """Collect id mentioned in file_path"""
    data_dictionary = get_yaml(file_path)

    if data_dictionary:
        return data_dictionary.get('id', '-')


def get_from_version(file_path):
    data_dictionary = get_yaml(file_path)

    if data_dictionary:
        from_version = data_dictionary.get('fromversion', '0.0.0')
        if from_version == "":
            return "0.0.0"

        if not re.match(r"^\d{1,2}\.\d{1,2}\.\d{1,2}$", from_version):
            raise ValueError("{} fromversion is invalid \"{}\". "
                             "Should be of format: \"x.x.x\". for example: \"4.5.0\"".format(file_path, from_version))

        return from_version

    return '0.0.0'


def get_to_version(file_path):
    data_dictionary = get_yaml(file_path)

    if data_dictionary:
        to_version = data_dictionary.get('toversion', '99.99.99')
        if not re.match(r"^\d{1,2}\.\d{1,2}\.\d{1,2}$", to_version):
            raise ValueError("{} toversion is invalid \"{}\". "
                             "Should be of format: \"x.x.x\". for example: \"4.5.0\"".format(file_path, to_version))

        return to_version

    return '99.99.99'


def str2bool(v):
    if v.lower() in ('yes', 'true', 't', 'y', '1'):
        return True

    if v.lower() in ('no', 'false', 'f', 'n', '0'):
        return False

    raise argparse.ArgumentTypeError('Boolean value expected.')


def old_get_release_notes_file_path(file_path):
    dir_name = os.path.dirname(file_path)

    # CHANGELOG in pack sub dirs
    if re.match(PACKAGE_YML_FILE_REGEX, file_path):
        return os.path.join(dir_name, 'CHANGELOG.md')

    # We got the CHANGELOG file to get its release notes
    if file_path.endswith('CHANGELOG.md'):
        return file_path

    # outside of packages, change log file will include the original file name.
    file_name = os.path.basename(file_path)
    return os.path.join(dir_name, os.path.splitext(file_name)[0] + '_CHANGELOG.md')


def old_get_latest_release_notes_text(rn_path):
    if not os.path.isfile(rn_path):
        # releaseNotes were not provided
        return None

    with open(rn_path) as f:
        rn = f.read()

    if not rn:
        # empty releaseNotes is not supported
        return None

    new_rn = re.findall(RELEASE_NOTES_REGEX, rn)
    if new_rn:
        # get release notes up to release header
        new_rn = new_rn[0].rstrip()
    else:
        new_rn = rn.replace(UNRELEASE_HEADER, '')

    return new_rn if new_rn else None


def get_release_notes_file_path(file_path):
    """
    Accepts file path which is alleged to contain release notes. Validates that the naming convention
    is followed. If the file identified does not match the naming convention, error is returned.
    :param file_path: str - File path of the suspected release note.
    :return: file_path: str - Validated release notes path.
    """
    if file_path is None:
        print_warning("Release notes were not found.")
        return None
    else:
        if bool(re.search(r'\d{1,2}_\d{1,2}_\d{1,2}\.md', file_path)):
            return file_path
        else:
            print_warning(f'Unsupported file type found in ReleaseNotes directory - {file_path}')
            return None


def get_latest_release_notes_text(rn_path):
    if rn_path is None:
        print_warning('Path to release notes not found.')
        rn = None
    else:
        with open(rn_path) as f:
            rn = f.read()

        if not rn:
            print_error(f'Release Notes may not be empty. Please fill out correctly. - {rn_path}')
            return None

    return rn if rn else None


def format_version(version):
    """format server version to form X.X.X

    Args:
        version (string): string representing Demisto version

    Returns:
        string.
        The formatted server version.
    """
    formatted_version = version
    if len(version.split('.')) == 1:
        formatted_version = f'{version}.0.0'
    elif len(version.split('.')) == 2:
        formatted_version = f'{version}.0'

    return formatted_version


def server_version_compare(v1, v2):
    """compare Demisto versions

    Args:
        v1 (string): string representing Demisto version (first comparable)
        v2 (string): string representing Demisto version (second comparable)


    Returns:
        int.
        0 for equal versions.
        positive if v1 later version than v2.
        negative if v2 later version than v1.
    """

    v1 = format_version(v1)
    v2 = format_version(v2)

    _v1, _v2 = LooseVersion(v1), LooseVersion(v2)
    if _v1 == _v2:
        return 0
    if _v1 > _v2:
        return 1
    return -1


def run_threads_list(threads_list):
    """
    Start a list of threads and wait for completion (join)

    Arguments:
        threads_list (list of threads) -- list of threads to start and wait for join
    """
    # run each command in a separate thread
    for t in threads_list:
        t.start()
    # wait for the commands to complete
    for t in threads_list:
        t.join()


def is_file_path_in_pack(file_path):
    return bool(re.findall(PACKS_DIR_REGEX, file_path))


def get_pack_name(file_path):
    """
    extract pack name (folder name) from file path

    Arguments:
        file_path (str): path of a file inside the pack

    Returns:
        pack name (str)
    """
    # the regex extracts pack name from relative paths, for example: Packs/EWSv2 -> EWSv2
    match = re.search(rf'^{PACKS_DIR_REGEX}[/\\]([^/\\]+)[/\\]?', file_path)
    return match.group(1) if match else None


def get_pack_names_from_files(file_paths, skip_file_types=None):
    if skip_file_types is None:
        skip_file_types = set()

    packs = set()
    for path in file_paths:
        # renamed files are in a tuples - the second element is the new file name
        if isinstance(path, tuple):
            path = path[1]

        file_type = find_type(path)
        if file_type not in skip_file_types:
            pack = get_pack_name(path)
            if pack and is_file_path_in_pack(path):
                packs.add(pack)

    return packs


def pack_name_to_path(pack_name):
    return os.path.join(PACKS_DIR, pack_name)


def get_all_docker_images(script_obj) -> List[str]:
    """Gets a yml as dict and returns a list of all 'dockerimage' values in the yml.

    Args:
        script_obj (dict): A yml dict.

    Returns:
        List. A list of all docker images.
    """
    # this makes sure the first docker in the list is the main docker image.
    def_docker_image = DEF_DOCKER
    if script_obj.get('type') == TYPE_PWSH:
        def_docker_image = DEF_DOCKER_PWSH
    imgs = [script_obj.get('dockerimage') or def_docker_image]

    # get additional docker images
    for key in script_obj.keys():
        if 'dockerimage' in key and key != 'dockerimage':
            if isinstance(script_obj.get(key), str):
                imgs.append(script_obj.get(key))

            elif isinstance(script_obj.get(key), list):
                imgs.extend(script_obj.get(key))

    return imgs


def get_python_version(docker_image, log_verbose=None, no_prints=False):
    """
    Get the python version of a docker image
    Arguments:
        docker_image {string} -- Docker image being used by the project
    Return:
        python version as a float (2.7, 3.7)
    Raises:
        ValueError -- if version is not supported
    """
    if log_verbose is None:
        log_verbose = LOG_VERBOSE
    stderr_out = None if log_verbose else DEVNULL
    py_ver = check_output(["docker", "run", "--rm", docker_image,
                           "python", "-c",
                           "import sys;print('{}.{}'.format(sys.version_info[0], sys.version_info[1]))"],
                          universal_newlines=True, stderr=stderr_out).strip()
    if not no_prints:
        print("Detected python version: [{}] for docker image: {}".format(py_ver, docker_image))

    py_num = float(py_ver)
    if py_num < 2.7 or (3 < py_num < 3.4):  # pylint can only work on python 3.4 and up
        raise ValueError("Python vesion for docker image: {} is not supported: {}. "
                         "We only support python 2.7.* and python3 >= 3.4.".format(docker_image, py_num))
    return py_num


def get_pipenv_dir(py_version, envs_dirs_base):
    """
    Get the direcotry holding pipenv files for the specified python version
    Arguments:
        py_version {float} -- python version as 2.7 or 3.7
    Returns:
        string -- full path to the pipenv dir
    """
    return "{}{}".format(envs_dirs_base, int(py_version))


def print_v(msg, log_verbose=None):
    if log_verbose is None:
        log_verbose = LOG_VERBOSE
    if log_verbose:
        print(msg)


def get_dev_requirements(py_version, envs_dirs_base):
    """
    Get the requirements for the specified py version.

    Arguments:
        py_version {float} -- python version as float (2.7, 3.7)

    Raises:
        ValueError -- If can't detect python version

    Returns:
        string -- requirement required for the project
    """
    env_dir = get_pipenv_dir(py_version, envs_dirs_base)
    stderr_out = None if LOG_VERBOSE else DEVNULL
    requirements = check_output(['pipenv', 'lock', '-r', '-d'], cwd=env_dir, universal_newlines=True,
                                stderr=stderr_out)
    print_v("dev requirements:\n{}".format(requirements))
    return requirements


def get_dict_from_file(path: str, use_ryaml: bool = False) -> Tuple[Dict, Union[str, None]]:
    """
    Get a dict representing the file

    Arguments:
        path - a path to the file
        use_ryaml - Whether to use ryaml for file loading or not

    Returns:
        dict representation of the file, and the file_type, either .yml ot .json
    """
    if path:
        if path.endswith('.yml'):
            if use_ryaml:
                return get_ryaml(path), 'yml'
            return get_yaml(path), 'yml'
        elif path.endswith('.json'):
            return get_json(path), 'json'
        elif path.endswith('.py'):
            return {}, 'py'
    return {}, None


# flake8: noqa: C901
def find_type(path: str = '', _dict=None, file_type: Optional[str] = None, ignore_sub_categories: bool = False):
    """
    returns the content file type

    Arguments:
        path - a path to the file

    Returns:
        string representing the content file type
    """
    if path.endswith('.md'):
        if 'README' in path:
            return FileType.README

        if RELEASE_NOTES_DIR in path:
            return FileType.RELEASE_NOTES

        if 'description' in path:
            return FileType.DESCRIPTION

        return FileType.CHANGELOG

    # integration image
    if path.endswith('_image.png'):
        return FileType.IMAGE

    # doc files images
    if path.endswith('.png') and DOC_FILES_DIR in path:
        return FileType.DOC_IMAGE

    if path.endswith('.ps1'):
        return FileType.POWERSHELL_FILE

    if not _dict and not file_type:
        _dict, file_type = get_dict_from_file(path)

    if file_type == 'py':
        return FileType.PYTHON_FILE

    if file_type == 'yml':
        if 'category' in _dict:
            if 'beta' in _dict and not ignore_sub_categories:
                return FileType.BETA_INTEGRATION

            return FileType.INTEGRATION

        if 'script' in _dict:
            if TEST_PLAYBOOKS_DIR in path and not ignore_sub_categories:
                return FileType.TEST_SCRIPT

            return FileType.SCRIPT

        if 'tasks' in _dict:
            if TEST_PLAYBOOKS_DIR in path:
                return FileType.TEST_PLAYBOOK

            return FileType.PLAYBOOK

    if file_type == 'json':
        if 'widgetType' in _dict:
            return FileType.WIDGET

        if 'orientation' in _dict:
            return FileType.REPORT

        if 'preProcessingScript' in _dict:
            return FileType.INCIDENT_TYPE

        # 'regex' key can be found in new reputations files while 'reputations' key is for the old reputations
        # located in reputations.json file.
        if 'regex' in _dict or 'reputations' in _dict:
            return FileType.REPUTATION

        if 'brandName' in _dict and 'transformer' in _dict:
            return FileType.OLD_CLASSIFIER

        if 'transformer' in _dict and 'keyTypeMap' in _dict:
            return FileType.CLASSIFIER

        if 'canvasContextConnections' in _dict:
            return FileType.CONNECTION

        if 'mapping' in _dict:
            return FileType.MAPPER

        if 'layout' in _dict or 'kind' in _dict:
            if 'kind' in _dict or 'typeId' in _dict:
                return FileType.LAYOUT

            return FileType.DASHBOARD

        if 'group' in _dict and LAYOUT_CONTAINER_FIELDS.intersection(_dict):
            return FileType.LAYOUTS_CONTAINER

        # When using it for all files validation- sometimes 'id' can be integer
        if 'id' in _dict:
            if isinstance(_dict['id'], str):
                _id = _dict['id'].lower()
                if _id.startswith('incident'):
                    return FileType.INCIDENT_FIELD
                if _id.startswith('indicator'):
                    return FileType.INDICATOR_FIELD
            else:
                print(f'The file {path} could not be recognized, please update the "id" to be a string')

    return None


def get_common_server_path(env_dir):
    common_server_dir = get_common_server_dir(env_dir)
    return os.path.join(common_server_dir, 'CommonServerPython.py')


def get_common_server_path_pwsh(env_dir):
    common_server_dir = get_common_server_dir_pwsh(env_dir)
    return os.path.join(common_server_dir, 'CommonServerPowerShell.ps1')


def _get_common_server_dir_general(env_dir, name):
    common_server_pack_path = os.path.join(env_dir, 'Packs', 'Base', 'Scripts', name)

    return common_server_pack_path


def get_common_server_dir(env_dir):
    return _get_common_server_dir_general(env_dir, 'CommonServerPython')


def get_common_server_dir_pwsh(env_dir):
    return _get_common_server_dir_general(env_dir, 'CommonServerPowerShell')


def is_external_repository():
    """
    Returns True if script executed from private repository

    """
    git_repo = git.Repo(os.getcwd(), search_parent_directories=True)
    private_settings_path = os.path.join(git_repo.working_dir, '.private-repo-settings')
    return os.path.exists(private_settings_path)


def get_content_path() -> str:
    """ Get abs content path, from any CWD
    Returns:
        str: Absolute content path
    """
    try:
        git_repo = git.Repo(os.getcwd(), search_parent_directories=True)
        remote_url = git_repo.remote().urls.__next__()
        is_fork_repo = 'content' in remote_url
        is_external_repo = is_external_repository()

        if not is_fork_repo and not is_external_repo:
            raise git.InvalidGitRepositoryError
        return git_repo.working_dir
    except (git.InvalidGitRepositoryError, git.NoSuchPathError):
        print_error("Please run demisto-sdk in content repository - Aborting!")
    return ''


def run_command_os(command: str, cwd: Union[Path, str], env: Union[os._Environ, dict] = os.environ) -> \
        Tuple[str, str, int]:
    """ Run command in subprocess tty
    Args:
        command(str): Command to be executed.
        cwd(Path): Path from pathlib object to be executed
        env: Environment variables for the execution
    Returns:
        str: Stdout of the command
        str: Stderr of the command
        int: exit code of command
    """
    if isinstance(cwd, str):
        cwd = Path(cwd)
    try:
        process = Popen(
            shlex.split(command),
            cwd=cwd,
            env=env,
            stdout=PIPE,
            stderr=PIPE,
            universal_newlines=True
        )
        stdout, stderr = process.communicate()
    except OSError as e:
        return '', str(e), 1

    return stdout, stderr, process.returncode


def pascal_case(st: str) -> str:
    """Convert a string to pascal case. Will simply remove spaces and make sure the first
    character is capitalized

    Arguments:
        st {str} -- string to convert

    Returns:
        str -- converted string
    """
    words = re.findall(r'[a-zA-Z0-9]+', st)
    return ''.join(''.join([w[0].upper(), w[1:]]) for w in words)


def capital_case(st: str) -> str:
    """Capitalize the first letter of each word of a string. The remaining characters are untouched.

    Arguments:
        st {str} -- string to convert

    Returns:
        str -- converted string
    """
    if len(st) >= 1:
        words = st.split()
        return ' '.join([f'{s[:1].upper()}{s[1:]}' for s in words if len(s) >= 1])
    else:
        return ''


def get_last_release_version():
    """
    Get latest release tag (xx.xx.xx)

    :return: tag
    """
    tags = run_command('git tag').split('\n')
    tags = [tag for tag in tags if re.match(r'\d+\.\d+\.\d+', tag) is not None]
    tags.sort(key=LooseVersion, reverse=True)

    return tags[0]


def is_file_from_content_repo(file_path: str) -> Tuple[bool, str]:
    """ Check if an absolute file_path is part of content repo.
    Args:
        file_path (str): The file path which is checked.
    Returns:
        bool: if file is part of content repo.
        str: relative path of file in content repo.
    """
    git_repo = git.Repo(os.getcwd(),
                        search_parent_directories=True)
    remote_url = git_repo.remote().urls.__next__()
    is_fork_repo = 'content' in remote_url
    is_external_repo = is_external_repository()

    if not is_fork_repo and not is_external_repo:
        return False, ''
    content_path_parts = Path(git_repo.working_dir).parts
    input_path_parts = Path(file_path).parts
    input_path_parts_prefix = input_path_parts[:len(content_path_parts)]
    if content_path_parts == input_path_parts_prefix:
        return True, '/'.join(input_path_parts[len(content_path_parts):])
    else:
        return False, ''


def should_file_skip_validation(file_path: str) -> bool:
    """Check if the file cannot be validated under 'run_all_validations_on_file' method for various reasons,
        either if it's a test file, or if it's a file that's been validated somewhere else
        Args:
            file_path (str): The file path which is checked.
        Returns:
            bool: True if the file's validation should be skipped, False otherwise.
        """
    file_extension = os.path.splitext(file_path)[-1]
    # We validate only yml json and .md files
    if file_extension not in ['.yml', '.json', '.md']:
        return True
    if any(ignore_pattern in file_path.lower() for ignore_pattern in ALL_FILES_VALIDATION_IGNORE_WHITELIST):
        return True
    # Ignoring changelog and description files since these are checked on the integration validation
    if 'changelog' in file_path.lower() or 'description' in file_path.lower():
        return True
    # unified files should not be validated
    if file_path.endswith('_unified.yml'):
        return True
    return False


def retrieve_file_ending(file_path: str) -> str:
    """
    Retrieves the file ending (without the dot)
    :param file_path: The file path
    :return: The file ending
    """
    os_split: tuple = os.path.splitext(file_path)
    if os_split:
        file_ending: str = os_split[1]
        if file_ending and '.' in file_ending:
            return file_ending[1:]
    return ''


def get_depth(data: Any) -> int:
    """
    Returns the depth of a data object
    :param data: The data
    :return: The depth of the data object
    """
    if data and isinstance(data, dict):
        return 1 + max(get_depth(data[key]) for key in data)
    if data and isinstance(data, list):
        return 1 + max(get_depth(element) for element in data)
    return 0


def is_test_config_match(test_config: dict, test_playbook_id: str = '', integration_id: str = '') -> bool:
    """
    Given a test configuration from conf.json file, this method checks if the configuration is configured for the
    test playbook or for integration_id.
    Since in conf.json there could be test configurations with 'integrations' as strings or list of strings
    the type of test_configurations['integrations'] is checked in first and the match according to the type.
    If file type is not an integration- will return True if the test_playbook id matches playbookID.
    Args:
        test_config: A test configuration from conf.json file under 'tests' key.
        test_playbook_id: A test playbook ID.
        integration_id: An integration ID.
    If both test_playbook_id and integration_id are given will look for a match of both, else will look for match
    of either test playbook id or integration id
    Returns:
        True if the test configuration contains the test playbook and the content item or False if not
    """
    test_playbook_match = test_playbook_id == test_config.get('playbookID')
    test_integrations = test_config.get('integrations')
    if isinstance(test_integrations, list):
        integration_match = any(
            test_integration for test_integration in test_integrations if test_integration == integration_id)
    else:
        integration_match = test_integrations == integration_id
    # If both playbook id and integration id are given
    if integration_id and test_playbook_id:
        return test_playbook_match and integration_match

    # If only integration id is given
    if integration_id:
        return integration_match

    # If only test playbook is given
    if test_playbook_id:
        return test_playbook_match

    return False


def get_not_registered_tests(conf_json_tests: list, content_item_id: str, file_type: str, test_playbooks: list) -> list:
    """
    Return all test playbooks that are not configured in conf.json file
    Args:
        conf_json_tests: the 'tests' value of 'conf.json file
        content_item_id: A content item ID, could be a script, an integration or a playbook.
        file_type: The file type, could be an integration or a playbook.
        test_playbooks: The yml file's list of test playbooks

    Returns:
        A list of TestPlaybooks not configured
    """
    not_registered_tests = []
    for test in test_playbooks:
        if file_type == 'playbook':
            test_registered_in_conf_json = any(
                test_config for test_config in conf_json_tests if is_test_config_match(test_config,
                                                                                       test_playbook_id=test)
            )
        else:
            test_registered_in_conf_json = any(
                test_config for test_config in conf_json_tests if is_test_config_match(test_config,
                                                                                       integration_id=content_item_id)
            )
        if not test_registered_in_conf_json:
            not_registered_tests.append(test)
    return not_registered_tests


def _get_file_id(file_type: str, file_content: Dict):
    """
    Gets the ID of a content item according to it's type
    Args:
        file_type: The type of the content item
        file_content: The content of the content item

    Returns:
        The file's content ID
    """
    file_id = ''
    if file_type in ID_IN_ROOT:
        file_id = file_content.get('id', '')
    elif file_type in ID_IN_COMMONFIELDS:
        file_id = file_content.get('commonfields', {}).get('id')
    return file_id


def is_path_of_integration_directory(path: str) -> bool:
    """Returns true if directory is integration directory false if not.
    """
    return os.path.basename(path) == INTEGRATIONS_DIR


def is_path_of_script_directory(path: str) -> bool:
    """Returns true if directory is script directory false if not.
    """
    return os.path.basename(path) == SCRIPTS_DIR


def is_path_of_playbook_directory(path: str) -> bool:
    """Returns true if directory is playbook directory false if not.
    """
    return os.path.basename(path) == PLAYBOOKS_DIR


def is_path_of_test_playbook_directory(path: str) -> bool:
    """Returns true if directory is test_playbook directory false if not.
    """
    return os.path.basename(path) == TEST_PLAYBOOKS_DIR


def is_path_of_report_directory(path: str) -> bool:
    """Returns true if directory is report directory false if not.
    """
    return os.path.basename(path) == REPORTS_DIR


def is_path_of_dashboard_directory(path: str) -> bool:
    """Returns true if directory is integration directory false if not.
    """
    return os.path.basename(path) == DASHBOARDS_DIR


def is_path_of_widget_directory(path: str) -> bool:
    """Returns true if directory is integration directory false if not.
    """
    return os.path.basename(path) == WIDGETS_DIR


def is_path_of_incident_field_directory(path: str) -> bool:
    """Returns true if directory is integration directory false if not.
    """
    return os.path.basename(path) == INCIDENT_FIELDS_DIR


def is_path_of_incident_type_directory(path: str) -> bool:
    """Returns true if directory is integration directory false if not.
    """
    return os.path.basename(path) == INCIDENT_TYPES_DIR


def is_path_of_indicator_field_directory(path: str) -> bool:
    """Returns true if directory is integration directory false if not.
    """
    return os.path.basename(path) == INDICATOR_FIELDS_DIR


def is_path_of_layout_directory(path: str) -> bool:
    """Returns true if directory is integration directory false if not.
    """
    return os.path.basename(path) == LAYOUTS_DIR


def is_path_of_classifier_directory(path: str) -> bool:
    """Returns true if directory is integration directory false if not.
    """
    return os.path.basename(path) == CLASSIFIERS_DIR


def get_parent_directory_name(path: str, abs_path: bool = False) -> str:
    """
    Retrieves the parent directory name
<<<<<<< HEAD
    :param path: path to get the parent dir om
    :param abs_path: when set to true, will return absolute path
=======
    :param path: path to get the parent dir name
>>>>>>> 5b28b918
    :return: parent directory name
    """
    parent_dir_name = os.path.dirname(os.path.abspath(path))
    if abs_path:
        return parent_dir_name
    return os.path.basename(parent_dir_name)


def get_content_file_type_dump(file_path: str) -> Callable[[str], str]:
    """
    Return a method with which 'curr' (the current key the lies in the path of the error) should be printed with
    If the file is a yml file:
        will return a yaml.dump function
    If the file is a json file:
        will return a json.dumps function configured with indent=4
    In any other case- will just print the string representation of the key.

    The file type is checked according to the file extension

    Args:
        file_path: The file path whose type is determined in this method

    Returns:
        A function that returns string representation of 'curr'
    """
    # Setting the method that should the curr path
    file_extension = os.path.splitext(file_path)[-1]
    curr_string_transformer: Union[partial[str], Type[str], Callable] = str
    if file_extension in ['.yml', '.yaml']:
        curr_string_transformer = yaml.dump
    elif file_extension == '.json':
        curr_string_transformer = partial(json.dumps, indent=4)
    return curr_string_transformer


def get_code_lang(file_data: dict, file_entity: str) -> str:
    """
    Returns the code language by the file entity
    :param file_data: The file data
    :param file_entity: The file entity
    :return: The code language
    """
    if file_entity == INTEGRATIONS_DIR:
        return file_data.get('script', {}).get('type', '')
    elif file_entity == SCRIPTS_DIR:
        return file_data.get('type', {})
    return ''


def get_content_release_identifier(branch_name: str) -> Optional[str]:
    """

    Args:
        branch_name: the branch name to get config.yml from

    Returns:
        GIT_SHA1 of latest content release if successfully returned from content repo.
        else None.
    """
    try:
        file_content = get_remote_file('.circleci/config.yml', tag=branch_name)
    except Exception:
        return None
    else:
        return file_content.get('references', {}).get('environment', {}).get('environment', {}).get('GIT_SHA1')


def camel_to_snake(camel: str) -> str:
    """
    Converts camel case (CamelCase) strings to snake case (snake_case) strings.
    Args:
        camel (str): The camel case string.

    Returns:
        str: The snake case string.
    """
    camel_to_snake_pattern = re.compile(r'(?<!^)(?=[A-Z][a-z])')
    snake = camel_to_snake_pattern.sub('_', camel).lower()
    return snake<|MERGE_RESOLUTION|>--- conflicted
+++ resolved
@@ -1230,12 +1230,8 @@
 def get_parent_directory_name(path: str, abs_path: bool = False) -> str:
     """
     Retrieves the parent directory name
-<<<<<<< HEAD
-    :param path: path to get the parent dir om
+    :param path: path to get the parent dir name
     :param abs_path: when set to true, will return absolute path
-=======
-    :param path: path to get the parent dir name
->>>>>>> 5b28b918
     :return: parent directory name
     """
     parent_dir_name = os.path.dirname(os.path.abspath(path))
