import argparse
import contextlib
import glob
import io
from demisto_sdk.commands.common.logger import logger

import os
import re
import shlex
import sys
import urllib.parse
from collections import OrderedDict
from concurrent.futures import as_completed
from configparser import ConfigParser, MissingSectionHeaderError
from contextlib import contextmanager
from packaging.version import Version
from enum import Enum
from functools import lru_cache
from pathlib import Path, PosixPath
from subprocess import DEVNULL, PIPE, Popen, check_output
from time import sleep
from typing import (
    TYPE_CHECKING,
    Any,
    Callable,
    Dict,
    Iterable,
    List,
    Match,
    Optional,
    Set,
    Tuple,
    Union,
)

import demisto_client
import git
import giturlparse
import requests
import urllib3
from bs4.dammit import UnicodeDammit
from git.types import PathLike
from packaging.version import LegacyVersion, Version, parse
from pebble import ProcessFuture, ProcessPool
from requests.exceptions import HTTPError
from demisto_sdk.commands.common.cpu_count import cpu_count

from demisto_sdk.commands.common.constants import (
    ALL_FILES_VALIDATION_IGNORE_WHITELIST,
    API_MODULES_PACK,
    CLASSIFIERS_DIR,
    CONF_JSON_FILE_NAME,
    CORRELATION_RULES_DIR,
    DASHBOARDS_DIR,
    DEF_DOCKER,
    DEF_DOCKER_PWSH,
    DEFAULT_CONTENT_ITEM_FROM_VERSION,
    DEFAULT_CONTENT_ITEM_TO_VERSION,
    DOC_FILES_DIR,
    ENV_DEMISTO_SDK_MARKETPLACE,
    ID_IN_COMMONFIELDS,
    ID_IN_ROOT,
    INCIDENT_FIELDS_DIR,
    INCIDENT_TYPES_DIR,
    INDICATOR_FIELDS_DIR,
    INDICATOR_TYPES_DIR,
    INTEGRATIONS_DIR,
    JOBS_DIR,
    LAYOUT_RULES_DIR,
    LAYOUTS_DIR,
    LISTS_DIR,
    MARKETPLACE_KEY_PACK_METADATA,
    MARKETPLACE_TO_CORE_PACKS_FILE,
    METADATA_FILE_NAME,
    MODELING_RULES_DIR,
    NON_LETTERS_OR_NUMBERS_PATTERN,
    OFFICIAL_CONTENT_GRAPH_PATH,
    OFFICIAL_CONTENT_ID_SET_PATH,
    OFFICIAL_INDEX_JSON_PATH,
    PACK_METADATA_IRON_BANK_TAG,
    PACK_METADATA_SUPPORT,
    PACKAGE_SUPPORTING_DIRECTORIES,
    PACKAGE_YML_FILE_REGEX,
    PACKS_DIR,
    PACKS_DIR_REGEX,
    PACKS_FOLDER,
    PACKS_PACK_IGNORE_FILE_NAME,
    PACKS_PACK_META_FILE_NAME,
    PACKS_README_FILE_NAME,
    PARSING_RULES_DIR,
    PLAYBOOKS_DIR,
    PRE_PROCESS_RULES_DIR,
    RELEASE_NOTES_DIR,
    RELEASE_NOTES_REGEX,
    REPORTS_DIR,
    SCRIPTS_DIR,
    SIEM_ONLY_ENTITIES,
    TABLE_INCIDENT_TO_ALERT,
    TEST_PLAYBOOKS_DIR,
    TESTS_AND_DOC_DIRECTORIES,
    TRIGGER_DIR,
    TYPE_PWSH,
    UNRELEASE_HEADER,
    UUID_REGEX,
    WIDGETS_DIR,
    XDRC_TEMPLATE_DIR,
    XSIAM_DASHBOARDS_DIR,
    XSIAM_REPORTS_DIR,
    XSOAR_CONFIG_FILE,
    XSOAR_SUPPORT,
    FileType,
    IdSetKeys,
    MarketplaceVersions,
    urljoin,
    ENV_SDK_WORKING_OFFLINE,
)
import demisto_sdk.commands.common.tools_paths as tools_paths
from demisto_sdk.commands.common.git_content_config import GitContentConfig, GitProvider
from demisto_sdk.commands.common.git_util import GitUtil
from demisto_sdk.commands.common.handlers import DEFAULT_JSON_HANDLER as json
from demisto_sdk.commands.common.handlers import DEFAULT_YAML_HANDLER as yaml
from demisto_sdk.commands.common.handlers import YAML_Handler

if TYPE_CHECKING:
    from demisto_sdk.commands.content_graph.interface.graph import ContentGraphInterface

yaml_safe_load = YAML_Handler(typ="safe")

urllib3.disable_warnings()


GRAPH_SUPPORTED_FILE_TYPES = ["yml", "json"]


class TagParser:
    def __init__(self, tag_prefix: str, tag_suffix: str, remove_tag_text: bool = True):
        self._tag_prefix = tag_prefix
        self._tag_suffix = tag_suffix
        self._pattern = re.compile(rf"{tag_prefix}((.|\s)+?){tag_suffix}")
        self._remove_tag_text = remove_tag_text

    def parse(self, text: str, remove_tag: Optional[bool] = None) -> str:
        """
        Given a prefix and suffix of an expected tag, remove the tag and the text it's wrapping, or just the wrappers
        Args:
            text (str): text that may contain given tags.
            remove_tag (bool): overrides remove_tag_text value. Determines whether to remove the tag

        Returns:
            Text with no wrapper tags.
        """
        if text and 0 <= text.find(self._tag_prefix) < text.find(self._tag_suffix):
            remove_tag = (
                remove_tag if isinstance(remove_tag, bool) else self._remove_tag_text
            )
            # collect {orignal_text: text_to_replace}
            matches = re.finditer(self._pattern, text)
            replace_map = {}
            for match in matches:
                replace_val = "" if remove_tag else match.group(1)
                replace_map[re.escape(match.group())] = replace_val

            # replace collected text->replacement
            pattern = re.compile("|".join(replace_map.keys()))
            text = pattern.sub(lambda m: replace_map[re.escape(m.group(0))], text)
        return text


class MarketplaceTagParser:
    XSOAR_PREFIX = "<~XSOAR>\n"
    XSOAR_SUFFIX = "\n</~XSOAR>\n"
    XSOAR_INLINE_PREFIX = "<~XSOAR>"
    XSOAR_INLINE_SUFFIX = "</~XSOAR>"

    XSIAM_PREFIX = "<~XSIAM>\n"
    XSIAM_SUFFIX = "\n</~XSIAM>\n"
    XSIAM_INLINE_PREFIX = "<~XSIAM>"
    XSIAM_INLINE_SUFFIX = "</~XSIAM>"

    XPANSE_PREFIX = "<~XPANSE>\n"
    XPANSE_SUFFIX = "\n</~XPANSE>\n"
    XPANSE_INLINE_PREFIX = "<~XPANSE>"
    XPANSE_INLINE_SUFFIX = "</~XPANSE>"

    def __init__(self, marketplace: str = MarketplaceVersions.XSOAR.value):
        self.marketplace = marketplace
        self._xsoar_parser = TagParser(
            tag_prefix=self.XSOAR_PREFIX,
            tag_suffix=self.XSOAR_SUFFIX,
        )
        self._xsoar_inline_parser = TagParser(
            tag_prefix=self.XSOAR_INLINE_PREFIX,
            tag_suffix=self.XSOAR_INLINE_SUFFIX,
        )
        self._xsiam_parser = TagParser(
            tag_prefix=self.XSIAM_PREFIX,
            tag_suffix=self.XSIAM_SUFFIX,
        )
        self._xsiam_inline_parser = TagParser(
            tag_prefix=self.XSIAM_INLINE_PREFIX,
            tag_suffix=self.XSIAM_INLINE_SUFFIX,
        )
        self._xpanse_parser = TagParser(
            tag_prefix=self.XPANSE_PREFIX,
            tag_suffix=self.XPANSE_SUFFIX,
        )
        self._xpanse_inline_parser = TagParser(
            tag_prefix=self.XPANSE_INLINE_PREFIX,
            tag_suffix=self.XPANSE_INLINE_SUFFIX,
        )

    @property
    def marketplace(self):
        return self._marketplace

    @marketplace.setter
    def marketplace(self, marketplace):
        self._marketplace = marketplace
        self._should_remove_xsoar_text = marketplace != MarketplaceVersions.XSOAR.value
        self._should_remove_xsiam_text = (
            marketplace != MarketplaceVersions.MarketplaceV2.value
        )
        self._should_remove_xpanse_text = (
            marketplace != MarketplaceVersions.XPANSE.value
        )

    def parse_text(self, text):
        # the order of parse is important. inline should always be checked after paragraph tag
        # xsoar->xsoar_inline->xsiam->xsiam_inline->xpanse->xpanse_inline
        return self._xpanse_inline_parser.parse(
            remove_tag=self._should_remove_xpanse_text,
            text=self._xpanse_parser.parse(
                remove_tag=self._should_remove_xpanse_text,
                text=self._xsiam_inline_parser.parse(
                    remove_tag=self._should_remove_xsiam_text,
                    text=self._xsiam_parser.parse(
                        remove_tag=self._should_remove_xsiam_text,
                        text=self._xsoar_inline_parser.parse(
                            remove_tag=self._should_remove_xsoar_text,
                            text=self._xsoar_parser.parse(
                                remove_tag=self._should_remove_xsoar_text,
                                text=text,
                            ),
                        ),
                    ),
                ),
            ),
        )


MARKETPLACE_TAG_PARSER = None

LAYOUT_CONTAINER_FIELDS = {
    "details",
    "detailsV2",
    "edit",
    "close",
    "mobile",
    "quickView",
    "indicatorsQuickView",
    "indicatorsDetails",
}
SDK_PYPI_VERSION = r"https://pypi.org/pypi/demisto-sdk/json"

SUFFIX_TO_REMOVE = ("_dev", "_copy")


class NoInternetConnectionException(Exception):
    """
    This exception is raised in methods that require an internet connection, when the SDK is defined as working offline.
    """

    pass


def generate_xsiam_normalized_name(file_name, prefix):
    if file_name.startswith(f"external-{prefix}-"):
        return file_name
    elif file_name.startswith(f"{prefix}-"):
        return file_name.replace(f"{prefix}-", f"external-{prefix}-")
    else:
        return f"external-{prefix}-{file_name}"


def get_mp_tag_parser():
    global MARKETPLACE_TAG_PARSER
    if MARKETPLACE_TAG_PARSER is None:
        MARKETPLACE_TAG_PARSER = MarketplaceTagParser(
            os.getenv(ENV_DEMISTO_SDK_MARKETPLACE, MarketplaceVersions.XSOAR.value)
        )
    return MARKETPLACE_TAG_PARSER


def get_yml_paths_in_dir(project_dir: str, error_msg: str = "") -> Tuple[list, str]:
    """
    Gets the project directory and returns the path of the first yml file in that directory
    :param project_dir: string path to the project_dir
    :param error_msg: the error msg to show to the user in case not yml files found in the directory
    :return: first returned argument is the list of all yml files paths in the directory, second returned argument is a
    string path to the first yml file in project_dir
    """
    yml_files = glob.glob(os.path.join(project_dir, "*.yml"))
    if not yml_files:
        if error_msg:
            logger.info(error_msg)
        return [], ""
    return yml_files, yml_files[0]


def get_files_in_dir(
    project_dir: str,
    file_endings: list,
    recursive: bool = True,
    ignore_test_files: bool = False,
) -> list:
    """
    Gets the project directory and returns the path of all yml, json and py files in it
    Args:
        project_dir: String path to the project_dir
        file_endings: List of file endings to search for in a given directory
        recursive: Indicates whether search should be recursive or not
    :return: The path of files with file_endings in the current dir
    """
    files = []
    excludes = []

    project_path = Path(project_dir)
    glob_function = project_path.rglob if recursive else project_path.glob
    for file_type in file_endings:
        pattern = f"*.{file_type}"
        if project_dir.endswith(file_type):
            return [project_dir]
        if ignore_test_files:
            for test_dir in TESTS_AND_DOC_DIRECTORIES:
                exclude_pattern = f"**/{test_dir}/" + pattern
                excludes.extend([str(f) for f in glob_function(exclude_pattern)])
        files.extend([str(f) for f in glob_function(pattern)])
    return list(set(files) - set(excludes))


def get_all_content_objects_paths_in_dir(project_dir_list: Optional[Iterable]):
    """
    Gets the project directory and returns the path of all yml, json and py files in it
    Args:
        project_dir_list: List or set with str paths
    :return: list of content files in the current dir with str relative paths
    """
    files: list = []
    if not project_dir_list:
        return files

    for file_path in project_dir_list:
        files.extend(
            get_files_in_dir(
                file_path, GRAPH_SUPPORTED_FILE_TYPES, ignore_test_files=True
            )
        )

    output = [get_relative_path_from_packs_dir(file) for file in files]

    return output


def src_root() -> Path:
    """Demisto-sdk absolute path from src root.

    Returns:
        Path: src root path.
    """
    git_dir = git.Repo(Path.cwd(), search_parent_directories=True).working_tree_dir

    return Path(git_dir) / "demisto_sdk"  # type: ignore


def run_command(command, is_silenced=True, exit_on_error=True, cwd=None):
    """Run a bash command in the shell.

    Args:
        command (string): The string of the command you want to execute.
        is_silenced (bool): Whether to print command output.
        exit_on_error (bool): Whether to exit on command error.
        cwd (str): the path to the current working directory.

    Returns:
        string. The output of the command you are trying to execute.
    """
    if is_silenced:
        p = Popen(
            command.split(), stdout=PIPE, stderr=PIPE, universal_newlines=True, cwd=cwd
        )
    else:
        p = Popen(command.split(), cwd=cwd)  # type: ignore

    output, err = p.communicate()
    if err:
        if exit_on_error:
            logger.info(
                f"[red]Failed to run command {command}\nerror details:\n{err}[/red]"
            )
            sys.exit(1)
        else:
            raise RuntimeError(
                f"Failed to run command {command}\nerror details:\n{err}"
            )

    return output


def get_marketplace_to_core_packs() -> Dict[MarketplaceVersions, Set[str]]:
    """Getting the core pack from Github content

    Returns:
        A mapping from marketplace versions to their core packs.
    """
    if tools_paths.is_external_repository():
        return {}  # no core packs in external repos.

    mp_to_core_packs: Dict[MarketplaceVersions, Set[str]] = {}
    for mp in MarketplaceVersions:
        # for backwards compatibility mp_core_packs can be a list, but we expect a dict.
        try:
            mp_core_packs: Union[list, dict] = get_json(
                MARKETPLACE_TO_CORE_PACKS_FILE[mp],
            )
        except FileNotFoundError:
            mp_core_packs = get_remote_file(
                MARKETPLACE_TO_CORE_PACKS_FILE[mp],
                git_content_config=GitContentConfig(
                    repo_name=GitContentConfig.OFFICIAL_CONTENT_REPO_NAME,
                    git_provider=GitProvider.GitHub,
                ),
            )
        if isinstance(mp_core_packs, list):
            mp_to_core_packs[mp] = set(mp_core_packs)
        else:
            mp_to_core_packs[mp] = set(mp_core_packs.get("core_packs_list", []))
    return mp_to_core_packs


def get_core_pack_list(marketplaces: List[MarketplaceVersions] = None) -> list:
    """Getting the core pack list from Github content

    Arguments:
        marketplaces: A list of the marketplaces to return core packs for.

    Returns:
        The core packs list.
    """
    result: Set[str] = set()
    if tools_paths.is_external_repository():
        return []  # no core packs in external repos.

    if marketplaces is None:
        marketplaces = list(MarketplaceVersions)

    for mp, core_packs in get_marketplace_to_core_packs().items():
        if mp in marketplaces:
            result.update(core_packs)
    return list(result)


def get_local_remote_file(
    full_file_path: str,
    tag: str = "master",
    return_content: bool = False,
):
    repo = git.Repo(
        search_parent_directories=True
    )  # the full file path could be a git file path
    repo_git_util = GitUtil(repo)
    git_path = repo_git_util.get_local_remote_file_path(full_file_path, tag)
    file_content = repo_git_util.get_local_remote_file_content(git_path)
    if return_content:
        if file_content:
            return file_content.encode()
        return file_content
    return get_file_details(file_content, full_file_path)


def get_remote_file_from_api(
    full_file_path: str,
    git_content_config: Optional[GitContentConfig],
    tag: str = "master",
    return_content: bool = False,
):
    if not git_content_config:
        git_content_config = GitContentConfig()
    if git_content_config.git_provider == GitProvider.GitLab:
        full_file_path_quote_plus = urllib.parse.quote_plus(full_file_path)
        git_path = urljoin(
            git_content_config.base_api, "files", full_file_path_quote_plus, "raw"
        )
    else:  # github
        git_path = urljoin(git_content_config.base_api, tag, full_file_path)

    github_token: Optional[str] = None
    gitlab_token: Optional[str] = None
    try:
        github_token = git_content_config.CREDENTIALS.github_token
        gitlab_token = git_content_config.CREDENTIALS.gitlab_token
        if git_content_config.git_provider == GitProvider.GitLab:
            res = requests.get(
                git_path,
                params={"ref": tag},
                headers={"PRIVATE-TOKEN": gitlab_token},
                verify=False,
            )
            res.raise_for_status()
        else:  # Github
            res = requests.get(
                git_path,
                verify=False,
                timeout=10,
                headers={
                    "Authorization": f"Bearer {github_token}" if github_token else "",
                    "Accept": f"application/vnd.github.VERSION.raw",
                },
            )  # Sometime we need headers
            if not res.ok:  # sometime we need param token
                res = requests.get(
                    git_path, verify=False, timeout=10, params={"token": github_token}
                )

        res.raise_for_status()
    except requests.exceptions.RequestException as exc:
        # Replace token secret if needed
        err_msg: str = (
            str(exc).replace(github_token, "XXX") if github_token else str(exc)
        )
        err_msg = err_msg.replace(gitlab_token, "XXX") if gitlab_token else err_msg
        if tools_paths.is_external_repository():
            logger.debug(
                f'[yellow]You are working in a private repository: "{git_content_config.current_repository}".\n'
                f"The github/gitlab token in your environment is undefined.\n"
                f"Getting file from local repository instead. \n"
                f"If you wish to get the file from the remote repository, \n"
                f"Please define your github or gitlab token in your environment.\n"
                f"`export {GitContentConfig.CREDENTIALS.ENV_GITHUB_TOKEN_NAME}=<TOKEN> or`\n"
                f"export {GitContentConfig.CREDENTIALS.ENV_GITLAB_TOKEN_NAME}=<TOKEN>[/yellow]"
            )
        logger.debug(
            f'[yellow]Could not find the old entity file under "{git_path}".\n'
            "please make sure that you did not break backward compatibility.\n"
            f"Reason: {err_msg}[/yellow]"
        )
        return {}
    file_content = res.content
    if return_content:
        return file_content
    return get_file_details(file_content, full_file_path)


def get_file_details(
    file_content,
    full_file_path: str,
) -> Dict:
    if full_file_path.endswith("json"):
        file_details = json.loads(file_content)
    elif full_file_path.endswith(("yml", "yaml")):
        file_details = yaml.load(file_content)
    # if neither yml nor json then probably a CHANGELOG or README file.
    else:
        file_details = {}
    return file_details


@lru_cache(maxsize=128)
def get_remote_file(
    full_file_path: str,
    tag: str = "master",
    return_content: bool = False,
    git_content_config: Optional[GitContentConfig] = None,
    default_value=None,
):
    """
    Args:
        full_file_path:The full path of the file.
        tag: The branch name. default is 'master'
        return_content: Determines whether to return the file's raw content or the dict representation of it.
        git_content_config: The content config to take the file from
        default_value: The method returns this value if using the SDK in offline mode. default_value cannot be None,
        as it will raise an exception.
    Returns:
        The file content in the required format.

    """
    if is_sdk_defined_working_offline():
        if default_value is None:
            raise NoInternetConnectionException
        return default_value

    tag = tag.replace("origin/", "").replace("demisto/", "")
    if not git_content_config:
        try:
            if not (
                local_origin_content := get_local_remote_file(
                    full_file_path, tag, return_content
                )
            ):
                raise ValueError(
                    f"Got empty content from local-origin file {full_file_path}"
                )
            return local_origin_content
        except Exception as e:
            logger.debug(
                f"Could not get local remote file because of: {str(e)}\n"
                f"Searching the remote file content with the API.",
                exc_info=True,
            )
    return get_remote_file_from_api(
        full_file_path, git_content_config, tag, return_content
    )


def filter_files_on_pack(pack: str, file_paths_list="") -> set:
    """
    filter_files_changes_on_pack.

    :param file_paths_list: list of content files
    :param pack: pack to filter

    :return: files_paths_on_pack: set of file paths contains only files located in the given pack
    """
    files_paths_on_pack = set()
    for file in file_paths_list:
        if get_pack_name(file) == pack:
            files_paths_on_pack.add(file)

    return files_paths_on_pack


def filter_packagify_changes(modified_files, added_files, removed_files, tag="master"):
    """
    Mark scripts/integrations that were removed and added as modified.

    :param modified_files: list of modified files in branch
    :param added_files: list of new files in branch
    :param removed_files: list of removed files in branch
    :param tag: tag of compared revision

    :return: tuple of updated lists: (modified_files, updated_added_files, removed_files)
    """
    # map IDs to removed files
    packagify_diff: dict = {}
    for file_path in removed_files:
        if file_path.split("/")[0] in PACKAGE_SUPPORTING_DIRECTORIES:
            if PACKS_README_FILE_NAME in file_path:
                continue
            details = get_remote_file(file_path, tag)
            if details:
                uniq_identifier = "_".join(
                    [
                        details["name"],
                        details.get("fromversion", DEFAULT_CONTENT_ITEM_FROM_VERSION),
                        details.get("toversion", DEFAULT_CONTENT_ITEM_TO_VERSION),
                    ]
                )
                packagify_diff[uniq_identifier] = file_path

    updated_added_files = set()
    for file_path in added_files:
        if file_path.split("/")[0] in PACKAGE_SUPPORTING_DIRECTORIES:
            if PACKS_README_FILE_NAME in file_path:
                updated_added_files.add(file_path)
                continue
            with open(file_path) as f:
                details = yaml.load(f)

            uniq_identifier = "_".join(
                [
                    details["name"],
                    details.get("fromversion", DEFAULT_CONTENT_ITEM_FROM_VERSION),
                    details.get("toversion", DEFAULT_CONTENT_ITEM_TO_VERSION),
                ]
            )
            if uniq_identifier in packagify_diff:
                # if name appears as added and removed, this is packagify process - treat as modified.
                removed_files.remove(packagify_diff[uniq_identifier])
                modified_files.add((packagify_diff[uniq_identifier], file_path))
                continue

        updated_added_files.add(file_path)

    # remove files that are marked as both "added" and "modified"
    for file_path in modified_files:
        if isinstance(file_path, tuple):
            updated_added_files -= {file_path[1]}
        else:
            updated_added_files -= {file_path}

    return modified_files, updated_added_files, removed_files


def get_child_directories(directory):
    """Return a list of paths of immediate child directories of the 'directory' argument"""
    if not os.path.isdir(directory):
        return []
    child_directories = [
        os.path.join(directory, path)
        for path in os.listdir(directory)
        if os.path.isdir(os.path.join(directory, path))
    ]
    return child_directories


def get_child_files(directory):
    """Return a list of paths of immediate child files of the 'directory' argument"""
    if not os.path.isdir(directory):
        return []
    child_files = [
        os.path.join(directory, path)
        for path in os.listdir(directory)
        if os.path.isfile(os.path.join(directory, path))
    ]
    return child_files


def has_remote_configured():
    """
    Checks to see if a remote named "upstream" is configured. This is important for forked
    repositories as it will allow validation against the demisto/content master branch as
    opposed to the master branch of the fork.
    :return: bool : True if remote is configured, False if not.
    """
    remotes = run_command("git remote -v")
    if re.search(GitContentConfig.CONTENT_GITHUB_UPSTREAM, remotes):
        return True
    else:
        return False


def is_origin_content_repo():
    """
    Checks to see if a remote named "origin" is configured. This check helps to determine if
    validation needs to be ran against the origin master branch or the upstream master branch
    :return: bool : True if remote is configured, False if not.
    """
    remotes = run_command("git remote -v")
    if re.search(GitContentConfig.CONTENT_GITHUB_ORIGIN, remotes):
        return True
    else:
        return False


@lru_cache
def get_last_remote_release_version():
    """
    Get latest release tag from PYPI.

    :return: tag
    """
    try:
        pypi_request = requests.get(SDK_PYPI_VERSION, verify=False, timeout=5)
        pypi_request.raise_for_status()
        pypi_json = pypi_request.json()
        version = pypi_json.get("info", {}).get("version", "")
        return version
    except Exception as exc:
        exc_msg = str(exc)
        if isinstance(exc, requests.exceptions.ConnectionError):
            exc_msg = (
                f'{exc_msg[exc_msg.find(">") + 3:-3]}.\n'
                f"This may happen if you are not connected to the internet."
            )
        logger.info(
            f"[yellow]Could not get latest demisto-sdk version.\nEncountered error: {exc_msg}[/yellow]"
        )
        return ""


def _read_file(file_path: Path) -> str:
    """returns the body of a text-based file, after reading it as UTF8, or trying to guess its encoding.

    Args:
        file_path (Path): file to read

    Returns:
        str: file contents
    """
    try:
        return file_path.read_text(encoding="utf8")

    except UnicodeDecodeError:
        try:
            # guesses the original encoding
            return UnicodeDammit(file_path.read_bytes()).unicode_markup

        except UnicodeDecodeError:
            logger.info(f"could not auto-detect encoding for file {file_path}")
            raise


def safe_write_unicode(
    write_method: Callable[[io.TextIOWrapper], Any],
    path: Path,
):
    # Write unicode content into a file.
    # If the destination file is not unicode, delete and re-write the content as unicode.

    def _write():
        with open(path, "w", encoding="utf-8") as f:
            write_method(f)

    try:
        _write()

    except UnicodeError as e:
        encoding = UnicodeDammit(path.read_bytes()).original_encoding
        if encoding == "utf-8":
            logger.error(
                f"{path} is encoded as unicode, cannot handle the error, raising it"
            )
            raise  # already a unicode file, the following code cannot fix it.

        logger.debug(
            f"deleting {path} - it will be rewritten as unicode (was {encoding})"
        )
        path.unlink()  # deletes the file
        logger.debug(f"rewriting {path} as")
        _write()  # recreates the file


@lru_cache
def get_file(
    file_path: Union[str, Path],
    clear_cache: bool = False,
    return_content: bool = False,
    keep_order: bool = True,
):
    if clear_cache:
        get_file.cache_clear()
    file_path = Path(file_path)  # type: ignore[arg-type]

    type_of_file = file_path.suffix.lower()
    logger.debug(f"Inferred type {type_of_file} for file {file_path.name}.")

    if not file_path.exists():
        file_path = Path(tools_paths.get_content_path()) / file_path  # type: ignore[arg-type]

    if not file_path.exists():
        raise FileNotFoundError(file_path)

    try:
        file_content = _read_file(file_path)
        if return_content:
            return file_content
    except IOError as e:
        logger.error(f"Could not read file {file_path}.\nError: {e}")
        return {}
    try:
        if type_of_file.lstrip(".") in {"yml", "yaml"}:
            replaced = io.StringIO(
                re.sub(r"(simple: \s*\n*)(=)(\s*\n)", r'\1"\2"\3', file_content)
            )

            return yaml.load(replaced) if keep_order else yaml_safe_load.load(replaced)
        else:
            result = json.load(io.StringIO(file_content))
            # It's possible to that the result will be `str` after loading it. In this case, we need to load it again.
            return json.loads(result) if isinstance(result, str) else result
    except Exception as e:
        logger.error(
            f"{file_path} has a structure issue of file type {type_of_file}\n{e}"
        )
        return {}


def get_file_or_remote(file_path: Path, clear_cache=False):
    content_path = tools_paths.get_content_path()
    relative_file_path = None
    if file_path.is_absolute():
        absolute_file_path = file_path
        try:
            relative_file_path = file_path.relative_to(content_path)
        except ValueError:
            logger.debug(
                f"{file_path} is not a subpath of {content_path}. If the file does not exists locally, it could not be fetched."
            )
    else:
        absolute_file_path = content_path / file_path
        relative_file_path = file_path
    try:
        return get_file(absolute_file_path, clear_cache=clear_cache)
    except FileNotFoundError:
        logger.warning(
            f"Could not read/find {absolute_file_path} locally, fetching from remote"
        )
        if not relative_file_path:
            logger.error(
                f"The file path provided {file_path} is not a subpath of {content_path}. could not fetch from remote."
            )
            raise
        return get_remote_file(str(relative_file_path))


def get_yaml(file_path, cache_clear=False, keep_order: bool = True):
    if cache_clear:
        get_file.cache_clear()
    return get_file(file_path, clear_cache=cache_clear, keep_order=keep_order)


def get_json(file_path, cache_clear=False):
    if cache_clear:
        get_file.cache_clear()
    return get_file(file_path, clear_cache=cache_clear)


def get_script_or_integration_id(file_path):
    data_dictionary = get_yaml(file_path)

    if data_dictionary:
        commonfields = data_dictionary.get("commonfields", {})
        return commonfields.get(
            "id",
            [
                "-",
            ],
        )


def get_api_module_integrations_set(changed_api_modules: Set, integration_set: Set):
    integrations_set = list()
    for integration in integration_set:
        integration_data = list(integration.values())[0]
        if changed_api_modules & set(integration_data.get("api_modules", [])):
            integrations_set.append(integration_data)
    return integrations_set


def get_api_module_ids(file_list) -> Set:
    """Extracts APIModule IDs from the file list"""
    api_module_set = set()
    if file_list:
        for pf in file_list:
            parent = pf
            while f"/{API_MODULES_PACK}/Scripts/" in parent:
                parent = get_parent_directory_name(parent, abs_path=True)
                if f"/{API_MODULES_PACK}/Scripts/" in parent:
                    pf = parent
            if parent != pf:
                api_module_set.add(os.path.basename(pf))
    return api_module_set


def get_entity_id_by_entity_type(data: dict, content_entity: str):
    """
    Returns the id of the content entity given its entity type
    :param data: The data of the file
    :param content_entity: The content entity type
    :return: The file id
    """
    try:
        if content_entity in (INTEGRATIONS_DIR, SCRIPTS_DIR):
            return data.get("commonfields", {}).get("id", "")
        elif content_entity == LAYOUTS_DIR:
            # typeId is for old format layouts, id is for layoutscontainers
            return data.get("typeId", data.get("id", ""))
        else:
            return data.get("id", "")

    except AttributeError:
        raise ValueError(
            f"Could not retrieve id from file of type {content_entity} - make sure the file structure is "
            f"valid"
        )


def get_entity_name_by_entity_type(data: dict, content_entity: str):
    """
    Returns the name of the content entity given its entity type
    :param data: The data of the file
    :param content_entity: The content entity type
    :return: The file name
    """
    try:
        if content_entity == LAYOUTS_DIR:
            if "typeId" in data:
                return data.get("typeId", "")
            return data.get("name", "")  # for layoutscontainer
        return data.get("name", "")

    except AttributeError:
        raise ValueError(
            f"Could not retrieve name from file of type {content_entity} - make sure the file structure is "
            f"valid"
        )


def collect_ids(file_path):
    """Collect id mentioned in file_path"""
    data_dictionary = get_yaml(file_path)

    if data_dictionary:
        return data_dictionary.get("id", "-")


def get_from_version(file_path):
    data_dictionary = (
        get_yaml(file_path) if file_path.endswith("yml") else get_json(file_path)
    )

    if not isinstance(data_dictionary, dict):
        raise ValueError("yml file returned is not of type dict")

    if data_dictionary:
        from_version = (
            data_dictionary.get("fromversion")
            if "fromversion" in data_dictionary
            else data_dictionary.get("fromVersion", "")
        )

        if not from_version:
            logger.warning(
                f'fromversion/fromVersion was not found in {data_dictionary.get("id", "")}'
            )
            return ""

        if not re.match(r"^\d{1,2}\.\d{1,2}\.\d{1,2}$", from_version):
            raise ValueError(
                f'{file_path} fromversion is invalid "{from_version}". '
                'Should be of format: "x.x.x". for example: "4.5.0"'
            )

        return from_version

    return ""


def get_to_version(file_path):
    data_dictionary = get_yaml(file_path)

    if data_dictionary:
        to_version = data_dictionary.get("toversion", DEFAULT_CONTENT_ITEM_TO_VERSION)
        if not re.match(r"^\d{1,2}\.\d{1,2}\.\d{1,2}$", to_version):
            raise ValueError(
                f'{file_path} toversion is invalid "{to_version}". '
                'Should be of format: "x.x.x". for example: "4.5.0"'
            )

        return to_version

    return DEFAULT_CONTENT_ITEM_TO_VERSION


def str2bool(v):
    """
    Deprecated. Use string_to_bool instead
    """
    return tools_paths.string_to_bool(v, default_when_empty=False)


def to_dict(obj):
    if isinstance(obj, Enum):
        return obj.name

    if not hasattr(obj, "__dict__"):
        return obj

    result = {}
    for key, val in obj.__dict__.items():
        if key.startswith("_"):
            continue

        element = []
        if isinstance(val, list):
            for item in val:
                element.append(to_dict(item))
        else:
            element = to_dict(val)
        result[key] = element

    return result


def old_get_release_notes_file_path(file_path):
    dir_name = os.path.dirname(file_path)

    # CHANGELOG in pack sub dirs
    if re.match(PACKAGE_YML_FILE_REGEX, file_path):
        return os.path.join(dir_name, "CHANGELOG.md")

    # We got the CHANGELOG file to get its release notes
    if file_path.endswith("CHANGELOG.md"):
        return file_path

    # outside of packages, change log file will include the original file name.
    file_name = os.path.basename(file_path)
    return os.path.join(dir_name, os.path.splitext(file_name)[0] + "_CHANGELOG.md")


def old_get_latest_release_notes_text(rn_path):
    if not os.path.isfile(rn_path):
        # releaseNotes were not provided
        return None

    with open(rn_path) as f:
        rn = f.read()

    if not rn:
        # empty releaseNotes is not supported
        return None

    new_rn = re.findall(RELEASE_NOTES_REGEX, rn)
    if new_rn:
        # get release notes up to release header
        new_rn = new_rn[0].rstrip()
    else:
        new_rn = rn.replace(UNRELEASE_HEADER, "")  # type: ignore

    return new_rn if new_rn else None


def get_release_notes_file_path(file_path):
    """
    Accepts file path which is alleged to contain release notes. Validates that the naming convention
    is followed. If the file identified does not match the naming convention, error is returned.
    :param file_path: str - File path of the suspected release note.
    :return: file_path: str - Validated release notes path.
    """
    if file_path is None:
        logger.info("[yellow]Release notes were not found.[/yellow]")
        return None
    else:
        if bool(re.search(r"\d{1,2}_\d{1,2}_\d{1,2}\.md", file_path)):
            return file_path
        else:
            logger.info(
                f"[yellow]Unsupported file type found in ReleaseNotes directory - {file_path}[/yellow]"
            )
            return None


def get_latest_release_notes_text(rn_path):
    if rn_path is None:
        logger.info("[yellow]Path to release notes not found.[/yellow]")
        rn = None
    else:
        try:
            with open(rn_path) as f:
                rn = f.read()

            if not rn:
                logger.info(
                    f"[red]Release Notes may not be empty. Please fill out correctly. - {rn_path}[/red]"
                )
                return None
        except OSError:
            return ""

    return rn if rn else None


def format_version(version):
    """format server version to form X.X.X

    Args:
        version (string): string representing Demisto version

    Returns:
        string.
        The formatted server version.
    """
    formatted_version = version
    if not version:
        formatted_version = "0.0.0"
    elif len(version.split(".")) == 1:
        formatted_version = f"{version}.0.0"
    elif len(version.split(".")) == 2:
        formatted_version = f"{version}.0"

    return formatted_version


def server_version_compare(v1, v2):
    """compare Demisto versions

    Args:
        v1 (string): string representing Demisto version (first comparable)
        v2 (string): string representing Demisto version (second comparable)


    Returns:
        int.
        0 for equal versions.
        positive if v1 later version than v2.
        negative if v2 later version than v1.
    """

    v1 = format_version(v1)
    v2 = format_version(v2)

    _v1, _v2 = Version(v1), Version(v2)
    if _v1 == _v2:
        return 0
    if _v1 > _v2:
        return 1
    return -1


def get_max_version(versions: List[str]) -> str:
    """get max version between Demisto versions.

    Args:
        versions (list): list of strings representing Demisto version.

    Returns:
        str.
        max version.
    """

    if len(versions) == 0:
        raise BaseException("Error: empty versions list")
    max_version = versions[0]
    for version in versions[1:]:
        if server_version_compare(version, max_version) == 1:
            max_version = version
    return max_version


def run_threads_list(threads_list):
    """
    Start a list of threads and wait for completion (join)

    Arguments:
        threads_list (list of threads) -- list of threads to start and wait for join
    """
    # run each command in a separate thread
    for t in threads_list:
        t.start()
    # wait for the commands to complete
    for t in threads_list:
        t.join()


def is_file_path_in_pack(file_path):
    return bool(re.findall(PACKS_DIR_REGEX, file_path))


def add_default_pack_known_words(file_path):
    """
    Ignores the pack's content:
    1. Pack's name.
    2. Integrations name.
    3. Integrations command names'.
    4. Scripts name.

    Note: please add to this function any further ignores in the future.
    Args:
        file_path: RN file path

    Returns: A list of all the Pack's content the doc_reviewer should ignore.

    """
    default_pack_known_words = [
        get_pack_name(file_path),
    ]
    default_pack_known_words.extend(get_integration_name_and_command_names(file_path))
    default_pack_known_words.extend(get_scripts_names(file_path))
    return default_pack_known_words


def get_integration_name_and_command_names(file_path):
    """
    1. Get the RN file path.
    2. Check if integrations exist in the current pack.
    3. For each integration, load the yml file.
    3. Keep in a set all the commands names.
    4. Keep in a set all the integrations names.
    Args:
        file_path: RN file path

    Returns: (set) of all the commands and integrations names found.

    """
    integrations_dir_path = os.path.join(
        PACKS_DIR, get_pack_name(file_path), INTEGRATIONS_DIR
    )
    command_names: Set[str] = set()
    if not glob.glob(integrations_dir_path):
        return command_names

    found_integrations: List[str] = os.listdir(integrations_dir_path)
    if found_integrations:
        for integration in found_integrations:
            command_names.add(integration)

            integration_path_full = os.path.join(
                integrations_dir_path, integration, f"{integration}.yml"
            )
            yml_dict = get_yaml(integration_path_full)
            commands = yml_dict.get("script", {}).get("commands", [])
            command_names = command_names.union(
                {command.get("name") for command in commands}
            )

    return command_names


def get_scripts_names(file_path):
    """
    1. Get the RN file path
    2. Check if scripts exist in the current pack
    3. Keep in a set all the scripts names
    Args:
        file_path: RN file path

    Returns: (set) of all the scripts names found.

    """
    scripts_dir_path = os.path.join(PACKS_DIR, get_pack_name(file_path), SCRIPTS_DIR)
    scripts_names: Set[str] = set()
    if not glob.glob(scripts_dir_path):
        return scripts_names

    found_scripts: List[str] = os.listdir(scripts_dir_path)
    if found_scripts:
        for script in found_scripts:
            if script.endswith(".md"):
                continue  # in case the script is in the old version of CommonScripts - JS code, ignore the md file
            elif script.endswith(".yml"):
                # in case the script is in the old version of CommonScripts - JS code, only yml exists not in a dir
                script_path_full = os.path.join(scripts_dir_path, script)
            else:
                script_path_full = os.path.join(
                    scripts_dir_path, script, f"{script}.yml"
                )
            try:
                yml_dict = get_yaml(script_path_full)
                scripts_names.add(yml_dict.get("name"))
            except FileNotFoundError:
                # we couldn't load the script as the path is not fit Content convention scripts' names
                scripts_names.add(script)
    return scripts_names


def get_pack_name(file_path: Union[str, Path]):
    """
    extract pack name (folder name) from file path

    Arguments:
        file_path (str): path of a file inside the pack

    Returns:
        pack name (str)
    """
    file_path = Path(file_path)
    parts = file_path.parts
    if PACKS_FOLDER not in parts:
        return None
    pack_name_index = parts.index(PACKS_FOLDER) + 1
    if len(parts) <= pack_name_index:
        return None
    return parts[pack_name_index]


def get_pack_names_from_files(file_paths, skip_file_types=None):
    if skip_file_types is None:
        skip_file_types = set()

    packs = set()
    for path in file_paths:
        # renamed files are in a tuples - the second element is the new file name
        if isinstance(path, tuple):
            path = path[1]

        if not path.startswith("Packs/"):
            continue

        file_type = find_type(path)
        if file_type not in skip_file_types:
            pack = get_pack_name(path)
            if pack and is_file_path_in_pack(path):
                packs.add(pack)
    return packs


def filter_files_by_type(file_paths=None, skip_file_types=None) -> set:
    """get set of files and return the set whiteout the types to skip

    Args:
    - file_paths (set): set of content files.
    - skip_file_types List[str]: list of file types to skip.

    Returns:
    files (set): list of files whiteout the types to skip
    """
    if file_paths is None:
        file_paths = set()
    files = set()
    for path in file_paths:
        # renamed files are in a tuples - the second element is the new file name
        if isinstance(path, tuple):
            path = path[1]
        file_type = find_type(path)
        if file_type not in skip_file_types and is_file_path_in_pack(path):
            files.add(path)
    return files


def pack_name_to_path(pack_name):
    return os.path.join(tools_paths.get_content_path(), PACKS_DIR, pack_name)  # type: ignore


def pack_name_to_posix_path(pack_name):
    return PosixPath(pack_name_to_path(pack_name))


def get_pack_ignore_file_path(pack_name):
    return os.path.join(tools_paths.get_content_path(), PACKS_DIR, pack_name, PACKS_PACK_IGNORE_FILE_NAME)  # type: ignore


def get_test_playbook_id(test_playbooks_list: list, tpb_path: str) -> Tuple:  # type: ignore
    """

    Args:
        test_playbooks_list: The test playbook list from id_set
        tpb_path: test playbook path.

    Returns (Tuple): test playbook name and pack.

    """
    for test_playbook_dict in test_playbooks_list:
        test_playbook_id = list(test_playbook_dict.keys())[0]
        test_playbook_path = test_playbook_dict[test_playbook_id].get("file_path")
        test_playbook_pack = test_playbook_dict[test_playbook_id].get("pack")
        if not test_playbook_path or not test_playbook_pack:
            continue

        if tpb_path in test_playbook_path:
            return test_playbook_id, test_playbook_pack
    return None, None


def get_pack_ignore_content(pack_name: str) -> Union[ConfigParser, None]:
    """
    Args:
        pack_name: a pack name from which to get the pack ignore config.

    Returns:
        ConfigParser | None: config parser object in case of success, None otherwise.
    """
    _pack_ignore_file_path = Path(get_pack_ignore_file_path(pack_name))
    if _pack_ignore_file_path.exists():
        try:
            config = ConfigParser(allow_no_value=True)
            config.read(_pack_ignore_file_path)
            return config
        except MissingSectionHeaderError as err:
            logger.exception(
                f"Error when retrieving the content of {_pack_ignore_file_path}"
            )
            return None
    logger.warning(
        f"[red]Could not find pack-ignore file at path {_pack_ignore_file_path} for pack {pack_name}[/red]"
    )
    return None


def get_ignore_pack_skipped_tests(
    pack_name: str, modified_packs: set, id_set: dict
) -> set:
    """
    Retrieve the skipped tests of a given pack, as detailed in the .pack-ignore file

    expected ignored tests structure in .pack-ignore:
        [file:playbook-Not-To-Run-Directly.yml]
        ignore=auto-test

    Arguments:
        pack_name (str): name of the pack
        modified_packs (set): Set of modified packs
        id_set (dict): ID set

    Returns:
        ignored_tests_set (set[str]): set of ignored test ids

    """
    if not modified_packs:
        modified_packs = {pack_name}
    ignored_tests_set = set()
    file_name_to_ignore_dict: Dict[str, List[str]] = {}
    test_playbooks = id_set.get("TestPlaybooks", {})

    # pack_ignore_path = get_pack_ignore_file_path(pack_name)
    if pack_name in modified_packs and (config := get_pack_ignore_content(pack_name)):
        # go over every file in the config
        for section in filter(
            lambda section: section.startswith("file:"), config.sections()
        ):
            # given section is of type file
            file_name: str = section[5:]
            for key in config[section]:
                if key == "ignore":
                    # group ignore codes to a list
                    file_name_to_ignore_dict[file_name] = str(
                        config[section][key]
                    ).split(",")

    for file_name, ignore_list in file_name_to_ignore_dict.items():
        if any(ignore_code == "auto-test" for ignore_code in ignore_list):
            test_id, test_pack = get_test_playbook_id(test_playbooks, file_name)
            if test_id:
                ignored_tests_set.add(test_id)
    return ignored_tests_set


def get_docker_images_from_yml(script_obj) -> List[str]:
    """
    Gets a yml as dict of the script/integration that lint runs on, and returns a list of all 'dockerimage' values
    in the yml (including 'alt_dockerimages' if the key exist).

    Args:
        script_obj (dict): A yml as dict of the integration/script that lint runs on.

    Returns:
        (List): A list including all the docker images of the integration/script.
    """
    # this makes sure the first docker in the list is the main docker image.
    def_docker_image = DEF_DOCKER
    if script_obj.get("type") == TYPE_PWSH:
        def_docker_image = DEF_DOCKER_PWSH
    imgs = [script_obj.get("dockerimage") or def_docker_image]

    # get additional docker images
    for key in script_obj.keys():
        if "dockerimage" in key and key != "dockerimage":
            if isinstance(script_obj.get(key), str):
                imgs.append(script_obj.get(key))

            elif isinstance(script_obj.get(key), list):
                imgs.extend(script_obj.get(key))

    return imgs


def get_python_version(docker_image):
    """
    Get the python version of a docker image
    Arguments:
        docker_image {string} -- Docker image being used by the project
    Return:
        python version as a float (2.7, 3.7)
    Raises:
        ValueError -- if version is not supported
    """
    py_ver = check_output(
        [
            "docker",
            "run",
            "--rm",
            docker_image,
            "python",
            "-c",
            "import sys;logger.info('{}.{}'.format(sys.version_info[0], sys.version_info[1]))",
        ],
        text=True,
        stderr=DEVNULL,
    ).strip()
    logger.debug(
        f"Detected python version: [{py_ver}] for docker image: {docker_image}"
    )

    py_num = float(py_ver)
    if py_num < 2.7 or (3 < py_num < 3.4):  # pylint can only work on python 3.4 and up
        raise ValueError(
            "Python vesion for docker image: {} is not supported: {}. "
            "We only support python 2.7.* and python3 >= 3.4.".format(
                docker_image, py_num
            )
        )
    return py_num


def get_pipenv_dir(py_version, envs_dirs_base):
    """
    Get the direcotry holding pipenv files for the specified python version
    Arguments:
        py_version {float} -- python version as 2.7 or 3.7
    Returns:
        string -- full path to the pipenv dir
    """
    return f"{envs_dirs_base}{int(py_version)}"


def get_dict_from_file(
    path: str,
    raises_error: bool = True,
    clear_cache: bool = False,
    keep_order: bool = True,
) -> Tuple[Dict, Union[str, None]]:
    """
    Get a dict representing the file

    Arguments:
        path - a path to the file
        raises_error - Whether to raise a FileNotFound error if `path` is not a valid file.

    Returns:
        dict representation of the file or of the first item if the file contents are a list with a single dictionary,
        and the file_type, either .yml or .json
    """
    try:
        if path:
            if path.endswith(".yml"):
                return (
                    get_yaml(path, cache_clear=clear_cache, keep_order=keep_order),
                    "yml",
                )
            elif path.endswith(".json"):
                res = get_json(path, cache_clear=clear_cache)
                if isinstance(res, list) and len(res) == 1 and isinstance(res[0], dict):
                    return res[0], "json"
                else:
                    return res, "json"
            elif path.endswith(".py"):
                return {}, "py"
            elif path.endswith(".xif"):
                return {}, "xif"
    except FileNotFoundError as e:
        if raises_error:
            raise

    return {}, None


@lru_cache
def find_type_by_path(path: Union[str, Path] = "") -> Optional[FileType]:
    """Find FileType value of a path, without accessing the file.
    This function is here as we want to implement lru_cache and we can do it on `find_type`
    as dict is not hashable.

    It's also theoretically faster, as files are not opened.
    """
    path = Path(path)
    if path.suffix == ".md":
        if "README" in path.name:
            return FileType.README
        elif RELEASE_NOTES_DIR in path.parts:
            return FileType.RELEASE_NOTES
        elif "description" in path.name:
            return FileType.DESCRIPTION
        elif path.name.endswith("CHANGELOG.md"):
            return FileType.CHANGELOG

    if path.suffix == ".json":
        if RELEASE_NOTES_DIR in path.parts:
            return FileType.RELEASE_NOTES_CONFIG
        elif LISTS_DIR in os.path.dirname(path):
            return FileType.LISTS
        elif path.parent.name == JOBS_DIR:
            return FileType.JOB
        elif path.name == CONF_JSON_FILE_NAME:
            return FileType.CONF_JSON
        elif INDICATOR_TYPES_DIR in path.parts:
            return FileType.REPUTATION
        elif XSIAM_DASHBOARDS_DIR in path.parts:
            return FileType.XSIAM_DASHBOARD
        elif XSIAM_REPORTS_DIR in path.parts:
            return FileType.XSIAM_REPORT
        elif TRIGGER_DIR in path.parts:
            return FileType.TRIGGER
        elif path.name == METADATA_FILE_NAME:
            return FileType.METADATA
        elif path.name.endswith(XSOAR_CONFIG_FILE):
            return FileType.XSOAR_CONFIG
        elif "CONTRIBUTORS" in path.name:
            return FileType.CONTRIBUTORS
        elif XDRC_TEMPLATE_DIR in path.parts:
            return FileType.XDRC_TEMPLATE
        elif MODELING_RULES_DIR in path.parts and "testdata" in path.stem.casefold():
            return FileType.MODELING_RULE_TEST_DATA
        elif MODELING_RULES_DIR in path.parts and path.stem.casefold().endswith(
            "_schema"
        ):
            return FileType.MODELING_RULE_SCHEMA
        elif LAYOUT_RULES_DIR in path.parts:
            return FileType.LAYOUT_RULE

    elif path.name.endswith("_image.png"):
        if path.name.endswith("Author_image.png"):
            return FileType.AUTHOR_IMAGE
        elif XSIAM_DASHBOARDS_DIR in path.parts:
            return FileType.XSIAM_DASHBOARD_IMAGE
        elif XSIAM_REPORTS_DIR in path.parts:
            return FileType.XSIAM_REPORT_IMAGE
        return FileType.IMAGE

    elif path.suffix == ".png" and DOC_FILES_DIR in path.parts:
        return FileType.DOC_IMAGE

    elif path.suffix == ".ps1":
        return FileType.POWERSHELL_FILE

    elif path.suffix == ".py":
        return FileType.PYTHON_FILE

    elif path.suffix == ".js":
        return FileType.JAVASCRIPT_FILE

    elif path.suffix == ".xif":
        if MODELING_RULES_DIR in path.parts:
            return FileType.MODELING_RULE_XIF
        elif PARSING_RULES_DIR in path.parts:
            return FileType.PARSING_RULE_XIF
        return FileType.XIF_FILE

    elif path.suffix == ".yml":
        if path.parts[0] in {".circleci", ".gitlab"}:
            return FileType.BUILD_CONFIG_FILE

        elif path.parent.name == SCRIPTS_DIR and path.name.startswith("script-"):
            # Packs/myPack/Scripts/script-myScript.yml
            return FileType.SCRIPT

        elif (
            path.parent.parent.name == SCRIPTS_DIR
            and path.name == f"{path.parent.name}.yml"
        ):
            # Packs/myPack/Scripts/myScript/myScript.yml
            return FileType.SCRIPT

        elif XDRC_TEMPLATE_DIR in path.parts:
            return FileType.XDRC_TEMPLATE_YML

        elif PARSING_RULES_DIR in path.parts:
            return FileType.PARSING_RULE

        elif MODELING_RULES_DIR in path.parts:
            return FileType.MODELING_RULE

        elif CORRELATION_RULES_DIR in path.parts:
            return FileType.CORRELATION_RULE

    elif path.name == FileType.PACK_IGNORE:
        return FileType.PACK_IGNORE

    elif path.name == FileType.SECRET_IGNORE:
        return FileType.SECRET_IGNORE

    elif path.parent.name == DOC_FILES_DIR:
        return FileType.DOC_FILE

    elif path.name.lower() == "pipfile":
        return FileType.PIPFILE

    elif path.name.lower() == "pipfile.lock":
        return FileType.PIPFILE_LOCK

    elif path.suffix.lower() == ".ini":
        return FileType.INI

    elif path.suffix.lower() == ".pem":
        return FileType.PEM

    elif (
        path.name.lower()
        in ("commands_example", "commands_examples", "command_examples")
        or path.suffix.lower() == ".txt"
    ):
        return FileType.TXT
    elif path.name == ".pylintrc":
        return FileType.PYLINTRC

    elif path.name == "LICENSE":
        return FileType.LICENSE

    return None


# flake8: noqa: C901


def find_type(
    path: str = "",
    _dict=None,
    file_type: Optional[str] = None,
    ignore_sub_categories: bool = False,
    ignore_invalid_schema_file: bool = False,
    clear_cache: bool = False,
):
    """
    returns the content file type

    Arguments:
         path (str): a path to the file.
        _dict (dict): file dict representation if exists.
        file_type (str): a string representation of the file type.
        ignore_sub_categories (bool): ignore the sub categories, True to ignore, False otherwise.
        ignore_invalid_schema_file (bool): whether to ignore raising error on invalid schema files,
            True to ignore, False otherwise.
        clear_cache (bool): wether to clear the cache

    Returns:
        FileType: string representing of the content file type, None otherwise.
    """
    type_by_path = find_type_by_path(path)
    if type_by_path:
        return type_by_path
    try:
        if not _dict and not file_type:
            _dict, file_type = get_dict_from_file(
                path, clear_cache=clear_cache, keep_order=False
            )

    except FileNotFoundError:
        # unable to find the file - hence can't identify it
        return None
    except ValueError as err:
        if ignore_invalid_schema_file:
            # invalid file schema
            logger.debug(str(err))
            return None
        raise err

    if file_type == "yml" or path.lower().endswith(".yml"):
        if path.lower().endswith("_unified.yml"):
            return FileType.UNIFIED_YML

        if "category" in _dict:
            if _dict.get("beta") and not ignore_sub_categories:
                return FileType.BETA_INTEGRATION

            return FileType.INTEGRATION

        if "script" in _dict:
            if TEST_PLAYBOOKS_DIR in Path(path).parts and not ignore_sub_categories:
                return FileType.TEST_SCRIPT

            return FileType.SCRIPT

        if "tasks" in _dict:
            if TEST_PLAYBOOKS_DIR in Path(path).parts:
                return FileType.TEST_PLAYBOOK

            return FileType.PLAYBOOK

        if "rules" in _dict:
            if "samples" in _dict and PARSING_RULES_DIR in Path(path).parts:
                return FileType.PARSING_RULE

            if MODELING_RULES_DIR in Path(path).parts:
                return FileType.MODELING_RULE

        if "global_rule_id" in _dict or (
            isinstance(_dict, list) and _dict and "global_rule_id" in _dict[0]
        ):
            return FileType.CORRELATION_RULE

    if file_type == "json" or path.lower().endswith(".json"):
        if (
            path.lower().endswith("_schema.json")
            and MODELING_RULES_DIR in Path(path).parts
        ):
            return FileType.MODELING_RULE_SCHEMA

        if "widgetType" in _dict:
            return FileType.WIDGET

        if "orientation" in _dict:
            return FileType.REPORT

        if "color" in _dict and "cliName" not in _dict:
            if (
                "definitionId" in _dict
                and _dict["definitionId"]
                and _dict["definitionId"].lower() not in ["incident", "indicator"]
            ):
                return FileType.GENERIC_TYPE
            return FileType.INCIDENT_TYPE

        # 'regex' key can be found in new reputations files while 'reputations' key is for the old reputations
        # located in reputations.json file.
        if "regex" in _dict or "reputations" in _dict:
            return FileType.REPUTATION

        if "brandName" in _dict and "transformer" in _dict:
            return FileType.OLD_CLASSIFIER

        if ("transformer" in _dict and "keyTypeMap" in _dict) or "mapping" in _dict:
            if _dict.get("type") and _dict.get("type") == "classification":
                return FileType.CLASSIFIER
            elif _dict.get("type") and "mapping" in _dict.get("type"):
                return FileType.MAPPER
            return None

        if "canvasContextConnections" in _dict:
            return FileType.CONNECTION

        if (
            "layout" in _dict or "kind" in _dict
        ):  # it's a Layout or Dashboard but not a Generic Object
            if "kind" in _dict or "typeId" in _dict:
                return FileType.LAYOUT

            return FileType.DASHBOARD

        if "group" in _dict and LAYOUT_CONTAINER_FIELDS.intersection(_dict):
            return FileType.LAYOUTS_CONTAINER

        if (
            "scriptName" in _dict
            and "existingEventsFilters" in _dict
            and "readyExistingEventsFilters" in _dict
            and "newEventFilters" in _dict
            and "readyNewEventFilters" in _dict
        ):
            return FileType.PRE_PROCESS_RULES

        if "allRead" in _dict and "truncated" in _dict:
            return FileType.LISTS

        if "definitionIds" in _dict and "views" in _dict:
            return FileType.GENERIC_MODULE

        if "auditable" in _dict:
            return FileType.GENERIC_DEFINITION

        if isinstance(_dict, dict) and {
            "isAllFeeds",
            "selectedFeeds",
            "isFeed",
        }.issubset(_dict.keys()):
            return FileType.JOB

        if isinstance(_dict, dict) and "wizard" in _dict:
            return FileType.WIZARD

        if "dashboards_data" in _dict:
            return FileType.XSIAM_DASHBOARD

        if "templates_data" in _dict:
            return FileType.XSIAM_REPORT

        if "trigger_id" in _dict:
            return FileType.TRIGGER

        if "profile_type" in _dict and "yaml_template" in _dict:
            return FileType.XDRC_TEMPLATE

        if "rule_id" in _dict:
            return FileType.LAYOUT_RULE

        # When using it for all files validation- sometimes 'id' can be integer
        if "id" in _dict:
            if isinstance(_dict["id"], str):
                if (
                    "definitionId" in _dict
                    and _dict["definitionId"]
                    and _dict["definitionId"].lower() not in ["incident", "indicator"]
                ):
                    return FileType.GENERIC_FIELD
                _id = _dict["id"].lower()
                if _id.startswith("incident"):
                    return FileType.INCIDENT_FIELD
                if _id.startswith("indicator"):
                    return FileType.INDICATOR_FIELD
            else:
                logger.info(
                    f'The file {path} could not be recognized, please update the "id" to be a string'
                )

    return None


def get_common_server_path(env_dir):
    common_server_dir = get_common_server_dir(env_dir)
    return os.path.join(common_server_dir, "CommonServerPython.py")


def get_common_server_path_pwsh(env_dir):
    common_server_dir = get_common_server_dir_pwsh(env_dir)
    return os.path.join(common_server_dir, "CommonServerPowerShell.ps1")


def _get_common_server_dir_general(env_dir, name):
    common_server_pack_path = os.path.join(env_dir, "Packs", "Base", "Scripts", name)

    return common_server_pack_path


def get_common_server_dir(env_dir):
    return _get_common_server_dir_general(env_dir, "CommonServerPython")


def get_common_server_dir_pwsh(env_dir):
    return _get_common_server_dir_general(env_dir, "CommonServerPowerShell")


def get_content_id_set() -> dict:
    """Getting the ID Set from official content's bucket"""
    return requests.get(OFFICIAL_CONTENT_ID_SET_PATH).json()


def download_content_graph(
    output_path: Path, marketplace: MarketplaceVersions = MarketplaceVersions.XSOAR
) -> Path:
    """Getting the Content Graph from official content's bucket"""
    if output_path.is_dir():
        output_path = output_path / f"{marketplace.value}.zip"
    output_path.write_bytes(
        requests.get(f"{OFFICIAL_CONTENT_GRAPH_PATH}/{marketplace.value}.zip").content
    )
    return output_path


def get_latest_upload_flow_commit_hash() -> str:
    """Getting the latest commit hash of the upload flow from official content's bucket

    Returns:
        str: the last commit hash of the upload flow
    """
    response_json = requests.get(OFFICIAL_INDEX_JSON_PATH).json()
    if not isinstance(response_json, dict):
        raise ValueError(
            f"The index.json file is not in the expected format: {response_json}"
        )
    last_commit = response_json.get("commit")
    if not last_commit:
        raise ValueError("The latest commit hash was not found in the index.json file")
    return last_commit


def run_command_os(
    command: str, cwd: Union[Path, str], env: Union[os._Environ, dict] = os.environ
) -> Tuple[str, str, int]:
    """Run command in subprocess tty
    Args:
        command(str): Command to be executed.
        cwd(Path): Path from pathlib object to be executed
        env: Environment variables for the execution
    Returns:
        str: Stdout of the command
        str: Stderr of the command
        int: exit code of command
    """
    if isinstance(cwd, str):
        cwd = Path(cwd)
    try:
        process = Popen(
            shlex.split(command),
            cwd=cwd,
            env=env,
            stdout=PIPE,
            stderr=PIPE,
            universal_newlines=True,
        )
        stdout, stderr = process.communicate()
    except OSError as e:
        return "", str(e), 1

    return stdout, stderr, process.returncode


def pascal_case(st: str) -> str:
    """Convert a string to pascal case. Will simply remove spaces and make sure the first
    character is capitalized

    Arguments:
        st {str} -- string to convert

    Returns:
        str -- converted string
    """
    words = re.findall(r"[a-zA-Z0-9]+", st)
    return "".join("".join([w[0].upper(), w[1:]]) for w in words)


def capital_case(st: str) -> str:
    """Capitalize the first letter of each word of a string. The remaining characters are untouched.

    Arguments:
        st {str} -- string to convert

    Returns:
        str -- converted string
    """
    if len(st) >= 1:
        words = st.split()
        return " ".join([f"{s[:1].upper()}{s[1:]}" for s in words if len(s) >= 1])
    else:
        return ""


@lru_cache
def get_last_release_version():
    """
    Get latest release tag (xx.xx.xx)

    :return: tag
    """
    tags = run_command("git tag").split("\n")
    tags = [tag for tag in tags if re.match(r"\d+\.\d+\.\d+", tag) is not None]
    tags.sort(key=Version, reverse=True)

    return tags[0]


def is_file_from_content_repo(file_path: str) -> Tuple[bool, str]:
    """Check if an absolute file_path is part of content repo.
    Args:
        file_path (str): The file path which is checked.
    Returns:
        bool: if file is part of content repo.
        str: relative path of file in content repo.
    """
    try:
        git_repo = git.Repo(os.getcwd(), search_parent_directories=True)
        remote_url = git_repo.remote().urls.__next__()
        is_fork_repo = "content" in remote_url
        is_external_repo = tools_paths.is_external_repository()

        if not is_fork_repo and not is_external_repo:
            return False, ""
        content_path_parts = Path(git_repo.working_dir).parts  # type: ignore
        input_path_parts = Path(file_path).parts
        input_path_parts_prefix = input_path_parts[: len(content_path_parts)]
        if content_path_parts == input_path_parts_prefix:
            return True, "/".join(input_path_parts[len(content_path_parts) :])
        else:
            return False, ""

    except Exception as e:
        logger.info(f"Unable to identify the repository: {e}")
        return False, ""


def should_file_skip_validation(file_path: str) -> bool:
    """Check if the file cannot be validated under 'run_all_validations_on_file' method for various reasons,
    either if it's a test file, or if it's a file that's been validated somewhere else
    Args:
        file_path (str): The file path which is checked.
    Returns:
        bool: True if the file's validation should be skipped, False otherwise.
    """
    file_extension = os.path.splitext(file_path)[-1]
    # We validate only yml json and .md files
    if file_extension not in [".yml", ".json", ".md"]:
        return True
    if any(
        ignore_pattern in file_path.lower()
        for ignore_pattern in ALL_FILES_VALIDATION_IGNORE_WHITELIST
    ):
        return True
    # Ignoring changelog and description files since these are checked on the integration validation
    if "changelog" in file_path.lower() or "description" in file_path.lower():
        return True
    # unified files should not be validated
    if file_path.endswith("_unified.yml"):
        return True
    return False


def retrieve_file_ending(file_path: str) -> str:
    """
    Retrieves the file ending (without the dot)
    :param file_path: The file path
    :return: The file ending
    """
    os_split: tuple = os.path.splitext(file_path)
    if os_split:
        file_ending: str = os_split[1]
        if file_ending and "." in file_ending:
            return file_ending[1:]
    return ""


def is_test_config_match(
    test_config: dict,
    test_playbook_id: str = "",
    integration_id: str = "",
    script_id: str = "",
) -> bool:
    """
    Given a test configuration from conf.json file, this method checks if the configuration is configured for the
    test playbook or for integration_id.
    Since in conf.json there could be test configurations with 'integrations' as strings or list of strings
    the type of test_configurations['integrations'] is checked in first and the match according to the type.
    If file type is not an integration- will return True if the test_playbook id matches playbookID.
    Args:
        test_config: A test configuration from conf.json file under 'tests' key.
        test_playbook_id: A test playbook ID.
        integration_id: An integration ID.
        script_id: A script ID.
    If both test_playbook_id and integration_id are given will look for a match of both, else will look for match
    of either test playbook id or integration id or script id.
    Returns:
        True if the test configuration contains the test playbook and the content item or False if not
    """
    test_playbook_match = test_playbook_id == test_config.get("playbookID")
    test_integrations = test_config.get("integrations")
    test_scripts = test_config.get("scripts")
    if isinstance(test_integrations, list):
        integration_match = any(
            test_integration
            for test_integration in test_integrations
            if test_integration == integration_id
        )
    else:
        integration_match = test_integrations == integration_id

    if isinstance(test_scripts, list):
        scripts_match = any(
            test_script for test_script in test_scripts if test_script == script_id
        )
    else:
        scripts_match = test_scripts == script_id

    # If both playbook id and integration id are given
    if integration_id and test_playbook_id:
        return test_playbook_match and integration_match

    # If only integration id is given
    if integration_id:
        return integration_match

    # If only test playbook is given
    if test_playbook_id:
        return test_playbook_match

    if script_id:
        return scripts_match

    return False


def is_content_item_dependent_in_conf(test_config, file_type) -> bool:
    """Check if a line from conf have multiple integration/scripts dependent on the TPB.
        - if the TPB checks only one integration/script it is independent.
          For example: {"integrations": ["PagerDuty v2"], "playbookID": "PagerDuty Test"}.
        - if the TPB checks more then one integration/script it is dependent.
          For example: {"integrations": ["PagerDuty v2", "PagerDuty v3"], "playbookID": "PagerDuty Test"}.
    Args:
        test_config (dict): The dict in the conf file.
        file_type (str): The file type, can be integrations, scripts or playbook.

    Returns:
        bool: The return value. True for dependence, False otherwise.
    """
    integrations_list = test_config.get("integrations", [])
    integrations_list = (
        integrations_list
        if isinstance(integrations_list, list)
        else [integrations_list]
    )
    scripts_list = test_config.get("scripts", [])
    scripts_list: list = (
        scripts_list if isinstance(scripts_list, list) else [scripts_list]
    )
    if file_type == "integration":
        return len(integrations_list) > 1
    if file_type == "script":
        return len(scripts_list) > 1
    # if the file_type is playbook or testplaybook in the conf.json it does not dependent on any other content
    elif file_type == "playbook":
        return False
    return True


def search_and_delete_from_conf(
    conf_json_tests: list,
    content_item_id: str,
    file_type: str,
    test_playbooks: list,
    no_test_playbooks_explicitly: bool,
) -> List[dict]:
    """Return all test section from conf.json file without the deprecated content item.

    Args:
        conf_json_tests (int): The dict in the conf file.
        content_item_id (str): The  content item id.
        file_type (str): The file type, can be integrations, scripts or playbook.
        test_playbooks (list): A list of related test playbooks.
        no_test_playbooks_explicitly (bool): True if there are related TPB, False otherwise.

    Returns:
        bool: The return value. True for dependence, False otherwise.
    """
    keyword = ""
    test_registered_in_conf_json = []
    # If the file type we are deprecating is a integration - there are TBP related to the yml
    if file_type == "integration":
        keyword = "integration_id"

    elif file_type == "playbook":
        keyword = "test_playbook_id"

    elif file_type == "script":
        keyword = "script_id"

    test_registered_in_conf_json.extend(
        [
            test_config
            for test_config in conf_json_tests
            if is_test_config_match(test_config, **{keyword: content_item_id})
        ]
    )
    if not no_test_playbooks_explicitly:
        for test in test_playbooks:
            if test not in list(
                map(lambda x: x["playbookID"], test_registered_in_conf_json)
            ):
                test_registered_in_conf_json.extend(
                    [
                        test_config
                        for test_config in conf_json_tests
                        if is_test_config_match(test_config, test_playbook_id=test)
                    ]
                )
    # remove the line from conf.json
    if test_registered_in_conf_json:
        for test_config in test_registered_in_conf_json:
            if file_type == "playbook" and test_config in conf_json_tests:
                conf_json_tests.remove(test_config)
            elif (
                test_config in conf_json_tests
                and not is_content_item_dependent_in_conf(test_config, file_type)
            ):
                conf_json_tests.remove(test_config)
            elif test_config in conf_json_tests:
                if content_item_id in (test_config.get("integrations", [])):
                    test_config.get("integrations").remove(content_item_id)
                if content_item_id in (test_config.get("scripts", [])):
                    test_config.get("scripts").remove(content_item_id)

    return conf_json_tests


def get_not_registered_tests(
    conf_json_tests: list, content_item_id: str, file_type: str, test_playbooks: list
) -> list:
    """
    Return all test playbooks that are not configured in conf.json file
    Args:
        conf_json_tests: the 'tests' value of 'conf.json file
        content_item_id: A content item ID, could be a script, an integration or a playbook.
        file_type: The file type, could be an integration or a playbook.
        test_playbooks: The yml file's list of test playbooks.

    Returns:
        A list of TestPlaybooks not configured
    """
    not_registered_tests = []
    for test in test_playbooks:
        if file_type == "playbook":
            test_registered_in_conf_json = any(
                test_config
                for test_config in conf_json_tests
                if is_test_config_match(test_config, test_playbook_id=test)
            )
        else:
            test_registered_in_conf_json = any(
                test_config
                for test_config in conf_json_tests
                if is_test_config_match(test_config, integration_id=content_item_id)
            )
        if not test_registered_in_conf_json:
            not_registered_tests.append(test)
    return not_registered_tests


def _get_file_id(file_type: str, file_content: Dict):
    """
    Gets the ID of a content item according to it's type
    Args:
        file_type: The type of the content item
        file_content: The content of the content item

    Returns:
        The file's content ID
    """
    if file_type in ID_IN_ROOT:
        return file_content.get("id", "")
    elif file_type in ID_IN_COMMONFIELDS:
        return file_content.get("commonfields", {}).get("id")
    elif file_type == FileType.LAYOUT_RULE:
        return file_content.get("rule_id", "")
    return file_content.get("trigger_id", "")


def is_path_of_integration_directory(path: str) -> bool:
    """Returns true if directory is integration directory false if not."""
    return os.path.basename(path) == INTEGRATIONS_DIR


def is_path_of_script_directory(path: str) -> bool:
    """Returns true if directory is script directory false if not."""
    return os.path.basename(path) == SCRIPTS_DIR


def is_path_of_playbook_directory(path: str) -> bool:
    """Returns true if directory is playbook directory false if not."""
    return os.path.basename(path) == PLAYBOOKS_DIR


def is_path_of_test_playbook_directory(path: str) -> bool:
    """Returns true if directory is test_playbook directory false if not."""
    return os.path.basename(path) == TEST_PLAYBOOKS_DIR


def is_path_of_report_directory(path: str) -> bool:
    """Returns true if directory is report directory false if not."""
    return os.path.basename(path) == REPORTS_DIR


def is_path_of_dashboard_directory(path: str) -> bool:
    """Returns true if directory is integration directory false if not."""
    return os.path.basename(path) == DASHBOARDS_DIR


def is_path_of_widget_directory(path: str) -> bool:
    """Returns true if directory is integration directory false if not."""
    return os.path.basename(path) == WIDGETS_DIR


def is_path_of_incident_field_directory(path: str) -> bool:
    """Returns true if directory is integration directory false if not."""
    return os.path.basename(path) == INCIDENT_FIELDS_DIR


def is_path_of_incident_type_directory(path: str) -> bool:
    """Returns true if directory is integration directory false if not."""
    return os.path.basename(path) == INCIDENT_TYPES_DIR


def is_path_of_indicator_field_directory(path: str) -> bool:
    """Returns true if directory is integration directory false if not."""
    return os.path.basename(path) == INDICATOR_FIELDS_DIR


def is_path_of_layout_directory(path: str) -> bool:
    """Returns true if directory is integration directory false if not."""
    return os.path.basename(path) == LAYOUTS_DIR


def is_path_of_pre_process_rules_directory(path: str) -> bool:
    """Returns true if directory is pre-processing rules directory, false if not."""
    return os.path.basename(path) == PRE_PROCESS_RULES_DIR


def is_path_of_lists_directory(path: str) -> bool:
    return os.path.basename(path) == LISTS_DIR


def is_path_of_classifier_directory(path: str) -> bool:
    """Returns true if directory is integration directory false if not."""
    return os.path.basename(path) == CLASSIFIERS_DIR


def get_parent_directory_name(path: str, abs_path: bool = False) -> str:
    """
    Retrieves the parent directory name
    :param path: path to get the parent dir name
    :param abs_path: when set to true, will return absolute path
    :return: parent directory name
    """
    parent_dir_name = os.path.dirname(os.path.abspath(path))
    if abs_path:
        return parent_dir_name
    return os.path.basename(parent_dir_name)


def get_code_lang(file_data: dict, file_entity: str) -> str:
    """
    Returns the code language by the file entity
    :param file_data: The file data
    :param file_entity: The file entity
    :return: The code language
    """
    if file_entity == INTEGRATIONS_DIR:
        return file_data.get("script", {}).get("type", "")
    elif file_entity == SCRIPTS_DIR:
        return file_data.get("type", {})
    return ""


def camel_to_snake(camel: str) -> str:
    """
    Converts camel case (CamelCase) strings to snake case (snake_case) strings.
    Args:
        camel (str): The camel case string.

    Returns:
        str: The snake case string.
    """
    camel_to_snake_pattern = re.compile(r"(?<!^)(?=[A-Z][a-z])")
    snake = camel_to_snake_pattern.sub("_", camel).lower()
    return snake


def open_id_set_file(id_set_path):
    id_set = {}
    try:
        with open(id_set_path) as id_set_file:
            id_set = json.load(id_set_file)
    except OSError:
        logger.info("[yellow]Could not open id_set file[/yellow]")
        raise
    finally:
        return id_set


def get_demisto_version(client: demisto_client) -> Version:
    """
    Args:
        demisto_client: A configured demisto_client instance

    Returns:
        the server version of the Demisto instance.
    """
    try:
        resp = client.generic_request("/about", "GET")
        about_data = json.loads(resp[0].replace("'", '"'))
        return Version(Version(about_data.get("demistoVersion")).base_version)
    except Exception:
        logger.warning(
            "Could not parse server version, please make sure the environment is properly configured."
        )
        return Version("0")


def arg_to_list(arg: Union[str, List[str]], separator: str = ",") -> List[str]:
    """
    Converts a string representation of lists to a python list
    Args:
           arg: string or list of string.
           separator: A string separator to separate the strings, the default is a comma.
    Returns:
          list, contains strings.

    """
    if not arg:
        return []
    if isinstance(arg, list):
        return arg
    if isinstance(arg, str):
        if arg[0] == "[" and arg[-1] == "]":
            return json.loads(arg)
        return [s.strip() for s in arg.split(separator)]
    return [arg]


def get_file_version_suffix_if_exists(
    current_file: Dict, check_in_display: bool = False
) -> Optional[str]:
    """
    Checks if current YML file name is versioned or no, e.g, ends with v<number>.
    Args:
        current_file (Dict): Dict representing YML data of an integration or script.
        check_in_display (bool): Whether to get name by 'display' field or not (by 'name' field).

    Returns:
        (Optional[str]): Number of the version as a string, if the file ends with version suffix. None otherwise.
    """
    versioned_file_regex = r"v([0-9]+)$"
    name = current_file.get("display") if check_in_display else current_file.get("name")
    if not name:
        return None
    matching_regex = re.findall(versioned_file_regex, name.lower())
    if matching_regex:
        return matching_regex[-1]
    return None


def get_all_incident_and_indicator_fields_from_id_set(id_set_file, entity_type):
    fields_list = []
    for item in ["IncidentFields", "IndicatorFields"]:
        all_item_fields = id_set_file.get(item)
        for item_field in all_item_fields:
            for field, field_info in item_field.items():
                if entity_type == "mapper" or entity_type == "old classifier":
                    fields_list.append(field_info.get("name", ""))
                    fields_list.append(
                        field.replace("incident_", "").replace("indicator_", "")
                    )
                elif entity_type == "layout":
                    fields_list.append(
                        field.replace("incident_", "").replace("indicator_", "")
                    )
    return fields_list


def item_type_to_content_items_header(item_type):
    converter = {
        "incidenttype": "incidentType",
        "reputation": "indicatorType",
        "indicatorfield": "indicatorField",
        "incidentfield": "incidentField",
        "layoutscontainer": "layout",
        "betaintegration": "integration",
        # GOM
        "genericdefinition": "genericDefinition",
        "genericfield": "genericField",
        "genericmodule": "genericModule",
        "generictype": "genericType",
        # SIEM content
        "correlationrule": "correlationRule",
        "modelingrule": "modelingRule",
        "parsingrule": "parsingRule",
        "xdrctemplate": "XDRCTemplate",
        "layoutrule": "layoutRule",
    }

    return f"{converter.get(item_type, item_type)}s"


def is_object_in_id_set(object_id, item_type, pack_info_from_id_set):
    """
        Check if the given object is part of the packs items that are present in the Packs section in the id set.
        This is assuming that the id set is based on the version that has, under each pack, the items it contains.

    Args:
        object_name: name of object of interest.
        object_type: type of object of interest.
        packs_section_from_id_set: the pack object under the key Packs in the previously given id set.

    Returns:

    """
    content_items = pack_info_from_id_set.get("ContentItems", {})
    items_ids = content_items.get(item_type_to_content_items_header(item_type), [])

    return object_id in items_ids


def is_string_uuid(string_to_check: str):
    """
    Check if a given string is from uuid type
    Args:
        string_to_check: string

    Returns:
        bool. True if the string match uuid type, else False

    """
    return bool(re.fullmatch(UUID_REGEX, string_to_check))


def extract_multiple_keys_from_dict(key: str, var: dict):
    """
    Args:
        key: string representing a re-occurring field in dictionary
        var: nested dictionary (can contain both nested lists and nested dictionary)

    Returns: A generator that generates value in an occurrence of the nested key in var.
    """
    if hasattr(var, "items"):
        for k, v in var.items():
            if k == key:
                yield v
            if isinstance(v, dict):
                yield from extract_multiple_keys_from_dict(key, v)
            elif isinstance(v, list):
                for d in v:
                    yield from extract_multiple_keys_from_dict(key, d)


def find_file(root_path, file_name):
    """Find a file with a given file name under a given root path.
    Returns:
        str: The full file path from root path if exists, else return empty string.
    """
    for file in os.listdir(root_path):
        file_path = os.path.join(root_path, file)
        if file_path.endswith(file_name):
            return file_path
        elif os.path.isdir(file_path):
            found_file = find_file(file_path, file_name)
            if found_file:
                return found_file
    return ""


@lru_cache
def get_file_displayed_name(file_path):
    """Gets the file name that is displayed in the UI by the file's path.
    If there is no displayed name - returns the file name"""
    file_type = find_type(file_path)
    if FileType.INTEGRATION == file_type:
        return get_yaml(file_path).get("display")
    elif file_type in [
        FileType.SCRIPT,
        FileType.TEST_SCRIPT,
        FileType.PLAYBOOK,
        FileType.TEST_PLAYBOOK,
    ]:
        return get_yaml(file_path).get("name")
    elif file_type in [
        FileType.MAPPER,
        FileType.CLASSIFIER,
        FileType.INCIDENT_FIELD,
        FileType.INCIDENT_TYPE,
        FileType.INDICATOR_FIELD,
        FileType.LAYOUTS_CONTAINER,
        FileType.PRE_PROCESS_RULES,
        FileType.DASHBOARD,
        FileType.WIDGET,
        FileType.REPORT,
        FileType.JOB,
        FileType.WIZARD,
    ]:
        res = get_json(file_path)
        return res.get("name") if isinstance(res, dict) else res[0].get("name")
    elif file_type == FileType.OLD_CLASSIFIER:
        return get_json(file_path).get("brandName")
    elif file_type == FileType.LAYOUT:
        return get_json(file_path).get("TypeName")
    elif file_type == FileType.REPUTATION:
        return get_json(file_path).get("id")
    else:
        return os.path.basename(file_path)


def compare_context_path_in_yml_and_readme(yml_dict, readme_content):
    """
    Gets both README and YML file of Integration and compares the context path between them.
    Scripts are not being checked.
    Args:
        yml_dict: a dictionary representing YML content.
        readme_content: the content string of the readme file.
    Returns: A dictionary as following: {<command_name>:{'only in yml': <set of context paths found only in yml>,
                                                        'only in readme': <set of context paths found only in readme>}}
    """
    different_contexts: dict = {}

    # Gets the data from the README
    # the pattern to get the context part out of command section:
    context_section_pattern = (
        r"\| *\*\*Path\*\* *\| *\*\*Type\*\* *\| *\*\*Description\*\* *\|.(.*?)#{3,5}"
    )
    # the pattern to get the value in the first column under the outputs table:
    context_path_pattern = r"\| *(\S.*?\S) *\| *[^\|]* *\| *[^\|]* *\|"
    readme_content += (
        "### "  # mark end of file so last pattern of regex will be recognized.
    )
    commands = yml_dict.get("script", {})

    # handles scripts
    if not commands:
        return different_contexts
    commands = commands.get("commands", [])
    for command in commands:
        command_name = command.get("name")

        # Gets all context path in the relevant command section from README file
        command_section_pattern = rf" Base Command..`{command_name}`.(.*?)\n### "  # pattern to get command section
        command_section = re.findall(command_section_pattern, readme_content, re.DOTALL)
        if not command_section:
            continue
        if not command_section[0].endswith("###"):
            command_section[
                0
            ] += "###"  # mark end of file so last pattern of regex will be recognized.
        context_section = re.findall(
            context_section_pattern, command_section[0], re.DOTALL
        )
        if not context_section:
            context_path_in_command = set()
        else:
            context_path_in_command = set(
                re.findall(context_path_pattern, context_section[0], re.DOTALL)
            )

            # remove the header line ---- (could be of any length)
            for path in context_path_in_command:
                if not path.replace("-", ""):
                    context_path_in_command.remove(path)
                    break

        # handles cases of old integrations with context in 'important' section
        if "important" in command:
            command.pop("important")

        # Gets all context path in the relevant command section from YML file
        existing_context_in_yml = set(
            extract_multiple_keys_from_dict("contextPath", command)
        )

        # finds diff between YML and README
        only_in_yml_paths = existing_context_in_yml - context_path_in_command
        only_in_readme_paths = context_path_in_command - existing_context_in_yml
        if only_in_yml_paths or only_in_readme_paths:
            different_contexts[command_name] = {
                "only in yml": only_in_yml_paths,
                "only in readme": only_in_readme_paths,
            }

    return different_contexts


def write_yml(yml_path: str, yml_data: Dict):
    with open(yml_path, "w") as f:
        yaml.dump(yml_data, f)  # ruamel preservers multilines


def to_kebab_case(s: str):
    """
    Scan File => scan-file
    Scan File- => scan-file
    *scan,file => scan-file
    Scan     File => scan-file

    """
    if s:
        new_s = s.lower()
        new_s = re.sub("[ ,.-]+", "-", new_s)
        new_s = re.sub("[^A-Za-z0-9-]+", "", new_s)
        m = re.search("[a-z0-9]+(-[a-z0-9]+)*", new_s)
        if m:
            return m.group(0)
        else:
            return new_s

    return s


def to_pascal_case(s: str):
    """
    Scan File => ScanFile
    Scan File- => ScanFile
    *scan,file => ScanFile
    Scan     File => ScanFile
    scan-file => ScanFile
    scan.file => ScanFile

    """
    if s:
        if re.search(r"^[A-Z][a-z]+(?:[A-Z][a-z]+)*$", s):
            return s

        new_s = s.lower()
        new_s = re.sub(r"[ -\.]+", "-", new_s)
        new_s = "".join([t.title() for t in new_s.split("-")])
        new_s = re.sub(r"[^A-Za-z0-9]+", "", new_s)

        return new_s

    return s


def get_approved_usecases() -> list:
    """Gets approved list of usecases from content master

    Returns:
        List of approved usecases
    """
    return get_remote_file(
        "Tests/Marketplace/approved_usecases.json",
        git_content_config=GitContentConfig(
            repo_name=GitContentConfig.OFFICIAL_CONTENT_REPO_NAME
        ),
    ).get("approved_list", [])


def get_pack_metadata(file_path: str) -> dict:
    """Get the pack_metadata dict, of the pack containing the given file path.

    Args:
        file_path(str): file path

    Returns: pack_metadata of the pack, that source_file related to,
        on failure returns {}

    """
    pack_path = file_path if PACKS_DIR in file_path else os.path.realpath(__file__)
    match = re.search(rf".*{PACKS_DIR}[/\\]([^/\\]+)[/\\]?", pack_path)
    directory = match.group() if match else ""

    try:
        metadata_path = os.path.join(directory, PACKS_PACK_META_FILE_NAME)
        pack_metadata, _ = get_dict_from_file(metadata_path)
        return pack_metadata
    except Exception:
        return {}


def is_pack_path(input_path: str) -> bool:
    """
    Checks whether pack given in input path is for a pack.
    Args:
        input_path (str): Input path.
    Examples
        - input_path = 'Packs/BitcoinAbuse
          Returns: True
        - input_path = 'Packs/BitcoinAbuse/Layouts'
          Returns: False
    Returns:
        (bool):
        - True if the input path is for a given pack.
        - False if the input path is not for a given pack.
    """
    return os.path.basename(os.path.dirname(input_path)) == PACKS_DIR


def is_xsoar_supported_pack(file_path: str) -> bool:
    """
    Takes a path to a file and returns a boolean indicating
    whether this file belongs to an XSOAR-supported Pack.

    Args:
        - `file_path` (`str`): The path of the file.

    Returns:
        - `bool`
    """

    return get_pack_metadata(file_path).get(PACK_METADATA_SUPPORT) == XSOAR_SUPPORT


def get_relative_path_from_packs_dir(file_path: str) -> str:
    """Get the relative path for a given file_path starting in the Packs directory"""
    if PACKS_DIR not in file_path or file_path.startswith(PACKS_DIR):
        return file_path

    return file_path[file_path.find(PACKS_DIR) :]


def is_uuid(s: str) -> Optional[Match]:
    """Checks whether given string is a UUID

    Args:
         s (str): The string to check if it is a UUID

    Returns:
        Match: Returns the match if given string is a UUID, otherwise None
    """
    return re.match(UUID_REGEX, s)


def get_release_note_entries(version="") -> list:
    """
    Gets the release notes entries for the current version.

    Args:
        version: The current demisto-sdk version.

    Return:
        list: A list of the release notes given from the CHANGELOG file.
    """

    changelog_file_content = (
        get_remote_file(
            full_file_path="CHANGELOG.md",
            return_content=True,
            git_content_config=GitContentConfig(repo_name="demisto/demisto-sdk"),
        )
        .decode("utf-8")
        .split("\n")
    )

    if not version or "dev" in version:
        version = "Unreleased"

    if f"## {version}" not in changelog_file_content:
        return []

    result = changelog_file_content[changelog_file_content.index(f"## {version}") + 1 :]
    result = result[: result.index("")]

    return result


def get_current_usecases() -> list:
    """Gets approved list of usecases from current branch (only in content repo).

    Returns:
        List of approved usecases from current branch
    """
    if not tools_paths.is_external_repository():
        approved_usecases_json, _ = get_dict_from_file(
            "Tests/Marketplace/approved_usecases.json"
        )
        return approved_usecases_json.get("approved_list", [])
    return []


def get_approved_tags_from_branch() -> Dict[str, List[str]]:
    """Gets approved list of tags from current branch (only in content repo).

    Returns:
        Dict of approved tags from current branch
    """
    if not tools_paths.is_external_repository():
        approved_tags_json, _ = get_dict_from_file(
            "Tests/Marketplace/approved_tags.json"
        )
        if isinstance(approved_tags_json.get("approved_list"), list):
            logger.info(
                "[yellow]You are using a deprecated version of the file aproved_tags.json, consider pulling from master"
                " to update it.[/yellow]"
            )
            return {
                "common": approved_tags_json.get("approved_list", []),
                "xsoar": [],
                "marketplacev2": [],
                "xpanse": [],
            }

        return approved_tags_json.get("approved_list", {})
    return {}


def get_current_categories() -> list:
    """Gets approved list of categories from current branch (only in content repo).

    Returns:
        List of approved categories from current branch
    """
    if tools_paths.is_external_repository():
        return []
    try:
        approved_categories_json, _ = get_dict_from_file(
            "Tests/Marketplace/approved_categories.json"
        )
    except FileNotFoundError:
        logger.warning(
            "File approved_categories.json was not found. Getting from remote."
        )
        approved_categories_json = get_remote_file(
            "Tests/Marketplace/approved_categories.json"
        )
    return approved_categories_json.get("approved_list", [])


@contextmanager
def suppress_stdout():
    """
    Temporarily suppress console output without effecting error outputs.
    Example of use:

        with suppress_stdout():
            logger.info('This message will not be printed')
        logger.info('This message will be printed')
    """
    with open(os.devnull, "w") as devnull:
        try:
            old_stdout = sys.stdout
            sys.stdout = devnull
            yield
        finally:
            sys.stdout = old_stdout


def get_definition_name(path: str, pack_path: str) -> Optional[str]:
    r"""
    param:
        path (str): path to the file which needs a definition name (generic field\generic type file)
        pack_path (str): relevant pack path

    :rtype: ``str``
    :return:
        for generic type and generic field return associated generic definition name folder

    """

    try:
        file_dictionary = get_json(path)
        definition_id = file_dictionary["definitionId"]
        generic_def_path = os.path.join(pack_path, "GenericDefinitions")
        file_names_lst = os.listdir(generic_def_path)
        for file in file_names_lst:
            if str.find(file, definition_id):
                def_file_path = os.path.join(generic_def_path, file)
                def_file_dictionary = get_json(def_file_path)
                cur_id = def_file_dictionary["id"]
                if cur_id == definition_id:
                    return def_file_dictionary["name"]

        logger.info("Was unable to find the file for definitionId " + definition_id)
        return None

    except (FileNotFoundError, AttributeError):
        logger.info(
            "Error while retrieving definition name for definitionId "
            + definition_id
            + "\n Check file structure and make sure all relevant fields are entered properly"
        )
        return None


def is_iron_bank_pack(file_path):
    metadata = get_pack_metadata(file_path)
    return PACK_METADATA_IRON_BANK_TAG in metadata.get("tags", [])


def get_script_or_sub_playbook_tasks_from_playbook(
    searched_entity_name: str, main_playbook_data: Dict
) -> List[Dict]:
    """Get the tasks data for a task running the searched_entity_name (script/playbook).

    Returns:
        List. A list of dicts representing tasks running the searched_entity_name.
    """
    searched_tasks: List = []
    tasks = main_playbook_data.get("tasks", {})
    if not tasks:
        return searched_tasks

    for task_data in tasks.values():
        task_details = task_data.get("task", {})
        found_entity = searched_entity_name in {
            task_details.get("scriptName"),
            task_details.get("playbookName"),
        }

        if found_entity:
            searched_tasks.append(task_data)

    return searched_tasks


def extract_docker_image_from_text(text: str, with_no_tag: bool = False):
    """
    Strips the docker image version from a given text.

    Args:
        text (str): the text to extract the docker image from
        with_no_tag (bool): whether to return the docker image without its tag,
            for example if True then demisto/tesseract:1.0.0.36078 --> tesseract

    Returns:
        str: The docker image version if exists, otherwise, return None.
    """
    match = re.search(r"(demisto/.+:([0-9]+)(((\.)[0-9]+)+))", text)
    if match:
        docker_image = match.group(1)
        if with_no_tag:
            return docker_image.replace("demisto/", "").split(":")[0]
        return docker_image
    else:
        return None


def get_current_repo() -> Tuple[str, str, str]:
    try:
        git_repo = git.Repo(os.getcwd(), search_parent_directories=True)
        parsed_git = giturlparse.parse(git_repo.remotes.origin.url)
        host = parsed_git.host
        if "@" in host:
            host = host.split("@")[1]
        return host, parsed_git.owner, parsed_git.repo
    except git.InvalidGitRepositoryError:
        logger.info("[yellow]git repo is not found[/yellow]")
        return "Unknown source", "", ""


def get_item_marketplaces(
    item_path: str,
    item_data: Dict = None,
    packs: Dict[str, Dict] = None,
    item_type: str = None,
) -> List:
    """
    Return the supporting marketplaces of the item.

    Args:
        item_path: the item path.
        item_data: the item data.
        packs: the pack mapping from the ID set.
        item_type: The item type.

    Returns: the list of supporting marketplaces.
    """

    if item_type and item_type in SIEM_ONLY_ENTITIES:
        return [MarketplaceVersions.MarketplaceV2.value]

    if not item_data:
        file_type = Path(item_path).suffix
        item_data = get_file(item_path)

    # first check, check field 'marketplaces' in the item's file
    marketplaces = item_data.get("marketplaces", [])  # type: ignore

    # second check, check the metadata of the pack
    if not marketplaces:
        if "pack_metadata" in item_path:
            # default supporting marketplace
            marketplaces = [MarketplaceVersions.XSOAR.value]
        else:
            pack_name = get_pack_name(item_path)
            if packs and packs.get(pack_name):
                marketplaces = packs.get(pack_name, {}).get(
                    "marketplaces", [MarketplaceVersions.XSOAR.value]
                )
            else:
                marketplaces = get_mp_types_from_metadata_by_item(item_path)

    return marketplaces


def get_mp_types_from_metadata_by_item(file_path):
    """
    Get the supporting marketplaces for the given content item, defined by the mp field in the metadata.
    If the field doesnt exist in the pack's metadata, consider as xsoar only.
    Args:
        file_path: path to content item in content repo

    Returns:
        list of names of supporting marketplaces (current options are marketplacev2 and xsoar)
    """
    if (
        METADATA_FILE_NAME in Path(file_path).parts
    ):  # for when the type is pack, the item we get is the metadata path
        metadata_path = file_path
    else:
        metadata_path_parts = get_pack_dir(file_path)
        metadata_path = Path(*metadata_path_parts) / METADATA_FILE_NAME

    try:
        with open(metadata_path) as metadata_file:
            metadata = json.load(metadata_file)
            marketplaces = metadata.get(MARKETPLACE_KEY_PACK_METADATA)
            if not marketplaces:
                return [MarketplaceVersions.XSOAR.value]
            return marketplaces
    except FileNotFoundError:
        return []


def get_pack_dir(path):
    """
    Used for testing packs where the location of the "Packs" dir is not constant.
    Args:
        path: path of current file

    Returns:
        the path starting from Packs dir

    """
    parts = Path(path).parts
    for index in range(len(parts)):
        if parts[index] == "Packs":
            return parts[: index + 2]
    return []


@contextmanager
def ProcessPoolHandler() -> ProcessPool:
    """Process pool Handler which terminate all processes in case of Exception.

    Yields:
        ProcessPool: Pebble process pool.
    """
    with ProcessPool(max_workers=cpu_count()) as pool:
        try:
            yield pool
        except Exception:
            logger.info("[red]Gracefully release all resources due to Error...[/red]")
            raise
        finally:
            pool.close()
            pool.join()


def wait_futures_complete(futures: List[ProcessFuture], done_fn: Callable):
    """Wait for all futures to complete, Raise exception if occurred.

    Args:
        futures: futures to wait for.
        done_fn: Function to run on result.
    Raises:
        Exception: Raise caught exception for further cleanups.
    """
    for future in as_completed(futures):
        try:
            result = future.result()
            done_fn(result)
        except Exception as e:
            logger.info(f"[red]{e}[/red]")
            raise


def get_api_module_dependencies(pkgs, id_set_path):
    """
    Get all paths to integrations and scripts dependent on api modules that are found in the modified files.
    Args:
        pkgs: the pkgs paths found as modified to run lint on (including the api module files)
        id_set_path: path to id set
    Returns:
        a list of the paths to the scripts and integration found dependent on the modified api modules.
    """

    id_set = open_id_set_file(id_set_path)
    changed_api_modules = {pkg.name for pkg in pkgs if API_MODULES_PACK in pkg.parts}
    scripts = id_set.get(IdSetKeys.SCRIPTS.value, [])
    integrations = id_set.get(IdSetKeys.INTEGRATIONS.value, [])
    using_scripts, using_integrations = [], []
    for script in scripts:
        script_info = list(script.values())[0]
        script_name = script_info.get("name")
        script_api_modules = script_info.get("api_modules", [])
        if intersection := changed_api_modules & set(script_api_modules):
            logger.debug(f"found script {script_name} dependent on {intersection}")
            using_scripts.extend(list(script.values()))

    for integration in integrations:
        integration_info = list(integration.values())[0]
        integration_name = integration_info.get("name")
        script_api_modules = integration_info.get("api_modules", [])
        if intersection := changed_api_modules & set(script_api_modules):
            logger.debug(
                f"found integration {integration_name} dependent on {intersection}"
            )
            using_integrations.extend(list(integration.values()))

    using_scripts_pkg_paths = [
        Path(script.get("file_path")).parent.absolute() for script in using_scripts
    ]
    using_integrations_pkg_paths = [
        Path(integration.get("file_path")).parent.absolute()
        for integration in using_integrations
    ]
    return list(set(using_integrations_pkg_paths + using_scripts_pkg_paths))


def listdir_fullpath(dir_name: str) -> List[str]:
    return [os.path.join(dir_name, f) for f in os.listdir(dir_name)]


def get_scripts_and_commands_from_yml_data(data, file_type):
    """Get the used scripts, playbooks and commands from the yml data

    Args:
        data: The yml data as extracted with get_yaml
        file_type: The FileType of the data provided.

    Return (list of found { 'id': command name, 'source': command source }, list of found script and playbook names)
    """
    commands = []
    detailed_commands = []
    scripts_and_pbs = []
    if file_type in {FileType.TEST_PLAYBOOK, FileType.PLAYBOOK}:
        tasks = data.get("tasks")
        for task_num in tasks.keys():
            task = tasks[task_num]
            inner_task = task.get("task")
            task_type = task.get("type")
            if inner_task and task_type == "regular" or task_type == "playbook":
                if inner_task.get("iscommand"):
                    commands.append(inner_task.get("script"))
                else:
                    if task_type == "playbook":
                        scripts_and_pbs.append(inner_task.get("playbookName"))
                    elif inner_task.get("scriptName"):
                        scripts_and_pbs.append(inner_task.get("scriptName"))
        if file_type == FileType.PLAYBOOK:
            playbook_id = get_entity_id_by_entity_type(data, PLAYBOOKS_DIR)
            scripts_and_pbs.append(playbook_id)

    if file_type == FileType.SCRIPT:
        script_id = get_entity_id_by_entity_type(data, SCRIPTS_DIR)
        scripts_and_pbs = [script_id]
        if data.get("dependson"):
            commands = data.get("dependson").get("must", [])

    if file_type == FileType.INTEGRATION:
        integration_commands = data.get("script", {}).get("commands")
        for integration_command in integration_commands:
            commands.append(integration_command.get("name"))

    for command in commands:
        command_parts = command.split("|||")
        if len(command_parts) == 2:
            detailed_commands.append(
                {"id": command_parts[1], "source": command_parts[0]}
            )
        else:
            detailed_commands.append({"id": command_parts[0]})

    return detailed_commands, scripts_and_pbs


def get_url_with_retries(url: str, retries: int, backoff_factor: int = 1, **kwargs):
    kwargs["stream"] = True
    session = requests.Session()
    exception = Exception()
    for _ in range(retries):
        response = session.get(url, **kwargs)
        try:
            response.raise_for_status()
        except HTTPError as error:
            exception = error
        else:
            return response
        sleep(backoff_factor)
    raise exception


def order_dict(data):
    """
    Order dict by default order
    """
    return OrderedDict(
        {
            k: order_dict(v) if isinstance(v, dict) else v
            for k, v in sorted(data.items())
        }
    )


def extract_none_deprecated_command_names_from_yml(yml_data: dict) -> list:
    """
    Go over all the commands in a yml file and return their names.
    Args:
        yml_data (dict): the yml content as a dict

    Returns:
        list: a list of all the commands names
    """
    commands_ls = []
    for command in yml_data.get("script", {}).get("commands", {}):
        if command.get("name") and not command.get("deprecated"):
            commands_ls.append(command.get("name"))
    return commands_ls


def extract_deprecated_command_names_from_yml(yml_data: dict) -> list:
    """
    Go over all the commands in a yml file and return their names.
    Args:
        yml_data (dict): the yml content as a dict

    Returns:
        list: a list of all the commands names
    """
    commands_ls = []
    for command in yml_data.get("script", {}).get("commands", {}):
        if command.get("deprecated"):
            commands_ls.append(command.get("name"))
    return commands_ls


def remove_copy_and_dev_suffixes_from_str(field_name: str) -> str:
    for _ in range(field_name.count("_")):
        for suffix in SUFFIX_TO_REMOVE:
            if field_name.endswith(suffix):
                field_name = field_name[: -len(suffix)]
    return field_name


def get_display_name(file_path, file_data={}) -> str:
    """Gets the entity display name from the file.

    :param file_path: The entity file path
    :param file_data: The entity file data

    :rtype: ``str``
    :return The display name
    """
    if not file_data:
        file_extension = os.path.splitext(file_path)[1]
        if file_extension in [".yml", ".json"]:
            file_data = get_file(file_path)

    if "display" in file_data:
        name = file_data.get("display", None)
    elif "layout" in file_data and isinstance(file_data["layout"], dict):
        name = file_data["layout"].get("id")
    elif "name" in file_data:
        name = file_data.get("name", None)
    elif "TypeName" in file_data:
        name = file_data.get("TypeName", None)
    elif "brandName" in file_data:
        name = file_data.get("brandName", None)
    elif "id" in file_data:
        name = file_data.get("id", None)
    elif "trigger_name" in file_data:
        name = file_data.get("trigger_name")
    elif "rule_name" in file_data:
        name = file_data.get("rule_name")

    elif (
        "dashboards_data" in file_data
        and file_data.get("dashboards_data")
        and isinstance(file_data["dashboards_data"], list)
    ):
        dashboard_data = file_data.get("dashboards_data", [{}])[0]
        name = dashboard_data.get("name")

    elif (
        "templates_data" in file_data
        and file_data.get("templates_data")
        and isinstance(file_data["templates_data"], list)
    ):
        r_name = file_data.get("templates_data", [{}])[0]
        name = r_name.get("report_name")

    else:
        name = os.path.basename(file_path)
    return name


def get_invalid_incident_fields_from_mapper(
    mapper_incident_fields: Dict[str, Dict], mapping_type: str, content_fields: List
) -> List[str]:
    """
    Get a list of incident fields which are not part of the content items (not part of id_json) from a specific
    interalMapping attribute.

    Args:
        mapper_incident_fields (dict[str, dict]): a dict of incident fields which belongs to a specific interalMapping.
        mapping_type (str): type of the mapper, either 'mapping-incoming' or 'mapping-outgoing'.
        content_fields (list[str]): list of available content fields.

    Returns:
        list[str]: all the invalid incident fields which are not part of the content items.

    Raises:
        ValueError: in case the mapping type has an incorrect value provided.
    """
    if mapping_type not in {"mapping-incoming", "mapping-outgoing"}:
        raise ValueError(
            f"Invalid mapping-type value {mapping_type}, should be: mapping-incoming/mapping-outgoing"
        )

    non_existent_fields = []

    for inc_name, inc_info in mapper_incident_fields.items():
        # incoming mapper
        if mapping_type == "mapping-incoming":
            if (
                inc_name not in content_fields
                and inc_name.lower() not in content_fields
            ):
                non_existent_fields.append(inc_name)
        # outgoing mapper
        if mapping_type == "mapping-outgoing":
            # for inc timer type: "field.StartDate, and for using filters: "simple": "".
            if simple := inc_info.get("simple"):
                if "." in simple:
                    simple = simple.split(".")[0]
                if (
                    simple not in content_fields
                    and simple.lower() not in content_fields
                ):
                    non_existent_fields.append(inc_name)

    return non_existent_fields


def get_invalid_incident_fields_from_layout(
    layout_incident_fields: List[Dict], content_fields: List[str]
) -> List[str]:
    """
    Get a list of incident fields which are not part of the content items (not part of id_json) from a specific
    layout item/section.

    Args:
        layout_incident_fields (list[dict]): a list of incident fields which
            belongs to a specific section/item in the layout.
        content_fields (list[str]): list of available content fields.

    Returns:
        list[str]: all the invalid incident fields which are not part of the content items.
    """
    non_existent_fields = []

    if layout_incident_fields and content_fields:
        for incident_field_info in layout_incident_fields:
            inc_field_id = normalize_field_name(
                field=incident_field_info.get("fieldId", "")
            )
            if (
                inc_field_id
                and inc_field_id.lower() not in content_fields
                and inc_field_id not in content_fields
            ):
                non_existent_fields.append(inc_field_id)

    return non_existent_fields


def normalize_field_name(field: str) -> str:
    """
    Get the raw field from a layout/mapper field.

    Input Example:
        field = incident_employeenumber

    Args:
        field (str): the incident/indicator field.
    """
    return field.replace("incident_", "").replace("indicator_", "")


def field_to_cli_name(field_name: str) -> str:
    """
    Returns the CLI name of an incident/indicator field by removing non letters/numbers
    characters and lowering capitalized letters.

    Input Example:
        field = Employee Number
    Output:
        employeenumber

    Args:
        field_name (str): the incident/indicator field name.
    """
    return re.sub(NON_LETTERS_OR_NUMBERS_PATTERN, "", field_name).lower()


def extract_field_from_mapping(mapping_value: str) -> str:
    """Given an outgoing-mapping value, returns the incident/indicator field used for the mapping.
    If mapping_value is surrounded by quotes ("<>"), it means the mapping value is a string and no field
    should be returned.

    Args:
        mapping_value (str): An outgoing-mapping value, which may contain an incident/indicator field.

    Returns:
        str: An incident/indicator field, or an empty string if not a field.
    """
    if not mapping_value or re.match(r"\"([^.]+).*\"", mapping_value):  # not a field
        return ""
    if field_name := re.match(r"\$\{([^.]*)[^}]*\}|([^$.]*).*", mapping_value):
        if field_name.groups()[0] is not None:
            return field_name.groups()[0]
        if len(field_name.groups()) > 1:
            return field_name.groups()[1]
    return mapping_value


def get_pack_paths_from_files(file_paths: Iterable[str]) -> list:
    """Returns the pack paths from a list/set of files"""
    pack_paths = {f"Packs/{get_pack_name(file_path)}" for file_path in file_paths}
    return list(pack_paths)


def replace_incident_to_alert(value: str) -> str:
    if not isinstance(value, str):
        return value

    new_value = value
    for pattern, replace_with in TABLE_INCIDENT_TO_ALERT.items():
        new_value = re.sub(pattern, replace_with, new_value)
    return new_value


def replace_alert_to_incident(value: str) -> str:
    if not isinstance(value, str):
        return value

    new_value = value
    for incident, alert in TABLE_INCIDENT_TO_ALERT.items():
        new_value = re.sub(alert, incident, new_value)
    return new_value


def get_id(file_content: Dict) -> Union[str, None]:
    """
    Get ID from a dict based content object.

    Args:
        file_content: the content of the file.

    Returns:
        str: the ID of the content item in case found, None otherwise.
    """
    if "commonfields" in file_content:
        return file_content["commonfields"].get("id")
    elif "dashboards_data" in file_content:
        return file_content["dashboards_data"][0].get("global_id")
    elif "templates_data" in file_content:
        return file_content["templates_data"][0].get("global_id")

    for key in ("global_rule_id", "trigger_id", "content_global_id", "rule_id"):
        if key in file_content:
            return file_content[key]

    return file_content.get("id")


def parse_marketplace_kwargs(kwargs: Dict[str, Any]) -> MarketplaceVersions:
    """
    Supports both the `marketplace` argument and `xsiam`.
    Raises an error when both are supplied.
    """
    marketplace = kwargs.pop("marketplace", None)  # removing to not pass it twice later
    is_xsiam = kwargs.get("xsiam")

    if (
        marketplace
        and is_xsiam
        and MarketplaceVersions(marketplace) != MarketplaceVersions.MarketplaceV2
    ):
        raise ValueError(
            "The arguments `marketplace` and `xsiam` cannot be used at the same time, remove one of them."
        )

    if is_xsiam:
        return MarketplaceVersions.MarketplaceV2

    if marketplace:
        return MarketplaceVersions(marketplace)

    logger.debug(
        "neither marketplace nor is_xsiam provided, using default marketplace=XSOAR"
    )
    return MarketplaceVersions.XSOAR  # default


def get_api_module_dependencies_from_graph(
    changed_api_modules: Set[str], graph: "ContentGraphInterface"
) -> List:
    if changed_api_modules:
        dependent_items = []
        for changed_api_module in changed_api_modules:
            logger.info(
                f"Checking for packages dependent on the modified API module {changed_api_module}..."
            )
            api_module_nodes = graph.search(
                object_id=changed_api_module, all_level_imports=True
            )
            # search return the one node of the changed_api_module
            api_module_node = api_module_nodes[0] if api_module_nodes else None
            if not api_module_node:
                raise ValueError(
                    f"The modified API module `{changed_api_module}` was not found in the "
                    f"content graph."
                )

            dependent_items += [
                dependency for dependency in api_module_node.imported_by
            ]

        if dependent_items:
            logger.info(
                f"Found [cyan]{len(dependent_items)}[/cyan] content items that import- {changed_api_module}. "
                "Executing update-release-notes on those as well."
            )
        return dependent_items

    logger.info("No dependent packages found.")
    return []


def parse_multiple_path_inputs(
    input_path: Optional[Union[Path, str, List[Path], Tuple[Path]]]
) -> Optional[Tuple[Path, ...]]:
    if not input_path:
        return ()

    if isinstance(input_path, Path):
        return (input_path,)

    if isinstance(input_path, str):
        return tuple(Path(path_str) for path_str in input_path.split(","))

    if isinstance(input_path, (list, tuple)) and isinstance(
        (result := tuple(input_path))[0], Path
    ):
        return result

    raise ValueError(f"Cannot parse paths from {input_path}")


<<<<<<< HEAD
def get_config_param_kwarg_env(kwargs_value, env_param_name, default_value) -> str:
    if kwargs_value:
        return kwargs_value
    if env_value := os.getenv(env_param_name):
        return env_value
    return default_value


def get_config_param_kwargs_env(
    kwargs, kwarg_param_name, env_param_name, default_value
) -> str:
    return get_config_param_kwarg_env(
        kwargs.get(kwarg_param_name), env_param_name, default_value
    )
=======
@lru_cache
def is_sdk_defined_working_offline() -> bool:
    """
    This method returns True when the SDK is defined as offline, i.e., when
    the DEMISTO_SDK_OFFLINE_ENV environment variable is True.

    Returns:
        bool: The value for DEMISTO_SDK_OFFLINE_ENV environment variable.
    """
    return str2bool(os.getenv(ENV_SDK_WORKING_OFFLINE))
>>>>>>> eef5b218
<|MERGE_RESOLUTION|>--- conflicted
+++ resolved
@@ -3754,7 +3754,6 @@
     raise ValueError(f"Cannot parse paths from {input_path}")
 
 
-<<<<<<< HEAD
 def get_config_param_kwarg_env(kwargs_value, env_param_name, default_value) -> str:
     if kwargs_value:
         return kwargs_value
@@ -3769,7 +3768,8 @@
     return get_config_param_kwarg_env(
         kwargs.get(kwarg_param_name), env_param_name, default_value
     )
-=======
+
+  
 @lru_cache
 def is_sdk_defined_working_offline() -> bool:
     """
@@ -3779,5 +3779,4 @@
     Returns:
         bool: The value for DEMISTO_SDK_OFFLINE_ENV environment variable.
     """
-    return str2bool(os.getenv(ENV_SDK_WORKING_OFFLINE))
->>>>>>> eef5b218
+    return str2bool(os.getenv(ENV_SDK_WORKING_OFFLINE))