import argparse
import glob
import io
import json
import os
import re
import shlex
import sys
from configparser import ConfigParser, MissingSectionHeaderError
from distutils.version import LooseVersion
from enum import Enum
from functools import lru_cache, partial
from pathlib import Path
from subprocess import DEVNULL, PIPE, Popen, check_output
from typing import Callable, Dict, List, Match, Optional, Tuple, Type, Union

import click
import colorama
import demisto_client
import git
import requests
import urllib3
import yaml
from demisto_sdk.commands.common.constants import (
    ALL_FILES_VALIDATION_IGNORE_WHITELIST, API_MODULES_PACK, CLASSIFIERS_DIR,
    CONTEXT_OUTPUT_README_TABLE_HEADER, DASHBOARDS_DIR, DEF_DOCKER,
    DEF_DOCKER_PWSH, DOC_FILES_DIR, ID_IN_COMMONFIELDS, ID_IN_ROOT,
    INCIDENT_FIELDS_DIR, INCIDENT_TYPES_DIR, INDICATOR_FIELDS_DIR,
    INTEGRATIONS_DIR, LAYOUTS_DIR, OFFICIAL_CONTENT_ID_SET_PATH,
    PACK_IGNORE_TEST_FLAG, PACKAGE_SUPPORTING_DIRECTORIES,
    PACKAGE_YML_FILE_REGEX, PACKS_DIR, PACKS_DIR_REGEX,
    PACKS_PACK_IGNORE_FILE_NAME, PACKS_PACK_META_FILE_NAME,
    PACKS_README_FILE_NAME, PLAYBOOKS_DIR, RELEASE_NOTES_DIR,
    RELEASE_NOTES_REGEX, REPORTS_DIR, SCRIPTS_DIR, TEST_PLAYBOOKS_DIR,
    TYPE_PWSH, UNRELEASE_HEADER, UUID_REGEX, WIDGETS_DIR, XSOAR_CONFIG_FILE,
    FileType, GithubContentConfig, urljoin)
from demisto_sdk.commands.common.git_util import GitUtil
from packaging.version import parse
from ruamel.yaml import YAML

urllib3.disable_warnings()

# inialize color palette
colorama.init()

ryaml = YAML()
ryaml.preserve_quotes = True
ryaml.allow_duplicate_keys = True


class LOG_COLORS:
    NATIVE = colorama.Style.RESET_ALL
    RED = colorama.Fore.RED
    GREEN = colorama.Fore.GREEN
    YELLOW = colorama.Fore.YELLOW
    WHITE = colorama.Fore.WHITE


LOG_VERBOSE = False

LAYOUT_CONTAINER_FIELDS = {'details', 'detailsV2', 'edit', 'close', 'mobile', 'quickView', 'indicatorsQuickView',
                           'indicatorsDetails'}
SDK_PYPI_VERSION = r'https://pypi.org/pypi/demisto-sdk/json'


def set_log_verbose(verbose: bool):
    global LOG_VERBOSE
    LOG_VERBOSE = verbose


def get_log_verbose() -> bool:
    return LOG_VERBOSE


def get_yml_paths_in_dir(project_dir: str, error_msg: str = '') -> Tuple[list, str]:
    """
    Gets the project directory and returns the path of the first yml file in that directory
    :param project_dir: string path to the project_dir
    :param error_msg: the error msg to show to the user in case not yml files found in the directory
    :return: first returned argument is the list of all yml files paths in the directory, second returned argument is a
    string path to the first yml file in project_dir
    """
    yml_files = glob.glob(os.path.join(project_dir, '*.yml'))
    if not yml_files:
        if error_msg:
            print(error_msg)
        return [], ''
    return yml_files, yml_files[0]


# print srt in the given color
def print_color(obj, color):
    print(u'{}{}{}'.format(color, obj, LOG_COLORS.NATIVE))


def get_files_in_dir(project_dir: str, file_endings: list, recursive: bool = True) -> list:
    """
    Gets the project directory and returns the path of all yml, json and py files in it
    Args:
        project_dir: String path to the project_dir
        file_endings: List of file endings to search for in a given directory
        recursive: Indicates whether search should be recursive or not
    :return: The path of files with file_endings in the current dir
    """
    files = []
    project_path = Path(project_dir)
    glob_function = project_path.rglob if recursive else project_path.glob
    for file_type in file_endings:
        if project_dir.endswith(file_type):
            return [project_dir]
        files.extend([str(f) for f in glob_function(f'*.{file_type}')])
    return files


def src_root() -> Path:
    """ Demisto-sdk absolute path from src root.

    Returns:
        Path: src root path.
    """
    git_dir = git.Repo(Path.cwd(),
                       search_parent_directories=True).working_tree_dir

    return Path(git_dir) / 'demisto_sdk'


def print_error(error_str):
    print_color(error_str, LOG_COLORS.RED)


def print_warning(warning_str):
    print_color(warning_str, LOG_COLORS.YELLOW)


def print_success(success_str):
    print_color(success_str, LOG_COLORS.GREEN)


def run_command(command, is_silenced=True, exit_on_error=True, cwd=None):
    """Run a bash command in the shell.

    Args:
        command (string): The string of the command you want to execute.
        is_silenced (bool): Whether to print command output.
        exit_on_error (bool): Whether to exit on command error.
        cwd (str): the path to the current working directory.

    Returns:
        string. The output of the command you are trying to execute.
    """
    if is_silenced:
        p = Popen(command.split(), stdout=PIPE, stderr=PIPE, universal_newlines=True, cwd=cwd)
    else:
        p = Popen(command.split(), cwd=cwd)  # type: ignore

    output, err = p.communicate()
    if err:
        if exit_on_error:
            print_error('Failed to run command {}\nerror details:\n{}'.format(command, err))
            sys.exit(1)
        else:
            raise RuntimeError('Failed to run command {}\nerror details:\n{}'.format(command, err))

    return output


core_pack_list: Optional[
    list] = None  # Initiated in get_core_pack_list function. Here to create a "cached" core_pack_list


def get_core_pack_list() -> list:
    """Getting the core pack list from Github content

    Returns:
        Core pack list
    """
    global core_pack_list
    if isinstance(core_pack_list, list):
        return core_pack_list
    if not is_external_repository():
        core_pack_list = get_remote_file(
            'Tests/Marketplace/core_packs_list.json', github_repo=GithubContentConfig.OFFICIAL_CONTENT_REPO_NAME
        ) or []
    else:
        # no core packs in external repos.
        core_pack_list = []
    return core_pack_list


# @lru_cache(maxsize=64)
def get_remote_file(
        full_file_path: str,
        tag: str = 'master',
        return_content: bool = False,
        suppress_print: bool = False,
        github_repo: Optional[str] = None
):
    """
    Args:
        full_file_path:The full path of the file.
        tag: The branch name. default is 'master'
        return_content: Determines whether to return the file's raw content or the dict representation of it.
        suppress_print: whether to suppress the warning message in case the file was not found.
        github_repo: The repository to grab the file from
    Returns:
        The file content in the required format.

    """
    github_config = GithubContentConfig(github_repo)
    # 'origin/' prefix is used to compared with remote branches but it is not a part of the github url.
    github_tag = tag.replace('origin/', '').replace('demisto/', '')
    local_content = '{}'

    github_path = urljoin(github_config.CONTENT_GITHUB_LINK, github_tag, full_file_path)
    try:
        external_repo = is_external_repository()
        if external_repo:
            githhub_config = GithubContentConfig()
            if githhub_config.Credentials.TOKEN:
                res = requests.get(github_path, verify=False, timeout=10, headers={
                    'Authorization': f"Bearer {githhub_config.Credentials.TOKEN}",
                    'Accept': f'application/vnd.github.VERSION.raw',
                })  # Sometime we need headers
                if not res.ok:  # sometime we need param token
                    res = requests.get(
                        github_path,
                        verify=False,
                        timeout=10,
                        params={'token': githhub_config.Credentials.TOKEN}
                    )
                res.raise_for_status()
            else:
                # If no token defined, maybe it's a open repo. 🤷‍♀️
                res = requests.get(github_path, verify=False, timeout=10)
                # And maybe it's just not defined. 😢
                if not res.ok:
                    if not suppress_print:
                        print_warning(
                            f'You are working in a private repository: "{githhub_config.CURRENT_REPOSITORY}".\n'
                            f'The github token in your environment is undefined.\n'
                            f'Getting file from local repository instead. \n'
                            f'If you wish to get the file from the remote repository, \n'
                            f'Please define your github token in your environment.\n'
                            f'`export {githhub_config.Credentials.ENV_TOKEN_NAME}=<TOKEN>`'
                        )
                    # Get from local git origin/master instead
                    repo = git.Repo(os.path.dirname(full_file_path), search_parent_directories=True)
                    repo_git_util = GitUtil(repo)
                    github_path = repo_git_util.get_local_remote_file_path(full_file_path, tag)
                    local_content = repo_git_util.get_local_remote_file_content(github_path)
        else:
            res = requests.get(github_path, verify=False, timeout=10)
            res.raise_for_status()
    except Exception as exc:
        if not suppress_print:
            print_warning(
                f'Could not find the old entity file under "{github_path}".\n'
                'please make sure that you did not break backward compatibility.\n'
                f'Reason: {exc}'
            )
        return {}
    file_content = res.content if res.ok else local_content
    if return_content:
        return file_content
    if full_file_path.endswith('json'):
        details = res.json() if res.ok else json.loads(local_content)
    elif full_file_path.endswith('yml'):
        details = yaml.safe_load(file_content)  # type: ignore[arg-type]
    # if neither yml nor json then probably a CHANGELOG or README file.
    else:
        details = {}
    return details


def filter_files_on_pack(pack: str, file_paths_list=str()) -> set:
    """
    filter_files_changes_on_pack.

    :param file_paths_list: list of content files
    :param pack: pack to filter

    :return: files_paths_on_pack: set of file paths contains only files located in the given pack
    """
    files_paths_on_pack = set()
    for file in file_paths_list:
        if get_pack_name(file) == pack:
            files_paths_on_pack.add(file)

    return files_paths_on_pack


def filter_packagify_changes(modified_files, added_files, removed_files, tag='master'):
    """
    Mark scripts/integrations that were removed and added as modified.

    :param modified_files: list of modified files in branch
    :param added_files: list of new files in branch
    :param removed_files: list of removed files in branch
    :param tag: tag of compared revision

    :return: tuple of updated lists: (modified_files, updated_added_files, removed_files)
    """
    # map IDs to removed files
    packagify_diff = {}  # type: dict
    for file_path in removed_files:
        if file_path.split("/")[0] in PACKAGE_SUPPORTING_DIRECTORIES:
            if PACKS_README_FILE_NAME in file_path:
                continue
            details = get_remote_file(file_path, tag)
            if details:
                uniq_identifier = '_'.join([
                    details['name'],
                    details.get('fromversion', '0.0.0'),
                    details.get('toversion', '99.99.99')
                ])
                packagify_diff[uniq_identifier] = file_path

    updated_added_files = set()
    for file_path in added_files:
        if file_path.split("/")[0] in PACKAGE_SUPPORTING_DIRECTORIES:
            if PACKS_README_FILE_NAME in file_path:
                updated_added_files.add(file_path)
                continue
            with open(file_path) as f:
                details = yaml.safe_load(f.read())

            uniq_identifier = '_'.join([
                details['name'],
                details.get('fromversion', '0.0.0'),
                details.get('toversion', '99.99.99')
            ])
            if uniq_identifier in packagify_diff:
                # if name appears as added and removed, this is packagify process - treat as modified.
                removed_files.remove(packagify_diff[uniq_identifier])
                modified_files.add((packagify_diff[uniq_identifier], file_path))
                continue

        updated_added_files.add(file_path)

    # remove files that are marked as both "added" and "modified"
    for file_path in modified_files:
        if isinstance(file_path, tuple):
            updated_added_files -= {file_path[1]}
        else:
            updated_added_files -= {file_path}

    return modified_files, updated_added_files, removed_files


def get_child_directories(directory):
    """Return a list of paths of immediate child directories of the 'directory' argument"""
    if not os.path.isdir(directory):
        return []
    child_directories = [
        os.path.join(directory, path) for
        path in os.listdir(directory) if os.path.isdir(os.path.join(directory, path))
    ]
    return child_directories


def get_child_files(directory):
    """Return a list of paths of immediate child files of the 'directory' argument"""
    if not os.path.isdir(directory):
        return []
    child_files = [
        os.path.join(directory, path) for
        path in os.listdir(directory) if os.path.isfile(os.path.join(directory, path))
    ]
    return child_files


def has_remote_configured():
    """
    Checks to see if a remote named "upstream" is configured. This is important for forked
    repositories as it will allow validation against the demisto/content master branch as
    opposed to the master branch of the fork.
    :return: bool : True if remote is configured, False if not.
    """
    remotes = run_command('git remote -v')
    if re.search(GithubContentConfig().CONTENT_GITHUB_UPSTREAM, remotes):
        return True
    else:
        return False


def is_origin_content_repo():
    """
    Checks to see if a remote named "origin" is configured. This check helps to determine if
    validation needs to be ran against the origin master branch or the upstream master branch
    :return: bool : True if remote is configured, False if not.
    """
    remotes = run_command('git remote -v')
    if re.search(GithubContentConfig().CONTENT_GITHUB_ORIGIN, remotes):
        return True
    else:
        return False


def get_last_remote_release_version():
    """
    Get latest release tag from PYPI.

    :return: tag
    """
    if not os.environ.get(
            'CI'):  # Check only when no on CI. If you want to disable it - use `DEMISTO_SDK_SKIP_VERSION_CHECK` environment variable
        try:
            pypi_request = requests.get(SDK_PYPI_VERSION, verify=False, timeout=5)
            pypi_request.raise_for_status()
            pypi_json = pypi_request.json()
            version = pypi_json.get('info', {}).get('version', '')
            return version
        except Exception as exc:
            exc_msg = str(exc)
            if isinstance(exc, requests.exceptions.ConnectionError):
                exc_msg = f'{exc_msg[exc_msg.find(">") + 3:-3]}.\n' \
                          f'This may happen if you are not connected to the internet.'
            print_warning(f'Could not get latest demisto-sdk version.\nEncountered error: {exc_msg}')

    return ''


def get_file(method, file_path, type_of_file):
    data_dictionary = None
    with open(os.path.expanduser(file_path), mode="r", encoding="utf8") as f:
        if file_path.endswith(type_of_file):
            read_file = f.read()
            replaced = read_file.replace("simple: =", "simple: '='")
            # revert str to stream for loader
            stream = io.StringIO(replaced)
            try:
                data_dictionary = method(stream)
            except Exception as e:
                print_error(
                    "{} has a structure issue of file type {}. Error was: {}".format(file_path, type_of_file, str(e)))
                return {}
    if isinstance(data_dictionary, (dict, list)):
        return data_dictionary
    return {}


def get_yaml(file_path):
    return get_file(yaml.safe_load, file_path, ('yml', 'yaml'))


def get_ryaml(file_path: str) -> dict:
    """
    Get yml file contents using ruaml

    Args:
        file_path (string): The file path

    Returns:
        dict. The yml contents
    """
    try:
        with open(os.path.expanduser(file_path), 'r') as yf:
            data = ryaml.load(yf)
    except FileNotFoundError as e:
        click.echo(f'File {file_path} not found. Error was: {str(e)}', nl=True)
    except Exception as e:
        click.echo(
            "{} has a structure issue of file type yml. Error was: {}".format(file_path, str(e)), nl=True)
    return data


def get_json(file_path):
    return get_file(json.load, file_path, 'json')


def get_script_or_integration_id(file_path):
    data_dictionary = get_yaml(file_path)

    if data_dictionary:
        commonfields = data_dictionary.get('commonfields', {})
        return commonfields.get('id', ['-', ])


def get_api_module_integrations_set(changed_api_modules, integration_set):
    integrations_set = list()
    for integration in integration_set:
        integration_data = list(integration.values())[0]
        if integration_data.get('api_modules', '') in changed_api_modules:
            integrations_set.append(integration_data)
    return integrations_set


def get_api_module_ids(file_list):
    """Extracts APIModule IDs from the file list"""
    api_module_set = set()
    if file_list:
        for pf in file_list:
            parent = pf
            while f'/{API_MODULES_PACK}/Scripts/' in parent:
                parent = get_parent_directory_name(parent, abs_path=True)
                if f'/{API_MODULES_PACK}/Scripts/' in parent:
                    pf = parent
            if parent != pf:
                api_module_set.add(os.path.basename(pf))
    return api_module_set


def get_entity_id_by_entity_type(data: dict, content_entity: str):
    """
    Returns the id of the content entity given its entity type
    :param data: The data of the file
    :param content_entity: The content entity type
    :return: The file id
    """
    if content_entity in (INTEGRATIONS_DIR, SCRIPTS_DIR):
        return data.get('commonfields', {}).get('id', '')
    elif content_entity == LAYOUTS_DIR:
        return data.get('typeId', '')
    else:
        return data.get('id', '')


def get_entity_name_by_entity_type(data: dict, content_entity: str):
    """
    Returns the name of the content entity given its entity type
    :param data: The data of the file
    :param content_entity: The content entity type
    :return: The file name
    """
    if content_entity == LAYOUTS_DIR:
        if 'typeId' in data:
            return data.get('typeId', '')
        return data.get('name', '')  # for layoutscontainer
    return data.get('name', '')


def collect_ids(file_path):
    """Collect id mentioned in file_path"""
    data_dictionary = get_yaml(file_path)

    if data_dictionary:
        return data_dictionary.get('id', '-')


def get_from_version(file_path):
    data_dictionary = get_yaml(file_path)

    if data_dictionary:
        from_version = data_dictionary.get('fromversion', '0.0.0')
        if from_version == "":
            return "0.0.0"

        if not re.match(r"^\d{1,2}\.\d{1,2}\.\d{1,2}$", from_version):
            raise ValueError("{} fromversion is invalid \"{}\". "
                             "Should be of format: \"x.x.x\". for example: \"4.5.0\"".format(file_path, from_version))

        return from_version

    return '0.0.0'


def get_to_version(file_path):
    data_dictionary = get_yaml(file_path)

    if data_dictionary:
        to_version = data_dictionary.get('toversion', '99.99.99')
        if not re.match(r"^\d{1,2}\.\d{1,2}\.\d{1,2}$", to_version):
            raise ValueError("{} toversion is invalid \"{}\". "
                             "Should be of format: \"x.x.x\". for example: \"4.5.0\"".format(file_path, to_version))

        return to_version

    return '99.99.99'


def str2bool(v):
    if v.lower() in ('yes', 'true', 't', 'y', '1'):
        return True

    if v.lower() in ('no', 'false', 'f', 'n', '0'):
        return False

    raise argparse.ArgumentTypeError('Boolean value expected.')


def to_dict(obj):
    if isinstance(obj, Enum):
        return obj.name

    if not hasattr(obj, '__dict__'):
        return obj

    result = {}
    for key, val in obj.__dict__.items():
        if key.startswith("_"):
            continue

        element = []
        if isinstance(val, list):
            for item in val:
                element.append(to_dict(item))
        else:
            element = to_dict(val)
        result[key] = element

    return result


def old_get_release_notes_file_path(file_path):
    dir_name = os.path.dirname(file_path)

    # CHANGELOG in pack sub dirs
    if re.match(PACKAGE_YML_FILE_REGEX, file_path):
        return os.path.join(dir_name, 'CHANGELOG.md')

    # We got the CHANGELOG file to get its release notes
    if file_path.endswith('CHANGELOG.md'):
        return file_path

    # outside of packages, change log file will include the original file name.
    file_name = os.path.basename(file_path)
    return os.path.join(dir_name, os.path.splitext(file_name)[0] + '_CHANGELOG.md')


def old_get_latest_release_notes_text(rn_path):
    if not os.path.isfile(rn_path):
        # releaseNotes were not provided
        return None

    with open(rn_path) as f:
        rn = f.read()

    if not rn:
        # empty releaseNotes is not supported
        return None

    new_rn = re.findall(RELEASE_NOTES_REGEX, rn)
    if new_rn:
        # get release notes up to release header
        new_rn = new_rn[0].rstrip()
    else:
        new_rn = rn.replace(UNRELEASE_HEADER, '')  # type: ignore

    return new_rn if new_rn else None


def get_release_notes_file_path(file_path):
    """
    Accepts file path which is alleged to contain release notes. Validates that the naming convention
    is followed. If the file identified does not match the naming convention, error is returned.
    :param file_path: str - File path of the suspected release note.
    :return: file_path: str - Validated release notes path.
    """
    if file_path is None:
        print_warning("Release notes were not found.")
        return None
    else:
        if bool(re.search(r'\d{1,2}_\d{1,2}_\d{1,2}\.md', file_path)):
            return file_path
        else:
            print_warning(f'Unsupported file type found in ReleaseNotes directory - {file_path}')
            return None


def get_latest_release_notes_text(rn_path):
    if rn_path is None:
        print_warning('Path to release notes not found.')
        rn = None
    else:
        with open(rn_path) as f:
            rn = f.read()

        if not rn:
            print_error(f'Release Notes may not be empty. Please fill out correctly. - {rn_path}')
            return None

    return rn if rn else None


def format_version(version):
    """format server version to form X.X.X

    Args:
        version (string): string representing Demisto version

    Returns:
        string.
        The formatted server version.
    """
    formatted_version = version
    if len(version.split('.')) == 1:
        formatted_version = f'{version}.0.0'
    elif len(version.split('.')) == 2:
        formatted_version = f'{version}.0'

    return formatted_version


def server_version_compare(v1, v2):
    """compare Demisto versions

    Args:
        v1 (string): string representing Demisto version (first comparable)
        v2 (string): string representing Demisto version (second comparable)


    Returns:
        int.
        0 for equal versions.
        positive if v1 later version than v2.
        negative if v2 later version than v1.
    """

    v1 = format_version(v1)
    v2 = format_version(v2)

    _v1, _v2 = LooseVersion(v1), LooseVersion(v2)
    if _v1 == _v2:
        return 0
    if _v1 > _v2:
        return 1
    return -1


def run_threads_list(threads_list):
    """
    Start a list of threads and wait for completion (join)

    Arguments:
        threads_list (list of threads) -- list of threads to start and wait for join
    """
    # run each command in a separate thread
    for t in threads_list:
        t.start()
    # wait for the commands to complete
    for t in threads_list:
        t.join()


def is_file_path_in_pack(file_path):
    return bool(re.findall(PACKS_DIR_REGEX, file_path))


def get_pack_name(file_path):
    """
    extract pack name (folder name) from file path

    Arguments:
        file_path (str): path of a file inside the pack

    Returns:
        pack name (str)
    """
    if isinstance(file_path, Path):
        file_path = str(file_path)
    # the regex extracts pack name from relative paths, for example: Packs/EWSv2 -> EWSv2
    match = re.search(rf'{PACKS_DIR_REGEX}[/\\]([^/\\]+)[/\\]?', file_path)
    return match.group(1) if match else None


def get_pack_names_from_files(file_paths, skip_file_types=None):
    if skip_file_types is None:
        skip_file_types = set()

    packs = set()
    for path in file_paths:
        # renamed files are in a tuples - the second element is the new file name
        if isinstance(path, tuple):
            path = path[1]

        file_type = find_type(path)
        if file_type not in skip_file_types:
            pack = get_pack_name(path)
            if pack and is_file_path_in_pack(path):
                packs.add(pack)
    return packs


def filter_files_by_type(file_paths=None, skip_file_types=None) -> set:
    """get set of files and return the set whiteout the types to skip

    Args:
    - file_paths (set): set of content files.
    - skip_file_types List[str]: list of file types to skip.

    Returns:
    files (set): list of files whiteout the types to skip
    """
    if file_paths is None:
        file_paths = set()
    files = set()
    for path in file_paths:
        # renamed files are in a tuples - the second element is the new file name
        if isinstance(path, tuple):
            path = path[1]
        file_type = find_type(path)
        if file_type not in skip_file_types and is_file_path_in_pack(path):
            files.add(path)
    return files


def pack_name_to_path(pack_name):
    return os.path.join(PACKS_DIR, pack_name)


def get_pack_ignore_file_path(pack_name):
    return os.path.join(PACKS_DIR, pack_name, PACKS_PACK_IGNORE_FILE_NAME)


def get_ignore_pack_skipped_tests(pack_name: str) -> set:
    """
    Retrieve the skipped tests of a given pack, as detailed in the .pack-ignore file

    expected ignored tests structure in .pack-ignore:
        [file:playbook-Not-To-Run-Directly.yml]
        ignore=auto-test

    Arguments:
        pack name (str): name of the pack

    Returns:
        ignored_tests_set (set[str]): set of ignored test ids

    """
    ignored_tests_set = set()
    if pack_name:
        pack_ignore_path = get_pack_ignore_file_path(pack_name)

        if os.path.isfile(pack_ignore_path):
            try:
                # read pack_ignore using ConfigParser
                config = ConfigParser(allow_no_value=True)
                config.read(pack_ignore_path)

                # go over every file in the config
                for section in config.sections():
                    if section.startswith("file:"):
                        # given section is of type file
                        file_name = section[5:]
                        for key in config[section]:
                            if key == 'ignore':
                                # group ignore codes to a list
                                ignore_list = str(config[section][key]).split(',')
                                if PACK_IGNORE_TEST_FLAG in ignore_list:
                                    # given file is to be ignored, try to get its id directly from yaml
                                    path = os.path.join(PACKS_DIR, pack_name, TEST_PLAYBOOKS_DIR, file_name)
                                    if os.path.isfile(path):
                                        test_yaml = get_yaml(path)
                                        if 'id' in test_yaml:
                                            ignored_tests_set.add(test_yaml['id'])
            except MissingSectionHeaderError:
                pass

    return ignored_tests_set


def get_all_docker_images(script_obj) -> List[str]:
    """Gets a yml as dict and returns a list of all 'dockerimage' values in the yml.

    Args:
        script_obj (dict): A yml dict.

    Returns:
        List. A list of all docker images.
    """
    # this makes sure the first docker in the list is the main docker image.
    def_docker_image = DEF_DOCKER
    if script_obj.get('type') == TYPE_PWSH:
        def_docker_image = DEF_DOCKER_PWSH
    imgs = [script_obj.get('dockerimage') or def_docker_image]

    # get additional docker images
    for key in script_obj.keys():
        if 'dockerimage' in key and key != 'dockerimage':
            if isinstance(script_obj.get(key), str):
                imgs.append(script_obj.get(key))

            elif isinstance(script_obj.get(key), list):
                imgs.extend(script_obj.get(key))

    return imgs


def get_python_version(docker_image, log_verbose=None, no_prints=False):
    """
    Get the python version of a docker image
    Arguments:
        docker_image {string} -- Docker image being used by the project
    Return:
        python version as a float (2.7, 3.7)
    Raises:
        ValueError -- if version is not supported
    """
    if log_verbose is None:
        log_verbose = LOG_VERBOSE
    stderr_out = None if log_verbose else DEVNULL
    py_ver = check_output(["docker", "run", "--rm", docker_image,
                           "python", "-c",
                           "import sys;print('{}.{}'.format(sys.version_info[0], sys.version_info[1]))"],
                          universal_newlines=True, stderr=stderr_out).strip()
    if not no_prints:
        print("Detected python version: [{}] for docker image: {}".format(py_ver, docker_image))

    py_num = float(py_ver)
    if py_num < 2.7 or (3 < py_num < 3.4):  # pylint can only work on python 3.4 and up
        raise ValueError("Python vesion for docker image: {} is not supported: {}. "
                         "We only support python 2.7.* and python3 >= 3.4.".format(docker_image, py_num))
    return py_num


def get_pipenv_dir(py_version, envs_dirs_base):
    """
    Get the direcotry holding pipenv files for the specified python version
    Arguments:
        py_version {float} -- python version as 2.7 or 3.7
    Returns:
        string -- full path to the pipenv dir
    """
    return "{}{}".format(envs_dirs_base, int(py_version))


def print_v(msg, log_verbose=None):
    if log_verbose is None:
        log_verbose = LOG_VERBOSE
    if log_verbose:
        print(msg)


def get_dev_requirements(py_version, envs_dirs_base):
    """
    Get the requirements for the specified py version.

    Arguments:
        py_version {float} -- python version as float (2.7, 3.7)

    Raises:
        ValueError -- If can't detect python version

    Returns:
        string -- requirement required for the project
    """
    env_dir = get_pipenv_dir(py_version, envs_dirs_base)
    stderr_out = None if LOG_VERBOSE else DEVNULL
    requirements = check_output(['pipenv', 'lock', '-r', '-d'], cwd=env_dir, universal_newlines=True,
                                stderr=stderr_out)
    print_v("dev requirements:\n{}".format(requirements))
    return requirements


def get_dict_from_file(path: str, use_ryaml: bool = False,
                       raises_error: bool = True) -> Tuple[Dict, Union[str, None]]:
    """
    Get a dict representing the file

    Arguments:
        path - a path to the file
        use_ryaml - Whether to use ryaml for file loading or not
        raises_error - Whether to raise a FileNotFound error if `path` is not a valid file.

    Returns:
        dict representation of the file, and the file_type, either .yml or .json
    """
    try:
        if path:
            if path.endswith('.yml'):
                if use_ryaml:
                    return get_ryaml(path), 'yml'
                return get_yaml(path), 'yml'
            elif path.endswith('.json'):
                return get_json(path), 'json'
            elif path.endswith('.py'):
                return {}, 'py'
    except FileNotFoundError as e:
        if raises_error:
            raise

    return {}, None


@lru_cache()
def find_type_by_path(path: str = '') -> Optional[FileType]:
    """Find docstring by file path only
    This function is here as we want to implement lru_cache and we can do it on `find_type`
    as dict is not hashable.

    Args:
        path: Path to find its file type. Defaults to ''.

    Returns:
        FileType: The file type if found. else None;
    """
    if path.endswith('.md'):
        if 'README' in path:
            return FileType.README

        if RELEASE_NOTES_DIR in path:  # [-2] is the file's dir name
            return FileType.RELEASE_NOTES

        if 'description' in path:
            return FileType.DESCRIPTION

        return FileType.CHANGELOG
    # integration image
    if path.endswith('_image.png') and not path.endswith("Author_image.png"):
        return FileType.IMAGE

    # doc files images
    if path.endswith('.png') and DOC_FILES_DIR in path:
        return FileType.DOC_IMAGE

    if path.endswith('.ps1'):
        return FileType.POWERSHELL_FILE

    if path.endswith('.py'):
        return FileType.PYTHON_FILE

    if path.endswith('.js'):
        return FileType.JAVASCRIPT_FILE

    if path.endswith(XSOAR_CONFIG_FILE):
        return FileType.XSOAR_CONFIG

    return None

# flake8: noqa: C901


def find_type(path: str = '', _dict=None, file_type: Optional[str] = None, ignore_sub_categories: bool = False):
    """
    returns the content file type

    Arguments:
        path - a path to the file

    Returns:
        string representing the content file type
    """
    type_by_path = find_type_by_path(path)
    if type_by_path:
        return type_by_path
    try:
        if not _dict and not file_type:
            _dict, file_type = get_dict_from_file(path)

    except FileNotFoundError:
        # unable to find the file - hence can't identify it
        return None

    if file_type == 'yml':
        if 'category' in _dict:
            if _dict.get('beta') and not ignore_sub_categories:
                return FileType.BETA_INTEGRATION

            return FileType.INTEGRATION

        if 'script' in _dict:
            if TEST_PLAYBOOKS_DIR in Path(path).parts and not ignore_sub_categories:
                return FileType.TEST_SCRIPT

            return FileType.SCRIPT

        if 'tasks' in _dict:
            if TEST_PLAYBOOKS_DIR in Path(path).parts:
                return FileType.TEST_PLAYBOOK

            return FileType.PLAYBOOK

    if file_type == 'json':
        if 'widgetType' in _dict:
            return FileType.WIDGET

        if 'orientation' in _dict:
            return FileType.REPORT

<<<<<<< HEAD
        if 'color' in _dict and 'cliName' not in _dict:
=======
        if 'color' in _dict and 'cliName' not in _dict:  # check against another key to make it more robust
>>>>>>> 4aeef48f
            if 'definitionId' in _dict and _dict['definitionId'] not in [None, 'incident', 'indicator']:
                return FileType.GENERIC_TYPE
            return FileType.INCIDENT_TYPE

        # 'regex' key can be found in new reputations files while 'reputations' key is for the old reputations
        # located in reputations.json file.
        if 'regex' in _dict or 'reputations' in _dict:
            return FileType.REPUTATION

        if 'brandName' in _dict and 'transformer' in _dict:
            return FileType.OLD_CLASSIFIER

        if ('transformer' in _dict and 'keyTypeMap' in _dict) or 'mapping' in _dict:
            if _dict.get('type') and _dict.get('type') == 'classification':
                return FileType.CLASSIFIER
            elif _dict.get('type') and 'mapping' in _dict.get('type'):
                return FileType.MAPPER
            return None

        if 'canvasContextConnections' in _dict:
            return FileType.CONNECTION

        if 'layout' in _dict or 'kind' in _dict:  # it's a Layout or Dashboard but not a Generic Object
            if 'kind' in _dict or 'typeId' in _dict:
                return FileType.LAYOUT

            return FileType.DASHBOARD

        if 'group' in _dict and LAYOUT_CONTAINER_FIELDS.intersection(_dict):
            return FileType.LAYOUTS_CONTAINER

        if 'definitions' in _dict and 'views' in _dict:
            return FileType.GENERIC_MODULE

        # When using it for all files validation- sometimes 'id' can be integer
        if 'id' in _dict:
            if isinstance(_dict['id'], str):
                if 'definitionId' in _dict and _dict['definitionId'].lower() not in [None, 'incident', 'indicator']:
                    return FileType.GENERIC_FIELD
                _id = _dict['id'].lower()
                if _id.startswith('incident'):
                    return FileType.INCIDENT_FIELD
                if _id.startswith('indicator'):
                    return FileType.INDICATOR_FIELD
            else:
                print(f'The file {path} could not be recognized, please update the "id" to be a string')

    return None


def get_common_server_path(env_dir):
    common_server_dir = get_common_server_dir(env_dir)
    return os.path.join(common_server_dir, 'CommonServerPython.py')


def get_common_server_path_pwsh(env_dir):
    common_server_dir = get_common_server_dir_pwsh(env_dir)
    return os.path.join(common_server_dir, 'CommonServerPowerShell.ps1')


def _get_common_server_dir_general(env_dir, name):
    common_server_pack_path = os.path.join(env_dir, 'Packs', 'Base', 'Scripts', name)

    return common_server_pack_path


def get_common_server_dir(env_dir):
    return _get_common_server_dir_general(env_dir, 'CommonServerPython')


def get_common_server_dir_pwsh(env_dir):
    return _get_common_server_dir_general(env_dir, 'CommonServerPowerShell')


def is_external_repository() -> bool:
    """
    Returns True if script executed from private repository

    """
    try:
        git_repo = git.Repo(os.getcwd(), search_parent_directories=True)
        private_settings_path = os.path.join(git_repo.working_dir, '.private-repo-settings')
        return os.path.exists(private_settings_path)
    except git.InvalidGitRepositoryError:
        return True


def get_content_id_set() -> dict:
    """Getting the ID Set from official content's bucket"""
    return requests.get(OFFICIAL_CONTENT_ID_SET_PATH).json()


def get_content_path() -> str:
    """ Get abs content path, from any CWD
    Returns:
        str: Absolute content path
    """
    try:
        git_repo = git.Repo(os.getcwd(), search_parent_directories=True)
        remote_url = git_repo.remote().urls.__next__()
        is_fork_repo = 'content' in remote_url
        is_external_repo = is_external_repository()

        if not is_fork_repo and not is_external_repo:
            raise git.InvalidGitRepositoryError
        return git_repo.working_dir
    except (git.InvalidGitRepositoryError, git.NoSuchPathError):
        print_error("Please run demisto-sdk in content repository - Aborting!")
    return ''


def run_command_os(command: str, cwd: Union[Path, str], env: Union[os._Environ, dict] = os.environ) -> \
        Tuple[str, str, int]:
    """ Run command in subprocess tty
    Args:
        command(str): Command to be executed.
        cwd(Path): Path from pathlib object to be executed
        env: Environment variables for the execution
    Returns:
        str: Stdout of the command
        str: Stderr of the command
        int: exit code of command
    """
    if isinstance(cwd, str):
        cwd = Path(cwd)
    try:
        process = Popen(
            shlex.split(command),
            cwd=cwd,
            env=env,
            stdout=PIPE,
            stderr=PIPE,
            universal_newlines=True
        )
        stdout, stderr = process.communicate()
    except OSError as e:
        return '', str(e), 1

    return stdout, stderr, process.returncode


def pascal_case(st: str) -> str:
    """Convert a string to pascal case. Will simply remove spaces and make sure the first
    character is capitalized

    Arguments:
        st {str} -- string to convert

    Returns:
        str -- converted string
    """
    words = re.findall(r'[a-zA-Z0-9]+', st)
    return ''.join(''.join([w[0].upper(), w[1:]]) for w in words)


def capital_case(st: str) -> str:
    """Capitalize the first letter of each word of a string. The remaining characters are untouched.

    Arguments:
        st {str} -- string to convert

    Returns:
        str -- converted string
    """
    if len(st) >= 1:
        words = st.split()
        return ' '.join([f'{s[:1].upper()}{s[1:]}' for s in words if len(s) >= 1])
    else:
        return ''


def get_last_release_version():
    """
    Get latest release tag (xx.xx.xx)

    :return: tag
    """
    tags = run_command('git tag').split('\n')
    tags = [tag for tag in tags if re.match(r'\d+\.\d+\.\d+', tag) is not None]
    tags.sort(key=LooseVersion, reverse=True)

    return tags[0]


def is_file_from_content_repo(file_path: str) -> Tuple[bool, str]:
    """ Check if an absolute file_path is part of content repo.
    Args:
        file_path (str): The file path which is checked.
    Returns:
        bool: if file is part of content repo.
        str: relative path of file in content repo.
    """
    git_repo = git.Repo(os.getcwd(),
                        search_parent_directories=True)
    remote_url = git_repo.remote().urls.__next__()
    is_fork_repo = 'content' in remote_url
    is_external_repo = is_external_repository()

    if not is_fork_repo and not is_external_repo:
        return False, ''
    content_path_parts = Path(git_repo.working_dir).parts
    input_path_parts = Path(file_path).parts
    input_path_parts_prefix = input_path_parts[:len(content_path_parts)]
    if content_path_parts == input_path_parts_prefix:
        return True, '/'.join(input_path_parts[len(content_path_parts):])
    else:
        return False, ''


def should_file_skip_validation(file_path: str) -> bool:
    """Check if the file cannot be validated under 'run_all_validations_on_file' method for various reasons,
        either if it's a test file, or if it's a file that's been validated somewhere else
        Args:
            file_path (str): The file path which is checked.
        Returns:
            bool: True if the file's validation should be skipped, False otherwise.
        """
    file_extension = os.path.splitext(file_path)[-1]
    # We validate only yml json and .md files
    if file_extension not in ['.yml', '.json', '.md']:
        return True
    if any(ignore_pattern in file_path.lower() for ignore_pattern in ALL_FILES_VALIDATION_IGNORE_WHITELIST):
        return True
    # Ignoring changelog and description files since these are checked on the integration validation
    if 'changelog' in file_path.lower() or 'description' in file_path.lower():
        return True
    # unified files should not be validated
    if file_path.endswith('_unified.yml'):
        return True
    return False


def retrieve_file_ending(file_path: str) -> str:
    """
    Retrieves the file ending (without the dot)
    :param file_path: The file path
    :return: The file ending
    """
    os_split: tuple = os.path.splitext(file_path)
    if os_split:
        file_ending: str = os_split[1]
        if file_ending and '.' in file_ending:
            return file_ending[1:]
    return ''


def is_test_config_match(test_config: dict, test_playbook_id: str = '', integration_id: str = '') -> bool:
    """
    Given a test configuration from conf.json file, this method checks if the configuration is configured for the
    test playbook or for integration_id.
    Since in conf.json there could be test configurations with 'integrations' as strings or list of strings
    the type of test_configurations['integrations'] is checked in first and the match according to the type.
    If file type is not an integration- will return True if the test_playbook id matches playbookID.
    Args:
        test_config: A test configuration from conf.json file under 'tests' key.
        test_playbook_id: A test playbook ID.
        integration_id: An integration ID.
    If both test_playbook_id and integration_id are given will look for a match of both, else will look for match
    of either test playbook id or integration id
    Returns:
        True if the test configuration contains the test playbook and the content item or False if not
    """
    test_playbook_match = test_playbook_id == test_config.get('playbookID')
    test_integrations = test_config.get('integrations')
    if isinstance(test_integrations, list):
        integration_match = any(
            test_integration for test_integration in test_integrations if test_integration == integration_id)
    else:
        integration_match = test_integrations == integration_id
    # If both playbook id and integration id are given
    if integration_id and test_playbook_id:
        return test_playbook_match and integration_match

    # If only integration id is given
    if integration_id:
        return integration_match

    # If only test playbook is given
    if test_playbook_id:
        return test_playbook_match

    return False


def get_not_registered_tests(conf_json_tests: list, content_item_id: str, file_type: str, test_playbooks: list) -> list:
    """
    Return all test playbooks that are not configured in conf.json file
    Args:
        conf_json_tests: the 'tests' value of 'conf.json file
        content_item_id: A content item ID, could be a script, an integration or a playbook.
        file_type: The file type, could be an integration or a playbook.
        test_playbooks: The yml file's list of test playbooks

    Returns:
        A list of TestPlaybooks not configured
    """
    not_registered_tests = []
    for test in test_playbooks:
        if file_type == 'playbook':
            test_registered_in_conf_json = any(
                test_config for test_config in conf_json_tests if is_test_config_match(test_config,
                                                                                       test_playbook_id=test)
            )
        else:
            test_registered_in_conf_json = any(
                test_config for test_config in conf_json_tests if is_test_config_match(test_config,
                                                                                       integration_id=content_item_id)
            )
        if not test_registered_in_conf_json:
            not_registered_tests.append(test)
    return not_registered_tests


def _get_file_id(file_type: str, file_content: Dict):
    """
    Gets the ID of a content item according to it's type
    Args:
        file_type: The type of the content item
        file_content: The content of the content item

    Returns:
        The file's content ID
    """
    file_id = ''
    if file_type in ID_IN_ROOT:
        file_id = file_content.get('id', '')
    elif file_type in ID_IN_COMMONFIELDS:
        file_id = file_content.get('commonfields', {}).get('id')
    return file_id


def is_path_of_integration_directory(path: str) -> bool:
    """Returns true if directory is integration directory false if not.
    """
    return os.path.basename(path) == INTEGRATIONS_DIR


def is_path_of_script_directory(path: str) -> bool:
    """Returns true if directory is script directory false if not.
    """
    return os.path.basename(path) == SCRIPTS_DIR


def is_path_of_playbook_directory(path: str) -> bool:
    """Returns true if directory is playbook directory false if not.
    """
    return os.path.basename(path) == PLAYBOOKS_DIR


def is_path_of_test_playbook_directory(path: str) -> bool:
    """Returns true if directory is test_playbook directory false if not.
    """
    return os.path.basename(path) == TEST_PLAYBOOKS_DIR


def is_path_of_report_directory(path: str) -> bool:
    """Returns true if directory is report directory false if not.
    """
    return os.path.basename(path) == REPORTS_DIR


def is_path_of_dashboard_directory(path: str) -> bool:
    """Returns true if directory is integration directory false if not.
    """
    return os.path.basename(path) == DASHBOARDS_DIR


def is_path_of_widget_directory(path: str) -> bool:
    """Returns true if directory is integration directory false if not.
    """
    return os.path.basename(path) == WIDGETS_DIR


def is_path_of_incident_field_directory(path: str) -> bool:
    """Returns true if directory is integration directory false if not.
    """
    return os.path.basename(path) == INCIDENT_FIELDS_DIR


def is_path_of_incident_type_directory(path: str) -> bool:
    """Returns true if directory is integration directory false if not.
    """
    return os.path.basename(path) == INCIDENT_TYPES_DIR


def is_path_of_indicator_field_directory(path: str) -> bool:
    """Returns true if directory is integration directory false if not.
    """
    return os.path.basename(path) == INDICATOR_FIELDS_DIR


def is_path_of_layout_directory(path: str) -> bool:
    """Returns true if directory is integration directory false if not.
    """
    return os.path.basename(path) == LAYOUTS_DIR


def is_path_of_classifier_directory(path: str) -> bool:
    """Returns true if directory is integration directory false if not.
    """
    return os.path.basename(path) == CLASSIFIERS_DIR


def get_parent_directory_name(path: str, abs_path: bool = False) -> str:
    """
    Retrieves the parent directory name
    :param path: path to get the parent dir name
    :param abs_path: when set to true, will return absolute path
    :return: parent directory name
    """
    parent_dir_name = os.path.dirname(os.path.abspath(path))
    if abs_path:
        return parent_dir_name
    return os.path.basename(parent_dir_name)


def get_content_file_type_dump(file_path: str) -> Callable[[str], str]:
    """
    Return a method with which 'curr' (the current key the lies in the path of the error) should be printed with
    If the file is a yml file:
        will return a yaml.dump function
    If the file is a json file:
        will return a json.dumps function configured with indent=4
    In any other case- will just print the string representation of the key.

    The file type is checked according to the file extension

    Args:
        file_path: The file path whose type is determined in this method

    Returns:
        A function that returns string representation of 'curr'
    """
    # Setting the method that should the curr path
    file_extension = os.path.splitext(file_path)[-1]
    curr_string_transformer: Union[partial[str], Type[str], Callable] = str
    if file_extension in ['.yml', '.yaml']:
        curr_string_transformer = yaml.dump
    elif file_extension == '.json':
        curr_string_transformer = partial(json.dumps, indent=4)
    return curr_string_transformer


def get_code_lang(file_data: dict, file_entity: str) -> str:
    """
    Returns the code language by the file entity
    :param file_data: The file data
    :param file_entity: The file entity
    :return: The code language
    """
    if file_entity == INTEGRATIONS_DIR:
        return file_data.get('script', {}).get('type', '')
    elif file_entity == SCRIPTS_DIR:
        return file_data.get('type', {})
    return ''


def camel_to_snake(camel: str) -> str:
    """
    Converts camel case (CamelCase) strings to snake case (snake_case) strings.
    Args:
        camel (str): The camel case string.

    Returns:
        str: The snake case string.
    """
    camel_to_snake_pattern = re.compile(r'(?<!^)(?=[A-Z][a-z])')
    snake = camel_to_snake_pattern.sub('_', camel).lower()
    return snake


def open_id_set_file(id_set_path):
    id_set = None
    try:
        with open(id_set_path, 'r') as id_set_file:
            id_set = json.load(id_set_file)
    except IOError:
        print_warning("Could not open id_set file")
    finally:
        return id_set


def get_demisto_version(demisto_client: demisto_client) -> str:
    """
    Args:
        demisto_client: A configured demisto_client instance

    Returns:
        the server version of the Demisto instance.
    """
    try:
        resp = demisto_client.generic_request('/about', 'GET')
        about_data = json.loads(resp[0].replace("'", '"'))
        return parse(about_data.get('demistoVersion'))  # type: ignore
    except Exception:
        return "0"


def arg_to_list(arg: Union[str, List[str]], separator: str = ",") -> List[str]:
    """
       Converts a string representation of lists to a python list
       Args:
              arg: string or list of string.
              separator: A string separator to separate the strings, the default is a comma.
       Returns:
             list, contains strings.

    """
    if not arg:
        return []
    if isinstance(arg, list):
        return arg
    if isinstance(arg, str):
        if arg[0] == '[' and arg[-1] == ']':
            return json.loads(arg)
        return [s.strip() for s in arg.split(separator)]
    return [arg]


def get_file_version_suffix_if_exists(current_file: Dict, check_in_display: bool = False) -> Optional[str]:
    """
    Checks if current YML file name is versioned or no, e.g, ends with v<number>.
    Args:
        current_file (Dict): Dict representing YML data of an integration or script.
        check_in_display (bool): Whether to get name by 'display' field or not (by 'name' field).

    Returns:
        (Optional[str]): Number of the version as a string, if the file ends with version suffix. None otherwise.
    """
    versioned_file_regex = r'v([0-9]+)$'
    name = current_file.get('display') if check_in_display else current_file.get('name')
    if not name:
        return None
    matching_regex = re.findall(versioned_file_regex, name.lower())
    if matching_regex:
        return matching_regex[-1]
    return None


def get_all_incident_and_indicator_fields_from_id_set(id_set_file, entity_type):
    fields_list = []
    for item in ['IncidentFields', 'IndicatorFields']:
        all_item_fields = id_set_file.get(item)
        for item_field in all_item_fields:
            for field, field_info in item_field.items():
                if entity_type == 'mapper' or entity_type == 'old classifier':
                    fields_list.append(field_info.get('name', ''))
                    fields_list.append(field.replace('incident_', '').replace('indicator_', ''))
                elif entity_type == 'layout':
                    fields_list.append(field.replace('incident_', '').replace('indicator_', ''))
    return fields_list


def is_string_uuid(string_to_check: str):
    """
    Check if a given string is from uuid type
    Args:
        string_to_check: string

    Returns:
        bool. True if the string match uuid type, else False

    """
    return bool(re.fullmatch(UUID_REGEX, string_to_check))


def extract_multiple_keys_from_dict(key: str, var: dict):
    """
    Args:
        key: string representing a re-occurring field in dictionary
        var: nested dictionary (can contain both nested lists and nested dictionary)

    Returns: A generator that generates value in an occurrence of the nested key in var.
    """
    if hasattr(var, 'items'):
        for k, v in var.items():
            if k == key:
                yield v
            if isinstance(v, dict):
                for result in extract_multiple_keys_from_dict(key, v):
                    yield result
            elif isinstance(v, list):
                for d in v:
                    for result in extract_multiple_keys_from_dict(key, d):
                        yield result


def find_file(root_path, file_name):
    """Find a file with a given file name under a given root path.
    Returns:
        str: The full file path from root path if exists, else return empty string.
    """
    for file in os.listdir(root_path):
        file_path = os.path.join(root_path, file)
        if file_path.endswith(file_name):
            return file_path
        elif os.path.isdir(file_path):
            found_file = find_file(file_path, file_name)
            if found_file:
                return found_file
    return ''


@lru_cache()
def get_file_displayed_name(file_path):
    """Gets the file name that is displayed in the UI by the file's path.
    If there is no displayed name - returns the file name"""
    file_type = find_type(file_path)
    if FileType.INTEGRATION == file_type:
        return get_yaml(file_path).get('display')
    elif file_type in [FileType.SCRIPT, FileType.TEST_SCRIPT, FileType.PLAYBOOK, FileType.TEST_PLAYBOOK]:
        return get_yaml(file_path).get('name')
    elif file_type in [FileType.MAPPER, FileType.CLASSIFIER, FileType.INCIDENT_FIELD, FileType.INCIDENT_TYPE,
                       FileType.INDICATOR_FIELD, FileType.LAYOUTS_CONTAINER, FileType.DASHBOARD, FileType.WIDGET,
                       FileType.REPORT]:
        return get_json(file_path).get('name')
    elif file_type == FileType.OLD_CLASSIFIER:
        return get_json(file_path).get('brandName')
    elif file_type == FileType.LAYOUT:
        return get_json(file_path).get('TypeName')
    elif file_type == FileType.REPUTATION:
        return get_json(file_path).get('id')
    else:
        return os.path.basename(file_path)


def compare_context_path_in_yml_and_readme(yml_dict, readme_content):
    """
    Gets both README and YML file of Integration and compares the context path between them.
    Scripts are not being checked.
    Args:
        yml_dict: a dictionary representing YML content.
        readme_content: the content string of the readme file.
    Returns: A dictionary as following: {<command_name>:{'only in yml': <set of context paths found only in yml>,
                                                        'only in readme': <set of context paths found only in readme>}}
    """
    different_contexts: dict = {}

    # Gets the data from the README
    # the pattern to get the context part out of command section:
    context_section_pattern = CONTEXT_OUTPUT_README_TABLE_HEADER.replace('|', '\\|').replace('*',
                                                                                             r'\*') + ".(.*?)#{3,5}"
    # the pattern to get the value in the first column under the outputs table:
    context_path_pattern = r"\| ([^\|]*) \| [^\|]* \| [^\|]* \|"
    readme_content += "### "  # mark end of file so last pattern of regex will be recognized.
    commands = yml_dict.get("script", {})

    # handles scripts
    if not commands:
        return different_contexts
    commands = commands.get('commands', [])
    for command in commands:
        command_name = command.get('name')

        # Gets all context path in the relevant command section from README file
        command_section_pattern = fr" Base Command..`{command_name}`.(.*?)\n### "  # pattern to get command section
        command_section = re.findall(command_section_pattern, readme_content, re.DOTALL)
        if not command_section:
            continue
        if not command_section[0].endswith('###'):
            command_section[0] += '###'  # mark end of file so last pattern of regex will be recognized.
        context_section = re.findall(context_section_pattern, command_section[0], re.DOTALL)
        if not context_section:
            context_path_in_command = set()
        else:
            context_path_in_command = set(re.findall(context_path_pattern, context_section[0], re.DOTALL))
            context_path_in_command.remove('---')

        # handles cases of old integrations with context in 'important' section
        if 'important' in command:
            command.pop('important')

        # Gets all context path in the relevant command section from YML file
        existing_context_in_yml = set(extract_multiple_keys_from_dict("contextPath", command))

        # finds diff between YML and README
        only_in_yml_paths = existing_context_in_yml - context_path_in_command
        only_in_readme_paths = context_path_in_command - existing_context_in_yml
        if only_in_yml_paths or only_in_readme_paths:
            different_contexts[command_name] = {"only in yml": only_in_yml_paths,
                                                "only in readme": only_in_readme_paths}

    return different_contexts


def write_yml(yml_path: str, yml_data: Dict):
    ryaml = YAML()
    ryaml.allow_duplicate_keys = True
    ryaml.preserve_quotes = True
    with open(yml_path, 'w') as f:
        ryaml.dump(yml_data, f)  # ruamel preservers multilines


def to_kebab_case(s: str):
    """
    Scan File => scan-file
    Scan File- => scan-file
    *scan,file => scan-file
    Scan     File => scan-file

    """
    if s:
        new_s = s.lower()
        new_s = re.sub(' +', '-', new_s)
        new_s = re.sub('[^A-Za-z0-9-]+', '', new_s)
        m = re.search('[a-z0-9]+(-[a-z]+)*', new_s)
        if m:
            return m.group(0)
        else:
            return new_s

    return s


def to_pascal_case(s: str):
    """
    Scan File => ScanFile
    Scan File- => ScanFile
    *scan,file => ScanFile
    Scan     File => ScanFile
    scan-file => ScanFile
    scan.file => ScanFile

    """
    if s:
        if re.search(r'^[A-Z][a-z]+(?:[A-Z][a-z]+)*$', s):
            return s

        new_s = s.lower()
        new_s = re.sub(r'[ -\.]+', '-', new_s)
        new_s = ''.join([t.title() for t in new_s.split('-')])
        new_s = re.sub(r'[^A-Za-z0-9]+', '', new_s)

        return new_s

    return s


def get_approved_usecases() -> list:
    """Gets approved list of usecases from content master

    Returns:
        List of approved usecases
    """
    return get_remote_file(
        'Tests/Marketplace/approved_usecases.json',
        github_repo=GithubContentConfig.OFFICIAL_CONTENT_REPO_NAME
    ).get('approved_list', [])


def get_approved_tags() -> list:
    """Gets approved list of tags from content master

    Returns:
        List of approved tags
    """
    return get_remote_file(
        'Tests/Marketplace/approved_tags.json',
        github_repo=GithubContentConfig.OFFICIAL_CONTENT_REPO_NAME
    ).get('approved_list', [])


def get_pack_metadata(file_path: str) -> dict:
    """ Get the pack_metadata dict, of the pack containing the given file path.

    Args:
        file_path(str): file path

    Returns: pack_metadata of the pack, that source_file related to,
        on failure returns {}

    """
    pack_path = file_path if PACKS_DIR in file_path else os.path.realpath(__file__)
    match = re.search(rf".*{PACKS_DIR}[/\\]([^/\\]+)[/\\]?", pack_path)
    directory = match.group() if match else ''

    try:
        metadata_path = os.path.join(directory, PACKS_PACK_META_FILE_NAME)
        pack_metadata, _ = get_dict_from_file(metadata_path)
        return pack_metadata
    except Exception:
        return {}


def is_pack_path(input_path: str) -> bool:
    """
    Checks whether pack given in input path is for a pack.
    Args:
        input_path (str): Input path.
    Examples
        - input_path = 'Packs/BitcoinAbuse
          Returns: True
        - input_path = 'Packs/BitcoinAbuse/Layouts'
          Returns: False
    Returns:
        (bool):
        - True if the input path is for a given pack.
        - False if the input path is not for a given pack.
    """
    return os.path.basename(os.path.dirname(input_path)) == PACKS_DIR


def get_relative_path_from_packs_dir(file_path: str) -> str:
    """Get the relative path for a given file_path starting in the Packs directory"""
    if PACKS_DIR not in file_path or file_path.startswith(PACKS_DIR):
        return file_path

    return file_path[file_path.find(PACKS_DIR):]


def is_uuid(s: str) -> Optional[Match]:
    """Checks whether given string is a UUID

    Args:
         s (str): The string to check if it is a UUID

    Returns:
        Match: Returns the match if given string is a UUID, otherwise None
    """
    return re.match(UUID_REGEX, s)


def get_release_note_entries(version='') -> list:
    """
    Gets the release notes entries for the current version.

    Args:
        version: The current demisto-sdk version.

    Return:
        list: A list of the release notes given from the CHANGELOG file.
    """

    changelog_file_content = get_remote_file(full_file_path='CHANGELOG.md',
                                             return_content=True,
                                             github_repo='demisto/demisto-sdk').decode('utf-8').split('\n')

    if not version or 'dev' in version:
        version = 'Changelog'

    if f'# {version}' not in changelog_file_content:
        return []

    result = changelog_file_content[changelog_file_content.index(f'# {version}') + 1:]
    result = result[:result.index('')]

    return result


def get_current_usecases() -> list:
    """Gets approved list of usecases from current branch (only in content repo).

    Returns:
        List of approved usecases from current branch
    """
    if not is_external_repository():
        approved_usecases_json, _ = get_dict_from_file('Tests/Marketplace/approved_usecases.json')
        return approved_usecases_json.get('approved_list', [])
    return []


def get_current_tags() -> list:
    """Gets approved list of tags from current branch (only in content repo).

    Returns:
        List of approved tags from current branch
    """
    if not is_external_repository():
        approved_tags_json, _ = get_dict_from_file('Tests/Marketplace/approved_tags.json')
        return approved_tags_json.get('approved_list', [])
    return []<|MERGE_RESOLUTION|>--- conflicted
+++ resolved
@@ -1067,11 +1067,7 @@
         if 'orientation' in _dict:
             return FileType.REPORT
 
-<<<<<<< HEAD
         if 'color' in _dict and 'cliName' not in _dict:
-=======
-        if 'color' in _dict and 'cliName' not in _dict:  # check against another key to make it more robust
->>>>>>> 4aeef48f
             if 'definitionId' in _dict and _dict['definitionId'] not in [None, 'incident', 'indicator']:
                 return FileType.GENERIC_TYPE
             return FileType.INCIDENT_TYPE
