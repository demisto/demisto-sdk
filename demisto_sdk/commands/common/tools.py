import argparse
import contextlib
import glob
import io
import logging

import os
import re
import shlex
import sys
import urllib.parse
from collections import OrderedDict
from concurrent.futures import as_completed
from configparser import ConfigParser, MissingSectionHeaderError
from contextlib import contextmanager
from distutils.version import LooseVersion
from enum import Enum
from functools import lru_cache
from pathlib import Path, PosixPath
from subprocess import DEVNULL, PIPE, Popen, check_output
from time import sleep
from typing import (
    TYPE_CHECKING,
    Any,
    Callable,
    Dict,
    Iterable,
    List,
    Match,
    Optional,
    Set,
    Tuple,
    Union,
)

import demisto_client
import git
import giturlparse
import requests
import urllib3
from bs4.dammit import UnicodeDammit
from git.types import PathLike
from packaging.version import LegacyVersion, Version, parse
from pebble import ProcessFuture, ProcessPool
from requests.exceptions import HTTPError
from demisto_sdk.commands.common.cpu_count import cpu_count

from demisto_sdk.commands.common.constants import (
    ALL_FILES_VALIDATION_IGNORE_WHITELIST,
    API_MODULES_PACK,
    CLASSIFIERS_DIR,
    CONF_JSON_FILE_NAME,
    CORRELATION_RULES_DIR,
    DASHBOARDS_DIR,
    DEF_DOCKER,
    DEF_DOCKER_PWSH,
    DEFAULT_CONTENT_ITEM_FROM_VERSION,
    DEFAULT_CONTENT_ITEM_TO_VERSION,
    DOC_FILES_DIR,
    ENV_DEMISTO_SDK_MARKETPLACE,
    ID_IN_COMMONFIELDS,
    ID_IN_ROOT,
    INCIDENT_FIELDS_DIR,
    INCIDENT_TYPES_DIR,
    INDICATOR_FIELDS_DIR,
    INDICATOR_TYPES_DIR,
    INTEGRATIONS_DIR,
    JOBS_DIR,
    LAYOUT_RULES_DIR,
    LAYOUTS_DIR,
    LISTS_DIR,
    MARKETPLACE_KEY_PACK_METADATA,
    MARKETPLACE_TO_CORE_PACKS_FILE,
    METADATA_FILE_NAME,
    MODELING_RULES_DIR,
    NON_LETTERS_OR_NUMBERS_PATTERN,
    OFFICIAL_CONTENT_GRAPH_PATH,
    OFFICIAL_CONTENT_ID_SET_PATH,
    OFFICIAL_INDEX_JSON_PATH,
    PACK_METADATA_IRON_BANK_TAG,
    PACK_METADATA_SUPPORT,
    PACKAGE_SUPPORTING_DIRECTORIES,
    PACKAGE_YML_FILE_REGEX,
    PACKS_DIR,
    PACKS_DIR_REGEX,
    PACKS_FOLDER,
    PACKS_PACK_IGNORE_FILE_NAME,
    PACKS_PACK_META_FILE_NAME,
    PACKS_README_FILE_NAME,
    PARSING_RULES_DIR,
    PLAYBOOKS_DIR,
    PRE_PROCESS_RULES_DIR,
    RELEASE_NOTES_DIR,
    RELEASE_NOTES_REGEX,
    REPORTS_DIR,
    SCRIPTS_DIR,
    SIEM_ONLY_ENTITIES,
    TABLE_INCIDENT_TO_ALERT,
    TEST_PLAYBOOKS_DIR,
    TESTS_AND_DOC_DIRECTORIES,
    TRIGGER_DIR,
    TYPE_PWSH,
    UNRELEASE_HEADER,
    UUID_REGEX,
    WIDGETS_DIR,
    XDRC_TEMPLATE_DIR,
    XSIAM_DASHBOARDS_DIR,
    XSIAM_REPORTS_DIR,
    XSOAR_CONFIG_FILE,
    XSOAR_SUPPORT,
    FileType,
    IdSetKeys,
    MarketplaceVersions,
    urljoin,
)
from demisto_sdk.commands.common.git_content_config import GitContentConfig, GitProvider
from demisto_sdk.commands.common.git_util import GitUtil
from demisto_sdk.commands.common.handlers import DEFAULT_JSON_HANDLER as json
from demisto_sdk.commands.common.handlers import DEFAULT_YAML_HANDLER as yaml
from demisto_sdk.commands.common.handlers import YAML_Handler

if TYPE_CHECKING:
    from demisto_sdk.commands.content_graph.interface.graph import ContentGraphInterface

logger = logging.getLogger("demisto-sdk")

<<<<<<< HEAD
json = JSON_Handler()
yaml = YAML_Handler()
=======
>>>>>>> b1862ab3
yaml_safe_load = YAML_Handler(typ="safe")

urllib3.disable_warnings()


GRAPH_SUPPORTED_FILE_TYPES = ["yml", "json"]


class TagParser:
    def __init__(self, tag_prefix: str, tag_suffix: str, remove_tag_text: bool = True):
        self._tag_prefix = tag_prefix
        self._tag_suffix = tag_suffix
        self._pattern = re.compile(rf"{tag_prefix}((.|\s)+?){tag_suffix}")
        self._remove_tag_text = remove_tag_text

    def parse(self, text: str, remove_tag: Optional[bool] = None) -> str:
        """
        Given a prefix and suffix of an expected tag, remove the tag and the text it's wrapping, or just the wrappers
        Args:
            text (str): text that may contain given tags.
            remove_tag (bool): overrides remove_tag_text value. Determines whether to remove the tag

        Returns:
            Text with no wrapper tags.
        """
        if text and 0 <= text.find(self._tag_prefix) < text.find(self._tag_suffix):
            remove_tag = (
                remove_tag if isinstance(remove_tag, bool) else self._remove_tag_text
            )
            # collect {orignal_text: text_to_replace}
            matches = re.finditer(self._pattern, text)
            replace_map = {}
            for match in matches:
                replace_val = "" if remove_tag else match.group(1)
                replace_map[re.escape(match.group())] = replace_val

            # replace collected text->replacement
            pattern = re.compile("|".join(replace_map.keys()))
            text = pattern.sub(lambda m: replace_map[re.escape(m.group(0))], text)
        return text


class MarketplaceTagParser:
    XSOAR_PREFIX = "<~XSOAR>\n"
    XSOAR_SUFFIX = "\n</~XSOAR>\n"
    XSOAR_INLINE_PREFIX = "<~XSOAR>"
    XSOAR_INLINE_SUFFIX = "</~XSOAR>"

    XSIAM_PREFIX = "<~XSIAM>\n"
    XSIAM_SUFFIX = "\n</~XSIAM>\n"
    XSIAM_INLINE_PREFIX = "<~XSIAM>"
    XSIAM_INLINE_SUFFIX = "</~XSIAM>"

    XPANSE_PREFIX = "<~XPANSE>\n"
    XPANSE_SUFFIX = "\n</~XPANSE>\n"
    XPANSE_INLINE_PREFIX = "<~XPANSE>"
    XPANSE_INLINE_SUFFIX = "</~XPANSE>"

    def __init__(self, marketplace: str = MarketplaceVersions.XSOAR.value):
        self.marketplace = marketplace
        self._xsoar_parser = TagParser(
            tag_prefix=self.XSOAR_PREFIX,
            tag_suffix=self.XSOAR_SUFFIX,
        )
        self._xsoar_inline_parser = TagParser(
            tag_prefix=self.XSOAR_INLINE_PREFIX,
            tag_suffix=self.XSOAR_INLINE_SUFFIX,
        )
        self._xsiam_parser = TagParser(
            tag_prefix=self.XSIAM_PREFIX,
            tag_suffix=self.XSIAM_SUFFIX,
        )
        self._xsiam_inline_parser = TagParser(
            tag_prefix=self.XSIAM_INLINE_PREFIX,
            tag_suffix=self.XSIAM_INLINE_SUFFIX,
        )
        self._xpanse_parser = TagParser(
            tag_prefix=self.XPANSE_PREFIX,
            tag_suffix=self.XPANSE_SUFFIX,
        )
        self._xpanse_inline_parser = TagParser(
            tag_prefix=self.XPANSE_INLINE_PREFIX,
            tag_suffix=self.XPANSE_INLINE_SUFFIX,
        )

    @property
    def marketplace(self):
        return self._marketplace

    @marketplace.setter
    def marketplace(self, marketplace):
        self._marketplace = marketplace
        self._should_remove_xsoar_text = marketplace != MarketplaceVersions.XSOAR.value
        self._should_remove_xsiam_text = (
            marketplace != MarketplaceVersions.MarketplaceV2.value
        )
        self._should_remove_xpanse_text = (
            marketplace != MarketplaceVersions.XPANSE.value
        )

    def parse_text(self, text):
        # the order of parse is important. inline should always be checked after paragraph tag
        # xsoar->xsoar_inline->xsiam->xsiam_inline->xpanse->xpanse_inline
        return self._xpanse_inline_parser.parse(
            remove_tag=self._should_remove_xpanse_text,
            text=self._xpanse_parser.parse(
                remove_tag=self._should_remove_xpanse_text,
                text=self._xsiam_inline_parser.parse(
                    remove_tag=self._should_remove_xsiam_text,
                    text=self._xsiam_parser.parse(
                        remove_tag=self._should_remove_xsiam_text,
                        text=self._xsoar_inline_parser.parse(
                            remove_tag=self._should_remove_xsoar_text,
                            text=self._xsoar_parser.parse(
                                remove_tag=self._should_remove_xsoar_text,
                                text=text,
                            ),
                        ),
                    ),
                ),
            ),
        )


MARKETPLACE_TAG_PARSER = None

LAYOUT_CONTAINER_FIELDS = {
    "details",
    "detailsV2",
    "edit",
    "close",
    "mobile",
    "quickView",
    "indicatorsQuickView",
    "indicatorsDetails",
}
SDK_PYPI_VERSION = r"https://pypi.org/pypi/demisto-sdk/json"

SUFFIX_TO_REMOVE = ("_dev", "_copy")


def generate_xsiam_normalized_name(file_name, prefix):
    if file_name.startswith(f"external-{prefix}-"):
        return file_name
    elif file_name.startswith(f"{prefix}-"):
        return file_name.replace(f"{prefix}-", f"external-{prefix}-")
    else:
        return f"external-{prefix}-{file_name}"


def get_mp_tag_parser():
    global MARKETPLACE_TAG_PARSER
    if MARKETPLACE_TAG_PARSER is None:
        MARKETPLACE_TAG_PARSER = MarketplaceTagParser(
            os.getenv(ENV_DEMISTO_SDK_MARKETPLACE, MarketplaceVersions.XSOAR.value)
        )
    return MARKETPLACE_TAG_PARSER


def get_yml_paths_in_dir(project_dir: str, error_msg: str = "") -> Tuple[list, str]:
    """
    Gets the project directory and returns the path of the first yml file in that directory
    :param project_dir: string path to the project_dir
    :param error_msg: the error msg to show to the user in case not yml files found in the directory
    :return: first returned argument is the list of all yml files paths in the directory, second returned argument is a
    string path to the first yml file in project_dir
    """
    yml_files = glob.glob(os.path.join(project_dir, "*.yml"))
    if not yml_files:
        if error_msg:
            logger.info(error_msg)
        return [], ""
    return yml_files, yml_files[0]


def get_files_in_dir(
    project_dir: str,
    file_endings: list,
    recursive: bool = True,
    ignore_test_files: bool = False,
) -> list:
    """
    Gets the project directory and returns the path of all yml, json and py files in it
    Args:
        project_dir: String path to the project_dir
        file_endings: List of file endings to search for in a given directory
        recursive: Indicates whether search should be recursive or not
    :return: The path of files with file_endings in the current dir
    """
    files = []
    excludes = []

    project_path = Path(project_dir)
    glob_function = project_path.rglob if recursive else project_path.glob
    for file_type in file_endings:
        pattern = f"*.{file_type}"
        if project_dir.endswith(file_type):
            return [project_dir]
        if ignore_test_files:
            for test_dir in TESTS_AND_DOC_DIRECTORIES:
                exclude_pattern = f"**/{test_dir}/" + pattern
                excludes.extend([str(f) for f in glob_function(exclude_pattern)])
        files.extend([str(f) for f in glob_function(pattern)])
    return list(set(files) - set(excludes))


def get_all_content_objects_paths_in_dir(project_dir_list: Optional[Iterable]):
    """
    Gets the project directory and returns the path of all yml, json and py files in it
    Args:
        project_dir_list: List or set with str paths
    :return: list of content files in the current dir with str relative paths
    """
    files: list = []
    if not project_dir_list:
        return files

    for file_path in project_dir_list:
        files.extend(
            get_files_in_dir(
                file_path, GRAPH_SUPPORTED_FILE_TYPES, ignore_test_files=True
            )
        )

    output = [get_relative_path_from_packs_dir(file) for file in files]

    return output


def src_root() -> Path:
    """Demisto-sdk absolute path from src root.

    Returns:
        Path: src root path.
    """
    git_dir = git.Repo(Path.cwd(), search_parent_directories=True).working_tree_dir

    return Path(git_dir) / "demisto_sdk"  # type: ignore


def run_command(command, is_silenced=True, exit_on_error=True, cwd=None):
    """Run a bash command in the shell.

    Args:
        command (string): The string of the command you want to execute.
        is_silenced (bool): Whether to print command output.
        exit_on_error (bool): Whether to exit on command error.
        cwd (str): the path to the current working directory.

    Returns:
        string. The output of the command you are trying to execute.
    """
    if is_silenced:
        p = Popen(
            command.split(), stdout=PIPE, stderr=PIPE, universal_newlines=True, cwd=cwd
        )
    else:
        p = Popen(command.split(), cwd=cwd)  # type: ignore

    output, err = p.communicate()
    if err:
        if exit_on_error:
            logger.info(
                f"[red]Failed to run command {command}\nerror details:\n{err}[/red]"
            )
            sys.exit(1)
        else:
            raise RuntimeError(
                f"Failed to run command {command}\nerror details:\n{err}"
            )

    return output


def get_marketplace_to_core_packs() -> Dict[MarketplaceVersions, Set[str]]:
    """Getting the core pack from Github content

    Returns:
        A mapping from marketplace versions to their core packs.
    """
    if is_external_repository():
        return {}  # no core packs in external repos.

    mp_to_core_packs: Dict[MarketplaceVersions, Set[str]] = {}
    for mp in MarketplaceVersions:
        # for backwards compatibility mp_core_packs can be a list, but we expect a dict.
        try:
            mp_core_packs: Union[list, dict] = get_json(
                MARKETPLACE_TO_CORE_PACKS_FILE[mp],
            )
        except FileNotFoundError:
            mp_core_packs = get_remote_file(
                MARKETPLACE_TO_CORE_PACKS_FILE[mp],
                git_content_config=GitContentConfig(
                    repo_name=GitContentConfig.OFFICIAL_CONTENT_REPO_NAME,
                    git_provider=GitProvider.GitHub,
                ),
            )
        if isinstance(mp_core_packs, list):
            mp_to_core_packs[mp] = set(mp_core_packs)
        else:
            mp_to_core_packs[mp] = set(mp_core_packs.get("core_packs_list", []))
    return mp_to_core_packs


def get_core_pack_list(marketplaces: List[MarketplaceVersions] = None) -> list:
    """Getting the core pack list from Github content

    Arguments:
        marketplaces: A list of the marketplaces to return core packs for.

    Returns:
        The core packs list.
    """
    result: Set[str] = set()
    if is_external_repository():
        return []  # no core packs in external repos.

    if marketplaces is None:
        marketplaces = list(MarketplaceVersions)

    for mp, core_packs in get_marketplace_to_core_packs().items():
        if mp in marketplaces:
            result.update(core_packs)
    return list(result)


def get_local_remote_file(
    full_file_path: str,
    tag: str = "master",
    return_content: bool = False,
):
    repo = git.Repo(
        search_parent_directories=True
    )  # the full file path could be a git file path
    repo_git_util = GitUtil(repo)
    git_path = repo_git_util.get_local_remote_file_path(full_file_path, tag)
    file_content = repo_git_util.get_local_remote_file_content(git_path)
    if return_content:
        if file_content:
            return file_content.encode()
        return file_content
    return get_file_details(file_content, full_file_path)


def get_remote_file_from_api(
    full_file_path: str,
    git_content_config: Optional[GitContentConfig],
    tag: str = "master",
    return_content: bool = False,
):
    if not git_content_config:
        git_content_config = GitContentConfig()
    if git_content_config.git_provider == GitProvider.GitLab:
        full_file_path_quote_plus = urllib.parse.quote_plus(full_file_path)
        git_path = urljoin(
            git_content_config.base_api, "files", full_file_path_quote_plus, "raw"
        )
    else:  # github
        git_path = urljoin(git_content_config.base_api, tag, full_file_path)

    github_token: Optional[str] = None
    gitlab_token: Optional[str] = None
    try:
        github_token = git_content_config.CREDENTIALS.github_token
        gitlab_token = git_content_config.CREDENTIALS.gitlab_token
        if git_content_config.git_provider == GitProvider.GitLab:
            res = requests.get(
                git_path,
                params={"ref": tag},
                headers={"PRIVATE-TOKEN": gitlab_token},
                verify=False,
            )
            res.raise_for_status()
        else:  # Github
            res = requests.get(
                git_path,
                verify=False,
                timeout=10,
                headers={
                    "Authorization": f"Bearer {github_token}" if github_token else "",
                    "Accept": f"application/vnd.github.VERSION.raw",
                },
            )  # Sometime we need headers
            if not res.ok:  # sometime we need param token
                res = requests.get(
                    git_path, verify=False, timeout=10, params={"token": github_token}
                )

        res.raise_for_status()
    except requests.exceptions.RequestException as exc:
        # Replace token secret if needed
        err_msg: str = (
            str(exc).replace(github_token, "XXX") if github_token else str(exc)
        )
        err_msg = err_msg.replace(gitlab_token, "XXX") if gitlab_token else err_msg
        if is_external_repository():
            logger.debug(
                f'[yellow]You are working in a private repository: "{git_content_config.current_repository}".\n'
                f"The github/gitlab token in your environment is undefined.\n"
                f"Getting file from local repository instead. \n"
                f"If you wish to get the file from the remote repository, \n"
                f"Please define your github or gitlab token in your environment.\n"
                f"`export {GitContentConfig.CREDENTIALS.ENV_GITHUB_TOKEN_NAME}=<TOKEN> or`\n"
                f"export {GitContentConfig.CREDENTIALS.ENV_GITLAB_TOKEN_NAME}=<TOKEN>[/yellow]"
            )
        logger.debug(
            f'[yellow]Could not find the old entity file under "{git_path}".\n'
            "please make sure that you did not break backward compatibility.\n"
            f"Reason: {err_msg}[/yellow]"
        )
        return {}
    file_content = res.content
    if return_content:
        return file_content
    return get_file_details(file_content, full_file_path)


def get_file_details(
    file_content,
    full_file_path: str,
) -> Dict:
    if full_file_path.endswith("json"):
        file_details = json.loads(file_content)
    elif full_file_path.endswith(("yml", "yaml")):
        file_details = yaml.load(file_content)
    # if neither yml nor json then probably a CHANGELOG or README file.
    else:
        file_details = {}
    return file_details


@lru_cache(maxsize=128)
def get_remote_file(
    full_file_path: str,
    tag: str = "master",
    return_content: bool = False,
    git_content_config: Optional[GitContentConfig] = None,
):
    """
    Args:
        full_file_path:The full path of the file.
        tag: The branch name. default is 'master'
        return_content: Determines whether to return the file's raw content or the dict representation of it.
        git_content_config: The content config to take the file from
    Returns:
        The file content in the required format.

    """
    tag = tag.replace("origin/", "").replace("demisto/", "")
    if not git_content_config:
        try:
            if not (
                local_origin_content := get_local_remote_file(
                    full_file_path, tag, return_content
                )
            ):
                raise ValueError(
                    f"Got empty content from local-origin file {full_file_path}"
                )
            return local_origin_content
        except Exception as e:
            logger.debug(
                f"Could not get local remote file because of: {str(e)}\n"
                f"Searching the remote file content with the API.",
                exc_info=True,
            )
    return get_remote_file_from_api(
        full_file_path, git_content_config, tag, return_content
    )


def filter_files_on_pack(pack: str, file_paths_list="") -> set:
    """
    filter_files_changes_on_pack.

    :param file_paths_list: list of content files
    :param pack: pack to filter

    :return: files_paths_on_pack: set of file paths contains only files located in the given pack
    """
    files_paths_on_pack = set()
    for file in file_paths_list:
        if get_pack_name(file) == pack:
            files_paths_on_pack.add(file)

    return files_paths_on_pack


def filter_packagify_changes(modified_files, added_files, removed_files, tag="master"):
    """
    Mark scripts/integrations that were removed and added as modified.

    :param modified_files: list of modified files in branch
    :param added_files: list of new files in branch
    :param removed_files: list of removed files in branch
    :param tag: tag of compared revision

    :return: tuple of updated lists: (modified_files, updated_added_files, removed_files)
    """
    # map IDs to removed files
    packagify_diff: dict = {}
    for file_path in removed_files:
        if file_path.split("/")[0] in PACKAGE_SUPPORTING_DIRECTORIES:
            if PACKS_README_FILE_NAME in file_path:
                continue
            details = get_remote_file(file_path, tag)
            if details:
                uniq_identifier = "_".join(
                    [
                        details["name"],
                        details.get("fromversion", DEFAULT_CONTENT_ITEM_FROM_VERSION),
                        details.get("toversion", DEFAULT_CONTENT_ITEM_TO_VERSION),
                    ]
                )
                packagify_diff[uniq_identifier] = file_path

    updated_added_files = set()
    for file_path in added_files:
        if file_path.split("/")[0] in PACKAGE_SUPPORTING_DIRECTORIES:
            if PACKS_README_FILE_NAME in file_path:
                updated_added_files.add(file_path)
                continue
            with open(file_path) as f:
                details = yaml.load(f)

            uniq_identifier = "_".join(
                [
                    details["name"],
                    details.get("fromversion", DEFAULT_CONTENT_ITEM_FROM_VERSION),
                    details.get("toversion", DEFAULT_CONTENT_ITEM_TO_VERSION),
                ]
            )
            if uniq_identifier in packagify_diff:
                # if name appears as added and removed, this is packagify process - treat as modified.
                removed_files.remove(packagify_diff[uniq_identifier])
                modified_files.add((packagify_diff[uniq_identifier], file_path))
                continue

        updated_added_files.add(file_path)

    # remove files that are marked as both "added" and "modified"
    for file_path in modified_files:
        if isinstance(file_path, tuple):
            updated_added_files -= {file_path[1]}
        else:
            updated_added_files -= {file_path}

    return modified_files, updated_added_files, removed_files


def get_child_directories(directory):
    """Return a list of paths of immediate child directories of the 'directory' argument"""
    if not os.path.isdir(directory):
        return []
    child_directories = [
        os.path.join(directory, path)
        for path in os.listdir(directory)
        if os.path.isdir(os.path.join(directory, path))
    ]
    return child_directories


def get_child_files(directory):
    """Return a list of paths of immediate child files of the 'directory' argument"""
    if not os.path.isdir(directory):
        return []
    child_files = [
        os.path.join(directory, path)
        for path in os.listdir(directory)
        if os.path.isfile(os.path.join(directory, path))
    ]
    return child_files


def has_remote_configured():
    """
    Checks to see if a remote named "upstream" is configured. This is important for forked
    repositories as it will allow validation against the demisto/content master branch as
    opposed to the master branch of the fork.
    :return: bool : True if remote is configured, False if not.
    """
    remotes = run_command("git remote -v")
    if re.search(GitContentConfig.CONTENT_GITHUB_UPSTREAM, remotes):
        return True
    else:
        return False


def is_origin_content_repo():
    """
    Checks to see if a remote named "origin" is configured. This check helps to determine if
    validation needs to be ran against the origin master branch or the upstream master branch
    :return: bool : True if remote is configured, False if not.
    """
    remotes = run_command("git remote -v")
    if re.search(GitContentConfig.CONTENT_GITHUB_ORIGIN, remotes):
        return True
    else:
        return False


@lru_cache
def get_last_remote_release_version():
    """
    Get latest release tag from PYPI.

    :return: tag
    """
    try:
        pypi_request = requests.get(SDK_PYPI_VERSION, verify=False, timeout=5)
        pypi_request.raise_for_status()
        pypi_json = pypi_request.json()
        version = pypi_json.get("info", {}).get("version", "")
        return version
    except Exception as exc:
        exc_msg = str(exc)
        if isinstance(exc, requests.exceptions.ConnectionError):
            exc_msg = (
                f'{exc_msg[exc_msg.find(">") + 3:-3]}.\n'
                f"This may happen if you are not connected to the internet."
            )
        logger.info(
            f"[yellow]Could not get latest demisto-sdk version.\nEncountered error: {exc_msg}[/yellow]"
        )
        return ""


def _read_file(file_path: Path) -> str:
    """returns the body of a text-based file, after reading it as UTF8, or trying to guess its encoding.

    Args:
        file_path (Path): file to read

    Returns:
        str: file contents
    """
    try:
        return file_path.read_text(encoding="utf8")

    except UnicodeDecodeError:
        try:
            # guesses the original encoding
            return UnicodeDammit(file_path.read_bytes()).unicode_markup

        except UnicodeDecodeError:
            logger.info(f"could not auto-detect encoding for file {file_path}")
            raise


def safe_write_unicode(
    write_method: Callable[[io.TextIOWrapper], Any],
    path: Path,
):
    # Write unicode content into a file.
    # If the destination file is not unicode, delete and re-write the content as unicode.

    def _write():
        with open(path, "w", encoding="utf-8") as f:
            write_method(f)

    try:
        _write()

    except UnicodeError as e:
        encoding = UnicodeDammit(path.read_bytes()).original_encoding
        if encoding == "utf-8":
            logger.error(
                f"{path} is encoded as unicode, cannot handle the error, raising it"
            )
            raise  # already a unicode file, the following code cannot fix it.

        logger.debug(
            f"deleting {path} - it will be rewritten as unicode (was {encoding})"
        )
        path.unlink()  # deletes the file
        logger.debug(f"rewriting {path} as")
        _write()  # recreates the file


@lru_cache
def get_file(
    file_path: Union[str, Path],
    clear_cache: bool = False,
    return_content: bool = False,
    keep_order: bool = True,
):
    if clear_cache:
        get_file.cache_clear()
    file_path = Path(file_path)  # type: ignore[arg-type]

    type_of_file = file_path.suffix.lower()
    logger.debug(f"Inferred type {type_of_file} for file {file_path.name}.")

    if not file_path.exists():
        file_path = Path(get_content_path()) / file_path  # type: ignore[arg-type]

    if not file_path.exists():
        raise FileNotFoundError(file_path)

    try:
        file_content = _read_file(file_path)
        if return_content:
            return file_content
    except IOError as e:
        logger.error(f"Could not read file {file_path}.\nError: {e}")
        return {}
    try:
        if type_of_file.lstrip(".") in {"yml", "yaml"}:
            replaced = io.StringIO(
                re.sub(r"(simple: \s*\n*)(=)(\s*\n)", r'\1"\2"\3', file_content)
            )

            return yaml.load(replaced) if keep_order else yaml_safe_load.load(replaced)
        else:
            result = json.load(io.StringIO(file_content))
            # It's possible to that the result will be `str` after loading it. In this case, we need to load it again.
            return json.loads(result) if isinstance(result, str) else result
    except Exception as e:
        logger.error(
            f"{file_path} has a structure issue of file type {type_of_file}\n{e}"
        )
        return {}


def get_file_or_remote(file_path: Path, clear_cache=False):
    content_path = get_content_path()
    relative_file_path = None
    if file_path.is_absolute():
        absolute_file_path = file_path
        try:
            relative_file_path = file_path.relative_to(content_path)
        except ValueError:
            logger.debug(
                f"{file_path} is not a subpath of {content_path}. If the file does not exists locally, it could not be fetched."
            )
    else:
        absolute_file_path = content_path / file_path
        relative_file_path = file_path
    try:
        return get_file(absolute_file_path, clear_cache=clear_cache)
    except FileNotFoundError:
        logger.warning(
            f"Could not read/find {absolute_file_path} locally, fetching from remote"
        )
        if not relative_file_path:
            logger.error(
                f"The file path provided {file_path} is not a subpath of {content_path}. could not fetch from remote."
            )
            raise
        return get_remote_file(str(relative_file_path))


def get_yaml(file_path, cache_clear=False, keep_order: bool = True):
    if cache_clear:
        get_file.cache_clear()
<<<<<<< HEAD
    return get_file(file_path, "yml", clear_cache=cache_clear, keep_order=keep_order)
=======
    return get_file(file_path, clear_cache=cache_clear, keep_order=keep_order)
>>>>>>> b1862ab3


def get_json(file_path, cache_clear=False):
    if cache_clear:
        get_file.cache_clear()
    return get_file(file_path, clear_cache=cache_clear)


def get_script_or_integration_id(file_path):
    data_dictionary = get_yaml(file_path)

    if data_dictionary:
        commonfields = data_dictionary.get("commonfields", {})
        return commonfields.get(
            "id",
            [
                "-",
            ],
        )


def get_api_module_integrations_set(changed_api_modules: Set, integration_set: Set):
    integrations_set = list()
    for integration in integration_set:
        integration_data = list(integration.values())[0]
        if changed_api_modules & set(integration_data.get("api_modules", [])):
            integrations_set.append(integration_data)
    return integrations_set


def get_api_module_ids(file_list) -> Set:
    """Extracts APIModule IDs from the file list"""
    api_module_set = set()
    if file_list:
        for pf in file_list:
            parent = pf
            while f"/{API_MODULES_PACK}/Scripts/" in parent:
                parent = get_parent_directory_name(parent, abs_path=True)
                if f"/{API_MODULES_PACK}/Scripts/" in parent:
                    pf = parent
            if parent != pf:
                api_module_set.add(os.path.basename(pf))
    return api_module_set


def get_entity_id_by_entity_type(data: dict, content_entity: str):
    """
    Returns the id of the content entity given its entity type
    :param data: The data of the file
    :param content_entity: The content entity type
    :return: The file id
    """
    try:
        if content_entity in (INTEGRATIONS_DIR, SCRIPTS_DIR):
            return data.get("commonfields", {}).get("id", "")
        elif content_entity == LAYOUTS_DIR:
            # typeId is for old format layouts, id is for layoutscontainers
            return data.get("typeId", data.get("id", ""))
        else:
            return data.get("id", "")

    except AttributeError:
        raise ValueError(
            f"Could not retrieve id from file of type {content_entity} - make sure the file structure is "
            f"valid"
        )


def get_entity_name_by_entity_type(data: dict, content_entity: str):
    """
    Returns the name of the content entity given its entity type
    :param data: The data of the file
    :param content_entity: The content entity type
    :return: The file name
    """
    try:
        if content_entity == LAYOUTS_DIR:
            if "typeId" in data:
                return data.get("typeId", "")
            return data.get("name", "")  # for layoutscontainer
        return data.get("name", "")

    except AttributeError:
        raise ValueError(
            f"Could not retrieve name from file of type {content_entity} - make sure the file structure is "
            f"valid"
        )


def collect_ids(file_path):
    """Collect id mentioned in file_path"""
    data_dictionary = get_yaml(file_path)

    if data_dictionary:
        return data_dictionary.get("id", "-")


def get_from_version(file_path):
    data_dictionary = (
        get_yaml(file_path) if file_path.endswith("yml") else get_json(file_path)
    )

    if not isinstance(data_dictionary, dict):
        raise ValueError("yml file returned is not of type dict")

    if data_dictionary:
        from_version = (
            data_dictionary.get("fromversion")
            if "fromversion" in data_dictionary
            else data_dictionary.get("fromVersion", "")
        )

        if not from_version:
            logger.warning(
                f'fromversion/fromVersion was not found in {data_dictionary.get("id", "")}'
            )
            return ""

        if not re.match(r"^\d{1,2}\.\d{1,2}\.\d{1,2}$", from_version):
            raise ValueError(
                f'{file_path} fromversion is invalid "{from_version}". '
                'Should be of format: "x.x.x". for example: "4.5.0"'
            )

        return from_version

    return ""


def get_to_version(file_path):
    data_dictionary = get_yaml(file_path)

    if data_dictionary:
        to_version = data_dictionary.get("toversion", DEFAULT_CONTENT_ITEM_TO_VERSION)
        if not re.match(r"^\d{1,2}\.\d{1,2}\.\d{1,2}$", to_version):
            raise ValueError(
                f'{file_path} toversion is invalid "{to_version}". '
                'Should be of format: "x.x.x". for example: "4.5.0"'
            )

        return to_version

    return DEFAULT_CONTENT_ITEM_TO_VERSION


def str2bool(v):
    """
    Deprecated. Use string_to_bool instead
    """
    return string_to_bool(v, default_when_empty=False)


def to_dict(obj):
    if isinstance(obj, Enum):
        return obj.name

    if not hasattr(obj, "__dict__"):
        return obj

    result = {}
    for key, val in obj.__dict__.items():
        if key.startswith("_"):
            continue

        element = []
        if isinstance(val, list):
            for item in val:
                element.append(to_dict(item))
        else:
            element = to_dict(val)
        result[key] = element

    return result


def old_get_release_notes_file_path(file_path):
    dir_name = os.path.dirname(file_path)

    # CHANGELOG in pack sub dirs
    if re.match(PACKAGE_YML_FILE_REGEX, file_path):
        return os.path.join(dir_name, "CHANGELOG.md")

    # We got the CHANGELOG file to get its release notes
    if file_path.endswith("CHANGELOG.md"):
        return file_path

    # outside of packages, change log file will include the original file name.
    file_name = os.path.basename(file_path)
    return os.path.join(dir_name, os.path.splitext(file_name)[0] + "_CHANGELOG.md")


def old_get_latest_release_notes_text(rn_path):
    if not os.path.isfile(rn_path):
        # releaseNotes were not provided
        return None

    with open(rn_path) as f:
        rn = f.read()

    if not rn:
        # empty releaseNotes is not supported
        return None

    new_rn = re.findall(RELEASE_NOTES_REGEX, rn)
    if new_rn:
        # get release notes up to release header
        new_rn = new_rn[0].rstrip()
    else:
        new_rn = rn.replace(UNRELEASE_HEADER, "")  # type: ignore

    return new_rn if new_rn else None


def get_release_notes_file_path(file_path):
    """
    Accepts file path which is alleged to contain release notes. Validates that the naming convention
    is followed. If the file identified does not match the naming convention, error is returned.
    :param file_path: str - File path of the suspected release note.
    :return: file_path: str - Validated release notes path.
    """
    if file_path is None:
        logger.info("[yellow]Release notes were not found.[/yellow]")
        return None
    else:
        if bool(re.search(r"\d{1,2}_\d{1,2}_\d{1,2}\.md", file_path)):
            return file_path
        else:
            logger.info(
                f"[yellow]Unsupported file type found in ReleaseNotes directory - {file_path}[/yellow]"
            )
            return None


def get_latest_release_notes_text(rn_path):
    if rn_path is None:
        logger.info("[yellow]Path to release notes not found.[/yellow]")
        rn = None
    else:
        try:
            with open(rn_path) as f:
                rn = f.read()

            if not rn:
                logger.info(
                    f"[red]Release Notes may not be empty. Please fill out correctly. - {rn_path}[/red]"
                )
                return None
        except OSError:
            return ""

    return rn if rn else None


def format_version(version):
    """format server version to form X.X.X

    Args:
        version (string): string representing Demisto version

    Returns:
        string.
        The formatted server version.
    """
    formatted_version = version
    if not version:
        formatted_version = "0.0.0"
    elif len(version.split(".")) == 1:
        formatted_version = f"{version}.0.0"
    elif len(version.split(".")) == 2:
        formatted_version = f"{version}.0"

    return formatted_version


def server_version_compare(v1, v2):
    """compare Demisto versions

    Args:
        v1 (string): string representing Demisto version (first comparable)
        v2 (string): string representing Demisto version (second comparable)


    Returns:
        int.
        0 for equal versions.
        positive if v1 later version than v2.
        negative if v2 later version than v1.
    """

    v1 = format_version(v1)
    v2 = format_version(v2)

    _v1, _v2 = LooseVersion(v1), LooseVersion(v2)
    if _v1 == _v2:
        return 0
    if _v1 > _v2:
        return 1
    return -1


def get_max_version(versions: List[str]) -> str:
    """get max version between Demisto versions.

    Args:
        versions (list): list of strings representing Demisto version.

    Returns:
        str.
        max version.
    """

    if len(versions) == 0:
        raise BaseException("Error: empty versions list")
    max_version = versions[0]
    for version in versions[1:]:
        if server_version_compare(version, max_version) == 1:
            max_version = version
    return max_version


def run_threads_list(threads_list):
    """
    Start a list of threads and wait for completion (join)

    Arguments:
        threads_list (list of threads) -- list of threads to start and wait for join
    """
    # run each command in a separate thread
    for t in threads_list:
        t.start()
    # wait for the commands to complete
    for t in threads_list:
        t.join()


def is_file_path_in_pack(file_path):
    return bool(re.findall(PACKS_DIR_REGEX, file_path))


def add_default_pack_known_words(file_path):
    """
    Ignores the pack's content:
    1. Pack's name.
    2. Integrations name.
    3. Integrations command names'.
    4. Scripts name.

    Note: please add to this function any further ignores in the future.
    Args:
        file_path: RN file path

    Returns: A list of all the Pack's content the doc_reviewer should ignore.

    """
    default_pack_known_words = [
        get_pack_name(file_path),
    ]
    default_pack_known_words.extend(get_integration_name_and_command_names(file_path))
    default_pack_known_words.extend(get_scripts_names(file_path))
    return default_pack_known_words


def get_integration_name_and_command_names(file_path):
    """
    1. Get the RN file path.
    2. Check if integrations exist in the current pack.
    3. For each integration, load the yml file.
    3. Keep in a set all the commands names.
    4. Keep in a set all the integrations names.
    Args:
        file_path: RN file path

    Returns: (set) of all the commands and integrations names found.

    """
    integrations_dir_path = os.path.join(
        PACKS_DIR, get_pack_name(file_path), INTEGRATIONS_DIR
    )
    command_names: Set[str] = set()
    if not glob.glob(integrations_dir_path):
        return command_names

    found_integrations: List[str] = os.listdir(integrations_dir_path)
    if found_integrations:
        for integration in found_integrations:
            command_names.add(integration)

            integration_path_full = os.path.join(
                integrations_dir_path, integration, f"{integration}.yml"
            )
            yml_dict = get_yaml(integration_path_full)
            commands = yml_dict.get("script", {}).get("commands", [])
            command_names = command_names.union(
                {command.get("name") for command in commands}
            )

    return command_names


def get_scripts_names(file_path):
    """
    1. Get the RN file path
    2. Check if scripts exist in the current pack
    3. Keep in a set all the scripts names
    Args:
        file_path: RN file path

    Returns: (set) of all the scripts names found.

    """
    scripts_dir_path = os.path.join(PACKS_DIR, get_pack_name(file_path), SCRIPTS_DIR)
    scripts_names: Set[str] = set()
    if not glob.glob(scripts_dir_path):
        return scripts_names

    found_scripts: List[str] = os.listdir(scripts_dir_path)
    if found_scripts:
        for script in found_scripts:
            if script.endswith(".md"):
                continue  # in case the script is in the old version of CommonScripts - JS code, ignore the md file
            elif script.endswith(".yml"):
                # in case the script is in the old version of CommonScripts - JS code, only yml exists not in a dir
                script_path_full = os.path.join(scripts_dir_path, script)
            else:
                script_path_full = os.path.join(
                    scripts_dir_path, script, f"{script}.yml"
                )
            try:
                yml_dict = get_yaml(script_path_full)
                scripts_names.add(yml_dict.get("name"))
            except FileNotFoundError:
                # we couldn't load the script as the path is not fit Content convention scripts' names
                scripts_names.add(script)
    return scripts_names


def get_pack_name(file_path: Union[str, Path]):
    """
    extract pack name (folder name) from file path

    Arguments:
        file_path (str): path of a file inside the pack

    Returns:
        pack name (str)
    """
    file_path = Path(file_path)
    parts = file_path.parts
    if PACKS_FOLDER not in parts:
        return None
    pack_name_index = parts.index(PACKS_FOLDER) + 1
    if len(parts) <= pack_name_index:
        return None
    return parts[pack_name_index]


def get_pack_names_from_files(file_paths, skip_file_types=None):
    if skip_file_types is None:
        skip_file_types = set()

    packs = set()
    for path in file_paths:
        # renamed files are in a tuples - the second element is the new file name
        if isinstance(path, tuple):
            path = path[1]

        if not path.startswith("Packs/"):
            continue

        file_type = find_type(path)
        if file_type not in skip_file_types:
            pack = get_pack_name(path)
            if pack and is_file_path_in_pack(path):
                packs.add(pack)
    return packs


def filter_files_by_type(file_paths=None, skip_file_types=None) -> set:
    """get set of files and return the set whiteout the types to skip

    Args:
    - file_paths (set): set of content files.
    - skip_file_types List[str]: list of file types to skip.

    Returns:
    files (set): list of files whiteout the types to skip
    """
    if file_paths is None:
        file_paths = set()
    files = set()
    for path in file_paths:
        # renamed files are in a tuples - the second element is the new file name
        if isinstance(path, tuple):
            path = path[1]
        file_type = find_type(path)
        if file_type not in skip_file_types and is_file_path_in_pack(path):
            files.add(path)
    return files


def pack_name_to_path(pack_name):
    return os.path.join(get_content_path(), PACKS_DIR, pack_name)  # type: ignore


def pack_name_to_posix_path(pack_name):
    return PosixPath(pack_name_to_path(pack_name))


def get_pack_ignore_file_path(pack_name):
    return os.path.join(get_content_path(), PACKS_DIR, pack_name, PACKS_PACK_IGNORE_FILE_NAME)  # type: ignore


def get_test_playbook_id(test_playbooks_list: list, tpb_path: str) -> Tuple:  # type: ignore
    """

    Args:
        test_playbooks_list: The test playbook list from id_set
        tpb_path: test playbook path.

    Returns (Tuple): test playbook name and pack.

    """
    for test_playbook_dict in test_playbooks_list:
        test_playbook_id = list(test_playbook_dict.keys())[0]
        test_playbook_path = test_playbook_dict[test_playbook_id].get("file_path")
        test_playbook_pack = test_playbook_dict[test_playbook_id].get("pack")
        if not test_playbook_path or not test_playbook_pack:
            continue

        if tpb_path in test_playbook_path:
            return test_playbook_id, test_playbook_pack
    return None, None


def get_pack_ignore_content(pack_name: str) -> Union[ConfigParser, None]:
    """
    Args:
        pack_name: a pack name from which to get the pack ignore config.

    Returns:
        ConfigParser | None: config parser object in case of success, None otherwise.
    """
    _pack_ignore_file_path = Path(get_pack_ignore_file_path(pack_name))
    if _pack_ignore_file_path.exists():
        try:
            config = ConfigParser(allow_no_value=True)
            config.read(_pack_ignore_file_path)
            return config
        except MissingSectionHeaderError as err:
            logger.exception(
                f"Error when retrieving the content of {_pack_ignore_file_path}"
            )
            return None
    logger.warning(
        f"[red]Could not find pack-ignore file at path {_pack_ignore_file_path} for pack {pack_name}[/red]"
    )
    return None


def get_ignore_pack_skipped_tests(
    pack_name: str, modified_packs: set, id_set: dict
) -> set:
    """
    Retrieve the skipped tests of a given pack, as detailed in the .pack-ignore file

    expected ignored tests structure in .pack-ignore:
        [file:playbook-Not-To-Run-Directly.yml]
        ignore=auto-test

    Arguments:
        pack_name (str): name of the pack
        modified_packs (set): Set of modified packs
        id_set (dict): ID set

    Returns:
        ignored_tests_set (set[str]): set of ignored test ids

    """
    if not modified_packs:
        modified_packs = {pack_name}
    ignored_tests_set = set()
    file_name_to_ignore_dict: Dict[str, List[str]] = {}
    test_playbooks = id_set.get("TestPlaybooks", {})

    # pack_ignore_path = get_pack_ignore_file_path(pack_name)
    if pack_name in modified_packs and (config := get_pack_ignore_content(pack_name)):
        # go over every file in the config
        for section in filter(
            lambda section: section.startswith("file:"), config.sections()
        ):
            # given section is of type file
            file_name: str = section[5:]
            for key in config[section]:
                if key == "ignore":
                    # group ignore codes to a list
                    file_name_to_ignore_dict[file_name] = str(
                        config[section][key]
                    ).split(",")

    for file_name, ignore_list in file_name_to_ignore_dict.items():
        if any(ignore_code == "auto-test" for ignore_code in ignore_list):
            test_id, test_pack = get_test_playbook_id(test_playbooks, file_name)
            if test_id:
                ignored_tests_set.add(test_id)
    return ignored_tests_set


def get_docker_images_from_yml(script_obj) -> List[str]:
    """
    Gets a yml as dict of the script/integration that lint runs on, and returns a list of all 'dockerimage' values
    in the yml (including 'alt_dockerimages' if the key exist).

    Args:
        script_obj (dict): A yml as dict of the integration/script that lint runs on.

    Returns:
        (List): A list including all the docker images of the integration/script.
    """
    # this makes sure the first docker in the list is the main docker image.
    def_docker_image = DEF_DOCKER
    if script_obj.get("type") == TYPE_PWSH:
        def_docker_image = DEF_DOCKER_PWSH
    imgs = [script_obj.get("dockerimage") or def_docker_image]

    # get additional docker images
    for key in script_obj.keys():
        if "dockerimage" in key and key != "dockerimage":
            if isinstance(script_obj.get(key), str):
                imgs.append(script_obj.get(key))

            elif isinstance(script_obj.get(key), list):
                imgs.extend(script_obj.get(key))

    return imgs


def get_python_version(docker_image):
    """
    Get the python version of a docker image
    Arguments:
        docker_image {string} -- Docker image being used by the project
    Return:
        python version as a float (2.7, 3.7)
    Raises:
        ValueError -- if version is not supported
    """
    py_ver = check_output(
        [
            "docker",
            "run",
            "--rm",
            docker_image,
            "python",
            "-c",
            "import sys;logger.info('{}.{}'.format(sys.version_info[0], sys.version_info[1]))",
        ],
        text=True,
        stderr=DEVNULL,
    ).strip()
    logger.debug(
        f"Detected python version: [{py_ver}] for docker image: {docker_image}"
    )

    py_num = float(py_ver)
    if py_num < 2.7 or (3 < py_num < 3.4):  # pylint can only work on python 3.4 and up
        raise ValueError(
            "Python vesion for docker image: {} is not supported: {}. "
            "We only support python 2.7.* and python3 >= 3.4.".format(
                docker_image, py_num
            )
        )
    return py_num


def get_pipenv_dir(py_version, envs_dirs_base):
    """
    Get the direcotry holding pipenv files for the specified python version
    Arguments:
        py_version {float} -- python version as 2.7 or 3.7
    Returns:
        string -- full path to the pipenv dir
    """
    return f"{envs_dirs_base}{int(py_version)}"


def get_dict_from_file(
    path: str,
    raises_error: bool = True,
    clear_cache: bool = False,
    keep_order: bool = True,
) -> Tuple[Dict, Union[str, None]]:
    """
    Get a dict representing the file

    Arguments:
        path - a path to the file
        raises_error - Whether to raise a FileNotFound error if `path` is not a valid file.

    Returns:
        dict representation of the file or of the first item if the file contents are a list with a single dictionary,
        and the file_type, either .yml or .json
    """
    try:
        if path:
            if path.endswith(".yml"):
                return (
                    get_yaml(path, cache_clear=clear_cache, keep_order=keep_order),
                    "yml",
                )
            elif path.endswith(".json"):
                res = get_json(path, cache_clear=clear_cache)
                if isinstance(res, list) and len(res) == 1 and isinstance(res[0], dict):
                    return res[0], "json"
                else:
                    return res, "json"
            elif path.endswith(".py"):
                return {}, "py"
            elif path.endswith(".xif"):
                return {}, "xif"
    except FileNotFoundError as e:
        if raises_error:
            raise

    return {}, None


@lru_cache
def find_type_by_path(path: Union[str, Path] = "") -> Optional[FileType]:
    """Find FileType value of a path, without accessing the file.
    This function is here as we want to implement lru_cache and we can do it on `find_type`
    as dict is not hashable.

    It's also theoretically faster, as files are not opened.
    """
    path = Path(path)
    if path.suffix == ".md":
        if "README" in path.name:
            return FileType.README
        elif RELEASE_NOTES_DIR in path.parts:
            return FileType.RELEASE_NOTES
        elif "description" in path.name:
            return FileType.DESCRIPTION
        elif path.name.endswith("CHANGELOG.md"):
            return FileType.CHANGELOG

    if path.suffix == ".json":
        if RELEASE_NOTES_DIR in path.parts:
            return FileType.RELEASE_NOTES_CONFIG
        elif LISTS_DIR in os.path.dirname(path):
            return FileType.LISTS
        elif path.parent.name == JOBS_DIR:
            return FileType.JOB
        elif path.name == CONF_JSON_FILE_NAME:
            return FileType.CONF_JSON
        elif INDICATOR_TYPES_DIR in path.parts:
            return FileType.REPUTATION
        elif XSIAM_DASHBOARDS_DIR in path.parts:
            return FileType.XSIAM_DASHBOARD
        elif XSIAM_REPORTS_DIR in path.parts:
            return FileType.XSIAM_REPORT
        elif TRIGGER_DIR in path.parts:
            return FileType.TRIGGER
        elif path.name == METADATA_FILE_NAME:
            return FileType.METADATA
        elif path.name.endswith(XSOAR_CONFIG_FILE):
            return FileType.XSOAR_CONFIG
        elif "CONTRIBUTORS" in path.name:
            return FileType.CONTRIBUTORS
        elif XDRC_TEMPLATE_DIR in path.parts:
            return FileType.XDRC_TEMPLATE
        elif MODELING_RULES_DIR in path.parts and "testdata" in path.stem.casefold():
            return FileType.MODELING_RULE_TEST_DATA
        elif MODELING_RULES_DIR in path.parts and path.stem.casefold().endswith(
            "_schema"
        ):
            return FileType.MODELING_RULE_SCHEMA
        elif LAYOUT_RULES_DIR in path.parts:
            return FileType.LAYOUT_RULE

    elif path.name.endswith("_image.png"):
        if path.name.endswith("Author_image.png"):
            return FileType.AUTHOR_IMAGE
        elif XSIAM_DASHBOARDS_DIR in path.parts:
            return FileType.XSIAM_DASHBOARD_IMAGE
        elif XSIAM_REPORTS_DIR in path.parts:
            return FileType.XSIAM_REPORT_IMAGE
        return FileType.IMAGE

    elif path.suffix == ".png" and DOC_FILES_DIR in path.parts:
        return FileType.DOC_IMAGE

    elif path.suffix == ".ps1":
        return FileType.POWERSHELL_FILE

    elif path.suffix == ".py":
        return FileType.PYTHON_FILE

    elif path.suffix == ".js":
        return FileType.JAVASCRIPT_FILE

    elif path.suffix == ".xif":
        if MODELING_RULES_DIR in path.parts:
            return FileType.MODELING_RULE_XIF
        elif PARSING_RULES_DIR in path.parts:
            return FileType.PARSING_RULE_XIF
        return FileType.XIF_FILE

    elif path.suffix == ".yml":
        if path.parts[0] in {".circleci", ".gitlab"}:
            return FileType.BUILD_CONFIG_FILE

        elif path.parent.name == SCRIPTS_DIR and path.name.startswith("script-"):
            # Packs/myPack/Scripts/script-myScript.yml
            return FileType.SCRIPT

        elif (
            path.parent.parent.name == SCRIPTS_DIR
            and path.name == f"{path.parent.name}.yml"
        ):
            # Packs/myPack/Scripts/myScript/myScript.yml
            return FileType.SCRIPT

        elif XDRC_TEMPLATE_DIR in path.parts:
            return FileType.XDRC_TEMPLATE_YML

        elif PARSING_RULES_DIR in path.parts:
            return FileType.PARSING_RULE

        elif MODELING_RULES_DIR in path.parts:
            return FileType.MODELING_RULE

        elif CORRELATION_RULES_DIR in path.parts:
            return FileType.CORRELATION_RULE

    elif path.name == FileType.PACK_IGNORE:
        return FileType.PACK_IGNORE

    elif path.name == FileType.SECRET_IGNORE:
        return FileType.SECRET_IGNORE

    elif path.parent.name == DOC_FILES_DIR:
        return FileType.DOC_FILE

    elif path.name.lower() == "pipfile":
        return FileType.PIPFILE

    elif path.name.lower() == "pipfile.lock":
        return FileType.PIPFILE_LOCK

    elif path.suffix.lower() == ".ini":
        return FileType.INI

    elif path.suffix.lower() == ".pem":
        return FileType.PEM

    elif (
        path.name.lower()
        in ("commands_example", "commands_examples", "command_examples")
        or path.suffix.lower() == ".txt"
    ):
        return FileType.TXT
    elif path.name == ".pylintrc":
        return FileType.PYLINTRC

    elif path.name == "LICENSE":
        return FileType.LICENSE

    return None


# flake8: noqa: C901


def find_type(
    path: str = "",
    _dict=None,
    file_type: Optional[str] = None,
    ignore_sub_categories: bool = False,
    ignore_invalid_schema_file: bool = False,
    clear_cache: bool = False,
):
    """
    returns the content file type

    Arguments:
         path (str): a path to the file.
        _dict (dict): file dict representation if exists.
        file_type (str): a string representation of the file type.
        ignore_sub_categories (bool): ignore the sub categories, True to ignore, False otherwise.
        ignore_invalid_schema_file (bool): whether to ignore raising error on invalid schema files,
            True to ignore, False otherwise.
        clear_cache (bool): wether to clear the cache

    Returns:
        FileType: string representing of the content file type, None otherwise.
    """
    type_by_path = find_type_by_path(path)
    if type_by_path:
        return type_by_path
    try:
        if not _dict and not file_type:
            _dict, file_type = get_dict_from_file(
                path, clear_cache=clear_cache, keep_order=False
            )

    except FileNotFoundError:
        # unable to find the file - hence can't identify it
        return None
    except ValueError as err:
        if ignore_invalid_schema_file:
            # invalid file schema
            logger.debug(str(err))
            return None
        raise err

    if file_type == "yml" or path.lower().endswith(".yml"):
        if path.lower().endswith("_unified.yml"):
            return FileType.UNIFIED_YML

        if "category" in _dict:
            if _dict.get("beta") and not ignore_sub_categories:
                return FileType.BETA_INTEGRATION

            return FileType.INTEGRATION

        if "script" in _dict:
            if TEST_PLAYBOOKS_DIR in Path(path).parts and not ignore_sub_categories:
                return FileType.TEST_SCRIPT

            return FileType.SCRIPT

        if "tasks" in _dict:
            if TEST_PLAYBOOKS_DIR in Path(path).parts:
                return FileType.TEST_PLAYBOOK

            return FileType.PLAYBOOK

        if "rules" in _dict:
            if "samples" in _dict and PARSING_RULES_DIR in Path(path).parts:
                return FileType.PARSING_RULE

            if MODELING_RULES_DIR in Path(path).parts:
                return FileType.MODELING_RULE

        if "global_rule_id" in _dict or (
            isinstance(_dict, list) and _dict and "global_rule_id" in _dict[0]
        ):
            return FileType.CORRELATION_RULE

    if file_type == "json" or path.lower().endswith(".json"):
        if (
            path.lower().endswith("_schema.json")
            and MODELING_RULES_DIR in Path(path).parts
        ):
            return FileType.MODELING_RULE_SCHEMA

        if "widgetType" in _dict:
            return FileType.WIDGET

        if "orientation" in _dict:
            return FileType.REPORT

        if "color" in _dict and "cliName" not in _dict:
            if (
                "definitionId" in _dict
                and _dict["definitionId"]
                and _dict["definitionId"].lower() not in ["incident", "indicator"]
            ):
                return FileType.GENERIC_TYPE
            return FileType.INCIDENT_TYPE

        # 'regex' key can be found in new reputations files while 'reputations' key is for the old reputations
        # located in reputations.json file.
        if "regex" in _dict or "reputations" in _dict:
            return FileType.REPUTATION

        if "brandName" in _dict and "transformer" in _dict:
            return FileType.OLD_CLASSIFIER

        if ("transformer" in _dict and "keyTypeMap" in _dict) or "mapping" in _dict:
            if _dict.get("type") and _dict.get("type") == "classification":
                return FileType.CLASSIFIER
            elif _dict.get("type") and "mapping" in _dict.get("type"):
                return FileType.MAPPER
            return None

        if "canvasContextConnections" in _dict:
            return FileType.CONNECTION

        if (
            "layout" in _dict or "kind" in _dict
        ):  # it's a Layout or Dashboard but not a Generic Object
            if "kind" in _dict or "typeId" in _dict:
                return FileType.LAYOUT

            return FileType.DASHBOARD

        if "group" in _dict and LAYOUT_CONTAINER_FIELDS.intersection(_dict):
            return FileType.LAYOUTS_CONTAINER

        if (
            "scriptName" in _dict
            and "existingEventsFilters" in _dict
            and "readyExistingEventsFilters" in _dict
            and "newEventFilters" in _dict
            and "readyNewEventFilters" in _dict
        ):
            return FileType.PRE_PROCESS_RULES

        if "allRead" in _dict and "truncated" in _dict:
            return FileType.LISTS

        if "definitionIds" in _dict and "views" in _dict:
            return FileType.GENERIC_MODULE

        if "auditable" in _dict:
            return FileType.GENERIC_DEFINITION

        if isinstance(_dict, dict) and {
            "isAllFeeds",
            "selectedFeeds",
            "isFeed",
        }.issubset(_dict.keys()):
            return FileType.JOB

        if isinstance(_dict, dict) and "wizard" in _dict:
            return FileType.WIZARD

        if "dashboards_data" in _dict:
            return FileType.XSIAM_DASHBOARD

        if "templates_data" in _dict:
            return FileType.XSIAM_REPORT

        if "trigger_id" in _dict:
            return FileType.TRIGGER

        if "profile_type" in _dict and "yaml_template" in _dict:
            return FileType.XDRC_TEMPLATE

        if "rule_id" in _dict:
            return FileType.LAYOUT_RULE

        # When using it for all files validation- sometimes 'id' can be integer
        if "id" in _dict:
            if isinstance(_dict["id"], str):
                if (
                    "definitionId" in _dict
                    and _dict["definitionId"]
                    and _dict["definitionId"].lower() not in ["incident", "indicator"]
                ):
                    return FileType.GENERIC_FIELD
                _id = _dict["id"].lower()
                if _id.startswith("incident"):
                    return FileType.INCIDENT_FIELD
                if _id.startswith("indicator"):
                    return FileType.INDICATOR_FIELD
            else:
                logger.info(
                    f'The file {path} could not be recognized, please update the "id" to be a string'
                )

    return None


def get_common_server_path(env_dir):
    common_server_dir = get_common_server_dir(env_dir)
    return os.path.join(common_server_dir, "CommonServerPython.py")


def get_common_server_path_pwsh(env_dir):
    common_server_dir = get_common_server_dir_pwsh(env_dir)
    return os.path.join(common_server_dir, "CommonServerPowerShell.ps1")


def _get_common_server_dir_general(env_dir, name):
    common_server_pack_path = os.path.join(env_dir, "Packs", "Base", "Scripts", name)

    return common_server_pack_path


def get_common_server_dir(env_dir):
    return _get_common_server_dir_general(env_dir, "CommonServerPython")


def get_common_server_dir_pwsh(env_dir):
    return _get_common_server_dir_general(env_dir, "CommonServerPowerShell")


def is_external_repository() -> bool:
    """
    Returns True if script executed from private repository

    """
    try:
        git_repo = git.Repo(os.getcwd(), search_parent_directories=True)
        private_settings_path = os.path.join(git_repo.working_dir, ".private-repo-settings")  # type: ignore
        return os.path.exists(private_settings_path)
    except git.InvalidGitRepositoryError:
        return True


def get_content_id_set() -> dict:
    """Getting the ID Set from official content's bucket"""
    return requests.get(OFFICIAL_CONTENT_ID_SET_PATH).json()


def download_content_graph(
    output_path: Path, marketplace: MarketplaceVersions = MarketplaceVersions.XSOAR
) -> Path:
    """Getting the Content Graph from official content's bucket"""
    if output_path.is_dir():
        output_path = output_path / f"{marketplace.value}.zip"
    output_path.write_bytes(
        requests.get(f"{OFFICIAL_CONTENT_GRAPH_PATH}/{marketplace.value}.zip").content
    )
    return output_path


def get_latest_upload_flow_commit_hash() -> str:
    """Getting the latest commit hash of the upload flow from official content's bucket

    Returns:
        str: the last commit hash of the upload flow
    """
    response_json = requests.get(OFFICIAL_INDEX_JSON_PATH).json()
    if not isinstance(response_json, dict):
        raise ValueError(
            f"The index.json file is not in the expected format: {response_json}"
        )
    last_commit = response_json.get("commit")
    if not last_commit:
        raise ValueError("The latest commit hash was not found in the index.json file")
    return last_commit


def get_content_path() -> Path:
    """Get abs content path, from any CWD
    Returns:
        str: Absolute content path
    """
    try:
        if content_path := os.getenv("DEMISTO_SDK_CONTENT_PATH"):
            git_repo = git.Repo(content_path)
            logger.debug(f"Using content path: {content_path}")
        else:
            git_repo = git.Repo(Path.cwd(), search_parent_directories=True)

        remote_url = git_repo.remote().urls.__next__()
        is_fork_repo = "content" in remote_url
        is_external_repo = is_external_repository()

        if not is_fork_repo and not is_external_repo:
            raise git.InvalidGitRepositoryError
        if not git_repo.working_dir:
            return Path.cwd()
        return Path(git_repo.working_dir)
    except (git.InvalidGitRepositoryError, git.NoSuchPathError):
        if not os.getenv("DEMISTO_SDK_IGNORE_CONTENT_WARNING"):
            logger.info(
                "[yellow]Please run demisto-sdk in content repository![/yellow]"
            )
    return Path(".")


def run_command_os(
    command: str, cwd: Union[Path, str], env: Union[os._Environ, dict] = os.environ
) -> Tuple[str, str, int]:
    """Run command in subprocess tty
    Args:
        command(str): Command to be executed.
        cwd(Path): Path from pathlib object to be executed
        env: Environment variables for the execution
    Returns:
        str: Stdout of the command
        str: Stderr of the command
        int: exit code of command
    """
    if isinstance(cwd, str):
        cwd = Path(cwd)
    try:
        process = Popen(
            shlex.split(command),
            cwd=cwd,
            env=env,
            stdout=PIPE,
            stderr=PIPE,
            universal_newlines=True,
        )
        stdout, stderr = process.communicate()
    except OSError as e:
        return "", str(e), 1

    return stdout, stderr, process.returncode


def pascal_case(st: str) -> str:
    """Convert a string to pascal case. Will simply remove spaces and make sure the first
    character is capitalized

    Arguments:
        st {str} -- string to convert

    Returns:
        str -- converted string
    """
    words = re.findall(r"[a-zA-Z0-9]+", st)
    return "".join("".join([w[0].upper(), w[1:]]) for w in words)


def capital_case(st: str) -> str:
    """Capitalize the first letter of each word of a string. The remaining characters are untouched.

    Arguments:
        st {str} -- string to convert

    Returns:
        str -- converted string
    """
    if len(st) >= 1:
        words = st.split()
        return " ".join([f"{s[:1].upper()}{s[1:]}" for s in words if len(s) >= 1])
    else:
        return ""


@lru_cache
def get_last_release_version():
    """
    Get latest release tag (xx.xx.xx)

    :return: tag
    """
    tags = run_command("git tag").split("\n")
    tags = [tag for tag in tags if re.match(r"\d+\.\d+\.\d+", tag) is not None]
    tags.sort(key=LooseVersion, reverse=True)

    return tags[0]


def is_file_from_content_repo(file_path: str) -> Tuple[bool, str]:
    """Check if an absolute file_path is part of content repo.
    Args:
        file_path (str): The file path which is checked.
    Returns:
        bool: if file is part of content repo.
        str: relative path of file in content repo.
    """
    try:
        git_repo = git.Repo(os.getcwd(), search_parent_directories=True)
        remote_url = git_repo.remote().urls.__next__()
        is_fork_repo = "content" in remote_url
        is_external_repo = is_external_repository()

        if not is_fork_repo and not is_external_repo:
            return False, ""
        content_path_parts = Path(git_repo.working_dir).parts  # type: ignore
        input_path_parts = Path(file_path).parts
        input_path_parts_prefix = input_path_parts[: len(content_path_parts)]
        if content_path_parts == input_path_parts_prefix:
            return True, "/".join(input_path_parts[len(content_path_parts) :])
        else:
            return False, ""

    except Exception as e:
        logger.info(f"Unable to identify the repository: {e}")
        return False, ""


def should_file_skip_validation(file_path: str) -> bool:
    """Check if the file cannot be validated under 'run_all_validations_on_file' method for various reasons,
    either if it's a test file, or if it's a file that's been validated somewhere else
    Args:
        file_path (str): The file path which is checked.
    Returns:
        bool: True if the file's validation should be skipped, False otherwise.
    """
    file_extension = os.path.splitext(file_path)[-1]
    # We validate only yml json and .md files
    if file_extension not in [".yml", ".json", ".md"]:
        return True
    if any(
        ignore_pattern in file_path.lower()
        for ignore_pattern in ALL_FILES_VALIDATION_IGNORE_WHITELIST
    ):
        return True
    # Ignoring changelog and description files since these are checked on the integration validation
    if "changelog" in file_path.lower() or "description" in file_path.lower():
        return True
    # unified files should not be validated
    if file_path.endswith("_unified.yml"):
        return True
    return False


def retrieve_file_ending(file_path: str) -> str:
    """
    Retrieves the file ending (without the dot)
    :param file_path: The file path
    :return: The file ending
    """
    os_split: tuple = os.path.splitext(file_path)
    if os_split:
        file_ending: str = os_split[1]
        if file_ending and "." in file_ending:
            return file_ending[1:]
    return ""


def is_test_config_match(
    test_config: dict,
    test_playbook_id: str = "",
    integration_id: str = "",
    script_id: str = "",
) -> bool:
    """
    Given a test configuration from conf.json file, this method checks if the configuration is configured for the
    test playbook or for integration_id.
    Since in conf.json there could be test configurations with 'integrations' as strings or list of strings
    the type of test_configurations['integrations'] is checked in first and the match according to the type.
    If file type is not an integration- will return True if the test_playbook id matches playbookID.
    Args:
        test_config: A test configuration from conf.json file under 'tests' key.
        test_playbook_id: A test playbook ID.
        integration_id: An integration ID.
        script_id: A script ID.
    If both test_playbook_id and integration_id are given will look for a match of both, else will look for match
    of either test playbook id or integration id or script id.
    Returns:
        True if the test configuration contains the test playbook and the content item or False if not
    """
    test_playbook_match = test_playbook_id == test_config.get("playbookID")
    test_integrations = test_config.get("integrations")
    test_scripts = test_config.get("scripts")
    if isinstance(test_integrations, list):
        integration_match = any(
            test_integration
            for test_integration in test_integrations
            if test_integration == integration_id
        )
    else:
        integration_match = test_integrations == integration_id

    if isinstance(test_scripts, list):
        scripts_match = any(
            test_script for test_script in test_scripts if test_script == script_id
        )
    else:
        scripts_match = test_scripts == script_id

    # If both playbook id and integration id are given
    if integration_id and test_playbook_id:
        return test_playbook_match and integration_match

    # If only integration id is given
    if integration_id:
        return integration_match

    # If only test playbook is given
    if test_playbook_id:
        return test_playbook_match

    if script_id:
        return scripts_match

    return False


def is_content_item_dependent_in_conf(test_config, file_type) -> bool:
    """Check if a line from conf have multiple integration/scripts dependent on the TPB.
        - if the TPB checks only one integration/script it is independent.
          For example: {"integrations": ["PagerDuty v2"], "playbookID": "PagerDuty Test"}.
        - if the TPB checks more then one integration/script it is dependent.
          For example: {"integrations": ["PagerDuty v2", "PagerDuty v3"], "playbookID": "PagerDuty Test"}.
    Args:
        test_config (dict): The dict in the conf file.
        file_type (str): The file type, can be integrations, scripts or playbook.

    Returns:
        bool: The return value. True for dependence, False otherwise.
    """
    integrations_list = test_config.get("integrations", [])
    integrations_list = (
        integrations_list
        if isinstance(integrations_list, list)
        else [integrations_list]
    )
    scripts_list = test_config.get("scripts", [])
    scripts_list: list = (
        scripts_list if isinstance(scripts_list, list) else [scripts_list]
    )
    if file_type == "integration":
        return len(integrations_list) > 1
    if file_type == "script":
        return len(scripts_list) > 1
    # if the file_type is playbook or testplaybook in the conf.json it does not dependent on any other content
    elif file_type == "playbook":
        return False
    return True


def search_and_delete_from_conf(
    conf_json_tests: list,
    content_item_id: str,
    file_type: str,
    test_playbooks: list,
    no_test_playbooks_explicitly: bool,
) -> List[dict]:
    """Return all test section from conf.json file without the deprecated content item.

    Args:
        conf_json_tests (int): The dict in the conf file.
        content_item_id (str): The  content item id.
        file_type (str): The file type, can be integrations, scripts or playbook.
        test_playbooks (list): A list of related test playbooks.
        no_test_playbooks_explicitly (bool): True if there are related TPB, False otherwise.

    Returns:
        bool: The return value. True for dependence, False otherwise.
    """
    keyword = ""
    test_registered_in_conf_json = []
    # If the file type we are deprecating is a integration - there are TBP related to the yml
    if file_type == "integration":
        keyword = "integration_id"

    elif file_type == "playbook":
        keyword = "test_playbook_id"

    elif file_type == "script":
        keyword = "script_id"

    test_registered_in_conf_json.extend(
        [
            test_config
            for test_config in conf_json_tests
            if is_test_config_match(test_config, **{keyword: content_item_id})
        ]
    )
    if not no_test_playbooks_explicitly:
        for test in test_playbooks:
            if test not in list(
                map(lambda x: x["playbookID"], test_registered_in_conf_json)
            ):
                test_registered_in_conf_json.extend(
                    [
                        test_config
                        for test_config in conf_json_tests
                        if is_test_config_match(test_config, test_playbook_id=test)
                    ]
                )
    # remove the line from conf.json
    if test_registered_in_conf_json:
        for test_config in test_registered_in_conf_json:
            if file_type == "playbook" and test_config in conf_json_tests:
                conf_json_tests.remove(test_config)
            elif (
                test_config in conf_json_tests
                and not is_content_item_dependent_in_conf(test_config, file_type)
            ):
                conf_json_tests.remove(test_config)
            elif test_config in conf_json_tests:
                if content_item_id in (test_config.get("integrations", [])):
                    test_config.get("integrations").remove(content_item_id)
                if content_item_id in (test_config.get("scripts", [])):
                    test_config.get("scripts").remove(content_item_id)

    return conf_json_tests


def get_not_registered_tests(
    conf_json_tests: list, content_item_id: str, file_type: str, test_playbooks: list
) -> list:
    """
    Return all test playbooks that are not configured in conf.json file
    Args:
        conf_json_tests: the 'tests' value of 'conf.json file
        content_item_id: A content item ID, could be a script, an integration or a playbook.
        file_type: The file type, could be an integration or a playbook.
        test_playbooks: The yml file's list of test playbooks.

    Returns:
        A list of TestPlaybooks not configured
    """
    not_registered_tests = []
    for test in test_playbooks:
        if file_type == "playbook":
            test_registered_in_conf_json = any(
                test_config
                for test_config in conf_json_tests
                if is_test_config_match(test_config, test_playbook_id=test)
            )
        else:
            test_registered_in_conf_json = any(
                test_config
                for test_config in conf_json_tests
                if is_test_config_match(test_config, integration_id=content_item_id)
            )
        if not test_registered_in_conf_json:
            not_registered_tests.append(test)
    return not_registered_tests


def _get_file_id(file_type: str, file_content: Dict):
    """
    Gets the ID of a content item according to it's type
    Args:
        file_type: The type of the content item
        file_content: The content of the content item

    Returns:
        The file's content ID
    """
    if file_type in ID_IN_ROOT:
        return file_content.get("id", "")
    elif file_type in ID_IN_COMMONFIELDS:
        return file_content.get("commonfields", {}).get("id")
    elif file_type == FileType.LAYOUT_RULE:
        return file_content.get("rule_id", "")
    return file_content.get("trigger_id", "")


def is_path_of_integration_directory(path: str) -> bool:
    """Returns true if directory is integration directory false if not."""
    return os.path.basename(path) == INTEGRATIONS_DIR


def is_path_of_script_directory(path: str) -> bool:
    """Returns true if directory is script directory false if not."""
    return os.path.basename(path) == SCRIPTS_DIR


def is_path_of_playbook_directory(path: str) -> bool:
    """Returns true if directory is playbook directory false if not."""
    return os.path.basename(path) == PLAYBOOKS_DIR


def is_path_of_test_playbook_directory(path: str) -> bool:
    """Returns true if directory is test_playbook directory false if not."""
    return os.path.basename(path) == TEST_PLAYBOOKS_DIR


def is_path_of_report_directory(path: str) -> bool:
    """Returns true if directory is report directory false if not."""
    return os.path.basename(path) == REPORTS_DIR


def is_path_of_dashboard_directory(path: str) -> bool:
    """Returns true if directory is integration directory false if not."""
    return os.path.basename(path) == DASHBOARDS_DIR


def is_path_of_widget_directory(path: str) -> bool:
    """Returns true if directory is integration directory false if not."""
    return os.path.basename(path) == WIDGETS_DIR


def is_path_of_incident_field_directory(path: str) -> bool:
    """Returns true if directory is integration directory false if not."""
    return os.path.basename(path) == INCIDENT_FIELDS_DIR


def is_path_of_incident_type_directory(path: str) -> bool:
    """Returns true if directory is integration directory false if not."""
    return os.path.basename(path) == INCIDENT_TYPES_DIR


def is_path_of_indicator_field_directory(path: str) -> bool:
    """Returns true if directory is integration directory false if not."""
    return os.path.basename(path) == INDICATOR_FIELDS_DIR


def is_path_of_layout_directory(path: str) -> bool:
    """Returns true if directory is integration directory false if not."""
    return os.path.basename(path) == LAYOUTS_DIR


def is_path_of_pre_process_rules_directory(path: str) -> bool:
    """Returns true if directory is pre-processing rules directory, false if not."""
    return os.path.basename(path) == PRE_PROCESS_RULES_DIR


def is_path_of_lists_directory(path: str) -> bool:
    return os.path.basename(path) == LISTS_DIR


def is_path_of_classifier_directory(path: str) -> bool:
    """Returns true if directory is integration directory false if not."""
    return os.path.basename(path) == CLASSIFIERS_DIR


def get_parent_directory_name(path: str, abs_path: bool = False) -> str:
    """
    Retrieves the parent directory name
    :param path: path to get the parent dir name
    :param abs_path: when set to true, will return absolute path
    :return: parent directory name
    """
    parent_dir_name = os.path.dirname(os.path.abspath(path))
    if abs_path:
        return parent_dir_name
    return os.path.basename(parent_dir_name)


def get_code_lang(file_data: dict, file_entity: str) -> str:
    """
    Returns the code language by the file entity
    :param file_data: The file data
    :param file_entity: The file entity
    :return: The code language
    """
    if file_entity == INTEGRATIONS_DIR:
        return file_data.get("script", {}).get("type", "")
    elif file_entity == SCRIPTS_DIR:
        return file_data.get("type", {})
    return ""


def camel_to_snake(camel: str) -> str:
    """
    Converts camel case (CamelCase) strings to snake case (snake_case) strings.
    Args:
        camel (str): The camel case string.

    Returns:
        str: The snake case string.
    """
    camel_to_snake_pattern = re.compile(r"(?<!^)(?=[A-Z][a-z])")
    snake = camel_to_snake_pattern.sub("_", camel).lower()
    return snake


def open_id_set_file(id_set_path):
    id_set = {}
    try:
        with open(id_set_path) as id_set_file:
            id_set = json.load(id_set_file)
    except OSError:
        logger.info("[yellow]Could not open id_set file[/yellow]")
        raise
    finally:
        return id_set


def get_demisto_version(client: demisto_client) -> Version:
    """
    Args:
        demisto_client: A configured demisto_client instance

    Returns:
        the server version of the Demisto instance.
    """
    try:
        resp = client.generic_request("/about", "GET")
        about_data = json.loads(resp[0].replace("'", '"'))
        return Version(Version(about_data.get("demistoVersion")).base_version)
    except Exception:
        logger.warning(
            "Could not parse server version, please make sure the environment is properly configured."
        )
        return Version("0")


def arg_to_list(arg: Union[str, List[str]], separator: str = ",") -> List[str]:
    """
    Converts a string representation of lists to a python list
    Args:
           arg: string or list of string.
           separator: A string separator to separate the strings, the default is a comma.
    Returns:
          list, contains strings.

    """
    if not arg:
        return []
    if isinstance(arg, list):
        return arg
    if isinstance(arg, str):
        if arg[0] == "[" and arg[-1] == "]":
            return json.loads(arg)
        return [s.strip() for s in arg.split(separator)]
    return [arg]


def get_file_version_suffix_if_exists(
    current_file: Dict, check_in_display: bool = False
) -> Optional[str]:
    """
    Checks if current YML file name is versioned or no, e.g, ends with v<number>.
    Args:
        current_file (Dict): Dict representing YML data of an integration or script.
        check_in_display (bool): Whether to get name by 'display' field or not (by 'name' field).

    Returns:
        (Optional[str]): Number of the version as a string, if the file ends with version suffix. None otherwise.
    """
    versioned_file_regex = r"v([0-9]+)$"
    name = current_file.get("display") if check_in_display else current_file.get("name")
    if not name:
        return None
    matching_regex = re.findall(versioned_file_regex, name.lower())
    if matching_regex:
        return matching_regex[-1]
    return None


def get_all_incident_and_indicator_fields_from_id_set(id_set_file, entity_type):
    fields_list = []
    for item in ["IncidentFields", "IndicatorFields"]:
        all_item_fields = id_set_file.get(item)
        for item_field in all_item_fields:
            for field, field_info in item_field.items():
                if entity_type == "mapper" or entity_type == "old classifier":
                    fields_list.append(field_info.get("name", ""))
                    fields_list.append(
                        field.replace("incident_", "").replace("indicator_", "")
                    )
                elif entity_type == "layout":
                    fields_list.append(
                        field.replace("incident_", "").replace("indicator_", "")
                    )
    return fields_list


def item_type_to_content_items_header(item_type):
    converter = {
        "incidenttype": "incidentType",
        "reputation": "indicatorType",
        "indicatorfield": "indicatorField",
        "incidentfield": "incidentField",
        "layoutscontainer": "layout",
        "betaintegration": "integration",
        # GOM
        "genericdefinition": "genericDefinition",
        "genericfield": "genericField",
        "genericmodule": "genericModule",
        "generictype": "genericType",
        # SIEM content
        "correlationrule": "correlationRule",
        "modelingrule": "modelingRule",
        "parsingrule": "parsingRule",
        "xdrctemplate": "XDRCTemplate",
        "layoutrule": "layoutRule",
    }

    return f"{converter.get(item_type, item_type)}s"


def is_object_in_id_set(object_id, item_type, pack_info_from_id_set):
    """
        Check if the given object is part of the packs items that are present in the Packs section in the id set.
        This is assuming that the id set is based on the version that has, under each pack, the items it contains.

    Args:
        object_name: name of object of interest.
        object_type: type of object of interest.
        packs_section_from_id_set: the pack object under the key Packs in the previously given id set.

    Returns:

    """
    content_items = pack_info_from_id_set.get("ContentItems", {})
    items_ids = content_items.get(item_type_to_content_items_header(item_type), [])

    return object_id in items_ids


def is_string_uuid(string_to_check: str):
    """
    Check if a given string is from uuid type
    Args:
        string_to_check: string

    Returns:
        bool. True if the string match uuid type, else False

    """
    return bool(re.fullmatch(UUID_REGEX, string_to_check))


def extract_multiple_keys_from_dict(key: str, var: dict):
    """
    Args:
        key: string representing a re-occurring field in dictionary
        var: nested dictionary (can contain both nested lists and nested dictionary)

    Returns: A generator that generates value in an occurrence of the nested key in var.
    """
    if hasattr(var, "items"):
        for k, v in var.items():
            if k == key:
                yield v
            if isinstance(v, dict):
                yield from extract_multiple_keys_from_dict(key, v)
            elif isinstance(v, list):
                for d in v:
                    yield from extract_multiple_keys_from_dict(key, d)


def find_file(root_path, file_name):
    """Find a file with a given file name under a given root path.
    Returns:
        str: The full file path from root path if exists, else return empty string.
    """
    for file in os.listdir(root_path):
        file_path = os.path.join(root_path, file)
        if file_path.endswith(file_name):
            return file_path
        elif os.path.isdir(file_path):
            found_file = find_file(file_path, file_name)
            if found_file:
                return found_file
    return ""


@lru_cache
def get_file_displayed_name(file_path):
    """Gets the file name that is displayed in the UI by the file's path.
    If there is no displayed name - returns the file name"""
    file_type = find_type(file_path)
    if FileType.INTEGRATION == file_type:
        return get_yaml(file_path).get("display")
    elif file_type in [
        FileType.SCRIPT,
        FileType.TEST_SCRIPT,
        FileType.PLAYBOOK,
        FileType.TEST_PLAYBOOK,
    ]:
        return get_yaml(file_path).get("name")
    elif file_type in [
        FileType.MAPPER,
        FileType.CLASSIFIER,
        FileType.INCIDENT_FIELD,
        FileType.INCIDENT_TYPE,
        FileType.INDICATOR_FIELD,
        FileType.LAYOUTS_CONTAINER,
        FileType.PRE_PROCESS_RULES,
        FileType.DASHBOARD,
        FileType.WIDGET,
        FileType.REPORT,
        FileType.JOB,
        FileType.WIZARD,
    ]:
        res = get_json(file_path)
        return res.get("name") if isinstance(res, dict) else res[0].get("name")
    elif file_type == FileType.OLD_CLASSIFIER:
        return get_json(file_path).get("brandName")
    elif file_type == FileType.LAYOUT:
        return get_json(file_path).get("TypeName")
    elif file_type == FileType.REPUTATION:
        return get_json(file_path).get("id")
    else:
        return os.path.basename(file_path)


def compare_context_path_in_yml_and_readme(yml_dict, readme_content):
    """
    Gets both README and YML file of Integration and compares the context path between them.
    Scripts are not being checked.
    Args:
        yml_dict: a dictionary representing YML content.
        readme_content: the content string of the readme file.
    Returns: A dictionary as following: {<command_name>:{'only in yml': <set of context paths found only in yml>,
                                                        'only in readme': <set of context paths found only in readme>}}
    """
    different_contexts: dict = {}

    # Gets the data from the README
    # the pattern to get the context part out of command section:
    context_section_pattern = (
        r"\| *\*\*Path\*\* *\| *\*\*Type\*\* *\| *\*\*Description\*\* *\|.(.*?)#{3,5}"
    )
    # the pattern to get the value in the first column under the outputs table:
    context_path_pattern = r"\| *(\S.*?\S) *\| *[^\|]* *\| *[^\|]* *\|"
    readme_content += (
        "### "  # mark end of file so last pattern of regex will be recognized.
    )
    commands = yml_dict.get("script", {})

    # handles scripts
    if not commands:
        return different_contexts
    commands = commands.get("commands", [])
    for command in commands:
        command_name = command.get("name")

        # Gets all context path in the relevant command section from README file
        command_section_pattern = rf" Base Command..`{command_name}`.(.*?)\n### "  # pattern to get command section
        command_section = re.findall(command_section_pattern, readme_content, re.DOTALL)
        if not command_section:
            continue
        if not command_section[0].endswith("###"):
            command_section[
                0
            ] += "###"  # mark end of file so last pattern of regex will be recognized.
        context_section = re.findall(
            context_section_pattern, command_section[0], re.DOTALL
        )
        if not context_section:
            context_path_in_command = set()
        else:
            context_path_in_command = set(
                re.findall(context_path_pattern, context_section[0], re.DOTALL)
            )

            # remove the header line ---- (could be of any length)
            for path in context_path_in_command:
                if not path.replace("-", ""):
                    context_path_in_command.remove(path)
                    break

        # handles cases of old integrations with context in 'important' section
        if "important" in command:
            command.pop("important")

        # Gets all context path in the relevant command section from YML file
        existing_context_in_yml = set(
            extract_multiple_keys_from_dict("contextPath", command)
        )

        # finds diff between YML and README
        only_in_yml_paths = existing_context_in_yml - context_path_in_command
        only_in_readme_paths = context_path_in_command - existing_context_in_yml
        if only_in_yml_paths or only_in_readme_paths:
            different_contexts[command_name] = {
                "only in yml": only_in_yml_paths,
                "only in readme": only_in_readme_paths,
            }

    return different_contexts


def write_yml(yml_path: str, yml_data: Dict):
    with open(yml_path, "w") as f:
        yaml.dump(yml_data, f)  # ruamel preservers multilines


def to_kebab_case(s: str):
    """
    Scan File => scan-file
    Scan File- => scan-file
    *scan,file => scan-file
    Scan     File => scan-file

    """
    if s:
        new_s = s.lower()
        new_s = re.sub("[ ,.-]+", "-", new_s)
        new_s = re.sub("[^A-Za-z0-9-]+", "", new_s)
        m = re.search("[a-z0-9]+(-[a-z0-9]+)*", new_s)
        if m:
            return m.group(0)
        else:
            return new_s

    return s


def to_pascal_case(s: str):
    """
    Scan File => ScanFile
    Scan File- => ScanFile
    *scan,file => ScanFile
    Scan     File => ScanFile
    scan-file => ScanFile
    scan.file => ScanFile

    """
    if s:
        if re.search(r"^[A-Z][a-z]+(?:[A-Z][a-z]+)*$", s):
            return s

        new_s = s.lower()
        new_s = re.sub(r"[ -\.]+", "-", new_s)
        new_s = "".join([t.title() for t in new_s.split("-")])
        new_s = re.sub(r"[^A-Za-z0-9]+", "", new_s)

        return new_s

    return s


def get_approved_usecases() -> list:
    """Gets approved list of usecases from content master

    Returns:
        List of approved usecases
    """
    return get_remote_file(
        "Tests/Marketplace/approved_usecases.json",
        git_content_config=GitContentConfig(
            repo_name=GitContentConfig.OFFICIAL_CONTENT_REPO_NAME
        ),
    ).get("approved_list", [])


def get_pack_metadata(file_path: str) -> dict:
    """Get the pack_metadata dict, of the pack containing the given file path.

    Args:
        file_path(str): file path

    Returns: pack_metadata of the pack, that source_file related to,
        on failure returns {}

    """
    pack_path = file_path if PACKS_DIR in file_path else os.path.realpath(__file__)
    match = re.search(rf".*{PACKS_DIR}[/\\]([^/\\]+)[/\\]?", pack_path)
    directory = match.group() if match else ""

    try:
        metadata_path = os.path.join(directory, PACKS_PACK_META_FILE_NAME)
        pack_metadata, _ = get_dict_from_file(metadata_path)
        return pack_metadata
    except Exception:
        return {}


def is_pack_path(input_path: str) -> bool:
    """
    Checks whether pack given in input path is for a pack.
    Args:
        input_path (str): Input path.
    Examples
        - input_path = 'Packs/BitcoinAbuse
          Returns: True
        - input_path = 'Packs/BitcoinAbuse/Layouts'
          Returns: False
    Returns:
        (bool):
        - True if the input path is for a given pack.
        - False if the input path is not for a given pack.
    """
    return os.path.basename(os.path.dirname(input_path)) == PACKS_DIR


def is_xsoar_supported_pack(file_path: str) -> bool:
    """
    Takes a path to a file and returns a boolean indicating
    whether this file belongs to an XSOAR-supported Pack.

    Args:
        - `file_path` (`str`): The path of the file.

    Returns:
        - `bool`
    """

    return get_pack_metadata(file_path).get(PACK_METADATA_SUPPORT) == XSOAR_SUPPORT


def get_relative_path_from_packs_dir(file_path: str) -> str:
    """Get the relative path for a given file_path starting in the Packs directory"""
    if PACKS_DIR not in file_path or file_path.startswith(PACKS_DIR):
        return file_path

    return file_path[file_path.find(PACKS_DIR) :]


def is_uuid(s: str) -> Optional[Match]:
    """Checks whether given string is a UUID

    Args:
         s (str): The string to check if it is a UUID

    Returns:
        Match: Returns the match if given string is a UUID, otherwise None
    """
    return re.match(UUID_REGEX, s)


def get_release_note_entries(version="") -> list:
    """
    Gets the release notes entries for the current version.

    Args:
        version: The current demisto-sdk version.

    Return:
        list: A list of the release notes given from the CHANGELOG file.
    """

    changelog_file_content = (
        get_remote_file(
            full_file_path="CHANGELOG.md",
            return_content=True,
            git_content_config=GitContentConfig(repo_name="demisto/demisto-sdk"),
        )
        .decode("utf-8")
        .split("\n")
    )

    if not version or "dev" in version:
        version = "Unreleased"

    if f"## {version}" not in changelog_file_content:
        return []

    result = changelog_file_content[changelog_file_content.index(f"## {version}") + 1 :]
    result = result[: result.index("")]

    return result


def get_current_usecases() -> list:
    """Gets approved list of usecases from current branch (only in content repo).

    Returns:
        List of approved usecases from current branch
    """
    if not is_external_repository():
        approved_usecases_json, _ = get_dict_from_file(
            "Tests/Marketplace/approved_usecases.json"
        )
        return approved_usecases_json.get("approved_list", [])
    return []


def get_approved_tags_from_branch() -> Dict[str, List[str]]:
    """Gets approved list of tags from current branch (only in content repo).

    Returns:
        Dict of approved tags from current branch
    """
    if not is_external_repository():
        approved_tags_json, _ = get_dict_from_file(
            "Tests/Marketplace/approved_tags.json"
        )
        if isinstance(approved_tags_json.get("approved_list"), list):
            logger.info(
                "[yellow]You are using a deprecated version of the file aproved_tags.json, consider pulling from master"
                " to update it.[/yellow]"
            )
            return {
                "common": approved_tags_json.get("approved_list", []),
                "xsoar": [],
                "marketplacev2": [],
                "xpanse": [],
            }

        return approved_tags_json.get("approved_list", {})
    return {}


def get_current_categories() -> list:
    """Gets approved list of categories from current branch (only in content repo).

    Returns:
        List of approved categories from current branch
    """
    if is_external_repository():
        return []
    try:
        approved_categories_json, _ = get_dict_from_file(
            "Tests/Marketplace/approved_categories.json"
        )
    except FileNotFoundError:
        logger.warning(
            "File approved_categories.json was not found. Getting from remote."
        )
        approved_categories_json = get_remote_file(
            "Tests/Marketplace/approved_categories.json"
        )
    return approved_categories_json.get("approved_list", [])


@contextmanager
def suppress_stdout():
    """
    Temporarily suppress console output without effecting error outputs.
    Example of use:

        with suppress_stdout():
            logger.info('This message will not be printed')
        logger.info('This message will be printed')
    """
    with open(os.devnull, "w") as devnull:
        try:
            old_stdout = sys.stdout
            sys.stdout = devnull
            yield
        finally:
            sys.stdout = old_stdout


def get_definition_name(path: str, pack_path: str) -> Optional[str]:
    r"""
    param:
        path (str): path to the file which needs a definition name (generic field\generic type file)
        pack_path (str): relevant pack path

    :rtype: ``str``
    :return:
        for generic type and generic field return associated generic definition name folder

    """

    try:
        file_dictionary = get_json(path)
        definition_id = file_dictionary["definitionId"]
        generic_def_path = os.path.join(pack_path, "GenericDefinitions")
        file_names_lst = os.listdir(generic_def_path)
        for file in file_names_lst:
            if str.find(file, definition_id):
                def_file_path = os.path.join(generic_def_path, file)
                def_file_dictionary = get_json(def_file_path)
                cur_id = def_file_dictionary["id"]
                if cur_id == definition_id:
                    return def_file_dictionary["name"]

        logger.info("Was unable to find the file for definitionId " + definition_id)
        return None

    except (FileNotFoundError, AttributeError):
        logger.info(
            "Error while retrieving definition name for definitionId "
            + definition_id
            + "\n Check file structure and make sure all relevant fields are entered properly"
        )
        return None


def is_iron_bank_pack(file_path):
    metadata = get_pack_metadata(file_path)
    return PACK_METADATA_IRON_BANK_TAG in metadata.get("tags", [])


def get_script_or_sub_playbook_tasks_from_playbook(
    searched_entity_name: str, main_playbook_data: Dict
) -> List[Dict]:
    """Get the tasks data for a task running the searched_entity_name (script/playbook).

    Returns:
        List. A list of dicts representing tasks running the searched_entity_name.
    """
    searched_tasks: List = []
    tasks = main_playbook_data.get("tasks", {})
    if not tasks:
        return searched_tasks

    for task_data in tasks.values():
        task_details = task_data.get("task", {})
        found_entity = searched_entity_name in {
            task_details.get("scriptName"),
            task_details.get("playbookName"),
        }

        if found_entity:
            searched_tasks.append(task_data)

    return searched_tasks


def extract_docker_image_from_text(text: str, with_no_tag: bool = False):
    """
    Strips the docker image version from a given text.

    Args:
        text (str): the text to extract the docker image from
        with_no_tag (bool): whether to return the docker image without its tag,
            for example if True then demisto/tesseract:1.0.0.36078 --> tesseract

    Returns:
        str: The docker image version if exists, otherwise, return None.
    """
    match = re.search(r"(demisto/.+:([0-9]+)(((\.)[0-9]+)+))", text)
    if match:
        docker_image = match.group(1)
        if with_no_tag:
            return docker_image.replace("demisto/", "").split(":")[0]
        return docker_image
    else:
        return None


def get_current_repo() -> Tuple[str, str, str]:
    try:
        git_repo = git.Repo(os.getcwd(), search_parent_directories=True)
        parsed_git = giturlparse.parse(git_repo.remotes.origin.url)
        host = parsed_git.host
        if "@" in host:
            host = host.split("@")[1]
        return host, parsed_git.owner, parsed_git.repo
    except git.InvalidGitRepositoryError:
        logger.info("[yellow]git repo is not found[/yellow]")
        return "Unknown source", "", ""


def get_item_marketplaces(
    item_path: str,
    item_data: Dict = None,
    packs: Dict[str, Dict] = None,
    item_type: str = None,
) -> List:
    """
    Return the supporting marketplaces of the item.

    Args:
        item_path: the item path.
        item_data: the item data.
        packs: the pack mapping from the ID set.
        item_type: The item type.

    Returns: the list of supporting marketplaces.
    """

    if item_type and item_type in SIEM_ONLY_ENTITIES:
        return [MarketplaceVersions.MarketplaceV2.value]

    if not item_data:
        file_type = Path(item_path).suffix
        item_data = get_file(item_path)

    # first check, check field 'marketplaces' in the item's file
    marketplaces = item_data.get("marketplaces", [])  # type: ignore

    # second check, check the metadata of the pack
    if not marketplaces:
        if "pack_metadata" in item_path:
            # default supporting marketplace
            marketplaces = [MarketplaceVersions.XSOAR.value]
        else:
            pack_name = get_pack_name(item_path)
            if packs and packs.get(pack_name):
                marketplaces = packs.get(pack_name, {}).get(
                    "marketplaces", [MarketplaceVersions.XSOAR.value]
                )
            else:
                marketplaces = get_mp_types_from_metadata_by_item(item_path)

    return marketplaces


def get_mp_types_from_metadata_by_item(file_path):
    """
    Get the supporting marketplaces for the given content item, defined by the mp field in the metadata.
    If the field doesnt exist in the pack's metadata, consider as xsoar only.
    Args:
        file_path: path to content item in content repo

    Returns:
        list of names of supporting marketplaces (current options are marketplacev2 and xsoar)
    """
    if (
        METADATA_FILE_NAME in Path(file_path).parts
    ):  # for when the type is pack, the item we get is the metadata path
        metadata_path = file_path
    else:
        metadata_path_parts = get_pack_dir(file_path)
        metadata_path = Path(*metadata_path_parts) / METADATA_FILE_NAME

    try:
        with open(metadata_path) as metadata_file:
            metadata = json.load(metadata_file)
            marketplaces = metadata.get(MARKETPLACE_KEY_PACK_METADATA)
            if not marketplaces:
                return [MarketplaceVersions.XSOAR.value]
            return marketplaces
    except FileNotFoundError:
        return []


def get_pack_dir(path):
    """
    Used for testing packs where the location of the "Packs" dir is not constant.
    Args:
        path: path of current file

    Returns:
        the path starting from Packs dir

    """
    parts = Path(path).parts
    for index in range(len(parts)):
        if parts[index] == "Packs":
            return parts[: index + 2]
    return []


@contextmanager
def ProcessPoolHandler() -> ProcessPool:
    """Process pool Handler which terminate all processes in case of Exception.

    Yields:
        ProcessPool: Pebble process pool.
    """
    with ProcessPool(max_workers=cpu_count()) as pool:
        try:
            yield pool
        except Exception:
            logger.info("[red]Gracefully release all resources due to Error...[/red]")
            raise
        finally:
            pool.close()
            pool.join()


def wait_futures_complete(futures: List[ProcessFuture], done_fn: Callable):
    """Wait for all futures to complete, Raise exception if occurred.

    Args:
        futures: futures to wait for.
        done_fn: Function to run on result.
    Raises:
        Exception: Raise caught exception for further cleanups.
    """
    for future in as_completed(futures):
        try:
            result = future.result()
            done_fn(result)
        except Exception as e:
            logger.info(f"[red]{e}[/red]")
            raise


def get_api_module_dependencies(pkgs, id_set_path):
    """
    Get all paths to integrations and scripts dependent on api modules that are found in the modified files.
    Args:
        pkgs: the pkgs paths found as modified to run lint on (including the api module files)
        id_set_path: path to id set
    Returns:
        a list of the paths to the scripts and integration found dependent on the modified api modules.
    """

    id_set = open_id_set_file(id_set_path)
    changed_api_modules = {pkg.name for pkg in pkgs if API_MODULES_PACK in pkg.parts}
    scripts = id_set.get(IdSetKeys.SCRIPTS.value, [])
    integrations = id_set.get(IdSetKeys.INTEGRATIONS.value, [])
    using_scripts, using_integrations = [], []
    for script in scripts:
        script_info = list(script.values())[0]
        script_name = script_info.get("name")
        script_api_modules = script_info.get("api_modules", [])
        if intersection := changed_api_modules & set(script_api_modules):
            logger.debug(f"found script {script_name} dependent on {intersection}")
            using_scripts.extend(list(script.values()))

    for integration in integrations:
        integration_info = list(integration.values())[0]
        integration_name = integration_info.get("name")
        script_api_modules = integration_info.get("api_modules", [])
        if intersection := changed_api_modules & set(script_api_modules):
            logger.debug(
                f"found integration {integration_name} dependent on {intersection}"
            )
            using_integrations.extend(list(integration.values()))

    using_scripts_pkg_paths = [
        Path(script.get("file_path")).parent.absolute() for script in using_scripts
    ]
    using_integrations_pkg_paths = [
        Path(integration.get("file_path")).parent.absolute()
        for integration in using_integrations
    ]
    return list(set(using_integrations_pkg_paths + using_scripts_pkg_paths))


def listdir_fullpath(dir_name: str) -> List[str]:
    return [os.path.join(dir_name, f) for f in os.listdir(dir_name)]


def get_scripts_and_commands_from_yml_data(data, file_type):
    """Get the used scripts, playbooks and commands from the yml data

    Args:
        data: The yml data as extracted with get_yaml
        file_type: The FileType of the data provided.

    Return (list of found { 'id': command name, 'source': command source }, list of found script and playbook names)
    """
    commands = []
    detailed_commands = []
    scripts_and_pbs = []
    if file_type in {FileType.TEST_PLAYBOOK, FileType.PLAYBOOK}:
        tasks = data.get("tasks")
        for task_num in tasks.keys():
            task = tasks[task_num]
            inner_task = task.get("task")
            task_type = task.get("type")
            if inner_task and task_type == "regular" or task_type == "playbook":
                if inner_task.get("iscommand"):
                    commands.append(inner_task.get("script"))
                else:
                    if task_type == "playbook":
                        scripts_and_pbs.append(inner_task.get("playbookName"))
                    elif inner_task.get("scriptName"):
                        scripts_and_pbs.append(inner_task.get("scriptName"))
        if file_type == FileType.PLAYBOOK:
            playbook_id = get_entity_id_by_entity_type(data, PLAYBOOKS_DIR)
            scripts_and_pbs.append(playbook_id)

    if file_type == FileType.SCRIPT:
        script_id = get_entity_id_by_entity_type(data, SCRIPTS_DIR)
        scripts_and_pbs = [script_id]
        if data.get("dependson"):
            commands = data.get("dependson").get("must", [])

    if file_type == FileType.INTEGRATION:
        integration_commands = data.get("script", {}).get("commands")
        for integration_command in integration_commands:
            commands.append(integration_command.get("name"))

    for command in commands:
        command_parts = command.split("|||")
        if len(command_parts) == 2:
            detailed_commands.append(
                {"id": command_parts[1], "source": command_parts[0]}
            )
        else:
            detailed_commands.append({"id": command_parts[0]})

    return detailed_commands, scripts_and_pbs


def get_url_with_retries(url: str, retries: int, backoff_factor: int = 1, **kwargs):
    kwargs["stream"] = True
    session = requests.Session()
    exception = Exception()
    for _ in range(retries):
        response = session.get(url, **kwargs)
        try:
            response.raise_for_status()
        except HTTPError as error:
            exception = error
        else:
            return response
        sleep(backoff_factor)
    raise exception


def order_dict(data):
    """
    Order dict by default order
    """
    return OrderedDict(
        {
            k: order_dict(v) if isinstance(v, dict) else v
            for k, v in sorted(data.items())
        }
    )


def extract_none_deprecated_command_names_from_yml(yml_data: dict) -> list:
    """
    Go over all the commands in a yml file and return their names.
    Args:
        yml_data (dict): the yml content as a dict

    Returns:
        list: a list of all the commands names
    """
    commands_ls = []
    for command in yml_data.get("script", {}).get("commands", {}):
        if command.get("name") and not command.get("deprecated"):
            commands_ls.append(command.get("name"))
    return commands_ls


def extract_deprecated_command_names_from_yml(yml_data: dict) -> list:
    """
    Go over all the commands in a yml file and return their names.
    Args:
        yml_data (dict): the yml content as a dict

    Returns:
        list: a list of all the commands names
    """
    commands_ls = []
    for command in yml_data.get("script", {}).get("commands", {}):
        if command.get("deprecated"):
            commands_ls.append(command.get("name"))
    return commands_ls


def remove_copy_and_dev_suffixes_from_str(field_name: str) -> str:
    for _ in range(field_name.count("_")):
        for suffix in SUFFIX_TO_REMOVE:
            if field_name.endswith(suffix):
                field_name = field_name[: -len(suffix)]
    return field_name


def get_display_name(file_path, file_data={}) -> str:
    """Gets the entity display name from the file.

    :param file_path: The entity file path
    :param file_data: The entity file data

    :rtype: ``str``
    :return The display name
    """
    if not file_data:
        file_extension = os.path.splitext(file_path)[1]
        if file_extension in [".yml", ".json"]:
            file_data = get_file(file_path)

    if "display" in file_data:
        name = file_data.get("display", None)
    elif "layout" in file_data and isinstance(file_data["layout"], dict):
        name = file_data["layout"].get("id")
    elif "name" in file_data:
        name = file_data.get("name", None)
    elif "TypeName" in file_data:
        name = file_data.get("TypeName", None)
    elif "brandName" in file_data:
        name = file_data.get("brandName", None)
    elif "id" in file_data:
        name = file_data.get("id", None)
    elif "trigger_name" in file_data:
        name = file_data.get("trigger_name")
    elif "rule_name" in file_data:
        name = file_data.get("rule_name")

    elif (
        "dashboards_data" in file_data
        and file_data.get("dashboards_data")
        and isinstance(file_data["dashboards_data"], list)
    ):
        dashboard_data = file_data.get("dashboards_data", [{}])[0]
        name = dashboard_data.get("name")

    elif (
        "templates_data" in file_data
        and file_data.get("templates_data")
        and isinstance(file_data["templates_data"], list)
    ):
        r_name = file_data.get("templates_data", [{}])[0]
        name = r_name.get("report_name")

    else:
        name = os.path.basename(file_path)
    return name


def get_invalid_incident_fields_from_mapper(
    mapper_incident_fields: Dict[str, Dict], mapping_type: str, content_fields: List
) -> List[str]:
    """
    Get a list of incident fields which are not part of the content items (not part of id_json) from a specific
    interalMapping attribute.

    Args:
        mapper_incident_fields (dict[str, dict]): a dict of incident fields which belongs to a specific interalMapping.
        mapping_type (str): type of the mapper, either 'mapping-incoming' or 'mapping-outgoing'.
        content_fields (list[str]): list of available content fields.

    Returns:
        list[str]: all the invalid incident fields which are not part of the content items.

    Raises:
        ValueError: in case the mapping type has an incorrect value provided.
    """
    if mapping_type not in {"mapping-incoming", "mapping-outgoing"}:
        raise ValueError(
            f"Invalid mapping-type value {mapping_type}, should be: mapping-incoming/mapping-outgoing"
        )

    non_existent_fields = []

    for inc_name, inc_info in mapper_incident_fields.items():
        # incoming mapper
        if mapping_type == "mapping-incoming":
            if (
                inc_name not in content_fields
                and inc_name.lower() not in content_fields
            ):
                non_existent_fields.append(inc_name)
        # outgoing mapper
        if mapping_type == "mapping-outgoing":
            # for inc timer type: "field.StartDate, and for using filters: "simple": "".
            if simple := inc_info.get("simple"):
                if "." in simple:
                    simple = simple.split(".")[0]
                if (
                    simple not in content_fields
                    and simple.lower() not in content_fields
                ):
                    non_existent_fields.append(inc_name)

    return non_existent_fields


def get_invalid_incident_fields_from_layout(
    layout_incident_fields: List[Dict], content_fields: List[str]
) -> List[str]:
    """
    Get a list of incident fields which are not part of the content items (not part of id_json) from a specific
    layout item/section.

    Args:
        layout_incident_fields (list[dict]): a list of incident fields which
            belongs to a specific section/item in the layout.
        content_fields (list[str]): list of available content fields.

    Returns:
        list[str]: all the invalid incident fields which are not part of the content items.
    """
    non_existent_fields = []

    if layout_incident_fields and content_fields:
        for incident_field_info in layout_incident_fields:
            inc_field_id = normalize_field_name(
                field=incident_field_info.get("fieldId", "")
            )
            if (
                inc_field_id
                and inc_field_id.lower() not in content_fields
                and inc_field_id not in content_fields
            ):
                non_existent_fields.append(inc_field_id)

    return non_existent_fields


def normalize_field_name(field: str) -> str:
    """
    Get the raw field from a layout/mapper field.

    Input Example:
        field = incident_employeenumber

    Args:
        field (str): the incident/indicator field.
    """
    return field.replace("incident_", "").replace("indicator_", "")


STRING_TO_BOOL_MAP = {
    "y": True,
    "1": True,
    "yes": True,
    "true": True,
    "n": False,
    "0": False,
    "no": False,
    "false": False,
    "t": True,
    "f": False,
}


def string_to_bool(
    input_: Any,
    default_when_empty: Optional[bool] = None,
) -> bool:
    try:
        return STRING_TO_BOOL_MAP[str(input_).lower()]
    except (KeyError, TypeError):
        if input_ in ("", None) and default_when_empty is not None:
            return default_when_empty

    raise ValueError(f"cannot convert {input_} to bool")


def field_to_cli_name(field_name: str) -> str:
    """
    Returns the CLI name of an incident/indicator field by removing non letters/numbers
    characters and lowering capitalized letters.

    Input Example:
        field = Employee Number
    Output:
        employeenumber

    Args:
        field_name (str): the incident/indicator field name.
    """
    return re.sub(NON_LETTERS_OR_NUMBERS_PATTERN, "", field_name).lower()


def extract_field_from_mapping(mapping_value: str) -> str:
    """Given an outgoing-mapping value, returns the incident/indicator field used for the mapping.
    If mapping_value is surrounded by quotes ("<>"), it means the mapping value is a string and no field
    should be returned.

    Args:
        mapping_value (str): An outgoing-mapping value, which may contain an incident/indicator field.

    Returns:
        str: An incident/indicator field, or an empty string if not a field.
    """
    if not mapping_value or re.match(r"\"([^.]+).*\"", mapping_value):  # not a field
        return ""
    if field_name := re.match(r"\$\{([^.]*)[^}]*\}|([^$.]*).*", mapping_value):
        if field_name.groups()[0] is not None:
            return field_name.groups()[0]
        if len(field_name.groups()) > 1:
            return field_name.groups()[1]
    return mapping_value


def get_pack_paths_from_files(file_paths: Iterable[str]) -> list:
    """Returns the pack paths from a list/set of files"""
    pack_paths = {f"Packs/{get_pack_name(file_path)}" for file_path in file_paths}
    return list(pack_paths)


def replace_incident_to_alert(value: str) -> str:
    if not isinstance(value, str):
        return value

    new_value = value
    for pattern, replace_with in TABLE_INCIDENT_TO_ALERT.items():
        new_value = re.sub(pattern, replace_with, new_value)
    return new_value


def replace_alert_to_incident(value: str) -> str:
    if not isinstance(value, str):
        return value

    new_value = value
    for incident, alert in TABLE_INCIDENT_TO_ALERT.items():
        new_value = re.sub(alert, incident, new_value)
    return new_value


def get_id(file_content: Dict) -> Union[str, None]:
    """
    Get ID from a dict based content object.

    Args:
        file_content: the content of the file.

    Returns:
        str: the ID of the content item in case found, None otherwise.
    """
    if "commonfields" in file_content:
        return file_content["commonfields"].get("id")
    elif "dashboards_data" in file_content:
        return file_content["dashboards_data"][0].get("global_id")
    elif "templates_data" in file_content:
        return file_content["templates_data"][0].get("global_id")

    for key in ("global_rule_id", "trigger_id", "content_global_id", "rule_id"):
        if key in file_content:
            return file_content[key]

    return file_content.get("id")


def parse_marketplace_kwargs(kwargs: Dict[str, Any]) -> MarketplaceVersions:
    """
    Supports both the `marketplace` argument and `xsiam`.
    Raises an error when both are supplied.
    """
    marketplace = kwargs.pop("marketplace", None)  # removing to not pass it twice later
    is_xsiam = kwargs.get("xsiam")

    if (
        marketplace
        and is_xsiam
        and MarketplaceVersions(marketplace) != MarketplaceVersions.MarketplaceV2
    ):
        raise ValueError(
            "The arguments `marketplace` and `xsiam` cannot be used at the same time, remove one of them."
        )

    if is_xsiam:
        return MarketplaceVersions.MarketplaceV2

    if marketplace:
        return MarketplaceVersions(marketplace)

    logger.debug(
        "neither marketplace nor is_xsiam provided, using default marketplace=XSOAR"
    )
    return MarketplaceVersions.XSOAR  # default


def get_api_module_dependencies_from_graph(
    changed_api_modules: Set[str], graph: "ContentGraphInterface"
) -> List:
    if changed_api_modules:
        dependent_items = []
        for changed_api_module in changed_api_modules:
            logger.info(
                f"Checking for packages dependent on the modified API module {changed_api_module}..."
            )
            api_module_nodes = graph.search(
                object_id=changed_api_module, all_level_imports=True
            )
            # search return the one node of the changed_api_module
            api_module_node = api_module_nodes[0] if api_module_nodes else None
            if not api_module_node:
                raise ValueError(
                    f"The modified API module `{changed_api_module}` was not found in the "
                    f"content graph."
                )

            dependent_items += [
                dependency for dependency in api_module_node.imported_by
            ]

        if dependent_items:
            logger.info(
                f"Found [cyan]{len(dependent_items)}[/cyan] content items that import- {changed_api_module}. "
                "Executing update-release-notes on those as well."
            )
        return dependent_items

    logger.info("No dependent packages found.")
    return []


def parse_multiple_path_inputs(
    input_path: Optional[Union[Path, str, List[Path], Tuple[Path]]]
) -> Optional[Tuple[Path, ...]]:
    if not input_path:
        return ()

    if isinstance(input_path, Path):
        return (input_path,)

    if isinstance(input_path, str):
        return tuple(Path(path_str) for path_str in input_path.split(","))

    if isinstance(input_path, (list, tuple)) and isinstance(
        (result := tuple(input_path))[0], Path
    ):
        return result

    raise ValueError(f"Cannot parse paths from {input_path}")<|MERGE_RESOLUTION|>--- conflicted
+++ resolved
@@ -124,11 +124,6 @@
 
 logger = logging.getLogger("demisto-sdk")
 
-<<<<<<< HEAD
-json = JSON_Handler()
-yaml = YAML_Handler()
-=======
->>>>>>> b1862ab3
 yaml_safe_load = YAML_Handler(typ="safe")
 
 urllib3.disable_warnings()
@@ -885,11 +880,7 @@
 def get_yaml(file_path, cache_clear=False, keep_order: bool = True):
     if cache_clear:
         get_file.cache_clear()
-<<<<<<< HEAD
-    return get_file(file_path, "yml", clear_cache=cache_clear, keep_order=keep_order)
-=======
     return get_file(file_path, clear_cache=cache_clear, keep_order=keep_order)
->>>>>>> b1862ab3
 
 
 def get_json(file_path, cache_clear=False):
