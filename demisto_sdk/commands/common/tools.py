--- conflicted
+++ resolved
@@ -2029,48 +2029,6 @@
     return last_commit
 
 
-<<<<<<< HEAD
-=======
-def get_content_path(relative_path: Optional[Path] = None) -> Path:
-    """Get abs content path, from any CWD
-    Args:
-        Optional[Path]: Path to file or folder in content repo. If not provided, the environment variable or cwd will be used.
-    Returns:
-        str: Absolute content path
-    """
-    # ValueError can be suppressed since as default, the environment variable or git.Repo can be used to find the content path.
-    with contextlib.suppress(ValueError):
-        if relative_path:
-            return (
-                relative_path.absolute().parent
-                if relative_path.name == "Packs"
-                else find_pack_folder(relative_path.absolute()).parent.parent
-            )
-    try:
-        if content_path := os.getenv("DEMISTO_SDK_CONTENT_PATH"):
-            git_repo = git.Repo(content_path)
-            logger.debug(f"Using content path: {content_path}")
-        else:
-            git_repo = git.Repo(Path.cwd(), search_parent_directories=True)
-
-        remote_url = git_repo.remote().urls.__next__()
-        is_fork_repo = "content" in remote_url
-        is_external_repo = is_external_repository()
-
-        if not is_fork_repo and not is_external_repo:
-            raise git.InvalidGitRepositoryError
-        if not git_repo.working_dir:
-            return Path.cwd()
-        return Path(git_repo.working_dir)
-    except (git.InvalidGitRepositoryError, git.NoSuchPathError):
-        if not os.getenv("DEMISTO_SDK_IGNORE_CONTENT_WARNING"):
-            logger.info(
-                "[yellow]Please run demisto-sdk in content repository![/yellow]"
-            )
-    return Path(".")
-
-
->>>>>>> 528c9e09
 def run_command_os(
     command: str, cwd: Union[Path, str], env: Union[os._Environ, dict] = os.environ
 ) -> Tuple[str, str, int]:
