--- conflicted
+++ resolved
@@ -547,8 +547,6 @@
         data['pack'] = pack
     if kind:
         data['kind'] = kind
-<<<<<<< HEAD
-=======
     data['incident_and_indicator_types'] = list(incident_indicator_types_dependency)
     if incident_indicator_fields_dependency['fieldId']:
         data['incident_and_indicator_fields'] = incident_indicator_fields_dependency['fieldId']
@@ -576,7 +574,6 @@
     if pack:
         data['pack'] = pack
     data['file_path'] = path
->>>>>>> 4f0782c7
     data['incident_and_indicator_types'] = list(incident_indicator_types_dependency)
     if incident_indicator_fields_dependency['fieldId']:
         data['incident_and_indicator_fields'] = incident_indicator_fields_dependency['fieldId']
@@ -657,11 +654,7 @@
     for integration in all_integrations:
         integration_name = next(iter(integration))
         integration_commands = integration.get(integration_name).get('commands')
-<<<<<<< HEAD
-        if reputation_command in integration_commands:
-=======
         if integration_commands and reputation_command in integration_commands:
->>>>>>> 4f0782c7
             associated_integrations.add(integration_name)
 
     if name:
@@ -1285,14 +1278,9 @@
         # Has to be called after 'Integrations' is called
         if 'IndicatorTypes' in objects_to_create:
             print_color("\nStarting iteration over Indicator Types", LOG_COLORS.GREEN)
-<<<<<<< HEAD
-            for arr in pool.map(partial(process_indicator_types, print_logs=print_logs, all_integrations=integration_list),
-                                get_general_paths(INDICATOR_TYPES_DIR)):
-=======
             for arr in pool.map(
                     partial(process_indicator_types, print_logs=print_logs, all_integrations=integration_list),
                     get_general_paths(INDICATOR_TYPES_DIR)):
->>>>>>> 4f0782c7
                 indicator_types_list.extend(arr)
 
         progress_bar.update(1)
