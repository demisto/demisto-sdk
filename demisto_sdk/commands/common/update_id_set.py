--- conflicted
+++ resolved
@@ -10,7 +10,6 @@
 from distutils.version import LooseVersion
 from enum import Enum
 from functools import partial
-from genericpath import exists
 from multiprocessing import Pool, cpu_count
 from typing import Callable, Optional, Tuple
 
@@ -1396,15 +1395,6 @@
     new_ids_dict['Widgets'] = sort(widgets_list)
     new_ids_dict['Mappers'] = sort(mappers_list)
 
-<<<<<<< HEAD
-=======
-    if id_set_path:
-        if not exists(id_set_path):
-            intermediate_dirs = os.path.dirname(os.path.abspath(id_set_path))
-            os.makedirs(intermediate_dirs, exist_ok=True)
-        with open(id_set_path, 'w+') as id_set_file:
-            json.dump(new_ids_dict, id_set_file, indent=4)
->>>>>>> eae33408
     exec_time = time.time() - start_time
     print_color("Finished the creation of the id_set. Total time: {} seconds".format(exec_time), LOG_COLORS.GREEN)
 
