--- conflicted
+++ resolved
@@ -63,15 +63,9 @@
                          'Layouts', 'Mappers', 'Lists', 'ParsingRules', 'ModelingRules',
                          'CorrelationRules', 'XSIAMDashboards', 'XSIAMReports', 'Triggers', 'XDRCTemplates']
 
-<<<<<<< HEAD
-CONTENT_XPANSE_ENTITIES = ['Packs', 'Integrations', 'Scripts', 'Playbooks', 'IncidentFields']
-
-ID_SET_XPANSE_ENTITIES = ['integrations', 'scripts', 'playbooks', 'IncidentFields']
-=======
 CONTENT_XPANSE_ENTITIES = ['Packs', 'Integrations', 'Scripts', 'Playbooks', 'IncidentFields', 'IncidentTypes']
 
 ID_SET_XPANSE_ENTITIES = ['integrations', 'scripts', 'playbooks', 'IncidentFields', 'IncidentTypes']
->>>>>>> adf55620
 
 
 BUILT_IN_FIELDS = [
