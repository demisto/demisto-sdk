--- conflicted
+++ resolved
@@ -22,18 +22,11 @@
     DEFAULT_ID_SET_PATH, GENERIC_DEFINITIONS_DIR, GENERIC_FIELDS_DIR,
     GENERIC_MODULES_DIR, GENERIC_TYPES_DIR, INCIDENT_FIELDS_DIR,
     INCIDENT_TYPES_DIR, INDICATOR_FIELDS_DIR, INDICATOR_TYPES_DIR, JOBS_DIR,
-<<<<<<< HEAD
     LAYOUTS_DIR, LISTS_DIR, MAPPERS_DIR, MARKETPLACE_KEY_PACK_METADATA,
     MP_V2_ID_SET_PATH, REPORTS_DIR, SCRIPTS_DIR, TEST_PLAYBOOKS_DIR,
     WIDGETS_DIR, FileType, MarketplaceVersions)
 from demisto_sdk.commands.common.tools import (LOG_COLORS, find_type, get_json,
                                                get_mp_types_by_item,
-=======
-    LAYOUTS_DIR, LISTS_DIR, MAPPERS_DIR, REPORTS_DIR, SCRIPTS_DIR,
-    TEST_PLAYBOOKS_DIR, WIDGETS_DIR, FileType)
-from demisto_sdk.commands.common.tools import (LOG_COLORS, find_type,
-                                               get_current_repo, get_json,
->>>>>>> 709ccb3f
                                                get_pack_name, get_yaml,
                                                print_color, print_error,
                                                print_warning)
