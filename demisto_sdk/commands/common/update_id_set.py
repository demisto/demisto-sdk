import copy
import glob
import itertools
import os
import re
import time
from collections import OrderedDict
from datetime import datetime
from distutils.version import LooseVersion
from enum import Enum
from functools import partial
from multiprocessing import Pool, cpu_count
from pathlib import Path
from typing import Callable, Dict, List, Optional, Tuple

import click
import networkx

from demisto_sdk.commands.common.constants import (
    CLASSIFIERS_DIR, COMMON_TYPES_PACK, CORRELATION_RULES_DIR, DASHBOARDS_DIR,
    DEFAULT_CONTENT_ITEM_FROM_VERSION, DEFAULT_CONTENT_ITEM_TO_VERSION,
    DEFAULT_ID_SET_PATH, GENERIC_DEFINITIONS_DIR, GENERIC_FIELDS_DIR,
    GENERIC_MODULES_DIR, GENERIC_TYPES_DIR, INCIDENT_FIELDS_DIR,
    INCIDENT_TYPES_DIR, INDICATOR_FIELDS_DIR, INDICATOR_TYPES_DIR, JOBS_DIR,
<<<<<<< HEAD
    LAYOUTS_DIR, LISTS_DIR, MAPPERS_DIR, MODELING_RULES_DIR, MP_V2_ID_SET_PATH,
    PARSING_RULES_DIR, REPORTS_DIR, SCRIPTS_DIR, TEST_PLAYBOOKS_DIR,
    TRIGGER_DIR, WIDGETS_DIR, XSIAM_DASHBOARDS_DIR, XSIAM_REPORTS_DIR,
    FileType, MarketplaceVersions)
=======
    LAYOUTS_DIR, LISTS_DIR, MAPPERS_DIR, MP_V2_ID_SET_PATH, REPORTS_DIR,
    SCRIPTS_DIR, TEST_PLAYBOOKS_DIR, WIDGETS_DIR, FileType,
    MarketplaceVersions)
from demisto_sdk.commands.common.handlers import JSON_Handler
>>>>>>> 3053cd11
from demisto_sdk.commands.common.tools import (LOG_COLORS, find_type,
                                               get_current_repo, get_file,
                                               get_item_marketplaces, get_json,
                                               get_pack_name, get_yaml,
                                               print_color, print_error,
                                               print_warning)
from demisto_sdk.commands.unify.integration_script_unifier import \
    IntegrationScriptUnifier

json = JSON_Handler()


CONTENT_ENTITIES = ['Packs', 'Integrations', 'Scripts', 'Playbooks', 'TestPlaybooks', 'Classifiers',
                    'Dashboards', 'IncidentFields', 'IncidentTypes', 'IndicatorFields', 'IndicatorTypes',
                    'Layouts', 'Reports', 'Widgets', 'Mappers', 'GenericTypes',
                    'GenericFields', 'GenericModules', 'GenericDefinitions', 'Lists', 'Jobs']

ID_SET_ENTITIES = ['integrations', 'scripts', 'playbooks', 'TestPlaybooks', 'Classifiers',
                   'Dashboards', 'IncidentFields', 'IncidentTypes', 'IndicatorFields', 'IndicatorTypes',
                   'Layouts', 'Reports', 'Widgets', 'Mappers', 'GenericTypes', 'GenericFields', 'GenericModules',
                   'GenericDefinitions', 'Lists', 'Jobs', 'ParsingRules', 'ModelingRules',
                   'CorrelationRules', 'XSIAMDashboards', 'XSIAMReports', 'Triggers']

CONTENT_MP_V2_ENTITIES = ['Integrations', 'Scripts', 'Playbooks', 'TestPlaybooks', 'Classifiers',
                          'IncidentFields', 'IncidentTypes', 'IndicatorFields', 'IndicatorTypes',
                          'Layouts', 'Mappers', 'Packs', 'Lists', 'ParsingRules', 'ModelingRules',
                          'CorrelationRules', 'XSIAMDashboards', 'XSIAMReports', 'Triggers']

ID_SET_MP_V2_ENTITIES = ['integrations', 'scripts', 'playbooks', 'TestPlaybooks', 'Classifiers',
                         'IncidentFields', 'IncidentTypes', 'IndicatorFields', 'IndicatorTypes',
                         'Layouts', 'Mappers', 'Lists', 'ParsingRules', 'ModelingRules',
                         'CorrelationRules', 'XSIAMDashboards', 'XSIAMReports', 'Triggers']

BUILT_IN_FIELDS = [
    "name",
    "details",
    "severity",
    "owner",
    "dbotCreatedBy",
    "type",
    "dbotSource",
    "category",
    "dbotStatus",
    "playbookId",
    "dbotCreated",
    "dbotClosed",
    "occurred",
    "dbotDueDate",
    "dbotModified",
    "dbotTotalTime",
    "reason",
    "closeReason",
    "closeNotes",
    "closingUserId",
    "reminder",
    "phase",
    "roles",
    "labels",
    "attachment",
    "runStatus",
    "sourceBrand",
    "sourceInstance",
    "CustomFields",
    "droppedCount",
    "linkedCount",
    "feedBased",
    "id",
    "xsoarReadOnlyRoles",
    "dbotMirrorId",
    "dbotMirrorInstance",
    "dbotMirrorDirection",
    "dbotMirrorTags",
    "dbotMirrorLastSync"
]


def add_item_to_exclusion_dict(excluded_items_from_id_set: dict, file_path: str, item_id: str) -> None:
    """
    Adds an item to the exclusion dict

    Args:
        excluded_items_from_id_set: the dict that holds the excluded items, aggregated by packs
        file_path: the file path of the item
        item_id: the ID of the item

    """
    pack_name = get_pack_name(file_path)
    item_type = find_type(file_path, ignore_sub_categories=True).value

    item_type = "classifier" if item_type == "classifier_5_9_9" else item_type
    excluded_items_from_id_set[pack_name] = {(item_type, item_id)}  # set of tuples


def does_dict_have_alternative_key(data: dict) -> bool:
    """
        Check if a key that ends with "_x2" exists in the dict (including inner levels)
        Args:
            data (dict): the data dict to search in

        Returns: True if found such a key, else False

    """

    # start searching in the first level keys
    for key in data:
        if isinstance(key, str) and key.endswith('_x2'):
            return True

    for key, value in data.items():
        if isinstance(value, dict):
            if does_dict_have_alternative_key(value):
                return True

    return False


def should_skip_item_by_mp(file_path: str, marketplace: str, excluded_items_from_id_set: dict,
                           packs: Dict[str, Dict] = None, print_logs: bool = False, item_type: str = None):
    """
    Checks if the item given (as path) should be part of the current generated id set.
     The checks are in this order:
     1. Check if the given item has the right marketplaces under the 'marketplaces' in the item's file,
     2. Otherwise, we check if the item is inside a pack that it's pack metadata 'marketplaces' field does not include
     the current marketplace we are creating this id set for.
     If there are no 'marketplaces' fields in the the item's file and the metadata, the item is set as xsoar only.

    Args:
        file_path: path to content item
        marketplace: the marketplace this current generated id set is for
        excluded_items_from_id_set: the dict that holds the excluded items, aggregated by packs
        packs: the pack mapping from the ID set.
        print_logs: whether to pring logs
        item_type: The item type.

    Returns: True if should be skipped, else False

    """

    if not marketplace:
        return False

    # first check, check field 'marketplaces' in the item's file
    file_type = Path(file_path).suffix
    try:
        item_data = get_file(file_path, file_type)
    except (ValueError, FileNotFoundError, IsADirectoryError):
        return True

    item_marketplaces = get_item_marketplaces(file_path, item_data=item_data, packs=packs, item_type=item_type)
    if marketplace not in item_marketplaces:
        if print_logs:
            print(f'Skipping {file_path} due to mismatch with the given marketplace')

        if "pack_metadata" not in file_path:  # only add pack items to the exclusion dict, not whole packs
            add_item_to_exclusion_dict(excluded_items_from_id_set, file_path,
                                       item_data.get("id", item_data.get('commonfields', {}).get('id', '')))
        return True

    return False


def build_tasks_graph(playbook_data):
    """
    Builds tasks flow graph.

    Args:
        playbook_data (dict): playbook yml data.

    Returns:
        DiGraph: all tasks of given playbook.
    """
    initial_task = playbook_data.get('starttaskid', '')
    tasks = playbook_data.get('tasks', {})

    graph = networkx.DiGraph()
    graph.add_node(initial_task, mandatory=True)  # add starting task as root of the direct graph

    found_new_tasks = True
    while found_new_tasks:
        current_number_of_nodes = graph.number_of_nodes()
        leaf_nodes = {node for node in graph.nodes() if graph.out_degree(node) == 0}

        for leaf in leaf_nodes:
            leaf_task = tasks.get(leaf)
            leaf_mandatory = graph.nodes[leaf]['mandatory']

            # In this case the playbook is invalid, starttaskid contains invalid task id.
            if not leaf_task:
                print_warning(f'{playbook_data.get("id")}: No such task {leaf} in playbook')
                continue

            leaf_next_tasks = sum(leaf_task.get('nexttasks', {}).values(), [])  # type: ignore

            for task_id in leaf_next_tasks:
                task = tasks.get(task_id)
                if not task:
                    print_warning(f'{playbook_data.get("id")}: No such task {leaf} in playbook')
                    continue

                # If task can't be skipped and predecessor task is mandatory - set as mandatory.
                mandatory = leaf_mandatory and not task.get('skipunavailable', False)
                if task_id not in graph.nodes():
                    graph.add_node(task_id, mandatory=mandatory)
                else:
                    # If task already in graph, update mandatory field.
                    # If one of the paths to the task is mandatory - set as mandatory.
                    graph.nodes[task_id]['mandatory'] = graph.nodes[task_id]['mandatory'] or mandatory
                graph.add_edge(leaf, task_id)

        found_new_tasks = graph.number_of_nodes() > current_number_of_nodes

    return graph


def get_lists_names_from_playbook(data_dictionary: dict, graph: networkx.DiGraph) -> tuple:
    lists_names = set()
    lists_names_skippable = set()
    tasks = data_dictionary.get('tasks', {})
    lists_tasks_scripts = ['Builtin|||setList', 'Builtin|||getList']
    for task_id, task in tasks.items():
        script = task.get('task', {}).get('script')
        if script in lists_tasks_scripts:
            list_name = task.get('scriptarguments', {}).get('listName', {}).get('simple')

            try:
                skippable = not graph.nodes[task_id]['mandatory']
            except KeyError:
                # if task id not in the graph - the task is unreachable.
                print_error(f'{data_dictionary["id"]}: task {task_id} is not connected')
                continue
            if list_name:
                lists_names.add(list_name)
                if skippable:
                    lists_names_skippable.add(list_name)

    return list(lists_names), list(lists_names_skippable)


def get_task_ids_from_playbook(param_to_enrich_by: str, data_dict: dict, graph: networkx.DiGraph) -> tuple:
    implementing_ids = set()
    implementing_ids_skippable = set()
    tasks = data_dict.get('tasks', {})

    for task_id, task in tasks.items():
        task_details = task.get('task', {})

        enriched_id = task_details.get(param_to_enrich_by)
        try:
            skippable = not graph.nodes[task_id]['mandatory']
        except KeyError:
            # if task id not in the graph - the task is unreachable.
            print_error(f'{data_dict["id"]}: task {task_id} is not connected')
            continue
        if enriched_id:
            implementing_ids.add(enriched_id)
            if skippable:
                implementing_ids_skippable.add(enriched_id)

    return list(implementing_ids), list(implementing_ids_skippable)


def get_commands_from_playbook(data_dict: dict) -> tuple:
    command_to_integration = {}
    command_to_integration_skippable = set()
    tasks = data_dict.get('tasks', {})

    for task in tasks.values():
        task_details = task.get('task', {})

        command = task_details.get('script')
        skippable = task.get('skipunavailable', False)
        if command:
            splitted_cmd = command.split('|')

            if 'Builtin' not in command:
                command_to_integration[splitted_cmd[-1]] = splitted_cmd[0]
                if skippable:
                    command_to_integration_skippable.add(splitted_cmd[-1])

    return command_to_integration, list(command_to_integration_skippable)


def get_filters_and_transformers_from_complex_value(complex_value: dict) -> Tuple[list, list]:
    all_filters = set()
    all_transformers = set()

    # add the filters to all_filters set
    filters = complex_value.get('filters', [])
    for tmp_filter in filters:
        if tmp_filter:
            operator = tmp_filter[0].get('operator')
            all_filters.add(operator)

    # add the transformers to all_transformers set
    transformers = complex_value.get('transformers', [])
    for tmp_transformer in transformers:
        if tmp_transformer:
            operator = tmp_transformer.get('operator')
            all_transformers.add(operator)

    return list(all_transformers), list(all_filters)


def get_filters_and_transformers_from_playbook(data_dict: dict) -> Tuple[list, list]:
    all_filters = set()
    all_transformers = set()

    # collect complex values from playbook inputs
    inputs = data_dict.get('inputs', [])
    complex_values = [_input.get('value', {}).get('complex', {}) for _input in inputs]

    # gets the playbook tasks
    tasks = data_dict.get('tasks', {})

    # collect complex values from playbook tasks
    for task in tasks.values():
        # gets the task value
        if task.get('type') == 'condition':
            for condition_entry in task.get('conditions', []):
                for inner_condition in condition_entry.get('condition', []):
                    if inner_condition:
                        for condition in inner_condition:
                            complex_values.append(condition.get('left', {}).get('value', {}).get('complex', {}))
                            complex_values.append(condition.get('right', {}).get('value', {}).get('complex', {}))
        else:
            complex_values.append(task.get('scriptarguments', {}).get('value', {}).get('complex', {}))

    # get transformers and filters from the values
    for complex_value in complex_values:
        if complex_value:
            transformers, filters = get_filters_and_transformers_from_complex_value(complex_value)
            all_transformers.update(transformers)
            all_filters.update(filters)

    return list(all_transformers), list(all_filters)


def get_integration_api_modules(file_path, data_dictionary, is_unified_integration):
    unifier = IntegrationScriptUnifier(os.path.dirname(file_path))
    if is_unified_integration:
        integration_script_code = data_dictionary.get('script', {}).get('script', '')
    else:
        _, integration_script_code = unifier.get_script_or_integration_package_data()

    return unifier.check_api_module_imports(integration_script_code)[1]


def get_integration_data(file_path, packs: Dict[str, Dict] = None):
    data_dictionary = get_yaml(file_path)

    is_unified_integration = data_dictionary.get('script', {}).get('script', '') not in ['-', '']

    id_ = data_dictionary.get('commonfields', {}).get('id', '-')
    name = data_dictionary.get('name', '-')

    deprecated = data_dictionary.get('deprecated', False)
    tests = data_dictionary.get('tests')
    toversion = data_dictionary.get('toversion')
    fromversion = data_dictionary.get('fromversion')
    docker_image = data_dictionary.get('script', {}).get('dockerimage')
    commands = data_dictionary.get('script', {}).get('commands', [])
    cmd_list = [command.get('name') for command in commands]
    pack = get_pack_name(file_path)
    integration_api_modules = get_integration_api_modules(file_path, data_dictionary, is_unified_integration)
    default_classifier = data_dictionary.get('defaultclassifier')
    default_incident_type = data_dictionary.get('defaultIncidentType')
    is_fetch = data_dictionary.get('script', {}).get('isfetch', False)
    is_feed = data_dictionary.get('script', {}).get('feed', False)
    marketplaces = get_item_marketplaces(file_path, item_data=data_dictionary, packs=packs)
    mappers = set()

    deprecated_commands = []
    for command in commands:
        if command.get('deprecated', False):
            deprecated_commands.append(command.get('name'))

    for mapper in ['defaultmapperin', 'defaultmapperout']:
        if data_dictionary.get(mapper):
            mappers.add(data_dictionary.get(mapper))
    integration_data = create_common_entity_data(path=file_path,
                                                 name=name,
                                                 to_version=toversion,
                                                 from_version=fromversion,
                                                 pack=pack,
                                                 marketplaces=marketplaces,
                                                 )
    if docker_image:
        integration_data['docker_image'] = docker_image
    if cmd_list:
        integration_data['commands'] = cmd_list
    if tests:
        integration_data['tests'] = tests
    if deprecated:
        integration_data['deprecated'] = deprecated
    if deprecated_commands:
        integration_data['deprecated_commands'] = deprecated_commands
    if integration_api_modules:
        integration_data['api_modules'] = integration_api_modules
    if default_classifier and default_classifier != '':
        integration_data['classifiers'] = default_classifier
    if mappers:
        integration_data['mappers'] = list(mappers)
    if default_incident_type and default_incident_type != '':
        integration_data['incident_types'] = default_incident_type
    if is_fetch:
        integration_data['is_fetch'] = is_fetch
    if is_feed:
        # if the integration is a feed it should be dependent on CommonTypes
        integration_data['indicator_fields'] = COMMON_TYPES_PACK
        integration_data['indicator_types'] = COMMON_TYPES_PACK

    return {id_: integration_data}


def get_fields_by_script_argument(task):
    """Iterates over the task script arguments and search for non empty fields

    Args:
        task (dict): A task of the playbook with `script: Builtin|||setIncident`

    Returns:
        set. set of incident fields related to this task

    Example:
        for the task:
            {
                task:
                  id: e80e3f5a-a74f-44a8-8e83-8eee96def1d0
                  name: Save authenticity check result to incident field
                  script: Builtin|||setIncident

                scriptarguments:
                  emailaddress:
                    complex:
                      root: ActiveDirectory
                      accessor: Users.mail
                  duration: {}
            }

        we will return the 'emailaddress` incident field
    """

    dependent_incident_fields = set()
    for field_name, field_value in task.get('scriptarguments', {}).items():
        if field_value and field_name not in BUILT_IN_FIELDS:
            if field_name != "customFields":
                dependent_incident_fields.add(field_name)
            else:
                # the value should be a list of dicts in str format
                custom_field_value = list(field_value.values())[0]
                if isinstance(custom_field_value, str):
                    custom_fields_list = json.loads(custom_field_value)
                    for custom_field in custom_fields_list:
                        field_name = list(custom_field.keys())[0]
                        if field_name not in BUILT_IN_FIELDS:
                            dependent_incident_fields.add(field_name)
    return dependent_incident_fields


def get_incident_fields_by_playbook_input(playbook_input):
    """Searches for incident fields in a playbook input.

    Args:
        playbook_input (dict): An input of the playbook

    Returns:
        set. set of incident fields related to this task
    """
    dependent_incident_fields = set()

    input_type = list(playbook_input.keys())[0]  # type can be `simple` or `complex`
    input_value = list(playbook_input.values())[0]

    # check if it is in the form 'simple: ${incident.field_name}'
    if input_type == 'simple' and str(input_value).startswith('${incident.'):
        field_name = input_value.split('.')[1][:-1]
        if field_name not in BUILT_IN_FIELDS:
            dependent_incident_fields.add(field_name)

    elif input_type == 'complex':
        root_value = str(input_value.get('root', ''))
        accessor_value = str(input_value.get('accessor'))
        combined_value = root_value + '.' + accessor_value  # concatenate the strings

        field_name = re.match(r'incident\.([^.]+)', combined_value)
        if field_name:
            field_name = field_name.groups()[0]
            if field_name not in BUILT_IN_FIELDS:
                dependent_incident_fields.add(field_name)

    return dependent_incident_fields


def get_dependent_incident_and_indicator_fields(data_dictionary):
    """Finds the incident fields and indicator fields dependent on this playbook

    Args:
        data_dictionary (dict): The playbook data dict

    Returns:
        set. set of incident fields related to this playbook
    """
    dependent_incident_fields = set()
    dependent_indicator_fields = set()
    for task in data_dictionary.get('tasks', {}).values():
        # incident fields dependent by field mapping
        related_incident_fields = task.get('fieldMapping')
        if related_incident_fields:
            for incident_field in related_incident_fields:
                if incident_field not in BUILT_IN_FIELDS:
                    dependent_incident_fields.add(incident_field.get('incidentfield'))

        # incident fields dependent by scripts arguments
        if 'setIncident' in task.get('task', {}).get('script', ''):
            dependent_incident_fields.update(get_fields_by_script_argument(task))
            # incident fields dependent by scripts arguments
        if 'setIndicator' in task.get('task', {}).get('script', ''):
            dependent_indicator_fields.update(get_fields_by_script_argument(task))

    # incident fields by playbook inputs
    for playbook_input in data_dictionary.get('inputs', []):
        input_value_dict = playbook_input.get('value', {})
        if input_value_dict and isinstance(input_value_dict, dict):  # deprecated playbooks bug
            dependent_incident_fields.update(get_incident_fields_by_playbook_input(input_value_dict))

    return dependent_incident_fields, dependent_indicator_fields


def get_playbook_data(file_path: str, packs: Dict[str, Dict] = None) -> dict:
    data_dictionary = get_yaml(file_path)
    graph = build_tasks_graph(data_dictionary)

    id_ = data_dictionary.get('id', '-')
    name = data_dictionary.get('name', '-')
    deprecated = data_dictionary.get('hidden', False)
    tests = data_dictionary.get('tests')
    toversion = data_dictionary.get('toversion')
    fromversion = data_dictionary.get('fromversion')
    marketplaces = get_item_marketplaces(file_path, item_data=data_dictionary, packs=packs)

    implementing_scripts, implementing_scripts_skippable = get_task_ids_from_playbook('scriptName',
                                                                                      data_dictionary,
                                                                                      graph
                                                                                      )
    implementing_playbooks, implementing_playbooks_skippable = get_task_ids_from_playbook('playbookName',
                                                                                          data_dictionary,
                                                                                          graph
                                                                                          )
    implementing_lists, implementing_lists_skippable = get_lists_names_from_playbook(data_dictionary, graph)
    command_to_integration, command_to_integration_skippable = get_commands_from_playbook(data_dictionary)
    skippable_tasks = (implementing_scripts_skippable + implementing_playbooks_skippable +
                       command_to_integration_skippable + implementing_lists_skippable)
    pack = get_pack_name(file_path)
    dependent_incident_fields, dependent_indicator_fields = get_dependent_incident_and_indicator_fields(data_dictionary)

    playbook_data = create_common_entity_data(path=file_path, name=name, to_version=toversion,
                                              from_version=fromversion, pack=pack, marketplaces=marketplaces)

    transformers, filters = get_filters_and_transformers_from_playbook(data_dictionary)

    if implementing_scripts:
        playbook_data['implementing_scripts'] = implementing_scripts
    if implementing_playbooks:
        playbook_data['implementing_playbooks'] = implementing_playbooks
    if command_to_integration:
        playbook_data['command_to_integration'] = command_to_integration
    if tests:
        playbook_data['tests'] = tests
    if deprecated:
        playbook_data['deprecated'] = deprecated
    if skippable_tasks:
        playbook_data['skippable_tasks'] = skippable_tasks
    if dependent_incident_fields:
        playbook_data['incident_fields'] = list(dependent_incident_fields)
    if dependent_indicator_fields:
        playbook_data['indicator_fields'] = list(dependent_indicator_fields)
    if filters:
        playbook_data['filters'] = filters
    if transformers:
        playbook_data['transformers'] = transformers
    if implementing_lists:
        playbook_data['lists'] = implementing_lists
    if does_dict_have_alternative_key(data_dictionary):
        playbook_data['has_alternative_meta'] = True

    return {id_: playbook_data}


def get_script_data(file_path, script_code=None, packs: Dict[str, Dict] = None):
    data_dictionary = get_yaml(file_path)
    id_ = data_dictionary.get('commonfields', {}).get('id', '-')
    if script_code is None:
        script_code = data_dictionary.get('script', '')

    name = data_dictionary.get('name', '-')

    tests = data_dictionary.get('tests')
    toversion = data_dictionary.get('toversion')
    deprecated = data_dictionary.get('deprecated', False)
    fromversion = data_dictionary.get('fromversion')
    docker_image = data_dictionary.get('dockerimage')
    depends_on, command_to_integration = get_depends_on(data_dictionary)
    script_executions = sorted(list(set(re.findall(r"execute_?command\(['\"](\w+)['\"].*", script_code, re.IGNORECASE))))
    pack = get_pack_name(file_path)
    marketplaces = get_item_marketplaces(file_path, item_data=data_dictionary, packs=packs)

    script_data = create_common_entity_data(path=file_path, name=name, to_version=toversion, from_version=fromversion,
                                            pack=pack, marketplaces=marketplaces)
    if deprecated:
        script_data['deprecated'] = deprecated
    if depends_on:
        script_data['depends_on'] = depends_on
    if script_executions:
        script_data['script_executions'] = script_executions
    if command_to_integration:
        script_data['command_to_integration'] = command_to_integration
    if docker_image:
        script_data['docker_image'] = docker_image
    if tests:
        script_data['tests'] = tests
    if does_dict_have_alternative_key(data_dictionary):
        script_data['has_alternative_meta'] = True

    return {id_: script_data}


def get_values_for_keys_recursively(json_object: dict, keys_to_search: list) -> dict:
    """Recursively iterates over a dictionary to extract values for a list of keys.

    Args:
        json_object (dict): The dict to iterate on.
        keys_to_search (list): The list of keys to extract values for .

    Returns:
        dict. list of extracted values for each of the keys_to_search.

    Notes:
        only primitive values will be extracted (str/int/float/bool).

    Example:
        for the dict:
            {
                'id': 1,
                'nested': {
                    'x1': 1,
                    'x2': 'x2',
                    'x3': False
                },
                'x2': 4.0
            }

        and the list of keys
            [x1, x2, x3, x4]

        we will get the following dict:
            {
                'x1': [1],
                'x2': ['x2', 4.0],
                'x3': [False]
            }
    """
    values = {key: [] for key in keys_to_search}  # type: dict

    def get_values(current_object):
        if not current_object or not isinstance(current_object, (dict, list)):
            return

        if current_object and isinstance(current_object, list):
            if isinstance(current_object[0], dict):
                for item in current_object:
                    get_values(item)
            return

        if isinstance(current_object, dict):
            for key, value in current_object.items():
                if isinstance(value, (dict, list)):
                    get_values(value)
                elif key in keys_to_search:
                    if isinstance(value, (str, int, float, bool)):
                        values[key].append(value)

    get_values(json_object)
    return values


def get_layout_data(path: str, packs: Dict[str, Dict] = None):
    json_data = get_json(path)

    layout = json_data.get('layout', {})
    name = layout.get('name', '-')
    id_ = json_data.get('id', layout.get('id', '-'))
    type_ = json_data.get('typeId')
    type_name = json_data.get('TypeName')
    fromversion = json_data.get('fromVersion')
    toversion = json_data.get('toVersion')
    kind = json_data.get('kind')
    pack = get_pack_name(path)
    marketplaces = get_item_marketplaces(path, item_data=json_data, packs=packs)
    incident_indicator_types_dependency = {id_}
    incident_indicator_fields_dependency = get_values_for_keys_recursively(json_data, ['fieldId'])
    definition_id = json_data.get('definitionId')
    tabs = layout.get('tabs', [])
    scripts = get_layouts_scripts_ids(tabs)

    data = create_common_entity_data(path=path, name=name, to_version=toversion, from_version=fromversion, pack=pack, marketplaces=marketplaces)
    if type_:
        data['typeID'] = type_
    if type_name:
        data['typename'] = type_name
        incident_indicator_types_dependency.add(type_name)
    if kind:
        data['kind'] = kind
    data['incident_and_indicator_types'] = list(incident_indicator_types_dependency)
    if incident_indicator_fields_dependency['fieldId']:
        data['incident_and_indicator_fields'] = incident_indicator_fields_dependency['fieldId']
    if definition_id:
        data['definitionId'] = definition_id
    if scripts:
        data['scripts'] = scripts

    return {id_: data}


def get_layouts_scripts_ids(layout_tabs):
    """
    Finds all scripts IDs of a certain layout or layouts container.

    Args:
        layout_tabs: (List) Tabs list of a layout or a layouts container

    Returns:
        A list of all scripts IDs in a certain layout or layouts container
    """
    scripts = []

    for tab in layout_tabs:
        if isinstance(tab, dict):
            tab_sections = tab.get('sections', [])
            for section in tab_sections:

                # Find dynamic sections scripts:
                query_type = section.get('queryType')
                if query_type == 'script':
                    script_id = section.get('query')
                    if script_id:
                        scripts.append(script_id)

                # Find Buttons scripts:
                items = section.get('items', [])
                if items:
                    for item in items:
                        script_id = item.get('scriptId')
                        if script_id:
                            scripts.append(script_id)

    return scripts


def get_layoutscontainer_data(path: str, packs: Dict[str, Dict] = None):
    json_data = get_json(path)
    layouts_container_fields = ["group", "edit", "indicatorsDetails", "indicatorsQuickView", "quickView", "close",
                                "details", "detailsV2", "mobile"]
    pack = get_pack_name(path)
    marketplaces = get_item_marketplaces(path, item_data=json_data, packs=packs)
    data = create_common_entity_data(path=path, name=json_data.get('name'),
                                     to_version=json_data.get('toVersion'),
                                     from_version=json_data.get('fromVersion'),
                                     pack=pack,
                                     marketplaces=marketplaces,
                                     )
    data.update(OrderedDict({field: json_data[field] for field in layouts_container_fields if json_data.get(field)}))

    id_ = json_data.get('id')
    incident_indicator_types_dependency = {id_}
    incident_indicator_fields_dependency = get_values_for_keys_recursively(json_data, ['fieldId'])
    definition_id = json_data.get('definitionId')
    if data.get('name'):
        incident_indicator_types_dependency.add(data['name'])
    data['incident_and_indicator_types'] = list(incident_indicator_types_dependency)
    if incident_indicator_fields_dependency['fieldId']:
        data['incident_and_indicator_fields'] = incident_indicator_fields_dependency['fieldId']
    if definition_id:
        data['definitionId'] = definition_id

    return {id_: data}


def get_incident_field_data(path: str, incident_types: List, packs: Dict[str, Dict] = None):
    json_data = get_json(path)

    id_ = json_data.get('id')
    name = json_data.get('name', '')
    fromversion = json_data.get('fromVersion')
    toversion = json_data.get('toVersion')
    pack = get_pack_name(path)
    marketplaces = get_item_marketplaces(path, item_data=json_data, packs=packs)
    all_associated_types: set = set()
    all_scripts = set()

    associated_types = json_data.get('associatedTypes')
    if associated_types:
        all_associated_types = set(associated_types)

    system_associated_types = json_data.get('systemAssociatedTypes')
    if system_associated_types:
        all_associated_types = all_associated_types.union(set(system_associated_types))

    if 'all' in all_associated_types:
        all_associated_types = {list(incident_type.keys())[0] for incident_type in incident_types}

    scripts = json_data.get('script')
    if scripts:
        all_scripts = {scripts}

    field_calculations_scripts = json_data.get('fieldCalcScript')
    if field_calculations_scripts:
        all_scripts = all_scripts.union({field_calculations_scripts})

    # save cliName and name of all aliases fields in a single list
    aliases: List[str] = sum(([field['cliName'], field['name']] for field in json_data.get('Aliases', [])), [])
    cli_name = json_data.get('cliName')

    data = create_common_entity_data(path=path, name=name, to_version=toversion, from_version=fromversion, pack=pack, marketplaces=marketplaces)

    if all_associated_types:
        data['incident_types'] = list(all_associated_types)
    if all_scripts:
        data['scripts'] = list(all_scripts)
    if aliases:
        data['aliases'] = aliases
    if cli_name:
        data['cliname'] = cli_name
    if does_dict_have_alternative_key(json_data):
        data['has_alternative_meta'] = True

    return {id_: data}


def get_indicator_type_data(path: str, all_integrations: List, packs: Dict[str, Dict] = None):
    json_data = get_json(path)

    id_ = json_data.get('id')
    name = json_data.get('details', '')
    fromversion = json_data.get('fromVersion')
    toversion = json_data.get('toVersion')
    reputation_command = json_data.get('reputationCommand')
    pack = get_pack_name(path)
    marketplaces = get_item_marketplaces(path, item_data=json_data, packs=packs)
    all_scripts: set = set()
    associated_integrations = set()

    for field in ['reputationScriptName', 'enhancementScriptNames']:
        associated_scripts = json_data.get(field)
        if not associated_scripts or associated_scripts == 'null':
            continue

        associated_scripts = [associated_scripts] if not isinstance(associated_scripts, list) else associated_scripts
        if associated_scripts:
            all_scripts = all_scripts.union(set(associated_scripts))

    for integration in all_integrations:
        integration_name = next(iter(integration))
        integration_commands = integration.get(integration_name).get('commands')
        if integration_commands and reputation_command in integration_commands:
            associated_integrations.add(integration_name)

    data = create_common_entity_data(path=path, name=name, to_version=toversion, from_version=fromversion, pack=pack, marketplaces=marketplaces)
    if associated_integrations:
        data['integrations'] = list(associated_integrations)
    if all_scripts:
        data['scripts'] = list(all_scripts)

    return {id_: data}


def get_incident_type_data(path: str, packs: Dict[str, Dict] = None):
    json_data = get_json(path)

    id_ = json_data.get('id')
    name = json_data.get('name', '')
    fromversion = json_data.get('fromVersion')
    toversion = json_data.get('toVersion')
    playbook_id = json_data.get('playbookId')
    pre_processing_script = json_data.get('preProcessingScript')
    pack = get_pack_name(path)
    marketplaces = get_item_marketplaces(path, item_data=json_data, packs=packs)

    data = create_common_entity_data(path=path, name=name, to_version=toversion, from_version=fromversion, pack=pack, marketplaces=marketplaces)
    if playbook_id and playbook_id != '':
        data['playbooks'] = playbook_id
    if pre_processing_script and pre_processing_script != '':
        data['scripts'] = pre_processing_script

    return {id_: data}


def get_classifier_data(path: str, packs: Dict[str, Dict] = None):
    json_data = get_json(path)

    id_ = json_data.get('id')
    name = json_data.get('name', '')
    fromversion = json_data.get('fromVersion')
    toversion = json_data.get('toVersion')
    pack = get_pack_name(path)
    marketplaces = get_item_marketplaces(path, item_data=json_data, packs=packs)
    incidents_types = set()
    transformers: List[str] = []
    filters: List[str] = []
    definition_id = json_data.get('definitionId')

    default_incident_type = json_data.get('defaultIncidentType')
    if default_incident_type and default_incident_type != '':
        incidents_types.add(default_incident_type)
    key_type_map = json_data.get('keyTypeMap', {})
    for key, value in key_type_map.items():
        incidents_types.add(value)

    transformer = json_data.get('transformer', {})
    if transformer is dict:
        complex_value = transformer.get('complex', {})
        if complex_value:
            transformers, filters = get_filters_and_transformers_from_complex_value(complex_value)

    data = create_common_entity_data(path=path, name=name, to_version=toversion, from_version=fromversion, pack=pack, marketplaces=marketplaces)
    if incidents_types:
        data['incident_types'] = list(incidents_types)
    if filters:
        data['filters'] = filters
    if transformers:
        data['transformers'] = transformers
    if definition_id:
        data['definitionId'] = definition_id

    return {id_: data}


def create_common_entity_data(path, name, to_version, from_version, pack, marketplaces):
    data = OrderedDict()
    if name:
        data['name'] = name
    data['file_path'] = path
    data['source'] = list(get_current_repo())
    if to_version:
        data['toversion'] = to_version
    if from_version:
        data['fromversion'] = from_version
    if pack:
        data['pack'] = pack
    data['marketplaces'] = marketplaces

    return data


def get_pack_metadata_data(file_path, print_logs: bool, marketplace: str = ''):
    try:
        if print_logs:
            print(f'adding {file_path} to id_set')

        if should_skip_item_by_mp(file_path, marketplace, {}, print_logs=print_logs):
            return {}

        json_data = get_json(file_path)
        pack_data = {
            "name": json_data.get('name'),
            "current_version": json_data.get('currentVersion'),
            'source': get_current_repo(),
            "author": json_data.get('author', ''),
            'certification': 'certified' if json_data.get('support', '').lower() in ['xsoar', 'partner'] else '',
            "tags": json_data.get('tags', []),
            "use_cases": json_data.get('useCases', []),
            "categories": json_data.get('categories', []),
            "marketplaces": json_data.get('marketplaces', [MarketplaceVersions.XSOAR.value]),
        }

        pack_id = get_pack_name(file_path)
        return {pack_id: pack_data}

    except Exception as exp:  # noqa
        print_error(f'Failed to process {file_path}, Error: {str(exp)}')
        raise


def get_mapper_data(path: str, packs: Dict[str, Dict] = None):
    json_data = get_json(path)

    id_ = json_data.get('id')
    name = json_data.get('name', '')
    type_ = json_data.get('type', '')  # can be 'mapping-outgoing' or 'mapping-incoming'
    fromversion = json_data.get('fromVersion')
    toversion = json_data.get('toVersion')
    pack = get_pack_name(path)
    marketplaces = get_item_marketplaces(path, item_data=json_data, packs=packs)
    incidents_types = set()
    incidents_fields: set = set()
    all_transformers = set()
    all_filters = set()
    definition_id = json_data.get('definitionId')

    default_incident_type = json_data.get('defaultIncidentType')
    if default_incident_type and default_incident_type != '':
        incidents_types.add(default_incident_type)
    mapping = json_data.get('mapping', {})
    for key, value in mapping.items():
        incidents_types.add(key)
        internal_mapping = value.get('internalMapping')  # get the mapping
        if type_ == 'mapping-outgoing':
            incident_fields_set = set()
            # incident fields are in the simple key or in complex.root key of each key
            for internal_mapping_key in internal_mapping.keys():
                fields_mapper = internal_mapping.get(internal_mapping_key, {})
                if isinstance(fields_mapper, dict):
                    incident_field_simple = fields_mapper.get('simple')
                    if incident_field_simple:
                        incident_fields_set.add(incident_field_simple)
                    else:
                        incident_field_complex = fields_mapper.get('complex', {})
                        if incident_field_complex and 'root' in incident_field_complex:
                            incident_fields_set.add(incident_field_complex.get('root'))
            incidents_fields = incidents_fields.union(incident_fields_set)
        elif type_ == 'mapping-incoming':
            # all the incident fields are the keys of the mapping
            incidents_fields = incidents_fields.union(set(internal_mapping.keys()))

        # get_filters_and_transformers_from_complex_value(list(value.get('internalMapping', {}).values())[0]['complex'])
        for internal_mapping in internal_mapping.values():
            incident_field_complex = internal_mapping.get('complex', {})
            if incident_field_complex:
                transformers, filters = get_filters_and_transformers_from_complex_value(incident_field_complex)
                all_transformers.update(transformers)
                all_filters.update(filters)

    incidents_fields = {incident_field for incident_field in incidents_fields if incident_field not in BUILT_IN_FIELDS}
    data = create_common_entity_data(path=path, name=name, to_version=toversion, from_version=fromversion, pack=pack, marketplaces=marketplaces)
    if incidents_types:
        data['incident_types'] = list(incidents_types)
    if incidents_fields:
        data['incident_fields'] = list(incidents_fields)
    if all_filters:
        data['filters'] = list(all_filters)
    if all_transformers:
        data['transformers'] = list(all_transformers)
    if definition_id:
        data['definitionId'] = definition_id
    if does_dict_have_alternative_key(json_data):
        data['has_alternative_meta'] = True

    return {id_: data}


def get_widget_data(path: str, packs: Dict[str, Dict] = None):
    json_data = get_json(path)

    id_ = json_data.get('id')
    name = json_data.get('name', '')
    fromversion = json_data.get('fromVersion')
    toversion = json_data.get('toVersion')
    pack = get_pack_name(path)
    marketplaces = get_item_marketplaces(path, item_data=json_data, packs=packs)
    scripts = ''

    # if the widget is script based - add it to the dependencies of the widget
    if json_data.get('dataType') == 'scripts':
        scripts = json_data.get('query')

    data = create_common_entity_data(path=path, name=name, to_version=toversion, from_version=fromversion, pack=pack, marketplaces=marketplaces)
    if scripts:
        data['scripts'] = [scripts]

    return {id_: data}


def get_dashboard_data(path: str, packs: Dict[str, Dict] = None):
    dashboard_data = get_json(path)
    layouts = dashboard_data.get('layout', {})
    return parse_dashboard_or_report_data(path, dashboard_data, layouts, packs)


def get_report_data(path: str, packs: Dict[str, Dict] = None):
    report_data = get_json(path)
    layouts = report_data.get('dashboard', {}).get('layout')
    return parse_dashboard_or_report_data(path, report_data, layouts, packs)


def parse_dashboard_or_report_data(path: str, data_file_json: Dict, all_layouts: List, packs: Dict[str, Dict] = None):
    id_ = data_file_json.get('id')
    name = data_file_json.get('name', '')
    fromversion = data_file_json.get('fromVersion')
    toversion = data_file_json.get('toVersion')
    pack = get_pack_name(path)
    marketplaces = get_item_marketplaces(path, item_data=data_file_json, packs=packs)

    scripts = set()
    if all_layouts:
        for layout in all_layouts:
            widget_data = layout.get('widget')
            if widget_data.get('dataType') == 'scripts':
                scripts.add(widget_data.get('query'))

    data = create_common_entity_data(path=path, name=name, to_version=toversion, from_version=fromversion, pack=pack, marketplaces=marketplaces)
    if scripts:
        data['scripts'] = list(scripts)

    return {id_: data}


def get_general_data(path: str, packs: Dict[str, Dict] = None):
    json_data = get_json(path)
    id_ = json_data.get('id')

    if find_type(path) in [FileType.XSIAM_DASHBOARD, FileType.XSIAM_REPORT]:
        json_data = json_data.get('dashboards_data', [{}])[0] if 'dashboards_data' in json_data else json_data.get('templates_data', [{}])[0]
        id_ = json_data.get('global_id')

    brandname = json_data.get('brandName', '')
    name = json_data.get('name', '')
    fromversion = json_data.get('fromVersion')
    toversion = json_data.get('toVersion')
    pack = get_pack_name(path)
    marketplaces = get_item_marketplaces(path, item_data=json_data, packs=packs)

    data = create_common_entity_data(path=path, name=name, to_version=toversion, from_version=fromversion, pack=pack, marketplaces=marketplaces)
    if brandname:  # for classifiers
        data['name'] = brandname
    return {id_: data}


def get_xsiam_dashboard_data(path: str, packs: Dict[str, Dict] = None):
    json_data = get_json(path).get('dashboards_data', [{}])[0]

    id_ = json_data.get('global_id')
    name = json_data.get('name')
    fromversion = json_data.get('fromVersion')
    toversion = json_data.get('toVersion')
    pack = get_pack_name(path)
    marketplaces = [MarketplaceVersions.MarketplaceV2.value]

    data = create_common_entity_data(path=path, name=name, to_version=toversion, from_version=fromversion, pack=pack, marketplaces=marketplaces)

    return {id_: data}


def get_xsiam_report_data(path: str, packs: Dict[str, Dict] = None):
    json_data = get_json(path).get('templates_data', [{}])[0]

    id_ = json_data.get('global_id')
    name = json_data.get('report_name')
    fromversion = json_data.get('fromVersion')
    toversion = json_data.get('toVersion')
    pack = get_pack_name(path)
    marketplaces = [MarketplaceVersions.MarketplaceV2.value]

    data = create_common_entity_data(path=path, name=name, to_version=toversion, from_version=fromversion, pack=pack, marketplaces=marketplaces)

    return {id_: data}


def get_trigger_data(path: str, packs: Dict[str, Dict] = None):
    json_data = get_json(path)

    id_ = json_data.get('trigger_id')
    name = json_data.get('trigger_name')
    fromversion = json_data.get('fromVersion')
    toversion = json_data.get('toVersion')
    pack = get_pack_name(path)
    marketplaces = [MarketplaceVersions.MarketplaceV2.value]

    data = create_common_entity_data(path=path, name=name, to_version=toversion, from_version=fromversion, pack=pack, marketplaces=marketplaces)

    return {id_: data}


def get_parsing_rule_data(path: str, packs: Dict[str, Dict] = None):
    yaml_data = get_yaml(path)

    id_ = yaml_data.get('id')  # TODO: Need to change to the correct id field
    name = yaml_data.get('name')
    fromversion = yaml_data.get('fromversion')
    toversion = yaml_data.get('toversion')
    pack = get_pack_name(path)
    marketplaces = [MarketplaceVersions.MarketplaceV2.value]

    if not id_ and 'marketplacev2' in marketplaces:  # TODO: Should be removed after we have an agreed id field for parsing rule
        id_ = f"{pack}-{os.path.basename(path).split('.')[0]}"

    data = create_common_entity_data(path=path, name=name, to_version=toversion, from_version=fromversion, pack=pack, marketplaces=marketplaces)
    return {id_: data}


def get_modeling_rule_data(path: str, packs: Dict[str, Dict] = None):
    yaml_data = get_yaml(path)

    id_ = yaml_data.get('id')  # TODO: Need to change to the correct id field
    name = yaml_data.get('name')
    fromversion = yaml_data.get('fromversion')
    toversion = yaml_data.get('toversion')
    pack = get_pack_name(path)
    marketplaces = [MarketplaceVersions.MarketplaceV2.value]

    if not id_ and 'marketplacev2' in marketplaces:  # TODO: Should be removed after we have an agreed id field for modeling rule
        id_ = f"{pack}-{os.path.basename(path).split('.')[0]}"

    data = create_common_entity_data(path=path, name=name, to_version=toversion, from_version=fromversion, pack=pack, marketplaces=marketplaces)
    return {id_: data}


def get_correlation_rule_data(path: str, packs: Dict[str, Dict] = None):
    yaml_data = get_yaml(path)

    id_ = yaml_data.get('global_rule_id')
    name = yaml_data.get('name')
    fromversion = yaml_data.get('fromversion')
    toversion = yaml_data.get('toversion')
    pack = get_pack_name(path)
    marketplaces = [MarketplaceVersions.MarketplaceV2.value]

    data = create_common_entity_data(path=path, name=name, to_version=toversion, from_version=fromversion, pack=pack, marketplaces=marketplaces)
    return {id_: data}


def get_depends_on(data_dict):
    depends_on = data_dict.get('dependson', {}).get('must', [])
    depends_on_list = list({cmd.split('|')[-1] for cmd in depends_on})
    command_to_integration = {}
    for cmd in depends_on:
        splitted_cmd = cmd.split('|')
        if splitted_cmd[0] and '|' in cmd:
            command_to_integration[splitted_cmd[-1]] = splitted_cmd[0]

    return depends_on_list, command_to_integration


def process_integration(file_path: str, packs: Dict[str, Dict], marketplace: str, print_logs: bool) -> Tuple[list, dict]:
    """
    Process integration dir or file

    Arguments:
        file_path: The file path to integration file.
        packs: The pack mapping from the ID set.
        marketplace: The marketplace this id set is designated for.
        print_logs: Whether to print logs to stdout.

    Returns:
        integration data list (may be empty), a dict of excluded items from the id set
    """
    res = []
    excluded_items_from_id_set: dict = {}
    try:
        if os.path.isfile(file_path):
            if should_skip_item_by_mp(file_path, marketplace, excluded_items_from_id_set, packs=packs, print_logs=print_logs):
                return [], excluded_items_from_id_set
            if find_type(file_path) in (FileType.INTEGRATION, FileType.BETA_INTEGRATION):
                if print_logs:
                    print(f'adding {file_path} to id_set')
                res.append(get_integration_data(file_path, packs=packs))
        else:
            # package integration
            package_name = os.path.basename(file_path)
            file_path = os.path.join(file_path, '{}.yml'.format(package_name))
            if should_skip_item_by_mp(file_path, marketplace, excluded_items_from_id_set, packs=packs, print_logs=print_logs):
                return [], excluded_items_from_id_set
            if os.path.isfile(file_path):
                # locally, might have leftover dirs without committed files
                if print_logs:
                    print(f'adding {file_path} to id_set')
                res.append(get_integration_data(file_path, packs=packs))
    except Exception as exp:  # noqa
        print_error(f'failed to process {file_path}, Error: {str(exp)}')
        raise

    return res, excluded_items_from_id_set


def process_script(file_path: str, packs: Dict[str, Dict], marketplace: str, print_logs: bool) -> Tuple[list, dict]:
    """
    Process script dir or file

    Arguments:
        file_path: the file path to script file.
        packs: The pack mapping from the ID set.
        marketplace: The marketplace this id set is designated for.
        print_logs: Whether to print logs to stdout.

    Returns:
        script data list (may be empty), a dict of excluded items from the id set
    """
    res = []
    excluded_items_from_id_set: dict = {}
    try:
        if os.path.isfile(file_path):
            if should_skip_item_by_mp(file_path, marketplace, excluded_items_from_id_set, packs=packs, print_logs=print_logs):
                return [], excluded_items_from_id_set
            if find_type(file_path) == FileType.SCRIPT:
                if print_logs:
                    print(f'adding {file_path} to id_set')
                res.append(get_script_data(file_path, packs=packs))
        else:
            # package script
            unifier = IntegrationScriptUnifier(file_path)
            yml_path, code = unifier.get_script_or_integration_package_data()
            if should_skip_item_by_mp(yml_path, marketplace, excluded_items_from_id_set, packs=packs, print_logs=print_logs):
                return [], excluded_items_from_id_set
            if print_logs:
                print(f'adding {file_path} to id_set')
            res.append(get_script_data(yml_path, script_code=code, packs=packs))
    except Exception as exp:  # noqa
        print_error(f'failed to process {file_path}, Error: {str(exp)}')
        raise

    return res, excluded_items_from_id_set


def process_incident_fields(file_path: str, packs: Dict[str, Dict], marketplace: str, print_logs: bool, incident_types: List) -> \
        Tuple[list, dict]:
    """
    Process a incident_fields JSON file
    Args:
        file_path: The file path from incident field folder.
        packs: The pack mapping from the ID set.
        marketplace: The marketplace this id set is designated for.
        print_logs: Whether to print logs to stdout.
        incident_types: List of all the incident types in the system.

    Returns:
        a list of incident field data, a dict of excluded items from the id set
    """
    res = []
    excluded_items_from_id_set: dict = {}
    try:
        if should_skip_item_by_mp(file_path, marketplace, excluded_items_from_id_set, packs=packs, print_logs=print_logs):
            return [], excluded_items_from_id_set
        if find_type(file_path) == FileType.INCIDENT_FIELD:
            if print_logs:
                print(f'adding {file_path} to id_set')
            res.append(get_incident_field_data(file_path, incident_types, packs=packs))
    except Exception as exp:  # noqa
        print_error(f'failed to process {file_path}, Error: {str(exp)}')
        raise
    return res, excluded_items_from_id_set


def process_indicator_types(file_path: str, packs: Dict[str, Dict], marketplace: str, print_logs: bool, all_integrations: list) -> \
        Tuple[list, dict]:
    """
    Process a indicator types JSON file
    Args:
        file_path: The file path from indicator type folder
        packs: The pack mapping from the ID set.
        marketplace: The marketplace this id set is designated for.
        print_logs: Whether to print logs to stdout.
        all_integrations: The integrations section in the id-set.

    Returns:
        a list of indicator type data, a dict of excluded items from the id set
    """
    res = []
    excluded_items_from_id_set: dict = {}

    try:
        if should_skip_item_by_mp(file_path, marketplace, excluded_items_from_id_set, packs=packs, print_logs=print_logs):
            if print_logs:
                print(f'Skipping {file_path} due to mismatch with the marketplace this id set is generated for.')
            return [], excluded_items_from_id_set
        # ignore old reputations.json files
        if not os.path.basename(file_path) == 'reputations.json' and find_type(file_path) == FileType.REPUTATION:
            if print_logs:
                print(f'adding {file_path} to id_set')
            res.append(get_indicator_type_data(file_path, all_integrations, packs=packs))
    except Exception as exp:  # noqa
        print_error(f'failed to process {file_path}, Error: {str(exp)}')
        raise

    return res, excluded_items_from_id_set


def process_generic_items(file_path: str, packs: Dict[str, Dict], marketplace: str, print_logs: bool,
                          generic_types_list: list = None) -> Tuple[list, dict]:
    """
    Process a generic field JSON file
    Args:
        file_path: The file path from object field folder.
        packs: The pack mapping from the ID set.
        marketplace: The marketplace this id set is designated for.
        print_logs: Whether to print logs to stdout.
        generic_types_list: List of all the generic types in the system.

    Returns:
        a list of generic items data: fields or types, a dict of excluded items from the id set
    """
    res = []
    excluded_items_from_id_set: dict = {}

    try:
        if should_skip_item_by_mp(file_path, marketplace, excluded_items_from_id_set, packs=packs, print_logs=print_logs):
            return [], excluded_items_from_id_set
        if find_type(file_path) == FileType.GENERIC_FIELD:
            if print_logs:
                print(f'adding {file_path} to id_set')
            res.append(get_generic_field_data(file_path, generic_types_list, packs=packs))
        elif find_type(file_path) == FileType.GENERIC_TYPE:
            if print_logs:
                print(f'adding {file_path} to id_set')
            res.append(get_generic_type_data(file_path, packs=packs))
    except Exception as exp:  # noqa
        print_error(f'failed to process {file_path}, Error: {str(exp)}')
        raise
    return res, excluded_items_from_id_set


def process_jobs(file_path: str, packs: Dict[str, Dict], marketplace: str, print_logs: bool) -> list:
    """
    Process a JSON file representing a Job object.
    Args:
        file_path: The file path from object field folder.
        packs: The pack mapping from the ID set.
        marketplace: The marketplace this id set is designated for.
        print_logs: Whether to print logs to stdout.

    Returns:
        a list of Job data.
    """
    result: List = []
    try:
        if should_skip_item_by_mp(file_path, marketplace, {}, packs=packs, print_logs=print_logs):
            return []
        if find_type(file_path) == FileType.JOB:
            if print_logs:
                print(f'adding {file_path} to id_set')
            result.append(get_job_data(file_path, packs=packs))
    except Exception as exp:  # noqa
        print_error(f'failed to process job {file_path}, Error: {str(exp)}')
        raise
    return result


def process_layoutscontainers(file_path: str, packs: Dict[str, Dict], marketplace: str, print_logs: bool) -> Tuple[List, Dict]:
    """
    Process a JSON file representing a Layoutcontainer object.
    Args:
        file_path: The file path from object field folder.
        packs: The pack mapping from the ID set.
        marketplace: The marketplace this id set is designated for.
        print_logs: Whether to print logs to stdout.

    Returns:
        a list of Layoutcontainer data.
    """

    result: List = []
    excluded_items_from_id_set: Dict = {}

    try:
        if should_skip_item_by_mp(file_path, marketplace, excluded_items_from_id_set, packs=packs, print_logs=print_logs):
            return result, excluded_items_from_id_set

        if find_type(file_path) != FileType.LAYOUTS_CONTAINER:
            if print_logs:
                print(f'Recieved an invalid layoutcontainer file: {file_path}, Ignoring.')
            return result, excluded_items_from_id_set

        layout_data = get_layoutscontainer_data(file_path, packs=packs)

        # only indicator layouts are supported in marketplace v2.
        layout_group = list(layout_data.values())[0].get('group')
        if marketplace == MarketplaceVersions.MarketplaceV2.value and layout_group == 'incident':
            print(f'incident layoutcontainer "{file_path}" is not supported in marketplace v2, excluding.')
            add_item_to_exclusion_dict(excluded_items_from_id_set, file_path, list(layout_data.keys())[0])
            return result, excluded_items_from_id_set

        if print_logs:
            print(f'adding {file_path} to id_set')
        result.append(layout_data)

    except Exception as exp:  # noqa
        print_error(f'failed to process layoutcontainer {file_path}, Error: {str(exp)}')
        raise

    return result, excluded_items_from_id_set


def process_general_items(file_path: str, packs: Dict[str, Dict], marketplace: str, print_logs: bool,
                          expected_file_types: Tuple[FileType], data_extraction_func: Callable) -> Tuple[list, dict]:
    """
    Process a general item file.
    expected file in one of the following:
    * classifier
    * incident type
    * indicator field
    * layout
    * mapper
    * playbook
    * report
    * widget
    * list
    * ParsingRules
    * ModelingRules
    * CorrelationRules
    * XSIAMDashboards
    * XSIAMReports
    * Triggers

    Args:
        file_path: The file path from an item folder
        packs: the pack mapping from the ID set.
        marketplace: the marketplace this id set is designated for.
        print_logs: Whether to print logs to stdout
        expected_file_types: specific file type to parse, will ignore the rest
        data_extraction_func: a function that given a file path will return an id-set data dict.

    Returns:
        a list of item data, a dict of excluded items from the id set
    """
    res = []
    excluded_items_from_id_set: dict = {}
    try:
        item_type = find_type(file_path)
        if item_type in expected_file_types:
            if should_skip_item_by_mp(file_path, marketplace, excluded_items_from_id_set, packs=packs, print_logs=print_logs, item_type=item_type):
                return [], excluded_items_from_id_set
            if print_logs:
                print(f'adding {file_path} to id_set')
            res.append(data_extraction_func(file_path, packs=packs))
    except Exception as exp:  # noqa
        print_error(f'failed to process {file_path}, Error: {str(exp)}')
        raise

    return res, excluded_items_from_id_set


def process_test_playbook_path(file_path: str, packs: Dict[str, Dict], marketplace: str, print_logs: bool) -> tuple:
    """
    Process a yml file in the test playbook dir. Maybe either a script or playbook

    Arguments:
        file_path: path to yaml file
        packs: the pack mapping from the ID set.
        marketplace: the marketplace this id set is designated for.
        print_logs: whether to print logs to stdout

    Returns:
        pair -- first element is a playbook second is a script. each may be None
    """
    script = None
    playbook = None
    try:
        if print_logs:
            print(f'adding {file_path} to id_set')
        if should_skip_item_by_mp(file_path, marketplace, {}, packs=packs, print_logs=print_logs):
            return None, None
        if find_type(file_path) == FileType.TEST_SCRIPT:
            script = get_script_data(file_path, packs=packs)
        if find_type(file_path) == FileType.TEST_PLAYBOOK:
            playbook = get_playbook_data(file_path, packs=packs)
    except Exception as exp:  # noqa
        print_error(f'failed to process {file_path}, Error: {str(exp)}')
        raise

    return playbook, script


def get_integrations_paths(pack_to_create):
    if pack_to_create:
        path_list = [
            [pack_to_create, 'Integrations', '*']
        ]

    else:
        path_list = [
            ['Packs', '*', 'Integrations', '*']
        ]

    integration_files = list()
    for path in path_list:
        integration_files.extend(glob.glob(os.path.join(*path)))

    return integration_files


def get_playbooks_paths(pack_to_create):
    if pack_to_create:
        path_list = [
            [pack_to_create, 'Playbooks', '*.yml']
        ]

    else:
        path_list = [
            ['Packs', '*', 'Playbooks', '*.yml']
        ]

    playbook_files = list(pack_to_create) if pack_to_create else []
    for path in path_list:
        playbook_files.extend(glob.glob(os.path.join(*path)))

    return playbook_files


def get_pack_metadata_paths(pack_to_create):
    if pack_to_create:
        path_list = [pack_to_create, 'pack_metadata.json']

    else:
        path_list = ['Packs', '*', 'pack_metadata.json']

    return glob.glob(os.path.join(*path_list))


def get_general_paths(path, pack_to_create):
    if pack_to_create:
        path_list = [
            [pack_to_create, path, '*']
        ]

    else:
        path_list = [
            [path, '*'],
            ['Packs', '*', path, '*']
        ]

    files = list()
    for path in path_list:
        files.extend(glob.glob(os.path.join(*path)))

    return files


def get_generic_entities_paths(path, pack_to_create):
    """
    get paths of genericTypes, genericFields

    """
    if pack_to_create:
        path_list = [
            [pack_to_create, path, '*', '*.json']
        ]

    else:
        path_list = [
            [path, '*'],
            ['Packs', '*', path, '*', '*.json']
        ]

    files = list()
    for path in path_list:
        files.extend(glob.glob(os.path.join(*path)))

    return files


def get_generic_type_data(path, packs: Dict[str, Dict] = None):
    json_data = get_json(path)

    id_ = json_data.get('id')
    name = json_data.get('name', '')
    fromversion = json_data.get('fromVersion')
    toversion = json_data.get('toVersion')
    playbook_id = json_data.get('playbookId')
    pack = get_pack_name(path)
    marketplaces = get_item_marketplaces(path, item_data=json_data, packs=packs)
    definitionId = json_data.get('definitionId')
    layout = json_data.get('layout')

    data = create_common_entity_data(path=path, name=name, to_version=toversion, from_version=fromversion, pack=pack, marketplaces=marketplaces)
    if playbook_id and playbook_id != '':
        data['playbooks'] = playbook_id
    if definitionId:
        data['definitionId'] = definitionId
    if layout:
        data['layout'] = layout
    return {id_: data}


def get_module_id_from_definition_id(definition_id: str, generic_modules_list: list):
    for module in generic_modules_list:
        module_id = list(module.keys())[0]
        if definition_id in module.get(module_id, {}).get('definitionIds', []):
            return module_id


def get_generic_field_data(path, generic_types_list, packs: Dict[str, Dict] = None):
    json_data = get_json(path)

    id_ = json_data.get('id')
    name = json_data.get('name', '')
    fromversion = json_data.get('fromVersion')
    toversion = json_data.get('toVersion')
    pack = get_pack_name(path)
    marketplaces = get_item_marketplaces(path, item_data=json_data, packs=packs)
    all_associated_types: set = set()
    all_scripts = set()
    definitionId = json_data.get('definitionId')

    associated_types = json_data.get('associatedTypes')
    if associated_types:
        all_associated_types = set(associated_types)

    system_associated_types = json_data.get('systemAssociatedTypes')
    if system_associated_types:
        all_associated_types = all_associated_types.union(set(system_associated_types))

    if 'all' in all_associated_types:
        all_associated_types = {list(generic_type.keys())[0] for generic_type in generic_types_list}

    scripts = json_data.get('script')
    if scripts:
        all_scripts = {scripts}

    field_calculations_scripts = json_data.get('fieldCalcScript')
    if field_calculations_scripts:
        all_scripts = all_scripts.union({field_calculations_scripts})

    data = create_common_entity_data(path=path, name=name, to_version=toversion, from_version=fromversion, pack=pack, marketplaces=marketplaces)

    if all_associated_types:
        data['generic_types'] = list(all_associated_types)
    if all_scripts:
        data['scripts'] = list(all_scripts)
    if definitionId:
        data['definitionId'] = definitionId

    return {id_: data}


def get_job_data(path: str, packs: Dict[str, Dict] = None):
    json_data = get_json(path)
    marketplaces = get_item_marketplaces(path, item_data=json_data, packs=packs)

    data = create_common_entity_data(path=path,
                                     name=json_data.get('name'),
                                     to_version=json_data.get('toVersion'),
                                     from_version=json_data.get('fromVersion'),
                                     pack=get_pack_name(path),
                                     marketplaces=marketplaces
                                     )
    data['playbookId'] = json_data.get('playbookId')
    data['selectedFeeds'] = json_data.get('selectedFeeds', [])
    data['details'] = json_data.get('details', [])

    return {json_data.get('id'): data}


def get_generic_module_data(path, packs: Dict[str, Dict] = None):
    json_data = get_json(path)
    id_ = json_data.get('id')
    name = json_data.get('name', '')
    pack = get_pack_name(path)
    marketplaces = get_item_marketplaces(path, item_data=json_data, packs=packs)
    fromversion = json_data.get('fromVersion')
    toversion = json_data.get('toVersion')
    definitionIds = json_data.get('definitionIds', [])
    views = json_data.get('views', [])
    views = {view.get('name'): {
        'title': view.get('title'),
        'dashboards': [tab.get('dashboard', {}).get('id') for tab in view.get('tabs', [])]} for view in views}

    data = create_common_entity_data(path=path, name=name, to_version=toversion, from_version=fromversion, pack=pack, marketplaces=marketplaces)
    if definitionIds:
        data['definitionIds'] = definitionIds
    if views:
        data['views'] = views

    return {id_: data}


def get_list_data(path: str, packs: Dict[str, Dict] = None):
    json_data = get_json(path)
    marketplaces = get_item_marketplaces(path, item_data=json_data, packs=packs)
    data = create_common_entity_data(path=path,
                                     name=json_data.get('name'),
                                     to_version=json_data.get('toVersion'),
                                     from_version=json_data.get('fromVersion'),
                                     pack=get_pack_name(path),
                                     marketplaces=marketplaces,
                                     )

    return {json_data.get('id'): data}


class IDSetType(Enum):
    PLAYBOOK = 'playbooks'
    INTEGRATION = 'integrations'
    SCRIPT = 'scripts'
    TEST_PLAYBOOK = 'TestPlaybooks'
    WIDGET = 'Widgets'
    CLASSIFIER = 'Classifiers'
    MAPPER = 'Mappers'
    REPORT = 'Reports'
    DASHBOARD = 'Dashboards'
    INCIDENT_FIELD = 'IncidentFields'
    INCIDENT_TYPE = 'IncidentTypes'
    INDICATOR_FIELD = 'IndicatorFields'
    INDICATOR_TYPE = 'IndicatorTypes'
    LAYOUTS = 'Layouts'
    PACKS = 'Packs'
    GENERIC_TYPE = 'GenericTypes'
    GENERIC_FIELD = 'GenericFields'
    GENERIC_MODULE = 'GenericModules'
    GENERIC_DEFINITION = 'GenericDefinitions'
    JOBS = 'Jobs'
    LISTS = 'Lists'

    @classmethod
    def has_value(cls, value):
        return value in cls._value2member_map_  # type: ignore


class IDSet:
    def __init__(self, id_set_dict=None):
        self._id_set_dict = id_set_dict if id_set_dict else {}

    def get_dict(self):
        return self._id_set_dict

    def get_list(self, item_type):
        return self._id_set_dict.get(item_type, [])

    def add_to_list(self, object_type: IDSetType, obj):
        if not IDSetType.has_value(object_type):
            raise ValueError(f'Invalid IDSetType {object_type}')

        self._id_set_dict.setdefault(object_type, []).append(obj) if obj not in self._id_set_dict[object_type] else None

    def add_pack_to_id_set_packs(self, object_type: IDSetType, obj_name, obj_value):
        self._id_set_dict.setdefault(object_type, {}).update({obj_name: obj_value})


def merge_id_sets_from_files(first_id_set_path, second_id_set_path, output_id_set_path, print_logs: bool = True):
    """
    Merges two id-sets. Loads them from files and saves the merged unified id_set into output_id_set_path.
    """
    with open(first_id_set_path, mode='r') as f1:
        first_id_set = json.load(f1)

    with open(second_id_set_path, mode='r') as f2:
        second_id_set = json.load(f2)

    unified_id_set, duplicates = merge_id_sets(first_id_set, second_id_set, print_logs)

    if unified_id_set:
        with open(output_id_set_path, mode='w', encoding='utf-8') as f:
            json.dump(unified_id_set.get_dict(), f, indent=4)

    return unified_id_set, duplicates


def merge_id_sets(first_id_set_dict: dict, second_id_set_dict: dict, print_logs: bool = True):
    """
    Merged two id_set dictionaries into single id_set. Returns the unified id_set dict.
    """
    duplicates = []
    united_id_set = IDSet(copy.deepcopy(first_id_set_dict))

    first_id_set = IDSet(first_id_set_dict)
    second_id_set = IDSet(second_id_set_dict)

    for object_type, object_list in second_id_set.get_dict().items():
        subset = first_id_set.get_list(object_type)

        if object_type != "Packs":
            for obj in object_list:
                obj_id = list(obj.keys())[0]
                is_duplicate = has_duplicate(subset, obj_id, object_type, print_logs,
                                             external_object=obj, is_create_new=False)
                if is_duplicate:
                    duplicates.append(obj_id)
                else:
                    united_id_set.add_to_list(object_type, obj)

        else:
            for obj_name, obj_value in object_list.items():
                united_id_set.add_pack_to_id_set_packs(object_type, obj_name, obj_value)

    if duplicates:
        return None, duplicates

    return united_id_set, []


def re_create_id_set(id_set_path: Optional[str] = DEFAULT_ID_SET_PATH, pack_to_create=None,  # noqa : C901
                     objects_to_create: list = None, print_logs: bool = True, fail_on_duplicates: bool = False,
                     marketplace: str = ''):
    """Re create the id-set

    Args:
        id_set_path: If passed an empty string will use default path (dependeing on mp type).
            Pass in None to avoid saving the id-set.
        pack_to_create: The input path. the default is the content repo.
        objects_to_create: The content items this id set will contain. Defaults are set
            depending on the mp type.
        print_logs: Whether to print logs or not
        fail_on_duplicates: If value is True an error will be raised if duplicates are found
        marketplace: The marketplace the id set is created for.

    Returns: id-set object
    """
    if id_set_path == "":
        if marketplace == MarketplaceVersions.MarketplaceV2.value:
            id_set_path = MP_V2_ID_SET_PATH
        else:
            id_set_path = DEFAULT_ID_SET_PATH

    if not objects_to_create:
        if marketplace == MarketplaceVersions.MarketplaceV2.value:
            objects_to_create = CONTENT_MP_V2_ENTITIES
        else:
            objects_to_create = CONTENT_ENTITIES

    if id_set_path and os.path.exists(id_set_path):
        try:
            refresh_interval = int(os.getenv('DEMISTO_SDK_ID_SET_REFRESH_INTERVAL', -1))
        except ValueError:
            refresh_interval = -1
            print_color(
                "Re-creating id_set.\n"
                "DEMISTO_SDK_ID_SET_REFRESH_INTERVAL env var is set with value: "
                f"{os.getenv('DEMISTO_SDK_ID_SET_REFRESH_INTERVAL')} which is an illegal integer."
                "\nPlease modify or unset env var.", LOG_COLORS.YELLOW
            )
        if refresh_interval > 0:  # if the file is newer than the refresh interval, use it as is
            mtime = os.path.getmtime(id_set_path)
            mtime_dt = datetime.fromtimestamp(mtime)
            target_time = time.time() - (refresh_interval * 60)
            if mtime >= target_time:
                print_color(
                    f"DEMISTO_SDK_ID_SET_REFRESH_INTERVAL env var is set and detected that current id_set: {id_set_path}"
                    f" modify time: {mtime_dt} "
                    "doesn't require a refresh. Will use current id-set. "
                    "If you rather force an id-set refresh, unset DEMISTO_SDK_ID_SET_REFRESH_INTERVAL or set it to -1.",
                    LOG_COLORS.GREEN)
                with open(id_set_path, mode="r") as f:
                    return json.load(f)
            else:
                print_color(
                    f"The DEMISTO_SDK_ID_SET_REFRESH_INTERVAL env var is set, but current id_set: {id_set_path} "
                    f"modify time: {mtime_dt} is older than the refresh interval. "
                    "Re-generating id-set.", LOG_COLORS.GREEN)
        else:
            print_color("Note: DEMISTO_SDK_ID_SET_REFRESH_INTERVAL env var is not enabled. "
                        f"Will re-generate the id-set and overwrite the existing file: {id_set_path}. "
                        "To avoid re-generating the id-set on every run, you can set the "
                        "DEMISTO_SDK_ID_SET_REFRESH_INTERVAL env var to any refresh interval (in minutes).",
                        LOG_COLORS.GREEN)
        print("")  # add an empty line for clarity

    start_time = time.time()
    scripts_list = []
    playbooks_list = []
    integration_list = []
    testplaybooks_list = []

    classifiers_list = []
    dashboards_list = []
    incident_fields_list = []
    incident_type_list = []
    indicator_fields_list = []
    indicator_types_list = []
    layouts_list = []
    reports_list = []
    widgets_list = []
    mappers_list = []
    generic_types_list = []
    generic_fields_list = []
    generic_modules_list = []
    generic_definitions_list = []
    lists_list = []
    jobs_list = []
    parsing_rules_list = []
    modeling_rules_list = []
    correlation_rules_list = []
    xsiam_dashboards_list = []
    xsiam_reports_list = []
    triggers_list = []
    packs_dict: Dict[str, Dict] = {}
    excluded_items_by_pack: Dict[str, set] = {}
    excluded_items_by_type: Dict[str, set] = {}

    pool = Pool(processes=int(cpu_count()))

    print_color("Starting the creation of the id_set", LOG_COLORS.GREEN)

    with click.progressbar(length=len(objects_to_create), label="Creating id-set") as progress_bar:

        if 'Packs' in objects_to_create:
            print_color("\nStarting iteration over Packs", LOG_COLORS.GREEN)
            for pack_data in pool.map(partial(get_pack_metadata_data,
                                              print_logs=print_logs,
                                              marketplace=marketplace,
                                              ),
                                      get_pack_metadata_paths(pack_to_create)):
                packs_dict.update(pack_data)

        progress_bar.update(1)

        if 'Integrations' in objects_to_create:
            print_color("\nStarting iteration over Integrations", LOG_COLORS.GREEN)
            for arr, excluded_items_from_iteration in pool.map(partial(process_integration,
                                                                       packs=packs_dict,
                                                                       marketplace=marketplace,
                                                                       print_logs=print_logs,
                                                                       ),
                                                               get_integrations_paths(pack_to_create)):

                for _id, data in (arr[0].items() if arr and isinstance(arr, list) else {}):
                    if data.get('pack'):
                        packs_dict[data.get('pack')].setdefault('ContentItems', {}).setdefault('integrations',
                                                                                               []).append(_id)
                integration_list.extend(arr)
                update_excluded_items_dict(excluded_items_by_pack, excluded_items_by_type,
                                           excluded_items_from_iteration)

        progress_bar.update(1)

        if 'Playbooks' in objects_to_create:
            print_color("\nStarting iteration over Playbooks", LOG_COLORS.GREEN)
            for arr, excluded_items_from_iteration in pool.map(partial(process_general_items,
                                                                       packs=packs_dict,
                                                                       marketplace=marketplace,
                                                                       print_logs=print_logs,
                                                                       expected_file_types=(FileType.PLAYBOOK,),
                                                                       data_extraction_func=get_playbook_data,
                                                                       ),
                                                               get_playbooks_paths(pack_to_create)):
                for _id, data in (arr[0].items() if arr and isinstance(arr, list) else {}):
                    if data.get('pack'):
                        packs_dict[data.get('pack')].setdefault('ContentItems', {}).setdefault('playbooks', []).append(
                            _id)
                playbooks_list.extend(arr)
                update_excluded_items_dict(excluded_items_by_pack, excluded_items_by_type,
                                           excluded_items_from_iteration)

        progress_bar.update(1)

        if 'Scripts' in objects_to_create:
            print_color("\nStarting iteration over Scripts", LOG_COLORS.GREEN)
            for arr, excluded_items_from_iteration in pool.map(partial(process_script,
                                                                       packs=packs_dict,
                                                                       marketplace=marketplace,
                                                                       print_logs=print_logs,
                                                                       ),
                                                               get_general_paths(SCRIPTS_DIR, pack_to_create)):
                for _id, data in (arr[0].items() if arr and isinstance(arr, list) else {}):
                    if data.get('pack'):
                        packs_dict[data.get('pack')].setdefault('ContentItems', {}).setdefault('scripts', []).append(
                            _id)
                scripts_list.extend(arr)
                update_excluded_items_dict(excluded_items_by_pack, excluded_items_by_type,
                                           excluded_items_from_iteration)

        progress_bar.update(1)

        if 'TestPlaybooks' in objects_to_create:
            print_color("\nStarting iteration over TestPlaybooks", LOG_COLORS.GREEN)
            for pair in pool.map(partial(process_test_playbook_path,
                                         packs=packs_dict,
                                         marketplace=marketplace,
                                         print_logs=print_logs,
                                         ),
                                 get_general_paths(TEST_PLAYBOOKS_DIR, pack_to_create)):
                if pair[0]:
                    testplaybooks_list.append(pair[0])
                if pair[1]:
                    scripts_list.append(pair[1])

        progress_bar.update(1)

        if 'Classifiers' in objects_to_create:
            print_color("\nStarting iteration over Classifiers", LOG_COLORS.GREEN)
            for arr, excluded_items_from_iteration in pool.map(partial(process_general_items,
                                                                       packs=packs_dict,
                                                                       marketplace=marketplace,
                                                                       print_logs=print_logs,
                                                                       expected_file_types=(
                                                                           FileType.CLASSIFIER,
                                                                           FileType.OLD_CLASSIFIER),
                                                                       data_extraction_func=get_classifier_data,
                                                                       ),
                                                               get_general_paths(CLASSIFIERS_DIR, pack_to_create)):
                for _id, data in (arr[0].items() if arr and isinstance(arr, list) else {}):
                    if data.get('pack'):
                        packs_dict[data.get('pack')].setdefault('ContentItems', {}).setdefault('classifiers',
                                                                                               []).append(_id)
                classifiers_list.extend(arr)
                update_excluded_items_dict(excluded_items_by_pack, excluded_items_by_type,
                                           excluded_items_from_iteration)

        progress_bar.update(1)

        if 'Dashboards' in objects_to_create:
            print_color("\nStarting iteration over Dashboards", LOG_COLORS.GREEN)
            for arr, excluded_items_from_iteration in pool.map(partial(process_general_items,
                                                                       packs=packs_dict,
                                                                       marketplace=marketplace,
                                                                       print_logs=print_logs,
                                                                       expected_file_types=(FileType.DASHBOARD,),
                                                                       data_extraction_func=get_dashboard_data,
                                                                       ),
                                                               get_general_paths(DASHBOARDS_DIR, pack_to_create)):
                for _id, data in (arr[0].items() if arr and isinstance(arr, list) else {}):
                    if data.get('pack'):
                        packs_dict[data.get('pack')].setdefault('ContentItems', {}).setdefault('dashboards', []).append(
                            _id)
                dashboards_list.extend(arr)
                update_excluded_items_dict(excluded_items_by_pack, excluded_items_by_type,
                                           excluded_items_from_iteration)

        progress_bar.update(1)

        if 'IncidentTypes' in objects_to_create:
            print_color("\nStarting iteration over Incident Types", LOG_COLORS.GREEN)
            for arr, excluded_items_from_iteration in pool.map(partial(process_general_items,
                                                                       packs=packs_dict,
                                                                       marketplace=marketplace,
                                                                       print_logs=print_logs,
                                                                       expected_file_types=(FileType.INCIDENT_TYPE,),
                                                                       data_extraction_func=get_incident_type_data,
                                                                       ),
                                                               get_general_paths(INCIDENT_TYPES_DIR, pack_to_create)):
                for _id, data in (arr[0].items() if arr and isinstance(arr, list) else {}):
                    if data.get('pack'):
                        packs_dict[data.get('pack')].setdefault('ContentItems', {}).setdefault('incidentTypes',
                                                                                               []).append(_id)
                incident_type_list.extend(arr)
                update_excluded_items_dict(excluded_items_by_pack, excluded_items_by_type,
                                           excluded_items_from_iteration)

        progress_bar.update(1)

        # Has to be called after 'IncidentTypes' is called
        if 'IncidentFields' in objects_to_create:
            print_color("\nStarting iteration over Incident Fields", LOG_COLORS.GREEN)
            for arr, excluded_items_from_iteration in pool.map(partial(process_incident_fields,
                                                                       packs=packs_dict,
                                                                       marketplace=marketplace,
                                                                       print_logs=print_logs,
                                                                       incident_types=incident_type_list,
                                                                       ),
                                                               get_general_paths(INCIDENT_FIELDS_DIR, pack_to_create)):
                for _id, data in (arr[0].items() if arr and isinstance(arr, list) else {}):
                    if data.get('pack'):
                        packs_dict[data.get('pack')].setdefault('ContentItems', {}).setdefault('incidentFields',
                                                                                               []).append(_id)
                incident_fields_list.extend(arr)
                update_excluded_items_dict(excluded_items_by_pack, excluded_items_by_type,
                                           excluded_items_from_iteration)

        progress_bar.update(1)

        if 'IndicatorFields' in objects_to_create:
            print_color("\nStarting iteration over Indicator Fields", LOG_COLORS.GREEN)
            for arr, excluded_items_from_iteration in pool.map(partial(process_general_items,
                                                                       packs=packs_dict,
                                                                       marketplace=marketplace,
                                                                       print_logs=print_logs,
                                                                       expected_file_types=(FileType.INDICATOR_FIELD,),
                                                                       data_extraction_func=get_general_data,
                                                                       ),
                                                               get_general_paths(INDICATOR_FIELDS_DIR, pack_to_create)):
                for _id, data in (arr[0].items() if arr and isinstance(arr, list) else {}):
                    if data.get('pack'):
                        packs_dict[data.get('pack')].setdefault('ContentItems', {}).setdefault('indicatorFields',
                                                                                               []).append(_id)
                indicator_fields_list.extend(arr)
                update_excluded_items_dict(excluded_items_by_pack, excluded_items_by_type,
                                           excluded_items_from_iteration)

        progress_bar.update(1)

        # Has to be called after 'Integrations' is called
        if 'IndicatorTypes' in objects_to_create:
            print_color("\nStarting iteration over Indicator Types", LOG_COLORS.GREEN)
            for arr, excluded_items_from_iteration in pool.map(partial(process_indicator_types,
                                                                       packs=packs_dict,
                                                                       marketplace=marketplace,
                                                                       print_logs=print_logs,
                                                                       all_integrations=integration_list,
                                                                       ),
                                                               get_general_paths(INDICATOR_TYPES_DIR, pack_to_create)):
                for _id, data in (arr[0].items() if arr and isinstance(arr, list) else {}):
                    if data.get('pack'):
                        packs_dict[data.get('pack')].setdefault('ContentItems', {}).setdefault('indicatorTypes',
                                                                                               []).append(_id)
                indicator_types_list.extend(arr)
                update_excluded_items_dict(excluded_items_by_pack, excluded_items_by_type,
                                           excluded_items_from_iteration)

        progress_bar.update(1)

        if 'Layouts' in objects_to_create:
            print_color("\nStarting iteration over Layouts", LOG_COLORS.GREEN)
            for arr, excluded_items_from_iteration in pool.map(partial(process_general_items,
                                                                       packs=packs_dict,
                                                                       marketplace=marketplace,
                                                                       print_logs=print_logs,
                                                                       expected_file_types=(FileType.LAYOUT,),
                                                                       data_extraction_func=get_layout_data,
                                                                       ),
                                                               get_general_paths(LAYOUTS_DIR, pack_to_create)):
                layouts_list.extend(arr)
                update_excluded_items_dict(excluded_items_by_pack, excluded_items_by_type,
                                           excluded_items_from_iteration)

            for arr, excluded_items_from_iteration in pool.map(partial(process_layoutscontainers,
                                                                       packs=packs_dict,
                                                                       marketplace=marketplace,
                                                                       print_logs=print_logs,
                                                                       ),
                                                               get_general_paths(LAYOUTS_DIR, pack_to_create)):
                for _id, data in (arr[0].items() if arr and isinstance(arr, list) else {}):
                    if data.get('pack'):
                        packs_dict[data.get('pack')].setdefault('ContentItems', {}).setdefault('layouts', []).append(
                            _id)
                layouts_list.extend(arr)
                update_excluded_items_dict(excluded_items_by_pack, excluded_items_by_type,
                                           excluded_items_from_iteration)

        progress_bar.update(1)

        if 'Reports' in objects_to_create:
            print_color("\nStarting iteration over Reports", LOG_COLORS.GREEN)
            for arr, excluded_items_from_iteration in pool.map(partial(process_general_items,
                                                                       packs=packs_dict,
                                                                       marketplace=marketplace,
                                                                       print_logs=print_logs,
                                                                       expected_file_types=(FileType.REPORT,),
                                                                       data_extraction_func=get_report_data,
                                                                       ),
                                                               get_general_paths(REPORTS_DIR, pack_to_create)):
                for _id, data in (arr[0].items() if arr and isinstance(arr, list) else {}):
                    if data.get('pack'):
                        packs_dict[data.get('pack')].setdefault('ContentItems', {}).setdefault('reports', []).append(
                            _id)
                reports_list.extend(arr)
                update_excluded_items_dict(excluded_items_by_pack, excluded_items_by_type,
                                           excluded_items_from_iteration)

        progress_bar.update(1)

        if 'Widgets' in objects_to_create:
            print_color("\nStarting iteration over Widgets", LOG_COLORS.GREEN)
            for arr, excluded_items_from_iteration in pool.map(partial(process_general_items,
                                                                       packs=packs_dict,
                                                                       marketplace=marketplace,
                                                                       print_logs=print_logs,
                                                                       expected_file_types=(FileType.WIDGET,),
                                                                       data_extraction_func=get_widget_data,
                                                                       ),
                                                               get_general_paths(WIDGETS_DIR, pack_to_create)):
                for _id, data in (arr[0].items() if arr and isinstance(arr, list) else {}):
                    if data.get('pack'):
                        packs_dict[data.get('pack')].setdefault('ContentItems', {}).setdefault('widgets', []).append(
                            _id)
                widgets_list.extend(arr)
                update_excluded_items_dict(excluded_items_by_pack, excluded_items_by_type,
                                           excluded_items_from_iteration)

        progress_bar.update(1)

        if 'Mappers' in objects_to_create:
            print_color("\nStarting iteration over Mappers", LOG_COLORS.GREEN)
            for arr, excluded_items_from_iteration in pool.map(partial(process_general_items,
                                                                       packs=packs_dict,
                                                                       marketplace=marketplace,
                                                                       print_logs=print_logs,
                                                                       expected_file_types=(FileType.MAPPER,),
                                                                       data_extraction_func=get_mapper_data,
                                                                       ),
                                                               get_general_paths(MAPPERS_DIR, pack_to_create)):
                for _id, data in (arr[0].items() if arr and isinstance(arr, list) else {}):
                    if data.get('pack'):
                        packs_dict[data.get('pack')].setdefault('ContentItems', {}).setdefault('mappers', []).append(
                            _id)
                mappers_list.extend(arr)
                update_excluded_items_dict(excluded_items_by_pack, excluded_items_by_type,
                                           excluded_items_from_iteration)

        progress_bar.update(1)

        if 'Lists' in objects_to_create:
            print_color("\nStarting iteration over Lists", LOG_COLORS.GREEN)
            for arr, excluded_items_from_iteration in pool.map(partial(process_general_items,
                                                                       packs=packs_dict,
                                                                       marketplace=marketplace,
                                                                       print_logs=print_logs,
                                                                       expected_file_types=(FileType.LISTS,),
                                                                       data_extraction_func=get_list_data,
                                                                       ),
                                                               get_general_paths(LISTS_DIR, pack_to_create)):
                for _id, data in (arr[0].items() if arr and isinstance(arr, list) else {}):
                    if data.get('pack'):
                        packs_dict[data.get('pack')].setdefault('ContentItems', {}).setdefault('lists', []).append(_id)
                lists_list.extend(arr)
                update_excluded_items_dict(excluded_items_by_pack, excluded_items_by_type,
                                           excluded_items_from_iteration)

        progress_bar.update(1)

        if 'GenericDefinitions' in objects_to_create:
            print_color("\nStarting iteration over Generic Definitions", LOG_COLORS.GREEN)
            for arr, excluded_items_from_iteration in pool.map(partial(process_general_items,
                                                                       packs=packs_dict,
                                                                       marketplace=marketplace,
                                                                       print_logs=print_logs,
                                                                       expected_file_types=(
                                                                           FileType.GENERIC_DEFINITION,),
                                                                       data_extraction_func=get_general_data,
                                                                       ),
                                                               get_general_paths(GENERIC_DEFINITIONS_DIR,
                                                                                 pack_to_create)):
                for _id, data in (arr[0].items() if arr and isinstance(arr, list) else {}):
                    if data.get('pack'):
                        packs_dict[data.get('pack')].setdefault('ContentItems', {}).setdefault('genericDefinitions',
                                                                                               []).append(_id)
                generic_definitions_list.extend(arr)
                update_excluded_items_dict(excluded_items_by_pack, excluded_items_by_type,
                                           excluded_items_from_iteration)

        progress_bar.update(1)

        if 'GenericModules' in objects_to_create:
            print_color("\nStarting iteration over Generic Modules", LOG_COLORS.GREEN)
            for arr, excluded_items_from_iteration in pool.map(partial(process_general_items,
                                                                       packs=packs_dict,
                                                                       marketplace=marketplace,
                                                                       print_logs=print_logs,
                                                                       expected_file_types=(FileType.GENERIC_MODULE,),
                                                                       data_extraction_func=get_generic_module_data,
                                                                       ),
                                                               get_general_paths(GENERIC_MODULES_DIR, pack_to_create)):
                for _id, data in (arr[0].items() if arr and isinstance(arr, list) else {}):
                    if data.get('pack'):
                        packs_dict[data.get('pack')].setdefault('ContentItems', {}).setdefault('genericModules',
                                                                                               []).append(_id)
                generic_modules_list.extend(arr)
                update_excluded_items_dict(excluded_items_by_pack, excluded_items_by_type,
                                           excluded_items_from_iteration)

        progress_bar.update(1)

        if 'GenericTypes' in objects_to_create:
            print_color("\nStarting iteration over Generic Types", LOG_COLORS.GREEN)
            for arr, excluded_items_from_iteration in pool.map(partial(process_generic_items,
                                                                       packs=packs_dict,
                                                                       marketplace=marketplace,
                                                                       print_logs=print_logs,
                                                                       ),
                                                               get_generic_entities_paths(GENERIC_TYPES_DIR,
                                                                                          pack_to_create)):
                for _id, data in (arr[0].items() if arr and isinstance(arr, list) else {}):
                    if data.get('pack'):
                        packs_dict[data.get('pack')].setdefault('ContentItems', {}).setdefault('genericTypes',
                                                                                               []).append(_id)
                generic_types_list.extend(arr)
                update_excluded_items_dict(excluded_items_by_pack, excluded_items_by_type,
                                           excluded_items_from_iteration)

        progress_bar.update(1)

        # Has to be called after 'GenericTypes' is called
        if 'GenericFields' in objects_to_create:
            print_color("\nStarting iteration over Generic Fields", LOG_COLORS.GREEN)
            for arr, excluded_items_from_iteration in pool.map(partial(process_generic_items,
                                                                       packs=packs_dict,
                                                                       marketplace=marketplace,
                                                                       print_logs=print_logs,
                                                                       generic_types_list=generic_types_list,
                                                                       ),
                                                               get_generic_entities_paths(GENERIC_FIELDS_DIR,
                                                                                          pack_to_create)):
                for _id, data in (arr[0].items() if arr and isinstance(arr, list) else {}):
                    if data.get('pack'):
                        packs_dict[data.get('pack')].setdefault('ContentItems', {}).setdefault('genericFields',
                                                                                               []).append(_id)
                generic_fields_list.extend(arr)
                update_excluded_items_dict(excluded_items_by_pack, excluded_items_by_type,
                                           excluded_items_from_iteration)

        progress_bar.update(1)

        if 'Jobs' in objects_to_create:
            print_color("\nStarting iteration over Jobs", LOG_COLORS.GREEN)
            for arr in pool.map(partial(process_jobs,
                                        packs=packs_dict,
                                        marketplace=marketplace,
                                        print_logs=print_logs,
                                        ),
                                get_general_paths(JOBS_DIR, pack_to_create)):
                for _id, data in (arr[0].items() if arr and isinstance(arr, list) else {}):
                    if data.get('pack'):
                        packs_dict[data.get('pack')].setdefault('ContentItems', {}).setdefault('jobs', []).append(_id)
                jobs_list.extend(arr)

        progress_bar.update(1)

        if 'ParsingRules' in objects_to_create:
            print_color("\nStarting iteration over Parsing Rules", LOG_COLORS.GREEN)
            for arr, excluded_items_from_iteration in pool.map(partial(process_general_items,
                                                                       packs=packs_dict,
                                                                       marketplace=marketplace,
                                                                       print_logs=print_logs,
                                                                       expected_file_types=(
                                                                           FileType.PARSING_RULE,),
                                                                       data_extraction_func=get_parsing_rule_data,
                                                                       ),
                                                               get_general_paths(PARSING_RULES_DIR,
                                                                                 pack_to_create)):
                for _id, data in (arr[0].items() if arr and isinstance(arr, list) else {}):
                    if data.get('pack'):
                        packs_dict[data.get('pack')].setdefault('ContentItems', {}).setdefault('parsingRules',
                                                                                               []).append(_id)
                parsing_rules_list.extend(arr)
                update_excluded_items_dict(excluded_items_by_pack, excluded_items_by_type,
                                           excluded_items_from_iteration)

        progress_bar.update(1)

        if 'ModelingRules' in objects_to_create:
            print_color("\nStarting iteration over Modeling Rules", LOG_COLORS.GREEN)
            for arr, excluded_items_from_iteration in pool.map(partial(process_general_items,
                                                                       packs=packs_dict,
                                                                       marketplace=marketplace,
                                                                       print_logs=print_logs,
                                                                       expected_file_types=(
                                                                           FileType.MODELING_RULE,),
                                                                       data_extraction_func=get_modeling_rule_data,
                                                                       ),
                                                               get_general_paths(MODELING_RULES_DIR,
                                                                                 pack_to_create)):
                for _id, data in (arr[0].items() if arr and isinstance(arr, list) else {}):
                    if data.get('pack'):
                        packs_dict[data.get('pack')].setdefault('ContentItems', {}).setdefault('modelingRules',
                                                                                               []).append(_id)
                modeling_rules_list.extend(arr)
                update_excluded_items_dict(excluded_items_by_pack, excluded_items_by_type,
                                           excluded_items_from_iteration)

        progress_bar.update(1)

        if 'CorrelationRules' in objects_to_create:
            print_color("\nStarting iteration over Correlation Rules", LOG_COLORS.GREEN)
            for arr, excluded_items_from_iteration in pool.map(partial(process_general_items,
                                                                       packs=packs_dict,
                                                                       marketplace=marketplace,
                                                                       print_logs=print_logs,
                                                                       expected_file_types=(
                                                                           FileType.CORRELATION_RULE,),
                                                                       data_extraction_func=get_correlation_rule_data,
                                                                       ),
                                                               get_general_paths(CORRELATION_RULES_DIR,
                                                                                 pack_to_create)):
                for _id, data in (arr[0].items() if arr and isinstance(arr, list) else {}):
                    if data.get('pack'):
                        packs_dict[data.get('pack')].setdefault('ContentItems', {}).setdefault('correlationRules',
                                                                                               []).append(_id)
                correlation_rules_list.extend(arr)
                update_excluded_items_dict(excluded_items_by_pack, excluded_items_by_type,
                                           excluded_items_from_iteration)

        progress_bar.update(1)

        if 'XSIAMDashboards' in objects_to_create:
            print_color("\nStarting iteration over XSIAMDashboards", LOG_COLORS.GREEN)
            for arr, excluded_items_from_iteration in pool.map(partial(process_general_items,
                                                                       packs=packs_dict,
                                                                       marketplace=marketplace,
                                                                       print_logs=print_logs,
                                                                       expected_file_types=(
                                                                           FileType.XSIAM_DASHBOARD,),
                                                                       data_extraction_func=get_xsiam_dashboard_data,
                                                                       ),
                                                               get_general_paths(XSIAM_DASHBOARDS_DIR,
                                                                                 pack_to_create)):
                for _id, data in (arr[0].items() if arr and isinstance(arr, list) else {}):
                    if data.get('pack'):
                        packs_dict[data.get('pack')].setdefault('ContentItems', {}).setdefault('xsiamdashboards',
                                                                                               []).append(_id)
                xsiam_dashboards_list.extend(arr)
                update_excluded_items_dict(excluded_items_by_pack, excluded_items_by_type,
                                           excluded_items_from_iteration)

        progress_bar.update(1)

        if 'XSIAMReports' in objects_to_create:
            print_color("\nStarting iteration over XSIAMReports", LOG_COLORS.GREEN)
            for arr, excluded_items_from_iteration in pool.map(partial(process_general_items,
                                                                       packs=packs_dict,
                                                                       marketplace=marketplace,
                                                                       print_logs=print_logs,
                                                                       expected_file_types=(
                                                                           FileType.XSIAM_REPORT,),
                                                                       data_extraction_func=get_xsiam_report_data,
                                                                       ),
                                                               get_general_paths(XSIAM_REPORTS_DIR,
                                                                                 pack_to_create)):
                for _id, data in (arr[0].items() if arr and isinstance(arr, list) else {}):
                    if data.get('pack'):
                        packs_dict[data.get('pack')].setdefault('ContentItems', {}).setdefault('xsiamreports',
                                                                                               []).append(_id)
                xsiam_reports_list.extend(arr)
                update_excluded_items_dict(excluded_items_by_pack, excluded_items_by_type,
                                           excluded_items_from_iteration)

        progress_bar.update(1)

        if 'Triggers' in objects_to_create:
            print_color("\nStarting iteration over Triggers", LOG_COLORS.GREEN)
            for arr, excluded_items_from_iteration in pool.map(partial(process_general_items,
                                                                       packs=packs_dict,
                                                                       marketplace=marketplace,
                                                                       print_logs=print_logs,
                                                                       expected_file_types=(
                                                                           FileType.TRIGGER,),
                                                                       data_extraction_func=get_trigger_data,
                                                                       ),
                                                               get_general_paths(TRIGGER_DIR,
                                                                                 pack_to_create)):
                for _id, data in (arr[0].items() if arr and isinstance(arr, list) else {}):
                    if data.get('pack'):
                        packs_dict[data.get('pack')].setdefault('ContentItems', {}).setdefault('triggers',
                                                                                               []).append(_id)
                triggers_list.extend(arr)
                update_excluded_items_dict(excluded_items_by_pack, excluded_items_by_type,
                                           excluded_items_from_iteration)

        progress_bar.update(1)

    new_ids_dict = OrderedDict()
    # we sort each time the whole set in case someone manually changed something
    # it shouldn't take too much time
    new_ids_dict['scripts'] = sort(scripts_list)
    new_ids_dict['playbooks'] = sort(playbooks_list)
    new_ids_dict['integrations'] = sort(integration_list)
    new_ids_dict['TestPlaybooks'] = sort(testplaybooks_list)
    new_ids_dict['Classifiers'] = sort(classifiers_list)
    new_ids_dict['IncidentFields'] = sort(incident_fields_list)
    new_ids_dict['IncidentTypes'] = sort(incident_type_list)
    new_ids_dict['IndicatorFields'] = sort(indicator_fields_list)
    new_ids_dict['IndicatorTypes'] = sort(indicator_types_list)
    new_ids_dict['Layouts'] = sort(layouts_list)
    new_ids_dict['Lists'] = sort(lists_list)
    new_ids_dict['Jobs'] = sort(jobs_list)
    new_ids_dict['Mappers'] = sort(mappers_list)
    new_ids_dict['ParsingRules'] = sort(parsing_rules_list)
    new_ids_dict['ModelingRules'] = sort(modeling_rules_list)
    new_ids_dict['CorrelationRules'] = sort(correlation_rules_list)
    new_ids_dict['XSIAMDashboards'] = sort(xsiam_dashboards_list)
    new_ids_dict['XSIAMReports'] = sort(xsiam_reports_list)
    new_ids_dict['Triggers'] = sort(triggers_list)
    new_ids_dict['Packs'] = packs_dict

    if marketplace != MarketplaceVersions.MarketplaceV2.value:
        new_ids_dict['GenericTypes'] = sort(generic_types_list)
        new_ids_dict['GenericFields'] = sort(generic_fields_list)
        new_ids_dict['GenericModules'] = sort(generic_modules_list)
        new_ids_dict['GenericDefinitions'] = sort(generic_definitions_list)
        new_ids_dict['Reports'] = sort(reports_list)
        new_ids_dict['Widgets'] = sort(widgets_list)
        new_ids_dict['Dashboards'] = sort(dashboards_list)
    else:
        # a workaround for find-dependencies check (PackDependencies._collect_pack_items)
        new_ids_dict['GenericTypes'] = []
        new_ids_dict['GenericFields'] = []
        new_ids_dict['GenericModules'] = []
        new_ids_dict['GenericDefinitions'] = []
        new_ids_dict['Reports'] = []
        new_ids_dict['Widgets'] = []
        new_ids_dict['Dashboards'] = []

    exec_time = time.time() - start_time
    print_color("Finished the creation of the id_set. Total time: {} seconds".format(exec_time), LOG_COLORS.GREEN)

    duplicates = find_duplicates(new_ids_dict, print_logs, marketplace)
    if any(duplicates) and fail_on_duplicates:
        raise Exception(f'The following ids were found duplicates\n{json.dumps(duplicates, indent=4)}\n')

    return new_ids_dict, excluded_items_by_pack, excluded_items_by_type


def find_duplicates(id_set, print_logs, marketplace):
    lists_to_return = []

    entities = ID_SET_ENTITIES if marketplace != 'marketplacev2' else ID_SET_MP_V2_ENTITIES

    for object_type in entities:
        if print_logs:
            print_color("Checking diff for {}".format(object_type), LOG_COLORS.GREEN)
        objects = id_set.get(object_type)
        ids = {list(specific_item.keys())[0] for specific_item in objects}

        dup_list = []
        for id_to_check in ids:
            if has_duplicate(objects, id_to_check, object_type, print_logs, is_create_new=True):
                dup_list.append(id_to_check)
        lists_to_return.append(dup_list)

    if print_logs:
        print_color("Checking diff for Incident and Indicator Fields", LOG_COLORS.GREEN)

    fields = id_set['IncidentFields'] + id_set['IndicatorFields']
    field_ids = {list(field.keys())[0] for field in fields}

    field_list = []
    for field_to_check in field_ids:
        if has_duplicate(fields, field_to_check, 'Indicator and Incident Fields', print_logs, is_create_new=True):
            field_list.append(field_to_check)
    lists_to_return.append(field_list)

    return lists_to_return


def has_duplicate(id_set_subset_list, id_to_check, object_type, print_logs=True, external_object=None,
                  is_create_new=False):
    """
    Finds if id_set_subset_list contains a duplicate items with the same id_to_check.

    Pass `external_object` to check if it exists in `id_set_subset_list`.
    Otherwise the function will check if `id_set_subset_list` contains 2 or more items with the id of `id_to_check`

    Pass `is_create_new` if searching for duplicate while creating a new id-set.

    """
    duplicates = [duplicate for duplicate in id_set_subset_list if duplicate.get(id_to_check)]

    if external_object and len(duplicates) == 0:
        return False

    if not external_object and len(duplicates) == 1:
        return False

    if external_object:
        duplicates.append(external_object)

    for dup1, dup2 in itertools.combinations(duplicates, 2):
        dict1 = list(dup1.values())[0]
        dict2 = list(dup2.values())[0]
        dict1_from_version = LooseVersion(dict1.get('fromversion', DEFAULT_CONTENT_ITEM_FROM_VERSION))
        dict2_from_version = LooseVersion(dict2.get('fromversion', DEFAULT_CONTENT_ITEM_FROM_VERSION))
        dict1_to_version = LooseVersion(dict1.get('toversion', DEFAULT_CONTENT_ITEM_TO_VERSION))
        dict2_to_version = LooseVersion(dict2.get('toversion', DEFAULT_CONTENT_ITEM_TO_VERSION))

        # Check whether the items belong to the same marketplaces
        if not set(dict1.get('marketplaces', [])).intersection(set(dict2.get('marketplaces', []))):
            continue

        # Checks if the Layouts kind is different then they are not duplicates
        if object_type == 'Layouts':
            if dict1.get('kind', '') != dict2.get('kind', ''):
                return False
            if dict1.get('typeID', '') != dict2.get('typeID', ''):
                return False

        # If they have the same pack name and the same source they actually the same entity.
        # Added to support merge between two id-sets that contain the same pack.
        if not is_create_new and \
                dict1.get('pack') == dict2.get('pack') and \
                is_same_source(dict1.get('source'), dict2.get('source')):
            return False

        # A: 3.0.0 - 3.6.0
        # B: 3.5.0 - 4.5.0
        # C: 3.5.2 - 3.5.4
        # D: 4.5.0 - 99.99.99
        if any([
            dict1_from_version <= dict2_from_version < dict1_to_version,  # will catch (B, C), (A, B), (A, C)
            dict1_from_version < dict2_to_version <= dict1_to_version,  # will catch (B, C), (A, C)
            dict2_from_version <= dict1_from_version < dict2_to_version,  # will catch (C, B), (B, A), (C, A)
            dict2_from_version < dict1_to_version <= dict2_to_version,  # will catch (C, B), (C, A)
        ]):
            print_warning(f'There are several {object_type} with the same ID ({id_to_check}) and their versions overlap: '
                          f'1) "{dict1_from_version}-{dict1_to_version}", '
                          f'2) "{dict2_from_version}-{dict2_to_version}".')
            return True

        if print_logs and dict1.get('name') != dict2.get('name'):
            print_warning(f'The following {object_type} have the same ID ({id_to_check}) but different names: '
                          f'"{dict1.get("name")}", "{dict2.get("name")}".')

    return False


def is_same_source(source1, source2) -> bool:
    """
    Two sources will considered the same if they are exactly the same repo, or they are the XSOAR repos, one in github
    and another in gitlab
    github.com, demisto, content == code,pan.run, xsoar, content
    """
    if source1 == source2:
        return True
    host1, owner1, repo1 = source1
    host2, owner2, repo2 = source2
    if host1 in {'github.com', 'code.pan.run'} and owner1 in {'demisto', 'xsoar'} \
            and host2 in {'github.com', 'code.pan.run'} and owner2 in {'demisto', 'xsoar'}:
        return repo1 == repo2
    return False


def sort(data):
    data.sort(key=lambda r: list(r.keys())[0].lower())  # Sort data by key value
    return data


def update_excluded_items_dict(excluded_items_by_pack: dict, excluded_items_by_type: dict,
                               excluded_items_to_add: dict):
    """
    Adds the items from 'excluded_items_to_add' to the exclusion dicts.

    Args:
        excluded_items_by_pack: the current dictionary of items to exclude from the id_set, aggregated by packs
        excluded_items_by_type: a dictionary of items to exclude from the id_set, aggregated by type
        excluded_items_to_add: a dictionary of items to add to the exclusion dict, aggregated by packs

    Example of excluded_items_by_pack:
    {
        'Expanse': {('integration', 'Expanse')},
        'ExpanseV2': {('script', 'ExpanseEvidenceDynamicSection'), ('indicatorfield', 'indicator_expansedomain')}
        ...
    }

    Example of excluded_items_by_type:
    {
        'integration': {'integration1', 'integration2' ...}
        'script' : {'script1' ...},
        'playbook' : {...}
        ...
    }
    """
    for key, val in excluded_items_to_add.items():
        excluded_items_by_pack.setdefault(key, set()).update(val)
        for tuple_item in val:
            excluded_items_by_type.setdefault(tuple_item[0], set()).update([tuple_item[1]])<|MERGE_RESOLUTION|>--- conflicted
+++ resolved
@@ -22,17 +22,11 @@
     DEFAULT_ID_SET_PATH, GENERIC_DEFINITIONS_DIR, GENERIC_FIELDS_DIR,
     GENERIC_MODULES_DIR, GENERIC_TYPES_DIR, INCIDENT_FIELDS_DIR,
     INCIDENT_TYPES_DIR, INDICATOR_FIELDS_DIR, INDICATOR_TYPES_DIR, JOBS_DIR,
-<<<<<<< HEAD
     LAYOUTS_DIR, LISTS_DIR, MAPPERS_DIR, MODELING_RULES_DIR, MP_V2_ID_SET_PATH,
     PARSING_RULES_DIR, REPORTS_DIR, SCRIPTS_DIR, TEST_PLAYBOOKS_DIR,
     TRIGGER_DIR, WIDGETS_DIR, XSIAM_DASHBOARDS_DIR, XSIAM_REPORTS_DIR,
     FileType, MarketplaceVersions)
-=======
-    LAYOUTS_DIR, LISTS_DIR, MAPPERS_DIR, MP_V2_ID_SET_PATH, REPORTS_DIR,
-    SCRIPTS_DIR, TEST_PLAYBOOKS_DIR, WIDGETS_DIR, FileType,
-    MarketplaceVersions)
 from demisto_sdk.commands.common.handlers import JSON_Handler
->>>>>>> 3053cd11
 from demisto_sdk.commands.common.tools import (LOG_COLORS, find_type,
                                                get_current_repo, get_file,
                                                get_item_marketplaces, get_json,
