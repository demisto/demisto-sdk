--- conflicted
+++ resolved
@@ -95,9 +95,6 @@
 ]
 
 
-<<<<<<< HEAD
-def get_alternative_fields(data: dict) -> dict:
-=======
 def add_item_to_exclusion_dict(excluded_items_from_id_set: dict, file_path: str, item_id: str) -> None:
     """
     Adds an item to the exclusion dict
@@ -116,7 +113,29 @@
 
 
 def does_dict_have_alternative_key(data: dict) -> bool:
->>>>>>> 7a270411
+    """
+        Check if a key that ends with "_x2" exists in the dict (including inner levels)
+        Args:
+            data (dict): the data dict to search in
+
+        Returns: True if found such a key, else False
+
+    """
+
+    # start searching in the first level keys
+    for key in data:
+        if isinstance(key, str) and key.endswith('_x2'):
+            return True
+
+    for key, value in data.items():
+        if isinstance(value, dict):
+            if does_dict_have_alternative_key(value):
+                return True
+
+    return False
+
+
+def get_alternative_fields(data: dict) -> dict:
     """
     Check if the data dict has fields ending with '_x2'. First check if there are alternative name and id
     and return them, if not then check all other fields.
@@ -139,13 +158,14 @@
 
 def iterate_dict_alternative_fields(data: dict):
     """
-    Check if a key that ends with "_x2" exists in the dict (including inner levels)
-    Args:
-        data (dict): the data dict to search in
-
-    Returns: True if found such a key, else False
-
-    """
+        Check if a key that ends with "_x2" exists in the dict (including inner levels)
+        Args:
+            data (dict): the data dict to search in
+
+        Returns: True if found such a key, else False
+
+    """
+
     # start searching in the first level keys
     for key in data:
         if isinstance(key, str) and key.endswith('_x2'):
@@ -153,18 +173,14 @@
 
     for key, value in data.items():
         if isinstance(value, dict):
-            if iterate_dict_alternative_fields(value):
+            if does_dict_have_alternative_key(value):
                 return True
 
     return False
 
-<<<<<<< HEAD
-def should_skip_item_by_mp(file_path: str, marketplace: str, print_logs: bool = False):
-=======
 
 def should_skip_item_by_mp(file_path: str, marketplace: str, excluded_items_from_id_set: dict,
                            packs: Dict[str, Dict] = None, print_logs: bool = False):
->>>>>>> 7a270411
     """
     Checks if the item given (as path) should be part of the current generated id set.
      The checks are in this order:
@@ -659,12 +675,8 @@
     marketplaces = get_item_marketplaces(file_path, item_data=data_dictionary, packs=packs)
 
     script_data = create_common_entity_data(path=file_path, name=name, to_version=toversion, from_version=fromversion,
-<<<<<<< HEAD
-                                            pack=pack)
+                                            pack=pack, marketplaces=marketplaces)
     alternative_fields = get_alternative_fields(data_dictionary)
-=======
-                                            pack=pack, marketplaces=marketplaces)
->>>>>>> 7a270411
     if deprecated:
         script_data['deprecated'] = deprecated
     if depends_on:
@@ -879,30 +891,22 @@
     if field_calculations_scripts:
         all_scripts = all_scripts.union({field_calculations_scripts})
 
-<<<<<<< HEAD
-    data = create_common_entity_data(path=path, name=name, to_version=toversion, from_version=fromversion, pack=pack)
-    alternative_fields = get_alternative_fields(json_data)
-=======
     # save cliName and name of all aliases fields in a single list
     aliases: List[str] = sum(([field['cliName'], field['name']] for field in json_data.get('Aliases', [])), [])
     cli_name = json_data.get('cliName')
 
     data = create_common_entity_data(path=path, name=name, to_version=toversion, from_version=fromversion, pack=pack, marketplaces=marketplaces)
 
->>>>>>> 7a270411
+    alternative_fields = get_alternative_fields(json_data)
     if all_associated_types:
         data['incident_types'] = list(all_associated_types)
     if all_scripts:
         data['scripts'] = list(all_scripts)
-<<<<<<< HEAD
-    if alternative_fields:
-=======
     if aliases:
         data['aliases'] = aliases
     if cli_name:
         data['cliname'] = cli_name
-    if does_dict_have_alternative_key(json_data):
->>>>>>> 7a270411
+    if alternative_fields:
         data['has_alternative_meta'] = True
     if alternative_fields.get('id_x2'):
         data['id_x2'] = alternative_fields['id_x2']
@@ -1105,13 +1109,9 @@
                 all_filters.update(filters)
 
     incidents_fields = {incident_field for incident_field in incidents_fields if incident_field not in BUILT_IN_FIELDS}
-<<<<<<< HEAD
-    data = create_common_entity_data(path=path, name=name, to_version=toversion, from_version=fromversion, pack=pack)
-    alternative_fields = get_alternative_fields(json_data)
-
-=======
     data = create_common_entity_data(path=path, name=name, to_version=toversion, from_version=fromversion, pack=pack, marketplaces=marketplaces)
->>>>>>> 7a270411
+    alternative_fields = get_alternative_fields(json_data) # TODO: check finction does_dict_have_alternative_key
+
     if incidents_types:
         data['incident_types'] = list(incidents_types)
     if incidents_fields:
@@ -1123,6 +1123,7 @@
     if definition_id:
         data['definitionId'] = definition_id
     if alternative_fields:
+        # this used to be     if does_dict_have_alternative_key(json_data): TODO: check
         data['has_alternative_meta'] = True
     if alternative_fields.get('id_x2'):
         data['id_x2'] = alternative_fields['id_x2']
