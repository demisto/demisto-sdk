import copy
import glob
import itertools
import json
import os
import re
import time
from collections import OrderedDict
from datetime import datetime
from distutils.version import LooseVersion
from enum import Enum
from functools import partial
from multiprocessing import Pool, cpu_count
from pathlib import Path
from typing import Callable, Dict, List, Optional, Tuple

import click
import networkx

from demisto_sdk.commands.common.constants import (
    CLASSIFIERS_DIR, COMMON_TYPES_PACK, DASHBOARDS_DIR,
    DEFAULT_CONTENT_ITEM_FROM_VERSION, DEFAULT_CONTENT_ITEM_TO_VERSION,
    DEFAULT_ID_SET_PATH, GENERIC_DEFINITIONS_DIR, GENERIC_FIELDS_DIR,
    GENERIC_MODULES_DIR, GENERIC_TYPES_DIR, INCIDENT_FIELDS_DIR,
    INCIDENT_TYPES_DIR, INDICATOR_FIELDS_DIR, INDICATOR_TYPES_DIR, JOBS_DIR,
    LAYOUTS_DIR, LISTS_DIR, MAPPERS_DIR, MP_V2_ID_SET_PATH, REPORTS_DIR,
    SCRIPTS_DIR, TEST_PLAYBOOKS_DIR, WIDGETS_DIR, FileType,
    MarketplaceVersions)
from demisto_sdk.commands.common.tools import (LOG_COLORS, find_type,
                                               get_current_repo, get_file,
                                               get_item_marketplaces, get_json,
                                               get_pack_name, get_yaml,
                                               print_color, print_error,
                                               print_warning)
from demisto_sdk.commands.unify.yml_unifier import YmlUnifier

CONTENT_ENTITIES = ['Packs', 'Integrations', 'Scripts', 'Playbooks', 'TestPlaybooks', 'Classifiers',
                    'Dashboards', 'IncidentFields', 'IncidentTypes', 'IndicatorFields', 'IndicatorTypes',
                    'Layouts', 'Reports', 'Widgets', 'Mappers', 'GenericTypes',
                    'GenericFields', 'GenericModules', 'GenericDefinitions', 'Lists', 'Jobs']

ID_SET_ENTITIES = ['integrations', 'scripts', 'playbooks', 'TestPlaybooks', 'Classifiers',
                   'Dashboards', 'IncidentFields', 'IncidentTypes', 'IndicatorFields', 'IndicatorTypes',
                   'Layouts', 'Reports', 'Widgets', 'Mappers', 'GenericTypes', 'GenericFields', 'GenericModules',
                   'GenericDefinitions', 'Lists', 'Jobs']

CONTENT_MP_V2_ENTITIES = ['Integrations', 'Scripts', 'Playbooks', 'TestPlaybooks', 'Classifiers',
                          'IncidentFields', 'IncidentTypes', 'IndicatorFields', 'IndicatorTypes',
                          'Mappers', 'Packs', 'Lists']

ID_SET_MP_V2_ENTITIES = ['integrations', 'scripts', 'playbooks', 'TestPlaybooks', 'Classifiers',
                         'IncidentFields', 'IncidentTypes', 'IndicatorFields', 'IndicatorTypes',
                         'Mappers', 'Lists']

BUILT_IN_FIELDS = [
    "name",
    "details",
    "severity",
    "owner",
    "dbotCreatedBy",
    "type",
    "dbotSource",
    "category",
    "dbotStatus",
    "playbookId",
    "dbotCreated",
    "dbotClosed",
    "occurred",
    "dbotDueDate",
    "dbotModified",
    "dbotTotalTime",
    "reason",
    "closeReason",
    "closeNotes",
    "closingUserId",
    "reminder",
    "phase",
    "roles",
    "labels",
    "attachment",
    "runStatus",
    "sourceBrand",
    "sourceInstance",
    "CustomFields",
    "droppedCount",
    "linkedCount",
    "feedBased",
    "id",
    "xsoarReadOnlyRoles",
    "dbotMirrorId",
    "dbotMirrorInstance",
    "dbotMirrorDirection",
    "dbotMirrorTags",
    "dbotMirrorLastSync"
]


def add_item_to_exclusion_dict(excluded_items_from_id_set: dict, file_path: str, item_id: str) -> None:
    """
    Adds an item to the exclusion dict

    Args:
        excluded_items_from_id_set: the dict that holds the excluded items, aggregated by packs
        file_path: the file path of the item
        item_id: the ID of the item

    """
    pack_name = get_pack_name(file_path)
    item_type = find_type(file_path, ignore_sub_categories=True).value

    item_type = "classifier" if item_type == "classifier_5_9_9" else item_type
    excluded_items_from_id_set[pack_name] = {(item_type, item_id)}  # set of tuples


def does_dict_have_alternative_key(data: dict) -> bool:
    """
        Check if a key that ends with "_x2" exists in the dict (including inner levels)
        Args:
            data (dict): the data dict to search in

        Returns: True if found such a key, else False

    """

    # start searching in the first level keys
    for key in data:
        if isinstance(key, str) and key.endswith('_x2'):
            return True

    for key, value in data.items():
        if isinstance(value, dict):
            if does_dict_have_alternative_key(value):
                return True

    return False


def should_skip_item_by_mp(file_path: str, marketplace: str, excluded_items_from_id_set: dict,
                           packs: Dict[str, Dict] = None, print_logs: bool = False):
    """
    Checks if the item given (as path) should be part of the current generated id set.
     The checks are in this order:
     1. Check if the given item has the right marketplaces under the 'marketplaces' in the item's file,
     2. Otherwise, we check if the item is inside a pack that it's pack metadata 'marketplaces' field does not include
     the current marketplace we are creating this id set for.
     If there are no 'marketplaces' fields in the the item's file and the metadata, the item is set as xsoar only.

    Args:
        file_path: path to content item
        marketplace: the marketplace this current generated id set is for
        excluded_items_from_id_set: the dict that holds the excluded items, aggregated by packs
        packs: the pack mapping from the ID set.
        print_logs: whether to pring logs

    Returns: True if should be skipped, else False

    """

    if not marketplace:
        return False

    # first check, check field 'marketplaces' in the item's file
    file_type = Path(file_path).suffix
    try:
        item_data = get_file(file_path, file_type)
    except (ValueError, FileNotFoundError, IsADirectoryError):
        return True

    item_marketplaces = get_item_marketplaces(file_path, item_data=item_data, packs=packs)
    if marketplace not in item_marketplaces:
        if print_logs:
            print(f'Skipping {file_path} due to mismatch with the given marketplace')

        if "pack_metadata" not in file_path:  # only add pack items to the exclusion dict, not whole packs
            add_item_to_exclusion_dict(excluded_items_from_id_set, file_path,
                                       item_data.get("id", item_data.get('commonfields', {}).get('id', '')))
        return True

    return False


def build_tasks_graph(playbook_data):
    """
    Builds tasks flow graph.

    Args:
        playbook_data (dict): playbook yml data.

    Returns:
        DiGraph: all tasks of given playbook.
    """
    initial_task = playbook_data.get('starttaskid', '')
    tasks = playbook_data.get('tasks', {})

    graph = networkx.DiGraph()
    graph.add_node(initial_task, mandatory=True)  # add starting task as root of the direct graph

    found_new_tasks = True
    while found_new_tasks:
        current_number_of_nodes = graph.number_of_nodes()
        leaf_nodes = {node for node in graph.nodes() if graph.out_degree(node) == 0}

        for leaf in leaf_nodes:
            leaf_task = tasks.get(leaf)
            leaf_mandatory = graph.nodes[leaf]['mandatory']

            # In this case the playbook is invalid, starttaskid contains invalid task id.
            if not leaf_task:
                print_warning(f'{playbook_data.get("id")}: No such task {leaf} in playbook')
                continue

            leaf_next_tasks = sum(leaf_task.get('nexttasks', {}).values(), [])  # type: ignore

            for task_id in leaf_next_tasks:
                task = tasks.get(task_id)
                if not task:
                    print_warning(f'{playbook_data.get("id")}: No such task {leaf} in playbook')
                    continue

                # If task can't be skipped and predecessor task is mandatory - set as mandatory.
                mandatory = leaf_mandatory and not task.get('skipunavailable', False)
                if task_id not in graph.nodes():
                    graph.add_node(task_id, mandatory=mandatory)
                else:
                    # If task already in graph, update mandatory field.
                    # If one of the paths to the task is mandatory - set as mandatory.
                    graph.nodes[task_id]['mandatory'] = graph.nodes[task_id]['mandatory'] or mandatory
                graph.add_edge(leaf, task_id)

        found_new_tasks = graph.number_of_nodes() > current_number_of_nodes

    return graph


def get_lists_names_from_playbook(data_dictionary: dict, graph: networkx.DiGraph) -> tuple:
    lists_names = set()
    lists_names_skippable = set()
    tasks = data_dictionary.get('tasks', {})
    lists_tasks_scripts = ['Builtin|||setList', 'Builtin|||getList']
    for task_id, task in tasks.items():
        script = task.get('task', {}).get('script')
        if script in lists_tasks_scripts:
            list_name = task.get('scriptarguments', {}).get('listName', {}).get('simple')

            try:
                skippable = not graph.nodes[task_id]['mandatory']
            except KeyError:
                # if task id not in the graph - the task is unreachable.
                print_error(f'{data_dictionary["id"]}: task {task_id} is not connected')
                continue
            if list_name:
                lists_names.add(list_name)
                if skippable:
                    lists_names_skippable.add(list_name)

    return list(lists_names), list(lists_names_skippable)


def get_task_ids_from_playbook(param_to_enrich_by: str, data_dict: dict, graph: networkx.DiGraph) -> tuple:
    implementing_ids = set()
    implementing_ids_skippable = set()
    tasks = data_dict.get('tasks', {})

    for task_id, task in tasks.items():
        task_details = task.get('task', {})

        enriched_id = task_details.get(param_to_enrich_by)
        try:
            skippable = not graph.nodes[task_id]['mandatory']
        except KeyError:
            # if task id not in the graph - the task is unreachable.
            print_error(f'{data_dict["id"]}: task {task_id} is not connected')
            continue
        if enriched_id:
            implementing_ids.add(enriched_id)
            if skippable:
                implementing_ids_skippable.add(enriched_id)

    return list(implementing_ids), list(implementing_ids_skippable)


def get_commands_from_playbook(data_dict: dict) -> tuple:
    command_to_integration = {}
    command_to_integration_skippable = set()
    tasks = data_dict.get('tasks', {})

    for task in tasks.values():
        task_details = task.get('task', {})

        command = task_details.get('script')
        skippable = task.get('skipunavailable', False)
        if command:
            splitted_cmd = command.split('|')

            if 'Builtin' not in command:
                command_to_integration[splitted_cmd[-1]] = splitted_cmd[0]
                if skippable:
                    command_to_integration_skippable.add(splitted_cmd[-1])

    return command_to_integration, list(command_to_integration_skippable)


def get_filters_and_transformers_from_complex_value(complex_value: dict) -> Tuple[list, list]:
    all_filters = set()
    all_transformers = set()

    # add the filters to all_filters set
    filters = complex_value.get('filters', [])
    for tmp_filter in filters:
        if tmp_filter:
            operator = tmp_filter[0].get('operator')
            all_filters.add(operator)

    # add the transformers to all_transformers set
    transformers = complex_value.get('transformers', [])
    for tmp_transformer in transformers:
        if tmp_transformer:
            operator = tmp_transformer.get('operator')
            all_transformers.add(operator)

    return list(all_transformers), list(all_filters)


def get_filters_and_transformers_from_playbook(data_dict: dict) -> Tuple[list, list]:
    all_filters = set()
    all_transformers = set()

    # collect complex values from playbook inputs
    inputs = data_dict.get('inputs', [])
    complex_values = [_input.get('value', {}).get('complex', {}) for _input in inputs]

    # gets the playbook tasks
    tasks = data_dict.get('tasks', {})

    # collect complex values from playbook tasks
    for task in tasks.values():
        # gets the task value
        if task.get('type') == 'condition':
            for condition_entry in task.get('conditions', []):
                for inner_condition in condition_entry.get('condition', []):
                    if inner_condition:
                        for condition in inner_condition:
                            complex_values.append(condition.get('left', {}).get('value', {}).get('complex', {}))
                            complex_values.append(condition.get('right', {}).get('value', {}).get('complex', {}))
        else:
            complex_values.append(task.get('scriptarguments', {}).get('value', {}).get('complex', {}))

    # get transformers and filters from the values
    for complex_value in complex_values:
        if complex_value:
            transformers, filters = get_filters_and_transformers_from_complex_value(complex_value)
            all_transformers.update(transformers)
            all_filters.update(filters)

    return list(all_transformers), list(all_filters)


def get_integration_api_modules(file_path, data_dictionary, is_unified_integration):
    unifier = YmlUnifier(os.path.dirname(file_path))
    if is_unified_integration:
        integration_script_code = data_dictionary.get('script', {}).get('script', '')
    else:
        _, integration_script_code = unifier.get_script_or_integration_package_data()

    return unifier.check_api_module_imports(integration_script_code)[1]


def get_integration_data(file_path, packs: Dict[str, Dict] = None):
    data_dictionary = get_yaml(file_path)

    is_unified_integration = data_dictionary.get('script', {}).get('script', '') not in ['-', '']

    id_ = data_dictionary.get('commonfields', {}).get('id', '-')
    name = data_dictionary.get('name', '-')

    deprecated = data_dictionary.get('deprecated', False)
    tests = data_dictionary.get('tests')
    toversion = data_dictionary.get('toversion')
    fromversion = data_dictionary.get('fromversion')
    docker_image = data_dictionary.get('script', {}).get('dockerimage')
    commands = data_dictionary.get('script', {}).get('commands', [])
    cmd_list = [command.get('name') for command in commands]
    pack = get_pack_name(file_path)
    integration_api_modules = get_integration_api_modules(file_path, data_dictionary, is_unified_integration)
    default_classifier = data_dictionary.get('defaultclassifier')
    default_incident_type = data_dictionary.get('defaultIncidentType')
    is_fetch = data_dictionary.get('script', {}).get('isfetch', False)
    is_feed = data_dictionary.get('script', {}).get('feed', False)
    marketplaces = get_item_marketplaces(file_path, item_data=data_dictionary, packs=packs)
    mappers = set()

    deprecated_commands = []
    for command in commands:
        if command.get('deprecated', False):
            deprecated_commands.append(command.get('name'))

    for mapper in ['defaultmapperin', 'defaultmapperout']:
        if data_dictionary.get(mapper):
            mappers.add(data_dictionary.get(mapper))
    integration_data = create_common_entity_data(path=file_path,
                                                 name=name,
                                                 to_version=toversion,
                                                 from_version=fromversion,
                                                 pack=pack,
                                                 marketplaces=marketplaces,
                                                 )
    if docker_image:
        integration_data['docker_image'] = docker_image
    if cmd_list:
        integration_data['commands'] = cmd_list
    if tests:
        integration_data['tests'] = tests
    if deprecated:
        integration_data['deprecated'] = deprecated
    if deprecated_commands:
        integration_data['deprecated_commands'] = deprecated_commands
    if integration_api_modules:
        integration_data['api_modules'] = integration_api_modules
    if default_classifier and default_classifier != '':
        integration_data['classifiers'] = default_classifier
    if mappers:
        integration_data['mappers'] = list(mappers)
    if default_incident_type and default_incident_type != '':
        integration_data['incident_types'] = default_incident_type
    if is_fetch:
        integration_data['is_fetch'] = is_fetch
    if is_feed:
        # if the integration is a feed it should be dependent on CommonTypes
        integration_data['indicator_fields'] = COMMON_TYPES_PACK
        integration_data['indicator_types'] = COMMON_TYPES_PACK

    return {id_: integration_data}


def get_fields_by_script_argument(task):
    """Iterates over the task script arguments and search for non empty fields

    Args:
        task (dict): A task of the playbook with `script: Builtin|||setIncident`

    Returns:
        set. set of incident fields related to this task

    Example:
        for the task:
            {
                task:
                  id: e80e3f5a-a74f-44a8-8e83-8eee96def1d0
                  name: Save authenticity check result to incident field
                  script: Builtin|||setIncident

                scriptarguments:
                  emailaddress:
                    complex:
                      root: ActiveDirectory
                      accessor: Users.mail
                  duration: {}
            }

        we will return the 'emailaddress` incident field
    """

    dependent_incident_fields = set()
    for field_name, field_value in task.get('scriptarguments', {}).items():
        if field_value and field_name not in BUILT_IN_FIELDS:
            if field_name != "customFields":
                dependent_incident_fields.add(field_name)
            else:
                # the value should be a list of dicts in str format
                custom_field_value = list(field_value.values())[0]
                if isinstance(custom_field_value, str):
                    custom_fields_list = json.loads(custom_field_value)
                    for custom_field in custom_fields_list:
                        field_name = list(custom_field.keys())[0]
                        if field_name not in BUILT_IN_FIELDS:
                            dependent_incident_fields.add(field_name)
    return dependent_incident_fields


def get_incident_fields_by_playbook_input(playbook_input):
    """Searches for incident fields in a playbook input.

    Args:
        playbook_input (dict): An input of the playbook

    Returns:
        set. set of incident fields related to this task
    """
    dependent_incident_fields = set()

    input_type = list(playbook_input.keys())[0]  # type can be `simple` or `complex`
    input_value = list(playbook_input.values())[0]

    # check if it is in the form 'simple: ${incident.field_name}'
    if input_type == 'simple' and str(input_value).startswith('${incident.'):
        field_name = input_value.split('.')[1][:-1]
        if field_name not in BUILT_IN_FIELDS:
            dependent_incident_fields.add(field_name)

    elif input_type == 'complex':
        root_value = str(input_value.get('root', ''))
        accessor_value = str(input_value.get('accessor'))
        combined_value = root_value + '.' + accessor_value  # concatenate the strings

        field_name = re.match(r'incident\.([^.]+)', combined_value)
        if field_name:
            field_name = field_name.groups()[0]
            if field_name not in BUILT_IN_FIELDS:
                dependent_incident_fields.add(field_name)

    return dependent_incident_fields


def get_dependent_incident_and_indicator_fields(data_dictionary):
    """Finds the incident fields and indicator fields dependent on this playbook

    Args:
        data_dictionary (dict): The playbook data dict

    Returns:
        set. set of incident fields related to this playbook
    """
    dependent_incident_fields = set()
    dependent_indicator_fields = set()
    for task in data_dictionary.get('tasks', {}).values():
        # incident fields dependent by field mapping
        related_incident_fields = task.get('fieldMapping')
        if related_incident_fields:
            for incident_field in related_incident_fields:
                if incident_field not in BUILT_IN_FIELDS:
                    dependent_incident_fields.add(incident_field.get('incidentfield'))

        # incident fields dependent by scripts arguments
        if 'setIncident' in task.get('task', {}).get('script', ''):
            dependent_incident_fields.update(get_fields_by_script_argument(task))
            # incident fields dependent by scripts arguments
        if 'setIndicator' in task.get('task', {}).get('script', ''):
            dependent_indicator_fields.update(get_fields_by_script_argument(task))

    # incident fields by playbook inputs
    for playbook_input in data_dictionary.get('inputs', []):
        input_value_dict = playbook_input.get('value', {})
        if input_value_dict and isinstance(input_value_dict, dict):  # deprecated playbooks bug
            dependent_incident_fields.update(get_incident_fields_by_playbook_input(input_value_dict))

    return dependent_incident_fields, dependent_indicator_fields


def get_playbook_data(file_path: str, packs: Dict[str, Dict] = None) -> dict:
    data_dictionary = get_yaml(file_path)
    graph = build_tasks_graph(data_dictionary)

    id_ = data_dictionary.get('id', '-')
    name = data_dictionary.get('name', '-')
    deprecated = data_dictionary.get('hidden', False)
    tests = data_dictionary.get('tests')
    toversion = data_dictionary.get('toversion')
    fromversion = data_dictionary.get('fromversion')
    marketplaces = get_item_marketplaces(file_path, item_data=data_dictionary, packs=packs)

    implementing_scripts, implementing_scripts_skippable = get_task_ids_from_playbook('scriptName',
                                                                                      data_dictionary,
                                                                                      graph
                                                                                      )
    implementing_playbooks, implementing_playbooks_skippable = get_task_ids_from_playbook('playbookName',
                                                                                          data_dictionary,
                                                                                          graph
                                                                                          )
    implementing_lists, implementing_lists_skippable = get_lists_names_from_playbook(data_dictionary, graph)
    command_to_integration, command_to_integration_skippable = get_commands_from_playbook(data_dictionary)
    skippable_tasks = (implementing_scripts_skippable + implementing_playbooks_skippable +
                       command_to_integration_skippable + implementing_lists_skippable)
    pack = get_pack_name(file_path)
    dependent_incident_fields, dependent_indicator_fields = get_dependent_incident_and_indicator_fields(data_dictionary)

    playbook_data = create_common_entity_data(path=file_path, name=name, to_version=toversion,
                                              from_version=fromversion, pack=pack, marketplaces=marketplaces)

    transformers, filters = get_filters_and_transformers_from_playbook(data_dictionary)

    if implementing_scripts:
        playbook_data['implementing_scripts'] = implementing_scripts
    if implementing_playbooks:
        playbook_data['implementing_playbooks'] = implementing_playbooks
    if command_to_integration:
        playbook_data['command_to_integration'] = command_to_integration
    if tests:
        playbook_data['tests'] = tests
    if deprecated:
        playbook_data['deprecated'] = deprecated
    if skippable_tasks:
        playbook_data['skippable_tasks'] = skippable_tasks
    if dependent_incident_fields:
        playbook_data['incident_fields'] = list(dependent_incident_fields)
    if dependent_indicator_fields:
        playbook_data['indicator_fields'] = list(dependent_indicator_fields)
    if filters:
        playbook_data['filters'] = filters
    if transformers:
        playbook_data['transformers'] = transformers
    if implementing_lists:
        playbook_data['lists'] = implementing_lists
    if does_dict_have_alternative_key(data_dictionary):
        playbook_data['has_alternative_meta'] = True

    return {id_: playbook_data}


def get_script_data(file_path, script_code=None, packs: Dict[str, Dict] = None):
    data_dictionary = get_yaml(file_path)
    id_ = data_dictionary.get('commonfields', {}).get('id', '-')
    if script_code is None:
        script_code = data_dictionary.get('script', '')

    name = data_dictionary.get('name', '-')

    tests = data_dictionary.get('tests')
    toversion = data_dictionary.get('toversion')
    deprecated = data_dictionary.get('deprecated', False)
    fromversion = data_dictionary.get('fromversion')
    docker_image = data_dictionary.get('dockerimage')
    depends_on, command_to_integration = get_depends_on(data_dictionary)
    script_executions = sorted(list(set(re.findall(r"demisto.executeCommand\(['\"](\w+)['\"].*", script_code))))
    pack = get_pack_name(file_path)
    marketplaces = get_item_marketplaces(file_path, item_data=data_dictionary, packs=packs)

    script_data = create_common_entity_data(path=file_path, name=name, to_version=toversion, from_version=fromversion,
                                            pack=pack, marketplaces=marketplaces)
    if deprecated:
        script_data['deprecated'] = deprecated
    if depends_on:
        script_data['depends_on'] = depends_on
    if script_executions:
        script_data['script_executions'] = script_executions
    if command_to_integration:
        script_data['command_to_integration'] = command_to_integration
    if docker_image:
        script_data['docker_image'] = docker_image
    if tests:
        script_data['tests'] = tests
    if does_dict_have_alternative_key(data_dictionary):
        script_data['has_alternative_meta'] = True

    return {id_: script_data}


def get_values_for_keys_recursively(json_object: dict, keys_to_search: list) -> dict:
    """Recursively iterates over a dictionary to extract values for a list of keys.

    Args:
        json_object (dict): The dict to iterate on.
        keys_to_search (list): The list of keys to extract values for .

    Returns:
        dict. list of extracted values for each of the keys_to_search.

    Notes:
        only primitive values will be extracted (str/int/float/bool).

    Example:
        for the dict:
            {
                'id': 1,
                'nested': {
                    'x1': 1,
                    'x2': 'x2',
                    'x3': False
                },
                'x2': 4.0
            }

        and the list of keys
            [x1, x2, x3, x4]

        we will get the following dict:
            {
                'x1': [1],
                'x2': ['x2', 4.0],
                'x3': [False]
            }
    """
    values = {key: [] for key in keys_to_search}  # type: dict

    def get_values(current_object):
        if not current_object or not isinstance(current_object, (dict, list)):
            return

        if current_object and isinstance(current_object, list):
            if isinstance(current_object[0], dict):
                for item in current_object:
                    get_values(item)
            return

        if isinstance(current_object, dict):
            for key, value in current_object.items():
                if isinstance(value, (dict, list)):
                    get_values(value)
                elif key in keys_to_search:
                    if isinstance(value, (str, int, float, bool)):
                        values[key].append(value)

    get_values(json_object)
    return values


def get_layout_data(path: str, packs: Dict[str, Dict] = None):
    json_data = get_json(path)

    layout = json_data.get('layout', {})
    name = layout.get('name', '-')
    id_ = json_data.get('id', layout.get('id', '-'))
    type_ = json_data.get('typeId')
    type_name = json_data.get('TypeName')
    fromversion = json_data.get('fromVersion')
    toversion = json_data.get('toVersion')
    kind = json_data.get('kind')
    pack = get_pack_name(path)
    marketplaces = get_item_marketplaces(path, item_data=json_data, packs=packs)
    incident_indicator_types_dependency = {id_}
    incident_indicator_fields_dependency = get_values_for_keys_recursively(json_data, ['fieldId'])
    definition_id = json_data.get('definitionId')
    tabs = layout.get('tabs', [])
    scripts = get_layouts_scripts_ids(tabs)

    data = create_common_entity_data(path=path, name=name, to_version=toversion, from_version=fromversion, pack=pack, marketplaces=marketplaces)
    if type_:
        data['typeID'] = type_
    if type_name:
        data['typename'] = type_name
        incident_indicator_types_dependency.add(type_name)
    if kind:
        data['kind'] = kind
    data['incident_and_indicator_types'] = list(incident_indicator_types_dependency)
    if incident_indicator_fields_dependency['fieldId']:
        data['incident_and_indicator_fields'] = incident_indicator_fields_dependency['fieldId']
    if definition_id:
        data['definitionId'] = definition_id
    if scripts:
        data['scripts'] = scripts

    return {id_: data}


def get_layouts_scripts_ids(layout_tabs):
    """
    Finds all scripts IDs of a certain layout or layouts container.

    Args:
        layout_tabs: (List) Tabs list of a layout or a layouts container

    Returns:
        A list of all scripts IDs in a certain layout or layouts container
    """
    scripts = []

    for tab in layout_tabs:
        if isinstance(tab, dict):
            tab_sections = tab.get('sections', [])
            for section in tab_sections:

                # Find dynamic sections scripts:
                query_type = section.get('queryType')
                if query_type == 'script':
                    script_id = section.get('query')
                    if script_id:
                        scripts.append(script_id)

                # Find Buttons scripts:
                items = section.get('items', [])
                if items:
                    for item in items:
                        script_id = item.get('scriptId')
                        if script_id:
                            scripts.append(script_id)

    return scripts


def get_layoutscontainer_data(path: str, packs: Dict[str, Dict] = None):
    json_data = get_json(path)
    layouts_container_fields = ["group", "edit", "indicatorsDetails", "indicatorsQuickView", "quickView", "close",
                                "details", "detailsV2", "mobile"]
    pack = get_pack_name(path)
    marketplaces = get_item_marketplaces(path, item_data=json_data, packs=packs)
    data = create_common_entity_data(path=path, name=json_data.get('name'),
                                     to_version=json_data.get('toVersion'),
                                     from_version=json_data.get('fromVersion'),
                                     pack=pack,
                                     marketplaces=marketplaces,
                                     )
    data.update(OrderedDict({field: json_data[field] for field in layouts_container_fields if json_data.get(field)}))

    id_ = json_data.get('id')
    incident_indicator_types_dependency = {id_}
    incident_indicator_fields_dependency = get_values_for_keys_recursively(json_data, ['fieldId'])
    definition_id = json_data.get('definitionId')
    if data.get('name'):
        incident_indicator_types_dependency.add(data['name'])
    data['incident_and_indicator_types'] = list(incident_indicator_types_dependency)
    if incident_indicator_fields_dependency['fieldId']:
        data['incident_and_indicator_fields'] = incident_indicator_fields_dependency['fieldId']
    if definition_id:
        data['definitionId'] = definition_id

    return {id_: data}


def get_incident_field_data(path: str, incident_types: List, packs: Dict[str, Dict] = None):
    json_data = get_json(path)

    id_ = json_data.get('id')
    name = json_data.get('name', '')
    fromversion = json_data.get('fromVersion')
    toversion = json_data.get('toVersion')
    pack = get_pack_name(path)
    marketplaces = get_item_marketplaces(path, item_data=json_data, packs=packs)
    all_associated_types: set = set()
    all_scripts = set()

    associated_types = json_data.get('associatedTypes')
    if associated_types:
        all_associated_types = set(associated_types)

    system_associated_types = json_data.get('systemAssociatedTypes')
    if system_associated_types:
        all_associated_types = all_associated_types.union(set(system_associated_types))

    if 'all' in all_associated_types:
        all_associated_types = {list(incident_type.keys())[0] for incident_type in incident_types}

    scripts = json_data.get('script')
    if scripts:
        all_scripts = {scripts}

    field_calculations_scripts = json_data.get('fieldCalcScript')
    if field_calculations_scripts:
        all_scripts = all_scripts.union({field_calculations_scripts})

<<<<<<< HEAD
    marketplaces = json_data.get('marketplaces')

    data = create_common_entity_data(path=path, name=name, to_version=toversion, from_version=fromversion, pack=pack)
=======
    data = create_common_entity_data(path=path, name=name, to_version=toversion, from_version=fromversion, pack=pack, marketplaces=marketplaces)
>>>>>>> f0c744d1

    if all_associated_types:
        data['incident_types'] = list(all_associated_types)
    if all_scripts:
        data['scripts'] = list(all_scripts)
    if does_dict_have_alternative_key(json_data):
        data['has_alternative_meta'] = True

    if marketplaces:
        data['marketplaces'] = marketplaces

    return {id_: data}


def get_indicator_type_data(path: str, all_integrations: List, packs: Dict[str, Dict] = None):
    json_data = get_json(path)

    id_ = json_data.get('id')
    name = json_data.get('details', '')
    fromversion = json_data.get('fromVersion')
    toversion = json_data.get('toVersion')
    reputation_command = json_data.get('reputationCommand')
    pack = get_pack_name(path)
    marketplaces = get_item_marketplaces(path, item_data=json_data, packs=packs)
    all_scripts: set = set()
    associated_integrations = set()

    for field in ['reputationScriptName', 'enhancementScriptNames']:
        associated_scripts = json_data.get(field)
        if not associated_scripts or associated_scripts == 'null':
            continue

        associated_scripts = [associated_scripts] if not isinstance(associated_scripts, list) else associated_scripts
        if associated_scripts:
            all_scripts = all_scripts.union(set(associated_scripts))

    for integration in all_integrations:
        integration_name = next(iter(integration))
        integration_commands = integration.get(integration_name).get('commands')
        if integration_commands and reputation_command in integration_commands:
            associated_integrations.add(integration_name)

    data = create_common_entity_data(path=path, name=name, to_version=toversion, from_version=fromversion, pack=pack, marketplaces=marketplaces)
    if associated_integrations:
        data['integrations'] = list(associated_integrations)
    if all_scripts:
        data['scripts'] = list(all_scripts)

    return {id_: data}


def get_incident_type_data(path: str, packs: Dict[str, Dict] = None):
    json_data = get_json(path)

    id_ = json_data.get('id')
    name = json_data.get('name', '')
    fromversion = json_data.get('fromVersion')
    toversion = json_data.get('toVersion')
    playbook_id = json_data.get('playbookId')
    pre_processing_script = json_data.get('preProcessingScript')
    pack = get_pack_name(path)
    marketplaces = get_item_marketplaces(path, item_data=json_data, packs=packs)

    data = create_common_entity_data(path=path, name=name, to_version=toversion, from_version=fromversion, pack=pack, marketplaces=marketplaces)
    if playbook_id and playbook_id != '':
        data['playbooks'] = playbook_id
    if pre_processing_script and pre_processing_script != '':
        data['scripts'] = pre_processing_script

    return {id_: data}


def get_classifier_data(path: str, packs: Dict[str, Dict] = None):
    json_data = get_json(path)

    id_ = json_data.get('id')
    name = json_data.get('name', '')
    fromversion = json_data.get('fromVersion')
    toversion = json_data.get('toVersion')
    pack = get_pack_name(path)
    marketplaces = get_item_marketplaces(path, item_data=json_data, packs=packs)
    incidents_types = set()
    transformers: List[str] = []
    filters: List[str] = []
    definition_id = json_data.get('definitionId')

    default_incident_type = json_data.get('defaultIncidentType')
    if default_incident_type and default_incident_type != '':
        incidents_types.add(default_incident_type)
    key_type_map = json_data.get('keyTypeMap', {})
    for key, value in key_type_map.items():
        incidents_types.add(value)

    transformer = json_data.get('transformer', {})
    if transformer is dict:
        complex_value = transformer.get('complex', {})
        if complex_value:
            transformers, filters = get_filters_and_transformers_from_complex_value(complex_value)

    data = create_common_entity_data(path=path, name=name, to_version=toversion, from_version=fromversion, pack=pack, marketplaces=marketplaces)
    if incidents_types:
        data['incident_types'] = list(incidents_types)
    if filters:
        data['filters'] = filters
    if transformers:
        data['transformers'] = transformers
    if definition_id:
        data['definitionId'] = definition_id

    return {id_: data}


def create_common_entity_data(path, name, to_version, from_version, pack, marketplaces):
    data = OrderedDict()
    if name:
        data['name'] = name
    data['file_path'] = path
    data['source'] = list(get_current_repo())
    if to_version:
        data['toversion'] = to_version
    if from_version:
        data['fromversion'] = from_version
    if pack:
        data['pack'] = pack
    data['marketplaces'] = marketplaces

    return data


def get_pack_metadata_data(file_path, print_logs: bool, marketplace: str = ''):
    try:
        if print_logs:
            print(f'adding {file_path} to id_set')

        if should_skip_item_by_mp(file_path, marketplace, {}, print_logs=print_logs):
            return {}

        json_data = get_json(file_path)
        pack_data = {
            "name": json_data.get('name'),
            "current_version": json_data.get('currentVersion'),
            'source': get_current_repo(),
            "author": json_data.get('author', ''),
            'certification': 'certified' if json_data.get('support', '').lower() in ['xsoar', 'partner'] else '',
            "tags": json_data.get('tags', []),
            "use_cases": json_data.get('useCases', []),
            "categories": json_data.get('categories', []),
            "marketplaces": json_data.get('marketplaces', [MarketplaceVersions.XSOAR.value]),
        }

        pack_id = get_pack_name(file_path)
        return {pack_id: pack_data}

    except Exception as exp:  # noqa
        print_error(f'Failed to process {file_path}, Error: {str(exp)}')
        raise


def get_mapper_data(path: str, packs: Dict[str, Dict] = None):
    json_data = get_json(path)

    id_ = json_data.get('id')
    name = json_data.get('name', '')
    type_ = json_data.get('type', '')  # can be 'mapping-outgoing' or 'mapping-incoming'
    fromversion = json_data.get('fromVersion')
    toversion = json_data.get('toVersion')
    pack = get_pack_name(path)
    marketplaces = get_item_marketplaces(path, item_data=json_data, packs=packs)
    incidents_types = set()
    incidents_fields: set = set()
    all_transformers = set()
    all_filters = set()
    definition_id = json_data.get('definitionId')

    default_incident_type = json_data.get('defaultIncidentType')
    if default_incident_type and default_incident_type != '':
        incidents_types.add(default_incident_type)
    mapping = json_data.get('mapping', {})
    for key, value in mapping.items():
        incidents_types.add(key)
        internal_mapping = value.get('internalMapping')  # get the mapping
        if type_ == 'mapping-outgoing':
            incident_fields_set = set()
            # incident fields are in the simple key or in complex.root key of each key
            for internal_mapping_key in internal_mapping.keys():
                fields_mapper = internal_mapping.get(internal_mapping_key, {})
                if isinstance(fields_mapper, dict):
                    incident_field_simple = fields_mapper.get('simple')
                    if incident_field_simple:
                        incident_fields_set.add(incident_field_simple)
                    else:
                        incident_field_complex = fields_mapper.get('complex', {})
                        if incident_field_complex and 'root' in incident_field_complex:
                            incident_fields_set.add(incident_field_complex.get('root'))
            incidents_fields = incidents_fields.union(incident_fields_set)
        elif type_ == 'mapping-incoming':
            # all the incident fields are the keys of the mapping
            incidents_fields = incidents_fields.union(set(internal_mapping.keys()))

        # get_filters_and_transformers_from_complex_value(list(value.get('internalMapping', {}).values())[0]['complex'])
        for internal_mapping in internal_mapping.values():
            incident_field_complex = internal_mapping.get('complex', {})
            if incident_field_complex:
                transformers, filters = get_filters_and_transformers_from_complex_value(incident_field_complex)
                all_transformers.update(transformers)
                all_filters.update(filters)

    incidents_fields = {incident_field for incident_field in incidents_fields if incident_field not in BUILT_IN_FIELDS}
    data = create_common_entity_data(path=path, name=name, to_version=toversion, from_version=fromversion, pack=pack, marketplaces=marketplaces)
    if incidents_types:
        data['incident_types'] = list(incidents_types)
    if incidents_fields:
        data['incident_fields'] = list(incidents_fields)
    if all_filters:
        data['filters'] = list(all_filters)
    if all_transformers:
        data['transformers'] = list(all_transformers)
    if definition_id:
        data['definitionId'] = definition_id
    if does_dict_have_alternative_key(json_data):
        data['has_alternative_meta'] = True

    return {id_: data}


def get_widget_data(path: str, packs: Dict[str, Dict] = None):
    json_data = get_json(path)

    id_ = json_data.get('id')
    name = json_data.get('name', '')
    fromversion = json_data.get('fromVersion')
    toversion = json_data.get('toVersion')
    pack = get_pack_name(path)
    marketplaces = get_item_marketplaces(path, item_data=json_data, packs=packs)
    scripts = ''

    # if the widget is script based - add it to the dependencies of the widget
    if json_data.get('dataType') == 'scripts':
        scripts = json_data.get('query')

    data = create_common_entity_data(path=path, name=name, to_version=toversion, from_version=fromversion, pack=pack, marketplaces=marketplaces)
    if scripts:
        data['scripts'] = [scripts]

    return {id_: data}


def get_dashboard_data(path: str, packs: Dict[str, Dict] = None):
    dashboard_data = get_json(path)
    layouts = dashboard_data.get('layout', {})
    return parse_dashboard_or_report_data(path, dashboard_data, layouts, packs)


def get_report_data(path: str, packs: Dict[str, Dict] = None):
    report_data = get_json(path)
    layouts = report_data.get('dashboard', {}).get('layout')
    return parse_dashboard_or_report_data(path, report_data, layouts, packs)


def parse_dashboard_or_report_data(path: str, data_file_json: Dict, all_layouts: List, packs: Dict[str, Dict] = None):
    id_ = data_file_json.get('id')
    name = data_file_json.get('name', '')
    fromversion = data_file_json.get('fromVersion')
    toversion = data_file_json.get('toVersion')
    pack = get_pack_name(path)
    marketplaces = get_item_marketplaces(path, item_data=data_file_json, packs=packs)

    scripts = set()
    if all_layouts:
        for layout in all_layouts:
            widget_data = layout.get('widget')
            if widget_data.get('dataType') == 'scripts':
                scripts.add(widget_data.get('query'))

    data = create_common_entity_data(path=path, name=name, to_version=toversion, from_version=fromversion, pack=pack, marketplaces=marketplaces)
    if scripts:
        data['scripts'] = list(scripts)

    return {id_: data}


def get_general_data(path: str, packs: Dict[str, Dict] = None):
    json_data = get_json(path)
    id_ = json_data.get('id')
    brandname = json_data.get('brandName', '')
    name = json_data.get('name', '')
    fromversion = json_data.get('fromVersion')
    toversion = json_data.get('toVersion')
    pack = get_pack_name(path)
    marketplaces = get_item_marketplaces(path, item_data=json_data, packs=packs)

    data = create_common_entity_data(path=path, name=name, to_version=toversion, from_version=fromversion, pack=pack, marketplaces=marketplaces)
    if brandname:  # for classifiers
        data['name'] = brandname
    return {id_: data}


def get_depends_on(data_dict):
    depends_on = data_dict.get('dependson', {}).get('must', [])
    depends_on_list = list({cmd.split('|')[-1] for cmd in depends_on})
    command_to_integration = {}
    for cmd in depends_on:
        splitted_cmd = cmd.split('|')
        if splitted_cmd[0] and '|' in cmd:
            command_to_integration[splitted_cmd[-1]] = splitted_cmd[0]

    return depends_on_list, command_to_integration


def process_integration(file_path: str, packs: Dict[str, Dict], marketplace: str, print_logs: bool) -> Tuple[list, dict]:
    """
    Process integration dir or file

    Arguments:
        file_path: file path to integration file
        packs: the pack mapping from the ID set.
        marketplace: the marketplace this id set is designated for.
        print_logs: whether to print logs to stdout

    Returns:
        integration data list (may be empty), a dict of excluded items from the id set
    """
    res = []
    excluded_items_from_id_set: dict = {}
    try:
        if os.path.isfile(file_path):
            if should_skip_item_by_mp(file_path, marketplace, excluded_items_from_id_set, packs=packs, print_logs=print_logs):
                return [], excluded_items_from_id_set
            if find_type(file_path) in (FileType.INTEGRATION, FileType.BETA_INTEGRATION):
                if print_logs:
                    print(f'adding {file_path} to id_set')
                res.append(get_integration_data(file_path, packs=packs))
        else:
            # package integration
            package_name = os.path.basename(file_path)
            file_path = os.path.join(file_path, '{}.yml'.format(package_name))
            if should_skip_item_by_mp(file_path, marketplace, excluded_items_from_id_set, packs=packs, print_logs=print_logs):
                return [], excluded_items_from_id_set
            if os.path.isfile(file_path):
                # locally, might have leftover dirs without committed files
                if print_logs:
                    print(f'adding {file_path} to id_set')
                res.append(get_integration_data(file_path, packs=packs))
    except Exception as exp:  # noqa
        print_error(f'failed to process {file_path}, Error: {str(exp)}')
        raise

    return res, excluded_items_from_id_set


def process_script(file_path: str, packs: Dict[str, Dict], marketplace: str, print_logs: bool) -> Tuple[list, dict]:
    res = []
    excluded_items_from_id_set: dict = {}
    try:
        if os.path.isfile(file_path):
            if should_skip_item_by_mp(file_path, marketplace, excluded_items_from_id_set, packs=packs, print_logs=print_logs):
                return [], excluded_items_from_id_set
            if find_type(file_path) == FileType.SCRIPT:
                if print_logs:
                    print(f'adding {file_path} to id_set')
                res.append(get_script_data(file_path, packs=packs))
        else:
            # package script
            unifier = YmlUnifier(file_path)
            yml_path, code = unifier.get_script_or_integration_package_data()
            if should_skip_item_by_mp(yml_path, marketplace, excluded_items_from_id_set, packs=packs, print_logs=print_logs):
                return [], excluded_items_from_id_set
            if print_logs:
                print(f'adding {file_path} to id_set')
            res.append(get_script_data(yml_path, script_code=code, packs=packs))
    except Exception as exp:  # noqa
        print_error(f'failed to process {file_path}, Error: {str(exp)}')
        raise

    return res, excluded_items_from_id_set


def process_incident_fields(file_path: str, packs: Dict[str, Dict], marketplace: str, print_logs: bool, incident_types: List) -> \
        Tuple[list, dict]:
    """
    Process a incident_fields JSON file
    Args:
        file_path: The file path from incident field folder
        packs: the pack mapping from the ID set.
        marketplace: the marketplace this id set is designated for.
        print_logs: Whether to print logs to stdout.
        incident_types: List of all the incident types in the system.

    Returns:
        a list of incident field data, a dict of excluded items from the id set
    """
    res = []
    excluded_items_from_id_set: dict = {}
    try:
        if should_skip_item_by_mp(file_path, marketplace, excluded_items_from_id_set, packs=packs, print_logs=print_logs):
            return [], excluded_items_from_id_set
        if find_type(file_path) == FileType.INCIDENT_FIELD:
            if print_logs:
                print(f'adding {file_path} to id_set')
            res.append(get_incident_field_data(file_path, incident_types, packs=packs))
    except Exception as exp:  # noqa
        print_error(f'failed to process {file_path}, Error: {str(exp)}')
        raise
    return res, excluded_items_from_id_set


def process_indicator_types(file_path: str, packs: Dict[str, Dict], marketplace: str, print_logs: bool, all_integrations: list) -> \
        Tuple[list, dict]:
    """
    Process a indicator types JSON file
    Args:
        file_path: The file path from indicator type folder
        packs: the pack mapping from the ID set.
        marketplace: the marketplace this id set is designated for.
        print_logs: Whether to print logs to stdout
        all_integrations: The integrations section in the id-set

    Returns:
        a list of indicator type data, a dict of excluded items from the id set
    """
    res = []
    excluded_items_from_id_set: dict = {}

    try:
        if should_skip_item_by_mp(file_path, marketplace, excluded_items_from_id_set, packs=packs, print_logs=print_logs):
            if print_logs:
                print(f'Skipping {file_path} due to mismatch with the marketplace this id set is generated for.')
            return [], excluded_items_from_id_set
        # ignore old reputations.json files
        if not os.path.basename(file_path) == 'reputations.json' and find_type(file_path) == FileType.REPUTATION:
            if print_logs:
                print(f'adding {file_path} to id_set')
            res.append(get_indicator_type_data(file_path, all_integrations, packs=packs))
    except Exception as exp:  # noqa
        print_error(f'failed to process {file_path}, Error: {str(exp)}')
        raise

    return res, excluded_items_from_id_set


def process_generic_items(file_path: str, packs: Dict[str, Dict], marketplace: str, print_logs: bool,
                          generic_types_list: list = None) -> Tuple[list, dict]:
    """
    Process a generic field JSON file
    Args:
        file_path: The file path from object field folder
        packs: the pack mapping from the ID set.
        marketplace: the marketplace this id set is designated for.
        print_logs: Whether to print logs to stdout.
        generic_types_list: List of all the generic types in the system.

    Returns:
        a list of generic items data: fields or types, a dict of excluded items from the id set
    """
    res = []
    excluded_items_from_id_set: dict = {}

    try:
        if should_skip_item_by_mp(file_path, marketplace, excluded_items_from_id_set, packs=packs, print_logs=print_logs):
            return [], excluded_items_from_id_set
        if find_type(file_path) == FileType.GENERIC_FIELD:
            if print_logs:
                print(f'adding {file_path} to id_set')
            res.append(get_generic_field_data(file_path, generic_types_list, packs=packs))
        elif find_type(file_path) == FileType.GENERIC_TYPE:
            if print_logs:
                print(f'adding {file_path} to id_set')
            res.append(get_generic_type_data(file_path, packs=packs))
    except Exception as exp:  # noqa
        print_error(f'failed to process {file_path}, Error: {str(exp)}')
        raise
    return res, excluded_items_from_id_set


def process_jobs(file_path: str, packs: Dict[str, Dict], marketplace: str, print_logs: bool) -> list:
    """
    Process a JSON file representing a Job object.
    Args:
        file_path: The file path from object field folder.
        packs: the pack mapping from the ID set.
        marketplace: the marketplace this id set is designated for.
        print_logs: Whether to print logs to stdout.

    Returns:
        a list of Job data.
    """
    result: List = []
    try:
        if should_skip_item_by_mp(file_path, marketplace, {}, packs=packs, print_logs=print_logs):
            return []
        if find_type(file_path) == FileType.JOB:
            if print_logs:
                print(f'adding {file_path} to id_set')
            result.append(get_job_data(file_path, packs=packs))
    except Exception as exp:  # noqa
        print_error(f'failed to process job {file_path}, Error: {str(exp)}')
        raise
    return result


def process_general_items(file_path: str, packs: Dict[str, Dict], marketplace: str, print_logs: bool,
                          expected_file_types: Tuple[FileType], data_extraction_func: Callable) -> Tuple[list, dict]:
    """
    Process a general item file.
    expected file in one of the following:
    * classifier
    * incident type
    * indicator field
    * layout
    * layoutscontainer
    * mapper
    * playbook
    * report
    * widget
    * list

    Args:
        file_path: The file path from an item folder
        packs: the pack mapping from the ID set.
        marketplace: the marketplace this id set is designated for.
        print_logs: Whether to print logs to stdout
        expected_file_types: specific file type to parse, will ignore the rest
        data_extraction_func: a function that given a file path will return an id-set data dict.

    Returns:
        a list of item data, a dict of excluded items from the id set
    """
    res = []
    excluded_items_from_id_set: dict = {}
    try:
        if find_type(file_path) in expected_file_types:
            if should_skip_item_by_mp(file_path, marketplace, excluded_items_from_id_set, packs=packs, print_logs=print_logs):
                return [], excluded_items_from_id_set
            if print_logs:
                print(f'adding {file_path} to id_set')
            res.append(data_extraction_func(file_path, packs=packs))
    except Exception as exp:  # noqa
        print_error(f'failed to process {file_path}, Error: {str(exp)}')
        raise

    return res, excluded_items_from_id_set


def process_test_playbook_path(file_path: str, packs: Dict[str, Dict], marketplace: str, print_logs: bool) -> tuple:
    """
    Process a yml file in the test playbook dir. Maybe either a script or playbook

    Arguments:
        file_path: path to yaml file
        packs: the pack mapping from the ID set.
        marketplace: the marketplace this id set is designated for.
        print_logs: whether to print logs to stdout

    Returns:
        pair -- first element is a playbook second is a script. each may be None
    """
    script = None
    playbook = None
    try:
        if print_logs:
            print(f'adding {file_path} to id_set')
        if should_skip_item_by_mp(file_path, marketplace, {}, packs=packs, print_logs=print_logs):
            return None, None
        if find_type(file_path) == FileType.TEST_SCRIPT:
            script = get_script_data(file_path, packs=packs)
        if find_type(file_path) == FileType.TEST_PLAYBOOK:
            playbook = get_playbook_data(file_path, packs=packs)
    except Exception as exp:  # noqa
        print_error(f'failed to process {file_path}, Error: {str(exp)}')
        raise

    return playbook, script


def get_integrations_paths(pack_to_create):
    if pack_to_create:
        path_list = [
            [pack_to_create, 'Integrations', '*']
        ]

    else:
        path_list = [
            ['Packs', '*', 'Integrations', '*']
        ]

    integration_files = list()
    for path in path_list:
        integration_files.extend(glob.glob(os.path.join(*path)))

    return integration_files


def get_playbooks_paths(pack_to_create):
    if pack_to_create:
        path_list = [
            [pack_to_create, 'Playbooks', '*.yml']
        ]

    else:
        path_list = [
            ['Packs', '*', 'Playbooks', '*.yml']
        ]

    playbook_files = list(pack_to_create) if pack_to_create else []
    for path in path_list:
        playbook_files.extend(glob.glob(os.path.join(*path)))

    return playbook_files


def get_pack_metadata_paths(pack_to_create):
    if pack_to_create:
        path_list = [pack_to_create, 'pack_metadata.json']

    else:
        path_list = ['Packs', '*', 'pack_metadata.json']

    return glob.glob(os.path.join(*path_list))


def get_general_paths(path, pack_to_create):
    if pack_to_create:
        path_list = [
            [pack_to_create, path, '*']
        ]

    else:
        path_list = [
            [path, '*'],
            ['Packs', '*', path, '*']
        ]

    files = list()
    for path in path_list:
        files.extend(glob.glob(os.path.join(*path)))

    return files


def get_generic_entities_paths(path, pack_to_create):
    """
    get paths of genericTypes, genericFields

    """
    if pack_to_create:
        path_list = [
            [pack_to_create, path, '*', '*.json']
        ]

    else:
        path_list = [
            [path, '*'],
            ['Packs', '*', path, '*', '*.json']
        ]

    files = list()
    for path in path_list:
        files.extend(glob.glob(os.path.join(*path)))

    return files


def get_generic_type_data(path, packs: Dict[str, Dict] = None):
    json_data = get_json(path)

    id_ = json_data.get('id')
    name = json_data.get('name', '')
    fromversion = json_data.get('fromVersion')
    toversion = json_data.get('toVersion')
    playbook_id = json_data.get('playbookId')
    pack = get_pack_name(path)
    marketplaces = get_item_marketplaces(path, item_data=json_data, packs=packs)
    definitionId = json_data.get('definitionId')
    layout = json_data.get('layout')

    data = create_common_entity_data(path=path, name=name, to_version=toversion, from_version=fromversion, pack=pack, marketplaces=marketplaces)
    if playbook_id and playbook_id != '':
        data['playbooks'] = playbook_id
    if definitionId:
        data['definitionId'] = definitionId
    if layout:
        data['layout'] = layout
    return {id_: data}


def get_module_id_from_definition_id(definition_id: str, generic_modules_list: list):
    for module in generic_modules_list:
        module_id = list(module.keys())[0]
        if definition_id in module.get(module_id, {}).get('definitionIds', []):
            return module_id


def get_generic_field_data(path, generic_types_list, packs: Dict[str, Dict] = None):
    json_data = get_json(path)

    id_ = json_data.get('id')
    name = json_data.get('name', '')
    fromversion = json_data.get('fromVersion')
    toversion = json_data.get('toVersion')
    pack = get_pack_name(path)
    marketplaces = get_item_marketplaces(path, item_data=json_data, packs=packs)
    all_associated_types: set = set()
    all_scripts = set()
    definitionId = json_data.get('definitionId')

    associated_types = json_data.get('associatedTypes')
    if associated_types:
        all_associated_types = set(associated_types)

    system_associated_types = json_data.get('systemAssociatedTypes')
    if system_associated_types:
        all_associated_types = all_associated_types.union(set(system_associated_types))

    if 'all' in all_associated_types:
        all_associated_types = {list(generic_type.keys())[0] for generic_type in generic_types_list}

    scripts = json_data.get('script')
    if scripts:
        all_scripts = {scripts}

    field_calculations_scripts = json_data.get('fieldCalcScript')
    if field_calculations_scripts:
        all_scripts = all_scripts.union({field_calculations_scripts})

    data = create_common_entity_data(path=path, name=name, to_version=toversion, from_version=fromversion, pack=pack, marketplaces=marketplaces)

    if all_associated_types:
        data['generic_types'] = list(all_associated_types)
    if all_scripts:
        data['scripts'] = list(all_scripts)
    if definitionId:
        data['definitionId'] = definitionId

    return {id_: data}


def get_job_data(path: str, packs: Dict[str, Dict] = None):
    json_data = get_json(path)
    marketplaces = get_item_marketplaces(path, item_data=json_data, packs=packs)

    data = create_common_entity_data(path=path,
                                     name=json_data.get('name'),
                                     to_version=json_data.get('toVersion'),
                                     from_version=json_data.get('fromVersion'),
                                     pack=get_pack_name(path),
                                     marketplaces=marketplaces
                                     )
    data['playbookId'] = json_data.get('playbookId')
    data['selectedFeeds'] = json_data.get('selectedFeeds', [])
    data['details'] = json_data.get('details', [])

    return {json_data.get('id'): data}


def get_generic_module_data(path, packs: Dict[str, Dict] = None):
    json_data = get_json(path)
    id_ = json_data.get('id')
    name = json_data.get('name', '')
    pack = get_pack_name(path)
    marketplaces = get_item_marketplaces(path, item_data=json_data, packs=packs)
    fromversion = json_data.get('fromVersion')
    toversion = json_data.get('toVersion')
    definitionIds = json_data.get('definitionIds', [])
    views = json_data.get('views', [])
    views = {view.get('name'): {
        'title': view.get('title'),
        'dashboards': [tab.get('dashboard', {}).get('id') for tab in view.get('tabs', [])]} for view in views}

    data = create_common_entity_data(path=path, name=name, to_version=toversion, from_version=fromversion, pack=pack, marketplaces=marketplaces)
    if definitionIds:
        data['definitionIds'] = definitionIds
    if views:
        data['views'] = views

    return {id_: data}


def get_list_data(path: str, packs: Dict[str, Dict] = None):
    json_data = get_json(path)
    marketplaces = get_item_marketplaces(path, item_data=json_data, packs=packs)
    data = create_common_entity_data(path=path,
                                     name=json_data.get('name'),
                                     to_version=json_data.get('toVersion'),
                                     from_version=json_data.get('fromVersion'),
                                     pack=get_pack_name(path),
                                     marketplaces=marketplaces,
                                     )

    return {json_data.get('id'): data}


class IDSetType(Enum):
    PLAYBOOK = 'playbooks'
    INTEGRATION = 'integrations'
    SCRIPT = 'scripts'
    TEST_PLAYBOOK = 'TestPlaybooks'
    WIDGET = 'Widgets'
    CLASSIFIER = 'Classifiers'
    MAPPER = 'Mappers'
    REPORT = 'Reports'
    DASHBOARD = 'Dashboards'
    INCIDENT_FIELD = 'IncidentFields'
    INCIDENT_TYPE = 'IncidentTypes'
    INDICATOR_FIELD = 'IndicatorFields'
    INDICATOR_TYPE = 'IndicatorTypes'
    LAYOUTS = 'Layouts'
    PACKS = 'Packs'
    GENERIC_TYPE = 'GenericTypes'
    GENERIC_FIELD = 'GenericFields'
    GENERIC_MODULE = 'GenericModules'
    GENERIC_DEFINITION = 'GenericDefinitions'
    JOBS = 'Jobs'
    LISTS = 'Lists'

    @classmethod
    def has_value(cls, value):
        return value in cls._value2member_map_  # type: ignore


class IDSet:
    def __init__(self, id_set_dict=None):
        self._id_set_dict = id_set_dict if id_set_dict else {}

    def get_dict(self):
        return self._id_set_dict

    def get_list(self, item_type):
        return self._id_set_dict.get(item_type, [])

    def add_to_list(self, object_type: IDSetType, obj):
        if not IDSetType.has_value(object_type):
            raise ValueError(f'Invalid IDSetType {object_type}')

        self._id_set_dict.setdefault(object_type, []).append(obj) if obj not in self._id_set_dict[object_type] else None

    def add_pack_to_id_set_packs(self, object_type: IDSetType, obj_name, obj_value):
        self._id_set_dict.setdefault(object_type, {}).update({obj_name: obj_value})


def merge_id_sets_from_files(first_id_set_path, second_id_set_path, output_id_set_path, print_logs: bool = True):
    """
    Merges two id-sets. Loads them from files and saves the merged unified id_set into output_id_set_path.
    """
    with open(first_id_set_path, mode='r') as f1:
        first_id_set = json.load(f1)

    with open(second_id_set_path, mode='r') as f2:
        second_id_set = json.load(f2)

    unified_id_set, duplicates = merge_id_sets(first_id_set, second_id_set, print_logs)

    if unified_id_set:
        with open(output_id_set_path, mode='w', encoding='utf-8') as f:
            json.dump(unified_id_set.get_dict(), f, indent=4)

    return unified_id_set, duplicates


def merge_id_sets(first_id_set_dict: dict, second_id_set_dict: dict, print_logs: bool = True):
    """
    Merged two id_set dictionaries into single id_set. Returns the unified id_set dict.
    """
    duplicates = []
    united_id_set = IDSet(copy.deepcopy(first_id_set_dict))

    first_id_set = IDSet(first_id_set_dict)
    second_id_set = IDSet(second_id_set_dict)

    for object_type, object_list in second_id_set.get_dict().items():
        subset = first_id_set.get_list(object_type)

        if object_type != "Packs":
            for obj in object_list:
                obj_id = list(obj.keys())[0]
                is_duplicate = has_duplicate(subset, obj_id, object_type, print_logs,
                                             external_object=obj, is_create_new=False)
                if is_duplicate:
                    duplicates.append(obj_id)
                else:
                    united_id_set.add_to_list(object_type, obj)

        else:
            for obj_name, obj_value in object_list.items():
                united_id_set.add_pack_to_id_set_packs(object_type, obj_name, obj_value)

    if duplicates:
        return None, duplicates

    return united_id_set, []


def re_create_id_set(id_set_path: Optional[str] = DEFAULT_ID_SET_PATH, pack_to_create=None,  # noqa : C901
                     objects_to_create: list = None, print_logs: bool = True, fail_on_duplicates: bool = False,
                     marketplace: str = ''):
    """Re create the id-set

    Args:
        id_set_path: If passed an empty string will use default path (dependeing on mp type).
            Pass in None to avoid saving the id-set.
        pack_to_create: The input path. the default is the content repo.
        objects_to_create: The content items this id set will contain. Defaults are set
            depending on the mp type.
        print_logs: Whether to print logs or not
        fail_on_duplicates: If value is True an error will be raised if duplicates are found
        marketplace: The marketplace the id set is created for.

    Returns: id-set object
    """
    if id_set_path == "":
        if marketplace == MarketplaceVersions.MarketplaceV2.value:
            id_set_path = MP_V2_ID_SET_PATH
        else:
            id_set_path = DEFAULT_ID_SET_PATH

    if not objects_to_create:
        if marketplace == MarketplaceVersions.MarketplaceV2.value:
            objects_to_create = CONTENT_MP_V2_ENTITIES
        else:
            objects_to_create = CONTENT_ENTITIES

    if id_set_path and os.path.exists(id_set_path):
        try:
            refresh_interval = int(os.getenv('DEMISTO_SDK_ID_SET_REFRESH_INTERVAL', -1))
        except ValueError:
            refresh_interval = -1
            print_color(
                "Re-creating id_set.\n"
                "DEMISTO_SDK_ID_SET_REFRESH_INTERVAL env var is set with value: "
                f"{os.getenv('DEMISTO_SDK_ID_SET_REFRESH_INTERVAL')} which is an illegal integer."
                "\nPlease modify or unset env var.", LOG_COLORS.YELLOW
            )
        if refresh_interval > 0:  # if the file is newer than the refresh interval, use it as is
            mtime = os.path.getmtime(id_set_path)
            mtime_dt = datetime.fromtimestamp(mtime)
            target_time = time.time() - (refresh_interval * 60)
            if mtime >= target_time:
                print_color(
                    f"DEMISTO_SDK_ID_SET_REFRESH_INTERVAL env var is set and detected that current id_set: {id_set_path}"
                    f" modify time: {mtime_dt} "
                    "doesn't require a refresh. Will use current id-set. "
                    "If you rather force an id-set refresh, unset DEMISTO_SDK_ID_SET_REFRESH_INTERVAL or set it to -1.",
                    LOG_COLORS.GREEN)
                with open(id_set_path, mode="r") as f:
                    return json.load(f)
            else:
                print_color(
                    f"The DEMISTO_SDK_ID_SET_REFRESH_INTERVAL env var is set, but current id_set: {id_set_path} "
                    f"modify time: {mtime_dt} is older than the refresh interval. "
                    "Re-generating id-set.", LOG_COLORS.GREEN)
        else:
            print_color("Note: DEMISTO_SDK_ID_SET_REFRESH_INTERVAL env var is not enabled. "
                        f"Will re-generate the id-set and overwrite the existing file: {id_set_path}. "
                        "To avoid re-generating the id-set on every run, you can set the "
                        "DEMISTO_SDK_ID_SET_REFRESH_INTERVAL env var to any refresh interval (in minutes).",
                        LOG_COLORS.GREEN)
        print("")  # add an empty line for clarity

    start_time = time.time()
    scripts_list = []
    playbooks_list = []
    integration_list = []
    testplaybooks_list = []

    classifiers_list = []
    dashboards_list = []
    incident_fields_list = []
    incident_type_list = []
    indicator_fields_list = []
    indicator_types_list = []
    layouts_list = []
    reports_list = []
    widgets_list = []
    mappers_list = []
    generic_types_list = []
    generic_fields_list = []
    generic_modules_list = []
    generic_definitions_list = []
    lists_list = []
    jobs_list = []
    packs_dict: Dict[str, Dict] = {}
    excluded_items_by_pack: Dict[str, set] = {}
    excluded_items_by_type: Dict[str, set] = {}

    pool = Pool(processes=int(cpu_count()))

    print_color("Starting the creation of the id_set", LOG_COLORS.GREEN)

    with click.progressbar(length=len(objects_to_create), label="Creating id-set") as progress_bar:

        if 'Packs' in objects_to_create:
            print_color("\nStarting iteration over Packs", LOG_COLORS.GREEN)
            for pack_data in pool.map(partial(get_pack_metadata_data,
                                              print_logs=print_logs,
                                              marketplace=marketplace,
                                              ),
                                      get_pack_metadata_paths(pack_to_create)):
                packs_dict.update(pack_data)

        progress_bar.update(1)

        if 'Integrations' in objects_to_create:
            print_color("\nStarting iteration over Integrations", LOG_COLORS.GREEN)
            for arr, excluded_items_from_iteration in pool.map(partial(process_integration,
                                                                       packs=packs_dict,
                                                                       marketplace=marketplace,
                                                                       print_logs=print_logs,
                                                                       ),
                                                               get_integrations_paths(pack_to_create)):

                for _id, data in (arr[0].items() if arr and isinstance(arr, list) else {}):
                    if data.get('pack'):
                        packs_dict[data.get('pack')].setdefault('ContentItems', {}).setdefault('integrations',
                                                                                               []).append(_id)
                integration_list.extend(arr)
                update_excluded_items_dict(excluded_items_by_pack, excluded_items_by_type,
                                           excluded_items_from_iteration)

        progress_bar.update(1)

        if 'Playbooks' in objects_to_create:
            print_color("\nStarting iteration over Playbooks", LOG_COLORS.GREEN)
            for arr, excluded_items_from_iteration in pool.map(partial(process_general_items,
                                                                       packs=packs_dict,
                                                                       marketplace=marketplace,
                                                                       print_logs=print_logs,
                                                                       expected_file_types=(FileType.PLAYBOOK,),
                                                                       data_extraction_func=get_playbook_data,
                                                                       ),
                                                               get_playbooks_paths(pack_to_create)):
                for _id, data in (arr[0].items() if arr and isinstance(arr, list) else {}):
                    if data.get('pack'):
                        packs_dict[data.get('pack')].setdefault('ContentItems', {}).setdefault('playbooks', []).append(
                            _id)
                playbooks_list.extend(arr)
                update_excluded_items_dict(excluded_items_by_pack, excluded_items_by_type,
                                           excluded_items_from_iteration)

        progress_bar.update(1)

        if 'Scripts' in objects_to_create:
            print_color("\nStarting iteration over Scripts", LOG_COLORS.GREEN)
            for arr, excluded_items_from_iteration in pool.map(partial(process_script,
                                                                       packs=packs_dict,
                                                                       marketplace=marketplace,
                                                                       print_logs=print_logs,
                                                                       ),
                                                               get_general_paths(SCRIPTS_DIR, pack_to_create)):
                for _id, data in (arr[0].items() if arr and isinstance(arr, list) else {}):
                    if data.get('pack'):
                        packs_dict[data.get('pack')].setdefault('ContentItems', {}).setdefault('scripts', []).append(
                            _id)
                scripts_list.extend(arr)
                update_excluded_items_dict(excluded_items_by_pack, excluded_items_by_type,
                                           excluded_items_from_iteration)

        progress_bar.update(1)

        if 'TestPlaybooks' in objects_to_create:
            print_color("\nStarting iteration over TestPlaybooks", LOG_COLORS.GREEN)
            for pair in pool.map(partial(process_test_playbook_path,
                                         packs=packs_dict,
                                         marketplace=marketplace,
                                         print_logs=print_logs,
                                         ),
                                 get_general_paths(TEST_PLAYBOOKS_DIR, pack_to_create)):
                if pair[0]:
                    testplaybooks_list.append(pair[0])
                if pair[1]:
                    scripts_list.append(pair[1])

        progress_bar.update(1)

        if 'Classifiers' in objects_to_create:
            print_color("\nStarting iteration over Classifiers", LOG_COLORS.GREEN)
            for arr, excluded_items_from_iteration in pool.map(partial(process_general_items,
                                                                       packs=packs_dict,
                                                                       marketplace=marketplace,
                                                                       print_logs=print_logs,
                                                                       expected_file_types=(
                                                                           FileType.CLASSIFIER,
                                                                           FileType.OLD_CLASSIFIER),
                                                                       data_extraction_func=get_classifier_data,
                                                                       ),
                                                               get_general_paths(CLASSIFIERS_DIR, pack_to_create)):
                for _id, data in (arr[0].items() if arr and isinstance(arr, list) else {}):
                    if data.get('pack'):
                        packs_dict[data.get('pack')].setdefault('ContentItems', {}).setdefault('classifiers',
                                                                                               []).append(_id)
                classifiers_list.extend(arr)
                update_excluded_items_dict(excluded_items_by_pack, excluded_items_by_type,
                                           excluded_items_from_iteration)

        progress_bar.update(1)

        if 'Dashboards' in objects_to_create:
            print_color("\nStarting iteration over Dashboards", LOG_COLORS.GREEN)
            for arr, excluded_items_from_iteration in pool.map(partial(process_general_items,
                                                                       packs=packs_dict,
                                                                       marketplace=marketplace,
                                                                       print_logs=print_logs,
                                                                       expected_file_types=(FileType.DASHBOARD,),
                                                                       data_extraction_func=get_dashboard_data,
                                                                       ),
                                                               get_general_paths(DASHBOARDS_DIR, pack_to_create)):
                for _id, data in (arr[0].items() if arr and isinstance(arr, list) else {}):
                    if data.get('pack'):
                        packs_dict[data.get('pack')].setdefault('ContentItems', {}).setdefault('dashboards', []).append(
                            _id)
                dashboards_list.extend(arr)
                update_excluded_items_dict(excluded_items_by_pack, excluded_items_by_type,
                                           excluded_items_from_iteration)

        progress_bar.update(1)

        if 'IncidentTypes' in objects_to_create:
            print_color("\nStarting iteration over Incident Types", LOG_COLORS.GREEN)
            for arr, excluded_items_from_iteration in pool.map(partial(process_general_items,
                                                                       packs=packs_dict,
                                                                       marketplace=marketplace,
                                                                       print_logs=print_logs,
                                                                       expected_file_types=(FileType.INCIDENT_TYPE,),
                                                                       data_extraction_func=get_incident_type_data,
                                                                       ),
                                                               get_general_paths(INCIDENT_TYPES_DIR, pack_to_create)):
                for _id, data in (arr[0].items() if arr and isinstance(arr, list) else {}):
                    if data.get('pack'):
                        packs_dict[data.get('pack')].setdefault('ContentItems', {}).setdefault('incidentTypes',
                                                                                               []).append(_id)
                incident_type_list.extend(arr)
                update_excluded_items_dict(excluded_items_by_pack, excluded_items_by_type,
                                           excluded_items_from_iteration)

        progress_bar.update(1)

        # Has to be called after 'IncidentTypes' is called
        if 'IncidentFields' in objects_to_create:
            print_color("\nStarting iteration over Incident Fields", LOG_COLORS.GREEN)
            for arr, excluded_items_from_iteration in pool.map(partial(process_incident_fields,
                                                                       packs=packs_dict,
                                                                       marketplace=marketplace,
                                                                       print_logs=print_logs,
                                                                       incident_types=incident_type_list,
                                                                       ),
                                                               get_general_paths(INCIDENT_FIELDS_DIR, pack_to_create)):
                for _id, data in (arr[0].items() if arr and isinstance(arr, list) else {}):
                    if data.get('pack'):
                        packs_dict[data.get('pack')].setdefault('ContentItems', {}).setdefault('incidentFields',
                                                                                               []).append(_id)
                incident_fields_list.extend(arr)
                update_excluded_items_dict(excluded_items_by_pack, excluded_items_by_type,
                                           excluded_items_from_iteration)

        progress_bar.update(1)

        if 'IndicatorFields' in objects_to_create:
            print_color("\nStarting iteration over Indicator Fields", LOG_COLORS.GREEN)
            for arr, excluded_items_from_iteration in pool.map(partial(process_general_items,
                                                                       packs=packs_dict,
                                                                       marketplace=marketplace,
                                                                       print_logs=print_logs,
                                                                       expected_file_types=(FileType.INDICATOR_FIELD,),
                                                                       data_extraction_func=get_general_data,
                                                                       ),
                                                               get_general_paths(INDICATOR_FIELDS_DIR, pack_to_create)):
                for _id, data in (arr[0].items() if arr and isinstance(arr, list) else {}):
                    if data.get('pack'):
                        packs_dict[data.get('pack')].setdefault('ContentItems', {}).setdefault('indicatorFields',
                                                                                               []).append(_id)
                indicator_fields_list.extend(arr)
                update_excluded_items_dict(excluded_items_by_pack, excluded_items_by_type,
                                           excluded_items_from_iteration)

        progress_bar.update(1)

        # Has to be called after 'Integrations' is called
        if 'IndicatorTypes' in objects_to_create:
            print_color("\nStarting iteration over Indicator Types", LOG_COLORS.GREEN)
            for arr, excluded_items_from_iteration in pool.map(partial(process_indicator_types,
                                                                       packs=packs_dict,
                                                                       marketplace=marketplace,
                                                                       print_logs=print_logs,
                                                                       all_integrations=integration_list,
                                                                       ),
                                                               get_general_paths(INDICATOR_TYPES_DIR, pack_to_create)):
                for _id, data in (arr[0].items() if arr and isinstance(arr, list) else {}):
                    if data.get('pack'):
                        packs_dict[data.get('pack')].setdefault('ContentItems', {}).setdefault('indicatorTypes',
                                                                                               []).append(_id)
                indicator_types_list.extend(arr)
                update_excluded_items_dict(excluded_items_by_pack, excluded_items_by_type,
                                           excluded_items_from_iteration)

        progress_bar.update(1)

        if 'Layouts' in objects_to_create:
            print_color("\nStarting iteration over Layouts", LOG_COLORS.GREEN)
            for arr, excluded_items_from_iteration in pool.map(partial(process_general_items,
                                                                       packs=packs_dict,
                                                                       marketplace=marketplace,
                                                                       print_logs=print_logs,
                                                                       expected_file_types=(FileType.LAYOUT,),
                                                                       data_extraction_func=get_layout_data,
                                                                       ),
                                                               get_general_paths(LAYOUTS_DIR, pack_to_create)):
                layouts_list.extend(arr)
                update_excluded_items_dict(excluded_items_by_pack, excluded_items_by_type,
                                           excluded_items_from_iteration)

            for arr, excluded_items_from_iteration in pool.map(partial(process_general_items,
                                                                       packs=packs_dict,
                                                                       marketplace=marketplace,
                                                                       print_logs=print_logs,
                                                                       expected_file_types=(
                                                                           FileType.LAYOUTS_CONTAINER,),
                                                                       data_extraction_func=get_layoutscontainer_data,
                                                                       ),
                                                               get_general_paths(LAYOUTS_DIR, pack_to_create)):
                for _id, data in (arr[0].items() if arr and isinstance(arr, list) else {}):
                    if data.get('pack'):
                        packs_dict[data.get('pack')].setdefault('ContentItems', {}).setdefault('layouts', []).append(
                            _id)
                layouts_list.extend(arr)
                update_excluded_items_dict(excluded_items_by_pack, excluded_items_by_type,
                                           excluded_items_from_iteration)

        progress_bar.update(1)

        if 'Reports' in objects_to_create:
            print_color("\nStarting iteration over Reports", LOG_COLORS.GREEN)
            for arr, excluded_items_from_iteration in pool.map(partial(process_general_items,
                                                                       packs=packs_dict,
                                                                       marketplace=marketplace,
                                                                       print_logs=print_logs,
                                                                       expected_file_types=(FileType.REPORT,),
                                                                       data_extraction_func=get_report_data,
                                                                       ),
                                                               get_general_paths(REPORTS_DIR, pack_to_create)):
                for _id, data in (arr[0].items() if arr and isinstance(arr, list) else {}):
                    if data.get('pack'):
                        packs_dict[data.get('pack')].setdefault('ContentItems', {}).setdefault('reports', []).append(
                            _id)
                reports_list.extend(arr)
                update_excluded_items_dict(excluded_items_by_pack, excluded_items_by_type,
                                           excluded_items_from_iteration)

        progress_bar.update(1)

        if 'Widgets' in objects_to_create:
            print_color("\nStarting iteration over Widgets", LOG_COLORS.GREEN)
            for arr, excluded_items_from_iteration in pool.map(partial(process_general_items,
                                                                       packs=packs_dict,
                                                                       marketplace=marketplace,
                                                                       print_logs=print_logs,
                                                                       expected_file_types=(FileType.WIDGET,),
                                                                       data_extraction_func=get_widget_data,
                                                                       ),
                                                               get_general_paths(WIDGETS_DIR, pack_to_create)):
                for _id, data in (arr[0].items() if arr and isinstance(arr, list) else {}):
                    if data.get('pack'):
                        packs_dict[data.get('pack')].setdefault('ContentItems', {}).setdefault('widgets', []).append(
                            _id)
                widgets_list.extend(arr)
                update_excluded_items_dict(excluded_items_by_pack, excluded_items_by_type,
                                           excluded_items_from_iteration)

        progress_bar.update(1)

        if 'Mappers' in objects_to_create:
            print_color("\nStarting iteration over Mappers", LOG_COLORS.GREEN)
            for arr, excluded_items_from_iteration in pool.map(partial(process_general_items,
                                                                       packs=packs_dict,
                                                                       marketplace=marketplace,
                                                                       print_logs=print_logs,
                                                                       expected_file_types=(FileType.MAPPER,),
                                                                       data_extraction_func=get_mapper_data,
                                                                       ),
                                                               get_general_paths(MAPPERS_DIR, pack_to_create)):
                for _id, data in (arr[0].items() if arr and isinstance(arr, list) else {}):
                    if data.get('pack'):
                        packs_dict[data.get('pack')].setdefault('ContentItems', {}).setdefault('mappers', []).append(
                            _id)
                mappers_list.extend(arr)
                update_excluded_items_dict(excluded_items_by_pack, excluded_items_by_type,
                                           excluded_items_from_iteration)

        progress_bar.update(1)

        if 'Lists' in objects_to_create:
            print_color("\nStarting iteration over Lists", LOG_COLORS.GREEN)
            for arr, excluded_items_from_iteration in pool.map(partial(process_general_items,
                                                                       packs=packs_dict,
                                                                       marketplace=marketplace,
                                                                       print_logs=print_logs,
                                                                       expected_file_types=(FileType.LISTS,),
                                                                       data_extraction_func=get_list_data,
                                                                       ),
                                                               get_general_paths(LISTS_DIR, pack_to_create)):
                for _id, data in (arr[0].items() if arr and isinstance(arr, list) else {}):
                    if data.get('pack'):
                        packs_dict[data.get('pack')].setdefault('ContentItems', {}).setdefault('lists', []).append(_id)
                lists_list.extend(arr)
                update_excluded_items_dict(excluded_items_by_pack, excluded_items_by_type,
                                           excluded_items_from_iteration)

        progress_bar.update(1)

        if 'GenericDefinitions' in objects_to_create:
            print_color("\nStarting iteration over Generic Definitions", LOG_COLORS.GREEN)
            for arr, excluded_items_from_iteration in pool.map(partial(process_general_items,
                                                                       packs=packs_dict,
                                                                       marketplace=marketplace,
                                                                       print_logs=print_logs,
                                                                       expected_file_types=(
                                                                           FileType.GENERIC_DEFINITION,),
                                                                       data_extraction_func=get_general_data,
                                                                       ),
                                                               get_general_paths(GENERIC_DEFINITIONS_DIR,
                                                                                 pack_to_create)):
                for _id, data in (arr[0].items() if arr and isinstance(arr, list) else {}):
                    if data.get('pack'):
                        packs_dict[data.get('pack')].setdefault('ContentItems', {}).setdefault('genericDefinitions',
                                                                                               []).append(_id)
                generic_definitions_list.extend(arr)
                update_excluded_items_dict(excluded_items_by_pack, excluded_items_by_type,
                                           excluded_items_from_iteration)

        progress_bar.update(1)

        if 'GenericModules' in objects_to_create:
            print_color("\nStarting iteration over Generic Modules", LOG_COLORS.GREEN)
            for arr, excluded_items_from_iteration in pool.map(partial(process_general_items,
                                                                       packs=packs_dict,
                                                                       marketplace=marketplace,
                                                                       print_logs=print_logs,
                                                                       expected_file_types=(FileType.GENERIC_MODULE,),
                                                                       data_extraction_func=get_generic_module_data,
                                                                       ),
                                                               get_general_paths(GENERIC_MODULES_DIR, pack_to_create)):
                for _id, data in (arr[0].items() if arr and isinstance(arr, list) else {}):
                    if data.get('pack'):
                        packs_dict[data.get('pack')].setdefault('ContentItems', {}).setdefault('genericModules',
                                                                                               []).append(_id)
                generic_modules_list.extend(arr)
                update_excluded_items_dict(excluded_items_by_pack, excluded_items_by_type,
                                           excluded_items_from_iteration)

        progress_bar.update(1)

        if 'GenericTypes' in objects_to_create:
            print_color("\nStarting iteration over Generic Types", LOG_COLORS.GREEN)
            for arr, excluded_items_from_iteration in pool.map(partial(process_generic_items,
                                                                       packs=packs_dict,
                                                                       marketplace=marketplace,
                                                                       print_logs=print_logs,
                                                                       ),
                                                               get_generic_entities_paths(GENERIC_TYPES_DIR,
                                                                                          pack_to_create)):
                for _id, data in (arr[0].items() if arr and isinstance(arr, list) else {}):
                    if data.get('pack'):
                        packs_dict[data.get('pack')].setdefault('ContentItems', {}).setdefault('genericTypes',
                                                                                               []).append(_id)
                generic_types_list.extend(arr)
                update_excluded_items_dict(excluded_items_by_pack, excluded_items_by_type,
                                           excluded_items_from_iteration)

        progress_bar.update(1)

        # Has to be called after 'GenericTypes' is called
        if 'GenericFields' in objects_to_create:
            print_color("\nStarting iteration over Generic Fields", LOG_COLORS.GREEN)
            for arr, excluded_items_from_iteration in pool.map(partial(process_generic_items,
                                                                       packs=packs_dict,
                                                                       marketplace=marketplace,
                                                                       print_logs=print_logs,
                                                                       generic_types_list=generic_types_list,
                                                                       ),
                                                               get_generic_entities_paths(GENERIC_FIELDS_DIR,
                                                                                          pack_to_create)):
                for _id, data in (arr[0].items() if arr and isinstance(arr, list) else {}):
                    if data.get('pack'):
                        packs_dict[data.get('pack')].setdefault('ContentItems', {}).setdefault('genericFields',
                                                                                               []).append(_id)
                generic_fields_list.extend(arr)
                update_excluded_items_dict(excluded_items_by_pack, excluded_items_by_type,
                                           excluded_items_from_iteration)

        progress_bar.update(1)

        if 'Jobs' in objects_to_create:
            print_color("\nStarting iteration over Jobs", LOG_COLORS.GREEN)
            for arr in pool.map(partial(process_jobs,
                                        packs=packs_dict,
                                        marketplace=marketplace,
                                        print_logs=print_logs,
                                        ),
                                get_general_paths(JOBS_DIR, pack_to_create)):
                for _id, data in (arr[0].items() if arr and isinstance(arr, list) else {}):
                    if data.get('pack'):
                        packs_dict[data.get('pack')].setdefault('ContentItems', {}).setdefault('jobs', []).append(_id)
                jobs_list.extend(arr)

        progress_bar.update(1)

    new_ids_dict = OrderedDict()
    # we sort each time the whole set in case someone manually changed something
    # it shouldn't take too much time
    new_ids_dict['scripts'] = sort(scripts_list)
    new_ids_dict['playbooks'] = sort(playbooks_list)
    new_ids_dict['integrations'] = sort(integration_list)
    new_ids_dict['TestPlaybooks'] = sort(testplaybooks_list)
    new_ids_dict['Classifiers'] = sort(classifiers_list)
    new_ids_dict['IncidentFields'] = sort(incident_fields_list)
    new_ids_dict['IncidentTypes'] = sort(incident_type_list)
    new_ids_dict['IndicatorFields'] = sort(indicator_fields_list)
    new_ids_dict['IndicatorTypes'] = sort(indicator_types_list)
    new_ids_dict['Lists'] = sort(lists_list)
    new_ids_dict['Jobs'] = sort(jobs_list)
    new_ids_dict['Mappers'] = sort(mappers_list)
    new_ids_dict['Packs'] = packs_dict

    if marketplace != MarketplaceVersions.MarketplaceV2.value:
        new_ids_dict['GenericTypes'] = sort(generic_types_list)
        new_ids_dict['GenericFields'] = sort(generic_fields_list)
        new_ids_dict['GenericModules'] = sort(generic_modules_list)
        new_ids_dict['GenericDefinitions'] = sort(generic_definitions_list)
        new_ids_dict['Layouts'] = sort(layouts_list)
        new_ids_dict['Reports'] = sort(reports_list)
        new_ids_dict['Widgets'] = sort(widgets_list)
        new_ids_dict['Dashboards'] = sort(dashboards_list)
    else:
        # a workaround for find-dependencies check (PackDependencies._collect_pack_items)
        new_ids_dict['GenericTypes'] = []
        new_ids_dict['GenericFields'] = []
        new_ids_dict['GenericModules'] = []
        new_ids_dict['GenericDefinitions'] = []
        new_ids_dict['Layouts'] = []
        new_ids_dict['Reports'] = []
        new_ids_dict['Widgets'] = []
        new_ids_dict['Dashboards'] = []

    exec_time = time.time() - start_time
    print_color("Finished the creation of the id_set. Total time: {} seconds".format(exec_time), LOG_COLORS.GREEN)

    duplicates = find_duplicates(new_ids_dict, print_logs, marketplace)
    if any(duplicates) and fail_on_duplicates:
        raise Exception(f'The following ids were found duplicates\n{json.dumps(duplicates, indent=4)}\n')

    return new_ids_dict, excluded_items_by_pack, excluded_items_by_type


def find_duplicates(id_set, print_logs, marketplace):
    lists_to_return = []

    entities = ID_SET_ENTITIES if marketplace != 'marketplacev2' else ID_SET_MP_V2_ENTITIES

    for object_type in entities:
        if print_logs:
            print_color("Checking diff for {}".format(object_type), LOG_COLORS.GREEN)
        objects = id_set.get(object_type)
        ids = {list(specific_item.keys())[0] for specific_item in objects}

        dup_list = []
        for id_to_check in ids:
            if has_duplicate(objects, id_to_check, object_type, print_logs, is_create_new=True):
                dup_list.append(id_to_check)
        lists_to_return.append(dup_list)

    if print_logs:
        print_color("Checking diff for Incident and Indicator Fields", LOG_COLORS.GREEN)

    fields = id_set['IncidentFields'] + id_set['IndicatorFields']
    field_ids = {list(field.keys())[0] for field in fields}

    field_list = []
    for field_to_check in field_ids:
        if has_duplicate(fields, field_to_check, 'Indicator and Incident Fields', print_logs, is_create_new=True):
            field_list.append(field_to_check)
    lists_to_return.append(field_list)

    return lists_to_return


def has_duplicate(id_set_subset_list, id_to_check, object_type, print_logs=True, external_object=None,
                  is_create_new=False):
    """
    Finds if id_set_subset_list contains a duplicate items with the same id_to_check.

    Pass `external_object` to check if it exists in `id_set_subset_list`.
    Otherwise the function will check if `id_set_subset_list` contains 2 or more items with the id of `id_to_check`

    Pass `is_create_new` if searching for duplicate while creating a new id-set.

    """
    duplicates = [duplicate for duplicate in id_set_subset_list if duplicate.get(id_to_check)]

    if external_object and len(duplicates) == 0:
        return False

    if not external_object and len(duplicates) == 1:
        return False

    if external_object:
        duplicates.append(external_object)

    for dup1, dup2 in itertools.combinations(duplicates, 2):
        dict1 = list(dup1.values())[0]
        dict2 = list(dup2.values())[0]
        dict1_from_version = LooseVersion(dict1.get('fromversion', DEFAULT_CONTENT_ITEM_FROM_VERSION))
        dict2_from_version = LooseVersion(dict2.get('fromversion', DEFAULT_CONTENT_ITEM_FROM_VERSION))
        dict1_to_version = LooseVersion(dict1.get('toversion', DEFAULT_CONTENT_ITEM_TO_VERSION))
        dict2_to_version = LooseVersion(dict2.get('toversion', DEFAULT_CONTENT_ITEM_TO_VERSION))

        # Check whether the items belong to the same marketplaces
        if not set(dict1.get('marketplaces', [])).intersection(set(dict2.get('marketplaces', []))):
            continue

        # Checks if the Layouts kind is different then they are not duplicates
        if object_type == 'Layouts':
            if dict1.get('kind', '') != dict2.get('kind', ''):
                return False
            if dict1.get('typeID', '') != dict2.get('typeID', ''):
                return False

        # If they have the same pack name and the same source they actually the same entity.
        # Added to support merge between two id-sets that contain the same pack.
        if not is_create_new and \
                dict1.get('pack') == dict2.get('pack') and \
                is_same_source(dict1.get('source'), dict2.get('source')):
            return False

        # A: 3.0.0 - 3.6.0
        # B: 3.5.0 - 4.5.0
        # C: 3.5.2 - 3.5.4
        # D: 4.5.0 - 99.99.99
        if any([
            dict1_from_version <= dict2_from_version < dict1_to_version,  # will catch (B, C), (A, B), (A, C)
            dict1_from_version < dict2_to_version <= dict1_to_version,  # will catch (B, C), (A, C)
            dict2_from_version <= dict1_from_version < dict2_to_version,  # will catch (C, B), (B, A), (C, A)
            dict2_from_version < dict1_to_version <= dict2_to_version,  # will catch (C, B), (C, A)
        ]):
            print_warning(f'There are several {object_type} with the same ID ({id_to_check}) and their versions overlap: '
                          f'1) "{dict1_from_version}-{dict1_to_version}", '
                          f'2) "{dict2_from_version}-{dict2_to_version}".')
            return True

        if print_logs and dict1.get('name') != dict2.get('name'):
            print_warning(f'The following {object_type} have the same ID ({id_to_check}) but different names: '
                          f'"{dict1.get("name")}", "{dict2.get("name")}".')

    return False


def is_same_source(source1, source2) -> bool:
    """
    Two sources will considered the same if they are exactly the same repo, or they are the XSOAR repos, one in github
    and another in gitlab
    github.com, demisto, content == code,pan.run, xsoar, content
    """
    if source1 == source2:
        return True
    host1, owner1, repo1 = source1
    host2, owner2, repo2 = source2
    if host1 in {'github.com', 'code.pan.run'} and owner1 in {'demisto', 'xsoar'} \
            and host2 in {'github.com', 'code.pan.run'} and owner2 in {'demisto', 'xsoar'}:
        return repo1 == repo2
    return False


def sort(data):
    data.sort(key=lambda r: list(r.keys())[0].lower())  # Sort data by key value
    return data


def update_excluded_items_dict(excluded_items_by_pack: dict, excluded_items_by_type: dict,
                               excluded_items_to_add: dict):
    """
    Adds the items from 'excluded_items_to_add' to the exclusion dicts.

    Args:
        excluded_items_by_pack: the current dictionary of items to exclude from the id_set, aggregated by packs
        excluded_items_by_type: a dictionary of items to exclude from the id_set, aggregated by type
        excluded_items_to_add: a dictionary of items to add to the exclusion dict, aggregated by packs

    Example of excluded_items_by_pack:
    {
        'Expanse': {('integration', 'Expanse')},
        'ExpanseV2': {('script', 'ExpanseEvidenceDynamicSection'), ('indicatorfield', 'indicator_expansedomain')}
        ...
    }

    Example of excluded_items_by_type:
    {
        'integration': {'integration1', 'integration2' ...}
        'script' : {'script1' ...},
        'playbook' : {...}
        ...
    }
    """
    for key, val in excluded_items_to_add.items():
        excluded_items_by_pack.setdefault(key, set()).update(val)
        for tuple_item in val:
            excluded_items_by_type.setdefault(tuple_item[0], set()).update([tuple_item[1]])<|MERGE_RESOLUTION|>--- conflicted
+++ resolved
@@ -836,13 +836,7 @@
     if field_calculations_scripts:
         all_scripts = all_scripts.union({field_calculations_scripts})
 
-<<<<<<< HEAD
-    marketplaces = json_data.get('marketplaces')
-
-    data = create_common_entity_data(path=path, name=name, to_version=toversion, from_version=fromversion, pack=pack)
-=======
     data = create_common_entity_data(path=path, name=name, to_version=toversion, from_version=fromversion, pack=pack, marketplaces=marketplaces)
->>>>>>> f0c744d1
 
     if all_associated_types:
         data['incident_types'] = list(all_associated_types)
@@ -850,9 +844,6 @@
         data['scripts'] = list(all_scripts)
     if does_dict_have_alternative_key(json_data):
         data['has_alternative_meta'] = True
-
-    if marketplaces:
-        data['marketplaces'] = marketplaces
 
     return {id_: data}
 
