--- conflicted
+++ resolved
@@ -592,29 +592,11 @@
     return {id_: data}
 
 
-<<<<<<< HEAD
-def get_classifier_data(path):
-=======
 def get_indicator_type_data(path):
->>>>>>> e0f119ce
     data = OrderedDict()
     json_data = get_json(path)
 
     id_ = json_data.get('id')
-<<<<<<< HEAD
-    name = json_data.get('name', '')
-    fromversion = json_data.get('fromVersion')
-    toversion = json_data.get('toVersion')
-    pack = get_pack_name(path)
-    incidents_types = set()
-
-    default_incident_type = json_data.get('defaultIncidentType')
-    if default_incident_type and default_incident_type != '':
-        incidents_types.add(default_incident_type)
-    key_type_map = json_data.get('keyTypeMap', {})
-    for key, value in key_type_map.items():
-        incidents_types.add(value)
-=======
     name = json_data.get('details', '')
     fromversion = json_data.get('fromVersion')
     toversion = json_data.get('toVersion')
@@ -630,7 +612,6 @@
         associated_scripts = [associated_scripts] if not isinstance(associated_scripts, list) else associated_scripts
         if associated_scripts:
             all_scripts = all_scripts.union(set(associated_scripts))
->>>>>>> e0f119ce
 
     if name:
         data['name'] = name
@@ -640,24 +621,15 @@
         data['fromversion'] = fromversion
     if pack:
         data['pack'] = pack
-<<<<<<< HEAD
-    if incidents_types:
-        data['incident_types'] = list(incidents_types)
-=======
     if associated_integration:
         data['integrations'] = associated_integration
     if all_scripts:
         data['scripts'] = list(all_scripts)
->>>>>>> e0f119ce
 
     return {id_: data}
 
 
-<<<<<<< HEAD
-def get_mapper_data(path):
-=======
 def get_incident_type_data(path):
->>>>>>> e0f119ce
     data = OrderedDict()
     json_data = get_json(path)
 
@@ -665,23 +637,9 @@
     name = json_data.get('name', '')
     fromversion = json_data.get('fromVersion')
     toversion = json_data.get('toVersion')
-<<<<<<< HEAD
-    pack = get_pack_name(path)
-    incidents_types = set()
-    incidents_fields = set()
-
-    default_incident_type = json_data.get('defaultIncidentType')
-    if default_incident_type and default_incident_type != '':
-        incidents_types.add(default_incident_type)
-    mapping = json_data.get('mapping', {})
-    for key, value in mapping.items():
-        incidents_types.add(key)
-        incidents_fields = incidents_fields.union(set(value.get('internalMapping').keys()))
-=======
     playbook_id = json_data.get('playbookId')
     pre_processing_script = json_data.get('preProcessingScript')
     pack = get_pack_name(path)
->>>>>>> e0f119ce
 
     if name:
         data['name'] = name
@@ -691,17 +649,78 @@
         data['fromversion'] = fromversion
     if pack:
         data['pack'] = pack
-<<<<<<< HEAD
+    if playbook_id and playbook_id != '':
+        data['playbooks'] = playbook_id
+    if pre_processing_script and pre_processing_script != '':
+        data['scripts'] = pre_processing_script
+
+    return {id_: data}
+
+
+def get_classifier_data(path):
+    data = OrderedDict()
+    json_data = get_json(path)
+
+    id_ = json_data.get('id')
+    name = json_data.get('name', '')
+    fromversion = json_data.get('fromVersion')
+    toversion = json_data.get('toVersion')
+    pack = get_pack_name(path)
+    incidents_types = set()
+
+    default_incident_type = json_data.get('defaultIncidentType')
+    if default_incident_type and default_incident_type != '':
+        incidents_types.add(default_incident_type)
+    key_type_map = json_data.get('keyTypeMap', {})
+    for key, value in key_type_map.items():
+        incidents_types.add(value)
+
+    if name:
+        data['name'] = name
+    if toversion:
+        data['toversion'] = toversion
+    if fromversion:
+        data['fromversion'] = fromversion
+    if pack:
+        data['pack'] = pack
+    if incidents_types:
+        data['incident_types'] = list(incidents_types)
+
+    return {id_: data}
+
+
+def get_mapper_data(path):
+    data = OrderedDict()
+    json_data = get_json(path)
+
+    id_ = json_data.get('id')
+    name = json_data.get('name', '')
+    fromversion = json_data.get('fromVersion')
+    toversion = json_data.get('toVersion')
+    pack = get_pack_name(path)
+    incidents_types = set()
+    incidents_fields = set()
+
+    default_incident_type = json_data.get('defaultIncidentType')
+    if default_incident_type and default_incident_type != '':
+        incidents_types.add(default_incident_type)
+    mapping = json_data.get('mapping', {})
+    for key, value in mapping.items():
+        incidents_types.add(key)
+        incidents_fields = incidents_fields.union(set(value.get('internalMapping').keys()))
+
+    if name:
+        data['name'] = name
+    if toversion:
+        data['toversion'] = toversion
+    if fromversion:
+        data['fromversion'] = fromversion
+    if pack:
+        data['pack'] = pack
     if incidents_types:
         data['incident_types'] = list(incidents_types)
     if incidents_fields:
         data['incident_fields'] = list(incidents_fields)
-=======
-    if playbook_id and playbook_id != '':
-        data['playbooks'] = playbook_id
-    if pre_processing_script and pre_processing_script != '':
-        data['scripts'] = pre_processing_script
->>>>>>> e0f119ce
 
     return {id_: data}
 
@@ -1114,11 +1133,7 @@
 
     print_color("Starting the creation of the id_set", LOG_COLORS.GREEN)
 
-<<<<<<< HEAD
     with click.progressbar(length=len(objects_to_create), label="Progress of id set creation") as progress_bar:
-=======
-    with click.progressbar(length=13, label="Progress of id set creation") as progress_bar:
->>>>>>> e0f119ce
         if 'Integrations' in objects_to_create:
             print_color("\nStarting iteration over Integrations", LOG_COLORS.GREEN)
             for arr in pool.map(partial(process_integration, print_logs=print_logs), get_integrations_paths()):
@@ -1222,11 +1237,7 @@
 
         if 'Mappers' in objects_to_create:
             print_color("\nStarting iteration over Mappers", LOG_COLORS.GREEN)
-<<<<<<< HEAD
             for arr in pool.map(partial(process_mappers, print_logs=print_logs), get_general_paths(MAPPERS_DIR)):
-=======
-            for arr in pool.map(partial(process_widgets, print_logs=print_logs), get_general_paths(WIDGETS_DIR)):
->>>>>>> e0f119ce
                 mappers_list.extend(arr)
 
         progress_bar.update(1)
@@ -1247,11 +1258,7 @@
     new_ids_dict['Layouts'] = sort(layouts_list)
     new_ids_dict['Reports'] = sort(reports_list)
     new_ids_dict['Widgets'] = sort(widgets_list)
-<<<<<<< HEAD
     new_ids_dict['Mappers'] = sort(mappers_list)
-=======
-    new_ids_dict['Mappers'] = sort(widgets_list)
->>>>>>> e0f119ce
 
     if id_set_path:
         with open(id_set_path, 'w+') as id_set_file:
