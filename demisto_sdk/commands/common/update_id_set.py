import copy
import glob
import itertools
import json
import os
import re
import time
from collections import OrderedDict
from datetime import datetime
from distutils.version import LooseVersion
from enum import Enum
from functools import partial
from multiprocessing import Pool, cpu_count
from typing import Callable, Dict, List, Optional, Tuple

import click
import networkx

<<<<<<< HEAD
from demisto_sdk.commands.common.constants import (CLASSIFIERS_DIR,
                                                   COMMON_TYPES_PACK,
                                                   DASHBOARDS_DIR,
                                                   DEFAULT_ID_SET_PATH,
                                                   GENERIC_DEFINITIONS_DIR,
                                                   GENERIC_FIELDS_DIR,
                                                   GENERIC_MODULES_DIR,
                                                   GENERIC_TYPES_DIR,
                                                   INCIDENT_FIELDS_DIR,
                                                   INCIDENT_TYPES_DIR,
                                                   INDICATOR_FIELDS_DIR,
                                                   INDICATOR_TYPES_DIR,
                                                   LAYOUTS_DIR, LISTS_DIR,
                                                   MAPPERS_DIR, REPORTS_DIR,
                                                   SCRIPTS_DIR,
                                                   TEST_PLAYBOOKS_DIR,
                                                   WIDGETS_DIR, FileType)
from demisto_sdk.commands.common.tools import (LOG_COLORS, find_type,
                                               get_current_repo_name, get_json,
=======
from demisto_sdk.commands.common.constants import (
    CLASSIFIERS_DIR, COMMON_TYPES_PACK, DASHBOARDS_DIR,
    DEFAULT_CONTENT_ITEM_FROM_VERSION, DEFAULT_CONTENT_ITEM_TO_VERSION,
    DEFAULT_ID_SET_PATH, GENERIC_DEFINITIONS_DIR, GENERIC_FIELDS_DIR,
    GENERIC_MODULES_DIR, GENERIC_TYPES_DIR, INCIDENT_FIELDS_DIR,
    INCIDENT_TYPES_DIR, INDICATOR_FIELDS_DIR, INDICATOR_TYPES_DIR, JOBS_DIR,
    LAYOUTS_DIR, LISTS_DIR, MAPPERS_DIR, REPORTS_DIR, SCRIPTS_DIR,
    TEST_PLAYBOOKS_DIR, WIDGETS_DIR, FileType)
from demisto_sdk.commands.common.tools import (LOG_COLORS, find_type, get_json,
>>>>>>> 643223c9
                                               get_pack_name, get_yaml,
                                               print_color, print_error,
                                               print_warning)
from demisto_sdk.commands.unify.yml_unifier import YmlUnifier

CONTENT_ENTITIES = ['Integrations', 'Scripts', 'Playbooks', 'TestPlaybooks', 'Classifiers',
                    'Dashboards', 'IncidentFields', 'IncidentTypes', 'IndicatorFields', 'IndicatorTypes',
                    'Layouts', 'Reports', 'Widgets', 'Mappers', 'Packs', 'GenericTypes',
                    'GenericFields', 'GenericModules', 'GenericDefinitions', 'Lists', 'Jobs']

ID_SET_ENTITIES = ['integrations', 'scripts', 'playbooks', 'TestPlaybooks', 'Classifiers',
                   'Dashboards', 'IncidentFields', 'IncidentTypes', 'IndicatorFields', 'IndicatorTypes',
                   'Layouts', 'Reports', 'Widgets', 'Mappers', 'GenericTypes', 'GenericFields', 'GenericModules',
                   'GenericDefinitions', 'Lists', 'Jobs']

BUILT_IN_FIELDS = [
    "name",
    "details",
    "severity",
    "owner",
    "dbotCreatedBy",
    "type",
    "dbotSource",
    "category",
    "dbotStatus",
    "playbookId",
    "dbotCreated",
    "dbotClosed",
    "occurred",
    "dbotDueDate",
    "dbotModified",
    "dbotTotalTime",
    "reason",
    "closeReason",
    "closeNotes",
    "closingUserId",
    "reminder",
    "phase",
    "roles",
    "labels",
    "attachment",
    "runStatus",
    "sourceBrand",
    "sourceInstance",
    "CustomFields",
    "droppedCount",
    "linkedCount",
    "feedBased",
    "id",
    "xsoarReadOnlyRoles",
    "dbotMirrorId",
    "dbotMirrorInstance",
    "dbotMirrorDirection",
    "dbotMirrorTags",
    "dbotMirrorLastSync"
]


def build_tasks_graph(playbook_data):
    """
    Builds tasks flow graph.

    Args:
        playbook_data (dict): playbook yml data.

    Returns:
        DiGraph: all tasks of given playbook.
    """
    initial_task = playbook_data.get('starttaskid', '')
    tasks = playbook_data.get('tasks', {})

    graph = networkx.DiGraph()
    graph.add_node(initial_task, mandatory=True)  # add starting task as root of the direct graph

    found_new_tasks = True
    while found_new_tasks:
        current_number_of_nodes = graph.number_of_nodes()
        leaf_nodes = {node for node in graph.nodes() if graph.out_degree(node) == 0}

        for leaf in leaf_nodes:
            leaf_task = tasks.get(leaf)
            leaf_mandatory = graph.nodes[leaf]['mandatory']

            # In this case the playbook is invalid, starttaskid contains invalid task id.
            if not leaf_task:
                print_warning(f'{playbook_data.get("id")}: No such task {leaf} in playbook')
                continue

            leaf_next_tasks = sum(leaf_task.get('nexttasks', {}).values(), [])  # type: ignore

            for task_id in leaf_next_tasks:
                task = tasks.get(task_id)
                if not task:
                    print_warning(f'{playbook_data.get("id")}: No such task {leaf} in playbook')
                    continue

                # If task can't be skipped and predecessor task is mandatory - set as mandatory.
                mandatory = leaf_mandatory and not task.get('skipunavailable', False)
                if task_id not in graph.nodes():
                    graph.add_node(task_id, mandatory=mandatory)
                else:
                    # If task already in graph, update mandatory field.
                    # If one of the paths to the task is mandatory - set as mandatory.
                    graph.nodes[task_id]['mandatory'] = graph.nodes[task_id]['mandatory'] or mandatory
                graph.add_edge(leaf, task_id)

        found_new_tasks = graph.number_of_nodes() > current_number_of_nodes

    return graph


def get_lists_names_from_playbook(data_dictionary: dict, graph: networkx.DiGraph) -> tuple:
    lists_names = set()
    lists_names_skippable = set()
    tasks = data_dictionary.get('tasks', {})
    lists_tasks_scripts = ['Builtin|||setList', 'Builtin|||getList']
    for task_id, task in tasks.items():
        script = task.get('task', {}).get('script')
        if script in lists_tasks_scripts:
            list_name = task.get('scriptarguments', {}).get('listName', {}).get('simple')

            try:
                skippable = not graph.nodes[task_id]['mandatory']
            except KeyError:
                # if task id not in the graph - the task is unreachable.
                print_error(f'{data_dictionary["id"]}: task {task_id} is not connected')
                continue
            if list_name:
                lists_names.add(list_name)
                if skippable:
                    lists_names_skippable.add(list_name)

    return list(lists_names), list(lists_names_skippable)


def get_task_ids_from_playbook(param_to_enrich_by: str, data_dict: dict, graph: networkx.DiGraph) -> tuple:
    implementing_ids = set()
    implementing_ids_skippable = set()
    tasks = data_dict.get('tasks', {})

    for task_id, task in tasks.items():
        task_details = task.get('task', {})

        enriched_id = task_details.get(param_to_enrich_by)
        try:
            skippable = not graph.nodes[task_id]['mandatory']
        except KeyError:
            # if task id not in the graph - the task is unreachable.
            print_error(f'{data_dict["id"]}: task {task_id} is not connected')
            continue
        if enriched_id:
            implementing_ids.add(enriched_id)
            if skippable:
                implementing_ids_skippable.add(enriched_id)

    return list(implementing_ids), list(implementing_ids_skippable)


def get_commands_from_playbook(data_dict: dict) -> tuple:
    command_to_integration = {}
    command_to_integration_skippable = set()
    tasks = data_dict.get('tasks', {})

    for task in tasks.values():
        task_details = task.get('task', {})

        command = task_details.get('script')
        skippable = task.get('skipunavailable', False)
        if command:
            splitted_cmd = command.split('|')

            if 'Builtin' not in command:
                command_to_integration[splitted_cmd[-1]] = splitted_cmd[0]
                if skippable:
                    command_to_integration_skippable.add(splitted_cmd[-1])

    return command_to_integration, list(command_to_integration_skippable)


def get_filters_and_transformers_from_complex_value(complex_value: dict) -> Tuple[list, list]:
    all_filters = set()
    all_transformers = set()

    # add the filters to all_filters set
    filters = complex_value.get('filters', [])
    for tmp_filter in filters:
        if tmp_filter:
            operator = tmp_filter[0].get('operator')
            all_filters.add(operator)

    # add the transformers to all_transformers set
    transformers = complex_value.get('transformers', [])
    for tmp_transformer in transformers:
        if tmp_transformer:
            operator = tmp_transformer.get('operator')
            all_transformers.add(operator)

    return list(all_transformers), list(all_filters)


def get_filters_and_transformers_from_playbook(data_dict: dict) -> Tuple[list, list]:
    all_filters = set()
    all_transformers = set()

    # collect complex values from playbook inputs
    inputs = data_dict.get('inputs', [])
    complex_values = [_input.get('value', {}).get('complex', {}) for _input in inputs]

    # gets the playbook tasks
    tasks = data_dict.get('tasks', {})

    # collect complex values from playbook tasks
    for task in tasks.values():
        # gets the task value
        if task.get('type') == 'condition':
            for condition_entry in task.get('conditions', []):
                for inner_condition in condition_entry.get('condition', []):
                    if inner_condition:
                        for condition in inner_condition:
                            complex_values.append(condition.get('left', {}).get('value', {}).get('complex', {}))
                            complex_values.append(condition.get('right', {}).get('value', {}).get('complex', {}))
        else:
            complex_values.append(task.get('scriptarguments', {}).get('value', {}).get('complex', {}))

    # get transformers and filters from the values
    for complex_value in complex_values:
        if complex_value:
            transformers, filters = get_filters_and_transformers_from_complex_value(complex_value)
            all_transformers.update(transformers)
            all_filters.update(filters)

    return list(all_transformers), list(all_filters)


def get_integration_api_modules(file_path, data_dictionary, is_unified_integration):
    unifier = YmlUnifier(os.path.dirname(file_path))
    if is_unified_integration:
        integration_script_code = data_dictionary.get('script', {}).get('script', '')
    else:
        _, integration_script_code = unifier.get_script_or_integration_package_data()

    return unifier.check_api_module_imports(integration_script_code)[1]


def get_integration_data(file_path):
    integration_data = OrderedDict()
    data_dictionary = get_yaml(file_path)

    is_unified_integration = data_dictionary.get('script', {}).get('script', '') not in ['-', '']

    id_ = data_dictionary.get('commonfields', {}).get('id', '-')
    name = data_dictionary.get('name', '-')

    deprecated = data_dictionary.get('deprecated', False)
    tests = data_dictionary.get('tests')
    toversion = data_dictionary.get('toversion')
    fromversion = data_dictionary.get('fromversion')
    docker_image = data_dictionary.get('script', {}).get('dockerimage')
    commands = data_dictionary.get('script', {}).get('commands', [])
    cmd_list = [command.get('name') for command in commands]
    pack = get_pack_name(file_path)
    integration_api_modules = get_integration_api_modules(file_path, data_dictionary, is_unified_integration)
    default_classifier = data_dictionary.get('defaultclassifier')
    default_incident_type = data_dictionary.get('defaultIncidentType')
    is_feed = data_dictionary.get('script', {}).get('feed', False)
    mappers = set()

    deprecated_commands = []
    for command in commands:
        if command.get('deprecated', False):
            deprecated_commands.append(command.get('name'))

    for mapper in ['defaultmapperin', 'defaultmapperout']:
        if data_dictionary.get(mapper):
            mappers.add(data_dictionary.get(mapper))

    integration_data['name'] = name
    integration_data['file_path'] = file_path
    if toversion:
        integration_data['toversion'] = toversion
    if fromversion:
        integration_data['fromversion'] = fromversion
    if docker_image:
        integration_data['docker_image'] = docker_image
    if cmd_list:
        integration_data['commands'] = cmd_list
    if tests:
        integration_data['tests'] = tests
    if deprecated:
        integration_data['deprecated'] = deprecated
    if deprecated_commands:
        integration_data['deprecated_commands'] = deprecated_commands
    if pack:
        integration_data['pack'] = pack
    if integration_api_modules:
        integration_data['api_modules'] = integration_api_modules
    if default_classifier and default_classifier != '':
        integration_data['classifiers'] = default_classifier
    if mappers:
        integration_data['mappers'] = list(mappers)
    if default_incident_type and default_incident_type != '':
        integration_data['incident_types'] = default_incident_type
    if is_feed:
        # if the integration is a feed it should be dependent on CommonTypes
        integration_data['indicator_fields'] = COMMON_TYPES_PACK
        integration_data['indicator_types'] = COMMON_TYPES_PACK

    return {id_: integration_data}


def get_fields_by_script_argument(task):
    """Iterates over the task script arguments and search for non empty fields

    Args:
        task (dict): A task of the playbook with `script: Builtin|||setIncident`

    Returns:
        set. set of incident fields related to this task

    Example:
        for the task:
            {
                task:
                  id: e80e3f5a-a74f-44a8-8e83-8eee96def1d0
                  name: Save authenticity check result to incident field
                  script: Builtin|||setIncident

                scriptarguments:
                  emailaddress:
                    complex:
                      root: ActiveDirectory
                      accessor: Users.mail
                  duration: {}
            }

        we will return the 'emailaddress` incident field
    """

    dependent_incident_fields = set()
    for field_name, field_value in task.get('scriptarguments', {}).items():
        if field_value and field_name not in BUILT_IN_FIELDS:
            if field_name != "customFields":
                dependent_incident_fields.add(field_name)
            else:
                # the value should be a list of dicts in str format
                custom_field_value = list(field_value.values())[0]
                if isinstance(custom_field_value, str):
                    custom_fields_list = json.loads(custom_field_value)
                    for custom_field in custom_fields_list:
                        field_name = list(custom_field.keys())[0]
                        if field_name not in BUILT_IN_FIELDS:
                            dependent_incident_fields.add(field_name)
    return dependent_incident_fields


def get_incident_fields_by_playbook_input(playbook_input):
    """Searches for incident fields in a playbook input.

    Args:
        playbook_input (dict): An input of the playbook

    Returns:
        set. set of incident fields related to this task
    """
    dependent_incident_fields = set()

    input_type = list(playbook_input.keys())[0]  # type can be `simple` or `complex`
    input_value = list(playbook_input.values())[0]

    # check if it is in the form 'simple: ${incident.field_name}'
    if input_type == 'simple' and str(input_value).startswith('${incident.'):
        field_name = input_value.split('.')[1][:-1]
        if field_name not in BUILT_IN_FIELDS:
            dependent_incident_fields.add(field_name)

    elif input_type == 'complex':
        root_value = str(input_value.get('root', ''))
        accessor_value = str(input_value.get('accessor'))
        combined_value = root_value + '.' + accessor_value  # concatenate the strings

        field_name = re.match(r'incident\.([^.]+)', combined_value)
        if field_name:
            field_name = field_name.groups()[0]
            if field_name not in BUILT_IN_FIELDS:
                dependent_incident_fields.add(field_name)

    return dependent_incident_fields


def get_dependent_incident_and_indicator_fields(data_dictionary):
    """Finds the incident fields and indicator fields dependent on this playbook

    Args:
        data_dictionary (dict): The playbook data dict

    Returns:
        set. set of incident fields related to this playbook
    """
    dependent_incident_fields = set()
    dependent_indicator_fields = set()
    for task in data_dictionary.get('tasks', {}).values():
        # incident fields dependent by field mapping
        related_incident_fields = task.get('fieldMapping')
        if related_incident_fields:
            for incident_field in related_incident_fields:
                if incident_field not in BUILT_IN_FIELDS:
                    dependent_incident_fields.add(incident_field.get('incidentfield'))

        # incident fields dependent by scripts arguments
        if 'setIncident' in task.get('task', {}).get('script', ''):
            dependent_incident_fields.update(get_fields_by_script_argument(task))
            # incident fields dependent by scripts arguments
        if 'setIndicator' in task.get('task', {}).get('script', ''):
            dependent_indicator_fields.update(get_fields_by_script_argument(task))

    # incident fields by playbook inputs
    for playbook_input in data_dictionary.get('inputs', []):
        input_value_dict = playbook_input.get('value', {})
        if input_value_dict and isinstance(input_value_dict, dict):  # deprecated playbooks bug
            dependent_incident_fields.update(get_incident_fields_by_playbook_input(input_value_dict))

    return dependent_incident_fields, dependent_indicator_fields


def get_playbook_data(file_path: str) -> dict:
    data_dictionary = get_yaml(file_path)
    graph = build_tasks_graph(data_dictionary)

    id_ = data_dictionary.get('id', '-')
    name = data_dictionary.get('name', '-')
    deprecated = data_dictionary.get('hidden', False)
    tests = data_dictionary.get('tests')
    toversion = data_dictionary.get('toversion')
    fromversion = data_dictionary.get('fromversion')

    implementing_scripts, implementing_scripts_skippable = get_task_ids_from_playbook('scriptName',
                                                                                      data_dictionary,
                                                                                      graph
                                                                                      )
    implementing_playbooks, implementing_playbooks_skippable = get_task_ids_from_playbook('playbookName',
                                                                                          data_dictionary,
                                                                                          graph
                                                                                          )
    implementing_lists, implementing_lists_skippable = get_lists_names_from_playbook(data_dictionary, graph)
    command_to_integration, command_to_integration_skippable = get_commands_from_playbook(data_dictionary)
    skippable_tasks = (implementing_scripts_skippable + implementing_playbooks_skippable +
                       command_to_integration_skippable + implementing_lists_skippable)
    pack = get_pack_name(file_path)
    dependent_incident_fields, dependent_indicator_fields = get_dependent_incident_and_indicator_fields(data_dictionary)

    playbook_data = create_common_entity_data(path=file_path, name=name, to_version=toversion,
                                              from_version=fromversion, pack=pack)

    transformers, filters = get_filters_and_transformers_from_playbook(data_dictionary)

    if implementing_scripts:
        playbook_data['implementing_scripts'] = implementing_scripts
    if implementing_playbooks:
        playbook_data['implementing_playbooks'] = implementing_playbooks
    if command_to_integration:
        playbook_data['command_to_integration'] = command_to_integration
    if tests:
        playbook_data['tests'] = tests
    if deprecated:
        playbook_data['deprecated'] = deprecated
    if skippable_tasks:
        playbook_data['skippable_tasks'] = skippable_tasks
    if dependent_incident_fields:
        playbook_data['incident_fields'] = list(dependent_incident_fields)
    if dependent_indicator_fields:
        playbook_data['indicator_fields'] = list(dependent_indicator_fields)
    if filters:
        playbook_data['filters'] = filters
    if transformers:
        playbook_data['transformers'] = transformers
    if implementing_lists:
        playbook_data['lists'] = implementing_lists
    return {id_: playbook_data}


def get_script_data(file_path, script_code=None):
    data_dictionary = get_yaml(file_path)
    id_ = data_dictionary.get('commonfields', {}).get('id', '-')
    if script_code is None:
        script_code = data_dictionary.get('script', '')

    name = data_dictionary.get('name', '-')

    tests = data_dictionary.get('tests')
    toversion = data_dictionary.get('toversion')
    deprecated = data_dictionary.get('deprecated', False)
    fromversion = data_dictionary.get('fromversion')
    docker_image = data_dictionary.get('dockerimage')
    depends_on, command_to_integration = get_depends_on(data_dictionary)
    script_executions = sorted(list(set(re.findall(r"demisto.executeCommand\(['\"](\w+)['\"].*", script_code))))
    pack = get_pack_name(file_path)

    script_data = create_common_entity_data(path=file_path, name=name, to_version=toversion, from_version=fromversion,
                                            pack=pack)
    if deprecated:
        script_data['deprecated'] = deprecated
    if depends_on:
        script_data['depends_on'] = depends_on
    if script_executions:
        script_data['script_executions'] = script_executions
    if command_to_integration:
        script_data['command_to_integration'] = command_to_integration
    if docker_image:
        script_data['docker_image'] = docker_image
    if tests:
        script_data['tests'] = tests

    return {id_: script_data}


def get_values_for_keys_recursively(json_object: dict, keys_to_search: list) -> dict:
    """Recursively iterates over a dictionary to extract values for a list of keys.

    Args:
        json_object (dict): The dict to iterate on.
        keys_to_search (list): The list of keys to extract values for .

    Returns:
        dict. list of extracted values for each of the keys_to_search.

    Notes:
        only primitive values will be extracted (str/int/float/bool).

    Example:
        for the dict:
            {
                'id': 1,
                'nested': {
                    'x1': 1,
                    'x2': 'x2',
                    'x3': False
                },
                'x2': 4.0
            }

        and the list of keys
            [x1, x2, x3, x4]

        we will get the following dict:
            {
                'x1': [1],
                'x2': ['x2', 4.0],
                'x3': [False]
            }
    """
    values = {key: [] for key in keys_to_search}  # type: dict

    def get_values(current_object):
        if not current_object or not isinstance(current_object, (dict, list)):
            return

        if current_object and isinstance(current_object, list):
            if isinstance(current_object[0], dict):
                for item in current_object:
                    get_values(item)
            return

        if isinstance(current_object, dict):
            for key, value in current_object.items():
                if isinstance(value, (dict, list)):
                    get_values(value)
                elif key in keys_to_search:
                    if isinstance(value, (str, int, float, bool)):
                        values[key].append(value)

    get_values(json_object)
    return values


def get_layout_data(path):
    json_data = get_json(path)

    layout = json_data.get('layout', {})
    name = layout.get('name', '-')
    id_ = json_data.get('id', layout.get('id', '-'))
    type_ = json_data.get('typeId')
    type_name = json_data.get('TypeName')
    fromversion = json_data.get('fromVersion')
    toversion = json_data.get('toVersion')
    kind = json_data.get('kind')
    pack = get_pack_name(path)
    incident_indicator_types_dependency = {id_}
    incident_indicator_fields_dependency = get_values_for_keys_recursively(json_data, ['fieldId'])
    definition_id = json_data.get('definitionId')
    tabs = layout.get('tabs', [])
    scripts = get_layouts_scripts_ids(tabs)

    data = create_common_entity_data(path=path, name=name, to_version=toversion, from_version=fromversion, pack=pack)
    if type_:
        data['typeID'] = type_
    if type_name:
        data['typename'] = type_name
        incident_indicator_types_dependency.add(type_name)
    if kind:
        data['kind'] = kind
    data['incident_and_indicator_types'] = list(incident_indicator_types_dependency)
    if incident_indicator_fields_dependency['fieldId']:
        data['incident_and_indicator_fields'] = incident_indicator_fields_dependency['fieldId']
    if definition_id:
        data['definitionId'] = definition_id
    if scripts:
        data['scripts'] = scripts

    return {id_: data}


def get_layouts_scripts_ids(layout_tabs):
    """
    Finds all scripts IDs of a certain layout or layouts container.

    Args:
        layout_tabs: (List) Tabs list of a layout or a layouts container

    Returns:
        A list of all scripts IDs in a certain layout or layouts container
    """
    scripts = []

    for tab in layout_tabs:
        if isinstance(tab, dict):
            tab_sections = tab.get('sections', [])
            for section in tab_sections:

                # Find dynamic sections scripts:
                query_type = section.get('queryType')
                if query_type == 'script':
                    script_id = section.get('query')
                    if script_id:
                        scripts.append(script_id)

                # Find Buttons scripts:
                items = section.get('items', [])
                if items:
                    for item in items:
                        script_id = item.get('scriptId')
                        if script_id:
                            scripts.append(script_id)

    return scripts


def get_layoutscontainer_data(path):
    json_data = get_json(path)
    layouts_container_fields = ["group", "edit", "indicatorsDetails", "indicatorsQuickView", "quickView", "close",
                                "details", "detailsV2", "mobile", "name"]
    data = OrderedDict({field: json_data[field] for field in layouts_container_fields if json_data.get(field)})

    id_ = json_data.get('id')
    pack = get_pack_name(path)
    incident_indicator_types_dependency = {id_}
    incident_indicator_fields_dependency = get_values_for_keys_recursively(json_data, ['fieldId'])
    definition_id = json_data.get('definitionId')

    if data.get('name'):
        incident_indicator_types_dependency.add(data['name'])
    if json_data.get('toVersion'):
        data['toversion'] = json_data['toVersion']
    if json_data.get('fromVersion'):
        data['fromversion'] = json_data['fromVersion']
    if pack:
        data['pack'] = pack
    data['file_path'] = path
    data['incident_and_indicator_types'] = list(incident_indicator_types_dependency)
    if incident_indicator_fields_dependency['fieldId']:
        data['incident_and_indicator_fields'] = incident_indicator_fields_dependency['fieldId']
    if definition_id:
        data['definitionId'] = definition_id

    return {id_: data}


def get_incident_field_data(path, incidents_types_list):
    json_data = get_json(path)

    id_ = json_data.get('id')
    name = json_data.get('name', '')
    fromversion = json_data.get('fromVersion')
    toversion = json_data.get('toVersion')
    pack = get_pack_name(path)
    all_associated_types: set = set()
    all_scripts = set()

    associated_types = json_data.get('associatedTypes')
    if associated_types:
        all_associated_types = set(associated_types)

    system_associated_types = json_data.get('systemAssociatedTypes')
    if system_associated_types:
        all_associated_types = all_associated_types.union(set(system_associated_types))

    if 'all' in all_associated_types:
        all_associated_types = {list(incident_type.keys())[0] for incident_type in incidents_types_list}

    scripts = json_data.get('script')
    if scripts:
        all_scripts = {scripts}

    field_calculations_scripts = json_data.get('fieldCalcScript')
    if field_calculations_scripts:
        all_scripts = all_scripts.union({field_calculations_scripts})

    data = create_common_entity_data(path=path, name=name, to_version=toversion, from_version=fromversion, pack=pack)

    if all_associated_types:
        data['incident_types'] = list(all_associated_types)
    if all_scripts:
        data['scripts'] = list(all_scripts)

    return {id_: data}


def get_indicator_type_data(path, all_integrations):
    json_data = get_json(path)

    id_ = json_data.get('id')
    name = json_data.get('details', '')
    fromversion = json_data.get('fromVersion')
    toversion = json_data.get('toVersion')
    reputation_command = json_data.get('reputationCommand')
    pack = get_pack_name(path)
    all_scripts: set = set()
    associated_integrations = set()

    for field in ['reputationScriptName', 'enhancementScriptNames']:
        associated_scripts = json_data.get(field)
        if not associated_scripts or associated_scripts == 'null':
            continue

        associated_scripts = [associated_scripts] if not isinstance(associated_scripts, list) else associated_scripts
        if associated_scripts:
            all_scripts = all_scripts.union(set(associated_scripts))

    for integration in all_integrations:
        integration_name = next(iter(integration))
        integration_commands = integration.get(integration_name).get('commands')
        if integration_commands and reputation_command in integration_commands:
            associated_integrations.add(integration_name)

    data = create_common_entity_data(path=path, name=name, to_version=toversion, from_version=fromversion, pack=pack)
    if associated_integrations:
        data['integrations'] = list(associated_integrations)
    if all_scripts:
        data['scripts'] = list(all_scripts)

    return {id_: data}


def get_incident_type_data(path):
    json_data = get_json(path)

    id_ = json_data.get('id')
    name = json_data.get('name', '')
    fromversion = json_data.get('fromVersion')
    toversion = json_data.get('toVersion')
    playbook_id = json_data.get('playbookId')
    pre_processing_script = json_data.get('preProcessingScript')
    pack = get_pack_name(path)

    data = create_common_entity_data(path=path, name=name, to_version=toversion, from_version=fromversion, pack=pack)
    if playbook_id and playbook_id != '':
        data['playbooks'] = playbook_id
    if pre_processing_script and pre_processing_script != '':
        data['scripts'] = pre_processing_script

    return {id_: data}


def get_classifier_data(path):
    json_data = get_json(path)

    id_ = json_data.get('id')
    name = json_data.get('name', '')
    fromversion = json_data.get('fromVersion')
    toversion = json_data.get('toVersion')
    pack = get_pack_name(path)
    incidents_types = set()
    transformers: List[str] = []
    filters: List[str] = []
    definition_id = json_data.get('definitionId')

    default_incident_type = json_data.get('defaultIncidentType')
    if default_incident_type and default_incident_type != '':
        incidents_types.add(default_incident_type)
    key_type_map = json_data.get('keyTypeMap', {})
    for key, value in key_type_map.items():
        incidents_types.add(value)

    transformer = json_data.get('transformer', {})
    if transformer is dict:
        complex_value = transformer.get('complex', {})
        if complex_value:
            transformers, filters = get_filters_and_transformers_from_complex_value(complex_value)

    data = create_common_entity_data(path=path, name=name, to_version=toversion, from_version=fromversion, pack=pack)
    if incidents_types:
        data['incident_types'] = list(incidents_types)
    if filters:
        data['filters'] = filters
    if transformers:
        data['transformers'] = transformers
    if definition_id:
        data['definitionId'] = definition_id

    return {id_: data}


def create_common_entity_data(path, name, to_version, from_version, pack):
    data = OrderedDict()
    if name:
        data['name'] = name
    data['file_path'] = path
    data['source'] = get_current_repo_name()
    if to_version:
        data['toversion'] = to_version
    if from_version:
        data['fromversion'] = from_version
    if pack:
        data['pack'] = pack
    return data


def get_pack_metadata_data(file_path, print_logs: bool):
    try:
        if print_logs:
            print(f'adding {file_path} to id_set')

        json_data = get_json(file_path)
        pack_data = {
            "name": json_data.get('name'),
            "current_version": json_data.get('currentVersion'),
            "author": json_data.get('author', ''),
            'certification': 'certified' if json_data.get('support', '').lower() in ['xsoar', 'partner'] else '',
            "tags": json_data.get('tags', []),
            "use_cases": json_data.get('useCases', []),
            "categories": json_data.get('categories', [])
        }

        pack_id = get_pack_name(file_path)
        return {pack_id: pack_data}

    except Exception as exp:  # noqa
        print_error(f'Failed to process {file_path}, Error: {str(exp)}')
        raise


def get_mapper_data(path):
    json_data = get_json(path)

    id_ = json_data.get('id')
    name = json_data.get('name', '')
    type_ = json_data.get('type', '')  # can be 'mapping-outgoing' or 'mapping-incoming'
    fromversion = json_data.get('fromVersion')
    toversion = json_data.get('toVersion')
    pack = get_pack_name(path)
    incidents_types = set()
    incidents_fields: set = set()
    all_transformers = set()
    all_filters = set()
    definition_id = json_data.get('definitionId')

    default_incident_type = json_data.get('defaultIncidentType')
    if default_incident_type and default_incident_type != '':
        incidents_types.add(default_incident_type)
    mapping = json_data.get('mapping', {})
    for key, value in mapping.items():
        incidents_types.add(key)
        internal_mapping = value.get('internalMapping')  # get the mapping
        if type_ == 'mapping-outgoing':
            incident_fields_set = set()
            # incident fields are in the simple key or in complex.root key of each key
            for internal_mapping_key in internal_mapping.keys():
                fields_mapper = internal_mapping.get(internal_mapping_key, {})
                if isinstance(fields_mapper, dict):
                    incident_field_simple = fields_mapper.get('simple')
                    if incident_field_simple:
                        incident_fields_set.add(incident_field_simple)
                    else:
                        incident_field_complex = fields_mapper.get('complex', {})
                        if incident_field_complex and 'root' in incident_field_complex:
                            incident_fields_set.add(incident_field_complex.get('root'))
            incidents_fields = incidents_fields.union(incident_fields_set)
        elif type_ == 'mapping-incoming':
            # all the incident fields are the keys of the mapping
            incidents_fields = incidents_fields.union(set(internal_mapping.keys()))

        # get_filters_and_transformers_from_complex_value(list(value.get('internalMapping', {}).values())[0]['complex'])
        for internal_mapping in internal_mapping.values():
            incident_field_complex = internal_mapping.get('complex', {})
            if incident_field_complex:
                transformers, filters = get_filters_and_transformers_from_complex_value(incident_field_complex)
                all_transformers.update(transformers)
                all_filters.update(filters)

    incidents_fields = {incident_field for incident_field in incidents_fields if incident_field not in BUILT_IN_FIELDS}
    data = create_common_entity_data(path=path, name=name, to_version=toversion, from_version=fromversion, pack=pack)
    if incidents_types:
        data['incident_types'] = list(incidents_types)
    if incidents_fields:
        data['incident_fields'] = list(incidents_fields)
    if all_filters:
        data['filters'] = list(all_filters)
    if all_transformers:
        data['transformers'] = list(all_transformers)
    if definition_id:
        data['definitionId'] = definition_id

    return {id_: data}


def get_widget_data(path):
    json_data = get_json(path)

    id_ = json_data.get('id')
    name = json_data.get('name', '')
    fromversion = json_data.get('fromVersion')
    toversion = json_data.get('toVersion')
    pack = get_pack_name(path)
    scripts = ''

    # if the widget is script based - add it to the dependencies of the widget
    if json_data.get('dataType') == 'scripts':
        scripts = json_data.get('query')

    data = create_common_entity_data(path=path, name=name, to_version=toversion, from_version=fromversion, pack=pack)
    if scripts:
        data['scripts'] = [scripts]

    return {id_: data}


def get_dashboard_data(path):
    dashboard_data = get_json(path)
    layouts = dashboard_data.get('layout', {})
    return parse_dashboard_or_report_data(layouts, dashboard_data, path)


def get_report_data(path):
    report_data = get_json(path)
    layouts = report_data.get('dashboard', {}).get('layout')
    return parse_dashboard_or_report_data(layouts, report_data, path)


def parse_dashboard_or_report_data(all_layouts, data_file_json, path):
    id_ = data_file_json.get('id')
    name = data_file_json.get('name', '')
    fromversion = data_file_json.get('fromVersion')
    toversion = data_file_json.get('toVersion')
    pack = get_pack_name(path)
    scripts = set()
    if all_layouts:
        for layout in all_layouts:
            widget_data = layout.get('widget')
            if widget_data.get('dataType') == 'scripts':
                scripts.add(widget_data.get('query'))

    data = create_common_entity_data(path=path, name=name, to_version=toversion, from_version=fromversion, pack=pack)
    if scripts:
        data['scripts'] = list(scripts)

    return {id_: data}


def get_general_data(path):
    json_data = get_json(path)
    id_ = json_data.get('id')
    brandname = json_data.get('brandName', '')
    name = json_data.get('name', '')
    fromversion = json_data.get('fromVersion')
    toversion = json_data.get('toVersion')
    pack = get_pack_name(path)

    data = create_common_entity_data(path=path, name=name, to_version=toversion, from_version=fromversion, pack=pack)
    if brandname:  # for classifiers
        data['name'] = brandname
    return {id_: data}


def get_depends_on(data_dict):
    depends_on = data_dict.get('dependson', {}).get('must', [])
    depends_on_list = list({cmd.split('|')[-1] for cmd in depends_on})
    command_to_integration = {}
    for cmd in depends_on:
        splitted_cmd = cmd.split('|')
        if splitted_cmd[0] and '|' in cmd:
            command_to_integration[splitted_cmd[-1]] = splitted_cmd[0]

    return depends_on_list, command_to_integration


def process_integration(file_path: str, print_logs: bool) -> list:
    """
    Process integration dir or file

    Arguments:
        file_path {string} -- file path to integration file
        print_logs {bool} -- whether to print logs to stdout

    Returns:
        list -- integration data list (may be empty)
    """
    res = []
    try:
        if os.path.isfile(file_path):
            if find_type(file_path) in (FileType.INTEGRATION, FileType.BETA_INTEGRATION):
                if print_logs:
                    print(f'adding {file_path} to id_set')
                res.append(get_integration_data(file_path))
        else:
            # package integration
            package_name = os.path.basename(file_path)
            file_path = os.path.join(file_path, '{}.yml'.format(package_name))
            if os.path.isfile(file_path):
                # locally, might have leftover dirs without committed files
                if print_logs:
                    print(f'adding {file_path} to id_set')
                res.append(get_integration_data(file_path))
    except Exception as exp:  # noqa
        print_error(f'failed to process {file_path}, Error: {str(exp)}')
        raise

    return res


def process_script(file_path: str, print_logs: bool) -> list:
    res = []
    try:
        if os.path.isfile(file_path):
            if find_type(file_path) == FileType.SCRIPT:
                if print_logs:
                    print(f'adding {file_path} to id_set')
                res.append(get_script_data(file_path))
        else:
            # package script
            unifier = YmlUnifier(file_path)
            yml_path, code = unifier.get_script_or_integration_package_data()
            if print_logs:
                print(f'adding {file_path} to id_set')
            res.append(get_script_data(yml_path, script_code=code))
    except Exception as exp:  # noqa
        print_error(f'failed to process {file_path}, Error: {str(exp)}')
        raise

    return res


def process_incident_fields(file_path: str, print_logs: bool, incidents_types_list: list) -> list:
    """
    Process a incident_fields JSON file
    Args:
        file_path: The file path from incident field folder
        print_logs: Whether to print logs to stdout.
        incidents_types_list: List of all the incident types in the system.

    Returns:
        a list of incident field data.
    """
    res = []
    try:
        if find_type(file_path) == FileType.INCIDENT_FIELD:
            if print_logs:
                print(f'adding {file_path} to id_set')
            res.append(get_incident_field_data(file_path, incidents_types_list))
    except Exception as exp:  # noqa
        print_error(f'failed to process {file_path}, Error: {str(exp)}')
        raise
    return res


def process_indicator_types(file_path: str, print_logs: bool, all_integrations: list) -> list:
    """
    Process a indicator types JSON file
    Args:
        file_path: The file path from indicator type folder
        print_logs: Whether to print logs to stdout
        all_integrations: The integrations section in the id-set

    Returns:
        a list of indicator type data.
    """
    res = []
    try:
        # ignore old reputations.json files
        if not os.path.basename(file_path) == 'reputations.json' and find_type(file_path) == FileType.REPUTATION:
            if print_logs:
                print(f'adding {file_path} to id_set')
            res.append(get_indicator_type_data(file_path, all_integrations))
    except Exception as exp:  # noqa
        print_error(f'failed to process {file_path}, Error: {str(exp)}')
        raise

    return res


def process_generic_items(file_path: str, print_logs: bool,
                          generic_types_list: list = None) -> list:
    """
    Process a generic field JSON file
    Args:
        file_path: The file path from object field folder
        print_logs: Whether to print logs to stdout.
        generic_types_list: List of all the generic types in the system.
        generic_modules_list: List of all the generic modules in the system.

    Returns:
        a list of generic items data: fields or types.
    """
    res = []
    try:
        if find_type(file_path) == FileType.GENERIC_FIELD:
            if print_logs:
                print(f'adding {file_path} to id_set')
            res.append(get_generic_field_data(file_path, generic_types_list))
        elif find_type(file_path) == FileType.GENERIC_TYPE:
            if print_logs:
                print(f'adding {file_path} to id_set')
            res.append(get_generic_type_data(file_path))
    except Exception as exp:  # noqa
        print_error(f'failed to process {file_path}, Error: {str(exp)}')
        raise
    return res


def process_jobs(file_path: str, print_logs: bool) -> list:
    """
    Process a JSON file representing a Job object.
    Args:
        file_path: The file path from object field folder
        print_logs: Whether to print logs to stdout.

    Returns:
        a list of Job data.
    """
    result: List = []
    try:
        if find_type(file_path) == FileType.JOB:
            if print_logs:
                print(f'adding {file_path} to id_set')
            result.append(get_job_data(file_path, print_logs))
    except Exception as exp:  # noqa
        print_error(f'failed to process job {file_path}, Error: {str(exp)}')
        raise
    return result


def process_general_items(file_path: str, print_logs: bool, expected_file_types: Tuple[FileType],
                          data_extraction_func: Callable) -> list:
    """
    Process a general item file.
    expected file in one of the following:
    * classifier
    * incident type
    * indicator field
    * layout
    * layoutscontainer
    * mapper
    * playbook
    * report
    * widget
    * list

    Args:
        file_path: The file path from an item folder
        print_logs: Whether to print logs to stdout
        expected_file_types: specific file type to parse, will ignore the rest
        data_extraction_func: a function that given a file path will returns an id-set data dict.

    Returns:
        a list of item data.
    """
    res = []
    try:
        if find_type(file_path) in expected_file_types:
            if print_logs:
                print(f'adding {file_path} to id_set')
            res.append(data_extraction_func(file_path))
    except Exception as exp:  # noqa
        print_error(f'failed to process {file_path}, Error: {str(exp)}')
        raise

    return res


def process_test_playbook_path(file_path: str, print_logs: bool) -> tuple:
    """
    Process a yml file in the testplyabook dir. Maybe either a script or playbook

    Arguments:
        file_path {string} -- path to yaml file
        print_logs {bool} -- whether to print logs to stdout

    Returns:
        pair -- first element is a playbook second is a script. each may be None
    """
    script = None
    playbook = None
    try:
        if print_logs:
            print(f'adding {file_path} to id_set')
        if find_type(file_path) == FileType.TEST_SCRIPT:
            script = get_script_data(file_path)
        if find_type(file_path) == FileType.TEST_PLAYBOOK:
            playbook = get_playbook_data(file_path)
    except Exception as exp:  # noqa
        print_error(f'failed to process {file_path}, Error: {str(exp)}')
        raise

    return playbook, script


def get_integrations_paths(pack_to_create):
    if pack_to_create:
        path_list = [
            [pack_to_create, 'Integrations', '*']
        ]

    else:
        path_list = [
            ['Packs', '*', 'Integrations', '*']
        ]

    integration_files = list()
    for path in path_list:
        integration_files.extend(glob.glob(os.path.join(*path)))

    return integration_files


def get_playbooks_paths(pack_to_create):
    if pack_to_create:
        path_list = [
            [pack_to_create, 'Playbooks', '*.yml']
        ]

    else:
        path_list = [
            ['Packs', '*', 'Playbooks', '*.yml']
        ]

    playbook_files = list(pack_to_create) if pack_to_create else []
    for path in path_list:
        playbook_files.extend(glob.glob(os.path.join(*path)))

    return playbook_files


def get_pack_metadata_paths(pack_to_create):
    if pack_to_create:
        path_list = [pack_to_create, 'pack_metadata.json']

    else:
        path_list = ['Packs', '*', 'pack_metadata.json']

    return glob.glob(os.path.join(*path_list))


def get_general_paths(path, pack_to_create):
    if pack_to_create:
        path_list = [
            [pack_to_create, path, '*']
        ]

    else:
        path_list = [
            [path, '*'],
            ['Packs', '*', path, '*']
        ]

    files = list()
    for path in path_list:
        files.extend(glob.glob(os.path.join(*path)))

    return files


def get_generic_entities_paths(path, pack_to_create):
    """
    get paths of genericTypes, genericFields

    """
    if pack_to_create:
        path_list = [
            [pack_to_create, path, '*', '*.json']
        ]

    else:
        path_list = [
            [path, '*'],
            ['Packs', '*', path, '*', '*.json']
        ]

    files = list()
    for path in path_list:
        files.extend(glob.glob(os.path.join(*path)))

    return files


def get_generic_type_data(path):
    json_data = get_json(path)

    id_ = json_data.get('id')
    name = json_data.get('name', '')
    fromversion = json_data.get('fromVersion')
    toversion = json_data.get('toVersion')
    playbook_id = json_data.get('playbookId')
    pack = get_pack_name(path)
    definitionId = json_data.get('definitionId')
    layout = json_data.get('layout')

    data = create_common_entity_data(path=path, name=name, to_version=toversion, from_version=fromversion, pack=pack)
    if playbook_id and playbook_id != '':
        data['playbooks'] = playbook_id
    if definitionId:
        data['definitionId'] = definitionId
    if layout:
        data['layout'] = layout
    return {id_: data}


def get_module_id_from_definition_id(definition_id: str, generic_modules_list: list):
    for module in generic_modules_list:
        module_id = list(module.keys())[0]
        if definition_id in module.get(module_id, {}).get('definitionIds', []):
            return module_id


def get_generic_field_data(path, generic_types_list):
    json_data = get_json(path)

    id_ = json_data.get('id')
    name = json_data.get('name', '')
    fromversion = json_data.get('fromVersion')
    toversion = json_data.get('toVersion')
    pack = get_pack_name(path)
    all_associated_types: set = set()
    all_scripts = set()
    definitionId = json_data.get('definitionId')

    associated_types = json_data.get('associatedTypes')
    if associated_types:
        all_associated_types = set(associated_types)

    system_associated_types = json_data.get('systemAssociatedTypes')
    if system_associated_types:
        all_associated_types = all_associated_types.union(set(system_associated_types))

    if 'all' in all_associated_types:
        all_associated_types = {list(generic_type.keys())[0] for generic_type in generic_types_list}

    scripts = json_data.get('script')
    if scripts:
        all_scripts = {scripts}

    field_calculations_scripts = json_data.get('fieldCalcScript')
    if field_calculations_scripts:
        all_scripts = all_scripts.union({field_calculations_scripts})

    data = create_common_entity_data(path=path, name=name, to_version=toversion, from_version=fromversion, pack=pack)

    if all_associated_types:
        data['generic_types'] = list(all_associated_types)
    if all_scripts:
        data['scripts'] = list(all_scripts)
    if definitionId:
        data['definitionId'] = definitionId

    return {id_: data}


def get_job_data(path: str, print_logs: bool):
    json_data = get_json(path)
    data = create_common_entity_data(path=path,
                                     name=json_data.get('name'),
                                     to_version=json_data.get('toVersion'),
                                     from_version=json_data.get('fromVersion'),
                                     pack=get_pack_name(path))
    data['playbookId'] = json_data.get('playbookId')
    data['selectedFeeds'] = json_data.get('selectedFeeds', [])
    data['details'] = json_data.get('details', [])

    if print_logs:
        print(f'adding {path} to id_set')

    return {json_data.get('id'): data}


def get_generic_module_data(path):
    json_data = get_json(path)
    id_ = json_data.get('id')
    name = json_data.get('name', '')
    pack = get_pack_name(path)
    fromversion = json_data.get('fromVersion')
    toversion = json_data.get('toVersion')
    definitionIds = json_data.get('definitionIds', [])
    views = json_data.get('views', [])
    views = {view.get('name'): {
        'title': view.get('title'),
        'dashboards': [tab.get('dashboard', {}).get('id') for tab in view.get('tabs', [])]} for view in views}

    data = create_common_entity_data(path=path, name=name, to_version=toversion, from_version=fromversion, pack=pack)
    if definitionIds:
        data['definitionIds'] = definitionIds
    if views:
        data['views'] = views

    return {id_: data}


def get_list_data(path: str):
    json_data = get_json(path)
    data = create_common_entity_data(path=path,
                                     name=json_data.get('name'),
                                     to_version=json_data.get('toVersion'),
                                     from_version=json_data.get('fromVersion'),
                                     pack=get_pack_name(path))

    return {json_data.get('id'): data}


class IDSetType(Enum):
    PLAYBOOK = 'playbooks'
    INTEGRATION = 'integrations'
    SCRIPT = 'scripts'
    TEST_PLAYBOOK = 'TestPlaybooks'
    WIDGET = 'Widgets'
    CLASSIFIER = 'Classifiers'
    MAPPER = 'Mappers'
    REPORT = 'Reports'
    DASHBOARD = 'Dashboards'
    INCIDENT_FIELD = 'IncidentFields'
    INCIDENT_TYPE = 'IncidentTypes'
    INDICATOR_FIELD = 'IndicatorFields'
    INDICATOR_TYPE = 'IndicatorTypes'
    LAYOUTS = 'Layouts'
    PACKS = 'Packs'
    GENERIC_TYPE = 'GenericTypes'
    GENERIC_FIELD = 'GenericFields'
    GENERIC_MODULE = 'GenericModules'
    GENERIC_DEFINITION = 'GenericDefinitions'
    JOBS = 'Jobs'

    @classmethod
    def has_value(cls, value):
        return value in cls._value2member_map_  # type: ignore


class IDSet:
    def __init__(self, id_set_dict=None):
        self._id_set_dict = id_set_dict if id_set_dict else {}

    def get_dict(self):
        return self._id_set_dict

    def get_list(self, item_type):
        return self._id_set_dict.get(item_type, [])

    def add_to_list(self, object_type: IDSetType, obj):
        if not IDSetType.has_value(object_type):
            raise ValueError(f'Invalid IDSetType {object_type}')

        self._id_set_dict.setdefault(object_type, []).append(obj) if obj not in self._id_set_dict[object_type] else None

    def add_pack_to_id_set_packs(self, object_type: IDSetType, obj_name, obj_value):
        self._id_set_dict.setdefault(object_type, {}).update({obj_name: obj_value})


def merge_id_sets_from_files(first_id_set_path, second_id_set_path, output_id_set_path, print_logs: bool = True):
    """
    Merges two id-sets. Loads them from files and saves the merged unified id_set into output_id_set_path.
    """
    with open(first_id_set_path, mode='r') as f1:
        first_id_set = json.load(f1)

    with open(second_id_set_path, mode='r') as f2:
        second_id_set = json.load(f2)

    unified_id_set, duplicates = merge_id_sets(first_id_set, second_id_set, print_logs)

    if unified_id_set:
        with open(output_id_set_path, mode='w', encoding='utf-8') as f:
            json.dump(unified_id_set.get_dict(), f, indent=4)

    return unified_id_set, duplicates


def merge_id_sets(first_id_set_dict: dict, second_id_set_dict: dict, print_logs: bool = True):
    """
    Merged two id_set dictionaries into single id_set. Returns the unified id_set dict.
    """
    duplicates = []
    united_id_set = IDSet(copy.deepcopy(first_id_set_dict))

    first_id_set = IDSet(first_id_set_dict)
    second_id_set = IDSet(second_id_set_dict)

    for object_type, object_list in second_id_set.get_dict().items():
        subset = first_id_set.get_list(object_type)

        if object_type != "Packs":
            for obj in object_list:
                obj_id = list(obj.keys())[0]
                is_duplicate = has_duplicate(subset, obj_id, object_type, print_logs,
                                             external_object=obj)
                if is_duplicate:
                    duplicates.append(obj_id)
                else:
                    united_id_set.add_to_list(object_type, obj)

        else:
            for obj_name, obj_value in object_list.items():
                united_id_set.add_pack_to_id_set_packs(object_type, obj_name, obj_value)

    if duplicates:
        return None, duplicates

    return united_id_set, []


def re_create_id_set(id_set_path: Optional[str] = DEFAULT_ID_SET_PATH, pack_to_create=None,  # noqa : C901
                     objects_to_create: list = None, print_logs: bool = True, fail_on_duplicates: bool = False):
    """Re create the id-set

    Args:
        id_set_path (str, optional): If passed an empty string will use default path. Pass in None to avoid saving the id-set.
            Defaults to DEFAULT_ID_SET_PATH.
        pack_to_create: The input path. the default is the content repo.
        objects_to_create (list, optional): [description]. Defaults to None.
        fail_on_duplicates: If value is True an error will be raised if duplicates are found

    Returns: id-set object
    """
    if id_set_path == "":
        id_set_path = DEFAULT_ID_SET_PATH
    if id_set_path and os.path.exists(id_set_path):
        try:
            refresh_interval = int(os.getenv('DEMISTO_SDK_ID_SET_REFRESH_INTERVAL', -1))
        except ValueError:
            refresh_interval = -1
            print_color(
                "Re-creating id_set.\n"
                "DEMISTO_SDK_ID_SET_REFRESH_INTERVAL env var is set with value: "
                f"{os.getenv('DEMISTO_SDK_ID_SET_REFRESH_INTERVAL')} which is an illegal integer."
                "\nPlease modify or unset env var.", LOG_COLORS.YELLOW
            )
        if refresh_interval > 0:  # if the file is newer than the refresh interval, use it as is
            mtime = os.path.getmtime(id_set_path)
            mtime_dt = datetime.fromtimestamp(mtime)
            target_time = time.time() - (refresh_interval * 60)
            if mtime >= target_time:
                print_color(
                    f"DEMISTO_SDK_ID_SET_REFRESH_INTERVAL env var is set and detected that current id_set: {id_set_path}"
                    f" modify time: {mtime_dt} "
                    "doesn't require a refresh. Will use current id-set. "
                    "If you rather force an id-set refresh, unset DEMISTO_SDK_ID_SET_REFRESH_INTERVAL or set it to -1.",
                    LOG_COLORS.GREEN)
                with open(id_set_path, mode="r") as f:
                    return json.load(f)
            else:
                print_color(
                    f"The DEMISTO_SDK_ID_SET_REFRESH_INTERVAL env var is set, but current id_set: {id_set_path} "
                    f"modify time: {mtime_dt} is older than the refresh interval. "
                    "Re-generating id-set.", LOG_COLORS.GREEN)
        else:
            print_color("Note: DEMISTO_SDK_ID_SET_REFRESH_INTERVAL env var is not enabled. "
                        f"Will re-generate the id-set and overwrite the existing file: {id_set_path}. "
                        "To avoid re-generating the id-set on every run, you can set the "
                        "DEMISTO_SDK_ID_SET_REFRESH_INTERVAL env var to any refresh interval (in minutes).",
                        LOG_COLORS.GREEN)
        print("")  # add an empty line for clarity

    if objects_to_create is None:
        objects_to_create = CONTENT_ENTITIES

    start_time = time.time()
    scripts_list = []
    playbooks_list = []
    integration_list = []
    testplaybooks_list = []

    classifiers_list = []
    dashboards_list = []
    incident_fields_list = []
    incident_type_list = []
    indicator_fields_list = []
    indicator_types_list = []
    layouts_list = []
    reports_list = []
    widgets_list = []
    mappers_list = []
    generic_types_list = []
    generic_fields_list = []
    generic_modules_list = []
    generic_definitions_list = []
    lists_list = []
    jobs_list = []
    packs_dict: Dict[str, Dict] = {}

    pool = Pool(processes=int(cpu_count()))

    print_color("Starting the creation of the id_set", LOG_COLORS.GREEN)

    with click.progressbar(length=len(objects_to_create), label="Creating id-set") as progress_bar:

        if 'Packs' in objects_to_create:
            print_color("\nStarting iteration over Packs", LOG_COLORS.GREEN)
            for pack_data in pool.map(partial(get_pack_metadata_data,
                                              print_logs=print_logs
                                              ),
                                      get_pack_metadata_paths(pack_to_create)):
                packs_dict.update(pack_data)

        progress_bar.update(1)

        if 'Integrations' in objects_to_create:
            print_color("\nStarting iteration over Integrations", LOG_COLORS.GREEN)
            for arr in pool.map(partial(process_integration,
                                        print_logs=print_logs
                                        ),
                                get_integrations_paths(pack_to_create)):
                integration_list.extend(arr)

        progress_bar.update(1)

        if 'Playbooks' in objects_to_create:
            print_color("\nStarting iteration over Playbooks", LOG_COLORS.GREEN)
            for arr in pool.map(partial(process_general_items,
                                        print_logs=print_logs,
                                        expected_file_types=(FileType.PLAYBOOK,),
                                        data_extraction_func=get_playbook_data,
                                        ),
                                get_playbooks_paths(pack_to_create)):
                playbooks_list.extend(arr)

        progress_bar.update(1)

        if 'Scripts' in objects_to_create:
            print_color("\nStarting iteration over Scripts", LOG_COLORS.GREEN)
            for arr in pool.map(partial(process_script,
                                        print_logs=print_logs
                                        ),
                                get_general_paths(SCRIPTS_DIR, pack_to_create)):
                scripts_list.extend(arr)

        progress_bar.update(1)

        if 'TestPlaybooks' in objects_to_create:
            print_color("\nStarting iteration over TestPlaybooks", LOG_COLORS.GREEN)
            for pair in pool.map(partial(process_test_playbook_path,
                                         print_logs=print_logs
                                         ),
                                 get_general_paths(TEST_PLAYBOOKS_DIR, pack_to_create)):
                if pair[0]:
                    testplaybooks_list.append(pair[0])
                if pair[1]:
                    scripts_list.append(pair[1])

        progress_bar.update(1)

        if 'Classifiers' in objects_to_create:
            print_color("\nStarting iteration over Classifiers", LOG_COLORS.GREEN)
            for arr in pool.map(partial(process_general_items,
                                        print_logs=print_logs,
                                        expected_file_types=(FileType.CLASSIFIER, FileType.OLD_CLASSIFIER),
                                        data_extraction_func=get_classifier_data,
                                        ),
                                get_general_paths(CLASSIFIERS_DIR, pack_to_create)):
                classifiers_list.extend(arr)

        progress_bar.update(1)

        if 'Dashboards' in objects_to_create:
            print_color("\nStarting iteration over Dashboards", LOG_COLORS.GREEN)
            for arr in pool.map(partial(process_general_items,
                                        print_logs=print_logs,
                                        expected_file_types=(FileType.DASHBOARD,),
                                        data_extraction_func=get_dashboard_data,
                                        ),
                                get_general_paths(DASHBOARDS_DIR, pack_to_create)):
                dashboards_list.extend(arr)

        progress_bar.update(1)

        if 'IncidentTypes' in objects_to_create:
            print_color("\nStarting iteration over Incident Types", LOG_COLORS.GREEN)
            for arr in pool.map(partial(process_general_items,
                                        print_logs=print_logs,
                                        expected_file_types=(FileType.INCIDENT_TYPE,),
                                        data_extraction_func=get_incident_type_data,
                                        ),
                                get_general_paths(INCIDENT_TYPES_DIR, pack_to_create)):
                incident_type_list.extend(arr)

        progress_bar.update(1)

        # Has to be called after 'IncidentTypes' is called
        if 'IncidentFields' in objects_to_create:
            print_color("\nStarting iteration over Incident Fields", LOG_COLORS.GREEN)
            for arr in pool.map(partial(process_incident_fields,
                                        print_logs=print_logs,
                                        incidents_types_list=incident_type_list
                                        ),
                                get_general_paths(INCIDENT_FIELDS_DIR, pack_to_create)):
                incident_fields_list.extend(arr)

        progress_bar.update(1)

        if 'IndicatorFields' in objects_to_create:
            print_color("\nStarting iteration over Indicator Fields", LOG_COLORS.GREEN)
            for arr in pool.map(partial(process_general_items,
                                        print_logs=print_logs,
                                        expected_file_types=(FileType.INDICATOR_FIELD,),
                                        data_extraction_func=get_general_data,
                                        ),
                                get_general_paths(INDICATOR_FIELDS_DIR, pack_to_create)):
                indicator_fields_list.extend(arr)

        progress_bar.update(1)

        # Has to be called after 'Integrations' is called
        if 'IndicatorTypes' in objects_to_create:
            print_color("\nStarting iteration over Indicator Types", LOG_COLORS.GREEN)
            for arr in pool.map(partial(process_indicator_types,
                                        print_logs=print_logs,
                                        all_integrations=integration_list
                                        ),
                                get_general_paths(INDICATOR_TYPES_DIR, pack_to_create)):
                indicator_types_list.extend(arr)

        progress_bar.update(1)

        if 'Layouts' in objects_to_create:
            print_color("\nStarting iteration over Layouts", LOG_COLORS.GREEN)
            for arr in pool.map(partial(process_general_items,
                                        print_logs=print_logs,
                                        expected_file_types=(FileType.LAYOUT,),
                                        data_extraction_func=get_layout_data,
                                        ),
                                get_general_paths(LAYOUTS_DIR, pack_to_create)):
                layouts_list.extend(arr)
            for arr in pool.map(partial(process_general_items,
                                        print_logs=print_logs,
                                        expected_file_types=(FileType.LAYOUTS_CONTAINER,),
                                        data_extraction_func=get_layoutscontainer_data,
                                        ),
                                get_general_paths(LAYOUTS_DIR, pack_to_create)):
                layouts_list.extend(arr)

        progress_bar.update(1)

        if 'Reports' in objects_to_create:
            print_color("\nStarting iteration over Reports", LOG_COLORS.GREEN)
            for arr in pool.map(partial(process_general_items,
                                        print_logs=print_logs,
                                        expected_file_types=(FileType.REPORT,),
                                        data_extraction_func=get_report_data,
                                        ),
                                get_general_paths(REPORTS_DIR, pack_to_create)):
                reports_list.extend(arr)

        progress_bar.update(1)

        if 'Widgets' in objects_to_create:
            print_color("\nStarting iteration over Widgets", LOG_COLORS.GREEN)
            for arr in pool.map(partial(process_general_items,
                                        print_logs=print_logs,
                                        expected_file_types=(FileType.WIDGET,),
                                        data_extraction_func=get_widget_data,
                                        ),
                                get_general_paths(WIDGETS_DIR, pack_to_create)):
                widgets_list.extend(arr)

        progress_bar.update(1)

        if 'Mappers' in objects_to_create:
            print_color("\nStarting iteration over Mappers", LOG_COLORS.GREEN)
            for arr in pool.map(partial(process_general_items,
                                        print_logs=print_logs,
                                        expected_file_types=(FileType.MAPPER,),
                                        data_extraction_func=get_mapper_data,
                                        ),
                                get_general_paths(MAPPERS_DIR, pack_to_create)):
                mappers_list.extend(arr)

        progress_bar.update(1)

        if 'Lists' in objects_to_create:
            print_color("\nStarting iteration over Lists", LOG_COLORS.GREEN)
            for arr in pool.map(partial(process_general_items,
                                        print_logs=print_logs,
                                        expected_file_types=(FileType.LISTS,),
                                        data_extraction_func=get_list_data,
                                        ),
                                get_general_paths(LISTS_DIR, pack_to_create)):
                lists_list.extend(arr)

        progress_bar.update(1)

        if 'GenericDefinitions' in objects_to_create:
            print_color("\nStarting iteration over Generic Definitions", LOG_COLORS.GREEN)
            print_color(f"pack to create: {pack_to_create}", LOG_COLORS.YELLOW)
            for arr in pool.map(partial(process_general_items,
                                        expected_file_types=(FileType.GENERIC_DEFINITION,),
                                        data_extraction_func=get_general_data,
                                        print_logs=print_logs,
                                        ),
                                get_general_paths(GENERIC_DEFINITIONS_DIR, pack_to_create)):
                generic_definitions_list.extend(arr)

        progress_bar.update(1)

        if 'GenericModules' in objects_to_create:
            print_color("\nStarting iteration over Generic Modules", LOG_COLORS.GREEN)
            for arr in pool.map(partial(process_general_items,
                                        print_logs=print_logs,
                                        expected_file_types=(FileType.GENERIC_MODULE,),
                                        data_extraction_func=get_generic_module_data,
                                        ),
                                get_general_paths(GENERIC_MODULES_DIR, pack_to_create)):
                generic_modules_list.extend(arr)

        progress_bar.update(1)

        if 'GenericTypes' in objects_to_create:
            print_color("\nStarting iteration over Generic Types", LOG_COLORS.GREEN)
            print_color(f"pack to create: {pack_to_create}", LOG_COLORS.YELLOW)
            for arr in pool.map(partial(process_generic_items,
                                        print_logs=print_logs,
                                        ),
                                get_generic_entities_paths(GENERIC_TYPES_DIR, pack_to_create)):
                generic_types_list.extend(arr)

        progress_bar.update(1)

        # Has to be called after 'GenericTypes' is called
        if 'GenericFields' in objects_to_create:
            print_color("\nStarting iteration over Generic Fields", LOG_COLORS.GREEN)
            for arr in pool.map(partial(process_generic_items,
                                        print_logs=print_logs,
                                        generic_types_list=generic_types_list,
                                        ),
                                get_generic_entities_paths(GENERIC_FIELDS_DIR, pack_to_create)):
                generic_fields_list.extend(arr)

        progress_bar.update(1)

        if 'Jobs' in objects_to_create:
            print_color("\nStarting iteration over Jobs", LOG_COLORS.GREEN)
            print_color(f"pack to create: {pack_to_create}", LOG_COLORS.YELLOW)
            for arr in pool.map(partial(process_jobs, print_logs=print_logs),
                                get_general_paths(JOBS_DIR, pack_to_create)):
                jobs_list.extend(arr)

        progress_bar.update(1)

    new_ids_dict = OrderedDict()
    # we sort each time the whole set in case someone manually changed something
    # it shouldn't take too much time
    new_ids_dict['scripts'] = sort(scripts_list)
    new_ids_dict['playbooks'] = sort(playbooks_list)
    new_ids_dict['integrations'] = sort(integration_list)
    new_ids_dict['TestPlaybooks'] = sort(testplaybooks_list)
    new_ids_dict['Classifiers'] = sort(classifiers_list)
    new_ids_dict['Dashboards'] = sort(dashboards_list)
    new_ids_dict['IncidentFields'] = sort(incident_fields_list)
    new_ids_dict['IncidentTypes'] = sort(incident_type_list)
    new_ids_dict['IndicatorFields'] = sort(indicator_fields_list)
    new_ids_dict['IndicatorTypes'] = sort(indicator_types_list)
    new_ids_dict['Layouts'] = sort(layouts_list)
    new_ids_dict['Reports'] = sort(reports_list)
    new_ids_dict['Widgets'] = sort(widgets_list)
    new_ids_dict['Mappers'] = sort(mappers_list)
    new_ids_dict['Packs'] = packs_dict
    new_ids_dict['GenericTypes'] = sort(generic_types_list)
    new_ids_dict['GenericFields'] = sort(generic_fields_list)
    new_ids_dict['GenericModules'] = sort(generic_modules_list)
    new_ids_dict['GenericDefinitions'] = sort(generic_definitions_list)
    new_ids_dict['Lists'] = sort(lists_list)
    new_ids_dict['Jobs'] = sort(jobs_list)

    exec_time = time.time() - start_time
    print_color("Finished the creation of the id_set. Total time: {} seconds".format(exec_time), LOG_COLORS.GREEN)
    duplicates = find_duplicates(new_ids_dict, print_logs)
    if any(duplicates) and fail_on_duplicates:
        raise Exception(f'The following ids were found duplicates\n{json.dumps(duplicates, indent=4)}\n')

    return new_ids_dict


def find_duplicates(id_set, print_logs):
    lists_to_return = []

    for object_type in ID_SET_ENTITIES:
        if print_logs:
            print_color("Checking diff for {}".format(object_type), LOG_COLORS.GREEN)
        objects = id_set.get(object_type)
        ids = {list(specific_item.keys())[0] for specific_item in objects}

        dup_list = []
        for id_to_check in ids:
            if has_duplicate(objects, id_to_check, object_type, print_logs):
                dup_list.append(id_to_check)
        lists_to_return.append(dup_list)
    if print_logs:
        print_color("Checking diff for Incident and Indicator Fields", LOG_COLORS.GREEN)

    fields = id_set['IncidentFields'] + id_set['IndicatorFields']
    field_ids = {list(field.keys())[0] for field in fields}

    field_list = []
    for field_to_check in field_ids:
        if has_duplicate(fields, field_to_check, 'Indicator and Incident Fields', print_logs):
            field_list.append(field_to_check)
    lists_to_return.append(field_list)

    return lists_to_return


def has_duplicate(id_set_subset_list, id_to_check, object_type=None, print_logs=True, external_object=None):
    """
    Finds if id_set_subset_list contains a duplicate items with the same id_to_check.

    Pass `external_object` to check if it exists in `id_set_subset_list`.
    Otherwise the function will check if `id_set_subset_list` contains 2 or more items with the id of `id_to_check`

    """
    duplicates = [duplicate for duplicate in id_set_subset_list if duplicate.get(id_to_check)]

    if external_object and len(duplicates) == 0:
        return False

    if not external_object and len(duplicates) == 1:
        return False

    if external_object:
        duplicates.append(external_object)

    for dup1, dup2 in itertools.combinations(duplicates, 2):
        dict1 = list(dup1.values())[0]
        dict2 = list(dup2.values())[0]
        dict1_from_version = LooseVersion(dict1.get('fromversion', DEFAULT_CONTENT_ITEM_FROM_VERSION))
        dict2_from_version = LooseVersion(dict2.get('fromversion', DEFAULT_CONTENT_ITEM_FROM_VERSION))
        dict1_to_version = LooseVersion(dict1.get('toversion', DEFAULT_CONTENT_ITEM_TO_VERSION))
        dict2_to_version = LooseVersion(dict2.get('toversion', DEFAULT_CONTENT_ITEM_TO_VERSION))

        # Checks if the Layouts kind is different then they are not duplicates
        if object_type == 'Layouts':
            if dict1.get('kind', '') != dict2.get('kind', ''):
                return False
            if dict1.get('typeID', '') != dict2.get('typeID', ''):
                return False

        # If they have the same pack name and the same source they actually the same entity.
        # Added to support merge between two id-sets that contain the same pack.
        if dict1.get('pack') == dict2.get('pack') and dict1.get('source') == dict2.get('source'):
            return False

        # A: 3.0.0 - 3.6.0
        # B: 3.5.0 - 4.5.0
        # C: 3.5.2 - 3.5.4
        # D: 4.5.0 - 99.99.99
        if any([
            dict1_from_version <= dict2_from_version < dict1_to_version,  # will catch (B, C), (A, B), (A, C)
            dict1_from_version < dict2_to_version <= dict1_to_version,  # will catch (B, C), (A, C)
            dict2_from_version <= dict1_from_version < dict2_to_version,  # will catch (C, B), (B, A), (C, A)
            dict2_from_version < dict1_to_version <= dict2_to_version,  # will catch (C, B), (C, A)
        ]):
            print_warning(f'The following {object_type} have the same ID ({id_to_check}) and their versions overlap: '
                          f'1) "{dict1_from_version}-{dict1_to_version}", '
                          f'2) "{dict2_from_version}-{dict2_to_version}".')
            return True

        if print_logs and dict1.get('name') != dict2.get('name'):
            print_warning('The following {} have the same ID ({}) but different names: '
                          '"{}", "{}".'.format(object_type, id_to_check, dict1.get('name'), dict2.get('name')))

    return False


def sort(data):
    data.sort(key=lambda r: list(r.keys())[0].lower())  # Sort data by key value
    return data<|MERGE_RESOLUTION|>--- conflicted
+++ resolved
@@ -16,27 +16,6 @@
 import click
 import networkx
 
-<<<<<<< HEAD
-from demisto_sdk.commands.common.constants import (CLASSIFIERS_DIR,
-                                                   COMMON_TYPES_PACK,
-                                                   DASHBOARDS_DIR,
-                                                   DEFAULT_ID_SET_PATH,
-                                                   GENERIC_DEFINITIONS_DIR,
-                                                   GENERIC_FIELDS_DIR,
-                                                   GENERIC_MODULES_DIR,
-                                                   GENERIC_TYPES_DIR,
-                                                   INCIDENT_FIELDS_DIR,
-                                                   INCIDENT_TYPES_DIR,
-                                                   INDICATOR_FIELDS_DIR,
-                                                   INDICATOR_TYPES_DIR,
-                                                   LAYOUTS_DIR, LISTS_DIR,
-                                                   MAPPERS_DIR, REPORTS_DIR,
-                                                   SCRIPTS_DIR,
-                                                   TEST_PLAYBOOKS_DIR,
-                                                   WIDGETS_DIR, FileType)
-from demisto_sdk.commands.common.tools import (LOG_COLORS, find_type,
-                                               get_current_repo_name, get_json,
-=======
 from demisto_sdk.commands.common.constants import (
     CLASSIFIERS_DIR, COMMON_TYPES_PACK, DASHBOARDS_DIR,
     DEFAULT_CONTENT_ITEM_FROM_VERSION, DEFAULT_CONTENT_ITEM_TO_VERSION,
@@ -46,10 +25,9 @@
     LAYOUTS_DIR, LISTS_DIR, MAPPERS_DIR, REPORTS_DIR, SCRIPTS_DIR,
     TEST_PLAYBOOKS_DIR, WIDGETS_DIR, FileType)
 from demisto_sdk.commands.common.tools import (LOG_COLORS, find_type, get_json,
->>>>>>> 643223c9
                                                get_pack_name, get_yaml,
                                                print_color, print_error,
-                                               print_warning)
+                                               print_warning, get_current_repo_name)
 from demisto_sdk.commands.unify.yml_unifier import YmlUnifier
 
 CONTENT_ENTITIES = ['Integrations', 'Scripts', 'Playbooks', 'TestPlaybooks', 'Classifiers',
