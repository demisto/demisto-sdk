--- conflicted
+++ resolved
@@ -674,12 +674,9 @@
 
     script_data = create_common_entity_data(path=file_path, name=name, to_version=toversion, from_version=fromversion,
                                             pack=pack, marketplaces=marketplaces)
-<<<<<<< HEAD
     alternative_fields = get_alternative_fields_from_data(data_dictionary)
-=======
     if type_:
         script_data['type'] = type_
->>>>>>> 62f29d85
     if deprecated:
         script_data['deprecated'] = deprecated
     if depends_on:
