import enum
import os
from pathlib import Path
from typing import Any, Dict, Iterator, List, NamedTuple, Set

from neo4j import graph

NEO4J_ADMIN_DOCKER = ""

NEO4J_DATABASE_HTTP = os.getenv(
    "DEMISTO_SDK_NEO4J_DATABASE_HTTP", "http://127.0.0.1:7474"
)
NEO4J_DATABASE_URL = os.getenv(
    "DEMISTO_SDK_NEO4J_DATABASE_URL", "bolt://127.0.0.1:7687"
)
NEO4J_USERNAME = os.getenv("DEMISTO_SDK_NEO4J_USERNAME", "neo4j")
NEO4J_PASSWORD = os.getenv("DEMISTO_SDK_NEO4J_PASSWORD", "test")

NEO4J_FOLDER = "neo4j-data"

PACKS_FOLDER = "Packs"
PACK_METADATA_FILENAME = "pack_metadata.json"
PACK_CONTRIBUTORS_FILENAME = "CONTRIBUTORS.json"
UNIFIED_FILES_SUFFIXES = [".yml", ".json"]


class Neo4jRelationshipResult(NamedTuple):
    relationships: List[graph.Relationship]
    nodes_to: List[graph.Node]


class RelationshipType(str, enum.Enum):
    DEPENDS_ON = "DEPENDS_ON"
    HAS_COMMAND = "HAS_COMMAND"
    IMPORTS = "IMPORTS"
    IN_PACK = "IN_PACK"
    TESTED_BY = "TESTED_BY"
    USES = "USES"
    USES_BY_ID = "USES_BY_ID"
    USES_BY_NAME = "USES_BY_NAME"
    USES_COMMAND_OR_SCRIPT = "USES_COMMAND_OR_SCRIPT"
    USES_PLAYBOOK = "USES_PLAYBOOK"


class ContentType(str, enum.Enum):
    BASE_CONTENT = "BaseContent"
    CLASSIFIER = "Classifier"
    COMMAND = "Command"
    COMMAND_OR_SCRIPT = "CommandOrScript"
    CONNECTION = "Connection"
    CORRELATION_RULE = "CorrelationRule"
    DASHBOARD = "Dashboard"
    GENERIC_DEFINITION = "GenericDefinition"
    GENERIC_FIELD = "GenericField"
    GENERIC_MODULE = "GenericModule"
    GENERIC_TYPE = "GenericType"
    INCIDENT_FIELD = "IncidentField"
    INCIDENT_TYPE = "IncidentType"
    INDICATOR_FIELD = "IndicatorField"
    INDICATOR_TYPE = "IndicatorType"
    INTEGRATION = "Integration"
    JOB = "Job"
    LAYOUT = "Layout"
    LIST = "List"
    MAPPER = "Mapper"
    MODELING_RULE = "ModelingRule"
    PACK = "Pack"
    PARSING_RULE = "ParsingRule"
    PLAYBOOK = "Playbook"
    PREPROCESS_RULE = "PreProcessRule"
    REPORT = "Report"
    SCRIPT = "Script"
    TEST_PLAYBOOK = "TestPlaybook"
    TRIGGER = "Trigger"
    WIDGET = "Widget"
    XSIAM_DASHBOARD = "XSIAMDashboard"
    XSIAM_REPORT = "XSIAMReport"
    WIZARD = "Wizard"
<<<<<<< HEAD
    XDRC_TEMPLATE = 'XDRCTemplate'
    LAYOUT_RULE = 'LayoutRule'
=======
    XDRC_TEMPLATE = "XDRCTemplate"
>>>>>>> efeed721

    @property
    def labels(self) -> List[str]:
        labels: Set[str] = {ContentType.BASE_CONTENT.value, self.value}

        if self.value == ContentType.TEST_PLAYBOOK.value:
            labels.add(ContentType.PLAYBOOK.value)

        if self in [ContentType.SCRIPT, ContentType.COMMAND]:
            labels.add(ContentType.COMMAND_OR_SCRIPT.value)

        return list(labels)

    @property
    def server_name(self) -> str:
        if self == ContentType.INDICATOR_TYPE:
            return "reputation"
        elif self == ContentType.INDICATOR_FIELD:
            return "incidentfield-indicatorfield"
        elif self == ContentType.LAYOUT:
            return "layoutscontainer"
        elif self == ContentType.PREPROCESS_RULE:
            return "pre-process-rule"
        elif self == ContentType.TEST_PLAYBOOK:
            return ContentType.PLAYBOOK.server_name
        elif self == ContentType.MAPPER:
            return "classifier-mapper"
        return self.lower()

    @staticmethod
    def server_names() -> List[str]:
        return [c.server_name for c in ContentType] + ["indicatorfield", "mapper"]

    @staticmethod
    def values() -> Iterator[str]:
        return (c.value for c in ContentType)

    @classmethod
    def by_path(cls, path: Path) -> "ContentType":
        for idx, folder in enumerate(path.parts):
            if folder == PACKS_FOLDER:
                content_type_dir = path.parts[idx + 2]
                break
        else:
            # less safe option - will raise an exception if the path
            # is not to the content item directory or file
            if path.parts[-2][:-1] in ContentType.values():
                content_type_dir = path.parts[-2]
            elif path.parts[-3][:-1] in ContentType.values():
                content_type_dir = path.parts[-3]
            else:
                raise ValueError(f"Could not find content type in path {path}")
        return cls(content_type_dir[:-1])  # remove the `s`

    @staticmethod
    def folders() -> List[str]:
        return [c.as_folder for c in ContentType]

    @property
    def as_folder(self) -> str:
        if self == ContentType.MAPPER:
            return f"{ContentType.CLASSIFIER}s"
        return f"{self.value}s"

    @staticmethod
    def abstract_types() -> List["ContentType"]:
        return [ContentType.BASE_CONTENT, ContentType.COMMAND_OR_SCRIPT]

    @staticmethod
    def non_content_items() -> List["ContentType"]:
        return [ContentType.PACK, ContentType.COMMAND]

    @staticmethod
    def non_abstracts(
        include_non_content_items: bool = True,
    ) -> Iterator["ContentType"]:
        for content_type in ContentType:
            if content_type in ContentType.abstract_types():
                continue
            if (
                not include_non_content_items
                and content_type in ContentType.non_content_items()
            ):
                continue
            yield content_type

    @staticmethod
    def content_items() -> Iterator["ContentType"]:
        return ContentType.non_abstracts(include_non_content_items=False)

    @staticmethod
    def threat_intel_report_types() -> List["ContentType"]:
        return [ContentType.GENERIC_FIELD, ContentType.GENERIC_TYPE]

    @staticmethod
    def pack_folders(pack_path: Path) -> Iterator[Path]:
        for content_type in ContentType.content_items():
            if content_type == ContentType.MAPPER:
                continue
            pack_folder = pack_path / content_type.as_folder
            if pack_folder.is_dir() and not pack_folder.name.startswith("."):
                if content_type not in ContentType.threat_intel_report_types():
                    yield pack_folder
                else:
                    for tir_folder in pack_folder.iterdir():
                        if tir_folder.is_dir() and not tir_folder.name.startswith("."):
                            yield tir_folder


class Relationships(dict):
    def add(self, relationship: RelationshipType, **kwargs):
        if relationship not in self.keys():
            self.__setitem__(relationship, [])
        self.__getitem__(relationship).append(kwargs)

    def add_batch(self, relationship: RelationshipType, data: List[Dict[str, Any]]):
        if relationship not in self.keys():
            self.__setitem__(relationship, [])
        self.__getitem__(relationship).extend(data)

    def update(self, other: "Relationships") -> None:  # type: ignore
        for relationship, parsed_data in other.items():
            if relationship not in RelationshipType or not isinstance(
                parsed_data, list
            ):
                raise TypeError
            self.add_batch(relationship, parsed_data)


class Nodes(dict):
    def __init__(self, *args) -> None:
        super().__init__(self)
        for arg in args:
            if not isinstance(arg, dict):
                raise ValueError(f"Expected a dict: {arg}")
        self.add_batch(args)  # type: ignore[arg-type]

    def add(self, **kwargs):
        content_type: ContentType = ContentType(kwargs.get("content_type"))
        if content_type not in self.keys():
            self.__setitem__(content_type, [])
        self.__getitem__(content_type).append(kwargs)

    def add_batch(self, data: Iterator[Dict[str, Any]]):
        for obj in data:
            self.add(**obj)

    def update(self, other: "Nodes") -> None:  # type: ignore[override]
        data: Iterator[Dict[str, Any]]
        for content_type, data in other.items():
            if content_type not in ContentType or not isinstance(data, list):
                raise TypeError
            self.add_batch(data)


SERVER_CONTENT_ITEMS = {
    ContentType.INCIDENT_FIELD: [
        "name",
        "details",
        "severity",
        "owner",
        "created",
        "modified",
        "dbotCreatedBy",
        "type",
        "dbotSource",
        "category",
        "dbotStatus",
        "playbookId",
        "dbotCreated",
        "dbotClosed",
        "closed",
        "occurred",
        "activated",
        "openDuration",
        "lastOpen",
        "dbotDueDate",
        "dueDate",
        "dbotModified",
        "dbotTotalTime",
        "reason",
        "closeReason",
        "closeNotes",
        "closingUserId",
        "activatingingUserId",
        "reminder",
        "notifyTime",
        "lastJobRunTime",
        "sla",
        "phase",
        "rawPhase",
        "rawName",
        "rawType",
        "parent",
        "roles",
        "xsoarReadOnlyRoles",
        "labels",
        "attachment",
        "runStatus",
        "sourceBrand",
        "sourceInstance",
        "CustomFields",
        "droppedCount",
        "linkedCount",
        "linkedIncidents",
        "feedBased",
        "isDebug",
        "dbotMirrorId",
        "dbotMirrorInstance",
        "dbotMirrorDirection",
        "dbotDirtyFields",
        "dbotCurrentDirtyFields",
        "dbotMirrorTags",
        "dbotMirrorLastSync",
        "timestamp",
    ],
    ContentType.INDICATOR_FIELD: [
        "name",
        "relatedIncCount",
        "timestamp",
        "indicator_type",
        "value",
        "source",
        "investigationIDs",
        "lastSeen",
        "calculatedTime",
        "firstSeen",
        "score",
        "md5",
        "sha1",
        "sha256",
        "sha512",
        "ssdeep",
        "imphash",
        "size",
        "filetype",
        "comment",
        "expiration",
        "manualExpirationTime",
        "expirationStatus",
        "expirationdate",
        "sourceInstances",
        "sourceBrands",
        "modifiedTime",
        "comments",
        "modified",
        "isShared",
        "registrarname",
        "indicatortype",
        "aggregatedReliability",
        "starttime",
    ],
    ContentType.SCRIPT: [
        "getAPIKeyFromLicense",
        "handleIndicatorFormatterCache",
        "dockerImageUpdate",
        "addSystem",
        "getEntries",
        "getContext",
        "getFindings",
        "delContext",
        "getEntry",
        "closeInvestigation",
        "reopenInvestigation",
        "setSeverity",
        "setOwner",
        "setPhase",
        "taskReopen",
        "taskComplete",
        "taskAssign",
        "setTaskDueDate",
        "todoRemove",
        "todoAdd",
        "todoReopen",
        "todoComplete",
        "todoAssign",
        "todoDueDate",
        "addOneTimeEntitlement",
        "addEntitlement",
        "setPlaybook",
        "setIncident",
        "resetDirtyFields",
        "investigate",
        "setIncidentReminder",
        "createEntry",
        "addEntries",
        "createNewIncident",
        "setPlaybookAccordingToType",
        "getUserByEmail",
        "getUserByUsername",
        "getFilePath",
        "getIncidents",
        "addTask",
        "scheduleEntry",
        "cancelScheduledEntry",
        "markAsEvidence",
        "markAsNote",
        "setYourselfAs",
        "appendIndicatorField",
        "removeIndicatorField",
        "enrichIndicators",
        "getList",
        "setList",
        "createList",
        "addToList",
        "removeFromList",
        "setEntriesTags",
        "resetEntriesTags",
        "findIndicators",
        "getIndicator",
        "deleteIndicators",
        "executeCommandAt",
        "getUsers",
        "getRoles",
        "setRoleShifts",
        "setIndicator",
        "setIndicators",
        "createNewIndicator",
        "associateIndicatorToIncident",
        "associateIndicatorsToIncident",
        "unAssociateIndicatorToIncident",
        "unAssociateIndicatorsFromIncident",
        "addChildInvestigation",
        "pauseInvestigation",
        "generateSummaryReport",
        "generateGeneralReport",
        "resumeInvestigation",
        "getOwnerSuggestion",
        "getIndicatorScoreCache",
        "restrictInvestigation",
        "linkIncidents",
        "mdToHtml",
        "relatedIncidents",
        "maliciousRatio",
        "similarSsdeep",
        "extractIndicators",
        "isWhitelisted",
        "invite",
        "startTimer",
        "resetTimer",
        "stopTimer",
        "pauseTimer",
        "createMLModel",
        "deleteMLModel",
        "evaluateMLModel",
        "getMLModel",
        "reevaluateMLModel",
        "shareIndicators",
        "expireIndicators",
        "getWorkersStatistics",
        "excludeIndicators",
        "getMirrorStatistics",
        "getSyncMirrorRecords",
        "purgeClosedSyncMirrorRecords",
        "getInvPlaybookMetaData",
        "getDBStatistics",
        "getInternalData",
        "drawCanvas",
        "deleteRelationships",
        "searchRelationships",
        "getSystemDiagnostics",
        "triggerDebugMirroringRun",
        # Filters
        "isEqual",
        "isNotEqual",
        "isEqualCase",
        "isNotEqualCase",
        "isEqualNumber",
        "isNotEqualNumber",
        "isEqualString",
        "isNotEqualString",
        "contains",
        "notContains",
        "containsString",
        "notContainsString",
        "startWith",
        "notStartWith",
        "endWith",
        "notEndWith",
        "inList",
        "notInList",
        "match",
        "stringHasLength",
        "isEqual",
        "isNotEqual",
        "greaterThan",
        "greaterThanOrEqual",
        "lessThan",
        "lessThanOrEqual",
        "isSame",
        "isBefore",
        "isAfter",
        "isTrue",
        "isFalse",
        "isExists",
        "isNotExists",
        "isEmpty",
        "isNotEmpty",
        "contains",
        "notContains",
        "in",
        "notIn",
        "hasLength",
        "isIdenticalIncident",
        "isNotIdenticalIncident",
        "containsGeneral",
        "notContainsGeneral",
        # Transformers
        "toUpperCase",
        "toLowerCase",
        "substringFrom",
        "substringTo",
        "substring",
        "split",
        "splitAndTrim",
        "trim",
        "replace",
        "replaceMatch",
        "concat",
        "strLength",
        "round",
        "floor",
        "ceil",
        "addition",
        "subtraction",
        "multiply",
        "division",
        "modulo",
        "toPercent",
        "abs",
        "precision",
        "quadraticEquation",
        "toString",
        "toUnix",
        "getField",
        "sort",
        "count",
        "atIndex",
        "join",
        "uniq",
        "indexOf",
        "slice",
        "sliceByItem",
        "splice",
        "Stringify",
        "append",
        "ConvertKeysToTableFieldFormat",
    ],
    ContentType.COMMAND: [
        # activedir-login integration commands
        "ad-default-domain",
        "ad-authenticate",
        "ad-authentication-roles",
        "ad-authenticate-and-roles",
        "ad-groups",
        # activedir integration commands
        "ad-search",
        "ad-expire-password",
        "ad-set-new-password",
        "ad-unlock-account",
        "ad-disable-account",
        "ad-enable-account",
        "ad-remove-from-group",
        "ad-add-to-group",
        "ad-create-user",
        "ad-update-user",
        "ad-delete-user",
        "ad-modify-computer-ou",
        "ad-create-contact",
        "ad-update-contact",
        # carbonblackprotection integration commands
        "cbp-fileCatalog-search",
        "cbp-fileInstance-search",
        "cbp-fileRule-search",
        "cbp-fileRule-get",
        "cbp-fileRule-delete",
        "cbp-fileRule-update",
        "cbp-fileAnalysis-get",
        "cbp-fileAnalysis-createOrUpdate",
        "cbp-fileAnalysis-search",
        "cbp-fileUpload-get",
        "cbp-fileUpload-download",
        "cbp-fileUpload-createOrUpdate",
        "cbp-fileUpload-search",
        "cbp-connector-get",
        "cbp-connector-search",
        "cbp-computer-search",
        "cbp-computer-get",
        "cbp-computer-update",
        "cbp-notification-search",
        "cbp-publisher-search",
        "cbp-event-search",
        "cbp-approvalRequest-search",
        "cbp-serverConfig-search",
        "cbp-policy-search",
        # carbonblack integration commands
        "cb-version",
        "cb-process",
        "cb-process-events",
        "cb-binary",
        "cb-binary-get",
        "cb-alert",
        "cb-list-sensors",
        "cb-list-sessions",
        "cb-sensor-info",
        "cb-session-create",
        "cb-session-close",
        "cb-keepalive",
        "cb-session-info",
        "cb-archive",
        "cb-command-create",
        "cb-list-commands",
        "cb-command-info",
        "cb-command-cancel",
        "cb-list-files",
        "cb-file-info",
        "cb-file-delete",
        "cb-file-get",
        "cb-watchlist-get",
        "cb-watchlist-new",
        "cb-watchlist-set",
        "cb-watchlist-del",
        "cb-terminate-process",
        "cb-quarantine-device",
        "cb-unquarantine-device",
        "cb-block-hash",
        "cb-unblock-hash",
        "cb-get-hash-blacklist",
        "cb-get-process",
        "cb-get-processes",
        # cylance integration commands
        "file",
        "cy-upload",
        # duo integration commands
        "duo-authenticate",
        "duo-authenticate-status",
        "duo-check",
        "duo-preauth",
        # elasticsearch integration commands
        "search",
        # fcm integration commands
        "fcm-push",
        # google integration commands
        "googleapps-list-users",
        "googleapps-get-user",
        "googleapps-delete-user",
        "googleapps-get-user-roles",
        "googleapps-revoke-user-role",
        "googleapps-gmail-search",
        "googleapps-gmail-get-mail",
        "googleapps-device-action",
        "googleapps-get-devices-for-user",
        "googleapps-get-tokens-for-user",
        "googleapps-chrome-device-action",
        "googleapps-get-chrome-devices-for-user",
        "googleapps-gmail-get-attachment",
        # kafka integration commands
        "kafka-publish-msg",
        "kafka-print-topics",
        "kafka-consume-msg",
        "kafka-fetch-partitions",
        # mail-sender integration commands
        "send-mail",
        # mattermost integration commands
        "send-notification",
        "mattermost-send",
        "mattermost-send-file",
        "mattermost-close-channel",
        "close-channel",
        "mattermost-mirror-investigation",
        "mirror-investigation",
        # esm integration commands
        "search",
        "esmFetchAllFields",
        # mysql integration commands
        "query",
        # nexpose integration commands
        "vulnerability-list",
        "vulnerability-details",
        "generate-adhoc-report",
        "send-xml",
        # pagerduty integration commands
        "PagerDutyGetUsersOnCall",
        "PagerDutyGetAllSchedules",
        "PagerDutyGetUsersOnCallNow",
        "PagerDutyIncidents",
        "pagerDutySubmitEvent",
        # remoteaccess integration commands
        "ssh",
        "copy-to",
        "copy-from",
        # sharedagent integration commands
        "sharedagent_create",
        "execute",
        "sharedagent_remove",
        "sharedagent_status",
        # slack integration commands
        "send-notification",
        "slack-send",
        "mirror-investigation",
        "slack-mirror-investigation",
        "close-channel",
        "slack-close-channel",
        "slack-send-file",
        # mssql integration commands
        "query",
        # threatcentral integration commands
        "Threat-Central",
    ],
    ContentType.INTEGRATION: [
        "mail-listener",
        "osxcollector",
        "volatility",
        "threatcentral",
        "mattermost",
        "indicators-share",
        "sharedagent",
        "activedir",
        "activedir-login",
        "esm",
        "saml",
        "pagerduty",
        "mail-sender",
        "carbonblack",
        "carbonblackprotection",
        "slack",
        "nexpose",
        "duo",
        "cylance",
        "remoteaccess",
        "elasticsearch",
        "mysql",
        "mssql",
        "google",
        "crowdstrike-streaming-api",
        "kafka",
        "syslog",
        "fcm",
    ],
}<|MERGE_RESOLUTION|>--- conflicted
+++ resolved
@@ -76,12 +76,8 @@
     XSIAM_DASHBOARD = "XSIAMDashboard"
     XSIAM_REPORT = "XSIAMReport"
     WIZARD = "Wizard"
-<<<<<<< HEAD
-    XDRC_TEMPLATE = 'XDRCTemplate'
+    XDRC_TEMPLATE = "XDRCTemplate"
     LAYOUT_RULE = 'LayoutRule'
-=======
-    XDRC_TEMPLATE = "XDRCTemplate"
->>>>>>> efeed721
 
     @property
     def labels(self) -> List[str]:
