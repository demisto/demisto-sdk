--- conflicted
+++ resolved
@@ -7,15 +7,12 @@
 from neo4j import graph
 
 from demisto_sdk.commands.common.constants import PACKS_FOLDER
-<<<<<<< HEAD
 from demisto_sdk.commands.common.tools import FileType
-=======
 from demisto_sdk.commands.common.git_content_config import GitContentConfig
 from demisto_sdk.commands.common.tools import (
     get_json,
     get_remote_file,
 )
->>>>>>> a6c8efeb
 
 NEO4J_ADMIN_DOCKER = ""
 
