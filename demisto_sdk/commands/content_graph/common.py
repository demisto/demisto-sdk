import enum
import os
from pathlib import Path
import re
from typing import Any, Dict, Iterator, List, NamedTuple, Set

from neo4j import graph

from demisto_sdk.commands.common.constants import PACKS_FOLDER

NEO4J_ADMIN_DOCKER = ""

NEO4J_DATABASE_HTTP = os.getenv(
    "DEMISTO_SDK_NEO4J_DATABASE_HTTP", "http://127.0.0.1:7474"
)
NEO4J_DATABASE_URL = os.getenv(
    "DEMISTO_SDK_NEO4J_DATABASE_URL", "bolt://127.0.0.1:7687"
)
NEO4J_USERNAME = os.getenv("DEMISTO_SDK_NEO4J_USERNAME", "neo4j")
NEO4J_PASSWORD = os.getenv("DEMISTO_SDK_NEO4J_PASSWORD", "contentgraph")

NEO4J_FOLDER = "neo4j-data"

PACK_METADATA_FILENAME = "pack_metadata.json"
PACK_CONTRIBUTORS_FILENAME = "CONTRIBUTORS.json"
UNIFIED_FILES_SUFFIXES = [".yml", ".json"]


class Neo4jRelationshipResult(NamedTuple):
    node_from: graph.Node
    relationships: List[graph.Relationship]
    nodes_to: List[graph.Node]


class RelationshipType(str, enum.Enum):
    DEPENDS_ON = "DEPENDS_ON"
    HAS_COMMAND = "HAS_COMMAND"
    IMPORTS = "IMPORTS"
    IN_PACK = "IN_PACK"
    TESTED_BY = "TESTED_BY"
    USES = "USES"
    USES_BY_ID = "USES_BY_ID"
    USES_BY_NAME = "USES_BY_NAME"
    USES_COMMAND_OR_SCRIPT = "USES_COMMAND_OR_SCRIPT"
    USES_PLAYBOOK = "USES_PLAYBOOK"


class ContentType(str, enum.Enum):
    BASE_CONTENT = "BaseContent"
    CLASSIFIER = "Classifier"
    COMMAND = "Command"
    COMMAND_OR_SCRIPT = "CommandOrScript"
    CONNECTION = "Connection"
    CORRELATION_RULE = "CorrelationRule"
    DASHBOARD = "Dashboard"
    GENERIC_DEFINITION = "GenericDefinition"
    GENERIC_FIELD = "GenericField"
    GENERIC_MODULE = "GenericModule"
    GENERIC_TYPE = "GenericType"
    INCIDENT_FIELD = "IncidentField"
    INCIDENT_TYPE = "IncidentType"
    INDICATOR_FIELD = "IndicatorField"
    INDICATOR_TYPE = "IndicatorType"
    INTEGRATION = "Integration"
    JOB = "Job"
    LAYOUT = "Layout"
    LIST = "List"
    MAPPER = "Mapper"
    MODELING_RULE = "ModelingRule"
    PACK = "Pack"
    PARSING_RULE = "ParsingRule"
    PLAYBOOK = "Playbook"
    PREPROCESS_RULE = "PreProcessRule"
    REPORT = "Report"
    SCRIPT = "Script"
    TEST_PLAYBOOK = "TestPlaybook"
    TRIGGER = "Trigger"
    WIDGET = "Widget"
    XSIAM_DASHBOARD = "XSIAMDashboard"
    XSIAM_REPORT = "XSIAMReport"
    WIZARD = "Wizard"
    XDRC_TEMPLATE = "XDRCTemplate"
    LAYOUT_RULE = "LayoutRule"

    @property
    def labels(self) -> List[str]:
        labels: Set[str] = {ContentType.BASE_CONTENT.value, self.value}

        if self.value == ContentType.TEST_PLAYBOOK.value:
            labels.add(ContentType.PLAYBOOK.value)

        if self in [ContentType.SCRIPT, ContentType.COMMAND]:
            labels.add(ContentType.COMMAND_OR_SCRIPT.value)

        return list(labels)

    @property
    def server_name(self) -> str:
        if self == ContentType.INDICATOR_TYPE:
            return "reputation"
        elif self == ContentType.INDICATOR_FIELD:
            return "incidentfield-indicatorfield"
        elif self == ContentType.LAYOUT:
            return "layoutscontainer"
        elif self == ContentType.PREPROCESS_RULE:
            return "pre-process-rule"
        elif self == ContentType.TEST_PLAYBOOK:
            return ContentType.PLAYBOOK.server_name
        elif self == ContentType.MAPPER:
            return "classifier-mapper"
        return self.lower()

<<<<<<< HEAD
    @property
    def metadata_name(self) -> str:
        if self == ContentType.SCRIPT:
            return "automation"
        elif self == ContentType.INDICATOR_TYPE:
            return "reputation"
        elif self == ContentType.LAYOUT:
            return "layoutscontainer"
        elif self == ContentType.TEST_PLAYBOOK:
            return ContentType.PLAYBOOK.server_name
        elif self == ContentType.MAPPER:
            return "classifier"
        return self.lower()

    @property
    def metadata_display_name(self) -> str:
        if self == ContentType.SCRIPT:
            return "Automation"
        elif self == ContentType.INDICATOR_TYPE:
            return "Reputation"
        elif self == ContentType.MAPPER:
            return "Classifier"
        else:
            return re.sub(r'([a-z](?=[A-Z])|[A-Z](?=[A-Z][a-z]))', r'\1 ', self.value)
=======
    # def __hash__(self) -> int:
    #     return hash(self.value)
>>>>>>> 32289462

    @staticmethod
    def server_names() -> List[str]:
        return [c.server_name for c in ContentType] + ["indicatorfield", "mapper"]

    @staticmethod
    def values() -> Iterator[str]:
        return (c.value for c in ContentType)

    @classmethod
    def by_path(cls, path: Path) -> "ContentType":
        for idx, folder in enumerate(path.parts):
            if folder == PACKS_FOLDER:
                if len(path.parts) <= idx + 2:
                    raise ValueError("Invalid content path.")
                content_type_dir = path.parts[idx + 2]
                break
        else:
            # less safe option - will raise an exception if the path
            # is not to the content item directory or file
            if path.parts[-2][:-1] in ContentType.values():
                content_type_dir = path.parts[-2]
            elif path.parts[-3][:-1] in ContentType.values():
                content_type_dir = path.parts[-3]
            else:
                raise ValueError(f"Could not find content type in path {path}")
        return cls(content_type_dir[:-1])  # remove the `s`

    @staticmethod
    def folders() -> List[str]:
        return [c.as_folder for c in ContentType]

    @property
    def as_folder(self) -> str:
        if self == ContentType.MAPPER:
            return f"{ContentType.CLASSIFIER}s"
        return f"{self.value}s"

    @staticmethod
    def abstract_types() -> List["ContentType"]:
        return [ContentType.BASE_CONTENT, ContentType.COMMAND_OR_SCRIPT]

    @staticmethod
    def non_content_items() -> List["ContentType"]:
        return [ContentType.PACK, ContentType.COMMAND]

    @staticmethod
    def non_abstracts(
        include_non_content_items: bool = True,
    ) -> Iterator["ContentType"]:
        for content_type in ContentType:
            if content_type in ContentType.abstract_types():
                continue
            if (
                not include_non_content_items
                and content_type in ContentType.non_content_items()
            ):
                continue
            yield content_type

    @staticmethod
    def content_items() -> Iterator["ContentType"]:
        return ContentType.non_abstracts(include_non_content_items=False)

    @staticmethod
    def threat_intel_report_types() -> List["ContentType"]:
        return [ContentType.GENERIC_FIELD, ContentType.GENERIC_TYPE]

    @staticmethod
    def pack_folders(pack_path: Path) -> Iterator[Path]:
        for content_type in ContentType.content_items():
            if content_type == ContentType.MAPPER:
                continue
            pack_folder = pack_path / content_type.as_folder
            if pack_folder.is_dir() and not pack_folder.name.startswith("."):
                if content_type not in ContentType.threat_intel_report_types():
                    yield pack_folder
                else:
                    for tir_folder in pack_folder.iterdir():
                        if tir_folder.is_dir() and not tir_folder.name.startswith("."):
                            yield tir_folder


class Relationships(dict):
    def add(self, relationship: RelationshipType, **kwargs):
        if relationship not in self.keys():
            self.__setitem__(relationship, [])
        self.__getitem__(relationship).append(kwargs)

    def add_batch(self, relationship: RelationshipType, data: List[Dict[str, Any]]):
        if relationship not in self.keys():
            self.__setitem__(relationship, [])
        self.__getitem__(relationship).extend(data)

    def update(self, other: "Relationships") -> None:  # type: ignore
        for relationship, parsed_data in other.items():
            if relationship not in RelationshipType or not isinstance(
                parsed_data, list
            ):
                raise TypeError
            self.add_batch(relationship, parsed_data)


class Nodes(dict):
    def __init__(self, *args) -> None:
        super().__init__(self)
        for arg in args:
            if not isinstance(arg, dict):
                raise ValueError(f"Expected a dict: {arg}")
        self.add_batch(args)  # type: ignore[arg-type]

    def add(self, **kwargs):
        content_type: ContentType = ContentType(kwargs.get("content_type"))
        if content_type not in self.keys():
            self.__setitem__(content_type, [])
        self.__getitem__(content_type).append(kwargs)

    def add_batch(self, data: Iterator[Dict[str, Any]]):
        for obj in data:
            self.add(**obj)

    def update(self, other: "Nodes") -> None:  # type: ignore[override]
        data: Iterator[Dict[str, Any]]
        for content_type, data in other.items():
            if content_type not in ContentType or not isinstance(data, list):
                raise TypeError
            self.add_batch(data)


class PackTags:
    """Pack tag constants"""

    TRENDING = "Trending"
    NEW = "New"
    TIM = "TIM"
    USE_CASE = "Use Case"
    TRANSFORMER = "Transformer"
    FILTER = "Filter"
    COLLECTION = "Collection"
    DATA_SOURCE = "Data Source"


SERVER_CONTENT_ITEMS = {
    ContentType.INCIDENT_FIELD: [
        "name",
        "details",
        "severity",
        "owner",
        "created",
        "modified",
        "dbotCreatedBy",
        "type",
        "dbotSource",
        "category",
        "dbotStatus",
        "playbookId",
        "dbotCreated",
        "dbotClosed",
        "closed",
        "occurred",
        "activated",
        "openDuration",
        "lastOpen",
        "dbotDueDate",
        "dueDate",
        "dbotModified",
        "dbotTotalTime",
        "reason",
        "closeReason",
        "closeNotes",
        "closingUserId",
        "activatingingUserId",
        "reminder",
        "notifyTime",
        "lastJobRunTime",
        "sla",
        "phase",
        "rawPhase",
        "rawName",
        "rawType",
        "parent",
        "roles",
        "xsoarReadOnlyRoles",
        "labels",
        "attachment",
        "runStatus",
        "sourceBrand",
        "sourceInstance",
        "CustomFields",
        "droppedCount",
        "linkedCount",
        "linkedIncidents",
        "feedBased",
        "isDebug",
        "dbotMirrorId",
        "dbotMirrorInstance",
        "dbotMirrorDirection",
        "dbotDirtyFields",
        "dbotCurrentDirtyFields",
        "dbotMirrorTags",
        "dbotMirrorLastSync",
        "timestamp",
        "slaField",
    ],
    ContentType.INDICATOR_FIELD: [
        "name",
        "relatedIncCount",
        "timestamp",
        "indicator_type",
        "value",
        "source",
        "investigationIDs",
        "lastSeen",
        "calculatedTime",
        "firstSeen",
        "score",
        "md5",
        "sha1",
        "sha256",
        "sha512",
        "ssdeep",
        "imphash",
        "size",
        "filetype",
        "comment",
        "expiration",
        "manualExpirationTime",
        "expirationStatus",
        "expirationdate",
        "sourceInstances",
        "sourceBrands",
        "modifiedTime",
        "comments",
        "modified",
        "isShared",
        "registrarname",
        "indicatortype",
        "aggregatedReliability",
        "starttime",
        "indicatorIDs",
        "indicatorsValues",
        "verdict",
        "reputation",
    ],
    ContentType.SCRIPT: [
        "getAPIKeyFromLicense",
        "handleIndicatorFormatterCache",
        "dockerImageUpdate",
        "addSystem",
        "getEntries",
        "getContext",
        "getFindings",
        "delContext",
        "getEntry",
        "closeInvestigation",
        "reopenInvestigation",
        "setSeverity",
        "setOwner",
        "setPhase",
        "taskReopen",
        "taskComplete",
        "taskAssign",
        "setTaskDueDate",
        "todoRemove",
        "todoAdd",
        "todoReopen",
        "todoComplete",
        "todoAssign",
        "todoDueDate",
        "addOneTimeEntitlement",
        "addEntitlement",
        "setPlaybook",
        "setIncident",
        "resetDirtyFields",
        "investigate",
        "setIncidentReminder",
        "createEntry",
        "addEntries",
        "createNewIncident",
        "setPlaybookAccordingToType",
        "getUserByEmail",
        "getUserByUsername",
        "getFilePath",
        "getIncidents",
        "addTask",
        "scheduleEntry",
        "cancelScheduledEntry",
        "markAsEvidence",
        "markAsNote",
        "setYourselfAs",
        "appendIndicatorField",
        "removeIndicatorField",
        "enrichIndicators",
        "getList",
        "setList",
        "createList",
        "addToList",
        "removeFromList",
        "setEntriesTags",
        "resetEntriesTags",
        "findIndicators",
        "getIndicator",
        "deleteIndicators",
        "executeCommandAt",
        "getUsers",
        "getRoles",
        "setRoleShifts",
        "setIndicator",
        "setIndicators",
        "createNewIndicator",
        "associateIndicatorToIncident",
        "associateIndicatorsToIncident",
        "unAssociateIndicatorToIncident",
        "unAssociateIndicatorsFromIncident",
        "addChildInvestigation",
        "pauseInvestigation",
        "generateSummaryReport",
        "generateGeneralReport",
        "resumeInvestigation",
        "getOwnerSuggestion",
        "getIndicatorScoreCache",
        "restrictInvestigation",
        "linkIncidents",
        "mdToHtml",
        "relatedIncidents",
        "maliciousRatio",
        "similarSsdeep",
        "extractIndicators",
        "isWhitelisted",
        "invite",
        "startTimer",
        "resetTimer",
        "stopTimer",
        "pauseTimer",
        "createMLModel",
        "deleteMLModel",
        "evaluateMLModel",
        "getMLModel",
        "reevaluateMLModel",
        "shareIndicators",
        "expireIndicators",
        "getWorkersStatistics",
        "excludeIndicators",
        "getMirrorStatistics",
        "getSyncMirrorRecords",
        "purgeClosedSyncMirrorRecords",
        "getInvPlaybookMetaData",
        "getDBStatistics",
        "getInternalData",
        "drawCanvas",
        "deleteRelationships",
        "searchRelationships",
        "getSystemDiagnostics",
        "triggerDebugMirroringRun",
        "stopScheduleEntry",
        # Filters
        "isEqual",
        "isNotEqual",
        "isEqualCase",
        "isNotEqualCase",
        "isEqualNumber",
        "isNotEqualNumber",
        "isEqualString",
        "isNotEqualString",
        "contains",
        "notContains",
        "containsString",
        "notContainsString",
        "startWith",
        "notStartWith",
        "endWith",
        "notEndWith",
        "inList",
        "notInList",
        "match",
        "stringHasLength",
        "isEqual",
        "isNotEqual",
        "greaterThan",
        "greaterThanOrEqual",
        "lessThan",
        "lessThanOrEqual",
        "isSame",
        "isBefore",
        "isAfter",
        "isTrue",
        "isFalse",
        "isExists",
        "isNotExists",
        "isEmpty",
        "isNotEmpty",
        "contains",
        "notContains",
        "in",
        "notIn",
        "hasLength",
        "isIdenticalIncident",
        "isNotIdenticalIncident",
        "containsGeneral",
        "notContainsGeneral",
        # Transformers
        "toUpperCase",
        "toLowerCase",
        "substringFrom",
        "substringTo",
        "substring",
        "split",
        "splitAndTrim",
        "trim",
        "replace",
        "replaceMatch",
        "concat",
        "strLength",
        "round",
        "floor",
        "ceil",
        "addition",
        "subtraction",
        "multiply",
        "division",
        "modulo",
        "toPercent",
        "abs",
        "precision",
        "quadraticEquation",
        "toString",
        "toUnix",
        "getField",
        "sort",
        "count",
        "atIndex",
        "join",
        "uniq",
        "indexOf",
        "slice",
        "sliceByItem",
        "splice",
        "Stringify",
        "append",
        "ConvertKeysToTableFieldFormat",
        # XSIAM scripts aliases
        "setAlert",
        "setAlertReminder",
        "createNewAlert",
        "getAlerts",
        "associateIndicatorToAlert",
        "unAssociateIndicatorToAlert",
        "linkAlerts",
        "relatedAlerts",
        "associateIndicatorsToAlert",
        "unAssociateIndicatorsFromAlert",
    ],
    ContentType.COMMAND: [
        # activedir-login integration commands
        "ad-default-domain",
        "ad-authenticate",
        "ad-authentication-roles",
        "ad-authenticate-and-roles",
        "ad-groups",
        # activedir integration commands
        "ad-search",
        "ad-expire-password",
        "ad-set-new-password",
        "ad-unlock-account",
        "ad-disable-account",
        "ad-enable-account",
        "ad-remove-from-group",
        "ad-add-to-group",
        "ad-create-user",
        "ad-update-user",
        "ad-delete-user",
        "ad-modify-computer-ou",
        "ad-create-contact",
        "ad-update-contact",
        # carbonblackprotection integration commands
        "cbp-fileCatalog-search",
        "cbp-fileInstance-search",
        "cbp-fileRule-search",
        "cbp-fileRule-get",
        "cbp-fileRule-delete",
        "cbp-fileRule-update",
        "cbp-fileAnalysis-get",
        "cbp-fileAnalysis-createOrUpdate",
        "cbp-fileAnalysis-search",
        "cbp-fileUpload-get",
        "cbp-fileUpload-download",
        "cbp-fileUpload-createOrUpdate",
        "cbp-fileUpload-search",
        "cbp-connector-get",
        "cbp-connector-search",
        "cbp-computer-search",
        "cbp-computer-get",
        "cbp-computer-update",
        "cbp-notification-search",
        "cbp-publisher-search",
        "cbp-event-search",
        "cbp-approvalRequest-search",
        "cbp-serverConfig-search",
        "cbp-policy-search",
        # carbonblack integration commands
        "cb-version",
        "cb-process",
        "cb-process-events",
        "cb-binary",
        "cb-binary-get",
        "cb-alert",
        "cb-list-sensors",
        "cb-list-sessions",
        "cb-sensor-info",
        "cb-session-create",
        "cb-session-close",
        "cb-keepalive",
        "cb-session-info",
        "cb-archive",
        "cb-command-create",
        "cb-list-commands",
        "cb-command-info",
        "cb-command-cancel",
        "cb-list-files",
        "cb-file-info",
        "cb-file-delete",
        "cb-file-get",
        "cb-watchlist-get",
        "cb-watchlist-new",
        "cb-watchlist-set",
        "cb-watchlist-del",
        "cb-terminate-process",
        "cb-quarantine-device",
        "cb-unquarantine-device",
        "cb-block-hash",
        "cb-unblock-hash",
        "cb-get-hash-blacklist",
        "cb-get-process",
        "cb-get-processes",
        # cylance integration commands
        "file",
        "cy-upload",
        # duo integration commands
        "duo-authenticate",
        "duo-authenticate-status",
        "duo-check",
        "duo-preauth",
        # elasticsearch integration commands
        "search",
        # fcm integration commands
        "fcm-push",
        # google integration commands
        "googleapps-list-users",
        "googleapps-get-user",
        "googleapps-delete-user",
        "googleapps-get-user-roles",
        "googleapps-revoke-user-role",
        "googleapps-gmail-search",
        "googleapps-gmail-get-mail",
        "googleapps-device-action",
        "googleapps-get-devices-for-user",
        "googleapps-get-tokens-for-user",
        "googleapps-chrome-device-action",
        "googleapps-get-chrome-devices-for-user",
        "googleapps-gmail-get-attachment",
        # kafka integration commands
        "kafka-publish-msg",
        "kafka-print-topics",
        "kafka-consume-msg",
        "kafka-fetch-partitions",
        # mail-sender integration commands
        "send-mail",
        # mattermost integration commands
        "send-notification",
        "mattermost-send",
        "mattermost-send-file",
        "mattermost-close-channel",
        "close-channel",
        "mattermost-mirror-investigation",
        "mirror-investigation",
        # esm integration commands
        "search",
        "esmFetchAllFields",
        # mysql integration commands
        "query",
        # nexpose integration commands
        "vulnerability-list",
        "vulnerability-details",
        "generate-adhoc-report",
        "send-xml",
        # pagerduty integration commands
        "PagerDutyGetUsersOnCall",
        "PagerDutyGetAllSchedules",
        "PagerDutyGetUsersOnCallNow",
        "PagerDutyIncidents",
        "pagerDutySubmitEvent",
        # remoteaccess integration commands
        "ssh",
        "copy-to",
        "copy-from",
        # sharedagent integration commands
        "sharedagent_create",
        "execute",
        "sharedagent_remove",
        "sharedagent_status",
        # slack integration commands
        "send-notification",
        "slack-send",
        "mirror-investigation",
        "slack-mirror-investigation",
        "close-channel",
        "slack-close-channel",
        "slack-send-file",
        # mssql integration commands
        "query",
        # threatcentral integration commands
        "Threat-Central",
    ],
    ContentType.INTEGRATION: [
        "mail-listener",
        "osxcollector",
        "volatility",
        "threatcentral",
        "mattermost",
        "indicators-share",
        "sharedagent",
        "activedir",
        "activedir-login",
        "esm",
        "saml",
        "pagerduty",
        "mail-sender",
        "carbonblack",
        "carbonblackprotection",
        "slack",
        "nexpose",
        "duo",
        "cylance",
        "remoteaccess",
        "elasticsearch",
        "mysql",
        "mssql",
        "google",
        "crowdstrike-streaming-api",
        "kafka",
        "syslog",
        "fcm",
    ],
}<|MERGE_RESOLUTION|>--- conflicted
+++ resolved
@@ -110,7 +110,6 @@
             return "classifier-mapper"
         return self.lower()
 
-<<<<<<< HEAD
     @property
     def metadata_name(self) -> str:
         if self == ContentType.SCRIPT:
@@ -135,10 +134,9 @@
             return "Classifier"
         else:
             return re.sub(r'([a-z](?=[A-Z])|[A-Z](?=[A-Z][a-z]))', r'\1 ', self.value)
-=======
+
     # def __hash__(self) -> int:
     #     return hash(self.value)
->>>>>>> 32289462
 
     @staticmethod
     def server_names() -> List[str]:
