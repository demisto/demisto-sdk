import enum
import os
import re
from pathlib import Path
from typing import Any, Callable, Dict, Iterator, List, NamedTuple, Set

from neo4j import graph

from demisto_sdk.commands.common.constants import PACKS_FOLDER

NEO4J_ADMIN_DOCKER = ""

NEO4J_DATABASE_HTTP = os.getenv(
    "DEMISTO_SDK_NEO4J_DATABASE_HTTP", "http://127.0.0.1:7474"
)
NEO4J_DATABASE_URL = os.getenv(
    "DEMISTO_SDK_NEO4J_DATABASE_URL", "neo4j://127.0.0.1:7687"
)
NEO4J_USERNAME = os.getenv("DEMISTO_SDK_NEO4J_USERNAME", "neo4j")
NEO4J_PASSWORD = os.getenv("DEMISTO_SDK_NEO4J_PASSWORD", "contentgraph")

NEO4J_FOLDER = "neo4j-data"

PACK_METADATA_FILENAME = "pack_metadata.json"
PACK_CONTRIBUTORS_FILENAME = "CONTRIBUTORS.json"
UNIFIED_FILES_SUFFIXES = [".yml", ".json"]


class Neo4jRelationshipResult(NamedTuple):
    node_from: graph.Node
    relationships: List[graph.Relationship]
    nodes_to: List[graph.Node]


class RelationshipType(str, enum.Enum):
    DEPENDS_ON = "DEPENDS_ON"
    HAS_COMMAND = "HAS_COMMAND"
    IMPORTS = "IMPORTS"
    IN_PACK = "IN_PACK"
    TESTED_BY = "TESTED_BY"
    USES = "USES"
    USES_BY_ID = "USES_BY_ID"
    USES_BY_NAME = "USES_BY_NAME"
    USES_COMMAND_OR_SCRIPT = "USES_COMMAND_OR_SCRIPT"
    USES_PLAYBOOK = "USES_PLAYBOOK"


class ContentType(str, enum.Enum):
<<<<<<< HEAD
    BASE_CONTENT = "BaseNode"
=======
    BASE_CONTENT = "BaseContent"
    BASE_NODE = "BaseNode"
>>>>>>> b10a2a85
    CLASSIFIER = "Classifier"
    COMMAND = "Command"
    COMMAND_OR_SCRIPT = "CommandOrScript"
    CONNECTION = "Connection"
    CORRELATION_RULE = "CorrelationRule"
    DASHBOARD = "Dashboard"
    GENERIC_DEFINITION = "GenericDefinition"
    GENERIC_FIELD = "GenericField"
    GENERIC_MODULE = "GenericModule"
    GENERIC_TYPE = "GenericType"
    INCIDENT_FIELD = "IncidentField"
    INCIDENT_TYPE = "IncidentType"
    INDICATOR_FIELD = "IndicatorField"
    INDICATOR_TYPE = "IndicatorType"
    INTEGRATION = "Integration"
    JOB = "Job"
    LAYOUT = "Layout"
    LIST = "List"
    MAPPER = "Mapper"
    MODELING_RULE = "ModelingRule"
    PACK = "Pack"
    PARSING_RULE = "ParsingRule"
    PLAYBOOK = "Playbook"
    PREPROCESS_RULE = "PreProcessRule"
    REPORT = "Report"
    SCRIPT = "Script"
    TEST_PLAYBOOK = "TestPlaybook"
    TRIGGER = "Trigger"
    WIDGET = "Widget"
    XSIAM_DASHBOARD = "XSIAMDashboard"
    XSIAM_REPORT = "XSIAMReport"
    WIZARD = "Wizard"
    XDRC_TEMPLATE = "XDRCTemplate"
    LAYOUT_RULE = "LayoutRule"

    @property
    def labels(self) -> List[str]:
        labels: Set[str] = {ContentType.BASE_NODE.value, self.value}
        if self.value != ContentType.COMMAND:
            labels.add(ContentType.BASE_CONTENT.value)
        if self.value == ContentType.TEST_PLAYBOOK.value:
            labels.add(ContentType.PLAYBOOK.value)

        if self in [ContentType.SCRIPT, ContentType.COMMAND]:
            labels.add(ContentType.COMMAND_OR_SCRIPT.value)

        return list(labels)

    @property
    def server_name(self) -> str:
        if self == ContentType.INDICATOR_TYPE:
            return "reputation"
        elif self == ContentType.INDICATOR_FIELD:
            return "incidentfield-indicatorfield"
        elif self == ContentType.LAYOUT:
            return "layoutscontainer"
        elif self == ContentType.PREPROCESS_RULE:
            return "preprocessrule"
        elif self == ContentType.TEST_PLAYBOOK:
            return ContentType.PLAYBOOK.server_name
        elif self == ContentType.MAPPER:
            return "classifier-mapper"
        return self.lower()

    # def __hash__(self) -> int:
    #     return hash(self.value)

    @property
    def metadata_name(self) -> str:
        if self == ContentType.SCRIPT:
            return "automation"
        elif self == ContentType.INDICATOR_TYPE:
            return "reputation"
        elif self == ContentType.LAYOUT:
            return "layoutscontainer"
        elif self == ContentType.TEST_PLAYBOOK:
            return ContentType.PLAYBOOK.server_name
        elif self == ContentType.MAPPER:
            return "classifier"
        return self.lower()

    @property
    def metadata_display_name(self) -> str:
        if self == ContentType.SCRIPT:
            return "Automation"
        elif self == ContentType.INDICATOR_TYPE:
            return "Reputation"
        elif self == ContentType.MAPPER:
            return "Classifier"
        elif self == ContentType.LAYOUT:
            return "Layouts Container"
        else:
            return re.sub(r"([a-z](?=[A-Z])|[A-Z](?=[A-Z][a-z]))", r"\1 ", self.value)

    @staticmethod
    def server_names() -> List[str]:
        return [c.server_name for c in ContentType] + ["indicatorfield", "mapper"]

    @staticmethod
    def values() -> Iterator[str]:
        return (c.value for c in ContentType)

    @classmethod
    def by_path(cls, path: Path) -> "ContentType":
        for idx, folder in enumerate(path.parts):
            if folder == PACKS_FOLDER:
                if len(path.parts) <= idx + 2:
                    raise ValueError("Invalid content path.")
                content_type_dir = path.parts[idx + 2]
                break
        else:
            # less safe option - will raise an exception if the path
            # is not to the content item directory or file
            if path.parts[-2][:-1] in ContentType.values():
                content_type_dir = path.parts[-2]
            elif path.parts[-3][:-1] in ContentType.values():
                content_type_dir = path.parts[-3]
            else:
                raise ValueError(f"Could not find content type in path {path}")
        return cls(content_type_dir[:-1])  # remove the `s`

    @staticmethod
    def folders() -> List[str]:
        return [c.as_folder for c in ContentType]

    @property
    def as_folder(self) -> str:
        if self == ContentType.MAPPER:
            return f"{ContentType.CLASSIFIER}s"
        return f"{self.value}s"

    @staticmethod
    def abstract_types() -> List["ContentType"]:
        return [
            ContentType.BASE_NODE,
            ContentType.BASE_CONTENT,
            ContentType.COMMAND_OR_SCRIPT,
        ]

    @staticmethod
    def non_content_items() -> List["ContentType"]:
        return [ContentType.PACK, ContentType.COMMAND]

    @staticmethod
    def non_abstracts(
        include_non_content_items: bool = True,
    ) -> Iterator["ContentType"]:
        for content_type in ContentType:
            if content_type in ContentType.abstract_types():
                continue
            if (
                not include_non_content_items
                and content_type in ContentType.non_content_items()
            ):
                continue
            yield content_type

    @staticmethod
    def content_items() -> Iterator["ContentType"]:
        return ContentType.non_abstracts(include_non_content_items=False)

    @staticmethod
    def threat_intel_report_types() -> List["ContentType"]:
        return [ContentType.GENERIC_FIELD, ContentType.GENERIC_TYPE]

    @staticmethod
    def pack_folders(pack_path: Path) -> Iterator[Path]:
        for content_type in ContentType.content_items():
            if content_type == ContentType.MAPPER:
                continue
            pack_folder = pack_path / content_type.as_folder
            if pack_folder.is_dir() and not pack_folder.name.startswith("."):
                if content_type not in ContentType.threat_intel_report_types():
                    yield pack_folder
                else:
                    for tir_folder in pack_folder.iterdir():
                        if tir_folder.is_dir() and not tir_folder.name.startswith("."):
                            yield tir_folder


class Relationships(dict):
    def add(self, relationship: RelationshipType, **kwargs):
        if relationship not in self.keys():
            self.__setitem__(relationship, [])
        self.__getitem__(relationship).append(kwargs)

    def add_batch(self, relationship: RelationshipType, data: List[Dict[str, Any]]):
        if relationship not in self.keys():
            self.__setitem__(relationship, [])
        self.__getitem__(relationship).extend(data)

    def update(self, other: "Relationships") -> None:  # type: ignore
        for relationship, parsed_data in other.items():
            if relationship not in RelationshipType or not isinstance(
                parsed_data, list
            ):
                raise TypeError
            self.add_batch(relationship, parsed_data)


class Nodes(dict):
    def __init__(self, *args) -> None:
        super().__init__(self)
        for arg in args:
            if not isinstance(arg, dict):
                raise ValueError(f"Expected a dict: {arg}")
        self.add_batch(args)  # type: ignore[arg-type]

    def add(self, **kwargs):
        content_type: ContentType = ContentType(kwargs.get("content_type"))
        if content_type not in self.keys():
            self.__setitem__(content_type, [])
        self.__getitem__(content_type).append(kwargs)

    def add_batch(self, data: Iterator[Dict[str, Any]]):
        for obj in data:
            self.add(**obj)

    def update(self, other: "Nodes") -> None:  # type: ignore[override]
        data: Iterator[Dict[str, Any]]
        for content_type, data in other.items():
            if content_type not in ContentType or not isinstance(data, list):
                raise TypeError
            self.add_batch(data)


class PackTags:
    """Pack tag constants"""

    TRENDING = "Trending"
    NEW = "New"
    TIM = "TIM"
    USE_CASE = "Use Case"
    TRANSFORMER = "Transformer"
    FILTER = "Filter"
    COLLECTION = "Collection"
    DATA_SOURCE = "Data Source"


class LazyProperty(property):
    """
    Used to define the properties which are lazy properties
    """

    pass


def lazy_property(property_func: Callable):
    """
    lazy property: specifies that this property should be added to the pydantic model lazily
    only when the instance property is first accessed.

    Note:
        make sure that the lazy property returns only primitive objects (bool, str, int, float, list).

    Use this decorator on your property in case you need it to be added to the model only if its called directly
    """

    def _lazy_decorator(self):
        property_name = property_func.__name__

        if property_output := self.__dict__.get(property_name):
            return property_output

        property_output = property_func(self)

        self.__dict__[property_name] = property_output
        return property_output

    return LazyProperty(_lazy_decorator)


SERVER_CONTENT_ITEMS: dict = {
    ContentType.INCIDENT_FIELD: [
        "name",
        "details",
        "severity",
        "owner",
        "created",
        "modified",
        "dbotCreatedBy",
        "type",
        "dbotSource",
        "category",
        "dbotStatus",
        "playbookId",
        "dbotCreated",
        "dbotClosed",
        "closed",
        "occurred",
        "activated",
        "openDuration",
        "lastOpen",
        "dbotDueDate",
        "dueDate",
        "dbotModified",
        "dbotTotalTime",
        "reason",
        "closeReason",
        "closeNotes",
        "closingUserId",
        "activatingingUserId",
        "reminder",
        "notifyTime",
        "lastJobRunTime",
        "sla",
        "phase",
        "rawPhase",
        "rawName",
        "rawType",
        "parent",
        "roles",
        "xsoarReadOnlyRoles",
        "labels",
        "attachment",
        "runStatus",
        "sourceBrand",
        "sourceInstance",
        "CustomFields",
        "droppedCount",
        "linkedCount",
        "linkedIncidents",
        "feedBased",
        "isDebug",
        "dbotMirrorId",
        "dbotMirrorInstance",
        "dbotMirrorDirection",
        "dbotDirtyFields",
        "dbotCurrentDirtyFields",
        "dbotMirrorTags",
        "dbotMirrorLastSync",
        "timestamp",
        "slaField",
    ],
    ContentType.INDICATOR_FIELD: [
        "name",
        "relatedIncCount",
        "timestamp",
        "indicator_type",
        "value",
        "source",
        "investigationIDs",
        "lastSeen",
        "calculatedTime",
        "firstSeen",
        "score",
        "md5",
        "sha1",
        "sha256",
        "sha512",
        "ssdeep",
        "imphash",
        "size",
        "filetype",
        "comment",
        "expiration",
        "manualExpirationTime",
        "expirationStatus",
        "expirationdate",
        "sourceInstances",
        "sourceBrands",
        "modifiedTime",
        "comments",
        "modified",
        "isShared",
        "registrarname",
        "indicatortype",
        "aggregatedReliability",
        "starttime",
        "indicatorIDs",
        "indicatorsValues",
        "verdict",
        "reputation",
    ],
    ContentType.SCRIPT: [
        "getAPIKeyFromLicense",
        "handleIndicatorFormatterCache",
        "dockerImageUpdate",
        "addSystem",
        "getEntries",
        "getContext",
        "getFindings",
        "delContext",
        "getEntry",
        "closeInvestigation",
        "reopenInvestigation",
        "setSeverity",
        "setOwner",
        "setPhase",
        "taskReopen",
        "taskComplete",
        "taskAssign",
        "setTaskDueDate",
        "todoRemove",
        "todoAdd",
        "todoReopen",
        "todoComplete",
        "todoAssign",
        "todoDueDate",
        "addOneTimeEntitlement",
        "addEntitlement",
        "setPlaybook",
        "setIncident",
        "resetDirtyFields",
        "investigate",
        "setIncidentReminder",
        "createEntry",
        "addEntries",
        "createNewIncident",
        "setPlaybookAccordingToType",
        "getUserByEmail",
        "getUserByUsername",
        "getFilePath",
        "getIncidents",
        "addTask",
        "scheduleEntry",
        "cancelScheduledEntry",
        "markAsEvidence",
        "markAsNote",
        "setYourselfAs",
        "appendIndicatorField",
        "removeIndicatorField",
        "enrichIndicators",
        "getList",
        "setList",
        "createList",
        "addToList",
        "removeFromList",
        "setEntriesTags",
        "resetEntriesTags",
        "findIndicators",
        "getIndicator",
        "deleteIndicators",
        "executeCommandAt",
        "getUsers",
        "getRoles",
        "setRoleShifts",
        "setIndicator",
        "setIndicators",
        "createNewIndicator",
        "associateIndicatorToIncident",
        "associateIndicatorsToIncident",
        "unAssociateIndicatorToIncident",
        "unAssociateIndicatorsFromIncident",
        "addChildInvestigation",
        "pauseInvestigation",
        "generateSummaryReport",
        "generateGeneralReport",
        "resumeInvestigation",
        "getOwnerSuggestion",
        "getIndicatorScoreCache",
        "restrictInvestigation",
        "linkIncidents",
        "mdToHtml",
        "relatedIncidents",
        "maliciousRatio",
        "similarSsdeep",
        "extractIndicators",
        "isWhitelisted",
        "invite",
        "startTimer",
        "resetTimer",
        "stopTimer",
        "pauseTimer",
        "createMLModel",
        "deleteMLModel",
        "evaluateMLModel",
        "getMLModel",
        "reevaluateMLModel",
        "shareIndicators",
        "expireIndicators",
        "getWorkersStatistics",
        "excludeIndicators",
        "getMirrorStatistics",
        "getSyncMirrorRecords",
        "purgeClosedSyncMirrorRecords",
        "getInvPlaybookMetaData",
        "getDBStatistics",
        "getInternalData",
        "drawCanvas",
        "deleteRelationships",
        "searchRelationships",
        "getSystemDiagnostics",
        "triggerDebugMirroringRun",
        "stopScheduleEntry",
        # Filters
        "isEqual",
        "isNotEqual",
        "isEqualCase",
        "isNotEqualCase",
        "isEqualNumber",
        "isNotEqualNumber",
        "isEqualString",
        "isNotEqualString",
        "contains",
        "notContains",
        "containsString",
        "notContainsString",
        "startWith",
        "notStartWith",
        "endWith",
        "notEndWith",
        "inList",
        "notInList",
        "match",
        "stringHasLength",
        "isEqual",
        "isNotEqual",
        "greaterThan",
        "greaterThanOrEqual",
        "lessThan",
        "lessThanOrEqual",
        "isSame",
        "isBefore",
        "isAfter",
        "isTrue",
        "isFalse",
        "isExists",
        "isNotExists",
        "isEmpty",
        "isNotEmpty",
        "contains",
        "notContains",
        "in",
        "notIn",
        "hasLength",
        "isIdenticalIncident",
        "isNotIdenticalIncident",
        "containsGeneral",
        "notContainsGeneral",
        # Transformers
        "toUpperCase",
        "toLowerCase",
        "substringFrom",
        "substringTo",
        "substring",
        "split",
        "splitAndTrim",
        "trim",
        "replace",
        "replaceMatch",
        "concat",
        "strLength",
        "round",
        "floor",
        "ceil",
        "addition",
        "subtraction",
        "multiply",
        "division",
        "modulo",
        "toPercent",
        "abs",
        "precision",
        "quadraticEquation",
        "toString",
        "toUnix",
        "getField",
        "sort",
        "count",
        "atIndex",
        "join",
        "uniq",
        "indexOf",
        "slice",
        "sliceByItem",
        "splice",
        "Stringify",
        "append",
        "ConvertKeysToTableFieldFormat",
        # XSIAM scripts aliases
        "setAlert",
        "setAlertReminder",
        "createNewAlert",
        "getAlerts",
        "associateIndicatorToAlert",
        "unAssociateIndicatorToAlert",
        "linkAlerts",
        "relatedAlerts",
        "associateIndicatorsToAlert",
        "unAssociateIndicatorsFromAlert",
        "generateOTP",
        "revokeOTP",
    ],
    ContentType.COMMAND: [
        # activedir-login integration commands
        "ad-default-domain",
        "ad-authenticate",
        "ad-authentication-roles",
        "ad-authenticate-and-roles",
        "ad-groups",
        # activedir integration commands
        "ad-search",
        "ad-expire-password",
        "ad-set-new-password",
        "ad-unlock-account",
        "ad-disable-account",
        "ad-enable-account",
        "ad-remove-from-group",
        "ad-add-to-group",
        "ad-create-user",
        "ad-update-user",
        "ad-delete-user",
        "ad-modify-computer-ou",
        "ad-create-contact",
        "ad-update-contact",
        # carbonblackprotection integration commands
        "cbp-fileCatalog-search",
        "cbp-fileInstance-search",
        "cbp-fileRule-search",
        "cbp-fileRule-get",
        "cbp-fileRule-delete",
        "cbp-fileRule-update",
        "cbp-fileAnalysis-get",
        "cbp-fileAnalysis-createOrUpdate",
        "cbp-fileAnalysis-search",
        "cbp-fileUpload-get",
        "cbp-fileUpload-download",
        "cbp-fileUpload-createOrUpdate",
        "cbp-fileUpload-search",
        "cbp-connector-get",
        "cbp-connector-search",
        "cbp-computer-search",
        "cbp-computer-get",
        "cbp-computer-update",
        "cbp-notification-search",
        "cbp-publisher-search",
        "cbp-event-search",
        "cbp-approvalRequest-search",
        "cbp-serverConfig-search",
        "cbp-policy-search",
        # carbonblack integration commands
        "cb-version",
        "cb-process",
        "cb-process-events",
        "cb-binary",
        "cb-binary-get",
        "cb-alert",
        "cb-list-sensors",
        "cb-list-sessions",
        "cb-sensor-info",
        "cb-session-create",
        "cb-session-close",
        "cb-keepalive",
        "cb-session-info",
        "cb-archive",
        "cb-command-create",
        "cb-list-commands",
        "cb-command-info",
        "cb-command-cancel",
        "cb-list-files",
        "cb-file-info",
        "cb-file-delete",
        "cb-file-get",
        "cb-watchlist-get",
        "cb-watchlist-new",
        "cb-watchlist-set",
        "cb-watchlist-del",
        "cb-terminate-process",
        "cb-quarantine-device",
        "cb-unquarantine-device",
        "cb-block-hash",
        "cb-unblock-hash",
        "cb-get-hash-blacklist",
        "cb-get-process",
        "cb-get-processes",
        # cylance integration commands
        "file",
        "cy-upload",
        # duo integration commands
        "duo-authenticate",
        "duo-authenticate-status",
        "duo-check",
        "duo-preauth",
        # elasticsearch integration commands
        "search",
        # fcm integration commands
        "fcm-push",
        # google integration commands
        "googleapps-list-users",
        "googleapps-get-user",
        "googleapps-delete-user",
        "googleapps-get-user-roles",
        "googleapps-revoke-user-role",
        "googleapps-gmail-search",
        "googleapps-gmail-get-mail",
        "googleapps-device-action",
        "googleapps-get-devices-for-user",
        "googleapps-get-tokens-for-user",
        "googleapps-chrome-device-action",
        "googleapps-get-chrome-devices-for-user",
        "googleapps-gmail-get-attachment",
        # kafka integration commands
        "kafka-publish-msg",
        "kafka-print-topics",
        "kafka-consume-msg",
        "kafka-fetch-partitions",
        # mail-sender integration commands
        "send-mail",
        # mattermost integration commands
        "send-notification",
        "mattermost-send",
        "mattermost-send-file",
        "mattermost-close-channel",
        "close-channel",
        "mattermost-mirror-investigation",
        "mirror-investigation",
        # esm integration commands
        "search",
        "esmFetchAllFields",
        # mysql integration commands
        "query",
        # nexpose integration commands
        "vulnerability-list",
        "vulnerability-details",
        "generate-adhoc-report",
        "send-xml",
        # pagerduty integration commands
        "PagerDutyGetUsersOnCall",
        "PagerDutyGetAllSchedules",
        "PagerDutyGetUsersOnCallNow",
        "PagerDutyIncidents",
        "pagerDutySubmitEvent",
        # remoteaccess integration commands
        "ssh",
        "copy-to",
        "copy-from",
        # sharedagent integration commands
        "sharedagent_create",
        "execute",
        "sharedagent_remove",
        "sharedagent_status",
        # slack integration commands
        "send-notification",
        "slack-send",
        "mirror-investigation",
        "slack-mirror-investigation",
        "close-channel",
        "slack-close-channel",
        "slack-send-file",
        # mssql integration commands
        "query",
        # threatcentral integration commands
        "Threat-Central",
    ],
    ContentType.INTEGRATION: [
        "mail-listener",
        "osxcollector",
        "volatility",
        "threatcentral",
        "mattermost",
        "indicators-share",
        "sharedagent",
        "activedir",
        "activedir-login",
        "esm",
        "saml",
        "pagerduty",
        "mail-sender",
        "carbonblack",
        "carbonblackprotection",
        "slack",
        "nexpose",
        "duo",
        "cylance",
        "remoteaccess",
        "elasticsearch",
        "mysql",
        "mssql",
        "google",
        "crowdstrike-streaming-api",
        "kafka",
        "syslog",
        "fcm",
    ],
}


# Used to remove content-private nodes, as a temporary temporary workaround.
# For more details: https://jira-hq.paloaltonetworks.local/browse/CIAC-7149
CONTENT_PRIVATE_ITEMS: dict = {
    ContentType.INCIDENT_FIELD: [
        "Employee ID",
        "employeeid",
        "Employee Number",
        "employeenumber",
        "Employee Type",
        "employeetype",
        "Employment Status",
        "employmentstatus",
        "Hire Date",
        "hiredate",
        "Last Day of Work",
        "lastdayofwork",
        "Prehire Flag",
        "prehireflag",
        "Rehired Employee",
        "rehiredemployee",
        "Termination Date",
        "terminationdate",
        "userprofile",
        "organization",
        "actor",
        "Termination Trigger",
        "terminationtrigger",
        "State Name",
        "statename",
        "profileid",
        "timezonesidkey",
        "localesidkey",
    ],
    ContentType.INCIDENT_TYPE: [
        "IAM - AD User Activation",
        "IAM - AD User Deactivation",
        "IAM - New Hire",
        "IAM - Rehire User",
        "IAM - Sync User",
        "IAM - Terminate User",
        "IAM - Update User",
        "User Profile - Create",
        "User Profile - Update",
        "User Profile",
        "IAM - App Add",
        "IAM - Group Membership Update",
        "IAM - App Remove",
        "IAM - App Update",
    ],
    ContentType.SCRIPT: [
        "IAM-Init-AD-User",
    ],
    ContentType.LAYOUT: [
        "MITRE Layout",
    ],
}<|MERGE_RESOLUTION|>--- conflicted
+++ resolved
@@ -46,12 +46,8 @@
 
 
 class ContentType(str, enum.Enum):
-<<<<<<< HEAD
-    BASE_CONTENT = "BaseNode"
-=======
     BASE_CONTENT = "BaseContent"
     BASE_NODE = "BaseNode"
->>>>>>> b10a2a85
     CLASSIFIER = "Classifier"
     COMMAND = "Command"
     COMMAND_OR_SCRIPT = "CommandOrScript"
