import logging
from pathlib import Path
from tempfile import NamedTemporaryFile
from typing import List, Optional

import demisto_sdk.commands.content_graph.neo4j_service as neo4j_service
from demisto_sdk.commands.common.constants import MarketplaceVersions
from demisto_sdk.commands.common.git_util import GitUtil
from demisto_sdk.commands.common.tools import download_content_graph
from demisto_sdk.commands.content_graph.common import NEO4J_DATABASE_HTTP
from demisto_sdk.commands.content_graph.content_graph_builder import ContentGraphBuilder
from demisto_sdk.commands.content_graph.interface.graph import ContentGraphInterface

logger = logging.getLogger("demisto-sdk")


def create_content_graph(
    content_graph_interface: ContentGraphInterface,
    marketplace: MarketplaceVersions = MarketplaceVersions.XSOAR,
    dependencies: bool = True,
    output_path: Optional[Path] = None,
) -> None:
    """This function creates a new content graph database in neo4j from the content path

    Args:
        content_graph_interface (ContentGraphInterface): The content graph interface.
        marketplace (MarketplaceVersions): The marketplace to update.
        dependencies (bool): Whether to create the dependencies.
        output_path (Path): The path to export the graph zip to.
    """
    ContentGraphBuilder(content_graph_interface).create_graph()
    if dependencies:
        content_graph_interface.create_pack_dependencies()
    if output_path:
        output_path = output_path / marketplace.value
    content_graph_interface.export_graph(output_path)
    logger.info(
        f"Successfully created the content graph. UI representation is available at {NEO4J_DATABASE_HTTP}"
    )


def update_content_graph(
    content_graph_interface: ContentGraphInterface,
    marketplace: MarketplaceVersions = MarketplaceVersions.XSOAR,
    use_git: bool = False,
    imported_path: Optional[Path] = None,
    use_current: bool = False,
    packs_to_update: Optional[List[str]] = None,
    dependencies: bool = True,
    output_path: Optional[Path] = None,
) -> None:
    """This function creates a new content graph database in neo4j from the content path
    Args:
        content_graph_interface (ContentGraphInterface): The content graph interface.
        marketplace (MarketplaceVersions): The marketplace to update.
        use_git (bool): Whether to use git to get the packs to update.
        imported_path (Path): The path to the imported graph.
        use_current (bool): Whether to use the current graph.
        packs_to_update (List[str]): The packs to update.
        dependencies (bool): Whether to create the dependencies.
        output_path (Path): The path to export the graph zip to.
    """
    if packs_to_update is None:
        packs_to_update = []
    builder = ContentGraphBuilder(content_graph_interface)
    if not imported_path and not use_current:
        # getting the graph from remote, so we need to clean the import dir
        content_graph_interface.clean_import_dir()
        extract_remote_import_files(content_graph_interface, builder)

    if use_git and (commit := content_graph_interface.commit):
        packs_to_update.extend(GitUtil().get_all_changed_pack_ids(commit))

    content_graph_interface.import_graph(imported_path)

<<<<<<< HEAD
    if use_git:
        get_or_create_graph(content_graph_interface, builder)
        if commit := content_graph_interface.commit:
            packs_to_update.extend(GitUtil().get_all_changed_pack_ids(commit))
    else:
        content_graph_interface.import_graph(imported_path)
    packs_str = "\n".join([f"- {p}" for p in packs_to_update])
    logger.info(f"Updating the following packs:\n{packs_str}")
=======
    logger.info(f"Updating the following packs: {packs_to_update}")
>>>>>>> e26421be
    builder.update_graph(packs_to_update)
    if dependencies:
        content_graph_interface.create_pack_dependencies()
    if output_path:
        output_path = output_path / marketplace.value
    content_graph_interface.export_graph(output_path)
    logger.info(
        f"Successfully updated the content graph. UI representation is available at {NEO4J_DATABASE_HTTP}"
    )


def extract_remote_import_files(
    content_graph_interface: ContentGraphInterface, builder: ContentGraphBuilder
) -> None:
    """Get or create a content graph.
    If the graph is not in the bucket or there are network issues, it will create a new one.

    Args:
        content_graph_interface (ContentGraphInterface)
        builder (ContentGraphBuilder)

    """
    try:
        with NamedTemporaryFile() as temp_file:
            official_content_graph = download_content_graph(Path(temp_file.name))
            content_graph_interface.move_to_import_dir(official_content_graph)
    except Exception as e:
        logger.warning("Failed to download from bucket. Will create a new graph")
        logger.debug(f"Error: {e}")
        builder.create_graph()


def stop_content_graph() -> None:
    """
    This function stops the neo4j service if it is running.
    """
    neo4j_service.stop()<|MERGE_RESOLUTION|>--- conflicted
+++ resolved
@@ -73,18 +73,8 @@
 
     content_graph_interface.import_graph(imported_path)
 
-<<<<<<< HEAD
-    if use_git:
-        get_or_create_graph(content_graph_interface, builder)
-        if commit := content_graph_interface.commit:
-            packs_to_update.extend(GitUtil().get_all_changed_pack_ids(commit))
-    else:
-        content_graph_interface.import_graph(imported_path)
     packs_str = "\n".join([f"- {p}" for p in packs_to_update])
     logger.info(f"Updating the following packs:\n{packs_str}")
-=======
-    logger.info(f"Updating the following packs: {packs_to_update}")
->>>>>>> e26421be
     builder.update_graph(packs_to_update)
     if dependencies:
         content_graph_interface.create_pack_dependencies()
