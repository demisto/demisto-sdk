import logging


from demisto_sdk.commands.common.constants import MarketplaceVersions
from demisto_sdk.commands.content_graph.content_graph_builder import \
    ContentGraphBuilder
from demisto_sdk.commands.content_graph.content_graph_loader import ContentGraphLoader
from demisto_sdk.commands.content_graph.interface.graph import ContentGraphInterface

import demisto_sdk.commands.content_graph.neo4j_service as neo4j_service
from demisto_sdk.commands.content_graph.common import REPO_PATH
from demisto_sdk.commands.content_graph.objects.repository import Repository

logger = logging.getLogger('demisto-sdk')


def create_content_graph(
    content_graph_interface: ContentGraphInterface,
) -> None:
    """This function creates a new content graph database in neo4j from the content path

    Args:
        content_graph_interface (ContentGraphInterface): The content graph interface.
    """
<<<<<<< HEAD
    logger.info('Creating content graph')
    if not use_existing:
        shutil.rmtree(REPO_PATH / 'neo4j' / 'data', ignore_errors=True)
        neo4j_service.start_neo4j_service(use_docker)
=======
>>>>>>> 660b4549
    content_graph_builder = ContentGraphBuilder(REPO_PATH, content_graph_interface)
    content_graph_builder.create_graph()


def stop_content_graph(
    use_docker: bool = True,
) -> None:
    """
    This function stops the neo4j service if it is running.

    Args:
        use_docker (bool, optional): Whether or not the service runs with docker.
    """
    neo4j_service.stop(use_docker=use_docker)


def marshal_content_graph(
    content_graph_interface: ContentGraphInterface,
    marketplace: MarketplaceVersions = MarketplaceVersions.XSOAR,
) -> Repository:
    """This function marshals the content graph to python models.

    Args:
        content_graph_interface (ContentGraphInterface): The content graph interface.
        marketplace (MarketplaceVersions, optional): The marketplace to use. Defaults to MarketplaceVersions.XSOAR.

    Returns:
        Repository: The repository model loaded from the content graph.

    """
    content_graph_loader = ContentGraphLoader(marketplace, content_graph_interface)
    return content_graph_loader.load()<|MERGE_RESOLUTION|>--- conflicted
+++ resolved
@@ -22,13 +22,6 @@
     Args:
         content_graph_interface (ContentGraphInterface): The content graph interface.
     """
-<<<<<<< HEAD
-    logger.info('Creating content graph')
-    if not use_existing:
-        shutil.rmtree(REPO_PATH / 'neo4j' / 'data', ignore_errors=True)
-        neo4j_service.start_neo4j_service(use_docker)
-=======
->>>>>>> 660b4549
     content_graph_builder = ContentGraphBuilder(REPO_PATH, content_graph_interface)
     content_graph_builder.create_graph()
 
