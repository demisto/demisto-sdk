--- conflicted
+++ resolved
@@ -11,17 +11,10 @@
     Neo4jContentGraphInterface
 
 import demisto_sdk.commands.content_graph.neo4j_service as neo4j_service
-<<<<<<< HEAD
-from demisto_sdk.commands.content_graph.constants import (NEO4J_DATABASE_URL,
-                                                          NEO4J_PASSWORD,
-                                                          NEO4J_USERNAME,
-                                                          REPO_PATH)
-=======
 from demisto_sdk.commands.content_graph.common import (NEO4J_DATABASE_URL,
                                                        NEO4J_PASSWORD,
                                                        NEO4J_USERNAME,
                                                        REPO_PATH)
->>>>>>> 731006ba
 from demisto_sdk.commands.content_graph.objects.repository import Repository
 
 logger = logging.getLogger('demisto-sdk')
@@ -80,13 +73,8 @@
     neo4j_service.stop_neo4j_service()
 
 
-<<<<<<< HEAD
-def upload_content_graph():
-    pass
-=======
 def marshal_content_graph(marketplace: MarketplaceVersions = MarketplaceVersions.XSOAR) -> Repository:    
     """This function marshals the content graph to python models.
->>>>>>> 731006ba
 
     Args:
         marketplace (MarketplaceVersions, optional): The marketplace to use. Defaults to MarketplaceVersions.XSOAR.
@@ -94,15 +82,6 @@
     Returns:
         Repository: The repository model loaded from the content graph.
 
-<<<<<<< HEAD
-def load_db_to_models(keep_service: bool = False, marketplace: MarketplaceVersions = MarketplaceVersions.XSOAR) -> Repository:
-    content_graph_loader = ContentGraphLoader(marketplace, neo4j_interface)
-    repo: Repository = content_graph_loader.load()
-    if not keep_service:
-        neo4j_service.stop_neo4j_service()
-    return repo
-=======
     """
     content_graph_loader = ContentGraphLoader(marketplace, NEO4J_INTERFACE)
-    return content_graph_loader.load()
->>>>>>> 731006ba
+    return content_graph_loader.load()