<<<<<<< HEAD
=======
import logging
import os
>>>>>>> c5e2af17
from pathlib import Path
from tempfile import NamedTemporaryFile
from typing import List, Optional

import demisto_sdk.commands.content_graph.neo4j_service as neo4j_service
from demisto_sdk.commands.common.constants import MarketplaceVersions
from demisto_sdk.commands.common.git_util import GitUtil
from demisto_sdk.commands.common.logger import logger
from demisto_sdk.commands.common.tools import download_content_graph
from demisto_sdk.commands.content_graph.common import (
    NEO4J_DATABASE_HTTP,
    NEO4J_PASSWORD,
    NEO4J_USERNAME,
)
from demisto_sdk.commands.content_graph.content_graph_builder import ContentGraphBuilder
from demisto_sdk.commands.content_graph.interface.graph import ContentGraphInterface


def create_content_graph(
    content_graph_interface: ContentGraphInterface,
    marketplace: MarketplaceVersions = MarketplaceVersions.XSOAR,
    dependencies: bool = True,
    output_path: Optional[Path] = None,
) -> None:
    """This function creates a new content graph database in neo4j from the content path

    Args:
        content_graph_interface (ContentGraphInterface): The content graph interface.
        marketplace (MarketplaceVersions): The marketplace to update.
        dependencies (bool): Whether to create the dependencies.
        output_path (Path): The path to export the graph zip to.
    """
    ContentGraphBuilder(content_graph_interface).create_graph()
    if dependencies:
        content_graph_interface.create_pack_dependencies()
    if output_path:
        output_path = output_path / marketplace.value
    content_graph_interface.export_graph(output_path)
    logger.info(
        f"Successfully created the content graph. UI representation is available at {NEO4J_DATABASE_HTTP} "
        f"(username: {NEO4J_USERNAME}, password: {NEO4J_PASSWORD})"
    )


def update_content_graph(
    content_graph_interface: ContentGraphInterface,
    marketplace: MarketplaceVersions = MarketplaceVersions.XSOAR,
    use_git: bool = False,
    imported_path: Optional[Path] = None,
    use_current: bool = False,
    packs_to_update: Optional[List[str]] = None,
    dependencies: bool = True,
    output_path: Optional[Path] = None,
) -> None:
    """This function updates a new content graph database in neo4j from the content path
    Args:
        content_graph_interface (ContentGraphInterface): The content graph interface.
        marketplace (MarketplaceVersions): The marketplace to update.
        use_git (bool): Whether to use git to get the packs to update.
        imported_path (Path): The path to the imported graph.
        use_current (bool): Whether to use the current graph.
        packs_to_update (List[str]): The packs to update.
        dependencies (bool): Whether to create the dependencies.
        output_path (Path): The path to export the graph zip to.
    """
    if packs_to_update is None:
        packs_to_update = []
    if os.getenv("DEMISTO_SDK_GRAPH_FORCE_CREATE"):
        logger.info("DEMISTO_SDK_GRAPH_FORCE_CREATE is set. Will create a new graph")
        create_content_graph(
            content_graph_interface, marketplace, dependencies, output_path
        )
        return

    builder = ContentGraphBuilder(content_graph_interface)
    if not use_current:
        content_graph_interface.clean_import_dir()
        if not imported_path:
            # getting the graph from remote, so we need to clean the import dir
            extract_remote_import_files(content_graph_interface, builder)

    if use_git and (commit := content_graph_interface.commit):
        packs_to_update.extend(GitUtil().get_all_changed_pack_ids(commit))

    content_graph_interface.import_graph(imported_path)

    packs_str = "\n".join([f"- {p}" for p in packs_to_update])
    logger.info(f"Updating the following packs:\n{packs_str}")
    builder.update_graph(packs_to_update)

    if dependencies:
        content_graph_interface.create_pack_dependencies()
    if output_path:
        output_path = output_path / marketplace.value
    content_graph_interface.export_graph(output_path)
    logger.info(
        f"Successfully updated the content graph. UI representation is available at {NEO4J_DATABASE_HTTP} "
        f"(username: {NEO4J_USERNAME}, password: {NEO4J_PASSWORD})"
    )


def extract_remote_import_files(
    content_graph_interface: ContentGraphInterface, builder: ContentGraphBuilder
) -> None:
    """Get or create a content graph.
    If the graph is not in the bucket or there are network issues, it will create a new one.

    Args:
        content_graph_interface (ContentGraphInterface)
        builder (ContentGraphBuilder)

    """
    try:
        with NamedTemporaryFile() as temp_file:
            official_content_graph = download_content_graph(Path(temp_file.name))
            content_graph_interface.move_to_import_dir(official_content_graph)
    except Exception as e:
        logger.warning("Failed to download from bucket. Will create a new graph")
        logger.debug(f"Error: {e}")
        builder.create_graph()


def stop_content_graph() -> None:
    """
    This function stops the neo4j service if it is running.
    """
    neo4j_service.stop()<|MERGE_RESOLUTION|>--- conflicted
+++ resolved
@@ -1,8 +1,4 @@
-<<<<<<< HEAD
-=======
-import logging
 import os
->>>>>>> c5e2af17
 from pathlib import Path
 from tempfile import NamedTemporaryFile
 from typing import List, Optional
