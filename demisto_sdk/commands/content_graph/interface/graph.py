--- conflicted
+++ resolved
@@ -292,12 +292,8 @@
     def find_mandatory_hidden_packs_dependencies(
         self, pack_ids: List[str]
     ) -> List[BaseNode]:
-<<<<<<< HEAD
-        pass
-=======
         pass
 
     @abstractmethod
     def is_alive(self):
-        ...
->>>>>>> b10a2a85
+        ...