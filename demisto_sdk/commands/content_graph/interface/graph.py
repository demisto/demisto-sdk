import shutil
from abc import ABC, abstractmethod
from pathlib import Path
from typing import Any, Dict, Iterable, List, Optional, Tuple, Union

from demisto_sdk.commands.common.constants import MarketplaceVersions
from demisto_sdk.commands.common.content_constant_paths import CONTENT_PATH
from demisto_sdk.commands.common.git_util import GitUtil
from demisto_sdk.commands.common.handlers import DEFAULT_JSON_HANDLER as json
from demisto_sdk.commands.common.logger import logger
from demisto_sdk.commands.common.tools import get_file, sha1_dir
from demisto_sdk.commands.content_graph.common import ContentType, RelationshipType
from demisto_sdk.commands.content_graph.objects.base_content import BaseContent
from demisto_sdk.commands.content_graph.objects.content_item import ContentItem
from demisto_sdk.commands.content_graph.objects.pack import Pack
from demisto_sdk.commands.content_graph.objects.repository import ContentDTO


class ContentGraphInterface(ABC):
    repo_path = CONTENT_PATH  # type: ignore
    METADATA_FILE_NAME = "metadata.json"

    @property
    @abstractmethod
    def import_path(self) -> Path:
        pass

    @abstractmethod
    def clean_import_dir(self) -> None:
        pass

    @abstractmethod
    def move_to_import_dir(self, imported_path: Path) -> None:
        pass

    @property
    def metadata(self) -> Optional[dict]:
        try:
            return get_file(self.import_path / self.METADATA_FILE_NAME)
        except FileNotFoundError:
            return None

    @property
    def commit(self) -> Optional[str]:
        if self.metadata:
            return self.metadata.get("commit")
        return None

    @property
    def content_parser_latest_hash(self) -> Optional[str]:
        if self.metadata:
            return self.metadata.get("content_parser_latest_hash")
        return None

    def dump_metadata(self) -> None:
        """Adds metadata to the graph."""
        metadata = {
            "commit": GitUtil().get_current_commit_hash(),
            "content_parser_latest_hash": self._get_latest_content_parser_hash(),
        }
        with open(self.import_path / self.METADATA_FILE_NAME, "w") as f:
            json.dump(metadata, f)

    def _get_latest_content_parser_hash(self) -> Optional[str]:
        parsers_path = Path(__file__).parent.parent / "parsers"
        return sha1_dir(parsers_path)

    def _has_infra_graph_been_changed(self) -> bool:
        if not self.content_parser_latest_hash:
            logger.warning("The content parser hash is missing.")
        elif self.content_parser_latest_hash != self._get_latest_content_parser_hash():
            logger.warning("The content parser has been changed.")
            return True
        try:
            self.marshal_graph(MarketplaceVersions.XSOAR)
        except Exception as e:
            logger.warning("Failed to load the content graph.")
            logger.debug(f"Validation Error: {e}")
            return True

        return False

    def zip_import_dir(self, output_file: Path) -> None:
        shutil.make_archive(str(output_file), "zip", self.import_path)

    @abstractmethod
    def create_indexes_and_constraints(self) -> None:
        pass

    @abstractmethod
    def create_nodes(self, nodes: Dict[ContentType, List[Dict[str, Any]]]) -> None:
        pass

    @abstractmethod
    def create_relationships(
        self, relationships: Dict[RelationshipType, List[Dict[str, Any]]]
    ) -> None:
        pass

    @abstractmethod
    def remove_non_repo_items(self) -> None:
        pass

    @abstractmethod
    def import_graph(self, imported_path: Optional[Path] = None) -> bool:
        pass

    @abstractmethod
    def export_graph(self, output_path: Optional[Path] = None) -> None:
        pass

    @abstractmethod
    def get_unknown_content_uses(
        self, file_paths: List[str], raises_error: bool
    ) -> List[BaseContent]:
        pass

    @abstractmethod
    def get_duplicate_pack_display_name(
        self, file_paths: List[str]
    ) -> List[Tuple[str, List[str]]]:
        pass

    @abstractmethod
    def find_uses_paths_with_invalid_fromversion(
        self, file_paths: List[str], for_supported_versions=False
    ) -> List[BaseContent]:
        pass

    @abstractmethod
    def find_uses_paths_with_invalid_toversion(
        self, file_paths: List[str], for_supported_versions=False
    ) -> List[BaseContent]:
        pass

    @abstractmethod
    def find_uses_paths_with_invalid_marketplaces(
        self, pack_ids: List[str]
    ) -> List[BaseContent]:
        pass

    @abstractmethod
    def find_core_packs_depend_on_non_core_packs(
        self,
        pack_ids: List[str],
        marketplace: MarketplaceVersions,
        core_pack_list: List[str],
    ) -> List[BaseContent]:
        pass

    @abstractmethod
    def validate_duplicate_ids(
        self, file_paths: List[str]
    ) -> List[Tuple[BaseContent, List[BaseContent]]]:
        pass

    @abstractmethod
    def clean_graph(self):
        ...

    @abstractmethod
    def find_items_using_deprecated_items(self, file_paths: List[str]) -> List[dict]:
        pass

    @abstractmethod
    def get_relationships_by_path(
        self,
        path: Path,
        relationship_type: RelationshipType,
        content_type: ContentType,
        depth: int,
        marketplace: MarketplaceVersions,
        retrieve_sources: bool,
        retrieve_targets: bool,
        mandatory_only: bool,
        include_tests: bool,
        include_deprecated: bool,
        include_hidden: bool,
    ) -> Tuple[List[Dict[str, Any]], List[Dict[str, Any]]]:
        pass

    @abstractmethod
    def search(
        self,
        marketplace: MarketplaceVersions = None,
        content_type: Optional[ContentType] = None,
        ids_list: Optional[Iterable[int]] = None,
        all_level_dependencies: bool = False,
        **properties,
    ) -> List[BaseContent]:
        """
        This searches the database for content items and returns a list of them, including their relationships

        Args:
            marketplace (MarketplaceVersions, optional): Marketplace to search by. Defaults to None.
            content_type (Optional[ContentType], optional): The content_type to filter. Defaults to None.
            ids_list (Optional[Iterable[int]], optional): A list of unique IDs to filter. Defaults to None.
            all_level_dependencies (bool, optional): Whether to return all level dependencies. Defaults to False.
            **properties: A key, value filter for the search. For example: `search(object_id="QRadar")`.

        Returns:
            List[BaseContent]: The search results
        """
        if not marketplace and all_level_dependencies:
            raise ValueError(
                "Cannot search for all level dependencies without a marketplace"
            )
        return []

    def from_path(
        self, path: Path, marketplace: Optional[MarketplaceVersions] = None
    ) -> Union[Pack, ContentItem]:
        """This will return a pack or content item from a path with the local changes, enriched with relationships from the graph

        Args:
            path (Path): The path from a content item
            marketplace (Optional[MarketplaceVersions], optional): The marketplace to use. Defaults to None.

        Raises:
            ValueError: If the path cannot be parsed locally
            ValueError: If the path cannot be found in the graph

        Returns:
            Union[Pack, ContentItem]: The content item found
        """
        content_item = BaseContent.from_path(path)
        if not isinstance(content_item, (ContentItem, Pack)):
            raise ValueError(f"Could not parse content_item from {path}")
        # enrich the content_item with the graph
        result = self.search(
            path=content_item.path.relative_to(self.repo_path), marketplace=marketplace
        )
        if not result or not isinstance(result[0], (Pack, ContentItem)):
            raise ValueError(f"Could not find content item in graph from {path}")
        return result[0]

    def marshal_graph(
        self, marketplace: MarketplaceVersions, all_level_dependencies: bool = False
    ) -> ContentDTO:
        """
        This marshals the graph into a ContentDTO object

        Args:
            marketplace (MarketplaceVersions): The marketplace to filter on
            all_level_dependencies (bool, optional): Whether to marshal all level dependencies. Defaults to False.

        Returns:
            ContentDTO: Marshalled object.
        """
        packs = self.search(
            marketplace,
            content_type=ContentType.PACK,
            all_level_dependencies=all_level_dependencies,
        )
        return ContentDTO(packs=packs)

    @abstractmethod
    def create_pack_dependencies(self):
        ...

    @abstractmethod
    def run_single_query(self, query: str, **kwargs) -> Any:
        pass

    @abstractmethod
    def find_mandatory_hidden_packs_dependencies(
        self, pack_ids: List[str]
    ) -> List[BaseContent]:
<<<<<<< HEAD
=======
        pass

    @abstractmethod
    def get_content_items_by_identifier(
        self,
        identifier_values_list: List[str],
        content_type: ContentType,
        identifier: str,
    ) -> Any:
>>>>>>> ce5f8201
        pass<|MERGE_RESOLUTION|>--- conflicted
+++ resolved
@@ -266,8 +266,6 @@
     def find_mandatory_hidden_packs_dependencies(
         self, pack_ids: List[str]
     ) -> List[BaseContent]:
-<<<<<<< HEAD
-=======
         pass
 
     @abstractmethod
@@ -277,5 +275,4 @@
         content_type: ContentType,
         identifier: str,
     ) -> Any:
->>>>>>> ce5f8201
         pass