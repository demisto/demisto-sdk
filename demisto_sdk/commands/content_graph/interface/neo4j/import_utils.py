--- conflicted
+++ resolved
@@ -32,12 +32,7 @@
     def extract_files_from_path(self, imported_path: Optional[Path] = None) -> None:
         if not imported_path:
             return None
-<<<<<<< HEAD
-        self.clean_import_dir()
-        logger.debug(f"Importing from {imported_path}")
-=======
         logger.info(f"Importing from {imported_path}")
->>>>>>> e26421be
         with ZipFile(imported_path, "r") as zip_obj:
             zip_obj.extractall(self.import_path)
 
