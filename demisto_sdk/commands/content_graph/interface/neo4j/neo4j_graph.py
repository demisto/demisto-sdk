--- conflicted
+++ resolved
@@ -345,13 +345,8 @@
         self, file_paths: List[str], raises_error: bool
     ) -> List[BaseContent]:
         with self.driver.session() as session:
-<<<<<<< HEAD
             results: Dict[int, Neo4jRelationshipResult] = session.execute_read(
-                validate_unknown_content, file_paths
-=======
-            results: Dict[int, Neo4jRelationshipResult] = session.read_transaction(
                 validate_unknown_content, file_paths, raises_error
->>>>>>> 7808538e
             )
             self._add_nodes_to_mapping(result.node_from for result in results.values())
             self._add_relationships_to_objects(session, results)
