--- conflicted
+++ resolved
@@ -47,10 +47,7 @@
     _match,
     create_nodes,
     delete_all_graph_nodes,
-<<<<<<< HEAD
-=======
     get_relationships_to_preserve,
->>>>>>> 3abdbecf
     remove_empty_properties,
     remove_packs_before_creation,
     remove_server_nodes,
@@ -329,11 +326,8 @@
             session.write_transaction(create_constraints)
 
     def create_nodes(self, nodes: Dict[ContentType, List[Dict[str, Any]]]) -> None:
-<<<<<<< HEAD
         logger.info("Creating graph nodes...")
-=======
         pack_ids = [p.get("object_id") for p in nodes.get(ContentType.PACK, [])]
->>>>>>> 3abdbecf
         with self.driver.session() as session:
             self._rels_to_preserve = session.read_transaction(
                 get_relationships_to_preserve, pack_ids
@@ -342,8 +336,6 @@
             session.write_transaction(create_nodes, nodes)
             session.write_transaction(remove_empty_properties)
 
-<<<<<<< HEAD
-=======
     def get_unknown_content_uses(self, file_paths: List[str]) -> List[BaseContent]:
         with self.driver.session() as session:
             results: Dict[int, Neo4jRelationshipResult] = session.read_transaction(
@@ -442,7 +434,6 @@
             self._add_relationships_to_objects(session, results)
             return [self._id_to_obj[result] for result in results]
 
->>>>>>> 3abdbecf
     def create_relationships(
         self, relationships: Dict[RelationshipType, List[Dict[str, Any]]]
     ) -> None:
