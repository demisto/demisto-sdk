--- conflicted
+++ resolved
@@ -28,15 +28,13 @@
     get_relationships_by_type,
 )
 
-<<<<<<< HEAD
 from demisto_sdk.commands.content_graph.interface.neo4j.queries.dependencies import (
     get_first_level_dependencies,
     get_all_level_packs_dependencies,
     create_pack_dependencies
 )
-=======
+
 import demisto_sdk.commands.content_graph.neo4j_service as neo4j_service
->>>>>>> 660b4549
 
 
 class Neo4jContentGraphInterface(ContentGraphInterface):
