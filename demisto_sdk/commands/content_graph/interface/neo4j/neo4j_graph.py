--- conflicted
+++ resolved
@@ -62,10 +62,7 @@
     def __exit__(self, *args) -> None:
         if self.output_file:
             neo4j_service.dump(self.output_file, self.use_docker)
-<<<<<<< HEAD
-=======
             logger.info(f'Dumped graph to file: {self.output_file}')
->>>>>>> 4223a8a6
         self.driver.close()
 
     def close(self) -> None:
