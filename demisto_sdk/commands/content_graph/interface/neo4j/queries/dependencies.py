--- conflicted
+++ resolved
@@ -42,13 +42,8 @@
         MATCH path = (shortestPath((p1:{ContentType.PACK}{params_str})-[r:{RelationshipType.DEPENDS_ON}*..{MAX_DEPTH}]->(p2:{ContentType.PACK})))
         WHERE id(p1) = pack_id AND id(p1) <> id(p2)
         AND all(n IN nodes(path) WHERE "{marketplace}" IN n.marketplaces)
-<<<<<<< HEAD
-        {"AND all(r IN relationships(path) WHERE r.mandatorily = true)" if mandatorily else ""}
-        RETURN p1 as node_from, pack_id, collect(r) as relationships, collect(p2) AS dependencies
-=======
         AND all(r IN relationships(path) WHERE NOT r.is_test {"AND r.mandatorily = true)" if mandatorily else ""}
         RETURN pack_id, collect(r) as relationships, collect(p2) AS dependencies
->>>>>>> e3c80b6f
     """
     result = run_query(tx, query, ids_list=list(ids_list))
     logger.info("Found dependencies.")
