--- conflicted
+++ resolved
@@ -22,12 +22,8 @@
     to_neo4j_map,
 )
 
-<<<<<<< HEAD
+json = JSON_Handler()
 IGNORED_PACKS_IN_DEPENDENCY_CALC = ["NonSupported", "ApiModules"]
-=======
-json = JSON_Handler()
-IGNORED_PACKS_IN_DEPENDENCY_CALC = ["NonSupported", "Base", "ApiModules"]
->>>>>>> b1862ab3
 
 MAX_DEPTH = 5
 
