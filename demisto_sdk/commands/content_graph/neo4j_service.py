--- conflicted
+++ resolved
@@ -6,17 +6,10 @@
 import requests
 from requests.adapters import HTTPAdapter, Retry
 
-<<<<<<< HEAD
 from demisto_sdk.commands.common.tools import get_content_path, run_command
-from demisto_sdk.commands.content_graph.common import (NEO4J_DATABASE_HTTP,
-                                                       NEO4J_FOLDER,
-                                                       NEO4J_PASSWORD)
+from demisto_sdk.commands.content_graph.common import NEO4J_DATABASE_HTTP, NEO4J_FOLDER, NEO4J_PASSWORD, REPO_PATH
 
 REPO_PATH = Path(get_content_path())  # type: ignore
-=======
-from demisto_sdk.commands.common.tools import run_command
-from demisto_sdk.commands.content_graph.common import NEO4J_DATABASE_HTTP, NEO4J_PASSWORD, REPO_PATH
->>>>>>> fcfb4fee
 
 NEO4J_SERVICE_IMAGE = "neo4j:4.4.12"
 NEO4J_ADMIN_IMAGE = "neo4j/neo4j-admin:4.4.12"
