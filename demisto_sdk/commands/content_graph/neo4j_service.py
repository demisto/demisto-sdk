--- conflicted
+++ resolved
@@ -134,11 +134,7 @@
 def dump(use_docker=True):
     """Dump the content graph to a file
     """
-<<<<<<< HEAD
-    stop_neo4j_service(use_docker)
-=======
     stop(use_docker)
->>>>>>> 660b4549
     dump_path = "/backups/content-graph.dump" if use_docker else REPO_PATH / "neo4j" / "content-graph.dump"
     command = f'neo4j-admin dump --database=neo4j --to={dump_path}'
     _neo4j_admin_command('dump', command)
@@ -148,11 +144,7 @@
 def load(use_docker=True):
     """Load the content graph from a file
     """
-<<<<<<< HEAD
-    stop_neo4j_service(use_docker)
-=======
     stop(use_docker)
->>>>>>> 660b4549
     dump_path = "/backups/content-graph.dump" if use_docker else REPO_PATH / "neo4j" / "content-graph.dump"
     command = f'neo4j-admin load --database=neo4j --from={dump_path}'
     _neo4j_admin_command('load', command)
