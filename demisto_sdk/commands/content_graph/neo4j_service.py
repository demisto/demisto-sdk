--- conflicted
+++ resolved
@@ -110,15 +110,10 @@
     download_url = apocs[0].get("jar")
     sha1 = apocs[0].get("sha1")
     plugins_folder = _get_plugins_folder(is_running_on_docker)
-<<<<<<< HEAD
     plugins_folder.mkdir(parents=True, exist_ok=True)
 
     if _is_apoc_available(plugins_folder, sha1):
-        logger.info("APOC is already available")
-=======
-    if _is_apoc_available(plugins_folder):
         logger.debug("APOC is already available, skipping installation")
->>>>>>> 4baf145d
         return
     logger.debug("Downloading APOC...")
     # Download APOC_URL and save it to plugins folder in neo4j
