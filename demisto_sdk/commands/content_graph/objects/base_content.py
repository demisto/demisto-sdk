from abc import ABC
from collections import defaultdict
from functools import lru_cache
from pathlib import Path
from typing import (
    TYPE_CHECKING,
    Any,
    ClassVar,
    Dict,
    List,
    Optional,
    Set,
    Tuple,
    Type,
    Union,
    cast,
)

import demisto_client
from packaging.version import Version
from pydantic import BaseModel, DirectoryPath, Field
from pydantic.main import ModelMetaclass

from demisto_sdk.commands.common.constants import (
    MARKETPLACE_MIN_VERSION,
    PACKS_FOLDER,
    PACKS_PACK_META_FILE_NAME,
    GitStatuses,
    MarketplaceVersions,
    RelatedFileType,
)
from demisto_sdk.commands.common.content_constant_paths import CONTENT_PATH
from demisto_sdk.commands.common.files import TextFile
from demisto_sdk.commands.common.git_util import GitUtil
from demisto_sdk.commands.common.handlers import JSON_Handler
from demisto_sdk.commands.common.logger import logger
from demisto_sdk.commands.common.tools import set_value, write_dict
from demisto_sdk.commands.content_graph.common import (
    ContentType,
    LazyProperty,
    RelationshipType,
)
from demisto_sdk.commands.content_graph.parsers import content_item
from demisto_sdk.commands.content_graph.parsers.content_item import (
    ContentItemParser,
    InvalidContentItemException,
    NotAContentItemException,
)
from demisto_sdk.commands.content_graph.parsers.pack import PackParser

if TYPE_CHECKING:
    from demisto_sdk.commands.content_graph.objects.relationship import RelationshipData

CONTENT_TYPE_TO_MODEL: Dict[ContentType, Type["BaseContent"]] = {}
json = JSON_Handler()


class BaseContentMetaclass(ModelMetaclass):
    def __new__(
        cls, name, bases, namespace, content_type: ContentType = None, **kwargs
    ):
        """This method is called before every creation of a ContentItem *class* (NOT class instances!).
        If `content_type` is passed as an argument of the class, we add a mapping between the content type
        and the model class object.

        In case there are lazy properties in the class model, will add them as a class member so we would be able
        to load them during graph creation

        After all the model classes are created, `content_type_to_model` has a full mapping between content types
        and models, and only then we are ready to determine which model class to use based on a content item's type.

        Args:
            name: The class object name (e.g., Integration)
            bases: The bases of the class object (e.g., [YAMLContentItem, ContentItem, BaseNode])
            namespace: The namespaces of the class object.
            content_type (ContentType, optional): The type corresponds to the class (e.g., ContentType.INTEGRATIONS)

        Returns:
            BaseNode: The model class.
        """
        super_cls: BaseContentMetaclass = super().__new__(cls, name, bases, namespace)
        # for type checking
        model_cls: Type["BaseContent"] = cast(Type["BaseContent"], super_cls)
        if content_type:
            CONTENT_TYPE_TO_MODEL[content_type] = model_cls
            model_cls.content_type = content_type

        if lazy_properties := {
            attr
            for attr in dir(model_cls)
            if isinstance(getattr(super_cls, attr), LazyProperty)
        }:
            model_cls._lazy_properties = lazy_properties  # type: ignore[attr-defined]
        return model_cls


class BaseNode(ABC, BaseModel, metaclass=BaseContentMetaclass):
    database_id: Optional[str] = Field(None, exclude=True)  # used for the database
    object_id: str = Field(alias="id")
    content_type: ClassVar[ContentType] = Field(include=True)
    source_repo: str = "content"
    node_id: str
    marketplaces: List[MarketplaceVersions] = list(MarketplaceVersions)

    relationships_data: Dict[RelationshipType, Set["RelationshipData"]] = Field(
        defaultdict(set), exclude=True, repr=False
    )

    class Config:
        arbitrary_types_allowed = (
            True  # allows having custom classes for properties in model
        )
        orm_mode = True  # allows using from_orm() method
        allow_population_by_field_name = True  # when loading from orm, ignores the aliases and uses the property name

    def __getstate__(self):
        """Needed to for the object to be pickled correctly (to use multiprocessing)"""
        if "relationships_data" not in self.__dict__:
            # if we don't have relationships, we can use the default __getstate__ method
            return super().__getstate__()

        dict_copy = self.__dict__.copy()
        # This avoids circular references when pickling store only the first level relationships.
        relationships_data_copy = dict_copy["relationships_data"].copy()
        dict_copy["relationships_data"] = defaultdict(set)
        for _, relationship_data in relationships_data_copy.items():
            for r in relationship_data:
                # override the relationships_data of the content item to avoid circular references
                r: RelationshipData  # type: ignore[no-redef]
                r_copy = r.copy()
                content_item_to_copy = r_copy.content_item_to.copy()
                r_copy.content_item_to = content_item_to_copy
                content_item_to_copy.relationships_data = defaultdict(set)
                dict_copy["relationships_data"][r.relationship_type].add(r_copy)

        return {
            "__dict__": dict_copy,
            "__fields_set__": self.__fields_set__,
        }

    @property
    def normalize_name(self) -> str:
        # if has name attribute, return it, otherwise return the object id
        return self.object_id

    def __add_lazy_properties(self):
        """
        This method would load the lazy properties into the model by calling their property methods.
        Lazy properties are not loaded into the model until they are called directly.
        """
        if hasattr(self, "_lazy_properties"):
            for _property in self._lazy_properties:  # type: ignore[attr-defined]
                getattr(self, _property)

    def to_dict(self) -> Dict[str, Any]:
        """
        This function is used to create the graph nodes, we use this method when creating the graph.
        when creating the graph we want to load the lazy properties into the model.

        We use it instead of `self.dict()` because sometimes we need only the primitive values.

        Returns:
            Dict[str, Any]: JSON dictionary representation of the class.
        """
        self.__add_lazy_properties()

        json_dct = json.loads(self.json(exclude={"commands", "database_id"}))
        if "path" in json_dct and Path(json_dct["path"]).is_absolute():
            json_dct["path"] = (Path(json_dct["path"]).relative_to(CONTENT_PATH)).as_posix()  # type: ignore
        json_dct["content_type"] = self.content_type
        return json_dct

    def add_relationship(
        self, relationship_type: RelationshipType, relationship: "RelationshipData"
    ) -> None:
        if relationship.content_item_to == self:
            # skip adding circular dependency
            return
        self.relationships_data[relationship_type].add(relationship)


class BaseContent(BaseNode):
    field_mapping: dict = Field({}, exclude=True)
    path: Path
    git_status: Optional[GitStatuses]
    git_sha: Optional[str]
    old_base_content_object: Optional["BaseContent"] = None
    related_content_dict: dict = Field({}, exclude=True)

    def _save(
        self,
        path: Path,
        data: dict,
        predefined_keys_to_keep: Optional[Tuple[str, ...]] = None,
    ):
        """Save the class vars into the dict data.

        Args:
            path (Path): The path of the file to save the new data into.
            data (dict): the data dict.
            predefined_keys_to_keep (Optional[Tuple[str]], optional): keys to keep even if they're not defined.
        """
        for key, val in self.field_mapping.items():
            attr = getattr(self, key)
            if key == "marketplaces":
                if (
                    MarketplaceVersions.XSOAR_SAAS in attr
                    and MarketplaceVersions.XSOAR in attr
                ):
                    attr.remove(MarketplaceVersions.XSOAR_SAAS)
                if (
                    MarketplaceVersions.XSOAR_ON_PREM in attr
                    and MarketplaceVersions.XSOAR in attr
                ):
                    attr.remove(MarketplaceVersions.XSOAR_ON_PREM)
            if attr or (predefined_keys_to_keep and val in predefined_keys_to_keep):
                set_value(data, val, attr)
        write_dict(path, data, indent=4)

    def __hash__(self):
        return hash(self.path)

    def save(self):
        raise NotImplementedError

    @property
    def ignored_errors(self) -> List[str]:
        raise NotImplementedError

    def ignored_errors_related_files(self, file_path: Union[str, Path]) -> List[str]:
        """Return the errors that should be ignored for the given related file path.

        Args:
            file_path (str): The path of the file we want to get list of ignored errors for.

        Returns:
            list: The list of the ignored error codes.
        """
        raise NotImplementedError

    @property
    def support_level(self) -> str:
        raise NotImplementedError

    def dump(
        self,
        path: DirectoryPath,
        marketplace: MarketplaceVersions,
    ) -> None:
        raise NotImplementedError

    def upload(
        self,
        client: demisto_client,
        marketplace: MarketplaceVersions,
        target_demisto_version: Version,
        **kwargs,
    ) -> None:
        # Implemented at the ContentItem/Pack level rather than here
        raise NotImplementedError()

    def get_related_content(self) -> Dict[RelatedFileType, Dict]:
        """Return a dict of the content item's related items with the list of possible paths, and the status of each related file.

        Returns:
            Dict[RelatedFileType, dict]: The dict of the content item's related items with the list of possible paths, and the status of each related file.
        """
        return {}

    @staticmethod
    @lru_cache()
    def from_path(
        path: Path,
        git_sha: Optional[str] = None,
<<<<<<< HEAD
=======
        raise_on_exception: bool = False,
>>>>>>> eafbff62
        metadata_only: bool = False,
    ) -> Optional["BaseContent"]:
        logger.debug(f"Loading content item from path: {path}")

        if (
            path.is_dir()
            and path.parent.name == PACKS_FOLDER
            or path.name == PACKS_PACK_META_FILE_NAME
        ):  # if the path given is a pack
            try:
                return CONTENT_TYPE_TO_MODEL[ContentType.PACK].from_orm(
                    PackParser(path, git_sha=git_sha, metadata_only=metadata_only)
                )
            except InvalidContentItemException:
                logger.error(f"Could not parse content from {str(path)}")
                return None
        try:
            content_item.MARKETPLACE_MIN_VERSION = "0.0.0"
            content_item_parser = ContentItemParser.from_path(path, git_sha=git_sha)
            content_item.MARKETPLACE_MIN_VERSION = MARKETPLACE_MIN_VERSION

        except NotAContentItemException:
            if raise_on_exception:
                raise
            logger.error(
                f"Invalid content path provided: {str(path)}. Please provide a valid content item or pack path."
            )
            return None
        except InvalidContentItemException:
            if raise_on_exception:
                raise
            logger.error(
                f"Invalid content path provided: {str(path)}. Please provide a valid content item or pack path."
            )
            return None

        model = CONTENT_TYPE_TO_MODEL.get(content_item_parser.content_type)
        logger.debug(f"Loading content item from path: {path} as {model}")
        if not model:
            logger.error(f"Could not parse content item from path: {path}")
            return None
        try:
<<<<<<< HEAD
            obj = model.from_orm(content_item_parser)  # type: ignore
            if obj:
                obj.git_status = git_status
            # this will populate the pack object in the content item
            obj.in_pack  # type: ignore[attr-defined]
            return obj
=======
            return model.from_orm(content_item_parser)  # type: ignore
>>>>>>> eafbff62
        except Exception as e:
            logger.error(
                f"Could not parse content item from path: {path}: {e}. Parser class: {content_item_parser}"
            )
            return None

    @staticmethod
    def match(_dict: dict, path: Path) -> bool:
        pass

    @property
    def related_content(self) -> Dict:
        if not self.related_content_dict:
            self.related_content_dict = self.get_related_content()
            if self.old_base_content_object:
                git_util = GitUtil()
                remote, branch = git_util.handle_prev_ver(
                    self.old_base_content_object.git_sha  # type: ignore[arg-type]
                )
                for file in self.related_content_dict.values():
                    for path in file["path"]:
                        status = git_util._check_file_status(path, remote, branch)
                        file["git_status"] = (
                            None
                            if (not status and not file["git_status"])
                            else GitStatuses(status)
                        )
        return self.related_content_dict

    def get_related_text_file(self, file_type: RelatedFileType) -> str:

        for file_path in self.related_content[file_type]["path"]:
            try:
                if self.git_sha:
                    file = TextFile.read_from_git_path(
                        path=file_path,
                        tag=self.git_sha,
                    )
                else:
                    file = TextFile.read_from_local_path(path=file_path)
                self.related_content[file_type]["path"] = [file_path]
                return file
            except Exception as e:
                logger.error(f"Failed to get related text file, error: {e}")
                continue
        raise NotAContentItemException(
            f"The {file_type.value} file could not be found in the following paths: {', '.join(self.related_content[file_type]['path'])}"
        )


class UnknownContent(BaseNode):
    """A model for non-existing content items used by existing content items."""

    not_in_repository: bool = True
    node_id: str = ""  # just because it's missing from the db
    object_id: str = ""
    name: str = ""

    def dump(self, _, __):
        ...

    @property
    def identifier(self):
        return self.object_id or self.name<|MERGE_RESOLUTION|>--- conflicted
+++ resolved
@@ -272,10 +272,7 @@
     def from_path(
         path: Path,
         git_sha: Optional[str] = None,
-<<<<<<< HEAD
-=======
         raise_on_exception: bool = False,
->>>>>>> eafbff62
         metadata_only: bool = False,
     ) -> Optional["BaseContent"]:
         logger.debug(f"Loading content item from path: {path}")
@@ -318,16 +315,7 @@
             logger.error(f"Could not parse content item from path: {path}")
             return None
         try:
-<<<<<<< HEAD
-            obj = model.from_orm(content_item_parser)  # type: ignore
-            if obj:
-                obj.git_status = git_status
-            # this will populate the pack object in the content item
-            obj.in_pack  # type: ignore[attr-defined]
-            return obj
-=======
             return model.from_orm(content_item_parser)  # type: ignore
->>>>>>> eafbff62
         except Exception as e:
             logger.error(
                 f"Could not parse content item from path: {path}: {e}. Parser class: {content_item_parser}"
