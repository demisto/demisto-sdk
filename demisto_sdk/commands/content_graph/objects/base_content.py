from abc import ABC
from collections import defaultdict
from functools import cached_property, lru_cache
from pathlib import Path
from typing import (
    TYPE_CHECKING,
    Any,
    ClassVar,
    Dict,
    List,
    Optional,
    Set,
    Tuple,
    Type,
    Union,
    cast,
)

import demisto_client
from packaging.version import Version
from pydantic import BaseModel, DirectoryPath, Field
from pydantic.main import ModelMetaclass

from demisto_sdk.commands.common.constants import (
    MARKETPLACE_MIN_VERSION,
    PACKS_FOLDER,
    PACKS_PACK_META_FILE_NAME,
    GitStatuses,
    MarketplaceVersions,
)
from demisto_sdk.commands.common.content_constant_paths import CONTENT_PATH
from demisto_sdk.commands.common.handlers import JSON_Handler
from demisto_sdk.commands.common.logger import logger
from demisto_sdk.commands.common.tools import set_value, write_dict
from demisto_sdk.commands.content_graph.common import (
    ContentType,
    LazyProperty,
    RelationshipType,
)
from demisto_sdk.commands.content_graph.parsers import content_item
from demisto_sdk.commands.content_graph.parsers.content_item import (
    ContentItemParser,
    InvalidContentItemException,
    NotAContentItemException,
)
from demisto_sdk.commands.content_graph.parsers.pack import PackParser

if TYPE_CHECKING:
    from demisto_sdk.commands.content_graph.objects.relationship import RelationshipData

CONTENT_TYPE_TO_MODEL: Dict[ContentType, Type["BaseContent"]] = {}
json = JSON_Handler()


class BaseContentMetaclass(ModelMetaclass):
    def __new__(
        cls, name, bases, namespace, content_type: ContentType = None, **kwargs
    ):
        """This method is called before every creation of a ContentItem *class* (NOT class instances!).
        If `content_type` is passed as an argument of the class, we add a mapping between the content type
        and the model class object.

        In case there are lazy properties in the class model, will add them as a class member so we would be able
        to load them during graph creation

        After all the model classes are created, `content_type_to_model` has a full mapping between content types
        and models, and only then we are ready to determine which model class to use based on a content item's type.

        Args:
            name: The class object name (e.g., Integration)
            bases: The bases of the class object (e.g., [YAMLContentItem, ContentItem, BaseNode])
            namespace: The namespaces of the class object.
            content_type (ContentType, optional): The type corresponds to the class (e.g., ContentType.INTEGRATIONS)

        Returns:
            BaseNode: The model class.
        """
        super_cls: BaseContentMetaclass = super().__new__(cls, name, bases, namespace)
        # for type checking
        model_cls: Type["BaseContent"] = cast(Type["BaseContent"], super_cls)
        if content_type:
            CONTENT_TYPE_TO_MODEL[content_type] = model_cls
            model_cls.content_type = content_type

        if lazy_properties := {
            attr
            for attr in dir(model_cls)
            if isinstance(getattr(super_cls, attr), LazyProperty)
        }:
            model_cls._lazy_properties = lazy_properties  # type: ignore[attr-defined]
        return model_cls


class BaseNode(ABC, BaseModel, metaclass=BaseContentMetaclass):
    database_id: Optional[str] = Field(None, exclude=True)  # used for the database
    object_id: str = Field(alias="id")
    content_type: ClassVar[ContentType] = Field(include=True)
    source_repo: str = "content"
    node_id: str
    marketplaces: List[MarketplaceVersions] = list(MarketplaceVersions)

    relationships_data: Dict[RelationshipType, Set["RelationshipData"]] = Field(
        defaultdict(set), exclude=True, repr=False
    )

    class Config:
        arbitrary_types_allowed = (
            True  # allows having custom classes for properties in model
        )
        orm_mode = True  # allows using from_orm() method
        allow_population_by_field_name = True  # when loading from orm, ignores the aliases and uses the property name
        keep_untouched = (cached_property,)

    def __getstate__(self):
        """Needed to for the object to be pickled correctly (to use multiprocessing)"""
        if "relationships_data" not in self.__dict__:
            # if we don't have relationships, we can use the default __getstate__ method
            return super().__getstate__()

        dict_copy = self.__dict__.copy()
        # This avoids circular references when pickling store only the first level relationships.
        relationships_data_copy = dict_copy["relationships_data"].copy()
        dict_copy["relationships_data"] = defaultdict(set)
        for _, relationship_data in relationships_data_copy.items():
            for r in relationship_data:
                # override the relationships_data of the content item to avoid circular references
                r: RelationshipData  # type: ignore[no-redef]
                r_copy = r.copy()
                content_item_to_copy = r_copy.content_item_to.copy()
                r_copy.content_item_to = content_item_to_copy
                content_item_to_copy.relationships_data = defaultdict(set)
                dict_copy["relationships_data"][r.relationship_type].add(r_copy)

        return {
            "__dict__": dict_copy,
            "__fields_set__": self.__fields_set__,
        }

    @property
    def normalize_name(self) -> str:
        # if has name attribute, return it, otherwise return the object id
        return self.object_id

    def __add_lazy_properties(self):
        """
        This method would load the lazy properties into the model by calling their property methods.
        Lazy properties are not loaded into the model until they are called directly.
        """
        if hasattr(self, "_lazy_properties"):
            for _property in self._lazy_properties:  # type: ignore[attr-defined]
                getattr(self, _property)

    def to_dict(self) -> Dict[str, Any]:
        """
        This function is used to create the graph nodes, we use this method when creating the graph.
        when creating the graph we want to load the lazy properties into the model.

        We use it instead of `self.dict()` because sometimes we need only the primitive values.

        Returns:
            Dict[str, Any]: JSON dictionary representation of the class.
        """
        self.__add_lazy_properties()

        json_dct = json.loads(self.json(exclude={"commands", "database_id"}))
        if "path" in json_dct and Path(json_dct["path"]).is_absolute():
            json_dct["path"] = (Path(json_dct["path"]).relative_to(CONTENT_PATH)).as_posix()  # type: ignore
        json_dct["content_type"] = self.content_type
        return json_dct

    def add_relationship(
        self, relationship_type: RelationshipType, relationship: "RelationshipData"
    ) -> None:
        if relationship.content_item_to == self:
            # skip adding circular dependency
            return
        self.relationships_data[relationship_type].add(relationship)


class BaseContent(BaseNode):
    field_mapping: dict = Field({}, exclude=True)
    path: Path
    git_status: Optional[GitStatuses]
    git_sha: Optional[str]
    old_base_content_object: Optional["BaseContent"] = None
    related_content_dict: dict = Field({}, exclude=True)

    def _save(
        self,
        path: Path,
        data: dict,
        predefined_keys_to_keep: Optional[Tuple[str, ...]] = None,
    ):
        """Save the class vars into the dict data.

        Args:
            path (Path): The path of the file to save the new data into.
            data (dict): the data dict.
            predefined_keys_to_keep (Optional[Tuple[str]], optional): keys to keep even if they're not defined.
        """
        for key, val in self.field_mapping.items():
            attr = getattr(self, key)
<<<<<<< HEAD
            if isinstance(attr, dict):
                attr = {
                    key: elem.dict(exclude_unset=True) for key, elem in attr.items()
                }
            if key == "marketplaces":
=======
            if key == "docker_image":
                attr = str(attr)
            elif key in ["params"]:
                continue
            elif key == "marketplaces":
>>>>>>> 878e4bd3
                if (
                    MarketplaceVersions.XSOAR_SAAS in attr
                    and MarketplaceVersions.XSOAR in attr
                ):
                    attr.remove(MarketplaceVersions.XSOAR_SAAS)
                if (
                    MarketplaceVersions.XSOAR_ON_PREM in attr
                    and MarketplaceVersions.XSOAR in attr
                ):
                    attr.remove(MarketplaceVersions.XSOAR_ON_PREM)
            if attr or (predefined_keys_to_keep and val in predefined_keys_to_keep):
                set_value(data, val, attr)
        write_dict(path, data, indent=4)

    def __hash__(self):
        return hash(self.path)

    def save(self, output_path: Path = None):
        raise NotImplementedError

    @property
    def ignored_errors(self) -> List[str]:
        raise NotImplementedError

    def ignored_errors_related_files(self, file_path: Union[str, Path]) -> List[str]:
        """Return the errors that should be ignored for the given related file path.

        Args:
            file_path (str): The path of the file we want to get list of ignored errors for.

        Returns:
            list: The list of the ignored error codes.
        """
        raise NotImplementedError

    @property
    def support_level(self) -> str:
        raise NotImplementedError

    def dump(
        self,
        path: DirectoryPath,
        marketplace: MarketplaceVersions,
    ) -> None:
        raise NotImplementedError

    def upload(
        self,
        client: demisto_client,
        marketplace: MarketplaceVersions,
        target_demisto_version: Version,
        **kwargs,
    ) -> None:
        # Implemented at the ContentItem/Pack level rather than here
        raise NotImplementedError()

    @staticmethod
    @lru_cache
    def from_path(
        path: Path,
        git_sha: Optional[str] = None,
        raise_on_exception: bool = False,
        metadata_only: bool = False,
    ) -> Optional["BaseContent"]:
        logger.debug(f"Loading content item from path: {path}")

        if (
            path.is_dir()
            and path.parent.name == PACKS_FOLDER
            or path.name == PACKS_PACK_META_FILE_NAME
        ):  # if the path given is a pack
            try:
                return CONTENT_TYPE_TO_MODEL[ContentType.PACK].from_orm(
                    PackParser(path, git_sha=git_sha, metadata_only=metadata_only)
                )
            except InvalidContentItemException:
                logger.error(f"Could not parse content from {str(path)}")
                return None
        try:
            content_item.MARKETPLACE_MIN_VERSION = "0.0.0"
            content_item_parser = ContentItemParser.from_path(path, git_sha=git_sha)
            content_item.MARKETPLACE_MIN_VERSION = MARKETPLACE_MIN_VERSION

        except NotAContentItemException:
            if raise_on_exception:
                raise
            logger.error(
                f"Invalid content path provided: {str(path)}. Please provide a valid content item or pack path."
            )
            return None
        except InvalidContentItemException:
            if raise_on_exception:
                raise
            logger.error(
                f"Invalid content path provided: {str(path)}. Please provide a valid content item or pack path."
            )
            return None

        model = CONTENT_TYPE_TO_MODEL.get(content_item_parser.content_type)
        logger.debug(f"Loading content item from path: {path} as {model}")
        if not model:
            logger.error(f"Could not parse content item from path: {path}")
            return None
        try:
            return model.from_orm(content_item_parser)  # type: ignore
        except Exception as e:
            logger.error(
                f"Could not parse content item from path: {path}: {e}. Parser class: {content_item_parser}"
            )
            return None

    @staticmethod
    def match(_dict: dict, path: Path) -> bool:
        pass


class UnknownContent(BaseNode):
    """A model for non-existing content items used by existing content items."""

    not_in_repository: bool = True
    node_id: str = ""  # just because it's missing from the db
    object_id: str = ""
    name: str = ""

    def dump(self, _, __):
        ...

    @property
    def identifier(self):
        return self.object_id or self.name<|MERGE_RESOLUTION|>--- conflicted
+++ resolved
@@ -200,19 +200,15 @@
         """
         for key, val in self.field_mapping.items():
             attr = getattr(self, key)
-<<<<<<< HEAD
             if isinstance(attr, dict):
                 attr = {
                     key: elem.dict(exclude_unset=True) for key, elem in attr.items()
                 }
-            if key == "marketplaces":
-=======
             if key == "docker_image":
                 attr = str(attr)
             elif key in ["params"]:
                 continue
             elif key == "marketplaces":
->>>>>>> 878e4bd3
                 if (
                     MarketplaceVersions.XSOAR_SAAS in attr
                     and MarketplaceVersions.XSOAR in attr
