import json
from abc import ABC, abstractmethod
from collections import defaultdict
from functools import lru_cache
from pathlib import Path
from typing import (
    TYPE_CHECKING,
    Any,
    ClassVar,
    Dict,
    List,
    Optional,
    Set,
    Type,
    Union,
    cast,
)

import demisto_client
from packaging.version import Version
from pydantic import BaseModel, ConfigDict, DirectoryPath, Field
from pydantic._internal._model_construction import ModelMetaclass

# from demisto_sdk.commands.content_graph.objects.repository import ContentDTO
import demisto_sdk.commands.content_graph.parsers.content_item
from demisto_sdk.commands.common.constants import (
    MARKETPLACE_MIN_VERSION,
    PACKS_FOLDER,
    MarketplaceVersions,
)
from demisto_sdk.commands.common.content_constant_paths import CONTENT_PATH
from demisto_sdk.commands.common.logger import logger
from demisto_sdk.commands.content_graph.common import ContentType, RelationshipType
from demisto_sdk.commands.content_graph.parsers.content_item import (
    ContentItemParser,
    InvalidContentItemException,
    NotAContentItemException,
)
from demisto_sdk.commands.content_graph.parsers.pack import PackParser
from demisto_sdk.commands.content_graph.parsers.repository import RepositoryParser

if TYPE_CHECKING:
    from demisto_sdk.commands.content_graph.objects.relationship import RelationshipData

content_type_to_model: Dict[ContentType, Type["BaseContent"]] = {}


class BaseContentMetaclass(ModelMetaclass):
    def __new__(
        cls, name, bases, namespace, content_type: ContentType = None, **kwargs
    ):
        """This method is called before every creation of a ContentItem *class* (NOT class instances!).
        If `content_type` is passed as an argument of the class, we add a mapping between the content type
        and the model class object.

        After all the model classes are created, `content_type_to_model` has a full mapping between content types
        and models, and only then we are ready to determine which model class to use based on a content item's type.

        Args:
            name: The class object name (e.g., Integration)
            bases: The bases of the class object (e.g., [YAMLContentItem, ContentItem, BaseContent])
            namespace: The namespaces of the class object.
            content_type (ContentType, optional): The type corresponds to the class (e.g., ContentType.INTEGRATIONS)

        Returns:
            BaseContent: The model class.
        """
        super_cls: Type[BaseContentMetaclass] = super().__new__(
            cls, name, bases, namespace
        )
        # for type checking
        model_cls: Type["BaseContent"] = cast(Type["BaseContent"], super_cls)
        if content_type:
            content_type_to_model[content_type] = model_cls
            model_cls.content_type = content_type
        return model_cls

class BaseContentModel(ABC, BaseModel, metaclass=BaseContentMetaclass):
    database_id: Optional[int] = Field(None)  # used for the database
    object_id: str = Field(alias="id")
    content_type: ClassVar[ContentType] = Field(include=True)
    node_id: str
    marketplaces: List[MarketplaceVersions] = list(MarketplaceVersions)
    relationships_data: Dict[RelationshipType, Set["RelationshipData"]] = Field(
        defaultdict(set), exclude=True, repr=False
    )
    model_config = ConfigDict(
        arbitrary_types_allowed=True,  # allows having custom classes for properties in model
        from_attributes=True,
        populate_by_name=True,
    )

<<<<<<< HEAD
    class Config:
        arbitrary_types_allowed = (
            True  # allows having custom classes for properties in model
        )
        orm_mode = True  # allows using from_orm() method
        allow_population_by_field_name = True  # when loading from orm, ignores the aliases and uses the property name
    
    def __getstate__(self):
        """Needed to for the object to be pickled correctly (to use multiprocessing)"""
        if "relationships_data" not in self.__dict__:
            # if we don't have relationships, we can use the default __getstate__ method
            return super().__getstate__()

        dict_copy = self.__dict__.copy()
        # This avoids circular references when pickling store only the first level relationships.
        relationships_data_copy = dict_copy["relationships_data"].copy()
        dict_copy["relationships_data"] = defaultdict(set)
        for _, relationship_data in relationships_data_copy.items():
            for r in relationship_data:
                # override the relationships_data of the content item to avoid circular references
                r: RelationshipData  # type: ignore[no-redef]
                r_copy = r.copy()
                content_item_to_copy = r_copy.content_item_to.copy()
                r_copy.content_item_to = content_item_to_copy
                content_item_to_copy.relationships_data = defaultdict(set)
                dict_copy["relationships_data"][r.relationship_type].add(r_copy)

        return {
            "__dict__": dict_copy,
            "__fields_set__": self.__fields_set__,
        }
=======
    # def __getstate__(self):
    #     state = super().__getstate__()
    #     """Needed to for the object to be pickled correctly (to use multiprocessing)"""
    #     if "relationships_data" not in self.__dict__:
    #         # if we don't have relationships, we can use the default __getstate__ method
    #         return state

    #     dict_copy = self.__dict__.copy()
    #     # This avoids circular references when pickling store only the first level relationships.
    #     relationships_data_copy = dict_copy["relationships_data"].copy()
    #     dict_copy["relationships_data"] = defaultdict(set)
    #     for _, relationship_data in relationships_data_copy.items():
    #         for r in relationship_data:
    #             # override the relationships_data of the content item to avoid circular references
    #             r: RelationshipData  # type: ignore[no-redef]
    #             r_copy = r.copy()
    #             content_item_to_copy = r_copy.content_item_to.copy()
    #             r_copy.content_item_to = content_item_to_copy
    #             content_item_to_copy.relationships_data = defaultdict(set)
    #             dict_copy["relationships_data"][r.relationship_type].add(r_copy)
    #     state["__dict__"] = dict_copy
    #     return state
>>>>>>> de3249d1

    @property
    def normalize_name(self) -> str:
        # if has name attribute, return it, otherwise return the object id
        return self.object_id

    def to_dict(self) -> Dict[str, Any]:
        """
        This returns a JSON dictionary representation of the class.
        We use it instead of `self.dict()` because sometimes we need only the primitive values.

        Returns:
            Dict[str, Any]: _description_
        """

        json_dct = json.loads(self.model_dump_json(exclude={"commands", "database_id"}))
        if "path" in json_dct and Path(json_dct["path"]).is_absolute():
            json_dct["path"] = (Path(json_dct["path"]).relative_to(CONTENT_PATH)).as_posix()  # type: ignore
        json_dct["content_type"] = self.content_type
        return json_dct

class BaseContent(BaseContentModel):
    path: Path
    ignored_errors: List[str] = []

    def __hash__(self):
        return hash(self.path)

    @staticmethod
    @lru_cache
    def from_path(path: Path) -> Optional["BaseContent"]:
        logger.debug(f"Loading content item from path: {path}")
        if (
            path.is_dir() and path.parent.name == PACKS_FOLDER
        ):  # if the path given is a pack
            try:
                return content_type_to_model[ContentType.PACK].model_validate(
                    PackParser(path)
                )
            except InvalidContentItemException:
                logger.error(f"Could not parse content from {str(path)}")
                return None
        try:
            content_item_parser = ContentItemParser.from_path(path)
        except NotAContentItemException:
            # This is a workaround because `create-content-artifacts` still creates deprecated content items
            demisto_sdk.commands.content_graph.parsers.content_item.MARKETPLACE_MIN_VERSION = (
                "0.0.0"
            )
            try:
                content_item_parser = ContentItemParser.from_path(path)
            except NotAContentItemException:
                logger.error(
                    f"Invalid content path provided: {str(path)}. Please provide a valid content item or pack path."
                )
                return None
            demisto_sdk.commands.content_graph.parsers.content_item.MARKETPLACE_MIN_VERSION = (
                MARKETPLACE_MIN_VERSION
            )
        except InvalidContentItemException:
            logger.error(
                f"Invalid content path provided: {str(path)}. Please provide a valid content item or pack path."
            )
            return None

        model = content_type_to_model.get(content_item_parser.content_type)
        logger.debug(f"Loading content item from path: {path} as {model}")
        if not model:
            logger.error(f"Could not parse content item from path: {path}")
            return None
        try:
            return model.model_validate(content_item_parser)
        except Exception as e:
            logger.error(
                f"Could not parse content item from path: {path}: {e}. Parser class: {content_item_parser}"
            )
            return None

    @abstractmethod
    def dump(
        self,
        path: DirectoryPath,
        marketplace: MarketplaceVersions,
    ) -> None:
        pass

    def upload(
        self,
        client: demisto_client,
        marketplace: MarketplaceVersions,
        target_demisto_version: Version,
        **kwargs,
    ) -> None:
        # Implemented at the ContentItem/Pack level rather than here
        raise NotImplementedError()

    def add_relationship(
        self, relationship_type: RelationshipType, relationship: "RelationshipData"
    ) -> None:
        if relationship.content_item_to == self:
            # skip adding circular dependency
            return
        self.relationships_data[relationship_type].add(relationship)


class UnknownContent(BaseContentModel):
    """A model for non-existing content items used by existing content items."""

    not_in_repository: bool = True
    node_id: str = ""  # just because it's missing from the db
    object_id: str = ""
    name: str = ""

    def dump(self, _, __):
        ...

    @property
    def identifier(self):
        return self.object_id or self.name<|MERGE_RESOLUTION|>--- conflicted
+++ resolved
@@ -90,39 +90,6 @@
         populate_by_name=True,
     )
 
-<<<<<<< HEAD
-    class Config:
-        arbitrary_types_allowed = (
-            True  # allows having custom classes for properties in model
-        )
-        orm_mode = True  # allows using from_orm() method
-        allow_population_by_field_name = True  # when loading from orm, ignores the aliases and uses the property name
-    
-    def __getstate__(self):
-        """Needed to for the object to be pickled correctly (to use multiprocessing)"""
-        if "relationships_data" not in self.__dict__:
-            # if we don't have relationships, we can use the default __getstate__ method
-            return super().__getstate__()
-
-        dict_copy = self.__dict__.copy()
-        # This avoids circular references when pickling store only the first level relationships.
-        relationships_data_copy = dict_copy["relationships_data"].copy()
-        dict_copy["relationships_data"] = defaultdict(set)
-        for _, relationship_data in relationships_data_copy.items():
-            for r in relationship_data:
-                # override the relationships_data of the content item to avoid circular references
-                r: RelationshipData  # type: ignore[no-redef]
-                r_copy = r.copy()
-                content_item_to_copy = r_copy.content_item_to.copy()
-                r_copy.content_item_to = content_item_to_copy
-                content_item_to_copy.relationships_data = defaultdict(set)
-                dict_copy["relationships_data"][r.relationship_type].add(r_copy)
-
-        return {
-            "__dict__": dict_copy,
-            "__fields_set__": self.__fields_set__,
-        }
-=======
     # def __getstate__(self):
     #     state = super().__getstate__()
     #     """Needed to for the object to be pickled correctly (to use multiprocessing)"""
@@ -145,7 +112,6 @@
     #             dict_copy["relationships_data"][r.relationship_type].add(r_copy)
     #     state["__dict__"] = dict_copy
     #     return state
->>>>>>> de3249d1
 
     @property
     def normalize_name(self) -> str:
