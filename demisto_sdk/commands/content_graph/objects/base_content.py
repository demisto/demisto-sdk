import inspect
from abc import ABC
from collections import defaultdict
from functools import cached_property, lru_cache
from pathlib import Path
from typing import (
    TYPE_CHECKING,
    Any,
    ClassVar,
    Dict,
    List,
    Optional,
    Set,
    Tuple,
    Type,
    cast,
)

import demisto_client
from packaging.version import Version
from pydantic import BaseModel, DirectoryPath, Field
from pydantic.main import ModelMetaclass

from demisto_sdk.commands.common.constants import (
    DEFAULT_SUPPORTED_MODULES,
    MARKETPLACE_MIN_VERSION,
    PACKS_FOLDER,
    PACKS_PACK_META_FILE_NAME,
    GitStatuses,
    MarketplaceVersions,
)
from demisto_sdk.commands.common.content_constant_paths import CONTENT_PATH
from demisto_sdk.commands.common.handlers import JSON_Handler
from demisto_sdk.commands.common.logger import logger
from demisto_sdk.commands.common.tools import set_value, write_dict
from demisto_sdk.commands.content_graph.common import (
    ContentType,
    LazyProperty,
    RelationshipType,
)
from demisto_sdk.commands.content_graph.parsers import content_item
from demisto_sdk.commands.content_graph.parsers.content_item import (
    ContentItemParser,
    InvalidContentItemException,
    NotAContentItemException,
)
from demisto_sdk.commands.content_graph.parsers.pack import PackParser
from demisto_sdk.commands.content_graph.strict_objects.base_strict_model import (
    StructureError,
)

if TYPE_CHECKING:
    from demisto_sdk.commands.content_graph.objects.relationship import RelationshipData

CONTENT_TYPE_TO_MODEL: Dict[ContentType, Type["BaseContent"]] = {}
json = JSON_Handler()


class BaseContentMetaclass(ModelMetaclass):
    def __new__(
        cls, name, bases, namespace, content_type: ContentType = None, **kwargs
    ):
        """This method is called before every creation of a ContentItem *class* (NOT class instances!).
        If `content_type` is passed as an argument of the class, we add a mapping between the content type
        and the model class object.

        In case there are lazy properties in the class model, will add them as a class member so we would be able
        to load them during graph creation

        After all the model classes are created, `content_type_to_model` has a full mapping between content types
        and models, and only then we are ready to determine which model class to use based on a content item's type.

        Args:
            name: The class object name (e.g., Integration)
            bases: The bases of the class object (e.g., [YAMLContentItem, ContentItem, BaseNode])
            namespace: The namespaces of the class object.
            content_type (ContentType, optional): The type corresponds to the class (e.g., ContentType.INTEGRATIONS)

        Returns:
            BaseNode: The model class.
        """
        super_cls: BaseContentMetaclass = super().__new__(cls, name, bases, namespace)
        # for type checking
        model_cls: Type["BaseContent"] = cast(Type["BaseContent"], super_cls)
        if content_type:
            CONTENT_TYPE_TO_MODEL[content_type] = model_cls
            model_cls.content_type = content_type

        if lazy_properties := {
            attr
            for attr in dir(model_cls)
            if isinstance(getattr(super_cls, attr), LazyProperty)
        }:
            model_cls._lazy_properties = lazy_properties  # type: ignore[attr-defined]

        return model_cls


class BaseNode(ABC, BaseModel, metaclass=BaseContentMetaclass):
    database_id: Optional[str] = Field(None, exclude=True)  # used for the database
    object_id: str = Field(alias="id")
    content_type: ClassVar[ContentType] = Field(include=True)
    source_repo: str = "content"
    node_id: str
    marketplaces: List[MarketplaceVersions] = list(MarketplaceVersions)
    supportedModules: List[str] = DEFAULT_SUPPORTED_MODULES
    relationships_data: Dict[RelationshipType, Set["RelationshipData"]] = Field(
        defaultdict(set), exclude=True, repr=False
    )

    class Config:
        arbitrary_types_allowed = (
            True  # allows having custom classes for properties in model
        )
        orm_mode = True  # allows using from_orm() method
        allow_population_by_field_name = True  # when loading from orm, ignores the aliases and uses the property name
        keep_untouched = (cached_property,)

    def __getstate__(self):
        """Needed to for the object to be pickled correctly (to use multiprocessing)"""
        if "relationships_data" not in self.__dict__:
            # if we don't have relationships, we can use the default __getstate__ method
            return super().__getstate__()

        dict_copy = self.__dict__.copy()
        # This avoids circular references when pickling store only the first level relationships.
        relationships_data_copy = dict_copy["relationships_data"].copy()
        dict_copy["relationships_data"] = defaultdict(set)
        for _, relationship_data in relationships_data_copy.items():
            for r in relationship_data:
                # override the relationships_data of the content item to avoid circular references
                r: RelationshipData  # type: ignore[no-redef]
                r_copy = r.copy()
                content_item_to_copy = r_copy.content_item_to.copy()
                r_copy.content_item_to = content_item_to_copy
                content_item_to_copy.relationships_data = defaultdict(set)
                dict_copy["relationships_data"][r.relationship_type].add(r_copy)

        return {
            "__dict__": dict_copy,
            "__fields_set__": self.__fields_set__,
        }

    @property
    def normalize_name(self) -> str:
        # if has name attribute, return it, otherwise return the object id
        return self.object_id

    def __add_lazy_properties(self):
        """
        This method would load the lazy properties into the model by calling their property methods.
        Lazy properties are not loaded into the model until they are called directly.
        """
        if hasattr(self, "_lazy_properties"):
            for _property in self._lazy_properties:  # type: ignore[attr-defined]
                getattr(self, _property)

    def to_dict(self) -> Dict[str, Any]:
        """
        This function is used to create the graph nodes, we use this method when creating the graph.
        when creating the graph we want to load the lazy properties into the model.

        We use it instead of `self.dict()` because sometimes we need only the primitive values.

        Returns:
            Dict[str, Any]: JSON dictionary representation of the class.
        """

        self.__add_lazy_properties()
        print(f"sk-- {self.object_id}, {self.content_type}")
        print(f"the full data: {[(name, value, type(value)) for name, value in inspect.getmembers(self.__class__)]}")
        cached_properties = {
            name
            for name, value in inspect.getmembers(self.__class__)
            if isinstance(value, cached_property)
        }
<<<<<<< HEAD
        print(f"cached_properties = {cached_properties}")
=======
        print(f"after {cached_properties}")
>>>>>>> 34133c47
        exclude_set = {
                    "commands",
                    "database_id",
            } | cached_properties
        print(f"{exclude_set=}")

        # json_dct = json.loads(
        #     self.json(

        #         exclude={
        #             "commands",
        #             "database_id",
        #     } | cached_properties
        #     )
        # )
        json_dct = self.dict(exclude=exclude_set)
        if "path" in json_dct and Path(json_dct["path"]).is_absolute():
            json_dct["path"] = (
                Path(json_dct["path"]).relative_to(CONTENT_PATH)
            ).as_posix()  # type: ignore
        json_dct["content_type"] = self.content_type
        return json_dct

    def add_relationship(
        self, relationship_type: RelationshipType, relationship: "RelationshipData"
    ) -> None:
        if relationship.content_item_to == self:
            # skip adding circular dependency
            return
        self.relationships_data[relationship_type].add(relationship)


class BaseContent(BaseNode):
    field_mapping: dict = Field({}, exclude=True)
    path: Path
    git_status: Optional[GitStatuses]
    git_sha: Optional[str]
    old_base_content_object: Optional["BaseContent"] = None
    related_content_dict: dict = Field({}, exclude=True)
    structure_errors: List[StructureError] = Field(default_factory=list, exclude=True)

    def _save(
        self,
        path: Path,
        data: dict,
        predefined_keys_to_keep: Optional[Tuple[str, ...]] = None,
        fields_to_exclude: List[str] = [],
    ):
        """Save the class vars into the dict data.

        Args:
            path (Path): The path of the file to save the new data into.
            data (dict): the data dict.
            predefined_keys_to_keep (Optional[Tuple[str]], optional): keys to keep even if they're not defined.
        """
        for key, val in self.field_mapping.items():
            attr = getattr(self, key)
            if key == "docker_image":
                attr = str(attr)
            elif key in fields_to_exclude:
                continue
            elif key == "marketplaces":
                if (
                    MarketplaceVersions.XSOAR_SAAS in attr
                    and MarketplaceVersions.XSOAR in attr
                ):
                    attr.remove(MarketplaceVersions.XSOAR_SAAS)
                if (
                    MarketplaceVersions.XSOAR_ON_PREM in attr
                    and MarketplaceVersions.XSOAR in attr
                ):
                    attr.remove(MarketplaceVersions.XSOAR_ON_PREM)
            if attr or (predefined_keys_to_keep and val in predefined_keys_to_keep):
                set_value(data, val, attr)
        write_dict(path, data, indent=4)

    def __hash__(self):
        return hash(self.path)

    def save(self):
        raise NotImplementedError

    @property
    def ignored_errors(self) -> List[str]:
        raise NotImplementedError

    def ignored_errors_related_files(self, file_path: Path) -> List[str]:
        """Return the errors that should be ignored for the given related file path.

        Args:
            file_path (str): The path of the file we want to get list of ignored errors for.

        Returns:
            list: The list of the ignored error codes.
        """
        raise NotImplementedError

    def dump(
        self,
        path: DirectoryPath,
        marketplace: MarketplaceVersions,
    ) -> None:
        raise NotImplementedError

    def upload(
        self,
        client: demisto_client,
        marketplace: MarketplaceVersions,
        target_demisto_version: Version,
        **kwargs,
    ) -> None:
        # Implemented at the ContentItem/Pack level rather than here
        raise NotImplementedError()

    @staticmethod
    @lru_cache
    def from_path(
        path: Path,
        git_sha: Optional[str] = None,
        raise_on_exception: bool = False,
        metadata_only: bool = False,
    ) -> Optional["BaseContent"]:
        logger.debug(f"Loading content item from {path}")

        if (
            path.is_dir()
            and path.parent.name == PACKS_FOLDER
            or path.name == PACKS_PACK_META_FILE_NAME
        ):  # if the path given is a pack
            try:
                return CONTENT_TYPE_TO_MODEL[ContentType.PACK].from_orm(
                    PackParser(path, git_sha=git_sha, metadata_only=metadata_only)
                )
            except InvalidContentItemException:
                logger.error(f"Could not parse content from {path}")
                return None
        try:
            content_item.MARKETPLACE_MIN_VERSION = "0.0.0"
            content_item_parser = ContentItemParser.from_path(path, git_sha=git_sha)
            content_item.MARKETPLACE_MIN_VERSION = MARKETPLACE_MIN_VERSION

        except (NotAContentItemException, InvalidContentItemException) as e:
            if raise_on_exception:
                raise
            logger.error(
                f"Invalid content path provided: {path}. Please provide a valid content item or pack path. ({type(e).__name__})"
            )
            return None

        model = CONTENT_TYPE_TO_MODEL.get(content_item_parser.content_type)
        if model:
            logger.debug(f"Detected model {model} for {path.name}")
        else:
            logger.error(f"Could not parse content item from {path.name}")
            return None

        try:
            return model.from_orm(content_item_parser)  # type: ignore
        except Exception:
            logger.exception(
                f"Could not parse content item from path {path} using {content_item_parser}"
            )
            return None

    @staticmethod
    def match(_dict: dict, path: Path) -> bool:
        pass


class UnknownContent(BaseNode):
    """A model for non-existing content items used by existing content items."""

    not_in_repository: bool = True
    node_id: str = ""  # just because it's missing from the db
    object_id: str = ""
    name: str = ""

    def dump(self, _, __): ...

    @property
    def identifier(self):
        return self.object_id or self.name<|MERGE_RESOLUTION|>--- conflicted
+++ resolved
@@ -168,21 +168,19 @@
 
         self.__add_lazy_properties()
         print(f"sk-- {self.object_id}, {self.content_type}")
-        print(f"the full data: {[(name, value, type(value)) for name, value in inspect.getmembers(self.__class__)]}")
+        print(
+            f"the full data: {[(name, value, type(value)) for name, value in inspect.getmembers(self.__class__)]}"
+        )
         cached_properties = {
             name
             for name, value in inspect.getmembers(self.__class__)
             if isinstance(value, cached_property)
         }
-<<<<<<< HEAD
         print(f"cached_properties = {cached_properties}")
-=======
-        print(f"after {cached_properties}")
->>>>>>> 34133c47
         exclude_set = {
-                    "commands",
-                    "database_id",
-            } | cached_properties
+            "commands",
+            "database_id",
+        } | cached_properties
         print(f"{exclude_set=}")
 
         # json_dct = json.loads(
