from abc import abstractmethod
from pathlib import Path
from typing import TYPE_CHECKING, List, Optional, Set

from demisto_sdk.commands.common.handlers import JSON_Handler, XSOAR_Handler, YAML_Handler

if TYPE_CHECKING:
    from demisto_sdk.commands.content_graph.objects.pack import Pack
    from demisto_sdk.commands.content_graph.objects.relationship import RelationshipData
    from demisto_sdk.commands.content_graph.objects.test_playbook import TestPlaybook

import logging

from pydantic import DirectoryPath

from demisto_sdk.commands.common.constants import MarketplaceVersions
from demisto_sdk.commands.content_graph.common import ContentType, RelationshipType
from demisto_sdk.commands.content_graph.objects.base_content import BaseContent
from demisto_sdk.commands.prepare_content.preparers.marketplace_suffix_preparer import MarketplaceSuffixPreparer

logger = logging.getLogger("demisto-sdk")


class ContentItem(BaseContent):
    path: Path
    marketplaces: List[MarketplaceVersions]
    name: str
    fromversion: str
    toversion: str
    display_name: str
    deprecated: bool
    description: Optional[str]
    is_test: bool = False

    @property
    def in_pack(self) -> Optional["Pack"]:
        """
        This returns the Pack which the content item is in.

        Returns:
            Pack: Pack model.
        """
        in_pack = self.relationships_data[RelationshipType.IN_PACK]
        if not in_pack:
            return None
        return next(iter(in_pack)).content_item  # type: ignore[return-value]

    @property
    def uses(self) -> List["RelationshipData"]:
        """
        This returns the content items which this content item uses.
        In addition, we can tell if it's a mandatorily use or not.

        Returns:
            List[RelationshipData]:
                RelationshipData:
                    relationship_type: RelationshipType
                    source: BaseContent
                    target: BaseContent

                    # this is the attribute we're interested in when querying
                    content_item: BaseContent

                    # Whether the relationship between items is direct or not
                    is_direct: bool

                    # Whether using the command mandatorily (or optional)
                    mandatorily: bool = False

        """
        return [
            r
            for r in self.relationships_data[RelationshipType.USES]
            if r.content_item == r.target
        ]

    @property
    def tested_by(self) -> List["TestPlaybook"]:
        """
        This returns the test playbooks which the content item is tested by.

        Returns:
            List[TestPlaybook]: List of TestPlaybook models.
        """
        return [
            r.content_item  # type: ignore[misc]
            for r in self.relationships_data[RelationshipType.TESTED_BY]
            if r.content_item == r.target
        ]

    @property
    def handler(self) -> XSOAR_Handler:
        return JSON_Handler() if self.path.suffix.lower() == ".json" else YAML_Handler()

    @property
    def data(self) -> dict:
        with self.path.open() as f:
            return self.handler.load(f)

    def fix_for_marketplace(self, marketplace: Optional[MarketplaceVersions] = None) -> None:
        if marketplace and marketplace != MarketplaceVersions.XSOAR:
            data = self.data
            self.object_id = data.get('commonfields', {}).get('id_x2') or self.object_id
            self.name = data.get('name_x2') or self.name

    def prepare_for_upload(self, marketplace: MarketplaceVersions = MarketplaceVersions.XSOAR, **kwargs) -> dict:
        data = self.data
        MarketplaceSuffixPreparer.prepare(data, marketplace)
        if marketplace != MarketplaceVersions.XSOAR:
<<<<<<< HEAD
            # TODO: should be in the Parser once we create a database for each marketplace
            common_fields = data.get("commonfields", {})
            if isinstance(common_fields, dict):
                self.object_id = common_fields.get("id") or self.object_id
            self.name = data.get("name") or self.name
=======
            alternate_item_fields(data)
>>>>>>> cb55a7e0
        return data

    def summary(self) -> dict:
        """Summary of a content item (the most important metadata fields)

        Args:

        Returns:
            dict: Dictionary representation of the summary content item.
        """
        return self.dict(include=self.metadata_fields(), by_alias=True)

    @abstractmethod
    def metadata_fields(self) -> Set[str]:
        raise NotImplementedError("Should be implemented in subclasses")

    @property
    def normalize_name(self) -> str:
        """
        This will add the server prefix of the content item to its name
        In addition it will remove the existing server_names of the name.

        Args:
            name (str): content item name.
        Returns:
            str: The normalized name.
        """
        name = self.path.name
        for prefix in ContentType.server_names():
            name = name.replace(f"{prefix}-", "")
        normalized = f"{self.content_type.server_name}-{name}"
        logger.info(f"Normalized file name from {name} to {normalized}")
        return normalized

    def dump(self, dir: DirectoryPath, _: MarketplaceVersions) -> None:
        dir.mkdir(exist_ok=True, parents=True)
        data = self.prepare_for_upload()
        with (dir / self.normalize_name).open("w") as f:
            self.handler.dump(data, f)

    def to_id_set_entity(self) -> dict:
        """
        Transform the model to content item id_set.
        This is temporarily until the content graph is fully merged.

        Returns:
            dict: id_set entiity
        """
        id_set_entity = self.dict()
        id_set_entity["file_path"] = str(self.path)
        id_set_entity["pack"] = self.in_pack.object_id  # type: ignore[union-attr]
        return id_set_entity<|MERGE_RESOLUTION|>--- conflicted
+++ resolved
@@ -105,17 +105,7 @@
 
     def prepare_for_upload(self, marketplace: MarketplaceVersions = MarketplaceVersions.XSOAR, **kwargs) -> dict:
         data = self.data
-        MarketplaceSuffixPreparer.prepare(data, marketplace)
-        if marketplace != MarketplaceVersions.XSOAR:
-<<<<<<< HEAD
-            # TODO: should be in the Parser once we create a database for each marketplace
-            common_fields = data.get("commonfields", {})
-            if isinstance(common_fields, dict):
-                self.object_id = common_fields.get("id") or self.object_id
-            self.name = data.get("name") or self.name
-=======
-            alternate_item_fields(data)
->>>>>>> cb55a7e0
+        data = MarketplaceSuffixPreparer.prepare(data, marketplace)
         return data
 
     def summary(self) -> dict:
