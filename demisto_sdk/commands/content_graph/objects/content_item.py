--- conflicted
+++ resolved
@@ -83,11 +83,7 @@
         )
 
     @property
-<<<<<<< HEAD
     def ignored_errors(self) -> List[str]:
-=======
-    def ignored_errors(self) ->List[str]:
->>>>>>> 80ab798b
         return self.get_ignored_errors(self.path.name)
 
     def ignored_errors_related_files(self, file_path: Union[str, Path]) -> List[str]:
