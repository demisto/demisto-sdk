--- conflicted
+++ resolved
@@ -43,11 +43,7 @@
     def validate_path(cls, v: Path) -> Path:
         if v.is_absolute():
             return v
-<<<<<<< HEAD
-        return Path(CONTENT_PATH) / v
-=======
         return CONTENT_PATH / v
->>>>>>> 55451675
 
     @property
     def in_pack(self) -> Optional["Pack"]:
