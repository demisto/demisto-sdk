from abc import abstractmethod
from pathlib import Path
from typing import TYPE_CHECKING, List, Optional, Set

from demisto_sdk.commands.common.handlers import (
    JSON_Handler,
    XSOAR_Handler,
    YAML_Handler,
)

if TYPE_CHECKING:
    from demisto_sdk.commands.content_graph.objects.pack import Pack
    from demisto_sdk.commands.content_graph.objects.relationship import RelationshipData
    from demisto_sdk.commands.content_graph.objects.test_playbook import TestPlaybook

import logging

from pydantic import DirectoryPath, validator

from demisto_sdk.commands.common.constants import MarketplaceVersions
from demisto_sdk.commands.common.content_constant_paths import CONTENT_PATH
from demisto_sdk.commands.content_graph.common import ContentType, RelationshipType
from demisto_sdk.commands.content_graph.objects.base_content import BaseContent
from demisto_sdk.commands.prepare_content.preparers.marketplace_suffix_preparer import (
    MarketplaceSuffixPreparer,
)

logger = logging.getLogger("demisto-sdk")


class ContentItem(BaseContent):
    path: Path
    marketplaces: List[MarketplaceVersions]
    name: str
    fromversion: str
    toversion: str
    display_name: str
    deprecated: bool
    description: Optional[str]
    is_test: bool = False

    @validator("path", always=True)
    def validate_path(cls, v: Path) -> Path:
        if v.is_absolute():
            return v
        return CONTENT_PATH / v

    @property
    def in_pack(self) -> Optional["Pack"]:
        """
        This returns the Pack which the content item is in.

        Returns:
            Pack: Pack model.
        """
        in_pack = self.relationships_data[RelationshipType.IN_PACK]
        if not in_pack:
            return None
        return next(iter(in_pack)).content_item_to  # type: ignore[return-value]

    @property
    def uses(self) -> List["RelationshipData"]:
        """
        This returns the content items which this content item uses.
        In addition, we can tell if it's a mandatorily use or not.

        Returns:
            List[RelationshipData]:
                RelationshipData:
                    relationship_type: RelationshipType
                    source: BaseContent
                    target: BaseContent

                    # this is the attribute we're interested in when querying
                    content_item: BaseContent

                    # Whether the relationship between items is direct or not
                    is_direct: bool

                    # Whether using the command mandatorily (or optional)
                    mandatorily: bool = False

        """
        return [
            r
            for r in self.relationships_data[RelationshipType.USES]
            if r.content_item_to.database_id == r.target_id
        ]

    @property
    def tested_by(self) -> List["TestPlaybook"]:
        """
        This returns the test playbooks which the content item is tested by.

        Returns:
            List[TestPlaybook]: List of TestPlaybook models.
        """
        return [
            r.content_item_to  # type: ignore[misc]
            for r in self.relationships_data[RelationshipType.TESTED_BY]
            if r.content_item_to.database_id == r.target_id
        ]

    @property
    def handler(self) -> XSOAR_Handler:
        # we use a high value so the code lines will not break
        return (
            JSON_Handler()
            if self.path.suffix.lower() == ".json"
            else YAML_Handler(width=50_000)
        )

    @property
    def data(self) -> dict:
        with self.path.open() as f:
            return self.handler.load(f)

    def prepare_for_upload(
        self, marketplace: MarketplaceVersions = MarketplaceVersions.XSOAR, **kwargs
    ) -> dict:
        data = self.data
<<<<<<< HEAD
        if self.in_pack:
            data["version"] = self.in_pack.current_version
=======
        logger.debug(f"preparing {self.path}")
>>>>>>> 12b51736
        return MarketplaceSuffixPreparer.prepare(data, marketplace)

    def summary(self, marketplace: Optional[MarketplaceVersions] = None) -> dict:
        """Summary of a content item (the most important metadata fields)

        Args:
            marketplace: The marketplace to get the summary for.
        Returns:
            dict: Dictionary representation of the summary content item.
        """
        summary_res = self.dict(include=self.metadata_fields(), by_alias=True)
        if marketplace and marketplace != MarketplaceVersions.XSOAR:
            data = self.data
            if "id" in summary_res:
                summary_res["id"] = (
                    data.get("commonfields", {}).get("id_x2") or self.object_id
                )
            if "name" in summary_res:
                summary_res["name"] = data.get("name_x2") or self.name
        return summary_res

    @abstractmethod
    def metadata_fields(self) -> Set[str]:
        raise NotImplementedError("Should be implemented in subclasses")

    @property
    def normalize_name(self) -> str:
        """
        This will add the server prefix of the content item to its name
        In addition it will remove the existing server_names of the name.

        Args:
            name (str): content item name.
        Returns:
            str: The normalized name.
        """
        name = self.path.name
        server_names = ContentType.server_names()
        for _ in range(2):
            # we iterate twice to handle cases of doubled prefixes like `classifier-mapper-`
            for prefix in server_names:
                try:
                    name = name.removeprefix(f"{prefix}-")  # type: ignore[attr-defined]
                except AttributeError:
                    # not supported in python 3.8
                    name = (
                        name[: len(prefix) + 1]
                        if name.startswith(f"{prefix}-")
                        else name
                    )
        normalized = f"{self.content_type.server_name}-{name}"
        logger.debug(f"Normalized file name from {name} to {normalized}")
        return normalized

    def dump(self, dir: DirectoryPath, marketplace: MarketplaceVersions) -> None:
        dir.mkdir(exist_ok=True, parents=True)
        data = self.prepare_for_upload(marketplace=marketplace)
        try:
            with (dir / self.normalize_name).open("w") as f:
                self.handler.dump(data, f)
        except FileNotFoundError as e:
            logger.warning(f"Failed to dump {self.path} to {dir}: {e}")

    def to_id_set_entity(self) -> dict:
        """
        Transform the model to content item id_set.
        This is temporarily until the content graph is fully merged.

        Returns:
            dict: id_set entiity
        """
        id_set_entity = self.dict()
        id_set_entity["file_path"] = str(self.path)
        id_set_entity["pack"] = self.in_pack.object_id  # type: ignore[union-attr]
        return id_set_entity<|MERGE_RESOLUTION|>--- conflicted
+++ resolved
@@ -119,12 +119,7 @@
         self, marketplace: MarketplaceVersions = MarketplaceVersions.XSOAR, **kwargs
     ) -> dict:
         data = self.data
-<<<<<<< HEAD
-        if self.in_pack:
-            data["version"] = self.in_pack.current_version
-=======
         logger.debug(f"preparing {self.path}")
->>>>>>> 12b51736
         return MarketplaceSuffixPreparer.prepare(data, marketplace)
 
     def summary(self, marketplace: Optional[MarketplaceVersions] = None) -> dict:
