--- conflicted
+++ resolved
@@ -1,9 +1,5 @@
-<<<<<<< HEAD
 import shutil
-from typing import List
-=======
 from typing import List, Optional
->>>>>>> 6180d06b
 from pathlib import Path
 
 from demisto_sdk.commands.common.constants import MarketplaceVersions
@@ -17,7 +13,8 @@
     name: str
     fromversion: str
     toversion: str
-<<<<<<< HEAD
+    deprecated: bool
+    description: Optional[str]
     
     
     def normalize_file_name(self, path: Path) -> str:
@@ -27,8 +24,4 @@
         
     def dump(self, path: Path):
         path.mkdir(exist_ok=True, parents=True)
-        shutil.copy(self.path, normalize_file_name(path))
-=======
-    deprecated: bool
-    description: Optional[str]
->>>>>>> 6180d06b
+        shutil.copy(self.path, normalize_file_name(path))