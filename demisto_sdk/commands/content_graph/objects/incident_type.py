--- conflicted
+++ resolved
@@ -21,7 +21,6 @@
     closure_script: Optional[str] = Field("", alias="closureScript")
 
     def metadata_fields(self) -> Set[str]:
-<<<<<<< HEAD
         return {
             "object_id",
             "name",
@@ -33,8 +32,6 @@
             "fromversion",
             "toversion",
         }
-=======
-        return {"name", "playbook", "closure_script", "hours", "days", "week"}
 
     def _upload(
         self,
@@ -46,5 +43,4 @@
             with open(file_path, "w") as f:
                 # Wrapping the dictionary with a list, as that's what the server expects
                 json.dump([self.prepare_for_upload(marketplace=marketplace)], f)
-            client.import_incident_types_handler(str(file_path))
->>>>>>> 32289462
+            client.import_incident_types_handler(str(file_path))