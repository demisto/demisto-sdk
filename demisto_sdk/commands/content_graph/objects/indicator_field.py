from typing import Callable, Set

import demisto_client
from pydantic import Field
from demisto_sdk.commands.common.constants import MarketplaceVersions

from demisto_sdk.commands.content_graph.common import ContentType
from demisto_sdk.commands.content_graph.objects.content_item import ContentItem


class IndicatorField(ContentItem, content_type=ContentType.INDICATOR_FIELD):  # type: ignore[call-arg]
    cli_name: str = Field(alias="cliName")
    type: str
    associated_to_all: bool = Field(alias="associatedToAll")

    def summary(self, marketplace: MarketplaceVersions | None = None) -> dict:
        summary = super().summary(marketplace)
        summary["id"] = f"indicator_{self.object_id}"
        return summary

    def metadata_fields(self) -> Set[str]:
<<<<<<< HEAD
        return {"object_id", "name", "type", "description", "fromversion", "toversion"}
=======
        return {"name", "type", "description"}

    @classmethod
    def _client_upload_method(cls, client: demisto_client) -> Callable:
        return client.import_incident_fields
>>>>>>> 32289462
<|MERGE_RESOLUTION|>--- conflicted
+++ resolved
@@ -2,8 +2,8 @@
 
 import demisto_client
 from pydantic import Field
+
 from demisto_sdk.commands.common.constants import MarketplaceVersions
-
 from demisto_sdk.commands.content_graph.common import ContentType
 from demisto_sdk.commands.content_graph.objects.content_item import ContentItem
 
@@ -19,12 +19,8 @@
         return summary
 
     def metadata_fields(self) -> Set[str]:
-<<<<<<< HEAD
         return {"object_id", "name", "type", "description", "fromversion", "toversion"}
-=======
-        return {"name", "type", "description"}
 
     @classmethod
     def _client_upload_method(cls, client: demisto_client) -> Callable:
-        return client.import_incident_fields
->>>>>>> 32289462
+        return client.import_incident_fields