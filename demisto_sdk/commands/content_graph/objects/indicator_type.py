--- conflicted
+++ resolved
@@ -16,7 +16,6 @@
     )
 
     def metadata_fields(self) -> Set[str]:
-<<<<<<< HEAD
         return {
             "object_id",
             "details",
@@ -25,10 +24,7 @@
             "fromversion",
             "toversion",
         }
-=======
-        return {"details", "reputation_script_name", "enhancement_script_names"}
 
     @classmethod
     def _client_upload_method(cls, client: demisto_client) -> Callable:
-        return client.import_reputation_handler  # TODO check file name
->>>>>>> 32289462
+        return client.import_reputation_handler  # TODO check file name