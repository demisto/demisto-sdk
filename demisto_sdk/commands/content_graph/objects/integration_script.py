from pathlib import Path
from typing import List, Optional

from pydantic import Field

from demisto_sdk.commands.common.constants import (
    NATIVE_IMAGE_FILE_NAME,
    MarketplaceVersions,
)
from demisto_sdk.commands.common.handlers import YAML_Handler
from demisto_sdk.commands.common.logger import logger
from demisto_sdk.commands.common.native_image import (
    ScriptIntegrationSupportedNativeImages,
    file_to_native_image_config,
)
from demisto_sdk.commands.content_graph.objects.content_item import ContentItem
from demisto_sdk.commands.prepare_content.integration_script_unifier import (
    IntegrationScriptUnifier,
)

yaml = YAML_Handler()


class IntegrationScript(ContentItem):
    type: str
    docker_image: Optional[str]
    description: Optional[str]
    is_unified: bool = Field(False, exclude=True)
    code: Optional[str] = Field(None, exclude=True)

    def prepare_for_upload(
        self,
        current_marketplace: MarketplaceVersions = MarketplaceVersions.XSOAR,
        **kwargs,
    ) -> dict:
<<<<<<< HEAD
        if not kwargs.get("unify_only"):
            data = super().prepare_for_upload(current_marketplace)
        else:
            data = self.data

        data = IntegrationScriptUnifier.unify(
            self.path, data, current_marketplace, **kwargs
        )
=======
        data = (
            self.data
            if kwargs.get("unify_only")
            else super().prepare_for_upload(marketplace)
        )
        data = IntegrationScriptUnifier.unify(self.path, data, marketplace, **kwargs)
>>>>>>> 032fb086
        return data

    def get_supported_native_images(
        self, marketplace: MarketplaceVersions, ignore_native_image: bool = False
    ) -> List[str]:
        if marketplace == MarketplaceVersions.XSOAR and not ignore_native_image:
            if not Path(f"Tests/{NATIVE_IMAGE_FILE_NAME}").exists():
                logger.debug(f"The {NATIVE_IMAGE_FILE_NAME} file could not be found.")
                return []
            return ScriptIntegrationSupportedNativeImages(
                _id=self.object_id,
                docker_image=self.docker_image,
                native_image_config=file_to_native_image_config(),
            ).get_supported_native_image_versions(get_raw_version=True)
        return []<|MERGE_RESOLUTION|>--- conflicted
+++ resolved
@@ -33,23 +33,14 @@
         current_marketplace: MarketplaceVersions = MarketplaceVersions.XSOAR,
         **kwargs,
     ) -> dict:
-<<<<<<< HEAD
-        if not kwargs.get("unify_only"):
-            data = super().prepare_for_upload(current_marketplace)
-        else:
-            data = self.data
-
+        data = (
+            self.data
+            if kwargs.get("unify_only")
+            else super().prepare_for_upload(current_marketplace)
+        )
         data = IntegrationScriptUnifier.unify(
             self.path, data, current_marketplace, **kwargs
         )
-=======
-        data = (
-            self.data
-            if kwargs.get("unify_only")
-            else super().prepare_for_upload(marketplace)
-        )
-        data = IntegrationScriptUnifier.unify(self.path, data, marketplace, **kwargs)
->>>>>>> 032fb086
         return data
 
     def get_supported_native_images(
