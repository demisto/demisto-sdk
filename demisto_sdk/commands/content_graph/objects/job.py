--- conflicted
+++ resolved
@@ -17,10 +17,7 @@
     description: str = Field(alias="details")
 
     def metadata_fields(self) -> Set[str]:
-<<<<<<< HEAD
         return {"object_id", "name", "description", "fromversion", "toversion"}
-=======
-        return {"name", "description"}
 
     def _upload(
         self,
@@ -36,5 +33,4 @@
                 path="jobs/import",
                 files={"file": str(self.path)},
                 content_type="multipart/form-data",
-            )
->>>>>>> 32289462
+            )