--- conflicted
+++ resolved
@@ -1,9 +1,5 @@
 import logging
-<<<<<<< HEAD
 from typing import Callable, List, Optional, Set, Union
-=======
-from typing import Callable, List, Optional, Set
->>>>>>> 12bb56af
 
 import demisto_client
 from pydantic import Field
@@ -35,7 +31,7 @@
     def prepare_for_upload(
         self,
         current_marketplace: MarketplaceVersions = MarketplaceVersions.XSOAR,
-        **kwargs
+        **kwargs,
     ) -> dict:
         # marketplace is the marketplace for which the content is prepared.
         data = super().prepare_for_upload(current_marketplace, **kwargs)
@@ -57,8 +53,8 @@
 
     @classmethod
     def _client_upload_method(cls, client: demisto_client) -> Callable:
-<<<<<<< HEAD
         return client.import_layout
+
 
 def replace_layout_incident_alert(data: dict) -> dict:
     """
@@ -97,7 +93,4 @@
         """
         raise ValueError(f"unexpected type for a fixed-dictionary output {type(data)}")
 
-    return result
-=======
-        return client.import_layout
->>>>>>> 12bb56af
+    return result