<<<<<<< HEAD
from typing import Any, List, Optional, Set, TypeVar, Union
=======
import re
from logging import getLogger
from typing import List, Optional, Set
>>>>>>> 6d3dbb8b

from pydantic import Field

from demisto_sdk.commands.common.constants import MarketplaceVersions
from demisto_sdk.commands.content_graph.common import ContentType
from demisto_sdk.commands.content_graph.objects.content_item import ContentItem

logger = getLogger("demisto-sdk")
incident_regex = re.compile("\bincident[\bs\\s]", flags=re.IGNORECASE)


class Layout(ContentItem, content_type=ContentType.LAYOUT):  # type: ignore[call-arg]
    kind: Optional[str]
    tabs: Optional[List[str]]
    definition_id: Optional[str] = Field(alias="definitionId")
    group: str
    edit: bool
    indicators_details: bool
    indicators_quick_view: bool
    quick_view: bool
    close: bool
    details: bool
    details_v2: bool
    mobile: bool

    def metadata_fields(self) -> Set[str]:
        return {"name", "description"}

    def prepare_for_upload(
        self, marketplace: MarketplaceVersions = MarketplaceVersions.XSOAR, **kwargs
    ) -> dict:
        data = super().prepare_for_upload(marketplace, **kwargs)
        data = self._fix_from_and_to_server_version(data)

        if MarketplaceVersions.MarketplaceV2 in self.marketplaces:
            data = fix_widget_incident_to_alert(data)

        return data

    def _fix_from_and_to_server_version(self, data: dict) -> dict:
        # On Layouts, we manually add the `fromServerVersion`, `toServerVersion` fields, see CIAC-5195.
        data["fromServerVersion"] = self.fromversion
        data["toServerVersion"] = self.toversion
<<<<<<< HEAD
        return data


def fix_widget_incident_to_alert(data: dict) -> dict:
    if not isinstance(data, dict):
        raise TypeError(f"expected dictionary, got {type(data)}")

    def _fix_recursively(datum: Union[list, dict]) -> Union[list, dict]:
        if isinstance(datum, list):
            return [_fix_recursively(item) for item in datum]

        elif isinstance(datum, dict):
            if (
                datum.get("id") == "relatedIncidents"
                and datum.get("name") == "Related Incidents"
            ):  # the kind of dictionary we want to fix
                datum["name"] = "Related Alerts"
                return datum
            else:  # not the kind we want to fix, use recursion instead.
                return {key: _fix_recursively(value) for key, value in datum.items()}

        else:
            return datum  # nothing to change

    result = _fix_recursively(data)
    
    if not isinstance(result, dict):
        """
        the inner function returns a value of the same type as its input,
        so a dict input should never return a non-dict. this part is just for safety (mypy).
        """
        raise ValueError(f"unexpected type for a fixed-dictionary output {type(data)}")

    return result
=======

        if marketplace == MarketplaceVersions.MarketplaceV2:
            # replaces the word `Incident` with `Alert`, in all places where and _x2 field was not manually specified
            data = replace_incidents_alerts(data)

        return data


def replace_incidents_alerts(data: dict) -> dict:
    """
    XSOAR Incidents are XSIAM Alerts. This replaces them recursively, matching the original case (lower, UPPER, Title)
    """

    def _replace_string(string: str) -> str:
        if not incident_regex.match(string):
            # the word `incident` doesn't appear at all, in any casese
            return string

        for incident_case, alert_case in {
            "incident": "alert",
            "Incident": "Alert",
            "INCIDENT": "ALERT",
        }.items():
            if incident_case in string:
                string = string.replace(incident_case, alert_case)
        return string

    for key, value in data.items():
        if isinstance(value, dict):
            data[key] = replace_incidents_alerts(value)
        elif isinstance(value, list):
            data[key] = list(map(replace_incidents_alerts, value))
        elif isinstance(value, str):
            data[key] = _replace_string(value)

    return data
>>>>>>> 6d3dbb8b
<|MERGE_RESOLUTION|>--- conflicted
+++ resolved
@@ -1,10 +1,6 @@
-<<<<<<< HEAD
-from typing import Any, List, Optional, Set, TypeVar, Union
-=======
 import re
 from logging import getLogger
-from typing import List, Optional, Set
->>>>>>> 6d3dbb8b
+from typing import List, Optional, Set, Union
 
 from pydantic import Field
 
@@ -13,7 +9,6 @@
 from demisto_sdk.commands.content_graph.objects.content_item import ContentItem
 
 logger = getLogger("demisto-sdk")
-incident_regex = re.compile("\bincident[\bs\\s]", flags=re.IGNORECASE)
 
 
 class Layout(ContentItem, content_type=ContentType.LAYOUT):  # type: ignore[call-arg]
@@ -48,7 +43,6 @@
         # On Layouts, we manually add the `fromServerVersion`, `toServerVersion` fields, see CIAC-5195.
         data["fromServerVersion"] = self.fromversion
         data["toServerVersion"] = self.toversion
-<<<<<<< HEAD
         return data
 
 
@@ -74,7 +68,7 @@
             return datum  # nothing to change
 
     result = _fix_recursively(data)
-    
+
     if not isinstance(result, dict):
         """
         the inner function returns a value of the same type as its input,
@@ -82,42 +76,4 @@
         """
         raise ValueError(f"unexpected type for a fixed-dictionary output {type(data)}")
 
-    return result
-=======
-
-        if marketplace == MarketplaceVersions.MarketplaceV2:
-            # replaces the word `Incident` with `Alert`, in all places where and _x2 field was not manually specified
-            data = replace_incidents_alerts(data)
-
-        return data
-
-
-def replace_incidents_alerts(data: dict) -> dict:
-    """
-    XSOAR Incidents are XSIAM Alerts. This replaces them recursively, matching the original case (lower, UPPER, Title)
-    """
-
-    def _replace_string(string: str) -> str:
-        if not incident_regex.match(string):
-            # the word `incident` doesn't appear at all, in any casese
-            return string
-
-        for incident_case, alert_case in {
-            "incident": "alert",
-            "Incident": "Alert",
-            "INCIDENT": "ALERT",
-        }.items():
-            if incident_case in string:
-                string = string.replace(incident_case, alert_case)
-        return string
-
-    for key, value in data.items():
-        if isinstance(value, dict):
-            data[key] = replace_incidents_alerts(value)
-        elif isinstance(value, list):
-            data[key] = list(map(replace_incidents_alerts, value))
-        elif isinstance(value, str):
-            data[key] = _replace_string(value)
-
-    return data
->>>>>>> 6d3dbb8b
+    return result