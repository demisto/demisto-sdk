<<<<<<< HEAD
import logging
from typing import Callable, List, Optional, Set
=======
from typing import List, Optional, Set, Union
>>>>>>> 6bc1e981

import demisto_client
from pydantic import Field

from demisto_sdk.commands.common.constants import MarketplaceVersions
from demisto_sdk.commands.content_graph.common import ContentType
from demisto_sdk.commands.content_graph.objects.content_item import ContentItem

logger = logging.getLogger("demisto-sdk")


class Layout(ContentItem, content_type=ContentType.LAYOUT):  # type: ignore[call-arg]
    kind: Optional[str]
    tabs: Optional[List[str]]
    definition_id: Optional[str] = Field(alias="definitionId")
    group: str
    edit: bool
    indicators_details: bool
    indicators_quick_view: bool
    quick_view: bool
    close: bool
    details: bool
    details_v2: bool
    mobile: bool

    def metadata_fields(self) -> Set[str]:
        return {"name", "description"}

    def prepare_for_upload(
        self,
        current_marketplace: MarketplaceVersions = MarketplaceVersions.XSOAR,
        **kwargs
    ) -> dict:
<<<<<<< HEAD
        data = super().prepare_for_upload(current_marketplace, **kwargs)
=======
        # marketplace is the marketplace for which the content is prepared.
        data = super().prepare_for_upload(marketplace, **kwargs)
        data = self._fix_from_and_to_server_version(data)

        if (
            marketplace == MarketplaceVersions.MarketplaceV2
            and self.group == "indicator"
        ):
            data = replace_layout_incident_alert(data)

        return data

    def _fix_from_and_to_server_version(self, data: dict) -> dict:
        # On Layouts, we manually add the `fromServerVersion`, `toServerVersion` fields, see CIAC-5195.
>>>>>>> 6bc1e981
        data["fromServerVersion"] = self.fromversion
        data["toServerVersion"] = self.toversion
        return data

<<<<<<< HEAD
    @classmethod
    def _client_upload_method(cls, client: demisto_client) -> Callable:
        return client.import_layout
=======

def replace_layout_incident_alert(data: dict) -> dict:
    """
    Changes {"name": "Related/Linked/Chiled Incidents", ... }
         to {"name": "Related/Linked/Chiled Alerts", ... }
    """

    if not isinstance(data, dict):
        raise TypeError(f"expected dictionary, got {type(data)}")

    def fix_recursively(datum: Union[list, dict]) -> Union[list, dict]:
        if isinstance(datum, dict):
            if datum.get("name_x2") is not None:
                # already has a xsiam name, then we have nothing to do
                return datum
            if (name := datum.get("name", ""), datum.get("type")) in {
                ("Child Incidents", "childInv"),
                ("Linked Incidents", "linkedIncidents"),
                ("Related Incidents", "relatedIncidents"),
            }:
                datum["name"] = name.replace("Incident", "Alert")
                return datum
            else:  # not the atomic dictionary that we intend to fix, use recursion instead.
                return {key: fix_recursively(value) for key, value in datum.items()}

        elif isinstance(datum, list):
            return [fix_recursively(item) for item in datum]

        else:
            return datum  # nothing to change

    if not isinstance(result := fix_recursively(data), dict):
        """
        the inner function returns a value of the same type as its input,
        so a dict input should never return a non-dict. this part is just for safety (mypy).
        """
        raise ValueError(f"unexpected type for a fixed-dictionary output {type(data)}")

    return result
>>>>>>> 6bc1e981
<|MERGE_RESOLUTION|>--- conflicted
+++ resolved
@@ -1,9 +1,5 @@
-<<<<<<< HEAD
 import logging
-from typing import Callable, List, Optional, Set
-=======
-from typing import List, Optional, Set, Union
->>>>>>> 6bc1e981
+from typing import Callable, List, Optional, Set, Union
 
 import demisto_client
 from pydantic import Field
@@ -37,15 +33,12 @@
         current_marketplace: MarketplaceVersions = MarketplaceVersions.XSOAR,
         **kwargs
     ) -> dict:
-<<<<<<< HEAD
+        # marketplace is the marketplace for which the content is prepared.
         data = super().prepare_for_upload(current_marketplace, **kwargs)
-=======
-        # marketplace is the marketplace for which the content is prepared.
-        data = super().prepare_for_upload(marketplace, **kwargs)
         data = self._fix_from_and_to_server_version(data)
 
         if (
-            marketplace == MarketplaceVersions.MarketplaceV2
+            current_marketplace == MarketplaceVersions.MarketplaceV2
             and self.group == "indicator"
         ):
             data = replace_layout_incident_alert(data)
@@ -54,16 +47,13 @@
 
     def _fix_from_and_to_server_version(self, data: dict) -> dict:
         # On Layouts, we manually add the `fromServerVersion`, `toServerVersion` fields, see CIAC-5195.
->>>>>>> 6bc1e981
         data["fromServerVersion"] = self.fromversion
         data["toServerVersion"] = self.toversion
         return data
 
-<<<<<<< HEAD
     @classmethod
     def _client_upload_method(cls, client: demisto_client) -> Callable:
         return client.import_layout
-=======
 
 def replace_layout_incident_alert(data: dict) -> dict:
     """
@@ -102,5 +92,4 @@
         """
         raise ValueError(f"unexpected type for a fixed-dictionary output {type(data)}")
 
-    return result
->>>>>>> 6bc1e981
+    return result