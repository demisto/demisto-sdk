--- conflicted
+++ resolved
@@ -22,10 +22,7 @@
     mobile: bool
 
     def metadata_fields(self) -> Set[str]:
-<<<<<<< HEAD
         return {"object_id", "name", "description"}
-=======
-        return {"name", "description"}
 
     def prepare_for_upload(
         self, marketplace: MarketplaceVersions = MarketplaceVersions.XSOAR, **kwargs
@@ -33,5 +30,4 @@
         data = super().prepare_for_upload(marketplace, **kwargs)
         data["fromServerVersion"] = self.fromversion
         data["toServerVersion"] = self.toversion
-        return data
->>>>>>> 03c51ed7
+        return data