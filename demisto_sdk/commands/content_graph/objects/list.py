import logging
from pathlib import Path
from tempfile import TemporaryDirectory

import demisto_client

from demisto_sdk.commands.common.constants import MarketplaceVersions
from demisto_sdk.commands.common.handlers import JSON_Handler
from demisto_sdk.commands.content_graph.common import ContentType
from demisto_sdk.commands.content_graph.objects.content_item import ContentItem
from demisto_sdk.commands.prepare_content.list_unifier import ListUnifier

json = JSON_Handler()
logger = logging.getLogger("demisto-sdk")


class List(ContentItem, content_type=ContentType.LIST):  # type: ignore[call-arg]
    type: str
    is_unified: bool

    def _upload(
        self,
        client: demisto_client,
        marketplace: MarketplaceVersions,
    ) -> None:
        with TemporaryDirectory("w") as f:
            dir_path = Path(f)
            self.dump(dir_path, marketplace=marketplace)

            client.generic_request(
                method="POST",
                path="lists/save",
                body=json.loads((dir_path / self.normalize_name).read_text()),
                response_type="object",
            )

<<<<<<< HEAD
    def prepare_for_upload(
        self,
        current_marketplace: MarketplaceVersions = MarketplaceVersions.XSOAR,
        **kwargs
    ) -> dict:
        data = (
            self.data
            if kwargs.get("unify_only")
            else super().prepare_for_upload(current_marketplace)
        )
        if self.is_unified:
            return data
        return ListUnifier.unify(self.path, data, marketplace=current_marketplace)
=======
    @staticmethod
    def match(_dict: dict, path: Path) -> bool:
        if (
            isinstance(_dict, dict)
            and {"data", "allRead", "truncated"}.intersection(_dict.keys())
            and path.suffix == ".json"
        ):
            return True
        return False
>>>>>>> e5b6a3db
<|MERGE_RESOLUTION|>--- conflicted
+++ resolved
@@ -34,7 +34,6 @@
                 response_type="object",
             )
 
-<<<<<<< HEAD
     def prepare_for_upload(
         self,
         current_marketplace: MarketplaceVersions = MarketplaceVersions.XSOAR,
@@ -48,7 +47,7 @@
         if self.is_unified:
             return data
         return ListUnifier.unify(self.path, data, marketplace=current_marketplace)
-=======
+
     @staticmethod
     def match(_dict: dict, path: Path) -> bool:
         if (
@@ -57,5 +56,4 @@
             and path.suffix == ".json"
         ):
             return True
-        return False
->>>>>>> e5b6a3db
+        return False