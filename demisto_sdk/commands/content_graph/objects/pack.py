--- conflicted
+++ resolved
@@ -107,10 +107,5 @@
     content_items: PackContentItems = Field(alias='contentItems', exclude=True)
     relationships: Relationships = Field(Relationships(), exclude=True)
 
-<<<<<<< HEAD
-    def dump():
-        return self.dict(include={})
-=======
     def to_nodes(self) -> Nodes:
-        return Nodes(self.to_dict(), *[content_item.to_dict() for content_item in self.content_items])
->>>>>>> aba6bf04
+        return Nodes(self.to_dict(), *[content_item.to_dict() for content_item in self.content_items])