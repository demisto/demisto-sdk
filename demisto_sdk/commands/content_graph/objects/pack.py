--- conflicted
+++ resolved
@@ -320,7 +320,6 @@
 
     def dump_metadata(self, path: Path, marketplace: MarketplaceVersions) -> None:
         self.server_min_version = self.server_min_version or MARKETPLACE_MIN_VERSION
-<<<<<<< HEAD
         self.enhance_pack_properties(marketplace)
 
         excluded_fields_from_metadata = {
@@ -342,64 +341,9 @@
 
         metadata = self.dict(exclude=excluded_fields_from_metadata, by_alias=True)
         metadata.update(self.enhance_metadata(marketplace))
-=======
-        metadata = self.dict(
-            exclude={"path", "node_id", "content_type", "excluded_dependencies"},
-            by_alias=True,
-        )
-        metadata["contentItems"] = {}
-        metadata["id"] = self.object_id
-        for content_item in self.content_items:
-
-            if content_item.content_type == ContentType.TEST_PLAYBOOK:
-                logger.debug(
-                    f"Skip loading the {content_item.name} test playbook into metadata.json"
-                )
-                continue
-            if content_item.is_incident_to_alert(marketplace):
-                metadata["contentItems"].setdefault(
-                    content_item.content_type.metadata_name, []
-                ).append(content_item.summary(marketplace, incident_to_alert=True))
-
-            metadata["contentItems"].setdefault(
-                content_item.content_type.metadata_name, []
-            ).append(content_item.summary(marketplace))
->>>>>>> 583aa632
-
-        metadata["contentDisplays"] = self.get_content_display(metadata["contentItems"])
 
         with open(path, "w") as f:
             json.dump(metadata, f, indent=4, sort_keys=True)
-<<<<<<< HEAD
-=======
-
-    def get_content_display(self, content_items):
-
-        content_displays: dict = {}
-        for content_item in self.content_items:
-            try:
-                content_displays[
-                    content_item.content_type.metadata_name
-                ] = (
-                    content_item.content_type.metadata_display_name
-                )  # type: ignore[index]
-            except TypeError as e:
-                raise Exception(
-                    f"Could not set metadata_name of type {content_item.content_type.metadata_name} - "
-                    f"{content_item.content_type.metadata_display_name} in {content_displays}\n{e}"
-                )
-        content_displays = {
-            content_type: content_type_display
-            if (
-                content_items.get(content_type)
-                and len(content_items.get(content_type)) == 1
-            )
-            else f"{content_type_display}s"
-            for content_type, content_type_display in content_displays.items()
-        }
-
-        return content_displays
->>>>>>> 583aa632
 
     def dump_readme(self, path: Path, marketplace: MarketplaceVersions) -> None:
         shutil.copyfile(self.path / "README.md", path)
