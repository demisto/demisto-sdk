import logging
import shutil
from collections import defaultdict
from datetime import datetime
from pathlib import Path
from typing import TYPE_CHECKING, Any, Dict, Generator, List, Optional, Tuple

from packaging.version import parse
from pydantic import BaseModel, Field, validator

from demisto_sdk.commands.common.constants import (
    BASE_PACK,
    CONTRIBUTORS_README_TEMPLATE,
    MARKETPLACE_MIN_VERSION,
    MarketplaceVersions,
)
from demisto_sdk.commands.common.content_constant_paths import CONTENT_PATH
from demisto_sdk.commands.common.git_util import GitUtil
from demisto_sdk.commands.common.handlers import JSON_Handler
from demisto_sdk.commands.common.tools import MarketplaceTagParser
from demisto_sdk.commands.content_graph.common import (
    PACK_METADATA_FILENAME,
    ContentType,
    Nodes,
    PackTags,
    Relationships,
    RelationshipType,
)
from demisto_sdk.commands.content_graph.objects.base_content import BaseContent
from demisto_sdk.commands.content_graph.objects.classifier import Classifier
from demisto_sdk.commands.content_graph.objects.content_item import ContentItem
from demisto_sdk.commands.content_graph.objects.correlation_rule import CorrelationRule
from demisto_sdk.commands.content_graph.objects.dashboard import Dashboard
from demisto_sdk.commands.content_graph.objects.generic_definition import (
    GenericDefinition,
)
from demisto_sdk.commands.content_graph.objects.generic_field import GenericField
from demisto_sdk.commands.content_graph.objects.generic_module import GenericModule
from demisto_sdk.commands.content_graph.objects.generic_type import GenericType
from demisto_sdk.commands.content_graph.objects.incident_field import IncidentField
from demisto_sdk.commands.content_graph.objects.incident_type import IncidentType
from demisto_sdk.commands.content_graph.objects.indicator_field import IndicatorField
from demisto_sdk.commands.content_graph.objects.indicator_type import IndicatorType
from demisto_sdk.commands.content_graph.objects.integration import Integration
from demisto_sdk.commands.content_graph.objects.job import Job
from demisto_sdk.commands.content_graph.objects.layout import Layout
from demisto_sdk.commands.content_graph.objects.layout_rule import LayoutRule
from demisto_sdk.commands.content_graph.objects.list import List as ListObject
from demisto_sdk.commands.content_graph.objects.mapper import Mapper
from demisto_sdk.commands.content_graph.objects.modeling_rule import ModelingRule
from demisto_sdk.commands.content_graph.objects.parsing_rule import ParsingRule
from demisto_sdk.commands.content_graph.objects.playbook import Playbook
from demisto_sdk.commands.content_graph.objects.report import Report
from demisto_sdk.commands.content_graph.objects.script import Script
from demisto_sdk.commands.content_graph.objects.test_playbook import TestPlaybook
from demisto_sdk.commands.content_graph.objects.trigger import Trigger
from demisto_sdk.commands.content_graph.objects.widget import Widget
from demisto_sdk.commands.content_graph.objects.wizard import Wizard
from demisto_sdk.commands.content_graph.objects.xdrc_template import XDRCTemplate
from demisto_sdk.commands.content_graph.objects.xsiam_dashboard import XSIAMDashboard
from demisto_sdk.commands.content_graph.objects.xsiam_report import XSIAMReport

if TYPE_CHECKING:
    from demisto_sdk.commands.content_graph.objects.relationship import RelationshipData

logger = logging.getLogger("demisto-sdk")
json = JSON_Handler()


class PackContentItems(BaseModel):
    # The alias is for marshalling purposes
    classifier: List[Classifier] = Field([], alias=ContentType.CLASSIFIER.value)
    correlation_rule: List[CorrelationRule] = Field(
        [], alias=ContentType.CORRELATION_RULE.value
    )
    dashboard: List[Dashboard] = Field([], alias=ContentType.DASHBOARD.value)
    generic_definition: List[GenericDefinition] = Field(
        [], alias=ContentType.GENERIC_DEFINITION.value
    )
    generic_field: List[GenericField] = Field([], alias=ContentType.GENERIC_FIELD.value)
    generic_module: List[GenericModule] = Field(
        [], alias=ContentType.GENERIC_MODULE.value
    )
    generic_type: List[GenericType] = Field([], alias=ContentType.GENERIC_TYPE.value)
    incident_field: List[IncidentField] = Field(
        [], alias=ContentType.INCIDENT_FIELD.value
    )
    incident_type: List[IncidentType] = Field([], alias=ContentType.INCIDENT_TYPE.value)
    indicator_field: List[IndicatorField] = Field(
        [], alias=ContentType.INDICATOR_FIELD.value
    )
    indicator_type: List[IndicatorType] = Field(
        [], alias=ContentType.INDICATOR_TYPE.value
    )
    integration: List[Integration] = Field([], alias=ContentType.INTEGRATION.value)
    job: List[Job] = Field([], alias=ContentType.JOB.value)
    layout: List[Layout] = Field([], alias=ContentType.LAYOUT.value)
    list: List[ListObject] = Field([], alias=ContentType.LIST.value)
    mapper: List[Mapper] = Field([], alias=ContentType.MAPPER.value)
    modeling_rule: List[ModelingRule] = Field([], alias=ContentType.MODELING_RULE.value)
    parsing_rule: List[ParsingRule] = Field([], alias=ContentType.PARSING_RULE.value)
    playbook: List[Playbook] = Field([], alias=ContentType.PLAYBOOK.value)
    report: List[Report] = Field([], alias=ContentType.REPORT.value)
    script: List[Script] = Field([], alias=ContentType.SCRIPT.value)
    test_playbook: List[TestPlaybook] = Field([], alias=ContentType.TEST_PLAYBOOK.value)
    trigger: List[Trigger] = Field([], alias=ContentType.TRIGGER.value)
    widget: List[Widget] = Field([], alias=ContentType.WIDGET.value)
    wizard: List[Wizard] = Field([], alias=ContentType.WIZARD.value)
    xsiam_dashboard: List[XSIAMDashboard] = Field(
        [], alias=ContentType.XSIAM_DASHBOARD.value
    )
    xsiam_report: List[XSIAMReport] = Field([], alias=ContentType.XSIAM_REPORT.value)
    xdrc_template: List[XDRCTemplate] = Field([], alias=ContentType.XDRC_TEMPLATE.value)
    layout_rule: List[LayoutRule] = Field([], alias=ContentType.LAYOUT_RULE.value)

    def __iter__(self) -> Generator[ContentItem, Any, Any]:  # type: ignore
        """Defines the iteration of the object. Each iteration yields a single content item."""
        for content_items in vars(self).values():
            yield from content_items

    def __bool__(self) -> bool:
        """Used for easier determination of content items existence in a pack."""
        return bool(list(self))

    class Config:
        arbitrary_types_allowed = True
        orm_mode = True
        allow_population_by_field_name = True


class PackMetadata(BaseModel):
    name: str
    id: Optional[str]
    description: Optional[str]
    created: Optional[str]
    updated: Optional[str]
    legacy: Optional[bool]
    support: Optional[str]
    url: Optional[str]
    email: Optional[str]
    eulaLink: Optional[str]
    author: Optional[str]
    authorImage: Optional[str]
    certification: Optional[str]
    price: Optional[int]
    hidden: Optional[bool]
    server_min_version: Optional[str] = Field(alias="serverMinVersion")
    current_version: Optional[str] = Field(alias="currentVersion")
    version_info: Optional[str] = Field("", alias="versionInfo")
    commit: Optional[str]
    downloads: Optional[int]
    tags: Optional[List[str]] = Field([])
    categories: Optional[List[str]]
    use_cases: Optional[List[str]] = Field(alias="useCases")
    keywords: Optional[List[str]]
    search_rank: Optional[int] = Field(alias="searchRank")
    excluded_dependencies: Optional[List[str]] = Field(alias="excludedDependencies")
    videos: Optional[List[str]]

    # For private packs
    premium: Optional[bool]
    vendor_id: Optional[str] = Field(None, alias="vendorId")
    partner_id: Optional[str] = Field(None, alias="partnerId")
    partner_name: Optional[str] = Field(None, alias="partnerName")
    preview_only: Optional[bool] = Field(None, alias="previewOnly")
    disable_monthly: Optional[bool] = Field(None, alias="disableMonthly")


class Pack(BaseContent, PackMetadata, content_type=ContentType.PACK):
    path: Path
    contributors: Optional[List[str]] = None
    relationships: Relationships = Field(Relationships(), exclude=True)

    content_items: PackContentItems = Field(
        PackContentItems(), alias="contentItems", exclude=True
    )

    @validator("path", always=True)
    def validate_path(cls, v: Path) -> Path:
        if v.is_absolute():
            return v
        return CONTENT_PATH / v

    @property
    def is_private(self) -> Optional[bool]:
        return self.premium or False

    @property
    def depends_on(self) -> List["RelationshipData"]:
        """
        This returns the packs which this content item depends on.
        In addition, we can tell if it's a mandatorily dependency or not.

        Returns:
            List[RelationshipData]:
                RelationshipData:
                    relationship_type: RelationshipType
                    source: BaseContent
                    target: BaseContent

                    # this is the attribute we're interested in when querying
                    content_item: BaseContent

                    # Whether the relationship between items is direct or not
                    is_direct: bool

                    # Whether using the command mandatorily (or optional)
                    mandatorily: bool = False

        """
        return [
            r
            for r in self.relationships_data[RelationshipType.DEPENDS_ON]
            if r.content_item_to.database_id == r.target_id
        ]

    def set_content_items(self):
        content_items: List[ContentItem] = [
            r.content_item_to  # type: ignore[misc]
            for r in self.relationships_data[RelationshipType.IN_PACK]
            if r.content_item_to.database_id == r.source_id
        ]
        content_item_dct = defaultdict(list)
        for c in content_items:
            content_item_dct[c.content_type.value].append(c)

        # If there is no server_min_version, set it to the minimum of its content items fromversion
        min_content_items_version = MARKETPLACE_MIN_VERSION
        if content_items:
            min_content_items_version = str(
                min(parse(content_item.fromversion) for content_item in content_items)
            )
        self.server_min_version = self.server_min_version or min_content_items_version
        self.content_items = PackContentItems(**content_item_dct)

    def dump_metadata(self, path: Path, marketplace: MarketplaceVersions) -> None:
<<<<<<< HEAD
        self.enhance_pack_properties(marketplace)

        excluded_fields_from_metadata = {
            "path",
            "node_id",
            "content_type",
            "url",
            "email",
        }
        if not self.is_private:
            excluded_fields_from_metadata |= {
                "premium",
                "vendor_id",
                "partner_id",
                "partner_name",
                "preview_only",
                "disable_monthly",
            }

        metadata = self.dict(exclude=excluded_fields_from_metadata, by_alias=True)
        metadata.update(self.enhance_metadata(marketplace))

=======
        self.server_min_version = self.server_min_version or MARKETPLACE_MIN_VERSION
        metadata = self.dict(
            exclude={"path", "node_id", "content_type", "excluded_dependencies"}
        )
        metadata["contentItems"] = {}
        for content_item in self.content_items:
            try:
                metadata["contentItems"].setdefault(
                    content_item.content_type.server_name, []
                ).append(content_item.summary(marketplace))
            except NotImplementedError as e:
                logger.debug(f"Could not add {content_item.name} to pack metadata: {e}")
>>>>>>> 65850d26
        with open(path, "w") as f:
            json.dump(metadata, f, indent=4, sort_keys=True)

    def dump_readme(self, path: Path, marketplace: MarketplaceVersions) -> None:
        shutil.copyfile(self.path / "README.md", path)
        if self.contributors:
            fixed_contributor_names = [
                f" - {contrib_name}\n" for contrib_name in self.contributors
            ]
            contribution_data = CONTRIBUTORS_README_TEMPLATE.format(
                contributors_names="".join(fixed_contributor_names)
            )
            with open(path, "a+") as f:
                f.write(contribution_data)
        with open(path, "r+") as f:
            try:
                text = f.read()
                parsed_text = MarketplaceTagParser(marketplace).parse_text(text)
                if len(text) != len(parsed_text):
                    f.seek(0)
                    f.write(parsed_text)
                    f.truncate()
            except Exception as e:
                logger.error(f"Failed dumping readme: {e}")

    def dump(self, path: Path, marketplace: MarketplaceVersions):
        if not self.path.exists():
            logger.warning(f"Pack {self.name} does not exist in {self.path}")
            return
        try:
            path.mkdir(exist_ok=True, parents=True)
            for content_item in self.content_items:
                folder = content_item.content_type.as_folder
                if (
                    content_item.content_type == ContentType.SCRIPT
                    and content_item.is_test
                ):
                    folder = ContentType.TEST_PLAYBOOK.as_folder
                content_item.dump(path / folder, marketplace)
            self.dump_metadata(path / "metadata.json", marketplace)
            self.dump_readme(path / "README.md", marketplace)
            shutil.copy(
                self.path / PACK_METADATA_FILENAME, path / PACK_METADATA_FILENAME
            )
            try:
                shutil.copytree(self.path / "ReleaseNotes", path / "ReleaseNotes")
            except FileNotFoundError:
                logger.debug(f'No such file {self.path / "ReleaseNotes"}')
            try:
                shutil.copy(self.path / "Author_image.png", path / "Author_image.png")
            except FileNotFoundError:
                logger.debug(f'No such file {self.path / "Author_image.png"}')
            if self.object_id == BASE_PACK:
                self.handle_base_pack(path)

            pack_files = "\n".join([str(f) for f in path.iterdir()])
            logger.info(f"Dumped pack {self.name}.")
            logger.debug(f"Pack {self.name} files:\n{pack_files}")
        except Exception as e:
            logger.error(f"Failed dumping pack {self.name}: {e}")
            raise

    def handle_base_pack(self, path: Path):
        documentation_path = CONTENT_PATH / "Documentation"
        documentation_output = path / "Documentation"
        documentation_output.mkdir(exist_ok=True, parents=True)
        shutil.copy(
            documentation_path / "doc-howto.json",
            documentation_output / "doc-howto.json",
        )
        if (documentation_path / "doc-CommonServer.json").exists():
            shutil.copy(
                documentation_path / "doc-CommonServer.json",
                documentation_output / "doc-CommonServer.json",
            )

    def to_nodes(self) -> Nodes:
        return Nodes(
            self.to_dict(),
            *[content_item.to_dict() for content_item in self.content_items],
        )

    def enhance_pack_properties(self, marketplace: MarketplaceVersions):
        self.tags = self.get_pack_tags(marketplace)
        self.server_min_version = (
            self.server_min_version
            or str(
                max(
                    (
                        parse(content_item.fromversion)
                        for content_item in self.content_items
                    ),
                    default=MARKETPLACE_MIN_VERSION,
                )
            )
            or MARKETPLACE_MIN_VERSION
        )

    def enhance_metadata(self, marketplace: MarketplaceVersions) -> dict:
        _metadata: dict = {}

        content_items, content_displays = self.get_content_items_and_displays_metadata(
            marketplace
        )
        support_details = {"url": self.url}
        if self.email:
            support_details["email"] = self.email

        _metadata.update(
            {
                "contentItems": content_items,
                "contentDisplays": content_displays,
                "commit": self.get_last_commit(),
                "dependencies": self.enhance_dependencies(),
                "supportDetails": support_details,
            }
        )

        return _metadata

    def get_content_items_and_displays_metadata(
        self, marketplace: MarketplaceVersions
    ) -> Tuple[Dict, Dict]:
        content_items: dict = {}
        content_displays: dict = {}
        for content_item in self.content_items:
            try:
                content_item_summary = content_item.summary(marketplace)

                if content_item.content_type == ContentType.INCIDENT_FIELD:
                    incident_field_cliname = content_item.object_id
                    content_item_summary["id"] = f"incident_{incident_field_cliname}"

                content_items.setdefault(
                    content_item.content_type.metadata_name, []
                ).append(content_item_summary)

                content_displays[content_item.content_type.metadata_name] = content_item.content_type.metadata_display_name  # type: ignore[index]
            except NotImplementedError as e:
                logger.debug(f"Could not add {content_item.name} to pack metadata: {e}")
            except TypeError as e:
                raise Exception(
                    f"Could not set metadata_name of type {content_item.content_type.metadata_name} - "
                    f"{content_item.content_type.metadata_display_name} in {content_displays}\n{e}"
                )

        content_displays = {
            content_type: content_type_display
            if len(content_items[content_type]) == 1
            else f"{content_type_display}s"
            for content_type, content_type_display in content_displays.items()
        }  # type: ignore[union-attr]

        return content_items, content_displays

    def enhance_dependencies(self):
        return {
            r.content_item_to.object_id: {
                "mandatory": r.mandatorily,
                "minVersion": r.content_item_to.current_version,
                "author": r.content_item_to.author,
                "name": r.content_item_to.name,
                "certification": r.content_item_to.certification,
            }
            for r in self.depends_on
        }

    @staticmethod
    def get_last_commit():
        return GitUtil().get_current_commit_hash()

    def get_pack_tags(self, marketplace):
        tags = self.get_tags_by_marketplace(marketplace)
        tags |= (
            {PackTags.TIM}
            if any(
                [integration.is_feed for integration in self.content_items.integration]
            )
            or any(
                [
                    playbook.name.startswith("TIM ")
                    for playbook in self.content_items.playbook
                ]
            )
            else set()
        )
        tags |= {PackTags.USE_CASE} if self.use_cases else set()
        tags |= (
            {PackTags.TRANSFORMER}
            if any(
                ["transformer" in script.tags for script in self.content_items.script]
            )
            else set()
        )
        tags |= (
            {PackTags.FILTER}
            if any(["filter" in script.tags for script in self.content_items.script])
            else set()
        )
        tags |= (
            {PackTags.COLLECTION}
            if any(
                [
                    integration.is_fetch_events
                    for integration in self.content_items.integration
                ]
            )
            or any(
                [
                    self.content_items.parsing_rule,
                    self.content_items.modeling_rule,
                    self.content_items.correlation_rule,
                    self.content_items.xdrc_template,
                ]
            )
            else set()
        )
        tags |= (
            {PackTags.DATA_SOURCE}
            if self.is_data_source()
            and marketplace == MarketplaceVersions.MarketplaceV2
            else set()
        )

        if self.created:
            days_since_creation = (
                datetime.utcnow()
                - datetime.strptime(self.created, "%Y-%m-%dT%H:%M:%SZ")
            ).days
            if days_since_creation <= 30:
                tags |= {PackTags.NEW}
            else:
                tags -= {PackTags.NEW}

        return list(tags)

    def get_tags_by_marketplace(self, marketplace: str):
        """Returns tags in according to the current marketplace"""
        tags: set = set()

        if not self.tags:
            return tags

        for tag in self.tags:
            if ":" in tag:
                tag_data = tag.split(":")
                if marketplace in tag_data[0].split(","):
                    tags.update({tag_data[1]})
            else:
                tags.update({tag})

        return tags

    def is_data_source(self):
        return (
            len(
                [
                    MarketplaceVersions.MarketplaceV2 in integration.marketplaces
                    and not integration.deprecated
                    and (integration.is_fetch or integration.is_fetch_events)
                    for integration in self.content_items.integration
                ]
            )
            == 1
        )<|MERGE_RESOLUTION|>--- conflicted
+++ resolved
@@ -234,7 +234,7 @@
         self.content_items = PackContentItems(**content_item_dct)
 
     def dump_metadata(self, path: Path, marketplace: MarketplaceVersions) -> None:
-<<<<<<< HEAD
+        self.server_min_version = self.server_min_version or MARKETPLACE_MIN_VERSION
         self.enhance_pack_properties(marketplace)
 
         excluded_fields_from_metadata = {
@@ -257,20 +257,6 @@
         metadata = self.dict(exclude=excluded_fields_from_metadata, by_alias=True)
         metadata.update(self.enhance_metadata(marketplace))
 
-=======
-        self.server_min_version = self.server_min_version or MARKETPLACE_MIN_VERSION
-        metadata = self.dict(
-            exclude={"path", "node_id", "content_type", "excluded_dependencies"}
-        )
-        metadata["contentItems"] = {}
-        for content_item in self.content_items:
-            try:
-                metadata["contentItems"].setdefault(
-                    content_item.content_type.server_name, []
-                ).append(content_item.summary(marketplace))
-            except NotImplementedError as e:
-                logger.debug(f"Could not add {content_item.name} to pack metadata: {e}")
->>>>>>> 65850d26
         with open(path, "w") as f:
             json.dump(metadata, f, indent=4, sort_keys=True)
 
