--- conflicted
+++ resolved
@@ -4,15 +4,10 @@
 from tempfile import TemporaryDirectory
 from typing import TYPE_CHECKING, Any, Generator, List, Optional
 
-<<<<<<< HEAD
-from packaging.version import parse
-from pydantic import BaseModel, Field
-=======
 import demisto_client
 from demisto_client.demisto_api.rest import ApiException
 from packaging.version import Version, parse
 from pydantic import BaseModel, DirectoryPath, Field, validator
->>>>>>> 1e18aab4
 
 from demisto_sdk.commands.common.constants import (
     BASE_PACK,
@@ -230,6 +225,12 @@
         None, alias="contentItems", exclude=True
     )
 
+    @validator("path", always=True)
+    def validate_path(cls, v: Path) -> Path:
+        if v.is_absolute():
+            return v
+        return CONTENT_PATH / v
+
     @property
     def pack_id(self) -> str:
         return self.object_id
@@ -302,10 +303,6 @@
             by_alias=True,
         )
         metadata["contentItems"] = {}
-<<<<<<< HEAD
-        for content_item in self.content_items or ():
-            try:
-=======
         metadata["id"] = self.object_id
         for content_item in self.content_items:
 
@@ -315,7 +312,6 @@
                 )
                 continue
             if content_item.is_incident_to_alert(marketplace):
->>>>>>> 1e18aab4
                 metadata["contentItems"].setdefault(
                     content_item.content_type.server_name, []
                 ).append(content_item.summary(marketplace, incident_to_alert=True))
@@ -360,9 +356,6 @@
 
         try:
             path.mkdir(exist_ok=True, parents=True)
-<<<<<<< HEAD
-            for content_item in self.content_items or ():
-=======
 
             for content_item in self.content_items:
                 if content_item.content_type in CONTENT_TYPES_EXCLUDED_FROM_UPLOAD:
@@ -380,7 +373,6 @@
                     )
                     continue
 
->>>>>>> 1e18aab4
                 folder = content_item.content_type.as_folder
                 if (
                     content_item.content_type == ContentType.SCRIPT
@@ -583,5 +575,8 @@
     def to_nodes(self) -> Nodes:
         return Nodes(
             self.to_dict(),
-            *[content_item.to_dict() for content_item in filter(None, self.content_items)],
+            *[
+                content_item.to_dict()
+                for content_item in filter(None, self.content_items)
+            ],
         )