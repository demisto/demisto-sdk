--- conflicted
+++ resolved
@@ -89,12 +89,8 @@
             pack_id (str): The pack ID.
             content_items (PackContentItems): The pack content items object.
         """
-<<<<<<< HEAD
-        self._set_default_data_source(content_items)
-=======
         if not self.hybrid:
             self._set_default_data_source(content_items)
->>>>>>> 872cfe82
         self.tags = self._get_pack_tags(marketplace, pack_id, content_items)
         self.author = self._get_author(self.author, marketplace)
         # We want to add the pipeline_id only if this is called within our repo.
@@ -139,10 +135,7 @@
             if self.default_data_source_name
             and self.default_data_source_id
             and marketplace == MarketplaceVersions.MarketplaceV2
-<<<<<<< HEAD
-=======
             and not self.hybrid
->>>>>>> 872cfe82
             else None  # if the pack is multiple marketplace, override the initially set str default_data_source_id
         )
 
@@ -226,10 +219,7 @@
             and self.default_data_source_name
             and collected_content_items
             and marketplace == MarketplaceVersions.MarketplaceV2
-<<<<<<< HEAD
-=======
             and not self.hybrid
->>>>>>> 872cfe82
         ):
             # order collected_content_items integration list so that the defaultDataSource will be first
             self._place_data_source_integration_first(
@@ -379,12 +369,9 @@
 
     def is_data_source(self, content_items: PackContentItems) -> bool:
         """Returns a boolean result on whether the pack should be considered as a "Data Source" pack."""
-<<<<<<< HEAD
-=======
         if self.hybrid:
             # hybrid packs have a builtin data source
             return False
->>>>>>> 872cfe82
         if self.default_data_source_id and self.default_data_source_name:
             return True
         return any(self.get_valid_data_source_integrations(content_items))
@@ -406,7 +393,6 @@
             ][0]
             logger.info(
                 f"Keeping the provided {self.default_data_source_id=} with {self.default_data_source_name=}"
-<<<<<<< HEAD
             )
             return
 
@@ -422,23 +408,6 @@
             logger.info(
                 f"{self.name} has multiple data sources. Setting a default value."
             )
-=======
-            )
-            return
-
-        if not data_sources:
-            return
-
-        logger.info(
-            f"No defaultDataSource provided ({self.default_data_source_id}) or it is not a valid data source,"
-            f" choosing default from {data_sources=}"
-        )
-        if len(data_sources) > 1:
-            # should not happen because of validation PA131
-            logger.info(
-                f"{self.name} has multiple data sources. Setting a default value."
-            )
->>>>>>> 872cfe82
 
         # setting a value to the defaultDataSource in case there is a data source
         self.default_data_source_name = (
