from typing import Set

from demisto_sdk.commands.common.constants import MarketplaceVersions
from demisto_sdk.commands.content_graph.common import ContentType
from demisto_sdk.commands.content_graph.objects.content_item import ContentItem
from demisto_sdk.commands.prepare_content.rule_unifier import RuleUnifier


class ParsingRule(ContentItem, content_type=ContentType.PARSING_RULE):  # type: ignore[call-arg]

    def metadata_fields(self) -> Set[str]:
        return {"name", "description"}

    def prepare_for_upload(self, marketplace: MarketplaceVersions = MarketplaceVersions.MarketplaceV2, **kwargs) -> dict:
<<<<<<< HEAD
        data = super().prepare_for_upload(marketplace)
=======
        if not kwargs.get('unify_only'):
            data = super().prepare_for_upload(marketplace)
        else:
            data = self.data
>>>>>>> 15fe2629
        data = RuleUnifier.unify(self.path, data, marketplace)
        return data<|MERGE_RESOLUTION|>--- conflicted
+++ resolved
@@ -12,13 +12,9 @@
         return {"name", "description"}
 
     def prepare_for_upload(self, marketplace: MarketplaceVersions = MarketplaceVersions.MarketplaceV2, **kwargs) -> dict:
-<<<<<<< HEAD
-        data = super().prepare_for_upload(marketplace)
-=======
         if not kwargs.get('unify_only'):
             data = super().prepare_for_upload(marketplace)
         else:
             data = self.data
->>>>>>> 15fe2629
         data = RuleUnifier.unify(self.path, data, marketplace)
         return data