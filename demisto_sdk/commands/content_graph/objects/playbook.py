from typing import Callable, Set

import demisto_client

from demisto_sdk.commands.common.constants import MarketplaceVersions
from demisto_sdk.commands.content_graph.common import ContentType
from demisto_sdk.commands.content_graph.objects.content_item import ContentItem
from demisto_sdk.commands.prepare_content.preparers.marketplace_incident_to_alert_playbooks_prepare import (
    MarketplaceIncidentToAlertPlaybooksPreparer,
)


class Playbook(ContentItem, content_type=ContentType.PLAYBOOK):  # type: ignore[call-arg]
    def metadata_fields(self) -> Set[str]:
        return {"name", "description"}

<<<<<<< HEAD
    def prepare_for_upload(
        self,
        current_marketplace: MarketplaceVersions = MarketplaceVersions.XSOAR,
        **kwargs
    ) -> dict:
        data = super().prepare_for_upload(current_marketplace, **kwargs)
        return MarketplaceIncidentToAlertPlaybooksPreparer.prepare(
            self,
            data,
            current_marketplace=current_marketplace,
            supported_marketplaces=self.marketplaces,
        )
=======
    @classmethod
    def _client_upload_method(cls, client: demisto_client) -> Callable:
        return client.import_playbook
>>>>>>> 032fb086
<|MERGE_RESOLUTION|>--- conflicted
+++ resolved
@@ -14,7 +14,6 @@
     def metadata_fields(self) -> Set[str]:
         return {"name", "description"}
 
-<<<<<<< HEAD
     def prepare_for_upload(
         self,
         current_marketplace: MarketplaceVersions = MarketplaceVersions.XSOAR,
@@ -27,8 +26,7 @@
             current_marketplace=current_marketplace,
             supported_marketplaces=self.marketplaces,
         )
-=======
+
     @classmethod
     def _client_upload_method(cls, client: demisto_client) -> Callable:
-        return client.import_playbook
->>>>>>> 032fb086
+        return client.import_playbook