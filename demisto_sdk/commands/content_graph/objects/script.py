<<<<<<< HEAD
import logging
from typing import Callable, List, Set

import demisto_client
=======
from typing import List, Set
>>>>>>> 3d3843bc

from demisto_sdk.commands.common.constants import MarketplaceVersions
from demisto_sdk.commands.common.logger import logger
from demisto_sdk.commands.content_graph.common import ContentType, RelationshipType
from demisto_sdk.commands.content_graph.objects.base_content import BaseContent
from demisto_sdk.commands.content_graph.objects.integration_script import (
    IntegrationScript,
)


class Script(IntegrationScript, content_type=ContentType.SCRIPT):  # type: ignore[call-arg]
    tags: List[str]

    def metadata_fields(self) -> Set[str]:
        return {"name", "description", "tags"}

    def prepare_for_upload(
        self, marketplace: MarketplaceVersions = MarketplaceVersions.XSOAR, **kwargs
    ) -> dict:
        data = super().prepare_for_upload(marketplace, **kwargs)

        if supported_native_images := self.get_supported_native_images(
            marketplace=marketplace,
            ignore_native_image=kwargs.get("ignore_native_image") or False,
        ):
            logger.debug(
                f"Adding the following native images {supported_native_images} to script {self.object_id}"
            )
            data["nativeimage"] = supported_native_images

        return data

    @property
    def imported_by(self) -> List[BaseContent]:
        return [
            r.content_item_to
            for r in self.relationships_data[RelationshipType.IMPORTS]
            if r.content_item_to.database_id == r.source_id
        ]

    @classmethod
    def _client_upload_method(cls, client: demisto_client) -> Callable:
        return client.import_script<|MERGE_RESOLUTION|>--- conflicted
+++ resolved
@@ -1,11 +1,6 @@
-<<<<<<< HEAD
-import logging
 from typing import Callable, List, Set
 
 import demisto_client
-=======
-from typing import List, Set
->>>>>>> 3d3843bc
 
 from demisto_sdk.commands.common.constants import MarketplaceVersions
 from demisto_sdk.commands.common.logger import logger
