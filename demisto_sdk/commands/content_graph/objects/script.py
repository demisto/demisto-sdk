from typing import Callable, List, Set

import demisto_client

from pydantic import DirectoryPath

from demisto_sdk.commands.common.constants import (
    SKIP_PREPARE_SCRIPT_NAME,
    MarketplaceVersions,
)
from demisto_sdk.commands.common.logger import logger
from demisto_sdk.commands.content_graph.common import ContentType, RelationshipType
from demisto_sdk.commands.content_graph.objects.base_content import BaseContent
from demisto_sdk.commands.content_graph.objects.integration_script import (
    IntegrationScript,
)
from demisto_sdk.commands.prepare_content.preparers.marketplace_incident_to_alert_scripts_prepare import (
    MarketplaceIncidentToAlertScriptsPreparer,
)


class Script(IntegrationScript, content_type=ContentType.SCRIPT):  # type: ignore[call-arg]
    tags: List[str]
    skip_prepare: List[str]

    def metadata_fields(self) -> Set[str]:
        return {"name", "description", "tags"}

    def prepare_for_upload(
        self,
        current_marketplace: MarketplaceVersions = MarketplaceVersions.XSOAR,
        **kwargs,
    ) -> dict:
        data = super().prepare_for_upload(current_marketplace, **kwargs)

        if supported_native_images := self.get_supported_native_images(
            marketplace=current_marketplace,
            ignore_native_image=kwargs.get("ignore_native_image") or False,
        ):
            logger.debug(
                f"Adding the following native images {supported_native_images} to script {self.object_id}"
            )
            data["nativeimage"] = supported_native_images

        return data

    @property
    def imported_by(self) -> List[BaseContent]:
        return [
            r.content_item_to
            for r in self.relationships_data[RelationshipType.IMPORTS]
            if r.content_item_to.database_id == r.source_id
        ]

<<<<<<< HEAD
    def dump(self, dir: DirectoryPath, marketplace: MarketplaceVersions) -> None:
        dir.mkdir(exist_ok=True, parents=True)
        data = self.prepare_for_upload(current_marketplace=marketplace)

        for data in MarketplaceIncidentToAlertScriptsPreparer.prepare(
            data, marketplace, self.is_incident_to_alert(marketplace)
        ):
            # Two scripts return from the preparation, one the original, and other the new script,
            # in order to normalize the name of the new script, make a copy of the original object
            # in case it is a new script with an update of the name and path.
            script_name = data.get("name")
            
            if script_name == self.name: # the original script
                obj = self

            else:  # a modified script, replaced incidents->alerts
                obj = self.copy(
                    update={
                        "name": script_name,
                        "path": self.path.with_name(f"{script_name}.yml"),
                    }
                )
            try:
                with (dir / obj.normalize_name).open("w") as f:
                    obj.handler.dump(data, f)
            except FileNotFoundError as e:
                logger.warning(f"Failed to dump {obj.path} to {dir}: {e}")

    def is_incident_to_alert(self, marketplace: MarketplaceVersions) -> bool:
        """
        Checks whether the script needs the preparation
        of an `incident to alert`,
        and this affects the `metadata.json` and the `dump` process of the script.

        Args:
            marketplace (MarketplaceVersions): the destination marketplace.

        Returns:
            bool: True if all conditions are true otherwise False
        """
        return all(
            (
                marketplace == MarketplaceVersions.MarketplaceV2,
                "incident" in self.name.lower(),
                SKIP_PREPARE_SCRIPT_NAME not in self.skip_prepare,
                not self.deprecated,
            )
        )
=======
    @classmethod
    def _client_upload_method(cls, client: demisto_client) -> Callable:
        return client.import_script
>>>>>>> 032fb086
<|MERGE_RESOLUTION|>--- conflicted
+++ resolved
@@ -1,7 +1,6 @@
 from typing import Callable, List, Set
 
 import demisto_client
-
 from pydantic import DirectoryPath
 
 from demisto_sdk.commands.common.constants import (
@@ -52,7 +51,6 @@
             if r.content_item_to.database_id == r.source_id
         ]
 
-<<<<<<< HEAD
     def dump(self, dir: DirectoryPath, marketplace: MarketplaceVersions) -> None:
         dir.mkdir(exist_ok=True, parents=True)
         data = self.prepare_for_upload(current_marketplace=marketplace)
@@ -64,8 +62,8 @@
             # in order to normalize the name of the new script, make a copy of the original object
             # in case it is a new script with an update of the name and path.
             script_name = data.get("name")
-            
-            if script_name == self.name: # the original script
+
+            if script_name == self.name:  # the original script
                 obj = self
 
             else:  # a modified script, replaced incidents->alerts
@@ -101,8 +99,7 @@
                 not self.deprecated,
             )
         )
-=======
+
     @classmethod
     def _client_upload_method(cls, client: demisto_client) -> Callable:
-        return client.import_script
->>>>>>> 032fb086
+        return client.import_script