import logging
from typing import List, Set

from demisto_sdk.commands.common.constants import MarketplaceVersions
from demisto_sdk.commands.content_graph.common import ContentType, RelationshipType
from demisto_sdk.commands.content_graph.objects.integration_script import IntegrationScript

logger = logging.getLogger('demisto-sdk')


class Script(IntegrationScript, content_type=ContentType.SCRIPT):  # type: ignore[call-arg]
    tags: List[str]

    def metadata_fields(self) -> Set[str]:
        return {"name", "description", "tags"}

<<<<<<< HEAD
    def dump(self, dir: Path, marketplace: MarketplaceVersions) -> None:
        if self.is_test:
            return
        return super().dump(dir, marketplace)

    @property
    def imported_by(self) -> list:
        return [
            r.content_item
            for r in self.relationships_data[RelationshipType.IMPORTS]
            if r.content_item == r.source
        ]
=======
    def prepare_for_upload(self, marketplace: MarketplaceVersions = MarketplaceVersions.XSOAR, **kwargs) -> dict:
        data = super().prepare_for_upload(marketplace, **kwargs)

        if supported_native_images := self.get_supported_native_images(
            marketplace=marketplace,
            ignore_native_image=kwargs.get('ignore_native_image') or False
        ):
            logger.debug(f'Adding the following native images {supported_native_images} to script {self.object_id}')
            data['nativeImage'] = supported_native_images

        return data
>>>>>>> 4bc61870
<|MERGE_RESOLUTION|>--- conflicted
+++ resolved
@@ -14,20 +14,6 @@
     def metadata_fields(self) -> Set[str]:
         return {"name", "description", "tags"}
 
-<<<<<<< HEAD
-    def dump(self, dir: Path, marketplace: MarketplaceVersions) -> None:
-        if self.is_test:
-            return
-        return super().dump(dir, marketplace)
-
-    @property
-    def imported_by(self) -> list:
-        return [
-            r.content_item
-            for r in self.relationships_data[RelationshipType.IMPORTS]
-            if r.content_item == r.source
-        ]
-=======
     def prepare_for_upload(self, marketplace: MarketplaceVersions = MarketplaceVersions.XSOAR, **kwargs) -> dict:
         data = super().prepare_for_upload(marketplace, **kwargs)
 
@@ -39,4 +25,11 @@
             data['nativeImage'] = supported_native_images
 
         return data
->>>>>>> 4bc61870
+
+    @property
+    def imported_by(self) -> list:
+        return [
+            r.content_item
+            for r in self.relationships_data[RelationshipType.IMPORTS]
+            if r.content_item == r.source
+        ]