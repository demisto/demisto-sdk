from functools import cached_property
from pathlib import Path
from typing import List, Optional

from demisto_sdk.commands.common.constants import MarketplaceVersions
from demisto_sdk.commands.content_graph.common import ContentType
from demisto_sdk.commands.content_graph.parsers.agentix_base import AgentixBaseParser
from demisto_sdk.commands.content_graph.strict_objects.agentix_agent import AgentixAgent


class AgentixAgentParser(AgentixBaseParser, content_type=ContentType.AGENTIX_AGENT):
    def __init__(
        self,
        path: Path,
        pack_marketplaces: List[MarketplaceVersions],
        pack_supported_modules: List[str],
        git_sha: Optional[str] = None,
    ) -> None:
        super().__init__(
            path, pack_marketplaces, pack_supported_modules, git_sha=git_sha
        )
        self.color: str = self.yml_data.get("color")  # type: ignore
<<<<<<< HEAD
        self.actionids: list[str] = self.yml_data.get("actionids")  # type: ignore
        self.systeminstructions: str = self.yml_data.get("systeminstructions", "")
        self.conversationstarters: list[str] = self.yml_data.get(
            "conversationstarters", []
        )
        self.autoenablenewactions: bool = self.yml_data.get(
            "autoenablenewactions", False
        )
=======
        self.connect_to_dependencies()

    def connect_to_dependencies(self) -> None:
        """Collects the playbook used in the trigger as a mandatory dependency."""
        if actions_ids := self.yml_data.get("actions"):
            for id in actions_ids:
                self.add_dependency_by_id(id, ContentType.AGENTIX_ACTION)
>>>>>>> 3265eec4

    @cached_property
    def field_mapping(self):
        super().field_mapping.update({"display": "display"})
        return super().field_mapping

    @property
    def strict_object(self):
        return AgentixAgent<|MERGE_RESOLUTION|>--- conflicted
+++ resolved
@@ -20,7 +20,6 @@
             path, pack_marketplaces, pack_supported_modules, git_sha=git_sha
         )
         self.color: str = self.yml_data.get("color")  # type: ignore
-<<<<<<< HEAD
         self.actionids: list[str] = self.yml_data.get("actionids")  # type: ignore
         self.systeminstructions: str = self.yml_data.get("systeminstructions", "")
         self.conversationstarters: list[str] = self.yml_data.get(
@@ -29,15 +28,13 @@
         self.autoenablenewactions: bool = self.yml_data.get(
             "autoenablenewactions", False
         )
-=======
         self.connect_to_dependencies()
 
     def connect_to_dependencies(self) -> None:
         """Collects the playbook used in the trigger as a mandatory dependency."""
-        if actions_ids := self.yml_data.get("actions"):
+        if actions_ids := self.yml_data.get("actionids"):
             for id in actions_ids:
                 self.add_dependency_by_id(id, ContentType.AGENTIX_ACTION)
->>>>>>> 3265eec4
 
     @cached_property
     def field_mapping(self):
