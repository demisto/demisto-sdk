from functools import cached_property
from pathlib import Path
from typing import Any, Dict, List, Optional

import networkx

from demisto_sdk.commands.common.constants import MarketplaceVersions
from demisto_sdk.commands.common.tools import get_value
from demisto_sdk.commands.common.update_id_set import (
    BUILT_IN_FIELDS,
    build_tasks_graph,
    get_fields_by_script_argument,
)
from demisto_sdk.commands.content_graph.common import ContentType, RelationshipType
from demisto_sdk.commands.content_graph.parsers.yaml_content_item import (
    YAMLContentItemParser,
)

LIST_COMMANDS = ["Builtin|||setList", "Builtin|||getList"]
IGNORED_FIELDS = [
    "appendTags",
    "addLabels",
    "appendMultiSelect",
    "deleteEmptyField",
    "execution-timeout",
    "extend-context",
    "ignore-outputs",
    "retry-count",
    "retry-interval",
    "using",
]


class BasePlaybookParser(YAMLContentItemParser, content_type=ContentType.BASE_PLAYBOOK):
    def __init__(
        self,
        path: Path,
        pack_marketplaces: List[MarketplaceVersions],
        is_test_playbook: bool = False,
        git_sha: Optional[str] = None,
    ) -> None:
        """Builds a directed graph representing the playbook and parses it.

        Args:
            path (Path): The playbook path.
            is_test_playbook (bool, optional): Whether this is a test playbook or not. Defaults to False.
        """
        super().__init__(path, pack_marketplaces, git_sha=git_sha)
        self.is_test: bool = is_test_playbook
        self.graph: networkx.DiGraph = build_tasks_graph(self.yml_data)
        self.connect_to_dependencies()
        self.connect_to_tests()

    @cached_property
    def field_mapping(self):
<<<<<<< HEAD
        super().field_mapping.update({"object_id": "id", "version": "version"})
=======
        super().field_mapping.update({"object_id": "id", "tasks": "tasks"})
>>>>>>> 862e739e
        return super().field_mapping

    def is_mandatory_dependency(self, task_id: str) -> bool:
        try:
            return self.graph.nodes[task_id]["mandatory"]
        except KeyError:
            # task is not connected to a branch
            return False

    def handle_playbook_task(self, task: Dict[str, Any], is_mandatory: bool) -> None:
        """Collects a playbook dependency.

        Args:
            task (Dict[str, Any]): The task details.
            is_mandatory (bool): Whether or not the dependency is mandatory.
        """
        if playbook := (
            task.get("task", {}).get("playbookName")
            or task.get("task", {}).get("playbookId")
        ):
            self.add_relationship(
                RelationshipType.USES_PLAYBOOK,
                target=playbook,
                target_type=ContentType.PLAYBOOK,
                mandatorily=is_mandatory,
            )

    @property
    def tasks(self) -> Optional[Dict]:
        return get_value(self.yml_data, self.field_mapping.get("tasks", ""), {})

    def handle_script_task(self, task: Dict[str, Any], is_mandatory: bool) -> None:
        """Collects a script dependency.

        Args:
            task (Dict[str, Any]): The task details.
            is_mandatory (bool): Whether or not the dependency is mandatory.
        """
        if script := task.get("task", {}).get("scriptName"):
            self.add_dependency_by_id(script, ContentType.SCRIPT, is_mandatory)

    def handle_command_task(self, task: Dict[str, Any], is_mandatory: bool) -> None:
        """Collects dependencies in a commands task.

        Args:
            task (Dict[str, Any]): The task details.
            is_mandatory (bool): Whether or not the dependency is mandatory.
        """
        if command := task.get("task", {}).get("script"):
            if "setIncident" in command:
                for indicator_field in get_fields_by_script_argument(task):
                    if indicator_field and indicator_field not in IGNORED_FIELDS:
                        self.add_dependency_by_cli_name(
                            indicator_field,
                            ContentType.INCIDENT_FIELD,
                            is_mandatory=False,
                        )

            elif "setIndicator" in command:
                for indicator_field in get_fields_by_script_argument(task):
                    if indicator_field and indicator_field not in IGNORED_FIELDS:
                        self.add_dependency_by_cli_name(
                            indicator_field,
                            ContentType.INDICATOR_FIELD,
                            is_mandatory=False,
                        )

            elif command in LIST_COMMANDS:
                # if list := task.get('scriptarguments', {}).get('listName', {}).get('simple'):
                #     self.add_dependency_by_id(list, ContentType.LIST, is_mandatory)
                pass  # TODO: CIAC-4017

            elif "Builtin" not in command:
                if "|" not in command:
                    self.add_command_or_script_dependency(command, is_mandatory)
                else:
                    integration, *_, command = command.split("|")
                    if integration:
                        self.add_dependency_by_id(
                            integration, ContentType.INTEGRATION, is_mandatory
                        )
                    else:
                        self.add_dependency_by_id(
                            command, ContentType.COMMAND, is_mandatory
                        )

    def add_complex_input_filters_and_transformers(
        self, complex_input: Dict[str, Any], is_mandatory: bool
    ) -> None:
        for filter in complex_input.get("filters", []):
            if filter:
                operator = filter[0].get("operator").split(".")[-1]
                self.add_dependency_by_id(operator, ContentType.SCRIPT, is_mandatory)

        for transformer in complex_input.get("transformers", []):
            if transformer:
                operator = transformer.get("operator").split(".")[-1]
                self.add_dependency_by_id(operator, ContentType.SCRIPT, is_mandatory)

    def handle_task_filter_and_transformer_scripts(
        self, task: Dict[str, Any], is_mandatory: bool
    ) -> None:
        """Collects filters/transformers in a task as dependencies.

        Args:
            task (Dict[str, Any]): The task details.
            is_mandatory (bool): Whether or not the dependency is mandatory.
        """
        if task.get("type") == "condition":
            for condition_entry in task.get("conditions", []):
                for inner_condition in condition_entry.get("condition", []):
                    for condition in inner_condition:
                        if (
                            condition_lhs := condition.get("left", {})
                            .get("value", {})
                            .get("complex", {})
                        ):
                            self.add_complex_input_filters_and_transformers(
                                condition_lhs, is_mandatory
                            )
                        if (
                            condition_rhs := condition.get("right", {})
                            .get("value", {})
                            .get("complex", {})
                        ):
                            self.add_complex_input_filters_and_transformers(
                                condition_rhs, is_mandatory
                            )
        else:
            for script_argument in task.get("scriptarguments", {}).values():
                if arg_value := script_argument.get("complex", {}):
                    self.add_complex_input_filters_and_transformers(
                        arg_value, is_mandatory
                    )

    def handle_field_mapping(self, task: Dict[str, Any], is_mandatory: bool) -> None:
        if field_mapping := task.get("task", {}).get("fieldMapping"):
            for incident_field in field_mapping:
                if incident_field not in BUILT_IN_FIELDS:
                    self.add_dependency_by_cli_name(
                        incident_field, ContentType.INCIDENT_FIELD, is_mandatory
                    )

    def connect_to_dependencies(self) -> None:
        """Collects content items used by the playbook as dependencies.
        Whether or not they are mandatory is determined by their "mandatory" task node fields
        in the graph representation.
        """
        for task_id, task in self.yml_data.get("tasks", {}).items():
            is_mandatory = self.is_mandatory_dependency(task_id)
            self.handle_task_filter_and_transformer_scripts(task, is_mandatory)
            self.handle_playbook_task(task, is_mandatory)
            self.handle_script_task(task, is_mandatory)
            self.handle_command_task(task, is_mandatory)
            self.handle_field_mapping(task, is_mandatory)<|MERGE_RESOLUTION|>--- conflicted
+++ resolved
@@ -53,11 +53,9 @@
 
     @cached_property
     def field_mapping(self):
-<<<<<<< HEAD
-        super().field_mapping.update({"object_id": "id", "version": "version"})
-=======
-        super().field_mapping.update({"object_id": "id", "tasks": "tasks"})
->>>>>>> 862e739e
+        super().field_mapping.update(
+            {"object_id": "id", "tasks": "tasks", "version": "version"}
+        )
         return super().field_mapping
 
     def is_mandatory_dependency(self, task_id: str) -> bool:
