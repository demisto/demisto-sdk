--- conflicted
+++ resolved
@@ -48,13 +48,10 @@
             {
                 "display_name": "display",
                 "docker_image": "script.dockerimage",
-<<<<<<< HEAD
                 "type": "script.type",
                 "subtype": "script.subtype",
-=======
                 "alt_docker_images": "script.alt_dockerimages",
                 "type": ["script.subtype", "script.type"],
->>>>>>> 61c32f92
             }
         )
         return super().field_mapping
