--- conflicted
+++ resolved
@@ -99,12 +99,8 @@
                     f"Directory {self.path} must have a single JSON file."
                 )
             self.path = Path(json_files_in_dir[0])
-<<<<<<< HEAD
-        return get_json(self.path.as_posix())
+        return get_json(self.path.as_posix(), git_sha=git_sha)
 
     @staticmethod
     def match(_dict: dict, path: str) -> bool:
-        return path.lower().endswith(".json")
-=======
-        return get_json(self.path.as_posix(), git_sha=git_sha)
->>>>>>> a6c8efeb
+        return path.lower().endswith(".json")