--- conflicted
+++ resolved
@@ -1,8 +1,3 @@
-<<<<<<< HEAD
-import logging
-import os
-=======
->>>>>>> 6e3f20a0
 from pathlib import Path
 from typing import Any, Dict, Iterator, List, Optional
 
