--- conflicted
+++ resolved
@@ -86,13 +86,10 @@
         self.preprocess_rule = ContentItemsList(
             content_type=ContentType.PREPROCESS_RULE
         )
-<<<<<<< HEAD
+        self.test_script = ContentItemsList(content_type=ContentType.TEST_SCRIPT)
         self.assets_modeling_rule = ContentItemsList(
             content_type=ContentType.ASSETS_MODELING_RULE
         )
-=======
-        self.test_script = ContentItemsList(content_type=ContentType.TEST_SCRIPT)
->>>>>>> a21d72cc
 
     def iter_lists(self) -> Iterator[ContentItemsList]:
         yield from vars(self).values()
