import os
from datetime import datetime
from pathlib import Path
from typing import Any, Dict, Iterator, List, Optional

from demisto_sdk.commands.common.constants import MarketplaceVersions
from demisto_sdk.commands.common.logger import logger
from demisto_sdk.commands.common.tools import get_json
from demisto_sdk.commands.content_graph.common import (
    PACK_CONTRIBUTORS_FILENAME,
    PACK_METADATA_FILENAME,
    ContentType,
    Relationships,
    RelationshipType,
)
from demisto_sdk.commands.content_graph.parsers.base_content import BaseContentParser
from demisto_sdk.commands.content_graph.parsers.content_item import (
    ContentItemParser,
    InvalidContentItemException,
    NotAContentItemException,
)
from demisto_sdk.commands.content_graph.parsers.content_items_list import (
    ContentItemsList,
)

DEFAULT_MARKETPLACES = [
    MarketplaceVersions.XSOAR,
    MarketplaceVersions.MarketplaceV2,
]


class PackContentItems:
    """A class that holds all pack's content items in lists by their types."""

    def __init__(self) -> None:
        self.classifier = ContentItemsList(content_type=ContentType.CLASSIFIER)
        self.correlation_rule = ContentItemsList(
            content_type=ContentType.CORRELATION_RULE
        )
        self.dashboard = ContentItemsList(content_type=ContentType.DASHBOARD)
        self.generic_definition = ContentItemsList(
            content_type=ContentType.GENERIC_DEFINITION
        )
        self.generic_field = ContentItemsList(content_type=ContentType.GENERIC_FIELD)
        self.generic_module = ContentItemsList(content_type=ContentType.GENERIC_MODULE)
        self.generic_type = ContentItemsList(content_type=ContentType.GENERIC_TYPE)
        self.incident_field = ContentItemsList(content_type=ContentType.INCIDENT_FIELD)
        self.incident_type = ContentItemsList(content_type=ContentType.INCIDENT_TYPE)
        self.indicator_field = ContentItemsList(
            content_type=ContentType.INDICATOR_FIELD
        )
        self.indicator_type = ContentItemsList(content_type=ContentType.INDICATOR_TYPE)
        self.integration = ContentItemsList(content_type=ContentType.INTEGRATION)
        self.job = ContentItemsList(content_type=ContentType.JOB)
        self.layout = ContentItemsList(content_type=ContentType.LAYOUT)
        self.list = ContentItemsList(content_type=ContentType.LIST)
        self.mapper = ContentItemsList(content_type=ContentType.MAPPER)
        self.modeling_rule = ContentItemsList(content_type=ContentType.MODELING_RULE)
        self.parsing_rule = ContentItemsList(content_type=ContentType.PARSING_RULE)
        self.playbook = ContentItemsList(content_type=ContentType.PLAYBOOK)
        self.report = ContentItemsList(content_type=ContentType.REPORT)
        self.script = ContentItemsList(content_type=ContentType.SCRIPT)
        self.test_playbook = ContentItemsList(content_type=ContentType.TEST_PLAYBOOK)
        self.trigger = ContentItemsList(content_type=ContentType.TRIGGER)
        self.widget = ContentItemsList(content_type=ContentType.WIDGET)
        self.wizard = ContentItemsList(content_type=ContentType.WIZARD)
        self.xsiam_dashboard = ContentItemsList(
            content_type=ContentType.XSIAM_DASHBOARD
        )
        self.xsiam_report = ContentItemsList(content_type=ContentType.XSIAM_REPORT)
        self.xdrc_template = ContentItemsList(content_type=ContentType.XDRC_TEMPLATE)
        self.layout_rule = ContentItemsList(content_type=ContentType.LAYOUT_RULE)
        self.preprocess_rule = ContentItemsList(
            content_type=ContentType.PREPROCESS_RULE
        )

    def iter_lists(self) -> Iterator[ContentItemsList]:
        yield from vars(self).values()

    def append(self, obj: ContentItemParser) -> None:
        """
        Appends the object to the list with the same content_type.

        Args:
            obj (ContentItemParser): The content item to append.

        Raises:
            NotAContentItemException: If did not find any matching content item list.
        """
        for item_list in self.iter_lists():
            if item_list.content_type == obj.content_type:
                item_list.append(obj)
                return

        raise NotAContentItemException(
            f"Could not find list of {obj.content_type} items"
        )


NOW = datetime.now().strftime("%Y-%m-%dT%H:%M:%SZ")


class PackMetadataParser:
    """A pack metadata parser."""

    def __init__(self, path: Path, metadata: Dict[str, Any]) -> None:
        self.name: str = metadata["name"]
        self.id: str = path.name
        self.description: str = metadata["description"]
        self.created: str = metadata.get("created", NOW)
        self.updated: str = metadata.get("updated", NOW)
        self.legacy: bool = metadata.get(
            "legacy", metadata.get("partnerId") is None
        )  # default: True, private default: False
        self.support: str = metadata["support"]
        self.url: str = metadata.get(
            "url",
            "https://www.paloaltonetworks.com/cortex"
            if self.support == "xsoar"
            else "",
        )
        self.email: str = metadata.get("email", "")
        self.eulaLink: str = metadata.get(
            "eulaLink", "https://github.com/demisto/content/blob/master/LICENSE"
        )
        self.author: str = metadata["author"]
        self.authorImage: str = self.get_author_image(path=path)
        self.certification: str = self.get_certification(
            certification=metadata.get("certification")
        )
        self.price: int = int(metadata.get("price", 0))
        self.hidden: bool = metadata.get("hidden", False)
        self.server_min_version: str = metadata.get("serverMinVersion", "")
        self.current_version: str = metadata["currentVersion"]
<<<<<<< HEAD
        self.version_info: str = ""
        self.commit: str = ""
        self.downloads: int = 0
        self.tags: List[str] = metadata["tags"] or []
        self.categories: List[str] = [c.title() for c in metadata["categories"]]
        self.useCases: List[str] = metadata["useCases"] or []
        self.keywords: List[str] = metadata["keywords"] or []
        self.search_rank: int = 0
        self.videos: List[str] = metadata.get("videos", [])
        self.marketplaces: List[MarketplaceVersions] = metadata.get(
            "marketplaces", DEFAULT_MARKETPLACES
=======
        self.tags: List[str] = metadata["tags"]
        self.categories: List[str] = metadata["categories"]
        self.use_cases: List[str] = metadata["useCases"]
        self.keywords: List[str] = metadata["keywords"]
        self.price: Optional[int] = metadata.get("price")
        self.premium: Optional[bool] = metadata.get("premium")
        self.vendor_id: Optional[str] = metadata.get("vendorId")
        self.vendor_name: Optional[str] = metadata.get("vendorName")
        self.preview_only: Optional[bool] = metadata.get("previewOnly")
        self.marketplaces: List[MarketplaceVersions] = (
            metadata.get("marketplaces") or DEFAULT_MARKETPLACES
>>>>>>> 583aa632
        )
        self.excluded_dependencies: List[str] = metadata.get("excludedDependencies", [])
        self.modules: List[str] = metadata.get("modules", [])

        # For private packs
        self.premium: Optional[bool] = "partnerId" in metadata
        self.vendor_id: Optional[str] = metadata.get("vendorId")
        self.partner_id: Optional[str] = metadata.get("partnerId")
        self.partner_name: Optional[str] = metadata.get("partnerName")
        self.preview_only: Optional[bool] = metadata.get("previewOnly")
        self.disable_monthly: Optional[bool] = metadata.get("disableMonthly")

    def get_author_image(self, path: Path):
        if os.path.exists(path / "Author_image.png"):
            return f"content/packs/{path.name}/Author_image.png"
        elif self.support == "xsoar":
            return "content/packs/Base/Author_image.png"
        return ""

    def get_certification(self, certification=None):
        if self.support in ["xsoar", "partner"]:
            return "certified"
        elif certification:
            return certification
        else:
            return ""


class PackParser(BaseContentParser, PackMetadataParser):
    """A parsed representation of a pack.

    Attributes:
        marketplaces (List[MarketplaceVersions]): The marketplaces supporting this pack.
        content_items (PackContentItems): A collection of this pack's content item parsers.
        relationships (Relationships): A collection of the relationships in this pack.
    """

    content_type = ContentType.PACK

    def __init__(self, path: Path) -> None:
        """Parses a pack and its content items.

        Args:
            path (Path): The pack path.
        """
        BaseContentParser.__init__(self, path)

        try:
            metadata = get_json(path / PACK_METADATA_FILENAME)
        except FileNotFoundError:
            raise InvalidContentItemException(
                f"{PACK_METADATA_FILENAME} not found in pack in {path=}"
            )

        PackMetadataParser.__init__(self, path, metadata)

        self.content_items: PackContentItems = PackContentItems()
        self.relationships: Relationships = Relationships()
        self.connect_pack_dependencies(metadata)
        try:
            self.contributors: List[str] = get_json(path / PACK_CONTRIBUTORS_FILENAME)
        except FileNotFoundError:
            logger.debug(f"No contributors file found in {path}")
        logger.info(f"Parsing {self.node_id}")
        self.parse_pack_folders()
        logger.debug(f"Successfully parsed {self.node_id}")

    @property
    def object_id(self) -> Optional[str]:
        return self.path.name

    def connect_pack_dependencies(self, metadata: Dict[str, Any]) -> None:
        dependency: Dict[str, Dict[str, Any]]
        for pack_id, dependency in metadata.get("dependencies", {}).items():
            self.relationships.add(
                RelationshipType.DEPENDS_ON,
                source=self.object_id,
                target=pack_id,
                mandatorily=dependency.get("mandatory"),
            )

    def parse_pack_folders(self) -> None:
        """Parses all pack content items by iterating its folders."""
        for folder_path in ContentType.pack_folders(self.path):
            for (
                content_item_path
            ) in folder_path.iterdir():  # todo: consider multiprocessing
                self.parse_content_item(content_item_path)

    def parse_content_item(self, content_item_path: Path) -> None:
        """Potentially parses a single content item.

        Args:
            content_item_path (Path): The content item path.
        """
        try:
            content_item = ContentItemParser.from_path(
                content_item_path, self.marketplaces
            )
            content_item.add_to_pack(self.object_id)
            self.content_items.append(content_item)
            self.relationships.update(content_item.relationships)
        except NotAContentItemException:
            logger.debug(f"Skipping {content_item_path} - not a content item")
        except InvalidContentItemException:
            logger.error(f"{content_item_path} - invalid content item")
            raise<|MERGE_RESOLUTION|>--- conflicted
+++ resolved
@@ -132,7 +132,6 @@
         self.hidden: bool = metadata.get("hidden", False)
         self.server_min_version: str = metadata.get("serverMinVersion", "")
         self.current_version: str = metadata["currentVersion"]
-<<<<<<< HEAD
         self.version_info: str = ""
         self.commit: str = ""
         self.downloads: int = 0
@@ -144,19 +143,6 @@
         self.videos: List[str] = metadata.get("videos", [])
         self.marketplaces: List[MarketplaceVersions] = metadata.get(
             "marketplaces", DEFAULT_MARKETPLACES
-=======
-        self.tags: List[str] = metadata["tags"]
-        self.categories: List[str] = metadata["categories"]
-        self.use_cases: List[str] = metadata["useCases"]
-        self.keywords: List[str] = metadata["keywords"]
-        self.price: Optional[int] = metadata.get("price")
-        self.premium: Optional[bool] = metadata.get("premium")
-        self.vendor_id: Optional[str] = metadata.get("vendorId")
-        self.vendor_name: Optional[str] = metadata.get("vendorName")
-        self.preview_only: Optional[bool] = metadata.get("previewOnly")
-        self.marketplaces: List[MarketplaceVersions] = (
-            metadata.get("marketplaces") or DEFAULT_MARKETPLACES
->>>>>>> 583aa632
         )
         self.excluded_dependencies: List[str] = metadata.get("excludedDependencies", [])
         self.modules: List[str] = metadata.get("modules", [])
