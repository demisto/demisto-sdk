--- conflicted
+++ resolved
@@ -2,19 +2,16 @@
 from pathlib import Path
 from typing import Any, Dict, Iterator, List, Optional
 
-<<<<<<< HEAD
-from demisto_sdk.commands.common.constants import BASE_PACK, MarketplaceVersions
 from demisto_sdk.commands.common.git_util import GitUtil
-=======
 import regex
 
 from demisto_sdk.commands.common.constants import (
+    BASE_PACK,
     DEPRECATED_DESC_REGEX,
     DEPRECATED_NO_REPLACE_DESC_REGEX,
     PACK_NAME_DEPRECATED_REGEX,
     MarketplaceVersions,
 )
->>>>>>> e35ce124
 from demisto_sdk.commands.common.logger import logger
 from demisto_sdk.commands.common.tools import get_json
 from demisto_sdk.commands.content_graph.common import (
