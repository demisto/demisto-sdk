--- conflicted
+++ resolved
@@ -13,69 +13,13 @@
         pack_marketplaces: List[MarketplaceVersions],
         git_sha: Optional[str] = None,
     ) -> None:
-<<<<<<< HEAD
-        super().__init__(path, pack_marketplaces)
-        self.is_test: bool = is_test_script
-        self.type = self.yml_data.get("subtype") or self.yml_data.get("type")
-        self.tags: List[str] = self.yml_data.get("tags", [])
-        self.skip_prepare: List[str] = self.yml_data.get("skipprepare", [])
-        if self.type == "python":
-            self.type += "2"
-
-        self.connect_to_dependencies()
-        self.connect_to_tests()
-
-    @property
-    def description(self) -> Optional[str]:
-        return self.yml_data.get("comment") or ""
-
-    @property
-    def docker_image(self) -> str:
-        return self.yml_data.get("dockerimage", "")
-
-    def connect_to_dependencies(self) -> None:
-        """Creates USES_COMMAND_OR_SCRIPT mandatory relationships with the commands/scripts used.
-        At this stage, we can't determine whether the dependencies are commands or scripts.
-        """
-        for cmd in self.get_depends_on():
-            self.add_command_or_script_dependency(cmd)
-
-        for cmd in self.get_command_executions():
-            self.add_command_or_script_dependency(cmd)
-
-    @property
-    def code(self) -> Optional[str]:
-        """Gets the script code.
-        If the script is unified, it is taken from the yml file.
-        Otherwise, uses the Unifier object to get it.
-
-        Returns:
-            str: The script code.
-        """
-        if self.is_unified or self.yml_data.get("script") not in ["-", ""]:
-            return self.yml_data.get("script")
-        return IntegrationScriptUnifier.get_script_or_integration_package_data(
-            self.path.parent
-        )[1]
-
-    def get_depends_on(self) -> Set[str]:
-        depends_on: List[str] = self.yml_data.get("dependson", {}).get("must", [])
-        return {cmd.split("|")[-1] for cmd in depends_on}
-
-    def get_command_executions(self) -> Set[str]:
-        code = self.code
-        if not code:
-            raise ValueError("Script code is not available")
-        return set(EXECUTE_CMD_PATTERN.findall(code))
-
-    @staticmethod
-    def match(_dict: dict, path: str) -> bool:
-        return IntegrationScriptParser.match(_dict, path) and "script" in _dict
-=======
         super().__init__(
             path=path,
             pack_marketplaces=pack_marketplaces,
             is_test_script=False,
             git_sha=git_sha,
         )
->>>>>>> a6c8efeb
+
+    @staticmethod
+    def match(_dict: dict, path: str) -> bool:
+        return IntegrationScriptParser.match(_dict, path) and "script" in _dict