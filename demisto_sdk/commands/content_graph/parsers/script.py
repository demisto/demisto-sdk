from pathlib import Path
from typing import List, Optional

from demisto_sdk.commands.common.constants import MarketplaceVersions
from demisto_sdk.commands.content_graph.common import ContentType
from demisto_sdk.commands.content_graph.parsers.base_script import BaseScriptParser


class ScriptParser(BaseScriptParser, content_type=ContentType.SCRIPT):
    def __init__(
        self,
        path: Path,
        pack_marketplaces: List[MarketplaceVersions],
        git_sha: Optional[str] = None,
    ) -> None:
<<<<<<< HEAD
        super().__init__(path, pack_marketplaces, git_sha=git_sha)
        self.is_test: bool = is_test_script
        self.tags: List[str] = self.yml_data.get("tags", [])
        self.skip_prepare: List[str] = self.yml_data.get("skipprepare", [])

        self.connect_to_dependencies()
        self.connect_to_tests()

    @cached_property
    def field_mapping(self):
        super().field_mapping.update(
            {
                "docker_image": "dockerimage",
                "description": "comment",
                "type": "type",
                "subtype": "subtype",
            }
        )
        return super().field_mapping

    @property
    def description(self) -> Optional[str]:
        return get_value(self.yml_data, self.field_mapping.get("description", ""), "")

    @property
    def docker_image(self) -> str:
        return get_value(self.yml_data, self.field_mapping.get("docker_image", ""), "")

    def connect_to_dependencies(self) -> None:
        """Creates USES_COMMAND_OR_SCRIPT mandatory relationships with the commands/scripts used.
        At this stage, we can't determine whether the dependencies are commands or scripts.
        """
        for cmd in self.get_depends_on():
            self.add_command_or_script_dependency(cmd)

        for cmd in self.get_command_executions():
            self.add_command_or_script_dependency(cmd)

    @property
    def code(self) -> Optional[str]:
        """Gets the script code.
        If the script is unified, it is taken from the yml file.
        Otherwise, uses the Unifier object to get it.

        Returns:
            str: The script code.
        """
        if self.is_unified or self.yml_data.get("script") not in ["-", ""]:
            return self.yml_data.get("script")
        return IntegrationScriptUnifier.get_script_or_integration_package_data(
            self.path.parent
        )[1]

    def get_depends_on(self) -> Set[str]:
        depends_on: List[str] = self.yml_data.get("dependson", {}).get("must", [])
        return {cmd.split("|")[-1] for cmd in depends_on}

    def get_command_executions(self) -> Set[str]:
        code = self.code
        if not code:
            raise ValueError("Script code is not available")
        return set(EXECUTE_CMD_PATTERN.findall(code))
=======
        super().__init__(
            path=path,
            pack_marketplaces=pack_marketplaces,
            is_test_script=False,
            git_sha=git_sha,
        )
>>>>>>> a21d72cc
<|MERGE_RESOLUTION|>--- conflicted
+++ resolved
@@ -13,74 +13,9 @@
         pack_marketplaces: List[MarketplaceVersions],
         git_sha: Optional[str] = None,
     ) -> None:
-<<<<<<< HEAD
-        super().__init__(path, pack_marketplaces, git_sha=git_sha)
-        self.is_test: bool = is_test_script
-        self.tags: List[str] = self.yml_data.get("tags", [])
-        self.skip_prepare: List[str] = self.yml_data.get("skipprepare", [])
-
-        self.connect_to_dependencies()
-        self.connect_to_tests()
-
-    @cached_property
-    def field_mapping(self):
-        super().field_mapping.update(
-            {
-                "docker_image": "dockerimage",
-                "description": "comment",
-                "type": "type",
-                "subtype": "subtype",
-            }
-        )
-        return super().field_mapping
-
-    @property
-    def description(self) -> Optional[str]:
-        return get_value(self.yml_data, self.field_mapping.get("description", ""), "")
-
-    @property
-    def docker_image(self) -> str:
-        return get_value(self.yml_data, self.field_mapping.get("docker_image", ""), "")
-
-    def connect_to_dependencies(self) -> None:
-        """Creates USES_COMMAND_OR_SCRIPT mandatory relationships with the commands/scripts used.
-        At this stage, we can't determine whether the dependencies are commands or scripts.
-        """
-        for cmd in self.get_depends_on():
-            self.add_command_or_script_dependency(cmd)
-
-        for cmd in self.get_command_executions():
-            self.add_command_or_script_dependency(cmd)
-
-    @property
-    def code(self) -> Optional[str]:
-        """Gets the script code.
-        If the script is unified, it is taken from the yml file.
-        Otherwise, uses the Unifier object to get it.
-
-        Returns:
-            str: The script code.
-        """
-        if self.is_unified or self.yml_data.get("script") not in ["-", ""]:
-            return self.yml_data.get("script")
-        return IntegrationScriptUnifier.get_script_or_integration_package_data(
-            self.path.parent
-        )[1]
-
-    def get_depends_on(self) -> Set[str]:
-        depends_on: List[str] = self.yml_data.get("dependson", {}).get("must", [])
-        return {cmd.split("|")[-1] for cmd in depends_on}
-
-    def get_command_executions(self) -> Set[str]:
-        code = self.code
-        if not code:
-            raise ValueError("Script code is not available")
-        return set(EXECUTE_CMD_PATTERN.findall(code))
-=======
         super().__init__(
             path=path,
             pack_marketplaces=pack_marketplaces,
             is_test_script=False,
             git_sha=git_sha,
-        )
->>>>>>> a21d72cc
+        )