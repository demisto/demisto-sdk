import re
from functools import cached_property
from pathlib import Path
from typing import Any, Dict, List, Optional, Union

from demisto_sdk.commands.common.constants import (
    DEFAULT_CONTENT_ITEM_FROM_VERSION,
    DEFAULT_CONTENT_ITEM_TO_VERSION,
    MarketplaceVersions,
)
from demisto_sdk.commands.common.tools import get_value, get_yaml, get_yml_paths_in_dir
from demisto_sdk.commands.content_graph.common import ContentType, RelationshipType
from demisto_sdk.commands.content_graph.parsers.content_item import (
    ContentItemParser,
    InvalidContentItemException,
    NotAContentItemException,
)


class YAMLContentItemParser(ContentItemParser):
    def __init__(
        self,
        path: Path,
        pack_marketplaces: List[MarketplaceVersions],
        git_sha: Optional[str] = None,
    ) -> None:
        super().__init__(path, pack_marketplaces)
        self.yml_data: Dict[str, Any] = self.get_yaml(git_sha=git_sha)

        if not isinstance(self.yml_data, dict):
            raise InvalidContentItemException(
                f"The content of {self.path} must be in a JSON dictionary format"
            )

        if self.should_skip_parsing():
            raise NotAContentItemException

    @cached_property
    def field_mapping(self):
        super().field_mapping.update(
            {
                "name": "name",
                "deprecated": "deprecated",
                "description": "description",
                "fromversion": "fromversion",
                "toversion": "toversion",
            }
        )
        return super().field_mapping

    @property
    def object_id(self) -> Optional[str]:
        return get_value(self.yml_data, self.field_mapping.get("object_id", ""))

    @property
    def name(self) -> Optional[str]:
        return get_value(self.yml_data, self.field_mapping.get("name", ""))

    @property
    def display_name(self) -> Optional[str]:
        return self.name or self.object_id

    @property
    def deprecated(self) -> bool:
        return get_value(self.yml_data, self.field_mapping.get("deprecated", ""), False)

    @property
    def description(self) -> Optional[str]:
        description = get_value(
            self.yml_data, self.field_mapping.get("description", ""), ""
        )
        description = description.replace("\\ ", " ")  # removes unwanted backslashes
        description = description.replace("\\\n", " ")  # removes unwanted backslashes
        description = re.sub(
            r"(?<=\S) +", " ", description
        )  # substitutes multiple spaces into one
        return description

    @property
    def fromversion(self) -> str:
        return get_value(
            self.yml_data,
            self.field_mapping.get("fromversion", ""),
            DEFAULT_CONTENT_ITEM_FROM_VERSION,
        )

    @property
    def toversion(self) -> str:
        return (
            get_value(
                self.yml_data,
                self.field_mapping.get("toversion", ""),
            )
            or DEFAULT_CONTENT_ITEM_TO_VERSION
        )

    @property
    def marketplaces(self) -> List[MarketplaceVersions]:
        return self.get_marketplaces(self.yml_data)

    def connect_to_tests(self) -> None:
        """Iterates over the test playbooks registered to this content item,
        and creates a TESTED_BY relationship between the content item to each of them.
        """
        tests_playbooks: List[str] = self.yml_data.get("tests", [])
        for test_playbook_id in tests_playbooks:
            if "no test" not in test_playbook_id.lower():
                self.add_relationship(
                    RelationshipType.TESTED_BY,
                    target=test_playbook_id,
                    target_type=ContentType.TEST_PLAYBOOK,
                )

    def get_yaml(
        self, git_sha: Optional[str] = None
    ) -> Dict[str, Union[str, List[str]]]:
        if not self.path.is_dir():
            yaml_path = self.path.as_posix()
        else:
            _, yaml_path = get_yml_paths_in_dir(self.path.as_posix())
        if not yaml_path:
            raise NotAContentItemException

        self.path = Path(yaml_path)
<<<<<<< HEAD
        return get_yaml(self.path.as_posix(), keep_order=False)

    @staticmethod
    def match(_dict: dict, path: str) -> bool:
        return path.lower().endswith(".yml")
=======
        return get_yaml(self.path.as_posix(), keep_order=False, git_sha=git_sha)
>>>>>>> a6c8efeb
<|MERGE_RESOLUTION|>--- conflicted
+++ resolved
@@ -122,12 +122,8 @@
             raise NotAContentItemException
 
         self.path = Path(yaml_path)
-<<<<<<< HEAD
-        return get_yaml(self.path.as_posix(), keep_order=False)
+        return get_yaml(self.path.as_posix(), keep_order=False, git_sha=git_sha)
 
     @staticmethod
     def match(_dict: dict, path: str) -> bool:
-        return path.lower().endswith(".yml")
-=======
-        return get_yaml(self.path.as_posix(), keep_order=False, git_sha=git_sha)
->>>>>>> a6c8efeb
+        return path.lower().endswith(".yml")