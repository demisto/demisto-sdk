--- conflicted
+++ resolved
@@ -49,16 +49,6 @@
             "playbook_id",
             "query",
             "playbook_input_query",
-<<<<<<< HEAD
-            "suppression_duration",  # correlation rules
-            "suppression_fields",  # correlation rules
-            "user_defined_category",  # correlation rules
-            "user_defined_severity",  # correlation rules
-            "investigation_query_link",  # correlation rules
-            "cron_tab",  # correlation rules
-            "search_window",  # correlation rules
-=======
->>>>>>> b520046f
         }:
             # The assertion is caught by pydantic and converted to a pydantic.ValidationError
             assert value is not None, f"{value} may not be None"
