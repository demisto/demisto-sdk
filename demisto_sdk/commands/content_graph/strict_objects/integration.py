--- conflicted
+++ resolved
@@ -201,13 +201,10 @@
     script_not_visible: Optional[bool] = Field(None, alias="scriptNotVisible")
     hybrid: Optional[bool] = None
     supports_quick_actions: Optional[bool] = Field(None, alias="supportsquickactions")
-<<<<<<< HEAD
     is_cloud_provider_integration: Optional[bool] = Field(
         False, alias="isCloudProviderIntegration"
     )
-=======
     triggers: Optional[List[Trigger]] = None
->>>>>>> 716d621c
 
     def __init__(self, **data):
         """
