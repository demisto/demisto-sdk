from typing import List, Optional

from pydantic import Field, root_validator

from demisto_sdk.commands.common.constants import (
    SKIP_PREPARE_SCRIPT_NAME,
    TYPE_PYTHON2,
    TYPE_PYTHON3,
    MarketplaceVersions,
)
from demisto_sdk.commands.common.StrEnum import StrEnum
from demisto_sdk.commands.content_graph.strict_objects.base_strict_model import (
    Argument,
    BaseIntegrationScript,
    CommonFields,
    Important,
    Output,
    ScriptType,
)
from demisto_sdk.commands.content_graph.strict_objects.common import (
    BaseStrictModel,
    create_dynamic_model,
    create_model,
)

COMMENT_DYNAMIC_MODEL = create_dynamic_model(
    field_name="comment",
    type_=Optional[str],
    default=None,
    suffixes=[MarketplaceVersions.MarketplaceV2.value],
    include_without_suffix=True,
)


class SkipPrepare(StrEnum):
    SCRIPT_NAME = SKIP_PREPARE_SCRIPT_NAME


class ScriptSubType(StrEnum):
    PYTHON3 = TYPE_PYTHON3
    PYTHON2 = TYPE_PYTHON2


class CommonFieldsScript(CommonFields):  # type:ignore[misc,valid-type]
    id_x2: Optional[str] = None
    id_xpanse: Optional[str] = Field(None, alias="id:xpanse")


class EngineInfo(BaseStrictModel):
    engine: Optional[str] = None


class ContentItemFields(BaseStrictModel):
    from_server_version: Optional[str] = Field(None, alias="fromServerVersion")


class ContentItemExportableFields(BaseStrictModel):
    content_item_fields: Optional[ContentItemFields] = Field(
        None, alias="contentitemfields"
    )


class _StrictScript(BaseIntegrationScript):  # type:ignore[misc,valid-type]
    common_fields: CommonFieldsScript = Field(..., alias="commonfields")
    name_x2: Optional[str] = None
    script: Optional[str] = None # TODO
    type_: ScriptType = Field(..., alias="type")
    tags: Optional[List[str]] = None
    enabled: Optional[bool] = None
    args: Optional[List[Argument]] = None  # type:ignore[valid-type]
    script_target: Optional[int] = Field(None, alias="scripttarget")
    timeout: Optional[str] = None
    depends_on: dict = Field({}, alias="dependson")
    outputs: Optional[List[Output]] = None
    important: Optional[List[Important]] = None  # type:ignore[valid-type]
    docker_image: str = Field(None, alias="dockerimage")
    docker_image_45: str = Field(None, alias="dockerimage45")
    alt_docker_images: Optional[List[str]] = Field(None, alias="alt_dockerimages")
    native_image: Optional[List[str]] = Field(None, alias="nativeImage")
    runonce: Optional[bool] = None
    sensitive: Optional[bool] = None
    run_as: Optional[str] = Field(None, alias="runas")
    sub_type: Optional[ScriptSubType] = Field(None, alias="subtype")
    engine_info: Optional[EngineInfo] = Field(None, alias="engineinfo")
    content_item_exportable_fields: Optional[ContentItemExportableFields] = Field(
        None, alias="contentitemexportablefields"
    )
    polling: Optional[bool] = None
    skip_prepare: Optional[List[SkipPrepare]] = Field(None, alias="skipprepare")
    prettyname: Optional[str] = None
<<<<<<< HEAD
    is_llm: bool = Field(False, alias="isLLM")
    model: Optional[str] = None
    user_prompt: Optional[str] = Field(None, alias="userPrompt")
    system_prompt: Optional[str] = Field(None, alias="systemPrompt")
    few_shots: Optional[str] = Field(None, alias="fewShots")

    @root_validator
    def validate_llm_constraints(cls, values):
        """
        Validates LLM-related field constraints based on the 'is_llm' flag.

        - If 'is_llm' is True:
            - 'script' must be empty.
            - 'model' must be provided.
            - 'user_prompt' must be provided.
            - 'system_prompt' and 'few_shots' are optional.

        - If 'is_llm' is False:
            - All LLM-related fields ('model', 'pre_script', 'post_script',
              'user_prompt', 'system_prompt', 'few_shots') must be None or empty.

        Raises:
            ValueError: If one or more validation conditions are not met.
        """
        errors = []
        if values.get("is_llm"):
            # Enforce LLM mode rules
            if "script" in values:
                errors.append("When 'isLLM' is True, 'script' should not appear in yml.")
            if not values.get("model"):
                errors.append("When 'isLLM' is True, 'model' must be provided.")
            if not values.get("user_prompt"):
                errors.append("When 'isLLM' is True, 'userPrompt' must be provided.")
        else:
            # Enforce non-LLM mode: all LLM-related fields must be None or empty
            llm_fields = [
                ("model", values.get("model")),
                ("user_prompt", values.get("user_prompt")),
                ("system_prompt", values.get("system_prompt")),
                ("few_shots", values.get("few_shots")),
            ]
            errors.extend(
                f"Field '{field_name}' must be empty when 'isLLM' is False."
                for field_name, value in llm_fields
                if value not in [None, ""]
            )
        if errors:
            raise ValueError("Validation failed:\n" + "\n".join(errors))

        return values

    # @root_validator
    # def validate_script_field(cls, values):
    #     errors = []
    #     if values.get("is_llm"):
    #         pass
    #     elif not values.get("script"):
    #         errors.append("Content item of type script must provide a 'script' field.")
    #     if errors:
    #         raise ValueError("Validation failed:\n" + "\n".join(errors))
=======
    compliantpolicies: Optional[List[str]] = Field(None, alias="compliantpolicies")
>>>>>>> fd3fe4fa


StrictScript = create_model(
    model_name="StrictScript",
    base_models=(
        _StrictScript,
        COMMENT_DYNAMIC_MODEL,
    ),
)<|MERGE_RESOLUTION|>--- conflicted
+++ resolved
@@ -88,7 +88,7 @@
     polling: Optional[bool] = None
     skip_prepare: Optional[List[SkipPrepare]] = Field(None, alias="skipprepare")
     prettyname: Optional[str] = None
-<<<<<<< HEAD
+    compliantpolicies: Optional[List[str]] = Field(None, alias="compliantpolicies")
     is_llm: bool = Field(False, alias="isLLM")
     model: Optional[str] = None
     user_prompt: Optional[str] = Field(None, alias="userPrompt")
@@ -140,20 +140,6 @@
 
         return values
 
-    # @root_validator
-    # def validate_script_field(cls, values):
-    #     errors = []
-    #     if values.get("is_llm"):
-    #         pass
-    #     elif not values.get("script"):
-    #         errors.append("Content item of type script must provide a 'script' field.")
-    #     if errors:
-    #         raise ValueError("Validation failed:\n" + "\n".join(errors))
-=======
-    compliantpolicies: Optional[List[str]] = Field(None, alias="compliantpolicies")
->>>>>>> fd3fe4fa
-
-
 StrictScript = create_model(
     model_name="StrictScript",
     base_models=(
