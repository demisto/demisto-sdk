--- conflicted
+++ resolved
@@ -116,11 +116,7 @@
         errors = []
         if values.get("is_llm"):
             # Enforce LLM mode rules
-<<<<<<< HEAD
-            if values.get("script"):
-=======
             if values.get("script"): # TODO- maybe better in a validation
->>>>>>> d25cf03c
                 errors.append(
                     "When 'isllm' is True, 'script' should not appear in yml."
                 )
