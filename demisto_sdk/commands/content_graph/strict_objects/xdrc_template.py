--- conflicted
+++ resolved
@@ -1,10 +1,6 @@
-<<<<<<< HEAD
-from typing import Optional
-=======
 from typing import List, Optional
 
 from pydantic import Field
->>>>>>> 1c9e31da
 
 from demisto_sdk.commands.content_graph.strict_objects.base_strict_model import (
     BaseOptionalVersionJson,
