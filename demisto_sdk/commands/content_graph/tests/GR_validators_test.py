--- conflicted
+++ resolved
@@ -28,34 +28,10 @@
         GR106_duplicated_script_name, "CONTENT_PATH", new=graph_repo.path
     )
 
-<<<<<<< HEAD
-@pytest.fixture(autouse=True)
-def setup_method(mocker):
-    """Auto-used fixture for setup before every test run"""
-    import demisto_sdk.commands.content_graph.objects.base_content as bc
-    from demisto_sdk.commands.common.files.file import File
-
-    bc.CONTENT_PATH = GIT_PATH
-    mocker.patch.object(neo4j_service, "REPO_PATH", GIT_PATH)
-    mocker.patch.object(ContentGraphInterface, "repo_path", GIT_PATH)
-    mocker.patch.object(
-        File,
-        "read_from_github_api",
-        return_value={
-            "docker_images": {
-                "python3": {
-                    "3.10.11.54799": {"python_version": "3.10.11"},
-                    "3.10.12.63474": {"python_version": "3.10.11"},
-                }
-            }
-        },
-    )
-=======
     pack = graph_repo.create_pack()
 
     pack.create_script("test_incident_1").set_data(marketplaces=MP_XSOAR_AND_V2)
     pack.create_script("test_alert_1").set_data(marketplaces=MP_XSOAR_AND_V2)
->>>>>>> 07bd37d4
 
     pack.create_script("test_incident_2").set_data(marketplaces=MP_XSOAR)
     pack.create_script("test_alert_2").set_data(marketplaces=MP_XSOAR)
