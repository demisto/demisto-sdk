--- conflicted
+++ resolved
@@ -917,12 +917,8 @@
         assert dockerhub_api_mocker.called == is_taken_from_dockerhub
 
 
-<<<<<<< HEAD
-def test_add_relationship__to_Pydentic_and_back():
-=======
 @pytest.mark.parametrize("true_as_string", ["True", "true"])
 def test_add_relationship__to_Pydentic_and_back(true_as_string):
->>>>>>> 2d295e1f
     """
     Given:
         - A set of relationship data
@@ -938,19 +934,12 @@
     relationships = Relationships()
     relationships.add(
         RelationshipType.DEPENDS_ON,
-<<<<<<< HEAD
-        mandatorily="True",
-=======
         mandatorily=true_as_string,
->>>>>>> 2d295e1f
         source=None,
         non_define_attribute="fake",
     )
 
     added_relationship = relationships[RelationshipType.DEPENDS_ON][0]
-<<<<<<< HEAD
-    assert added_relationship == {"mandatorily": True}
-=======
     assert added_relationship == {"mandatorily": True}
 
 
@@ -983,5 +972,4 @@
             source_type=source_type,
             mandatorily=mandatorily,
         )
-        assert e._assert_start_repr == "AssertionError('assert "
->>>>>>> 2d295e1f
+        assert e._assert_start_repr == "AssertionError('assert "