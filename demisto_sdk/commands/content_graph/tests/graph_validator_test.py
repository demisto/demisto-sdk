--- conflicted
+++ resolved
@@ -557,55 +557,7 @@
     )
 
 
-<<<<<<< HEAD
-@pytest.mark.parametrize(
-    "include_optional, is_valid",
-    [
-        pytest.param(
-            False,
-            True,
-            id="Not providing git_files - should be valid (raised a warning)",
-        ),
-        pytest.param(
-            True,
-            False,
-            id="providing git_files - should be invalid",
-        ),
-    ],
-)
-def test_is_file_using_unknown_content(
-    mocker,
-    repository: ContentDTO,
-    include_optional: bool,
-    is_valid: bool,
-    caplog,
-):
-    """
-    Given
-    - A content repo
-    - An integration SampleIntegration's default classifier is set to "SampleClassifier" which does not exist
-    When
-    - running the vaidation "is_file_using_unknown_content"
-    Then
-    - Check whether the graph is valid or not, based on whether optional content dependencies were included.
-    """
-    caplog.set_level("WARNING" if is_valid else "ERROR")
-    with GraphValidator(
-        update_graph=False, git_files=[], include_optional_deps=include_optional
-    ) as graph_validator:
-        create_content_graph(graph_validator.graph)
-        assert graph_validator.is_file_using_unknown_content() == is_valid
-
-    assert (
-        "Content item 'SampleIntegration' using content items: 'SampleClassifier'"
-        " which cannot be found in the repository"
-    ) in caplog.text
-
-
 def test_is_file_display_name_already_exists(repository: ContentDTO, mocker, caplog):
-=======
-def test_is_file_display_name_already_exists(repository: ContentDTO, mocker):
->>>>>>> 0ce12af6
     """
     Given
     - A content repo
