import logging
from pathlib import Path
from typing import Any, Callable, Dict, List

import pytest

import demisto_sdk.commands.content_graph.neo4j_service as neo4j_service
from demisto_sdk.commands.common.constants import (
    SKIP_PREPARE_SCRIPT_NAME,
    MarketplaceVersions,
)
from demisto_sdk.commands.common.git_util import GitUtil
from demisto_sdk.commands.common.hook_validations.graph_validator import GraphValidator
from demisto_sdk.commands.common.legacy_git_tools import git_path
from demisto_sdk.commands.content_graph.common import ContentType, RelationshipType
from demisto_sdk.commands.content_graph.content_graph_commands import (
    create_content_graph,
)
from demisto_sdk.commands.content_graph.interface.neo4j.neo4j_graph import (
    Neo4jContentGraphInterface as ContentGraphInterface,
)
from demisto_sdk.commands.content_graph.objects.pack import Pack
from demisto_sdk.commands.content_graph.objects.repository import ContentDTO
from demisto_sdk.commands.content_graph.tests.create_content_graph_test import (
    mock_classifier,
    mock_integration,
    mock_pack,
    mock_playbook,
    mock_relationship,
    mock_script,
    mock_test_playbook,
)
from TestSuite.test_tools import str_in_call_args_list

GIT_PATH = Path(git_path())


# FIXTURES


@pytest.fixture(autouse=True)
def setup(mocker):
    """Auto-used fixture for setup before every test run"""
    import demisto_sdk.commands.content_graph.objects.base_content as bc

    bc.CONTENT_PATH = GIT_PATH
    mocker.patch.object(neo4j_service, "REPO_PATH", GIT_PATH)
    mocker.patch.object(ContentGraphInterface, "repo_path", GIT_PATH)


@pytest.fixture
def repository(mocker) -> ContentDTO:
    repository = ContentDTO(
        path=GIT_PATH,
        packs=[],
    )
    relationships = {
        RelationshipType.IN_PACK: [
            mock_relationship(
                "SampleIntegration",
                ContentType.INTEGRATION,
                "SamplePack",
                ContentType.PACK,
                source_marketplaces=[
                    MarketplaceVersions.XSOAR,
                    MarketplaceVersions.MarketplaceV2,
                ],
            ),
            mock_relationship(
                "SampleScript",
                ContentType.SCRIPT,
                "SamplePack",
                ContentType.PACK,
                source_marketplaces=[
                    MarketplaceVersions.XSOAR,
                    MarketplaceVersions.MarketplaceV2,
                ],
            ),
        ],
        RelationshipType.HAS_COMMAND: [
            mock_relationship(
                "SampleIntegration",
                ContentType.INTEGRATION,
                "test-command",
                ContentType.COMMAND,
                source_marketplaces=[
                    MarketplaceVersions.XSOAR,
                    MarketplaceVersions.MarketplaceV2,
                ],
                name="test-command",
                description="",
                deprecated=False,
            ),
            mock_relationship(
                "SampleIntegration",
                ContentType.INTEGRATION,
                "deprecated-command",
                ContentType.COMMAND,
                source_marketplaces=[
                    MarketplaceVersions.XSOAR,
                    MarketplaceVersions.MarketplaceV2,
                ],
                name="deprecated-command",
                description="",
                deprecated=True,
            ),
        ],
        RelationshipType.IMPORTS: [
            mock_relationship(
                "SampleIntegration",
                ContentType.INTEGRATION,
                "TestApiModule",
                ContentType.SCRIPT,
                source_marketplaces=[
                    MarketplaceVersions.XSOAR,
                    MarketplaceVersions.MarketplaceV2,
                ],
            )
        ],
        RelationshipType.TESTED_BY: [
            mock_relationship(
                "SampleIntegration",
                ContentType.INTEGRATION,
                "SampleTestPlaybook",
                ContentType.TEST_PLAYBOOK,
                source_marketplaces=[
                    MarketplaceVersions.XSOAR,
                    MarketplaceVersions.MarketplaceV2,
                ],
            )
        ],
        RelationshipType.USES_BY_ID: [
            mock_relationship(
                "SampleIntegration",
                ContentType.INTEGRATION,
                "SampleClassifier",
                ContentType.CLASSIFIER,
                mandatorily=True,
                source_marketplaces=[
                    MarketplaceVersions.XSOAR,
                    MarketplaceVersions.MarketplaceV2,
                ],
            ),
            mock_relationship(
                "SampleIntegration",
                ContentType.INTEGRATION,
                "SampleClassifier2",
                ContentType.CLASSIFIER,
                mandatorily=True,
                source_marketplaces=[
                    MarketplaceVersions.XSOAR,
                    MarketplaceVersions.MarketplaceV2,
                ],
            ),
        ],
        RelationshipType.DEPENDS_ON: [
            mock_relationship(
                "SamplePack",
                ContentType.PACK,
                "SamplePack2",
                ContentType.PACK,
                source_marketplaces=[
                    MarketplaceVersions.XSOAR,
                    MarketplaceVersions.MarketplaceV2,
                ],
            ),
        ],
        RelationshipType.USES: [
            mock_relationship(
                "SamplePlaybook",
                ContentType.PLAYBOOK,
                "DeprecatedIntegration",
                ContentType.INTEGRATION,
                source_marketplaces=[
                    MarketplaceVersions.XSOAR,
                    MarketplaceVersions.XPANSE,
                ],
                source_fromversion="6.5.0",
            ),
            mock_relationship(
                "SamplePlaybook",
                ContentType.PLAYBOOK,
                "deprecated-command",
                ContentType.COMMAND,
                source_marketplaces=[
                    MarketplaceVersions.XSOAR,
                    MarketplaceVersions.XPANSE,
                ],
                source_fromversion="6.5.0",
            ),
        ],
    }
    relationship_pack2 = {
        RelationshipType.IN_PACK: [
            mock_relationship(
                "SampleClassifier",
                ContentType.CLASSIFIER,
                "SamplePack2",
                ContentType.PACK,
            ),
            mock_relationship(
                "SampleTestPlaybook",
                ContentType.TEST_PLAYBOOK,
                "SamplePack2",
                ContentType.PACK,
            ),
            mock_relationship(
                "TestApiModule",
                ContentType.SCRIPT,
                "SamplePack2",
                ContentType.PACK,
                source_marketplaces=[MarketplaceVersions.XSOAR],
            ),
            mock_relationship(
                "SampleClassifier2",
                ContentType.CLASSIFIER,
                "SamplePack2",
                ContentType.PACK,
            ),
        ],
        RelationshipType.USES_BY_ID: [
            mock_relationship(
                "TestApiModule",
                ContentType.SCRIPT,
                "SampleScript2",
                ContentType.SCRIPT,
                mandatorily=True,
                source_marketplaces=[MarketplaceVersions.XSOAR],
            ),
        ],
    }
    relationship_pack3 = {
        RelationshipType.IN_PACK: [
            mock_relationship(
                "SamplePlaybook",
                ContentType.PLAYBOOK,
                "SamplePack3",
                ContentType.PACK,
                source_marketplaces=[
                    MarketplaceVersions.XSOAR,
                    MarketplaceVersions.XPANSE,
                ],
                source_fromversion="6.5.0",
            ),
            mock_relationship(
                "SamplePlaybook2",
                ContentType.PLAYBOOK,
                "SamplePack3",
                ContentType.PACK,
                source_fromversion="6.8.0",
            ),
            mock_relationship(
                "SampleScript2",
                ContentType.SCRIPT,
                "SamplePack3",
                ContentType.PACK,
            ),
        ],
        RelationshipType.USES_BY_ID: [
            mock_relationship(
                "SamplePlaybook",
                ContentType.PLAYBOOK,
                "SamplePlaybook2",
                ContentType.PLAYBOOK,
                mandatorily=True,
                source_marketplaces=[
                    MarketplaceVersions.XSOAR,
                    MarketplaceVersions.XPANSE,
                ],
                source_fromversion="6.5.0",
            ),
        ],
    }
    relationship_pack4 = {
        RelationshipType.IN_PACK: [
            mock_relationship(
                "SamplePlaybook", ContentType.PLAYBOOK, "SamplePack4", ContentType.PACK
            )
        ]
    }
    pack1 = mock_pack(
        "SamplePack", [MarketplaceVersions.XSOAR, MarketplaceVersions.MarketplaceV2]
    )
    pack2 = mock_pack("SamplePack2", [MarketplaceVersions.XSOAR])
    pack3 = mock_pack(
        "SamplePack3",
        [
            MarketplaceVersions.XSOAR,
            MarketplaceVersions.MarketplaceV2,
            MarketplaceVersions.XPANSE,
        ],
    )
    pack4 = mock_pack("SamplePack4", list(MarketplaceVersions))
    pack1.relationships = relationships
    pack2.relationships = relationship_pack2
    pack3.relationships = relationship_pack3
    pack4.relationships = relationship_pack4
    pack1.content_items.integration.append(mock_integration())
    pack1.content_items.integration.append(
        mock_integration(name="DeprecatedIntegration", deprecated=True)
    )
    pack1.content_items.script.append(
        mock_script(
            "SampleScript",
            [MarketplaceVersions.XSOAR, MarketplaceVersions.MarketplaceV2],
        )
    )
    pack1.content_items.script.append(
        mock_script(
            "setIncident",
            [MarketplaceVersions.XSOAR, MarketplaceVersions.MarketplaceV2],
        )
    )
    pack2.content_items.script.append(mock_script("TestApiModule"))
    pack2.content_items.script.append(
        mock_script(
            "getIncidents",
            marketplaces=[MarketplaceVersions.XSOAR, MarketplaceVersions.MarketplaceV2],
            skip_prepare=[SKIP_PREPARE_SCRIPT_NAME],
        )
    )
    pack2.content_items.classifier.append(mock_classifier("SampleClassifier2"))
    pack2.content_items.test_playbook.append(mock_test_playbook())
    pack3.content_items.playbook.append(
        mock_playbook(
            "SamplePlaybook",
            [MarketplaceVersions.XSOAR, MarketplaceVersions.XPANSE],
            "6.5.0",
            "6.8.0",
        )
    )
    pack3.content_items.playbook.append(
        mock_playbook("SamplePlaybook2", [MarketplaceVersions.XSOAR], "6.8.0", "6.5.0")
    )
    pack3.content_items.script.append(mock_script("SampleScript2"))
    pack3.content_items.script.append(
        mock_script(
            "setAlert", [MarketplaceVersions.XSOAR, MarketplaceVersions.MarketplaceV2]
        )
    )
    pack3.content_items.script.append(
        mock_script(
            "getAlert", [MarketplaceVersions.XSOAR, MarketplaceVersions.MarketplaceV2]
        )
    )
    pack3.content_items.script.append(
        mock_script(
            "getAlerts", [MarketplaceVersions.XSOAR, MarketplaceVersions.MarketplaceV2]
        )
    )
    pack4.content_items.playbook.append(mock_playbook("SamplePlaybook"))
    repository.packs.extend([pack1, pack2, pack3, pack4])
    mocker.patch(
        "demisto_sdk.commands.content_graph.content_graph_builder.ContentGraphBuilder._create_content_dto",
        return_value=repository,
    )
    return repository


# HELPERS


def mock_dependency(source: str, target: str, mandatory: bool = True) -> Dict[str, Any]:
    return {
        "source_id": source,
        "source_type": ContentType.PACK,
        "target": target,
        "target_type": ContentType.PACK,
        "mandatorily": mandatory,
    }


def update_repository(
    repository: ContentDTO,
    commit_func: Callable[[ContentDTO], List[Pack]],
) -> List[str]:
    updated_packs = commit_func(repository)
    pack_ids_to_update = [pack.object_id for pack in updated_packs]
    repository.packs = [
        pack for pack in repository.packs if pack.object_id not in pack_ids_to_update
    ]
    repository.packs.extend(updated_packs)
    return pack_ids_to_update


<<<<<<< HEAD
=======
def _get_pack_by_id(repository: ContentDTO, pack_id: str) -> Pack:
    for pack in repository.packs:
        if pack.object_id == pack_id:
            return pack
    raise ValueError(f"Pack {pack_id} does not exist in the repository.")


def mock_pack(name, marketplaces):
    return Pack(
        object_id=name,
        content_type=ContentType.PACK,
        node_id=f"{ContentType.PACK}:{name}",
        path=Path("Packs"),
        name="pack_name",
        marketplaces=marketplaces,
        hidden=False,
        server_min_version="5.5.0",
        current_version="1.0.0",
        tags=[],
        categories=[],
        useCases=[],
        keywords=[],
        contentItems=[],
        excluded_dependencies=[],
    )


def mock_playbook(
    name,
    marketplaces=[MarketplaceVersions.XSOAR],
    fromversion="5.0.0",
    toversion="99.99.99",
):
    return Playbook(
        id=name,
        content_type=ContentType.PLAYBOOK,
        node_id=f"{ContentType.PLAYBOOK}:{name}",
        path=Path(name),
        fromversion=fromversion,
        toversion=toversion,
        display_name=name,
        name=name,
        marketplaces=marketplaces,
        deprecated=False,
        is_test=False,
    )


def mock_script(name, marketplaces=[MarketplaceVersions.XSOAR], skip_prepare=[]):
    return Script(
        id=name,
        content_type=ContentType.SCRIPT,
        node_id=f"{ContentType.SCRIPT}:{name}",
        path=Path("Packs"),
        fromversion="5.0.0",
        display_name=name,
        toversion="6.0.0",
        name=name,
        marketplaces=marketplaces,
        deprecated=False,
        type="python3",
        docker_image="mock:docker",
        tags=[],
        is_test=False,
        skip_prepare=skip_prepare,
    )


def mock_integration(name: str = "SampleIntegration", deprecated: bool = False):
    return Integration(
        id=name,
        content_type=ContentType.INTEGRATION,
        node_id=f"{ContentType.INTEGRATION}:{name}",
        path=Path(name),
        fromversion="5.0.0",
        toversion="99.99.99",
        display_name=name,
        name=name,
        marketplaces=[MarketplaceVersions.XSOAR, MarketplaceVersions.MarketplaceV2],
        deprecated=deprecated,
        type="python3",
        docker_image="mock:docker",
        category="blabla",
        commands=[
            Command(name="test-command", description=""),
            Command(name="deprecated-command", description=""),
        ],
    )


def mock_classifier(name: str = "SampleClassifier"):
    return Classifier(
        id=name,
        content_type=ContentType.CLASSIFIER,
        node_id=f"{ContentType.CLASSIFIER}:{name}",
        path=Path("Packs"),
        fromversion="5.0.0",
        display_name=name,
        toversion="99.99.99",
        name=name,
        marketplaces=[MarketplaceVersions.XSOAR],
        deprecated=False,
        type="python3",
        docker_image="mock:docker",
        tags=[],
        is_test=False,
    )


>>>>>>> 3477fe4e
# TESTS


def test_are_toversion_relationships_paths_valid(repository: ContentDTO):
    """
    Given
    - A content repo
    When
    - running the validation "are_toversion_relationships_paths_valid"
    Then
    - Validate the existance of invalid to_version relationships
    """

    with GraphValidator(should_update=False) as graph_validator:
        create_content_graph(graph_validator.graph)
        is_valid = graph_validator.validate_toversion_fields()

    assert not is_valid


def test_are_fromversion_relationships_paths_valid(repository: ContentDTO, mocker):
    """
    Given
    - A content repo
    When
    - running the vaidation "are_fromversion_relationships_paths_valid"
    Then
    - Validate the existance of invalid from_version relationships
    """
    logger_info = mocker.patch.object(logging.getLogger("demisto-sdk"), "info")
    with GraphValidator(should_update=False) as graph_validator:
        create_content_graph(graph_validator.graph)
        is_valid = graph_validator.validate_fromversion_fields()

    assert not is_valid
    assert str_in_call_args_list(
        logger_info.call_args_list,
        "Content item 'SamplePlaybook' whose from_version is '6.5.0' uses the content"
        " items: 'SamplePlaybook2' whose from_version is higher",
    )


@pytest.mark.parametrize(
    "include_optional, is_valid",
    [
        pytest.param(
            False,
            True,
            id="Not providing git_files - should be valid (raised a warning)",
        ),
        pytest.param(
            True,
            False,
            id="providing git_files - should be invalid",
        ),
    ],
)
def test_is_file_using_unknown_content(
    mocker,
    repository: ContentDTO,
    include_optional: bool,
    is_valid: bool,
):
    """
    Given
    - A content repo
    - An integration SampleIntegration's default classifier is set to "SampleClassifier" which does not exist
    When
    - running the vaidation "is_file_using_unknown_content"
    Then
    - Check whether the graph is valid or not, based on whether optional content dependencies were included.
    """
    logger_info = mocker.patch.object(logging.getLogger("demisto-sdk"), "info")
    logger_warning = mocker.patch.object(logging.getLogger("demisto-sdk"), "warning")

    with GraphValidator(
        should_update=False, git_files=[], include_optional_deps=include_optional
    ) as graph_validator:
        create_content_graph(graph_validator.graph)
        assert graph_validator.is_file_using_unknown_content() == is_valid

    logger_to_search = logger_warning if is_valid else logger_info

    assert str_in_call_args_list(
        logger_to_search.call_args_list,
        "Content item 'SampleIntegration' using content items: SampleClassifier which"
        " cannot be found in the repository",
    )


def test_is_file_display_name_already_exists(repository: ContentDTO, mocker):
    """
    Given
    - A content repo
    When
    - running the vaidation "is_file_display_name_already_exists"
    Then
    - Validate the existance of duplicate display names
    """
    logger_info = mocker.patch.object(logging.getLogger("demisto-sdk"), "info")
    with GraphValidator(should_update=False) as graph_validator:
        create_content_graph(graph_validator.graph)
        is_valid = graph_validator.is_file_display_name_already_exists()

    assert not is_valid
    for i in range(1, 4):
        assert str_in_call_args_list(
            logger_info.call_args_list,
            f"Pack 'SamplePack{i if i != 1 else ''}' has a duplicate display_name",
        )


def test_validate_unique_script_name(repository: ContentDTO, mocker):
    """
    Given
        - A content repo
    When
        - running the vaidation "validate_unique_script_name"
    Then
        - Validate the existance of duplicate script names
    """
    logger_info = mocker.patch.object(logging.getLogger("demisto-sdk"), "info")
    with GraphValidator(should_update=False) as graph_validator:
        create_content_graph(graph_validator.graph)
        is_valid = graph_validator.validate_unique_script_name()

    assert not is_valid

    assert str_in_call_args_list(
        logger_info.call_args_list,
        "Cannot create a script with the name setAlert, "
        "because a script with the name setIncident already exists.\n",
    )

    assert not str_in_call_args_list(
        logger_info.call_args_list,
        "Cannot create a script with the name getAlert, "
        "because a script with the name getIncident already exists.\n",
    )

    # Ensure that the script-name-incident-to-alert ignore is working
    assert not str_in_call_args_list(
        logger_info.call_args_list,
        "Cannot create a script with the name getAlerts, "
        "because a script with the name getIncidents already exists.\n",
    )


def test_are_marketplaces_relationships_paths_valid(
    repository: ContentDTO, caplog, mocker
):
    """
    Given
    - A content repo
    When
    - running the validation "is_file_display_name_already_exists"
    Then
    - Validate the existence invalid marketplaces uses
    """
    logger_info = mocker.patch.object(logging.getLogger("demisto-sdk"), "info")
    with GraphValidator(should_update=False) as graph_validator:
        create_content_graph(graph_validator.graph)
        is_valid = graph_validator.validate_marketplaces_fields()

    assert not is_valid
    assert str_in_call_args_list(
        logger_info.call_args_list,
        "Content item 'SamplePlaybook' can be used in the 'xsoar, xpanse' marketplaces"
        ", however it uses content items: 'SamplePlaybook2' which are not supported in"
        " all of the marketplaces of 'SamplePlaybook'",
    )


def test_validate_dependencies(repository: ContentDTO, caplog, mocker):
    """
    Given
    - A content repo
    When
    - running the vaidation "validate_dependencies"
    Then
    - Validate the existance invalid core pack dependency
    """
    logger_info = mocker.patch.object(logging.getLogger("demisto-sdk"), "info")
    mocker.patch(
        "demisto_sdk.commands.common.hook_validations.graph_validator.get_marketplace_to_core_packs",
        return_value={MarketplaceVersions.XSOAR: {"SamplePack"}},
    )
    with GraphValidator(should_update=False) as graph_validator:
        create_content_graph(graph_validator.graph)
        is_valid = graph_validator.validate_dependencies()

    assert not is_valid
    assert str_in_call_args_list(
        logger_info.call_args_list,
        "The core pack SamplePack cannot depend on non-core packs: ",
    )


def test_validate_duplicate_id(repository: ContentDTO, mocker):
    """
    Given
    - A content repo with duplicate ids "SamplePlaybook" (configured on repository fixture)
    When
    - running the validation "validate_duplicate_id"
    Then
    - Validate the existence of duplicate ids
    """
    logger_info = mocker.patch.object(logging.getLogger("demisto-sdk"), "info")

    with GraphValidator(should_update=False) as graph_validator:
        create_content_graph(graph_validator.graph)
        is_valid = graph_validator.validate_duplicate_ids()

    assert not is_valid
    assert str_in_call_args_list(
        logger_info.call_args_list,
        "[GR105] - The ID 'SamplePlaybook' already exists in",
    )


def test_pack_ids_collection():
    git_files = [
        "Tests/conf.json",
        "Packs/MicrosoftExchangeOnline/Integrations/EwsExtension/README.md",
    ]
    expected_pack_ids = ["MicrosoftExchangeOnline"]
    with GraphValidator(should_update=False, git_files=git_files) as graph_validator:
        assert graph_validator.pack_ids == expected_pack_ids


def test_deprecated_usage__existing_content(repository: ContentDTO, mocker):
    """
    Given
    - A content repo with item using deprecated commands in existing content.
    When
    - running the validation validate_deprecated_items_usage
    Then
    - validate warning is display but it's considered as valid
    """

    logger_info = mocker.patch.object(logging.getLogger("demisto-sdk"), "warning")
    with GraphValidator(should_update=False) as validator:
        create_content_graph(validator.graph)
        is_valid = validator.validate_deprecated_items_usage()

    assert is_valid
    assert str_in_call_args_list(
        logger_info.call_args_list,
        "[GR107] - The Command 'deprecated-command' is deprecated but used in the following content item:",
    )
    assert str_in_call_args_list(
        logger_info.call_args_list,
        "[GR107] - The Integration 'DeprecatedIntegration' is deprecated but used in the following content item:",
    )


def test_deprecated_usage__new_content(repository: ContentDTO, mocker):
    """
    Given
    - A content repo with the new item "SamplePlaybook" using a deprecated command.
    When
    - running the validation validate_deprecated_items_usage
    Then
    - validate the files considered as invalid.
    """
    mocker.patch.object(GitUtil, "added_files", return_value=[Path("SamplePlaybook")])
    with GraphValidator(should_update=False) as validator:
        create_content_graph(validator.graph)
        is_valid = validator.validate_deprecated_items_usage()

    assert not is_valid<|MERGE_RESOLUTION|>--- conflicted
+++ resolved
@@ -90,7 +90,6 @@
                 name="test-command",
                 description="",
                 deprecated=False,
-            ),
             mock_relationship(
                 "SampleIntegration",
                 ContentType.INTEGRATION,
@@ -383,118 +382,6 @@
     return pack_ids_to_update
 
 
-<<<<<<< HEAD
-=======
-def _get_pack_by_id(repository: ContentDTO, pack_id: str) -> Pack:
-    for pack in repository.packs:
-        if pack.object_id == pack_id:
-            return pack
-    raise ValueError(f"Pack {pack_id} does not exist in the repository.")
-
-
-def mock_pack(name, marketplaces):
-    return Pack(
-        object_id=name,
-        content_type=ContentType.PACK,
-        node_id=f"{ContentType.PACK}:{name}",
-        path=Path("Packs"),
-        name="pack_name",
-        marketplaces=marketplaces,
-        hidden=False,
-        server_min_version="5.5.0",
-        current_version="1.0.0",
-        tags=[],
-        categories=[],
-        useCases=[],
-        keywords=[],
-        contentItems=[],
-        excluded_dependencies=[],
-    )
-
-
-def mock_playbook(
-    name,
-    marketplaces=[MarketplaceVersions.XSOAR],
-    fromversion="5.0.0",
-    toversion="99.99.99",
-):
-    return Playbook(
-        id=name,
-        content_type=ContentType.PLAYBOOK,
-        node_id=f"{ContentType.PLAYBOOK}:{name}",
-        path=Path(name),
-        fromversion=fromversion,
-        toversion=toversion,
-        display_name=name,
-        name=name,
-        marketplaces=marketplaces,
-        deprecated=False,
-        is_test=False,
-    )
-
-
-def mock_script(name, marketplaces=[MarketplaceVersions.XSOAR], skip_prepare=[]):
-    return Script(
-        id=name,
-        content_type=ContentType.SCRIPT,
-        node_id=f"{ContentType.SCRIPT}:{name}",
-        path=Path("Packs"),
-        fromversion="5.0.0",
-        display_name=name,
-        toversion="6.0.0",
-        name=name,
-        marketplaces=marketplaces,
-        deprecated=False,
-        type="python3",
-        docker_image="mock:docker",
-        tags=[],
-        is_test=False,
-        skip_prepare=skip_prepare,
-    )
-
-
-def mock_integration(name: str = "SampleIntegration", deprecated: bool = False):
-    return Integration(
-        id=name,
-        content_type=ContentType.INTEGRATION,
-        node_id=f"{ContentType.INTEGRATION}:{name}",
-        path=Path(name),
-        fromversion="5.0.0",
-        toversion="99.99.99",
-        display_name=name,
-        name=name,
-        marketplaces=[MarketplaceVersions.XSOAR, MarketplaceVersions.MarketplaceV2],
-        deprecated=deprecated,
-        type="python3",
-        docker_image="mock:docker",
-        category="blabla",
-        commands=[
-            Command(name="test-command", description=""),
-            Command(name="deprecated-command", description=""),
-        ],
-    )
-
-
-def mock_classifier(name: str = "SampleClassifier"):
-    return Classifier(
-        id=name,
-        content_type=ContentType.CLASSIFIER,
-        node_id=f"{ContentType.CLASSIFIER}:{name}",
-        path=Path("Packs"),
-        fromversion="5.0.0",
-        display_name=name,
-        toversion="99.99.99",
-        name=name,
-        marketplaces=[MarketplaceVersions.XSOAR],
-        deprecated=False,
-        type="python3",
-        docker_image="mock:docker",
-        tags=[],
-        is_test=False,
-    )
-
-
->>>>>>> 3477fe4e
 # TESTS
 
 
