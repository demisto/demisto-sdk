--- conflicted
+++ resolved
@@ -521,18 +521,9 @@
     """
     logger_info = mocker.patch.object(logging.getLogger("demisto-sdk"), "info")
     logger_warning = mocker.patch.object(logging.getLogger("demisto-sdk"), "warning")
-<<<<<<< HEAD
-    if should_provide_integration_path:
-        git_files = [repository.packs[0].content_items.integration[0].path.as_posix()]
-    else:
-        git_files = []
-    with GraphValidator(git_files=git_files) as graph_validator:
-=======
-
     with GraphValidator(
-        should_update=False, git_files=[], include_optional_deps=include_optional
+        git_files=[], include_optional_deps=include_optional
     ) as graph_validator:
->>>>>>> 97d567d0
         create_content_graph(graph_validator.graph)
         assert graph_validator.is_file_using_unknown_content() == is_valid
 
