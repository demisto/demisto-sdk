--- conflicted
+++ resolved
@@ -27,14 +27,10 @@
 from demisto_sdk.commands.content_graph.parsers.pack import PackParser
 from demisto_sdk.commands.content_graph.tests.test_tools import load_json, load_yaml
 from demisto_sdk.commands.validate.tests.test_tools import (
-<<<<<<< HEAD
     create_incident_type_object,
     create_integration_object,
     create_pack_object,
     create_playbook_object,
-=======
-    create_metadata_object,
->>>>>>> 456db10c
 )
 from TestSuite.pack import Pack
 from TestSuite.repo import Repo
@@ -2892,7 +2888,6 @@
     assert param.type == 0
 
 
-<<<<<<< HEAD
 def test_get_related_content():
     """
     Given
@@ -2949,8 +2944,6 @@
         )
 
 
-=======
->>>>>>> 456db10c
 def test_get_related_text_file():
     """
     Given
@@ -2962,10 +2955,5 @@
     Then
     - Ensure that the readme content was returned.
     """
-<<<<<<< HEAD
     pack = create_pack_object(readme_text="This is a test")
-    assert pack.readme == "This is a test"
-=======
-    pack = create_metadata_object(readme_text="This is a test")
-    assert pack.readme.file_content == "This is a test"
->>>>>>> 456db10c
+    assert pack.readme == "This is a test"