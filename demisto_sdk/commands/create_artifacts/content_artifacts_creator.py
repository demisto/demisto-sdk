--- conflicted
+++ resolved
@@ -727,145 +727,6 @@
     content_items_handler = ContentItemsHandler(artifact_manager.id_set, artifact_manager.alternate_fields)
     is_feed_pack = False
 
-<<<<<<< HEAD
-    try:
-        for classifier in pack.classifiers:
-            content_items_handler.handle_content_item(classifier)
-            pack_report += dump_pack_conditionally(artifact_manager, classifier)
-        for connection in pack.connections:
-            pack_report += dump_pack_conditionally(artifact_manager, connection)
-        for incident_field in pack.incident_fields:
-            content_items_handler.handle_content_item(incident_field)
-            pack_report += dump_pack_conditionally(artifact_manager, incident_field)
-        for incident_type in pack.incident_types:
-            content_items_handler.handle_content_item(incident_type)
-            pack_report += dump_pack_conditionally(artifact_manager, incident_type)
-        for indicator_field in pack.indicator_fields:
-            content_items_handler.handle_content_item(indicator_field)
-            pack_report += dump_pack_conditionally(artifact_manager, indicator_field)
-        for indicator_type in pack.indicator_types:
-            # list of indicator types in one file (i.e. old format) instead of one per file aren't supported from 6.0.0 server version
-            if indicator_type.is_file_structure_list():
-                logger.error(
-                    f'Indicator type "{indicator_type.path.name}" file holds a list and therefore is not supported.')
-            else:
-                content_items_handler.handle_content_item(indicator_type)
-                pack_report += dump_pack_conditionally(artifact_manager, indicator_type)
-        for integration in pack.integrations:
-            content_items_handler.handle_content_item(integration)
-            is_feed_pack = is_feed_pack or integration.is_feed
-            pack_report += dump_pack_conditionally(artifact_manager, integration)
-        for job in pack.jobs:
-            content_items_handler.handle_content_item(job)
-            pack_report += dump_pack_conditionally(artifact_manager, job)
-        for layout in pack.layouts:
-            content_items_handler.handle_content_item(layout)
-            pack_report += dump_pack_conditionally(artifact_manager, layout)
-        for list_item in pack.lists:
-            content_items_handler.handle_content_item(list_item)
-            pack_report += dump_pack_conditionally(artifact_manager, list_item)
-        for playbook in pack.playbooks:
-            content_items_handler.handle_content_item(playbook)
-            is_feed_pack = is_feed_pack or playbook.get('name', '').startswith('TIM')
-            pack_report += dump_pack_conditionally(artifact_manager, playbook)
-        for script in pack.scripts:
-            content_items_handler.handle_content_item(script)
-            pack_report += dump_pack_conditionally(artifact_manager, script)
-        for test_playbook in pack.test_playbooks:
-            pack_report += dump_pack_conditionally(artifact_manager, test_playbook)
-        for release_note in pack.release_notes:
-            pack_report += ObjectReport(release_note, content_packs=True)
-            release_note.dump(artifact_manager.content_packs_path / pack.id / RELEASE_NOTES_DIR)
-        for release_note_config in pack.release_notes_config:
-            pack_report += ObjectReport(release_note_config, content_packs=True)
-            release_note_config.dump(artifact_manager.content_packs_path / pack.id / RELEASE_NOTES_DIR)
-        for wizard in pack.wizards:
-            content_items_handler.handle_content_item(wizard)
-            pack_report += dump_pack_conditionally(artifact_manager, wizard)
-
-        if artifact_manager.marketplace == MarketplaceVersions.XSOAR.value:
-            for dashboard in pack.dashboards:
-                content_items_handler.handle_content_item(dashboard)
-                pack_report += dump_pack_conditionally(artifact_manager, dashboard)
-            for generic_definition in pack.generic_definitions:
-                content_items_handler.handle_content_item(generic_definition)
-                pack_report += dump_pack_conditionally(artifact_manager, generic_definition)
-            for generic_module in pack.generic_modules:
-                content_items_handler.handle_content_item(generic_module)
-                pack_report += dump_pack_conditionally(artifact_manager, generic_module)
-            for generic_type in pack.generic_types:
-                content_items_handler.handle_content_item(generic_type)
-                pack_report += dump_pack_conditionally(artifact_manager, generic_type)
-            for generic_field in pack.generic_fields:
-                content_items_handler.handle_content_item(generic_field)
-                pack_report += dump_pack_conditionally(artifact_manager, generic_field)
-            for pre_process_rule in pack.pre_process_rules:
-                content_items_handler.handle_content_item(pre_process_rule)
-                pack_report += dump_pack_conditionally(artifact_manager, pre_process_rule)
-            for report in pack.reports:
-                content_items_handler.handle_content_item(report)
-                pack_report += dump_pack_conditionally(artifact_manager, report)
-            for widget in pack.widgets:
-                content_items_handler.handle_content_item(widget)
-                pack_report += dump_pack_conditionally(artifact_manager, widget)
-        elif artifact_manager.marketplace == MarketplaceVersions.MarketplaceV2.value:
-            for parsing_rule in pack.parsing_rules:
-                content_items_handler.handle_content_item(parsing_rule)
-                pack_report += dump_pack_conditionally(artifact_manager, parsing_rule)
-            for modeling_rule in pack.modeling_rules:
-                content_items_handler.handle_content_item(modeling_rule)
-                pack_report += dump_pack_conditionally(artifact_manager, modeling_rule)
-            for correlation_rule in pack.correlation_rules:
-                content_items_handler.handle_content_item(correlation_rule)
-                pack_report += dump_pack_conditionally(artifact_manager, correlation_rule)
-            for xsiam_dashboard in pack.xsiam_dashboards:
-                content_items_handler.handle_content_item(xsiam_dashboard)
-                pack_report += dump_pack_conditionally(artifact_manager, xsiam_dashboard)
-            for xsiam_report in pack.xsiam_reports:
-                content_items_handler.handle_content_item(xsiam_report)
-                pack_report += dump_pack_conditionally(artifact_manager, xsiam_report)
-            for trigger in pack.triggers:
-                content_items_handler.handle_content_item(trigger)
-                pack_report += dump_pack_conditionally(artifact_manager, trigger)
-
-        for tool in pack.tools:
-            object_report = ObjectReport(tool, content_packs=True)
-            created_files = tool.dump(artifact_manager.content_packs_path / pack.id / TOOLS_DIR)
-            if not artifact_manager.only_content_packs:
-                object_report.set_content_new()
-                dump_link_files(artifact_manager, tool, artifact_manager.content_new_path, created_files)
-                object_report.set_content_all()
-                dump_link_files(artifact_manager, tool, artifact_manager.content_all_path, created_files)
-            pack_report += object_report
-        if pack.pack_metadata:
-            pack_report += ObjectReport(pack.pack_metadata, content_packs=True)
-            pack.pack_metadata.dump(artifact_manager.content_packs_path / pack.id)
-        if pack.metadata:
-            pack_report += ObjectReport(pack.metadata, content_packs=True)
-            pack.metadata.content_items = content_items_handler.content_items
-            pack.metadata.server_min_version = pack.metadata.server_min_version or content_items_handler.server_min_version
-            if artifact_manager.id_set_path and not artifact_manager.filter_by_id_set:
-                # Dependencies can only be done when id_set file is given.
-                pack.metadata.handle_dependencies(pack.path.name, artifact_manager.id_set_path, logger)
-            else:
-                logger.warning('Skipping dependencies extraction since no id_set file was provided.')
-            if is_feed_pack and 'TIM' not in pack.metadata.tags:
-                pack.metadata.tags.append('TIM')
-            pack.metadata.dump_metadata_file(artifact_manager.content_packs_path / pack.id)
-        if pack.readme or pack.contributors:
-            if not pack.readme:
-                readme_file = os.path.join(pack.path, 'README.md')
-                open(readme_file, 'a+').close()
-            readme_obj = pack.readme
-            readme_obj.contributors = pack.contributors
-            pack_report += ObjectReport(readme_obj, content_packs=True)
-            readme_obj.dump(artifact_manager.content_packs_path / pack.id)
-        if pack.author_image:
-            pack_report += ObjectReport(pack.author_image, content_packs=True)
-            pack.author_image.dump(artifact_manager.content_packs_path / pack.id)
-    except Exception as e:
-        logger.error(f"Could not Dump Pack: {e}")
-=======
     for classifier in pack.classifiers:
         content_items_handler.handle_content_item(classifier)
         pack_report += dump_pack_conditionally(artifact_manager, classifier)
@@ -1003,7 +864,6 @@
     if pack.author_image:
         pack_report += ObjectReport(pack.author_image, content_packs=True)
         pack.author_image.dump(artifact_manager.content_packs_path / pack.id)
->>>>>>> 0fc477a1
 
     return pack_report
 
