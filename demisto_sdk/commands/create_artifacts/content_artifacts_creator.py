--- conflicted
+++ resolved
@@ -402,12 +402,6 @@
         })
 
     def add_modeling_rule_as_content_item(self, content_object: ContentObject):
-<<<<<<< HEAD
-        logger.info(f"name = {content_object.get('name', '')}")
-        logger.info(f"path = {content_object.path}")
-        schema: Dict[str, Any] = json.loads(content_object.get('schema', '{}'))
-=======
->>>>>>> 0c5a5521
         self.content_items[ContentItems.MODELING_RULES].append({
             'name': content_object.get('name', ''),
             'description': content_object.get('description', '')
