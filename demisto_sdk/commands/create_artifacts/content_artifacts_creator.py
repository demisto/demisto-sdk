# -*- coding: utf-8 -*-
import logging
import os
import re
import sys
import time
from concurrent.futures import as_completed
from contextlib import contextmanager
from shutil import make_archive, rmtree
from typing import Callable, Dict, List, Optional, Union

from packaging.version import parse
from pebble import ProcessFuture, ProcessPool
from wcmatch.pathlib import BRACE, EXTMATCH, NEGATE, NODIR, SPLIT, Path

from demisto_sdk.commands.common.constants import (
    BASE_PACK, CLASSIFIERS_DIR, CONTENT_ITEMS_DISPLAY_FOLDERS, DASHBOARDS_DIR,
    DOCUMENTATION_DIR, GENERIC_DEFINITIONS_DIR, GENERIC_FIELDS_DIR,
    GENERIC_MODULES_DIR, GENERIC_TYPES_DIR, INCIDENT_FIELDS_DIR,
    INCIDENT_TYPES_DIR, INDICATOR_FIELDS_DIR, INDICATOR_TYPES_DIR,
    INTEGRATIONS_DIR, JOBS_DIR, LAYOUTS_DIR, LISTS_DIR, PACKS_DIR,
    PLAYBOOKS_DIR, PRE_PROCESS_RULES_DIR, RELEASE_NOTES_DIR, REPORTS_DIR,
    SCRIPTS_DIR, TEST_PLAYBOOKS_DIR, TOOLS_DIR, WIDGETS_DIR, ContentItems)
from demisto_sdk.commands.common.content import (Content, ContentError,
                                                 ContentFactoryError, Pack)
from demisto_sdk.commands.common.content.objects.pack_objects import (
    JSONContentObject, Script, TextObject, YAMLContentObject,
    YAMLContentUnifiedObject)
from demisto_sdk.commands.common.tools import arg_to_list

from .artifacts_report import ArtifactsReport, ObjectReport

####################
# Global variables #
####################

FIRST_MARKETPLACE_VERSION = parse('6.0.0')
IGNORED_PACKS = ['ApiModules']
IGNORED_TEST_PLAYBOOKS_DIR = 'Deprecated'

ContentObject = Union[YAMLContentUnifiedObject, YAMLContentObject, JSONContentObject, TextObject]
logger = logging.getLogger('demisto-sdk')
EX_SUCCESS = 0
EX_FAIL = 1


##############
# Main logic #
##############


class ArtifactsManager:
    def __init__(self, artifacts_path: str, zip: bool, packs: bool, content_version: str, suffix: str,
                 cpus: int, marketplace: str, id_set_path: str = '', pack_names: str = 'all', signature_key: str = '',
                 sign_directory: Path = None, remove_test_playbooks: bool = True):
        """ Content artifacts configuration

        Args:
            artifacts_path: existing destination directory for creating artifacts.
            zip: True for zip all content artifacts to 3 different zip files in same structure else False.
            packs: create only content_packs artifacts if True.
            content_version: release content version.
            suffix: suffix to add all file we creates.
            cpus: available cpus in the computer.
            marketplace: The marketplace the artifacts are created for. deafults is xsoar marketplace. # TODO: verify default name
            id_set_path: the full path of id_set.json.
            pack_names: Packs to create artifacts for.
            signature_key: Base64 encoded signature key used for signing packs.
            sign_directory: Path to the signDirectory executable file.
            remove_test_playbooks: Should remove test playbooks from content packs or not.
        """
        # options arguments
        self.artifacts_path = Path(artifacts_path)
        self.zip_artifacts = zip
        self.only_content_packs = packs
        self.content_version = content_version
        self.suffix = suffix
        self.cpus = cpus
        self.id_set_path = id_set_path
        self.pack_names = arg_to_list(pack_names)
        self.signature_key = signature_key
        self.signDirectory = sign_directory
        self.remove_test_playbooks = remove_test_playbooks
        self.marketplace = marketplace
        # run related arguments
        self.content_new_path = self.artifacts_path / 'content_new'
        self.content_test_path = self.artifacts_path / 'content_test'
        self.content_packs_path = self.artifacts_path / 'content_packs'
        self.content_all_path = self.artifacts_path / 'all_content'
        self.content_uploadable_zips_path = self.artifacts_path / 'uploadable_packs'

        # inits
        self.content = Content.from_cwd()
        self.execution_start = time.time()

        self.packs = self.content.packs
        self.exit_code = EX_SUCCESS

    def create_content_artifacts(self) -> int:
        with ArtifactsDirsHandler(self), ProcessPoolHandler(self) as pool:
            futures: List[ProcessFuture] = []
            # content/Packs
            futures.extend(dump_packs(self, pool))
            # content/TestPlaybooks
            if not self.remove_test_playbooks:
                futures.append(pool.schedule(dump_tests_conditionally, args=(self,)))
            # content/content-descriptor.json
            futures.append(pool.schedule(dump_content_descriptor, args=(self,)))
            # content/Documentation/doc-*.json
            futures.append(pool.schedule(dump_content_documentations, args=(self,)))
            # Wait for all futures to be finished
            wait_futures_complete(futures, self)
            # Add suffix
            suffix_handler(self)

        if os.path.exists('keyfile'):
            os.remove('keyfile')
        logger.info(f"\nExecution time: {time.time() - self.execution_start} seconds")

        return self.exit_code

    def get_relative_pack_path(self, content_object: ContentObject):
        """

        Args:
            content_object: the object to get the relative path for

        Returns:
            the path of the given object relative from the pack directory, for example HelloWorld/Scripts/some_script

        """
        return content_object.path.relative_to(self.content.path / PACKS_DIR)

    def get_base_path(self) -> Path:
        """

        Returns:
            the path that all artifacts are relative to
        """
        return self.content.path

    def get_dir_to_delete(self):
        """

        Returns:
            list of directories to delete after artifacts was created
        """
        return [self.content_test_path, self.content_new_path, self.content_packs_path, self.content_all_path]


class ContentItemsHandler:
    def __init__(self):
        self.server_min_version = parse('1.0.0')
        self.content_items: Dict[ContentItems, List] = {
            ContentItems.SCRIPTS: [],
            ContentItems.PLAYBOOKS: [],
            ContentItems.INTEGRATIONS: [],
            ContentItems.INCIDENT_FIELDS: [],
            ContentItems.INCIDENT_TYPES: [],
            ContentItems.DASHBOARDS: [],
            ContentItems.INDICATOR_FIELDS: [],
            ContentItems.REPORTS: [],
            ContentItems.INDICATOR_TYPES: [],
            ContentItems.LAYOUTS: [],
            ContentItems.PRE_PROCESS_RULES: [],
            ContentItems.JOB: [],
            ContentItems.CLASSIFIERS: [],
            ContentItems.WIDGETS: [],
            ContentItems.GENERIC_FIELDS: [],
            ContentItems.GENERIC_TYPES: [],
            ContentItems.GENERIC_MODULES: [],
            ContentItems.GENERIC_DEFINITIONS: [],
            ContentItems.LISTS: []
        }
        self.content_folder_name_to_func: Dict[str, Callable] = {
            SCRIPTS_DIR: self.add_script_as_content_item,
            PLAYBOOKS_DIR: self.add_playbook_as_content_item,
            INTEGRATIONS_DIR: self.add_integration_as_content_item,
            INCIDENT_FIELDS_DIR: self.add_incident_field_as_content_item,
            INCIDENT_TYPES_DIR: self.add_incident_type_as_content_item,
            DASHBOARDS_DIR: self.add_dashboard_as_content_item,
            INDICATOR_FIELDS_DIR: self.add_indicator_field_as_content_item,
            INDICATOR_TYPES_DIR: self.add_indicator_type_as_content_item,
            REPORTS_DIR: self.add_report_as_content_item,
            LAYOUTS_DIR: self.add_layout_as_content_item,
            PRE_PROCESS_RULES_DIR: self.add_pre_process_rules_as_content_item,
            LISTS_DIR: self.add_lists_as_content_item,
            JOBS_DIR: self.add_jobs_as_content_item,
            CLASSIFIERS_DIR: self.add_classifier_as_content_item,
            WIDGETS_DIR: self.add_widget_as_content_item,
            GENERIC_TYPES_DIR: self.add_generic_type_as_content_item,
            GENERIC_FIELDS_DIR: self.add_generic_field_as_content_item,
            GENERIC_MODULES_DIR: self.add_generic_module_as_content_item,
            GENERIC_DEFINITIONS_DIR: self.add_generic_definition_as_content_item
        }

    def handle_content_item(self, content_object: ContentObject):
        """Verifies the validity of the content object and parses it to the correct entities list.

        Args:
            content_object (ContentObject): The object to add to entities list.

        """
        content_object_directory = content_object.path.parts[-3]
        if content_object_directory not in self.content_folder_name_to_func.keys():
            # In the case where the content object is nested directly in the entities directory (Playbooks for example).
            content_object_directory = content_object.path.parts[-2]

        if content_object.to_version < FIRST_MARKETPLACE_VERSION:
            return

        # reputation in old format aren't supported in 6.0.0 server version
        if content_object_directory == INDICATOR_TYPES_DIR and not re.match(content_object.path.name,
                                                                            'reputation-.*.json'):
            return

        # skip content items that are not displayed in contentItems
        if content_object_directory not in CONTENT_ITEMS_DISPLAY_FOLDERS:
            return

        self.server_min_version = max(self.server_min_version, content_object.from_version)

        self.content_folder_name_to_func[content_object_directory](content_object)

    def add_script_as_content_item(self, content_object: ContentObject):
        self.content_items[ContentItems.SCRIPTS].append({
            'name': content_object.get('name', ''),
            'description': content_object.get('comment', ''),
            'tags': content_object.get('tags', [])
        })

    def add_playbook_as_content_item(self, content_object: ContentObject):
        self.content_items[ContentItems.PLAYBOOKS].append({
            'name': content_object.get('name', ''),
            'description': content_object.get('description', ''),
        })

    def add_integration_as_content_item(self, content_object: ContentObject):
        self.content_items[ContentItems.INTEGRATIONS].append({
            'name': content_object.get('display', ""),
            'description': content_object.get('description', ''),
            'category': content_object.get('category', ''),
            'commands': [
                {
                    'name': command.get('name', ''),
                    'description': command.get('description', '')
                }
                for command in content_object.script.get('commands', [])]
        })

    def add_incident_field_as_content_item(self, content_object: ContentObject):
        self.content_items[ContentItems.INCIDENT_FIELDS].append({
            'name': content_object.get('name', ''),
            'type': content_object.get('type', ''),
            'description': content_object.get('description', '')
        })

    def add_incident_type_as_content_item(self, content_object: ContentObject):
        self.content_items[ContentItems.INCIDENT_TYPES].append({
            'name': content_object.get('name', ''),
            'playbook': content_object.get('playbookId', ''),
            'closureScript': content_object.get('closureScript', ''),
            'hours': int(content_object.get('hours', 0)),
            'days': int(content_object.get('days', 0)),
            'weeks': int(content_object.get('weeks', 0))
        })

    def add_dashboard_as_content_item(self, content_object: ContentObject):
        self.content_items[ContentItems.DASHBOARDS].append({
            'name': content_object.get('name', '')
        })

    def add_indicator_field_as_content_item(self, content_object: ContentObject):
        self.content_items[ContentItems.INDICATOR_FIELDS].append({
            'name': content_object.get('name', ''),
            'type': content_object.get('type', ''),
            'description': content_object.get('description', '')
        })

    def add_indicator_type_as_content_item(self, content_object: ContentObject):
        self.content_items[ContentItems.INDICATOR_TYPES].append({
            'details': content_object.get('details', ''),
            'reputationScriptName': content_object.get('reputationScriptName', ''),
            'enhancementScriptNames': content_object.get('enhancementScriptNames', [])
        })

    def add_report_as_content_item(self, content_object: ContentObject):
        self.content_items[ContentItems.REPORTS].append({
            'name': content_object.get('name', ''),
            'description': content_object.get('description', '')
        })

    def add_layout_as_content_item(self, content_object: ContentObject):
        if content_object.get('description') is not None:
            self.content_items[ContentItems.LAYOUTS].append({
                'name': content_object.get('name', ''),
                'description': content_object.get('description')
            })
        else:
            self.content_items[ContentItems.LAYOUTS].append({
                'name': content_object.get('name', '')
            })

    def add_pre_process_rules_as_content_item(self, content_object: ContentObject):
        self.content_items[ContentItems.PRE_PROCESS_RULES].append({
            'name': content_object.get('name') or content_object.get('id', ''),
            'description': content_object.get('description', ''),
        })

    def add_jobs_as_content_item(self, content_object: ContentObject):
        self.content_items[ContentItems.JOB].append({
            'name': content_object.get('name') or content_object.get('id', ''),
            'details': content_object.get('details', ''),
        })

    def add_lists_as_content_item(self, content_object: ContentObject):
        self.content_items[ContentItems.LISTS].append({
            'name': content_object.get('name') or content_object.get('id', '')
        })

    def add_classifier_as_content_item(self, content_object: ContentObject):
        self.content_items[ContentItems.CLASSIFIERS].append({
            'name': content_object.get('name') or content_object.get('id', ''),
            'description': content_object.get('description', '')
        })

    def add_widget_as_content_item(self, content_object: ContentObject):
        self.content_items[ContentItems.WIDGETS].append({
            'name': content_object.get('name', ''),
            'dataType': content_object.get('dataType', ''),
            'widgetType': content_object.get('widgetType', '')
        })

    def add_generic_field_as_content_item(self, content_object: ContentObject):
        self.content_items[ContentItems.GENERIC_FIELDS].append({
            'name': content_object.get('name', ''),
            'type': content_object.get('type', ''),
            'description': content_object.get('description', '')
        })

    def add_generic_type_as_content_item(self, content_object: ContentObject):
        self.content_items[ContentItems.GENERIC_TYPES].append({
            'name': content_object.get('name', ''),
            'details': content_object.get('details', ''),
        })

    def add_generic_definition_as_content_item(self, content_object: ContentObject):
        self.content_items[ContentItems.GENERIC_DEFINITIONS].append({
            'name': content_object.get('name', ''),
            'description': content_object.get('description', '')
        })

    def add_generic_module_as_content_item(self, content_object: ContentObject):
        self.content_items[ContentItems.GENERIC_MODULES].append({
            'name': content_object.get('name', ''),
            'description': content_object.get('description', '')
        })


@contextmanager
def ProcessPoolHandler(artifact_manager: ArtifactsManager) -> ProcessPool:
    """ Process pool Handler which terminate all processes in case of Exception.

    Args:
        artifact_manager: Artifacts manager object.

    Yields:
        ProcessPool: Pebble process pool.
    """
    global logger
    with ProcessPool(max_workers=artifact_manager.cpus, initializer=child_mute) as pool:
        try:
            yield pool
        except KeyboardInterrupt:
            logger.info("\nCTRL+C Pressed!\nGracefully release all resources due to keyboard interrupt...")
            pool.stop()
            pool.join()
            raise
        except Exception as e:
            logger.exception(e)
            logger.error("Gracefully release all resources due to Error...")
            pool.stop()
            pool.join()
            raise
        else:
            pool.close()
            pool.join()
        finally:
            if os.path.exists('keyfile'):
                os.remove('keyfile')


def wait_futures_complete(futures: List[ProcessFuture], artifact_manager: ArtifactsManager):
    """Wait for all futures to complete, Raise exception if occured.

    Args:
        artifact_manager: Artifacts manager object.
        futures: futures to wait for.

    Raises:
        Exception: Raise caught exception for further cleanups.
    """
    global logger
    for future in as_completed(futures):
        try:
            result = future.result()
            if isinstance(result, ArtifactsReport):
                logger.info(result.to_str(artifact_manager.get_base_path()))
        except (ContentError, DuplicateFiles, ContentFactoryError) as e:
            logger.error(e.msg)
            raise
        except Exception as e:
            logger.exception(e)
            raise


#####################################################
# Files include rules functions (Version, Type etc) #
#####################################################


def is_in_content_packs(content_object: ContentObject) -> bool:
    """ Rules content_packs:
            1. to_version >= First marketplace version.

        Args:
            content_object: Content object as specified in global variable - ContentObject.

        Returns:
            bool: True if object should be included in content_packs artifacts else False.
    """
    return content_object.to_version >= FIRST_MARKETPLACE_VERSION


def is_in_content_test(artifact_manager: ArtifactsManager, content_object: ContentObject) -> bool:
    """Rules content_test:
            1. flag of only packs is off.
            2. Object located in TestPlaybooks directory (*/TestPlaybooks/*).
            3. from_version < First marketplace version.
            4. Path of object is not including global variable - IGNORED_TEST_PLAYBOOKS_DIR

        Args:
            artifact_manager: Artifacts manager object.
            content_object: Content object as specified in global variable - ContentObject.

        Returns:
            bool: True if object should be included in content_test artifacts else False.
    """
    return (not artifact_manager.only_content_packs and
            TEST_PLAYBOOKS_DIR in content_object.path.parts and
            content_object.from_version < FIRST_MARKETPLACE_VERSION and
            IGNORED_TEST_PLAYBOOKS_DIR not in content_object.path.parts)


def is_in_content_new(artifact_manager: ArtifactsManager, content_object: ContentObject) -> bool:
    """ Rules content_new:
            1. flag of only packs is off.
            2. Object not located in TestPlaybooks directory (*/TestPlaybooks/*).
            3. from_version < First marketplace version

        Args:
            artifact_manager: Artifacts manager object.
            content_object: Content object as specified in global variable - ContentObject.

        Returns:
            bool: True if object should be included in content_new artifacts else False.
    """
    return (not artifact_manager.only_content_packs and
            TEST_PLAYBOOKS_DIR not in content_object.path.parts and
            content_object.from_version < FIRST_MARKETPLACE_VERSION)


def is_in_content_all(artifact_manager: ArtifactsManager, content_object: ContentObject) -> bool:
    """ Rules content_all:
            1. If in content_new or content_test.

        Args:
            artifact_manager: Artifacts manager object.
            content_object: Content object as specified in global variable - ContentObject.

        Returns:
            bool: True if object should be included in content_all artifacts else False.
    """
    return is_in_content_new(artifact_manager, content_object) or is_in_content_test(artifact_manager, content_object)


############################
# Documentations functions #
############################


def dump_content_documentations(artifact_manager: ArtifactsManager) -> ArtifactsReport:
    """ Dumping Documentation/doc-*.json into:
            1. content_new
            2. content_all

    Args:
        artifact_manager: Artifacts manager object.

    Returns:
        ArtifactsReport: ArtifactsReport object.
    """
    report = ArtifactsReport("Documentations:")
    for documentation in artifact_manager.content.documentations:
        object_report = ObjectReport(documentation, content_packs=True)
        created_files = documentation.dump(artifact_manager.content_packs_path / BASE_PACK / DOCUMENTATION_DIR)
        if not artifact_manager.only_content_packs:
            object_report.set_content_new()
            object_report.set_content_all()
            for dest in [artifact_manager.content_new_path,
                         artifact_manager.content_all_path]:
                created_files = dump_link_files(artifact_manager, documentation, dest, created_files)
        report.append(object_report)

    return report


########################
# Descriptor functions #
########################


def dump_content_descriptor(artifact_manager: ArtifactsManager) -> ArtifactsReport:
    """ Dumping content/content_descriptor.json into:
            1. content_test
            2. content_new
            3. content_all

    Args:
        artifact_manager: Artifacts manager object.

    Returns:
        ArtifactsReport: ArtifactsReport object.

    Notes:
        1. content_descriptor.json created during build run time.
    """
    report = ArtifactsReport("Content descriptor:")
    if not artifact_manager.only_content_packs and artifact_manager.content.content_descriptor:
        descriptor = artifact_manager.content.content_descriptor
        object_report = ObjectReport(descriptor, content_test=True, content_new=True, content_all=True)
        created_files: List[Path] = []
        for dest in [artifact_manager.content_test_path,
                     artifact_manager.content_new_path,
                     artifact_manager.content_all_path]:
            created_files = dump_link_files(artifact_manager, descriptor, dest, created_files)
        report.append(object_report)

    return report


##################################
# Content Testplaybook functions #
##################################


def dump_tests_conditionally(artifact_manager: ArtifactsManager) -> ArtifactsReport:
    """ Dump test scripts/playbooks conditionally into:
            1. content_test

    Args:
        artifact_manager: Artifacts manager object.

    Returns:
        ArtifactsReport: ArtifactsReport object.
    """
    report = ArtifactsReport("TestPlaybooks:")
    for test in artifact_manager.content.test_playbooks:
        object_report = ObjectReport(test)
        if is_in_content_test(artifact_manager, test):
            object_report.set_content_test()
            test_created_files = dump_link_files(artifact_manager, test, artifact_manager.content_test_path)
            dump_link_files(artifact_manager, test, artifact_manager.content_all_path, test_created_files)
        report += object_report

    return report


###########################
# Content packs functions #
###########################

def dump_packs(artifact_manager: ArtifactsManager, pool: ProcessPool) -> List[ProcessFuture]:
    """ Create futures which dumps conditionally content/Packs.

    Args:
        artifact_manager: Artifacts manager object.
        pool: Process pool to schedule new processes.

    Returns:
        List[ProcessFuture]: List of pebble futures to wait for.
    """
    futures = []
    if 'all' in artifact_manager.pack_names:
        for pack_name, pack in artifact_manager.packs.items():
            if pack_name not in IGNORED_PACKS:
                futures.append(pool.schedule(dump_pack, args=(artifact_manager, pack)))

    else:
        for pack_name in artifact_manager.pack_names:
            if pack_name not in IGNORED_PACKS and pack_name in artifact_manager.packs:
                futures.append(pool.schedule(dump_pack,
                                             args=(artifact_manager, artifact_manager.packs[pack_name])
                                             ))

    return futures


def dump_pack(artifact_manager: ArtifactsManager, pack: Pack) -> ArtifactsReport:  # noqa: C901
    """ Dumping content/Packs/<pack_id>/ into:
            1. content_test
            2. content_new
            3. content_all
            4. content_packs
            5. uploadable_packs

    Args:
        artifact_manager: Artifacts manager object.
        pack: Pack object.

    Notes:
        1. Include all file object, excluding:
            a. Change_log files (Deprecated).
            b. Integration/Script/Playbook readme (Used for website documentation deployment).
            c. .pack-ignore (Internal only).
            d. .secrets-ignore (Internal only).

    Returns:
        ArtifactsReport: ArtifactsReport object.
    """
    global logger
    pack_report = ArtifactsReport(f"Pack {pack.id}:")

    pack.metadata.load_user_metadata(pack.id, pack.path.name, pack.path, logger)
    content_items_handler = ContentItemsHandler()
    is_feed_pack = False

    for integration in pack.integrations:
        content_items_handler.handle_content_item(integration)
        is_feed_pack = is_feed_pack or integration.is_feed
        pack_report += dump_pack_conditionally(artifact_manager, integration)
    for script in pack.scripts:
        content_items_handler.handle_content_item(script)
        pack_report += dump_pack_conditionally(artifact_manager, script)
    for playbook in pack.playbooks:
        content_items_handler.handle_content_item(playbook)
        is_feed_pack = is_feed_pack or playbook.get('name', '').startswith('TIM')
        pack_report += dump_pack_conditionally(artifact_manager, playbook)
    for test_playbook in pack.test_playbooks:
        pack_report += dump_pack_conditionally(artifact_manager, test_playbook)
    for pre_process_rule in pack.pre_process_rules:
        content_items_handler.handle_content_item(pre_process_rule)
        pack_report += dump_pack_conditionally(artifact_manager, pre_process_rule)
    for list_item in pack.lists:
        content_items_handler.handle_content_item(list_item)
        pack_report += dump_pack_conditionally(artifact_manager, list_item)
<<<<<<< HEAD
=======
    for job in pack.jobs:
        content_items_handler.handle_content_item(job)
        pack_report += dump_pack_conditionally(artifact_manager, job)
    for dashboard in pack.dashboards:
        content_items_handler.handle_content_item(dashboard)
        pack_report += dump_pack_conditionally(artifact_manager, dashboard)
>>>>>>> 984cf8d8
    for incident_field in pack.incident_fields:
        content_items_handler.handle_content_item(incident_field)
        pack_report += dump_pack_conditionally(artifact_manager, incident_field)
    for incident_type in pack.incident_types:
        content_items_handler.handle_content_item(incident_type)
        pack_report += dump_pack_conditionally(artifact_manager, incident_type)
    for indicator_field in pack.indicator_fields:
        content_items_handler.handle_content_item(indicator_field)
        pack_report += dump_pack_conditionally(artifact_manager, indicator_field)
    for indicator_type in pack.indicator_types:
        content_items_handler.handle_content_item(indicator_type)
        pack_report += dump_pack_conditionally(artifact_manager, indicator_type)
    for connection in pack.connections:
        pack_report += dump_pack_conditionally(artifact_manager, connection)
    for classifier in pack.classifiers:
        content_items_handler.handle_content_item(classifier)
        pack_report += dump_pack_conditionally(artifact_manager, classifier)
    for release_note in pack.release_notes:
        pack_report += ObjectReport(release_note, content_packs=True)
        release_note.dump(artifact_manager.content_packs_path / pack.id / RELEASE_NOTES_DIR)
    for release_note_config in pack.release_notes_config:
        pack_report += ObjectReport(release_note_config, content_packs=True)
        release_note_config.dump(artifact_manager.content_packs_path / pack.id / RELEASE_NOTES_DIR)

    if artifact_manager.marketplace == 'xsoar':
        for dashboard in pack.dashboards:
            content_items_handler.handle_content_item(dashboard)
            pack_report += dump_pack_conditionally(artifact_manager, dashboard)
        for widget in pack.widgets:
            content_items_handler.handle_content_item(widget)
            pack_report += dump_pack_conditionally(artifact_manager, widget)
        for report in pack.reports:
            content_items_handler.handle_content_item(report)
            pack_report += dump_pack_conditionally(artifact_manager, report)
        for layout in pack.layouts:  # TODO: verify layouts == layouts_container
            content_items_handler.handle_content_item(layout)
            pack_report += dump_pack_conditionally(artifact_manager, layout)
        for generic_definition in pack.generic_definitions:
            content_items_handler.handle_content_item(generic_definition)
            pack_report += dump_pack_conditionally(artifact_manager, generic_definition)
        for generic_module in pack.generic_modules:
            content_items_handler.handle_content_item(generic_module)
            pack_report += dump_pack_conditionally(artifact_manager, generic_module)
        for generic_type in pack.generic_types:
            content_items_handler.handle_content_item(generic_type)
            pack_report += dump_pack_conditionally(artifact_manager, generic_type)
        for generic_field in pack.generic_fields:
            content_items_handler.handle_content_item(generic_field)
            pack_report += dump_pack_conditionally(artifact_manager, generic_field)

    for tool in pack.tools:
        object_report = ObjectReport(tool, content_packs=True)
        created_files = tool.dump(artifact_manager.content_packs_path / pack.id / TOOLS_DIR)
        if not artifact_manager.only_content_packs:
            object_report.set_content_new()
            dump_link_files(artifact_manager, tool, artifact_manager.content_new_path, created_files)
            object_report.set_content_all()
            dump_link_files(artifact_manager, tool, artifact_manager.content_all_path, created_files)
        pack_report += object_report
    if pack.pack_metadata:
        pack_report += ObjectReport(pack.pack_metadata, content_packs=True)
        pack.pack_metadata.dump(artifact_manager.content_packs_path / pack.id)
    if pack.metadata:
        pack_report += ObjectReport(pack.metadata, content_packs=True)
        pack.metadata.content_items = content_items_handler.content_items
        pack.metadata.server_min_version = pack.metadata.server_min_version or content_items_handler.server_min_version
        if artifact_manager.id_set_path:
            # Dependencies can only be done when id_set file is given.
            pack.metadata.handle_dependencies(pack.path.name, artifact_manager.id_set_path, logger)
        else:
            logger.warning('Skipping dependencies extraction since no id_set file was provided.')
        if is_feed_pack and 'TIM' not in pack.metadata.tags:
            pack.metadata.tags.append('TIM')
        pack.metadata.dump_metadata_file(artifact_manager.content_packs_path / pack.id)
    if pack.readme or pack.contributors:
        if not pack.readme:
            readme_file = os.path.join(pack.path, 'README.md')
            open(readme_file, 'a+').close()
        readme_obj = pack.readme
        readme_obj.contributors = pack.contributors
        pack_report += ObjectReport(readme_obj, content_packs=True)
        readme_obj.dump(artifact_manager.content_packs_path / pack.id)
    if pack.author_image:
        pack_report += ObjectReport(pack.author_image, content_packs=True)
        pack.author_image.dump(artifact_manager.content_packs_path / pack.id)

    return pack_report


def dump_pack_conditionally(artifact_manager: ArtifactsManager, content_object: ContentObject) -> ObjectReport:
    """ Dump pack object by the following logic

    Args:
        artifact_manager: Artifacts manager object.
        content_object: content_object (e.g. Integration/Script/Layout etc)

    Returns:
        ObjectReport: ObjectReport object.
    """
    object_report = ObjectReport(content_object)
    pack_created_files: List[Path] = []
    test_new_created_files: List[Path] = []

    with content_files_handler(artifact_manager, content_object) as files_to_remove:
        # Content packs filter - When unify also _45.yml created which should be deleted after copy it if needed
        if is_in_content_packs(content_object):
            object_report.set_content_packs()
            # Unify will create *_45.yml files which shouldn't be in content_packs
            pack_created_files.extend(dump_link_files(artifact_manager, content_object,
                                                      artifact_manager.content_packs_path /
                                                      calc_relative_packs_dir(artifact_manager, content_object)))
            # Collecting files *_45.yml which created and need to be removed after execution.
            files_to_remove.extend(
                [created_file for created_file in pack_created_files if created_file.name.endswith('_45.yml')])

        # Content test filter
        if is_in_content_test(artifact_manager, content_object):
            object_report.set_content_test()
            test_new_created_files = dump_link_files(artifact_manager, content_object,
                                                     artifact_manager.content_test_path, pack_created_files)

        # Content new filter
        if is_in_content_new(artifact_manager, content_object):
            object_report.set_content_new()
            test_new_created_files = dump_link_files(artifact_manager, content_object,
                                                     artifact_manager.content_new_path, pack_created_files)
        # Content all filter
        if is_in_content_all(artifact_manager, content_object):
            object_report.set_content_all()
            dump_link_files(artifact_manager, content_object, artifact_manager.content_all_path, test_new_created_files)

    return object_report


@contextmanager
def content_files_handler(artifact_manager: ArtifactsManager, content_object: ContentObject):
    """ Pre-processing pack, perform the following:
            1. Change content/Packs/Base/Scripts/CommonServerPython.py global variables:
                a. CONTENT_RELEASE_VERSION to given content version flag.
                b. CONTENT_BRANCH_NAME to active branch

        Post-processing pack, perform the following:
            1. Change content/Packs/Base/Scripts/CommonServerPython.py to original state.
            2. Unifier creates *_45.yml files in content_pack by default which is not support due to_version lower than
                NEWEST_SUPPORTED_VERSION, Therefor after copy it to content_new, delete it.

    Args:
        artifact_manager: Command line configuration.
        content_object: content_object (e.g. Integration/Script/Layout etc)

    Yields:
        List[Path]: List of file to be removed after execution.
    """
    files_to_remove: List[Path] = []

    try:
        if (BASE_PACK in content_object.path.parts) and isinstance(content_object, Script) and \
                content_object.code_path and content_object.code_path.name == 'CommonServerPython.py':
            # Modify CommonServerPython.py global variables
            repo = artifact_manager.content.git()
            modify_common_server_constants(content_object.code_path, artifact_manager.content_version,
                                           'master' if not repo else repo.active_branch)
        yield files_to_remove
    finally:
        if (BASE_PACK in content_object.path.parts) and isinstance(content_object, Script) and \
                content_object.code_path and content_object.code_path.name == 'CommonServerPython.py':
            # Modify CommonServerPython.py global variables
            modify_common_server_constants(content_object.code_path, '0.0.0', 'master')

        # Delete yaml which created by Unifier in packs and to_version/toVersion lower than NEWEST_SUPPORTED_VERSION
        for file_path in files_to_remove:
            file_path.unlink()


def modify_common_server_constants(code_path: Path, content_version: str, branch_name: Optional[str] = None):
    """ Modify content/Packs/Base/Scripts/CommonServerPython.py global variables:
            a. CONTENT_RELEASE_VERSION to given content version flag.
            b. CONTENT_BRANCH_NAME to active branch

    Args:
        code_path: Packs/Base/Scripts/CommonServerPython.py full code path.
        branch_name: branch name to update in CONTENT_BRANCH_NAME
        content_version: content version to update in CONTENT_RELEASE_VERSION
    """
    file_content_new = re.sub(r"CONTENT_RELEASE_VERSION = '\d.\d.\d'",
                              f"CONTENT_RELEASE_VERSION = '{content_version}'",
                              code_path.read_text())
    file_content_new = re.sub(r"CONTENT_BRANCH_NAME = '\w+'",
                              f"CONTENT_BRANCH_NAME = '{branch_name}'",
                              file_content_new)
    code_path.write_text(file_content_new)


########################
# Suffix add functions #
########################


def suffix_handler(artifact_manager: ArtifactsManager):
    """ Add suffix to file names exclude:
            1. pack_metadata.json
            2. README.
            3. content_descriptor.json
            3. ReleaseNotes/**

        Include:
            1. *.json
            2. *.(yaml|yml)

    Args:
        artifact_manager: Artifacts manager object.
    """
    files_pattern_to_add_suffix = "!reputations.json|!pack_metadata.json|" \
                                  "!doc-*.json|!content-descriptor.json|*.{json,yml,yaml}"
    if artifact_manager.suffix:
        files_content_packs = artifact_manager.content_packs_path.rglob(
            files_pattern_to_add_suffix, flags=BRACE | SPLIT | EXTMATCH | NODIR | NEGATE)
        files_content_test = artifact_manager.content_test_path.rglob(files_pattern_to_add_suffix,
                                                                      flags=BRACE | SPLIT | EXTMATCH | NODIR | NEGATE)
        files_content_new = artifact_manager.content_new_path.rglob(files_pattern_to_add_suffix,
                                                                    flags=BRACE | SPLIT | EXTMATCH | NODIR | NEGATE)
        files_content_all = artifact_manager.content_all_path.rglob(files_pattern_to_add_suffix,
                                                                    flags=BRACE | SPLIT | EXTMATCH | NODIR | NEGATE)
        for files in [files_content_new, files_content_packs, files_content_test, files_content_all]:
            for file in files:
                file_name_split = file.name.split('.')
                file_real_stem = ".".join(file_name_split[:-1])
                suffix = file_name_split[-1]
                file.rename(file.with_name(f'{file_real_stem}{artifact_manager.suffix}.{suffix}'))


###########
# Helpers #
###########


class DuplicateFiles(Exception):
    def __init__(self, exiting_file: Path, src: Path):
        """ Exception raised when 2 files with the same name existing in same directory when creating artifacts

            Args:
                exiting_file: File allready exists in artifacts.
                src: File source which copy or link to same directory.
        """
        self.exiting_file = exiting_file
        self.src = src
        self.msg = f"\nFound duplicate files\n1. {src}\n2. {exiting_file}"


def dump_link_files(artifact_manager: ArtifactsManager, content_object: ContentObject,
                    dest_dir: Path, created_files: Optional[List[Path]] = None) -> List[Path]:
    """ Dump content object to requested destination dir.
    Due to performance issue if known files already created and dump is done for the same object, This function
    will link files instead of creating the files from scratch (Reduce unify, split etc.)

    Args:
        artifact_manager: Artifacts manager object.
        content_object: Content object.
        dest_dir: Destination dir.
        created_files: Pre-created file (Not mandatory).

    Returns:
        List[Path]: List of new created files.

    Raises:
        DuplicateFiles: Exception occurred if duplicate files exists in the same dir (Protect from override).
    """
    new_created_files = []
    # Handle case where files already created
    if created_files:
        for file in created_files:
            new_file = dest_dir / file.name
            if new_file.exists() and new_file.stat().st_mtime >= artifact_manager.execution_start:
                raise DuplicateFiles(new_file, content_object.path)
            else:
                os.link(file, new_file)
                new_created_files.append(new_file)
    # Handle case where object first time dump.
    else:
        target = dest_dir / content_object.normalize_file_name()
        if target.exists() and target.stat().st_mtime >= artifact_manager.execution_start:
            raise DuplicateFiles(target, content_object.path)
        else:
            new_created_files.extend(content_object.dump(dest_dir=dest_dir))

    return new_created_files


def calc_relative_packs_dir(artifact_manager: ArtifactsManager, content_object: ContentObject) -> Path:
    relative_pack_path = artifact_manager.get_relative_pack_path(content_object)
    if ((INTEGRATIONS_DIR in relative_pack_path.parts and relative_pack_path.parts[-2] != INTEGRATIONS_DIR) or
            (SCRIPTS_DIR in relative_pack_path.parts and relative_pack_path.parts[-2] != SCRIPTS_DIR)):
        relative_pack_path = relative_pack_path.parent.parent
    else:
        relative_pack_path = relative_pack_path.parent

    return relative_pack_path


def child_mute():
    """Mute child process inorder to keep log clean"""
    sys.stdout = open(os.devnull, 'w')


###################################
# Artifacts Directories functions #
###################################


@contextmanager
def ArtifactsDirsHandler(artifact_manager: ArtifactsManager):
    """ Artifacts Directories handler.
    Logic by time line:
        1. Delete artifacts directories if exists.
        2. Create directories.
        3. If any error occurred -> Delete artifacts directories -> Exit.
        4. If finish successfully:
            a. If zip:
                1. Sign packs if needed.
                2. Zip artifacts zip.
                3. Zip packs for uploading.
                4. Delete artifacts directories.
        5. log report.

    Args:
        artifact_manager: Artifacts manager object.
    """
    try:
        delete_dirs(artifact_manager)
        create_dirs(artifact_manager)
        yield
    except (Exception, KeyboardInterrupt):
        delete_dirs(artifact_manager)
        artifact_manager.exit_code = EX_FAIL
    else:
        if artifact_manager.zip_artifacts:
            sign_packs(artifact_manager)
            zip_packs(artifact_manager)
            zip_dirs(artifact_manager)
            delete_dirs(artifact_manager)

        report_artifacts_paths(artifact_manager)


def delete_dirs(artifact_manager: ArtifactsManager):
    """Delete artifacts directories"""
    for artifact_dir in artifact_manager.get_dir_to_delete():
        if artifact_dir.exists():
            rmtree(artifact_dir)


def create_dirs(artifact_manager: ArtifactsManager):
    """Create artifacts directories"""
    if artifact_manager.only_content_packs:
        artifact_manager.content_packs_path.mkdir(parents=True)
    else:
        for artifact_dir in [artifact_manager.content_test_path, artifact_manager.content_new_path,
                             artifact_manager.content_packs_path, artifact_manager.content_all_path]:
            artifact_dir.mkdir(parents=True)


def zip_dirs(artifact_manager: ArtifactsManager):
    """Zip artifacts directories"""
    if artifact_manager.only_content_packs:
        make_archive(artifact_manager.content_packs_path, 'zip', artifact_manager.content_packs_path)
    else:
        with ProcessPoolHandler(artifact_manager) as pool:
            for artifact_dir in [artifact_manager.content_test_path, artifact_manager.content_new_path,
                                 artifact_manager.content_packs_path, artifact_manager.content_all_path]:
                pool.schedule(make_archive, args=(artifact_dir, 'zip', artifact_dir))


def zip_packs(artifact_manager: ArtifactsManager):
    """Zip packs directories"""
    with ProcessPoolHandler(artifact_manager) as pool:
        for pack_name, pack in artifact_manager.packs.items():
            dumped_pack_dir = os.path.join(artifact_manager.content_packs_path, pack.id)
            zip_path = os.path.join(artifact_manager.content_uploadable_zips_path, pack.id)

            pool.schedule(make_archive, args=(zip_path, 'zip', dumped_pack_dir))


def report_artifacts_paths(artifact_manager: ArtifactsManager):
    """Report artifacts results destination"""
    global logger

    logger.info("\nArtifacts created:")
    if artifact_manager.zip_artifacts:
        template = "\n\t - {}.zip"
    else:
        template = "\n\t - {}"

    logger.info(template.format(artifact_manager.content_packs_path))

    if not artifact_manager.only_content_packs:
        for artifact_dir in [artifact_manager.content_test_path, artifact_manager.content_new_path,
                             artifact_manager.content_all_path]:
            logger.info(template.format(artifact_dir))

    if artifact_manager.zip_artifacts:
        logger.info(f'\n\t - {artifact_manager.content_uploadable_zips_path}')


def sign_packs(artifact_manager: ArtifactsManager):
    """Sign packs directories"""
    global logger

    if artifact_manager.signDirectory and artifact_manager.signature_key:
        with ProcessPoolHandler(artifact_manager) as pool:
            with open('keyfile', 'wb') as keyfile:
                keyfile.write(artifact_manager.signature_key.encode())

            futures: List[ProcessFuture] = []
            if 'all' in artifact_manager.pack_names:
                for pack_name, pack in artifact_manager.packs.items():
                    dumped_pack_dir = os.path.join(artifact_manager.content_packs_path, pack.id)
                    futures.append(pool.schedule(pack.sign_pack, args=(logger, dumped_pack_dir,
                                                                       artifact_manager.signDirectory,
                                                                       )))
            else:
                for pack_name in artifact_manager.pack_names:
                    if pack_name in artifact_manager.packs:
                        pack = artifact_manager.packs[pack_name]
                        dumped_pack_dir = os.path.join(artifact_manager.content_packs_path, pack.id)
                        futures.append(pool.schedule(pack.sign_pack, args=(logger, dumped_pack_dir,
                                                                           artifact_manager.signDirectory,
                                                                           )))

        wait_futures_complete(futures, artifact_manager)

    elif artifact_manager.signDirectory or artifact_manager.signature_key:
        logger.error('Failed to sign packs. In order to do so, you need to provide both signature_key and '
                     'sign_directory arguments.')<|MERGE_RESOLUTION|>--- conflicted
+++ resolved
@@ -648,21 +648,24 @@
         pack_report += dump_pack_conditionally(artifact_manager, playbook)
     for test_playbook in pack.test_playbooks:
         pack_report += dump_pack_conditionally(artifact_manager, test_playbook)
+    for report in pack.reports:
+        content_items_handler.handle_content_item(report)
+        pack_report += dump_pack_conditionally(artifact_manager, report)
+    for layout in pack.layouts:
+        content_items_handler.handle_content_item(layout)
+        pack_report += dump_pack_conditionally(artifact_manager, layout)
     for pre_process_rule in pack.pre_process_rules:
         content_items_handler.handle_content_item(pre_process_rule)
         pack_report += dump_pack_conditionally(artifact_manager, pre_process_rule)
     for list_item in pack.lists:
         content_items_handler.handle_content_item(list_item)
         pack_report += dump_pack_conditionally(artifact_manager, list_item)
-<<<<<<< HEAD
-=======
     for job in pack.jobs:
         content_items_handler.handle_content_item(job)
         pack_report += dump_pack_conditionally(artifact_manager, job)
     for dashboard in pack.dashboards:
         content_items_handler.handle_content_item(dashboard)
         pack_report += dump_pack_conditionally(artifact_manager, dashboard)
->>>>>>> 984cf8d8
     for incident_field in pack.incident_fields:
         content_items_handler.handle_content_item(incident_field)
         pack_report += dump_pack_conditionally(artifact_manager, incident_field)
