--- conflicted
+++ resolved
@@ -12,23 +12,6 @@
 from pebble import ProcessFuture, ProcessPool
 from wcmatch.pathlib import BRACE, EXTMATCH, NEGATE, NODIR, SPLIT, Path
 
-<<<<<<< HEAD
-from demisto_sdk.commands.common.constants import (BASE_PACK, CLASSIFIERS_DIR, CONTENT_ITEMS_DISPLAY_FOLDERS,
-                                                   CORRELATION_RULES_DIR, DASHBOARDS_DIR, DOCUMENTATION_DIR,
-                                                   GENERIC_DEFINITIONS_DIR, GENERIC_FIELDS_DIR, GENERIC_MODULES_DIR,
-                                                   GENERIC_TYPES_DIR, INCIDENT_FIELDS_DIR, INCIDENT_TYPES_DIR,
-                                                   INDICATOR_FIELDS_DIR, INDICATOR_TYPES_DIR, INTEGRATIONS_DIR,
-                                                   JOBS_DIR, LAYOUT_RULES_DIR, LAYOUTS_DIR, LISTS_DIR,
-                                                   MODELING_RULES_DIR, PACKS_DIR, PARSING_RULES_DIR, PLAYBOOKS_DIR,
-                                                   PRE_PROCESS_RULES_DIR, RELEASE_NOTES_DIR, REPORTS_DIR, SCRIPTS_DIR,
-                                                   TEST_PLAYBOOKS_DIR, TOOLS_DIR, TRIGGER_DIR, WIDGETS_DIR, WIZARDS_DIR,
-                                                   XDRC_TEMPLATE_DIR, XSIAM_DASHBOARDS_DIR, XSIAM_REPORTS_DIR,
-                                                   ContentItems, FileType, MarketplaceVersions)
-from demisto_sdk.commands.common.content import Content, ContentError, ContentFactoryError, Pack
-from demisto_sdk.commands.common.content.objects.abstract_objects.text_object import TextObject
-from demisto_sdk.commands.common.content.objects.pack_objects import (JSONContentObject, Script, YAMLContentObject,
-                                                                      YAMLContentUnifiedObject)
-=======
 from demisto_sdk.commands.common.constants import (
     BASE_PACK,
     CLASSIFIERS_DIR,
@@ -67,6 +50,7 @@
     ContentItems,
     FileType,
     MarketplaceVersions,
+    LAYOUT_RULES_DIR
 )
 from demisto_sdk.commands.common.content import (
     Content,
@@ -83,7 +67,6 @@
     YAMLContentObject,
     YAMLContentUnifiedObject,
 )
->>>>>>> efeed721
 from demisto_sdk.commands.common.tools import arg_to_list, open_id_set_file
 
 from .artifacts_report import ArtifactsReport, ObjectReport
@@ -103,31 +86,6 @@
 EX_SUCCESS = 0
 EX_FAIL = 1
 
-<<<<<<< HEAD
-XSOAR_MARKETPLACE_ITEMS_TO_DUMP = [FileType.CLASSIFIER, FileType.CONNECTION, FileType.INCIDENT_FIELD,
-                                   FileType.INCIDENT_TYPE, FileType.INDICATOR_FIELD, FileType.INDICATOR_TYPE,
-                                   FileType.INTEGRATION, FileType.JOB, FileType.LAYOUT, FileType.LISTS,
-                                   FileType.PLAYBOOK, FileType.SCRIPT, FileType.TEST_PLAYBOOK, FileType.RELEASE_NOTES,
-                                   FileType.RELEASE_NOTES_CONFIG, FileType.WIZARD,
-                                   FileType.DASHBOARD, FileType.GENERIC_DEFINITION, FileType.GENERIC_MODULE,
-                                   FileType.GENERIC_TYPE, FileType.GENERIC_FIELD,
-                                   FileType.PRE_PROCESS_RULES, FileType.REPORT, FileType.WIDGET, FileType.TOOL,
-                                   FileType.PACK_METADATA, FileType.METADATA, FileType.README, FileType.AUTHOR_IMAGE]
-XSIAM_MARKETPLACE_ITEMS_TO_DUMP = [FileType.CLASSIFIER, FileType.CONNECTION, FileType.INCIDENT_FIELD,
-                                   FileType.INCIDENT_TYPE, FileType.INDICATOR_FIELD, FileType.INDICATOR_TYPE,
-                                   FileType.INTEGRATION, FileType.JOB, FileType.LAYOUT, FileType.LISTS,
-                                   FileType.PLAYBOOK, FileType.SCRIPT, FileType.TEST_PLAYBOOK, FileType.RELEASE_NOTES,
-                                   FileType.RELEASE_NOTES_CONFIG, FileType.WIZARD,
-                                   FileType.PARSING_RULE, FileType.MODELING_RULE, FileType.CORRELATION_RULE,
-                                   FileType.XSIAM_DASHBOARD, FileType.XSIAM_REPORT, FileType.TRIGGER,
-                                   FileType.XDRC_TEMPLATE, FileType.TOOL,
-                                   FileType.PACK_METADATA, FileType.METADATA, FileType.README, FileType.AUTHOR_IMAGE,
-                                   FileType.LAYOUT_RULE]
-XPANSE_MARKETPLACE_ITEMS_TO_DUMP = [FileType.INCIDENT_FIELD, FileType.INCIDENT_TYPE, FileType.INTEGRATION,
-                                    FileType.PLAYBOOK, FileType.SCRIPT,
-                                    FileType.RELEASE_NOTES, FileType.RELEASE_NOTES_CONFIG, FileType.PACK_METADATA,
-                                    FileType.METADATA, FileType.README, FileType.AUTHOR_IMAGE]
-=======
 XSOAR_MARKETPLACE_ITEMS_TO_DUMP = [
     FileType.CLASSIFIER,
     FileType.CONNECTION,
@@ -188,6 +146,7 @@
     FileType.METADATA,
     FileType.README,
     FileType.AUTHOR_IMAGE,
+    FileType.LAYOUT_RULE
 ]
 XPANSE_MARKETPLACE_ITEMS_TO_DUMP = [
     FileType.INCIDENT_FIELD,
@@ -202,7 +161,6 @@
     FileType.README,
     FileType.AUTHOR_IMAGE,
 ]
->>>>>>> efeed721
 
 MARKETPLACE_TO_ITEMS_MAPPING = {
     MarketplaceVersions.XSOAR.value: XSOAR_MARKETPLACE_ITEMS_TO_DUMP,
