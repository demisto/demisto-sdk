--- conflicted
+++ resolved
@@ -522,9 +522,11 @@
             2. README.
             3. content_descriptor.json
             3. ReleaseNotes/**
+
         Include:
             1. *.json
             2. *.(yaml|yml)
+
     Args:
         artifact_manager: Artifacts manager object.
     """
@@ -532,7 +534,6 @@
                                   "!doc-*.json|!content-descriptor.json|*.{json,yml,yaml}"
     if artifact_manager.suffix:
         files_content_packs = artifact_manager.content_packs_path.rglob(
-<<<<<<< HEAD
             files_pattern_to_add_suffix, flags=BRACE | SPLIT | EXTMATCH | NODIR | NEGATE)
         files_content_test = artifact_manager.content_test_path.rglob(files_pattern_to_add_suffix,
                                                                       flags=BRACE | SPLIT | EXTMATCH | NODIR | NEGATE)
@@ -541,17 +542,6 @@
         files_content_all = artifact_manager.content_all_path.rglob(files_pattern_to_add_suffix,
                                                                     flags=BRACE | SPLIT | EXTMATCH | NODIR | NEGATE)
         for files in [files_content_new, files_content_packs, files_content_test, files_content_all]:
-=======
-            "!README.md|!pack_metadata.json|*.{json,yml,yaml}",
-            flags=BRACE | SPLIT | EXTMATCH | NODIR | NEGATE)
-        file_content_test = artifact_manager.content_test_path.rglob("!content_descriptor.json|*.{json,yml,yaml}",
-                                                                     flags=BRACE | SPLIT | EXTMATCH | NODIR | NEGATE)
-        file_content_new = artifact_manager.content_new_path.rglob("!content_descriptor.json|*.{json,yml,yaml}",
-                                                                   flags=BRACE | SPLIT | EXTMATCH | NODIR | NEGATE)
-        file_content_all = artifact_manager.content_all_path.rglob("!content_descriptor.json|*.{json,yml,yaml}",
-                                                                   flags=BRACE | SPLIT | EXTMATCH | NODIR | NEGATE)
-        for files in [file_content_new, files_content_packs, file_content_test, file_content_all]:
->>>>>>> dc411d0f
             for file in files:
                 file_name_split = file.name.split('.')
                 file_real_stem = ".".join(file_name_split[:-1])
