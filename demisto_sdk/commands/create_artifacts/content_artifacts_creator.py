--- conflicted
+++ resolved
@@ -67,12 +67,8 @@
                                    FileType.XSIAM_DASHBOARD, FileType.XSIAM_REPORT, FileType.TRIGGER,
                                    FileType.XDRC_TEMPLATE, FileType.TOOL,
                                    FileType.PACK_METADATA, FileType.METADATA, FileType.README, FileType.AUTHOR_IMAGE]
-<<<<<<< HEAD
-XPANSE_MARKETPLACE_ITEMS_TO_DUMP = [FileType.INCIDENT_FIELD, FileType.INTEGRATION, FileType.PLAYBOOK, FileType.SCRIPT,
-=======
 XPANSE_MARKETPLACE_ITEMS_TO_DUMP = [FileType.INCIDENT_FIELD, FileType.INCIDENT_TYPE, FileType.INTEGRATION,
                                     FileType.PLAYBOOK, FileType.SCRIPT,
->>>>>>> adf55620
                                     FileType.RELEASE_NOTES, FileType.RELEASE_NOTES_CONFIG, FileType.PACK_METADATA,
                                     FileType.METADATA, FileType.README, FileType.AUTHOR_IMAGE]
 
