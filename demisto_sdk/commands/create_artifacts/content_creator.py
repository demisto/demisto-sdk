--- conflicted
+++ resolved
@@ -9,14 +9,8 @@
 import zipfile
 from typing import List
 
-<<<<<<< HEAD
+import demisto_sdk.commands.common.tools as tools
 from demisto_sdk.commands.common.constants import (BASE_PACK, CLASSIFIERS_DIR,
-=======
-import demisto_sdk.commands.common.tools as tools
-from demisto_sdk.commands.common.constants import (BASE_PACK,
-                                                   BETA_INTEGRATIONS_DIR,
-                                                   CLASSIFIERS_DIR,
->>>>>>> e2881d64
                                                    CONNECTIONS_DIR,
                                                    DASHBOARDS_DIR,
                                                    DIR_TO_PREFIX,
