--- conflicted
+++ resolved
@@ -463,9 +463,6 @@
                 print_warning(f'{doc_file} was not found and '
                               'therefore was not added to the content bundle')
 
-<<<<<<< HEAD
-    def create_content(self, only_packs=False):
-=======
     def copy_file_to_artifacts(self, file_path):
         if os.path.exists(file_path):
             filename = os.path.basename(file_path)
@@ -475,8 +472,7 @@
             print_warning('{} was not found in the content directory and therefore not '
                           'copied over to the artifacts directory'.format(file_path))
 
-    def create_content(self):
->>>>>>> 66ac34e7
+    def create_content(self, only_packs=False):
         """
         Creates the content artifact zip files "content_test.zip", "content_new.zip", and "content_packs.zip"
         """
@@ -529,27 +525,10 @@
                 shutil.copyfile("./Tests/id_set.json", os.path.join(self.artifacts_path, "id_set.json"))
 
             shutil.make_archive(self.packs_zip, 'zip', self.packs_bundle)
-<<<<<<< HEAD
-
-            if os.path.exists('release-notes.md'):
-                print('copying release-notes.md to artifacts directory "{}"'.format(self.artifacts_path))
-                shutil.copyfile('release-notes.md', os.path.join(self.artifacts_path, 'release-notes.md'))
-            else:
-                print_warning('release-notes.md was not found in the content directory and therefore not '
-                              'copied over to the artifacts directory')
-            if os.path.exists('beta-release-notes.md'):
-                print('copying beta-release-notes.md to artifacts directory "{}"'.format(self.artifacts_path))
-                shutil.copyfile('beta-release-notes.md', os.path.join(self.artifacts_path, 'beta-release-notes.md'))
-            else:
-                print_warning('beta-release-notes.md was not found in the content directory and therefore not '
-                              'copied over to the artifacts directory')
-=======
-            shutil.copyfile("./Tests/id_set.json", os.path.join(self.artifacts_path, "id_set.json"))
 
             self.copy_file_to_artifacts('release-notes.md')
             self.copy_file_to_artifacts('beta-release-notes.md')
             self.copy_file_to_artifacts('packs-release-notes.md')
->>>>>>> 66ac34e7
             print(f'finished creating the content artifacts at "{os.path.abspath(self.artifacts_path)}"')
         finally:
             if not self.preserve_bundles:
