import copy
import fnmatch
import glob
import io
import json
import os
import re
import shutil
import zipfile
from typing import List

import demisto_sdk.commands.common.tools as tools
from demisto_sdk.commands.common.constants import (BASE_PACK,
                                                   BETA_INTEGRATIONS_DIR,
                                                   CLASSIFIERS_DIR,
                                                   CONNECTIONS_DIR,
                                                   DASHBOARDS_DIR,
                                                   DIR_TO_PREFIX,
                                                   INCIDENT_FIELDS_DIR,
                                                   INCIDENT_TYPES_DIR,
                                                   INDICATOR_FIELDS_DIR,
                                                   INDICATOR_TYPES_DIR,
                                                   INTEGRATIONS_DIR,
                                                   LAYOUTS_DIR, PACKS_DIR,
                                                   PLAYBOOKS_DIR,
                                                   RELEASE_NOTES_DIR,
                                                   REPORTS_DIR, SCRIPTS_DIR,
                                                   TEST_PLAYBOOKS_DIR, TOOL,
                                                   TOOLS_DIR, WIDGETS_DIR)
from demisto_sdk.commands.common.git_tools import get_current_working_branch
from demisto_sdk.commands.common.tools import (find_type,
                                               get_child_directories,
                                               get_child_files,
                                               get_common_server_path,
                                               get_yml_paths_in_dir,
                                               print_error, print_warning)
from demisto_sdk.commands.unify.unifier import Unifier
from ruamel.yaml import YAML


class ContentCreator:

    def __init__(self, artifacts_path: str, content_version='', content_bundle_path='',
<<<<<<< HEAD
                 test_bundle_path='', packs_bundle_path='', preserve_bundles=False, no_update_commonserver=False):
        self.artifacts_path = artifacts_path if artifacts_path else '/home/circleci/project/artifacts'
        self.content_version = content_version
        self.preserve_bundles = preserve_bundles
        self.no_update_commonserverpython = no_update_commonserver
=======
                 test_bundle_path='', packs_bundle_path='', preserve_bundles=False, packs=False):
        self.artifacts_path = artifacts_path if artifacts_path else '/home/circleci/project/artifacts'
        self.content_version = content_version
        self.preserve_bundles = preserve_bundles
        self.only_packs = tools.is_private_repository() or packs
>>>>>>> b0bd9ae5

        # temp folder names
        self.content_bundle = content_bundle_path if content_bundle_path else os.path.join(self.artifacts_path,
                                                                                           'bundle_content')
        self.test_bundle = test_bundle_path if test_bundle_path else os.path.join(self.artifacts_path,
                                                                                  'bundle_test')
        self.packs_bundle = packs_bundle_path if packs_bundle_path else os.path.join(self.artifacts_path,
                                                                                     'bundle_packs')

        # directories in which content resides
        self.content_directories = [
            BETA_INTEGRATIONS_DIR,
            CLASSIFIERS_DIR,
            CONNECTIONS_DIR,
            DASHBOARDS_DIR,
            INCIDENT_FIELDS_DIR,
            INCIDENT_TYPES_DIR,
            INDICATOR_FIELDS_DIR,
            INDICATOR_TYPES_DIR,
            INTEGRATIONS_DIR,
            LAYOUTS_DIR,
            PLAYBOOKS_DIR,
            REPORTS_DIR,
            SCRIPTS_DIR,
            WIDGETS_DIR,
        ]

        self.packages_to_skip = []
        self.packs_to_skip = ['ApiModules']  # See the pack README

        # zip files names (the extension will be added later - shutil demands file name without extension)
        self.content_zip = os.path.join(self.artifacts_path, 'content_new')
        self.test_zip = os.path.join(self.artifacts_path, 'content_test')
        self.packs_zip = os.path.join(self.artifacts_path, 'content_packs')

        # server can't handle long file names
        self.file_name_max_size = 85
        self.long_file_names = []  # type:List

    def run(self):
        """Runs the content creator and returns the appropriate status code for the operation.

        Returns:
            int. 1 for failure, 0 for success.
        """
        self.create_content(only_packs=self.only_packs)
        if self.long_file_names:
            print_error(f'The following files exceeded to file name length limit of {self.file_name_max_size}:\n'
                        f'{json.dumps(self.long_file_names, indent=4)}')
            return 1

        return 0

    def create_unifieds_and_copy(self, package_dir, dest_dir='', skip_dest_dir=''):
        """
        For directories that have packages, aka subdirectories for each integration/script
        e.g. "Integrations", "Beta_Integrations", "Scripts". Creates a unified yml and writes
        it to the dest_dir

        Arguments:
            package_dir: (str)
                Path to directory in which there are package subdirectories. e.g. "Integrations",
                "Beta_Integrations", "Scripts"
            dest_dir: (str)
                Path to destination directory to which the unified yml for a package should be written
            skip_dest_dir: (str)
                Path to the directory to which the unified yml for a package should be written in the
                case the package is part of the skipped list
        """
        dest_dir = dest_dir if dest_dir else self.content_bundle
        skip_dest_dir = skip_dest_dir if skip_dest_dir else self.test_bundle

        scanned_packages = glob.glob(os.path.join(package_dir, '*/'))
        package_dir_name = os.path.basename(package_dir)
        for package in scanned_packages:
            ymls, _ = get_yml_paths_in_dir(package, error_msg='')
            if not ymls or (len(ymls) == 1 and ymls[0].endswith('_unified.yml')):
                msg = 'Skipping package: {} -'.format(package)
                if not ymls:
                    print_warning(f'{msg} No yml files found in the package directory')
                else:
                    print_warning(f'{msg} Only unified yml found in the package directory')
                continue
            unification_tool = Unifier(package, package_dir_name, dest_dir)
            if any(package_to_skip in package for package_to_skip in self.packages_to_skip):
                # there are some packages that we don't want to include in the content zip
                # for example HelloWorld integration
                unification_tool = Unifier(package, package_dir_name, skip_dest_dir)
                print('skipping {}'.format(package))
            unification_tool.merge_script_package_to_yml()

    @staticmethod
    def add_tools_to_bundle(tools_dir_path, bundle):
        dir_name = os.path.basename(tools_dir_path)
        if dir_name == TOOLS_DIR:
            for directory in glob.glob(os.path.join(tools_dir_path, '*')):
                zipf = zipfile.ZipFile(os.path.join(bundle, f'{TOOL}-{os.path.basename(directory)}.zip'), 'w',
                                       zipfile.ZIP_DEFLATED)
                zipf.comment = b'{ "system": true }'
                for root, _, files in os.walk(directory):
                    for file_name in files:
                        zipf.write(os.path.join(root, file_name), file_name)
                zipf.close()

    @staticmethod
    def copy_playbook_yml(path, out_path):
        """
        Add "playbook-" prefix to playbook file's copy destination filename if it wasn't already present
        """
        dest_dir_path = os.path.dirname(out_path)
        dest_file_name = os.path.basename(out_path)
        if not dest_file_name.startswith('playbook-'):
            new_name = '{}{}'.format('playbook-', dest_file_name)
            out_path = os.path.join(dest_dir_path, new_name)
        shutil.copyfile(path, out_path)

    @staticmethod
    def copy_content_yml(path, out_path, yml_info):
        """
        Copy content ymls (except for playbooks) to the out_path (presumably a bundle)
        """
        parent_dir_name = os.path.basename(os.path.dirname(path))
        if parent_dir_name in DIR_TO_PREFIX and not os.path.basename(path).startswith('playbook-'):
            yml_copy = copy.deepcopy(yml_info)
            script_obj = yml_info
            if parent_dir_name != SCRIPTS_DIR:
                script_obj = yml_info['script']
            unifier = Unifier(os.path.dirname(path), parent_dir_name, out_path)
            out_map = unifier.write_yaml_with_docker(yml_copy, yml_info, script_obj)

            if len(out_map.keys()) > 1:
                print(" - yaml generated multiple files: {}".format(out_map.keys()))
            return
        # not a script or integration file. Simply copy
        shutil.copyfile(path, out_path)

    def copy_dir_yml(self, dir_path, bundle):
        """
        Copy the yml files inside a directory to a bundle.

        :param dir_path: source directory
        :param bundle: destination bundle
        :return: None
        """
        scan_files, _ = get_yml_paths_in_dir(dir_path, error_msg='')
        content_files = 0
        dir_name = os.path.basename(dir_path)
        for path in scan_files:
            if len(os.path.basename(path)) >= self.file_name_max_size:
                self.long_file_names.append(path)

            ryaml = YAML()
            ryaml.allow_duplicate_keys = True
            with io.open(path, mode='r', encoding='utf-8') as file_:
                yml_info = ryaml.load(file_)
            ver = yml_info.get('fromversion', '0')
            print(f' - processing: {ver} ({path})')
            if dir_name in ['Playbooks', 'TestPlaybooks']:
                # in TestPlaybook dir we might have scripts - all should go to test_bundle
                if dir_name == 'TestPlaybooks' and os.path.basename(path).startswith('script-'):
                    self.copy_content_yml(path, os.path.join(bundle, os.path.basename(path)), yml_info)
                self.copy_playbook_yml(path, os.path.join(bundle, os.path.basename(path)))
            else:
                self.copy_content_yml(path, os.path.join(bundle, os.path.basename(path)), yml_info)
            content_files += 1
        print(f' - total files: {content_files}')

    def copy_dir_json(self, dir_path, bundle):
        """
        Copy the json files inside a directory to a bundle.

        :param dir_path: source directory
        :param bundle: destination bundle
        :return: None
        """
        # handle *.json files
        dir_name = os.path.basename(dir_path)
        scan_files = glob.glob(os.path.join(dir_path, '*.json'))
        for path in scan_files:
            dpath = os.path.basename(path)
            if dir_name == 'IncidentTypes':
                if not dpath.startswith('incidenttype-'):
                    dpath = f'incidenttype-{dpath}'
            if dir_name == 'IndicatorTypes':
                if not dpath.startswith('reputation-') and 'reputations.json' not in dpath:
                    dpath = f'reputation-{dpath}'
            # this part is a workaround because server doesn't support indicatorfield-*.json naming
            if dir_name in ['IndicatorFields', 'IncidentFields']:
                if not dpath.startswith('incidentfield-'):
                    dpath = f'incidentfield-{dpath}'
            if dir_name == 'Dashboards':
                if not dpath.startswith('dashboard-'):
                    dpath = f'dashboard-{dpath}'
            if dir_name == 'Layouts':
                if not dpath.startswith('layout-'):
                    dpath = f'layout-{dpath}'
            new_path = dpath
            if dir_name == 'IndicatorFields' and not dpath.startswith('incidentfield-indicatorfield-'):
                new_path = dpath.replace('incidentfield-', 'incidentfield-indicatorfield-')
            if os.path.isfile(os.path.join(bundle, new_path)):
                raise NameError(
                    f'Failed while trying to create {os.path.join(bundle, new_path)}. File already exists.'
                )
            dpath = new_path

            if len(dpath) >= self.file_name_max_size:
                self.long_file_names.append(os.path.basename(dpath))

            shutil.copyfile(path, os.path.join(bundle, dpath))

    def copy_dir_md(self, dir_path, bundle):
        """
        Copy the md files inside a directory to a bundle.

        :param dir_path: source directory
        :param bundle: destination bundle
        :return: None
        """
        # handle *.md files
        dir_name = os.path.basename(dir_path)
        scan_files = glob.glob(os.path.join(dir_path, '*.md'))
        for path in scan_files:
            new_path = os.path.basename(path)
            if dir_name == RELEASE_NOTES_DIR:
                if os.path.isfile(os.path.join(bundle, new_path)):
                    raise NameError(
                        f'Failed while trying to create {os.path.join(bundle, new_path)}. File already exists.'
                    )

            if len(new_path) >= self.file_name_max_size:
                self.long_file_names.append(os.path.basename(new_path))

            shutil.copyfile(path, os.path.join(bundle, new_path))

    def copy_dir_files(self, *args):
        """
        Copy the yml, md, json and zip files from inside a directory to a bundle.

        :param args: (source directory, destination bundle)
        :return: None
        """
        # handle *.json files
        self.copy_dir_json(*args)
        # handle *.yml files
        self.copy_dir_yml(*args)
        # handle *.md files
        self.copy_dir_md(*args)
        # handle *.zip files
        self.add_tools_to_bundle(*args)

    def copy_test_files(self, test_playbooks_dir=TEST_PLAYBOOKS_DIR):
        """
        Copy test playbook ymls to the test bundle.

        :param test_playbooks_dir:
        :return: None
        """
        print('Copying test files to test bundle')
        scan_files = glob.glob(os.path.join(test_playbooks_dir, '*'))
        for path in scan_files:
            if os.path.isdir(path):
                non_circle_tests = glob.glob(os.path.join(path, '*'))
                for new_path in non_circle_tests:
                    print(f'copying path {new_path}')
                    shutil.copyfile(new_path, os.path.join(self.test_bundle, os.path.basename(new_path)))

            else:
                # test playbooks in test_playbooks_dir in packs can start without playbook* prefix
                # but when copied to the test_bundle, playbook-* prefix should be added to them
                file_type = find_type(path)
                path_basename = os.path.basename(path)
                if file_type == 'script':
                    if not path_basename.startswith('script-'):
                        path_basename = f'script-{os.path.basename(path)}'
                elif file_type == 'playbook':
                    if not path_basename.startswith('playbook-'):
                        path_basename = f'playbook-{os.path.basename(path)}'
                print(f'Copying path {path} as {path_basename}')
                shutil.copyfile(path, os.path.join(self.test_bundle, path_basename))

    def copy_packs_content_to_old_bundles(self, packs):
        """
        Copy relevant content (yml and json files) from packs to the appropriate bundle. Test playbooks to the
        bundle that gets zipped to 'content_test.zip' and the rest of the content to the bundle that gets zipped to
        'content_new.zip'. Adds file prefixes where necessary according to how server expects to ingest the files.
        """
        for pack in packs:
            if os.path.basename(pack) in self.packs_to_skip:
                continue
            # each pack directory has it's own content subdirs, 'Integrations',
            # 'Scripts', 'TestPlaybooks', 'Layouts' etc.
            sub_dirs_paths = get_child_directories(pack)
            for sub_dir_path in sub_dirs_paths:
                dir_name = os.path.basename(sub_dir_path)
                if dir_name == 'TestPlaybooks':
                    self.copy_test_files(sub_dir_path)
                elif dir_name == RELEASE_NOTES_DIR:
                    continue
                else:
                    # handle one-level deep content
                    self.copy_dir_files(sub_dir_path, self.content_bundle)
                    if dir_name in DIR_TO_PREFIX:
                        # then it's a directory with nested packages that need to be handled
                        # handle nested packages
                        self.create_unifieds_and_copy(sub_dir_path)

    def copy_packs_content_to_packs_bundle(self, packs):
        """
        Copy content in packs to the bundle that gets zipped to 'content_packs.zip'. Preserves directory structure
        except that packages inside the "Integrations" or "Scripts" directory inside a pack are flattened. Adds file
        prefixes according to how server expects to ingest the files, e.g. 'integration-' is prepended to integration
        yml filenames and 'script-' is prepended to script yml filenames and so on and so forth.
        """
        for pack in packs:
            pack_name = os.path.basename(pack)
            if pack_name in self.packs_to_skip:
                continue
            pack_dst = os.path.join(self.packs_bundle, pack_name)
            os.mkdir(pack_dst)
            pack_dirs = get_child_directories(pack)
            pack_files = get_child_files(pack)
            # copy first level pack files over
            for file_path in pack_files:
                shutil.copy(file_path, os.path.join(pack_dst, os.path.basename(file_path)))
            # handle content directories in the pack
            for content_dir in pack_dirs:
                dir_name = os.path.basename(content_dir)
                dest_dir = os.path.join(pack_dst, dir_name)
                os.mkdir(dest_dir)
                if dir_name in DIR_TO_PREFIX:
                    packages_dirs = get_child_directories(content_dir)

                    if packages_dirs:  # split yml files directories
                        for package_dir in packages_dirs:
                            ymls, _ = get_yml_paths_in_dir(package_dir, error_msg='')
                            if not ymls or (len(ymls) == 1 and ymls[0].endswith('_unified.yml')):
                                msg = f'Skipping package: {package_dir} -'
                                if not ymls:
                                    print_warning('{} No yml files found in the package directory'.format(msg))
                                else:
                                    print_warning('{} Only unified yml found in the package directory'.format(msg))
                                continue
                            unifier = Unifier(package_dir, dir_name, dest_dir)
                            unifier.merge_script_package_to_yml()

                    non_split_yml_files = [f for f in os.listdir(content_dir)
                                           if os.path.isfile(os.path.join(content_dir, f)) and
                                           (fnmatch.fnmatch(f, 'integration-*.yml') or
                                            fnmatch.fnmatch(f, 'script-*.yml'))]

                    if non_split_yml_files:  # old format non split yml files
                        for yml_file in non_split_yml_files:
                            shutil.copyfile(os.path.join(content_dir, yml_file), os.path.join(dest_dir, yml_file))
                else:
                    self.copy_dir_files(content_dir, dest_dir)

    def update_content_version(self, content_ver: str = '', path: str = ''):
        regex = r'CONTENT_RELEASE_VERSION = .*'
        if not content_ver:
            try:
                with open('content-descriptor.json') as file_:
                    descriptor = json.load(file_)
                content_ver = descriptor['release']
            except (FileNotFoundError, json.JSONDecodeError, KeyError):
                print_error('Invalid descriptor file. make sure file content is a valid json with "release" key.')
                return

        try:
            if self.no_update_commonserverpython:
                return

            if not path:
                path = get_common_server_path('.')
            with open(path, 'r+') as file_:
                content = file_.read()
                content = re.sub(regex, f"CONTENT_RELEASE_VERSION = '{content_ver}'", content, re.M)
                file_.seek(0)
                file_.write(content)
        except Exception as ex:
            print_warning(f'Could not open CommonServerPython File - {ex}')

    def update_branch(self, path: str = ''):
        if self.no_update_commonserverpython:
            return

        regex = r'CONTENT_BRANCH_NAME = .*'
        branch_name = get_current_working_branch()
        try:
            if not path:
                path = get_common_server_path('.')
            with open(path, 'r+') as file_:
                content = file_.read()
                content = re.sub(regex, f"CONTENT_BRANCH_NAME = '{branch_name}'", content, re.M)
                file_.seek(0)
                file_.write(content)
        except Exception as ex:
            print_warning(f'Could not open CommonServerPython File - {ex}')

        return branch_name

    @staticmethod
    def copy_docs_files(content_bundle_path, packs_bundle_path):
        for doc_file in ('./Documentation/doc-CommonServer.json', './Documentation/doc-howto.json'):
            if os.path.exists(doc_file):
                if content_bundle_path:
                    print(f'copying {doc_file} doc to content bundle')
                    shutil.copyfile(doc_file,
                                    os.path.join(content_bundle_path, os.path.basename(doc_file)))

                # copy doc to packs bundle
                print(f'copying {doc_file} doc to content pack bundle')
                base_pack_doc_path = os.path.join(packs_bundle_path, BASE_PACK, "Documentation")

                if not os.path.exists(base_pack_doc_path):
                    os.mkdir(base_pack_doc_path)
                shutil.copy(doc_file, os.path.join(base_pack_doc_path, os.path.basename(doc_file)))
            else:
                print_warning(f'{doc_file} was not found and '
                              'therefore was not added to the content bundle')

    def copy_file_to_artifacts(self, file_path):
        if os.path.exists(file_path):
            filename = os.path.basename(file_path)
            print('copying {} to artifacts directory "{}"'.format(file_path, self.artifacts_path))
            shutil.copyfile(file_path, os.path.join(self.artifacts_path, filename))
        else:
            print_warning('{} was not found in the content directory and therefore not '
                          'copied over to the artifacts directory'.format(file_path))

    def create_content(self, only_packs=False):
        """
        Creates the content artifact zip files "content_test.zip", "content_new.zip", and "content_packs.zip"
        """
        if not only_packs:
            # update content_version in commonServerPython
            self.update_content_version(self.content_version)
            branch_name = self.update_branch()
            print(f'Updated CommonServerPython with branch {branch_name} and content version {self.content_version}')
            print('Starting to create content artifact...')

        try:
            print('creating dir for bundles...')
            for bundle_dir in [self.content_bundle, self.test_bundle, self.packs_bundle]:
                os.mkdir(bundle_dir)

            for package_dir in DIR_TO_PREFIX:
                # handles nested package directories
                self.create_unifieds_and_copy(package_dir)

            for content_dir in self.content_directories:
                print(f'Copying dir {content_dir} to bundles...')
                self.copy_dir_files(content_dir, self.content_bundle)

            self.copy_test_files()

            # handle copying packs content to bundles for zipping to content_new.zip and content_test.zip
            packs = get_child_directories(PACKS_DIR)
            if not only_packs:
                self.copy_packs_content_to_old_bundles(packs)

            # handle copying packs content to packs_bundle for zipping to `content_packs.zip`
            self.copy_packs_content_to_packs_bundle(packs)

            if not only_packs:
                print('Copying content descriptor to content and test bundles')
                for bundle_dir in [self.content_bundle, self.test_bundle]:
                    shutil.copyfile('content-descriptor.json', os.path.join(bundle_dir, 'content-descriptor.json'))

            if only_packs:
                ContentCreator.copy_docs_files(content_bundle_path=None,
                                               packs_bundle_path=self.packs_bundle)
            else:
                ContentCreator.copy_docs_files(content_bundle_path=self.content_bundle,
                                               packs_bundle_path=self.packs_bundle)

            print('Compressing bundles...')
            if not only_packs:
                shutil.make_archive(self.content_zip, 'zip', self.content_bundle)
                shutil.make_archive(self.test_zip, 'zip', self.test_bundle)

                shutil.copyfile("./Tests/id_set.json", os.path.join(self.artifacts_path, "id_set.json"))

            shutil.make_archive(self.packs_zip, 'zip', self.packs_bundle)

            self.copy_file_to_artifacts('release-notes.md')
            self.copy_file_to_artifacts('beta-release-notes.md')
            self.copy_file_to_artifacts('packs-release-notes.md')
            print(f'finished creating the content artifacts at "{os.path.abspath(self.artifacts_path)}"')
        finally:
            if not self.preserve_bundles:
                if os.path.exists(self.content_bundle):
                    shutil.rmtree(self.content_bundle)
                if os.path.exists(self.test_bundle):
                    shutil.rmtree(self.test_bundle)
                if os.path.exists(self.packs_bundle):
                    shutil.rmtree(self.packs_bundle)<|MERGE_RESOLUTION|>--- conflicted
+++ resolved
@@ -41,19 +41,13 @@
 class ContentCreator:
 
     def __init__(self, artifacts_path: str, content_version='', content_bundle_path='',
-<<<<<<< HEAD
-                 test_bundle_path='', packs_bundle_path='', preserve_bundles=False, no_update_commonserver=False):
-        self.artifacts_path = artifacts_path if artifacts_path else '/home/circleci/project/artifacts'
-        self.content_version = content_version
-        self.preserve_bundles = preserve_bundles
-        self.no_update_commonserverpython = no_update_commonserver
-=======
-                 test_bundle_path='', packs_bundle_path='', preserve_bundles=False, packs=False):
+                 test_bundle_path='', packs_bundle_path='', preserve_bundles=False, packs=False,
+                 no_update_commonserver=False):
         self.artifacts_path = artifacts_path if artifacts_path else '/home/circleci/project/artifacts'
         self.content_version = content_version
         self.preserve_bundles = preserve_bundles
         self.only_packs = tools.is_private_repository() or packs
->>>>>>> b0bd9ae5
+        self.no_update_commonserverpython = no_update_commonserver
 
         # temp folder names
         self.content_bundle = content_bundle_path if content_bundle_path else os.path.join(self.artifacts_path,
