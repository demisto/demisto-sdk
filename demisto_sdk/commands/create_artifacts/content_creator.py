--- conflicted
+++ resolved
@@ -419,17 +419,12 @@
             if os.path.isdir(path):
                 non_circle_tests = glob.glob(os.path.join(path, '*'))
                 for new_path in non_circle_tests:
-<<<<<<< HEAD
-                    if self.check_from_version(new_path):
-                        print(f'Copying path {new_path}')
-                        new_file_path = self.add_suffix_to_file_path(os.path.join(self.test_bundle, os.path.basename(new_path)))
+                    if os.path.isfile(new_path) and self.check_from_version(new_path):
+                        print(f'copying path {new_path}')
+                        new_file_path = self.add_suffix_to_file_path(os.path.join(self.test_bundle,
+                                                                                  os.path.basename(new_path)))
                         shutil.copyfile(new_path, new_file_path)
                         self.add_from_version_to_yml(new_file_path)
-=======
-                    if os.path.isfile(new_path):
-                        print(f'copying path {new_path}')
-                        shutil.copyfile(new_path, os.path.join(self.test_bundle, os.path.basename(new_path)))
->>>>>>> f01bb6b8
 
             else:
                 if self.check_from_version(path):
@@ -654,7 +649,9 @@
             shutil.make_archive(self.packs_zip, 'zip', self.packs_bundle)
 
             self.copy_file_to_artifacts('release-notes.md')
-            print_success(f'\nfinished creating the content artifacts at "{os.path.abspath(self.artifacts_path)}"')
+            self.copy_file_to_artifacts('beta-release-notes.md')
+            self.copy_file_to_artifacts('packs-release-notes.md')
+            print_success(f'finished creating the content artifacts at "{os.path.abspath(self.artifacts_path)}"')
         finally:
             if not self.preserve_bundles:
                 if os.path.exists(self.content_bundle):
