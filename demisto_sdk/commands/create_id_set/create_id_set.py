import json
import os
from collections import OrderedDict
from typing import Optional

from genericpath import exists

from demisto_sdk.commands.common.constants import (DEFAULT_ID_SET_PATH,
<<<<<<< HEAD
                                                   GENERIC_COMMANDS_NAMES)
from demisto_sdk.commands.common.tools import open_id_set_file
=======
                                                   GENERIC_COMMANDS_NAMES,
                                                   MP_V2_ID_SET_PATH,
                                                   MarketplaceVersions)
>>>>>>> 22f49e36
from demisto_sdk.commands.common.update_id_set import re_create_id_set


class IDSetCreator:

    def __init__(self, output: Optional[str] = '', input: Optional[str] = None, print_logs: bool = True,
                 fail_duplicates: bool = False, marketplace: str = 'xsoar'):
        """IDSetCreator

        Args:
            input (str, optional): The input path. the default input is the content repo.
            output (str, optional): The output path. Set to None to avoid creation of a file. '' means the default path.
            print_logs (bool, optional): Print log output. Defaults to True.
            fail_duplicates(bool, optional): Flag which marks whether create_id_set fails when duplicates
             are found or not
        """
        self.output = output
        self.input = input
        self.print_logs = print_logs
        self.fail_duplicates = fail_duplicates
        self.id_set = OrderedDict()  # type: ignore
        self.marketplace = marketplace.lower()

    def create_id_set(self):
        self.id_set = re_create_id_set(
            id_set_path=self.output,
            pack_to_create=self.input,
            print_logs=self.print_logs,
            fail_on_duplicates=self.fail_duplicates,
            marketplace=self.marketplace
        )
        self.add_command_to_implementing_integrations_mapping()
        self.save_id_set()
        return self.id_set

    def add_command_to_implementing_integrations_mapping(self):
        """
        Modifies playbook set in id_set dictionary once it was created.
        Each playbook that has "command_to_integration" field will be modified :
        - command name value will be a list of all integrations that implements this command (instead of use "" ).
        """
        command_name_to_implemented_integration_map = self.create_command_to_implemented_integration_map()

        playbooks_list = self.id_set['playbooks']
        for playbook_dict in playbooks_list:
            playbook_name = list(playbook_dict.keys())[0]
            playbook_data = playbook_dict[playbook_name]
            commands_to_integration = playbook_data.get("command_to_integration", {})
            for command in commands_to_integration:
                if commands_to_integration[command]:
                    # only apply this logic when there is no specific brand
                    continue
                is_command_implemented_in_integration = command in command_name_to_implemented_integration_map
                if is_command_implemented_in_integration and command not in GENERIC_COMMANDS_NAMES:
                    implemented_integration = command_name_to_implemented_integration_map[command]
                    commands_to_integration[command] = implemented_integration

    def create_command_to_implemented_integration_map(self):
        command_name_to_implemented_integration_map = {}  # type: ignore
        integrations_list = self.id_set['integrations']
        for integration_data in integrations_list:
            integration_name = list(integration_data.keys())[0]
            integration_data = integration_data[integration_name]
            commands = integration_data.get("commands", {})
            for command in commands:
                if command in command_name_to_implemented_integration_map:
                    command_name_to_implemented_integration_map[command] += [integration_name]
                else:
                    command_name_to_implemented_integration_map[command] = [integration_name]
        return command_name_to_implemented_integration_map

    def save_id_set(self):
        if self.output == "":
            self.output = MP_V2_ID_SET_PATH if self.marketplace == MarketplaceVersions.MarketplaceV2.value \
                else DEFAULT_ID_SET_PATH
        if self.output:
            if not exists(self.output):
                intermediate_dirs = os.path.dirname(os.path.abspath(self.output))
                os.makedirs(intermediate_dirs, exist_ok=True)
            with open(self.output, 'w+') as id_set_file:
                json.dump(self.id_set, id_set_file, indent=4)


def get_id_set(id_set_path: str) -> dict:
    """
    Parses the content of id_set_path and returns its content.
    Args:
        id_set_path: The path of the id_set file

    Returns:
        The parsed content of id_set
    """
    if id_set_path:
        id_set = open_id_set_file(id_set_path)
    else:
        id_set = IDSetCreator(print_logs=False).create_id_set()
    return id_set<|MERGE_RESOLUTION|>--- conflicted
+++ resolved
@@ -6,14 +6,11 @@
 from genericpath import exists
 
 from demisto_sdk.commands.common.constants import (DEFAULT_ID_SET_PATH,
-<<<<<<< HEAD
-                                                   GENERIC_COMMANDS_NAMES)
-from demisto_sdk.commands.common.tools import open_id_set_file
-=======
                                                    GENERIC_COMMANDS_NAMES,
                                                    MP_V2_ID_SET_PATH,
                                                    MarketplaceVersions)
->>>>>>> 22f49e36
+from demisto_sdk.commands.common.tools import open_id_set_file
+
 from demisto_sdk.commands.common.update_id_set import re_create_id_set
 
 
