import os
import json
import shutil
from collections import OrderedDict
from tempfile import mkdtemp

from demisto_sdk.commands.common.legacy_git_tools import git_path
from demisto_sdk.commands.common.update_id_set import ID_SET_ENTITIES
from demisto_sdk.commands.create_id_set.create_id_set import IDSetCreator
from TestSuite.test_tools import ChangeCWD
from TestSuite.utils import IsEqualFunctions


TESTS_DIR = f'{git_path()}/demisto_sdk/tests'


class TestIDSetCreator:
    def setup(self):
        self.id_set_full_path = os.path.join(TESTS_DIR, 'test_files', 'content_repo_example', 'id_set.json')
        self._test_dir = mkdtemp()
        self.file_path = os.path.join(self._test_dir, 'id_set.json')

    def teardown(self):
        # delete the id set file
        try:
            if os.path.isfile(self.file_path) or os.path.islink(self.file_path):
                os.unlink(self.file_path)
            elif os.path.isdir(self.file_path):
                shutil.rmtree(self.file_path)
        except Exception as err:
            print(f'Failed to delete {self.file_path}. Reason: {err}')

    def test_create_id_set_output(self):
        id_set_creator = IDSetCreator(self.file_path)

        id_set_creator.create_id_set()
        assert os.path.exists(self.file_path)

    def test_create_id_set_on_specific_pack_output(self):
        """
        Given
        - input - specific pack to create from it ID set
        - output - path to return the created ID set

        When
        - create ID set on this pack

        Then
        - ensure that the created ID set is in the path of the output

        """
        id_set_creator = IDSetCreator(self.file_path, input='Packs/AMP')

        id_set_creator.create_id_set()
        assert os.path.exists(self.file_path)

    def test_create_id_set_no_output(self, mocker):
        import demisto_sdk.commands.common.update_id_set as uis
        mocker.patch.object(uis, 'cpu_count', return_value=1)
        id_set_creator = IDSetCreator(output=None)

        id_set = id_set_creator.create_id_set()
        assert not os.path.exists(self.file_path)
        assert id_set is not None
        assert 'scripts' in id_set.keys()
        assert 'integrations' in id_set.keys()
        assert 'playbooks' in id_set.keys()
        assert 'TestPlaybooks' in id_set.keys()
        assert 'Classifiers' in id_set.keys()
        assert 'Dashboards' in id_set.keys()
        assert 'IncidentFields' in id_set.keys()
        assert 'IncidentTypes' in id_set.keys()
        assert 'IndicatorFields' in id_set.keys()
        assert 'IndicatorTypes' in id_set.keys()
        assert 'Layouts' in id_set.keys()
        assert 'Reports' in id_set.keys()
        assert 'Widgets' in id_set.keys()
        assert 'Mappers' in id_set.keys()
        assert 'Packs' in id_set.keys()

    def test_create_id_set_on_specific_pack(self, repo):
        """
        Given
        - two packs with integrations to create an ID set from

        When
        - create ID set on one of the packs

        Then
        - ensure there is only one integration in the ID set integrations list
        - ensure output id_set contains only the pack on which created the ID set on
        - ensure output id_set does not contain the second pack

        """
        packs = repo.packs

        pack_to_create_id_set_on = repo.create_pack('pack_to_create_id_set_on')
        pack_to_create_id_set_on.create_integration(yml={'commonfields': {'id': 'id1'}, 'category': '', 'name':
                                                         'integration to create id set', 'script': {'type': 'python'}},
                                                    name='integration1')
        packs.append(pack_to_create_id_set_on)

        pack_to_not_create_id_set_on = repo.create_pack('pack_to_not_create_id_set_on')
        pack_to_not_create_id_set_on.create_integration(yml={'commonfields': {'id2': 'id'}, 'category': '', 'name':
                                                             'integration to not create id set'}, name='integration2')
        packs.append(pack_to_not_create_id_set_on)

        id_set_creator = IDSetCreator(self.file_path, pack_to_create_id_set_on.path)

        id_set_creator.create_id_set()

        with open(self.file_path, 'r') as id_set_file:
            private_id_set = json.load(id_set_file)

        assert len(private_id_set['integrations']) == 1
        assert private_id_set['integrations'][0].get('id1', {}).get('name', '') == 'integration to create id set'
        assert private_id_set['integrations'][0].get('id2', {}).get('name', '') == ''

    def test_create_id_set_on_specific_empty_pack(self, repo):
        """
        Given
        - an empty pack to create from it ID set

        When
        - create ID set on this pack

        Then
        - ensure that an ID set is created and no error is returned
        - ensure output id_set is empty

        """
        pack = repo.create_pack()

        id_set_creator = IDSetCreator(self.file_path, pack.path)

        id_set_creator.create_id_set()

        with open(self.file_path, 'r') as id_set_file:
            private_id_set = json.load(id_set_file)
        for content_entity, content_entity_value_list in private_id_set.items():
            if content_entity != 'Packs':
                assert len(content_entity_value_list) == 0
            else:
                assert len(content_entity_value_list) == 1


def test_create_id_set_flow(repo, mocker):
    # Note: if DEMISTO_SDK_ID_SET_REFRESH_INTERVAL is set it can fail the test
    mocker.patch.dict(os.environ, {'DEMISTO_SDK_ID_SET_REFRESH_INTERVAL': '-1'})
    number_of_packs_to_create = 10
    repo.setup_content_repo(number_of_packs_to_create)

    with ChangeCWD(repo.path):
        id_set_creator = IDSetCreator(repo.id_set.path, print_logs=False)
        id_set_creator.create_id_set()

    id_set_content = repo.id_set.read_json_as_dict()
    assert not IsEqualFunctions.is_dicts_equal(id_set_content, {})
    assert IsEqualFunctions.is_lists_equal(list(id_set_content.keys()), ID_SET_ENTITIES + ['Packs'])
    for id_set_entity in ID_SET_ENTITIES:
        entity_content_in_id_set = id_set_content.get(id_set_entity)
        assert entity_content_in_id_set

        # Since Layouts folder contains both layouts and layoutcontainers then this folder has 2 * amount objects
        # And since there is a test playbook for each integration and script.
        if id_set_entity not in {'Layouts', 'TestPlaybooks'}:
            assert len(entity_content_in_id_set) == number_of_packs_to_create
        else:
            assert len(entity_content_in_id_set) == number_of_packs_to_create * 2


def setup_id_set():
    integration1 = {
        'Integration1': OrderedDict([('name', 'Integration1'), ('commands', ['test-command_1', 'test-command'])])}
    integration2 = {
        'Integration2': OrderedDict([('name', 'Integration2'), ('commands', ['test-command', 'test-command_2'])])}

    playbook1 = {
        'Playbook1': OrderedDict(
            [('name', 'Playbook1'), ('command_to_integration', {'test-command': "", 'test-command_1': ""})])}
    playbook2 = {
        'Playbook2': OrderedDict([('name', 'Playbook2'), ('command_to_integration', {'test-command': "",
                                                                                     'test-command_2': ""})])}

    id_set_creator = IDSetCreator(print_logs=False)
    id_set_creator.id_set["integrations"] = [integration1, integration2]
    id_set_creator.id_set["playbooks"] = [playbook1, playbook2]

    return id_set_creator


def test_create_command_to_implemented_integration_map(repo):
    """
    Given
    - a list of integrations

    When
    - create_command_to_implemented_integration_map is called

    Then
    - Validates that a dictionary between command name and list of all integration that implement this command
      was returned.

    """
    expected_output_map = {'test-command': ['Integration1', 'Integration2'],
                           'test-command_1': ['Integration1'],
                           'test-command_2': ['Integration2']}
    id_set_creator = setup_id_set()

    command_to_implemented_integration_map = id_set_creator.create_command_to_implemented_integration_map()
    assert command_to_implemented_integration_map == expected_output_map


class TestAddCommandToImplementingIntegrationsMapping:
    @staticmethod
    def test_add_command_to_implementing_integrations_mapping(repo):
        """
<<<<<<< HEAD

        Given
            - an id_set file includes integrations and playbooks

        When
            - modify_id_set_command_to_integration_of_playbook is called

        Then
            - Validates that each command_to_integration in playbook is a dictionary between command name and list of all
            integration that implement this command.

        """
        id_set_creator = setup_id_set()

        id_set_creator.add_command_to_implementing_integrations_mapping()

        playbook_set = id_set_creator.id_set["playbooks"]
        assert playbook_set[0]["Playbook1"]['command_to_integration']['test-command'] == ['Integration1',
                                                                                          'Integration2']
        assert playbook_set[0]["Playbook1"]['command_to_integration']['test-command_1'] == ['Integration1']
        assert playbook_set[1]["Playbook2"]['command_to_integration']['test-command'] == ['Integration1',
                                                                                          'Integration2']
        assert playbook_set[1]["Playbook2"]['command_to_integration']['test-command_2'] == ['Integration2']

    @staticmethod
    def test_do_not_modify_specific_brand(repo):
        """
        Given:
            * playbook with a command not using a specific brand
            * playbook with a command using a specific brand
        When:
            updating the commands_to_integrations fields in playbooks
        Then:
            only update commands that don't have a specific brand
            only update non generic-commands
=======
        Given
        - an id_set file includes integrations and playbooks

        When
        - modify_id_set_command_to_integration_of_playbook is called

        Then
        - Validates that each command_to_integration in playbook is a dictionary between command name and list of all
          integration that implement this command.

        """
        id_set_creator = setup_id_set()

        id_set_creator.add_command_to_implementing_integrations_mapping()

        playbook_set = id_set_creator.id_set["playbooks"]
        assert playbook_set[0]["Playbook1"]['command_to_integration']['test-command'] == ['Integration1',
                                                                                          'Integration2']
        assert playbook_set[0]["Playbook1"]['command_to_integration']['test-command_1'] == ['Integration1']
        assert playbook_set[1]["Playbook2"]['command_to_integration']['test-command'] == ['Integration1',
                                                                                          'Integration2']
        assert playbook_set[1]["Playbook2"]['command_to_integration']['test-command_2'] == ['Integration2']

    @staticmethod
    def test_do_not_modify_specific_brand(repo):
        """
        Given
        - playbook with a command using a specific brand
        - playbook with a command using a specific brand

        When
        - updating the commands_to_integrations fields in playbooks

        Then
        - only update commands that don't have a specific brand

>>>>>>> 68d39cf1
        """
        integrations = [
            {
                'MainInteg': OrderedDict([
                    ('name', 'MainInteg'),
                    ('commands', ['generic-command']),
                ])
            },
            {
                'SecondaryInteg': OrderedDict([
                    ('name', 'SecondaryInteg'),
                    ('commands', ['generic-command', 'specific-command']),
                ])
            },
<<<<<<< HEAD
            {
                'Syslog': OrderedDict([
                    ('name', 'Syslog'),
                    ('commands', ['send-notification']),
                ])
            },
            {
                'Slack': OrderedDict([
                    ('name', 'Slack'),
                    ('commands', ['send-notification']),
                ])
            },
=======
>>>>>>> 68d39cf1
        ]
        playbooks = [
            {
                'Playbook1': OrderedDict([
                    ('name', 'Playbook1'),
                    ('command_to_integration', {
                        'specific-command': "",
                        'generic-command': "",
<<<<<<< HEAD
                        'send-notification': ""
=======
>>>>>>> 68d39cf1
                    }),
                ]),
            },
            {
                'Playbook2': OrderedDict([
                    ('name', 'Playbook2'),
                    ('command_to_integration', {
                        'generic-command': 'MainInteg',
                        'no-integration': '',
<<<<<<< HEAD
                        'send-notification': "Slack"
=======
>>>>>>> 68d39cf1
                    }),
                ]),
            },
        ]

        id_set_creator = IDSetCreator(print_logs=False)
        id_set_creator.id_set["integrations"] = integrations
        id_set_creator.id_set["playbooks"] = playbooks

        id_set_creator.add_command_to_implementing_integrations_mapping()

        playbook1 = id_set_creator.id_set['playbooks'][0]['Playbook1']
        playbook2 = id_set_creator.id_set['playbooks'][1]['Playbook2']
        assert playbook1['command_to_integration']['specific-command'] == ['SecondaryInteg']
        assert playbook1['command_to_integration']['generic-command'] == ['MainInteg', 'SecondaryInteg']
<<<<<<< HEAD
        assert playbook1['command_to_integration']['send-notification'] == ''
        assert playbook2['command_to_integration']['no-integration'] == ''
        assert playbook2['command_to_integration']['send-notification'] == 'Slack'
=======
        assert playbook2['command_to_integration']['generic-command'] == 'MainInteg'
        assert playbook2['command_to_integration']['no-integration'] == ''
>>>>>>> 68d39cf1
<|MERGE_RESOLUTION|>--- conflicted
+++ resolved
@@ -215,17 +215,15 @@
     @staticmethod
     def test_add_command_to_implementing_integrations_mapping(repo):
         """
-<<<<<<< HEAD
-
-        Given
-            - an id_set file includes integrations and playbooks
-
-        When
-            - modify_id_set_command_to_integration_of_playbook is called
-
-        Then
-            - Validates that each command_to_integration in playbook is a dictionary between command name and list of all
-            integration that implement this command.
+        Given
+        - an id_set file includes integrations and playbooks
+
+        When
+        - modify_id_set_command_to_integration_of_playbook is called
+
+        Then
+        - Validates that each command_to_integration in playbook is a dictionary between command name and list of all
+          integration that implement this command.
 
         """
         id_set_creator = setup_id_set()
@@ -243,41 +241,6 @@
     @staticmethod
     def test_do_not_modify_specific_brand(repo):
         """
-        Given:
-            * playbook with a command not using a specific brand
-            * playbook with a command using a specific brand
-        When:
-            updating the commands_to_integrations fields in playbooks
-        Then:
-            only update commands that don't have a specific brand
-            only update non generic-commands
-=======
-        Given
-        - an id_set file includes integrations and playbooks
-
-        When
-        - modify_id_set_command_to_integration_of_playbook is called
-
-        Then
-        - Validates that each command_to_integration in playbook is a dictionary between command name and list of all
-          integration that implement this command.
-
-        """
-        id_set_creator = setup_id_set()
-
-        id_set_creator.add_command_to_implementing_integrations_mapping()
-
-        playbook_set = id_set_creator.id_set["playbooks"]
-        assert playbook_set[0]["Playbook1"]['command_to_integration']['test-command'] == ['Integration1',
-                                                                                          'Integration2']
-        assert playbook_set[0]["Playbook1"]['command_to_integration']['test-command_1'] == ['Integration1']
-        assert playbook_set[1]["Playbook2"]['command_to_integration']['test-command'] == ['Integration1',
-                                                                                          'Integration2']
-        assert playbook_set[1]["Playbook2"]['command_to_integration']['test-command_2'] == ['Integration2']
-
-    @staticmethod
-    def test_do_not_modify_specific_brand(repo):
-        """
         Given
         - playbook with a command using a specific brand
         - playbook with a command using a specific brand
@@ -288,7 +251,6 @@
         Then
         - only update commands that don't have a specific brand
 
->>>>>>> 68d39cf1
         """
         integrations = [
             {
@@ -303,21 +265,6 @@
                     ('commands', ['generic-command', 'specific-command']),
                 ])
             },
-<<<<<<< HEAD
-            {
-                'Syslog': OrderedDict([
-                    ('name', 'Syslog'),
-                    ('commands', ['send-notification']),
-                ])
-            },
-            {
-                'Slack': OrderedDict([
-                    ('name', 'Slack'),
-                    ('commands', ['send-notification']),
-                ])
-            },
-=======
->>>>>>> 68d39cf1
         ]
         playbooks = [
             {
@@ -326,10 +273,6 @@
                     ('command_to_integration', {
                         'specific-command': "",
                         'generic-command': "",
-<<<<<<< HEAD
-                        'send-notification': ""
-=======
->>>>>>> 68d39cf1
                     }),
                 ]),
             },
@@ -339,10 +282,6 @@
                     ('command_to_integration', {
                         'generic-command': 'MainInteg',
                         'no-integration': '',
-<<<<<<< HEAD
-                        'send-notification': "Slack"
-=======
->>>>>>> 68d39cf1
                     }),
                 ]),
             },
@@ -358,11 +297,5 @@
         playbook2 = id_set_creator.id_set['playbooks'][1]['Playbook2']
         assert playbook1['command_to_integration']['specific-command'] == ['SecondaryInteg']
         assert playbook1['command_to_integration']['generic-command'] == ['MainInteg', 'SecondaryInteg']
-<<<<<<< HEAD
-        assert playbook1['command_to_integration']['send-notification'] == ''
-        assert playbook2['command_to_integration']['no-integration'] == ''
-        assert playbook2['command_to_integration']['send-notification'] == 'Slack'
-=======
         assert playbook2['command_to_integration']['generic-command'] == 'MainInteg'
-        assert playbook2['command_to_integration']['no-integration'] == ''
->>>>>>> 68d39cf1
+        assert playbook2['command_to_integration']['no-integration'] == ''