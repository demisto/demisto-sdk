import os
import shutil
from collections import OrderedDict
from tempfile import mkdtemp

from demisto_sdk.commands.common.constants import MarketplaceVersions
from demisto_sdk.commands.common.handlers import JSON_Handler
from demisto_sdk.commands.common.legacy_git_tools import git_path
from demisto_sdk.commands.common.update_id_set import (
    ID_SET_ENTITIES,
    ID_SET_XPANSE_ENTITIES,
)
from demisto_sdk.commands.create_id_set.create_id_set import IDSetCreator
from TestSuite.test_tools import ChangeCWD
from TestSuite.utils import IsEqualFunctions

json = JSON_Handler()


TESTS_DIR = f"{git_path()}/demisto_sdk/tests"

METADATA = {
    "name": "Pack0",
    "description": "Export context data to an xlsx file.",
    "support": "xsoar",
    "currentVersion": "1.0.0",
    "author": "Cortex XSOAR",
    "url": "https://www.paloaltonetworks.com/cortex",
    "email": "",
    "created": "2020-08-13T15:13:06Z",
    "categories": [],
    "tags": [],
    "useCases": [],
    "keywords": [],
    "marketplaces": [
        "xsoar",
        "marketplacev2",
        "xpanse",
    ],
}


class TestIDSetCreator:
    def setup(self):
        self.id_set_full_path = os.path.join(
            TESTS_DIR, "test_files", "content_repo_example", "id_set.json"
        )
        self._test_dir = mkdtemp()
        self.file_path = os.path.join(self._test_dir, "id_set.json")

    def teardown(self):
        # delete the id set file
        try:
            if os.path.isfile(self.file_path) or os.path.islink(self.file_path):
                os.unlink(self.file_path)
            elif os.path.isdir(self.file_path):
                shutil.rmtree(self.file_path)
        except Exception as err:
            print(f"Failed to delete {self.file_path}. Reason: {err}")

    def test_create_id_set_output(self):
        id_set_creator = IDSetCreator(self.file_path)

        id_set_creator.create_id_set()
        assert os.path.exists(self.file_path)

    def test_create_id_set_on_specific_pack_output(self):
        """
        Given
        - input - specific pack to create from it ID set
        - output - path to return the created ID set

        When
        - create ID set on this pack

        Then
        - ensure that the created ID set is in the path of the output

        """
        id_set_creator = IDSetCreator(self.file_path, input="Packs/AMP")

        id_set_creator.create_id_set()
        assert os.path.exists(self.file_path)

    def test_create_id_set_no_output(self, mocker):
        import demisto_sdk.commands.common.update_id_set as uis

        mocker.patch.object(uis, "cpu_count", return_value=1)
        id_set_creator = IDSetCreator(output=None)

        id_set, _, _ = id_set_creator.create_id_set()
        assert not os.path.exists(self.file_path)
        assert id_set is not None

        keys = set(id_set.keys())
<<<<<<< HEAD
        expected_keys = {'scripts', 'playbooks', 'integrations', 'TestPlaybooks', 'Classifiers', 'Dashboards',
                         'IncidentFields', 'IncidentTypes', 'IndicatorFields', 'IndicatorTypes', 'Layouts', 'Reports',
                         'Widgets', 'Mappers', 'Packs', 'GenericTypes', 'GenericFields', 'GenericModules',
                         'GenericDefinitions', 'Lists', 'Jobs', 'ParsingRules', 'ModelingRules',
                         'CorrelationRules', 'XSIAMDashboards', 'XSIAMReports', 'Triggers', 'Wizards', 'XDRCTemplates',
                         'LayoutRules'}

        assert keys == expected_keys, f'missing keys: {expected_keys.difference(keys)}\n' \
                                      f' unexpected keys: {keys.difference(expected_keys)}'
=======
        expected_keys = {
            "scripts",
            "playbooks",
            "integrations",
            "TestPlaybooks",
            "Classifiers",
            "Dashboards",
            "IncidentFields",
            "IncidentTypes",
            "IndicatorFields",
            "IndicatorTypes",
            "Layouts",
            "Reports",
            "Widgets",
            "Mappers",
            "Packs",
            "GenericTypes",
            "GenericFields",
            "GenericModules",
            "GenericDefinitions",
            "Lists",
            "Jobs",
            "ParsingRules",
            "ModelingRules",
            "CorrelationRules",
            "XSIAMDashboards",
            "XSIAMReports",
            "Triggers",
            "Wizards",
            "XDRCTemplates",
        }

        assert keys == expected_keys, (
            f"missing keys: {expected_keys.difference(keys)}\n"
            f" unexpected keys: {keys.difference(expected_keys)}"
        )
>>>>>>> efeed721

    def test_create_id_set_on_specific_pack(self, repo):
        """
        Given
        - two packs with integrations to create an ID set from

        When
        - create ID set on one of the packs

        Then
        - ensure there is only one integration in the ID set integrations list
        - ensure output id_set contains only the pack on which created the ID set on
        - ensure output id_set does not contain the second pack

        """
        packs = repo.packs

        pack_to_create_id_set_on = repo.create_pack("pack_to_create_id_set_on")
        pack_to_create_id_set_on.create_integration(
            yml={
                "commonfields": {"id": "id1"},
                "category": "",
                "name": "integration to create id set",
                "script": {"type": "python"},
            },
            name="integration1",
        )
        packs.append(pack_to_create_id_set_on)

        pack_to_not_create_id_set_on = repo.create_pack("pack_to_not_create_id_set_on")
        pack_to_not_create_id_set_on.create_integration(
            yml={
                "commonfields": {"id2": "id"},
                "category": "",
                "name": "integration to not create id set",
            },
            name="integration2",
        )
        packs.append(pack_to_not_create_id_set_on)

        id_set_creator = IDSetCreator(self.file_path, pack_to_create_id_set_on.path)

        id_set_creator.create_id_set()

        with open(self.file_path) as id_set_file:
            private_id_set = json.load(id_set_file)

        assert len(private_id_set["integrations"]) == 1
        assert (
            private_id_set["integrations"][0].get("id1", {}).get("name", "")
            == "integration to create id set"
        )
        assert private_id_set["integrations"][0].get("id2", {}).get("name", "") == ""
        assert private_id_set["Packs"]["pack_to_create_id_set_on"]["ContentItems"][
            "integrations"
        ] == ["id1"]

    def test_create_id_set_on_specific_empty_pack(self, repo, mocker):
        """
        Given
        - an empty pack to create from it ID set

        When
        - create ID set on this pack

        Then
        - ensure that an ID set is created and no error is returned
        - ensure output id_set is empty

        """
        pack = repo.create_pack()
        pack.pack_metadata.write_json(METADATA)

        import demisto_sdk.commands.common.update_id_set as uis

        mocker.patch.object(uis, "should_skip_item_by_mp", return_value=False)

        id_set_creator = IDSetCreator(self.file_path, pack.path)

        id_set_creator.create_id_set()

        with open(self.file_path) as id_set_file:
            private_id_set = json.load(id_set_file)
        for content_entity, content_entity_value_list in private_id_set.items():
            if content_entity != "Packs":
                assert len(content_entity_value_list) == 0
            else:
                assert len(content_entity_value_list) == 1


def test_create_id_set_flow(repo, mocker):
    # Note: if DEMISTO_SDK_ID_SET_REFRESH_INTERVAL is set it can fail the test
    mocker.patch.dict(os.environ, {"DEMISTO_SDK_ID_SET_REFRESH_INTERVAL": "-1"})
    number_of_packs_to_create = 10
    repo.setup_content_repo(number_of_packs_to_create)

    with ChangeCWD(repo.path):
        id_set_creator = IDSetCreator(repo.id_set.path, print_logs=False)
        id_set_creator.create_id_set()

    id_set_content = repo.id_set.read_json_as_dict()
    assert not IsEqualFunctions.is_dicts_equal(id_set_content, {})
    assert set(id_set_content.keys()) == set(ID_SET_ENTITIES + ["Packs"])
    for id_set_entity in ID_SET_ENTITIES:
<<<<<<< HEAD
        if id_set_entity in ['ParsingRules', 'ModelingRules', 'CorrelationRules',
                             'XSIAMDashboards', 'XSIAMReports', 'Triggers', 'XDRCTemplates', 'LayoutRules']:
=======
        if id_set_entity in [
            "ParsingRules",
            "ModelingRules",
            "CorrelationRules",
            "XSIAMDashboards",
            "XSIAMReports",
            "Triggers",
            "XDRCTemplates",
        ]:
>>>>>>> efeed721
            continue
        entity_content_in_id_set = id_set_content.get(id_set_entity)
        assert entity_content_in_id_set, f"ID set for {id_set_entity} is empty"

        factor = 1
        if id_set_entity in {"Layouts", "TestPlaybooks", "Jobs"}:
            """
            Layouts: The folder contains both layouts and layoutcontainers
            TestPlaybooks: each integration and script has a test playbook
            Jobs: The default test suite pack has two jobs (is_feed=true, is_feed=false), and a playbook
            """
            factor = 2

        elif id_set_entity == "playbooks":
            """
            One playbook is generated for every pack,
            And one more is created for each of the 2 Job objects that are automatically created in every pack.
            """
            factor = 3

        assert len(entity_content_in_id_set) == factor * number_of_packs_to_create


def test_create_id_set_flow_xpanse(repo, mocker):
    """
    Given
        create-id-set sdk command, content repo that contains xpanse packs.
    When
        running create id set on the repo, with xpanse marketplace arg.
    Then
        Make sure the id set is created as expected.
    """
    # Note: if DEMISTO_SDK_ID_SET_REFRESH_INTERVAL is set it can fail the test
    mocker.patch.dict(os.environ, {"DEMISTO_SDK_ID_SET_REFRESH_INTERVAL": "-1"})
    number_of_packs_to_create = 10
    repo.setup_content_repo(
        number_of_packs=number_of_packs_to_create,
        marketplaces=[MarketplaceVersions.XPANSE.value],
    )

    with ChangeCWD(repo.path):
        id_set_creator = IDSetCreator(
            output=repo.id_set.path, marketplace="xpanse", print_logs=False
        )
        id_set_creator.create_id_set()

    id_set_content = repo.id_set.read_json_as_dict()
    assert not IsEqualFunctions.is_dicts_equal(id_set_content, {})
    assert set(id_set_content.keys()) == set(ID_SET_ENTITIES + ["Packs"])
    for id_set_entity in ID_SET_ENTITIES:
        if id_set_entity not in ID_SET_XPANSE_ENTITIES:
            assert not id_set_content.get(id_set_entity)
        else:
            entity_content_in_id_set = id_set_content.get(id_set_entity)
            assert len(entity_content_in_id_set)


def setup_id_set():
    integration1 = {
        "Integration1": OrderedDict(
            [("name", "Integration1"), ("commands", ["test-command_1", "test-command"])]
        )
    }
    integration2 = {
        "Integration2": OrderedDict(
            [("name", "Integration2"), ("commands", ["test-command", "test-command_2"])]
        )
    }

    playbook1 = {
        "Playbook1": OrderedDict(
            [
                ("name", "Playbook1"),
                ("command_to_integration", {"test-command": "", "test-command_1": ""}),
            ]
        )
    }
    playbook2 = {
        "Playbook2": OrderedDict(
            [
                ("name", "Playbook2"),
                ("command_to_integration", {"test-command": "", "test-command_2": ""}),
            ]
        )
    }

    id_set_creator = IDSetCreator(print_logs=False)
    id_set_creator.id_set["integrations"] = [integration1, integration2]
    id_set_creator.id_set["playbooks"] = [playbook1, playbook2]

    return id_set_creator


def test_create_command_to_implemented_integration_map(repo):
    """
    Given
    - a list of integrations

    When
    - create_command_to_implemented_integration_map is called

    Then
    - Validates that a dictionary between command name and list of all integration that implement this command
      was returned.

    """
    expected_output_map = {
        "test-command": ["Integration1", "Integration2"],
        "test-command_1": ["Integration1"],
        "test-command_2": ["Integration2"],
    }
    id_set_creator = setup_id_set()

    command_to_implemented_integration_map = (
        id_set_creator.create_command_to_implemented_integration_map()
    )
    assert command_to_implemented_integration_map == expected_output_map


class TestAddCommandToImplementingIntegrationsMapping:
    @staticmethod
    def test_add_command_to_implementing_integrations_mapping(repo):
        """
        Given
        - an id_set file includes integrations and playbooks

        When
        - modify_id_set_command_to_integration_of_playbook is called

        Then
        - Validates that each command_to_integration in playbook is a dictionary between command name and list of all
          integration that implement this command.

        """
        id_set_creator = setup_id_set()

        id_set_creator.add_command_to_implementing_integrations_mapping()

        playbook_set = id_set_creator.id_set["playbooks"]
        assert playbook_set[0]["Playbook1"]["command_to_integration"][
            "test-command"
        ] == ["Integration1", "Integration2"]
        assert playbook_set[0]["Playbook1"]["command_to_integration"][
            "test-command_1"
        ] == ["Integration1"]
        assert playbook_set[1]["Playbook2"]["command_to_integration"][
            "test-command"
        ] == ["Integration1", "Integration2"]
        assert playbook_set[1]["Playbook2"]["command_to_integration"][
            "test-command_2"
        ] == ["Integration2"]

    @staticmethod
    def test_do_not_modify_specific_brand(repo):
        """
        Given
        - playbook with a command using a specific brand
        - playbook with a command using a specific brand

        When
        - updating the commands_to_integrations fields in playbooks

        Then
        - only update commands that don't have a specific brand

        """
        integrations = [
            {
                "MainInteg": OrderedDict(
                    [
                        ("name", "MainInteg"),
                        ("commands", ["generic-command"]),
                    ]
                )
            },
            {
                "SecondaryInteg": OrderedDict(
                    [
                        ("name", "SecondaryInteg"),
                        ("commands", ["generic-command", "specific-command"]),
                    ]
                )
            },
        ]
        playbooks = [
            {
                "Playbook1": OrderedDict(
                    [
                        ("name", "Playbook1"),
                        (
                            "command_to_integration",
                            {
                                "specific-command": "",
                                "generic-command": "",
                            },
                        ),
                    ]
                ),
            },
            {
                "Playbook2": OrderedDict(
                    [
                        ("name", "Playbook2"),
                        (
                            "command_to_integration",
                            {
                                "generic-command": "MainInteg",
                                "no-integration": "",
                            },
                        ),
                    ]
                ),
            },
        ]

        id_set_creator = IDSetCreator(print_logs=False)
        id_set_creator.id_set["integrations"] = integrations
        id_set_creator.id_set["playbooks"] = playbooks

        id_set_creator.add_command_to_implementing_integrations_mapping()

        playbook1 = id_set_creator.id_set["playbooks"][0]["Playbook1"]
        playbook2 = id_set_creator.id_set["playbooks"][1]["Playbook2"]
        assert playbook1["command_to_integration"]["specific-command"] == [
            "SecondaryInteg"
        ]
        assert playbook1["command_to_integration"]["generic-command"] == [
            "MainInteg",
            "SecondaryInteg",
        ]
        assert playbook2["command_to_integration"]["generic-command"] == "MainInteg"
        assert playbook2["command_to_integration"]["no-integration"] == ""

    @staticmethod
    def test_generic_command_that_does_not_use_a_specific_brand(repo):
        """
        Given
        - A playbook with a generic command (send-notification, etc.) that does not use a specific brand

        When
        - Updating the commands_to_integrations fields in playbooks

        Then
        - Do not update 'command_to_integration' fields with any other brands

        """
        integrations = [
            {
                "Slack": OrderedDict(
                    [
                        ("name", "Slack"),
                        ("commands", ["send-notification"]),
                    ]
                )
            },
            {
                "Syslog": OrderedDict(
                    [
                        ("name", "Syslog"),
                        ("commands", ["send-notification"]),
                    ]
                )
            },
        ]
        playbooks = [
            {
                "Playbook": OrderedDict(
                    [
                        ("name", "Playbook"),
                        (
                            "command_to_integration",
                            {
                                "send-notification": "",
                            },
                        ),
                    ]
                ),
            }
        ]

        id_set_creator = IDSetCreator(print_logs=False)
        id_set_creator.id_set["integrations"] = integrations
        id_set_creator.id_set["playbooks"] = playbooks

        id_set_creator.add_command_to_implementing_integrations_mapping()

        playbook = id_set_creator.id_set["playbooks"][0]["Playbook"]
        assert playbook["command_to_integration"]["send-notification"] == ""

    @staticmethod
    def test_generic_command_that_uses_a_specific_brand(repo):
        """
        Given
        - A playbook with a generic command (send-notification, etc.) that uses a specific brand

        When
        - Updating the commands_to_integrations fields in playbooks

        Then
        - Do not update 'command_to_integration' fields with any other brands

        """
        integrations = [
            {
                "Slack": OrderedDict(
                    [
                        ("name", "Slack"),
                        ("commands", ["send-notification"]),
                    ]
                )
            },
            {
                "Syslog": OrderedDict(
                    [
                        ("name", "Syslog"),
                        ("commands", ["send-notification"]),
                    ]
                )
            },
        ]
        playbooks = [
            {
                "Playbook": OrderedDict(
                    [
                        ("name", "Playbook"),
                        (
                            "command_to_integration",
                            {
                                "send-notification": "Slack",
                            },
                        ),
                    ]
                ),
            }
        ]

        id_set_creator = IDSetCreator(print_logs=False)
        id_set_creator.id_set["integrations"] = integrations
        id_set_creator.id_set["playbooks"] = playbooks

        id_set_creator.add_command_to_implementing_integrations_mapping()

        playbook = id_set_creator.id_set["playbooks"][0]["Playbook"]
        assert playbook["command_to_integration"]["send-notification"] == "Slack"<|MERGE_RESOLUTION|>--- conflicted
+++ resolved
@@ -93,17 +93,6 @@
         assert id_set is not None
 
         keys = set(id_set.keys())
-<<<<<<< HEAD
-        expected_keys = {'scripts', 'playbooks', 'integrations', 'TestPlaybooks', 'Classifiers', 'Dashboards',
-                         'IncidentFields', 'IncidentTypes', 'IndicatorFields', 'IndicatorTypes', 'Layouts', 'Reports',
-                         'Widgets', 'Mappers', 'Packs', 'GenericTypes', 'GenericFields', 'GenericModules',
-                         'GenericDefinitions', 'Lists', 'Jobs', 'ParsingRules', 'ModelingRules',
-                         'CorrelationRules', 'XSIAMDashboards', 'XSIAMReports', 'Triggers', 'Wizards', 'XDRCTemplates',
-                         'LayoutRules'}
-
-        assert keys == expected_keys, f'missing keys: {expected_keys.difference(keys)}\n' \
-                                      f' unexpected keys: {keys.difference(expected_keys)}'
-=======
         expected_keys = {
             "scripts",
             "playbooks",
@@ -134,13 +123,13 @@
             "Triggers",
             "Wizards",
             "XDRCTemplates",
+            "LayoutRules"
         }
 
         assert keys == expected_keys, (
             f"missing keys: {expected_keys.difference(keys)}\n"
             f" unexpected keys: {keys.difference(expected_keys)}"
         )
->>>>>>> efeed721
 
     def test_create_id_set_on_specific_pack(self, repo):
         """
@@ -245,10 +234,6 @@
     assert not IsEqualFunctions.is_dicts_equal(id_set_content, {})
     assert set(id_set_content.keys()) == set(ID_SET_ENTITIES + ["Packs"])
     for id_set_entity in ID_SET_ENTITIES:
-<<<<<<< HEAD
-        if id_set_entity in ['ParsingRules', 'ModelingRules', 'CorrelationRules',
-                             'XSIAMDashboards', 'XSIAMReports', 'Triggers', 'XDRCTemplates', 'LayoutRules']:
-=======
         if id_set_entity in [
             "ParsingRules",
             "ModelingRules",
@@ -257,8 +242,8 @@
             "XSIAMReports",
             "Triggers",
             "XDRCTemplates",
+            "LayoutRules"
         ]:
->>>>>>> efeed721
             continue
         entity_content_in_id_set = id_set_content.get(id_set_entity)
         assert entity_content_in_id_set, f"ID set for {id_set_entity} is empty"
