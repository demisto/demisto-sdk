--- conflicted
+++ resolved
@@ -5,12 +5,8 @@
 import pytest
 from demisto_sdk.commands.common.git_tools import git_path
 from demisto_sdk.commands.common.update_id_set import (
-<<<<<<< HEAD
-    get_incident_field_data, get_incident_type_data, get_layout_data,
-=======
-    get_incident_field_data, get_indicator_type_data, get_layout_data,
->>>>>>> d60415ee
-    get_values_for_keys_recursively, has_duplicate)
+    get_incident_field_data, get_incident_type_data, get_indicator_type_data,
+    get_layout_data, get_values_for_keys_recursively, has_duplicate)
 from demisto_sdk.commands.create_id_set.create_id_set import IDSetCreator
 
 
@@ -180,15 +176,6 @@
     assert 'scripts' not in result.keys()
 
 
-<<<<<<< HEAD
-def test_get_incident_types_data():
-    """
-    Given
-        - An incident type file called incidenttype-to-test.json
-
-    When
-        - parsing incident type files
-=======
 def test_get_indicator_type_data():
     """
     Given
@@ -196,30 +183,10 @@
 
     When
         - parsing indicator type files
->>>>>>> d60415ee
-
-    Then
-        - parsing all the data from file successfully
-    """
-<<<<<<< HEAD
-    test_dir = f'{git_path()}/demisto_sdk/commands/create_id_set/tests/test_data/incidenttype-to-test.json'
-    result = get_incident_type_data(test_dir)
-    result = result.get('dummy incident type')
-    assert 'name' in result.keys()
-    assert 'fromversion' in result.keys()
-    assert 'playbooks' in result.keys()
-    assert 'scripts' in result.keys()
-
-
-def test_get_incident_types_data_no_playbooks_scripts():
-    """
-    Given
-        - An incident type file called incidenttype-to-test-no-playbook-script.json with no script or playbook
-        related to it
-
-    When
-        - parsing incident type files
-=======
+
+    Then
+        - parsing all the data from file successfully
+    """
     test_dir = \
         f'{git_path()}/demisto_sdk/commands/create_id_set/tests/test_data/reputation-indicatortype.json'
     result = get_indicator_type_data(test_dir)
@@ -241,20 +208,11 @@
 
     When
         - parsing indicator type files
->>>>>>> d60415ee
 
     Then
         - parsing all the data from file successfully
     """
     test_dir = \
-<<<<<<< HEAD
-        f'{git_path()}/demisto_sdk/commands/create_id_set/tests/test_data/incidenttype-to-test-no-playbook-script.json'
-    result = get_incident_type_data(test_dir)
-    result = result.get('dummy incident type')
-    assert 'name' in result.keys()
-    assert 'fromversion' in result.keys()
-    assert 'playbooks' not in result.keys()
-=======
         f'{git_path()}/demisto_sdk/commands/create_id_set/tests/test_data/' \
         f'reputation-indicatortype_no_script_no_integration.json'
     result = get_indicator_type_data(test_dir)
@@ -262,7 +220,48 @@
     assert 'name' in result.keys()
     assert 'fromversion' in result.keys()
     assert 'integrations' not in result.keys()
->>>>>>> d60415ee
+    assert 'scripts' not in result.keys()
+
+
+def test_get_incident_types_data():
+    """
+    Given
+        - An incident type file called incidenttype-to-test.json
+
+    When
+        - parsing incident type files
+
+    Then
+        - parsing all the data from file successfully
+    """
+    test_dir = f'{git_path()}/demisto_sdk/commands/create_id_set/tests/test_data/incidenttype-to-test.json'
+    result = get_incident_type_data(test_dir)
+    result = result.get('dummy incident type')
+    assert 'name' in result.keys()
+    assert 'fromversion' in result.keys()
+    assert 'playbooks' in result.keys()
+    assert 'scripts' in result.keys()
+
+
+def test_get_incident_types_data_no_playbooks_scripts():
+    """
+    Given
+        - An incident type file called incidenttype-to-test-no-playbook-script.json with no script or playbook
+        related to it
+
+    When
+        - parsing incident type files
+
+    Then
+        - parsing all the data from file successfully
+    """
+    test_dir = \
+        f'{git_path()}/demisto_sdk/commands/create_id_set/tests/test_data/incidenttype-to-test-no-playbook-script.json'
+    result = get_incident_type_data(test_dir)
+    result = result.get('dummy incident type')
+    assert 'name' in result.keys()
+    assert 'fromversion' in result.keys()
+    assert 'playbooks' not in result.keys()
     assert 'scripts' not in result.keys()
 
 
