--- conflicted
+++ resolved
@@ -22,7 +22,11 @@
     (['Maintenance and stability enhancements.'], False),
     (['Stability and maintenance enhancements.'], False),
     (['Blah.'], False),
-<<<<<<< HEAD
+    (['Improved layout for ASN type.'], True),
+    (['Created a new layout for MITRE Att&ck.'], True),
+    (['Playbook now supports IPs as well as Emails.'], True),
+    (['Created a new playbook for CVE-XXXX-XXXX.'], True),
+    (['Updated the IP type regex.'], True),
     (['##### New: script',
       '***command-one***',
       '***command-two***'], True),
@@ -30,15 +34,7 @@
       '***command-one***',
       '##### script',
       '***command-one***'], True),
-    ])
-=======
-    (['Improved layout for ASN type.'], True),
-    (['Created a new layout for MITRE Att&ck.'], True),
-    (['Playbook now supports IPs as well as Emails.'], True),
-    (['Created a new playbook for CVE-XXXX-XXXX.'], True),
-    (['Updated the IP type regex.'], True)
 ])
->>>>>>> 6d7b4fbb
 def test_release_notes_templates(file_content, expected_result):
     """
     Given
