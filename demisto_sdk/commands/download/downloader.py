--- conflicted
+++ resolved
@@ -33,7 +33,6 @@
 from demisto_sdk.commands.common.handlers import DEFAULT_YAML_HANDLER as yaml
 from demisto_sdk.commands.common.logger import logger
 from demisto_sdk.commands.common.tools import (
-    create_stringio_object,
     find_type,
     get_child_files,
     get_code_lang,
@@ -47,6 +46,7 @@
     get_yaml,
     get_yml_paths_in_dir,
     is_sdk_defined_working_offline,
+    safe_read_unicode,
     write_dict,
 )
 from demisto_sdk.commands.format.format_module import format_manager
@@ -207,14 +207,15 @@
                     logger.info(f"No custom content matching the provided input filters was found.")
                     return 0
 
-                # Replace UUID IDs with names in filtered content (only content we download)
-                changed_uuids_count = 0
-                for file_object in downloaded_content_objects.values():
-                    if self.replace_uuid_ids(custom_content_object=file_object, uuid_mapping=uuid_mapping):
-                        changed_uuids_count += 1
-
-                if changed_uuids_count > 0:
-                    logger.info(f"Replaced UUID IDs with names in {changed_uuids_count} custom content items.")
+                if self.auto_replace_uuids:
+                    # Replace UUID IDs with names in filtered content (only content we download)
+                    changed_uuids_count = 0
+                    for file_object in downloaded_content_objects.values():
+                        if self.replace_uuid_ids(custom_content_object=file_object, uuid_mapping=uuid_mapping):
+                            changed_uuids_count += 1
+
+                    if changed_uuids_count > 0:
+                        logger.info(f"Replaced UUID IDs with names in {changed_uuids_count} custom content items.")
 
             existing_pack_data = self.build_existing_pack_structure(existing_pack_path=output_path)
 
@@ -330,7 +331,6 @@
                 if content_item_id not in mapping:
                     mapping[content_item_id] = content_object["name"]
 
-<<<<<<< HEAD
                 else:
                     logger.warning(
                         f"Found duplicate ID '{content_item_id}' for custom content item '{content_object['name']}'"
@@ -338,24 +338,6 @@
                         "ID replacements for these content items will be skipped."
                     )
                     duplicate_ids.append(mapping.pop(content_item_id))
-=======
-    def write_custom_content(
-        self, content_items_file_names: List[Tuple[str, str]], scripts_id_to_name: dict
-    ):
-        for content_item_as_string, file_name in content_items_file_names:
-            if self.should_download_playbook(file_name):
-                content_item_as_string = self.download_playbook_yaml(
-                    content_item_as_string
-                )
-            if self.auto_replace_uuids:
-                content_item_as_string = self.replace_uuids(
-                    content_item_as_string, scripts_id_to_name, file_name
-                )
-            file_name = self.update_file_prefix(file_name.strip("/"))
-            path = Path(self.custom_content_temp_dir, file_name)
-            try:
-                path.write_text(content_item_as_string)
->>>>>>> 01daaebe
 
         logger.debug("Custom content IDs mapping created successfully.")
         return mapping
@@ -409,7 +391,7 @@
             logger.debug("Loading custom content bundle to memory...")
             for file in tar_members:
                 file_name = file.name.lstrip("/")
-                file_data = create_stringio_object(tar.extractfile(file).read())
+                file_data = StringIO(safe_read_unicode(tar.extractfile(file).read()))
                 loaded_files[file_name] = file_data
 
         logger.debug("Custom content items loaded to memory successfully.")
@@ -441,7 +423,7 @@
                 custom_content_object["id"] = uuid_mapping[custom_content_object["id"]]
 
             # Update custom content object
-            custom_content_object["file"] = create_stringio_object(content_item_file_str)
+            custom_content_object["file"] = StringIO(content_item_file_str)
             loaded_file_data = get_file_details(content_item_file_str,
                                                 full_file_path=custom_content_object["file_name"])
             custom_content_object["data"] = loaded_file_data
@@ -594,7 +576,7 @@
         for content_item in downloaded_items:
             file_name = self.generate_content_file_name(content_item=content_item,
                                                         content_item_type=self.system_item_type)
-            file_data = create_stringio_object(file_data=json.dumps(content_item))
+            file_data = StringIO(json.dumps(content_item))
             content_object = self.create_content_item_object(file_name=file_name,
                                                              file_data=file_data,
                                                              _loaded_data=content_item)
