--- conflicted
+++ resolved
@@ -293,15 +293,12 @@
             GENERIC_DEFINITIONS_DIR: [],
             MODELING_RULES_DIR: [],
             XDRC_TEMPLATE_DIR: [],
-<<<<<<< HEAD
             LAYOUT_RULES_DIR: [],
-=======
             PARSING_RULES_DIR: [],
             CORRELATION_RULES_DIR: [],
             XSIAM_DASHBOARDS_DIR: [],
             XSIAM_REPORTS_DIR: [],
             TRIGGER_DIR: [],
->>>>>>> 2c0ae4ab
         }
 
         self.INTEGRATION_CUSTOM_CONTENT_OBJECT = {
