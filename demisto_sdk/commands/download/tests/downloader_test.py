--- conflicted
+++ resolved
@@ -6,17 +6,10 @@
 from demisto_sdk.commands.common.constants import (
     CLASSIFIERS_DIR, CONNECTIONS_DIR, CONTENT_ENTITIES_DIRS, DASHBOARDS_DIR,
     DELETED_JSON_FIELDS_BY_DEMISTO, DELETED_YML_FIELDS_BY_DEMISTO,
-<<<<<<< HEAD
-    INCIDENT_FIELDS_DIR, INCIDENT_TYPES_DIR, INDICATOR_FIELDS_DIR,
-    INDICATOR_TYPES_DIR, INTEGRATIONS_DIR, LAYOUTS_DIR, PLAYBOOKS_DIR, PRE_PROCESS_RULES_DIR,
-    REPORTS_DIR, SCRIPTS_DIR, TEST_PLAYBOOKS_DIR, WIDGETS_DIR, GENERIC_TYPES_DIR, GENERIC_FIELDS_DIR,
-    GENERIC_MODULES_DIR, GENERIC_DEFINITIONS_DIR)
-=======
     GENERIC_DEFINITIONS_DIR, GENERIC_FIELDS_DIR, GENERIC_MODULES_DIR,
     GENERIC_TYPES_DIR, INCIDENT_FIELDS_DIR, INCIDENT_TYPES_DIR,
     INDICATOR_FIELDS_DIR, INDICATOR_TYPES_DIR, INTEGRATIONS_DIR, LAYOUTS_DIR,
-    PLAYBOOKS_DIR, REPORTS_DIR, SCRIPTS_DIR, TEST_PLAYBOOKS_DIR, WIDGETS_DIR)
->>>>>>> 51855e73
+    PLAYBOOKS_DIR, PRE_PROCESS_RULES_DIR, REPORTS_DIR, SCRIPTS_DIR, TEST_PLAYBOOKS_DIR, WIDGETS_DIR)
 from demisto_sdk.commands.common.tools import (get_child_files, get_json,
                                                get_yaml)
 from demisto_sdk.commands.download.downloader import Downloader
