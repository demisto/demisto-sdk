import os
import shutil
from pathlib import Path
from unittest.mock import patch

import pytest

<<<<<<< HEAD
from demisto_sdk.commands.common.constants import (CLASSIFIERS_DIR, CONNECTIONS_DIR, CONTENT_ENTITIES_DIRS,
                                                   DASHBOARDS_DIR, DELETED_JSON_FIELDS_BY_DEMISTO,
                                                   DELETED_YML_FIELDS_BY_DEMISTO, GENERIC_DEFINITIONS_DIR,
                                                   GENERIC_FIELDS_DIR, GENERIC_MODULES_DIR, GENERIC_TYPES_DIR,
                                                   INCIDENT_FIELDS_DIR, INCIDENT_TYPES_DIR, INDICATOR_FIELDS_DIR,
                                                   INDICATOR_TYPES_DIR, INTEGRATIONS_DIR, JOBS_DIR, LAYOUT_RULES_DIR,
                                                   LAYOUTS_DIR, LISTS_DIR, MODELING_RULES_DIR, PLAYBOOKS_DIR,
                                                   PRE_PROCESS_RULES_DIR, REPORTS_DIR, SCRIPTS_DIR, TEST_PLAYBOOKS_DIR,
                                                   WIDGETS_DIR, WIZARDS_DIR, XDRC_TEMPLATE_DIR)
=======
from demisto_sdk.commands.common.constants import (
    CLASSIFIERS_DIR,
    CONNECTIONS_DIR,
    CONTENT_ENTITIES_DIRS,
    DASHBOARDS_DIR,
    DELETED_JSON_FIELDS_BY_DEMISTO,
    DELETED_YML_FIELDS_BY_DEMISTO,
    GENERIC_DEFINITIONS_DIR,
    GENERIC_FIELDS_DIR,
    GENERIC_MODULES_DIR,
    GENERIC_TYPES_DIR,
    INCIDENT_FIELDS_DIR,
    INCIDENT_TYPES_DIR,
    INDICATOR_FIELDS_DIR,
    INDICATOR_TYPES_DIR,
    INTEGRATIONS_DIR,
    JOBS_DIR,
    LAYOUTS_DIR,
    LISTS_DIR,
    MODELING_RULES_DIR,
    PLAYBOOKS_DIR,
    PRE_PROCESS_RULES_DIR,
    REPORTS_DIR,
    SCRIPTS_DIR,
    TEST_PLAYBOOKS_DIR,
    WIDGETS_DIR,
    WIZARDS_DIR,
    XDRC_TEMPLATE_DIR,
)
>>>>>>> efeed721
from demisto_sdk.commands.common.handlers import YAML_Handler
from demisto_sdk.commands.common.tools import get_child_files, get_json, get_yaml
from demisto_sdk.commands.download.downloader import Downloader

yaml = YAML_Handler()


def ordered(obj):
    if isinstance(obj, dict):
        return sorted((k, ordered(v)) for k, v in obj.items())
    if isinstance(obj, list):
        return sorted(ordered(x) for x in obj)
    else:
        return obj


class Environment:
    """
    Environment is class designed to spin up a virtual, temporary content repo and build all objects related to
    the Downloader (such as pack content & custom content)
    """

    def __init__(self, tmp_path):
        self.CONTENT_BASE_PATH = None
        self.CUSTOM_CONTENT_BASE_PATH = None
        self.PACK_INSTANCE_PATH = None
        self.INTEGRATION_INSTANCE_PATH = None
        self.SCRIPT_INSTANCE_PATH = None
        self.PLAYBOOK_INSTANCE_PATH = None
        self.LAYOUT_INSTANCE_PATH = None
        self.PRE_PROCESS_RULES_INSTANCE_PATH = None
        self.LISTS_INSTANCE_PATH = None
        self.CUSTOM_CONTENT_SCRIPT_PATH = None
        self.CUSTOM_CONTENT_INTEGRATION_PATH = None
        self.CUSTOM_CONTENT_LAYOUT_PATH = None
        self.CUSTOM_CONTENT_PLAYBOOK_PATH = None
        self.CUSTOM_CONTENT_JS_INTEGRATION_PATH = None
        self.INTEGRATION_PACK_OBJECT = None
        self.SCRIPT_PACK_OBJECT = None
        self.PLAYBOOK_PACK_OBJECT = None
        self.LAYOUT_PACK_OBJECT = None
        self.LISTS_PACK_OBJECT = None
        self.JOBS_PACK_OBJECT = None
        self.JOBS_INSTANCE_PATH = None
        self.PACK_CONTENT = None
        self.INTEGRATION_CUSTOM_CONTENT_OBJECT = None
        self.SCRIPT_CUSTOM_CONTENT_OBJECT = None
        self.PLAYBOOK_CUSTOM_CONTENT_OBJECT = None
        self.LAYOUT_CUSTOM_CONTENT_OBJECT = None
        self.FAKE_CUSTOM_CONTENT_OBJECT = None
        self.JS_INTEGRATION_CUSTOM_CONTENT_OBJECT = None
        self.CUSTOM_CONTENT = None
        self.tmp_path = Path(tmp_path)
        self.setup()

    def setup(self):
        tests_path = self.tmp_path / "tests"
        tests_env_path = tests_path / "tests_env"
        tests_data_path = tests_path / "tests_data"
        shutil.copytree(
            src="demisto_sdk/commands/download/tests/tests_env", dst=str(tests_env_path)
        )
        shutil.copytree(
            src="demisto_sdk/commands/download/tests/tests_data",
            dst=str(tests_data_path),
        )

        self.CONTENT_BASE_PATH = f"{tests_path}/tests_env/content"
        self.CUSTOM_CONTENT_BASE_PATH = f"{tests_path}/tests_data/custom_content"
        self.PACK_INSTANCE_PATH = f"{self.CONTENT_BASE_PATH}/Packs/TestPack"

        self.INTEGRATION_INSTANCE_PATH = (
            f"{self.PACK_INSTANCE_PATH}/Integrations/TestIntegration"
        )
        self.SCRIPT_INSTANCE_PATH = f"{self.PACK_INSTANCE_PATH}/Scripts/TestScript"
        self.PLAYBOOK_INSTANCE_PATH = (
            f"{self.PACK_INSTANCE_PATH}/Playbooks/playbook-DummyPlaybook.yml"
        )
        self.LAYOUT_INSTANCE_PATH = (
            f"{self.PACK_INSTANCE_PATH}/Layouts/layout-details-TestLayout.json"
        )
        self.PRE_PROCESS_RULES_INSTANCE_PATH = (
            f"{self.PACK_INSTANCE_PATH}/PreProcessRules/preprocessrule-dummy.json"
        )
        self.LISTS_INSTANCE_PATH = f"{self.PACK_INSTANCE_PATH}/Lists/list-dummy.json"
        self.JOBS_INSTANCE_PATH = f"{self.PACK_INSTANCE_PATH}/Jobs/job-sample.json"

        self.CUSTOM_CONTENT_SCRIPT_PATH = (
            f"{self.CUSTOM_CONTENT_BASE_PATH}/automation-TestScript.yml"
        )
        self.CUSTOM_CONTENT_INTEGRATION_PATH = (
            f"{self.CUSTOM_CONTENT_BASE_PATH}/integration-Test_Integration.yml"
        )
        self.CUSTOM_CONTENT_LAYOUT_PATH = (
            f"{self.CUSTOM_CONTENT_BASE_PATH}/layout-details-TestLayout.json"
        )
        self.CUSTOM_CONTENT_PLAYBOOK_PATH = (
            f"{self.CUSTOM_CONTENT_BASE_PATH}/playbook-DummyPlaybook.yml"
        )
        self.CUSTOM_CONTENT_JS_INTEGRATION_PATH = (
            f"{self.CUSTOM_CONTENT_BASE_PATH}/integration-DummyJSIntegration.yml"
        )

        self.INTEGRATION_PACK_OBJECT = {
            "Test Integration": [
                {
                    "name": "Test Integration",
                    "id": "Test Integration",
                    "path": f"{self.INTEGRATION_INSTANCE_PATH}/TestIntegration.py",
                    "file_ending": "py",
                },
                {
                    "name": "Test Integration",
                    "id": "Test Integration",
                    "path": f"{self.INTEGRATION_INSTANCE_PATH}/TestIntegration_testt.py",
                    "file_ending": "py",
                },
                {
                    "name": "Test Integration",
                    "id": "Test Integration",
                    "path": f"{self.INTEGRATION_INSTANCE_PATH}/TestIntegration.yml",
                    "file_ending": "yml",
                },
                {
                    "name": "Test Integration",
                    "id": "Test Integration",
                    "path": f"{self.INTEGRATION_INSTANCE_PATH}/TestIntegration_image.png",
                    "file_ending": "png",
                },
                {
                    "name": "Test Integration",
                    "id": "Test Integration",
                    "path": f"{self.INTEGRATION_INSTANCE_PATH}/CHANGELOG.md",
                    "file_ending": "md",
                },
                {
                    "name": "Test Integration",
                    "id": "Test Integration",
                    "path": f"{self.INTEGRATION_INSTANCE_PATH}/TestIntegration_description.md",
                    "file_ending": "md",
                },
                {
                    "name": "Test Integration",
                    "id": "Test Integration",
                    "path": f"{self.INTEGRATION_INSTANCE_PATH}/README.md",
                    "file_ending": "md",
                },
            ]
        }
        self.SCRIPT_PACK_OBJECT = {
            "TestScript": [
                {
                    "name": "TestScript",
                    "id": "TestScript",
                    "path": f"{self.SCRIPT_INSTANCE_PATH}/TestScript.py",
                    "file_ending": "py",
                },
                {
                    "name": "TestScript",
                    "id": "TestScript",
                    "path": f"{self.SCRIPT_INSTANCE_PATH}/TestScript.yml",
                    "file_ending": "yml",
                },
                {
                    "name": "TestScript",
                    "id": "TestScript",
                    "path": f"{self.SCRIPT_INSTANCE_PATH}/CHANGELOG.md",
                    "file_ending": "md",
                },
                {
                    "name": "TestScript",
                    "id": "TestScript",
                    "path": f"{self.SCRIPT_INSTANCE_PATH}/README.md",
                    "file_ending": "md",
                },
            ]
        }
        self.PLAYBOOK_PACK_OBJECT = {
            "DummyPlaybook": [
                {
                    "name": "DummyPlaybook",
                    "id": "DummyPlaybook",
                    "path": self.PLAYBOOK_INSTANCE_PATH,
                    "file_ending": "yml",
                }
            ]
        }
        self.LAYOUT_PACK_OBJECT = {
            "Hello World Alert": [
                {
                    "name": "Hello World Alert",
                    "id": "Hello World Alert",
                    "path": self.LAYOUT_INSTANCE_PATH,
                    "file_ending": "json",
                }
            ]
        }
        self.PRE_PROCESS_RULES_PACK_OBJECT = {
            "DummyPreProcessRule": [
                {
                    "name": "DummyPreProcessRule",
                    "id": "DummyPreProcessRule",
                    "path": self.PRE_PROCESS_RULES_INSTANCE_PATH,
                    "file_ending": "json",
                }
            ]
        }
        self.LISTS_PACK_OBJECT = {
            "DummyList": [
                {
                    "name": "DummyList",
                    "id": "DummyList",
                    "path": self.LISTS_INSTANCE_PATH,
                    "file_ending": "json",
                }
            ]
        }
        self.JOBS_PACK_OBJECT = {
            "DummyJob": [
                {
                    "name": "DummyJob",
                    "id": "DummyJob",
                    "path": self.JOBS_INSTANCE_PATH,
                    "file_ending": "json",
                }
            ]
        }

        self.PACK_CONTENT = {
            INTEGRATIONS_DIR: [self.INTEGRATION_PACK_OBJECT],
            SCRIPTS_DIR: [self.SCRIPT_PACK_OBJECT],
            PLAYBOOKS_DIR: [self.PLAYBOOK_PACK_OBJECT],
            LAYOUTS_DIR: [self.LAYOUT_PACK_OBJECT],
            PRE_PROCESS_RULES_DIR: [],
            LISTS_DIR: [],
            JOBS_DIR: [],
            WIZARDS_DIR: [],
<<<<<<< HEAD
            TEST_PLAYBOOKS_DIR: [], REPORTS_DIR: [], DASHBOARDS_DIR: [], WIDGETS_DIR: [], INCIDENT_FIELDS_DIR: [],
            INDICATOR_FIELDS_DIR: [], INCIDENT_TYPES_DIR: [], CLASSIFIERS_DIR: [], CONNECTIONS_DIR: [],
            INDICATOR_TYPES_DIR: [], GENERIC_TYPES_DIR: [], GENERIC_FIELDS_DIR: [], GENERIC_MODULES_DIR: [],
            GENERIC_DEFINITIONS_DIR: [], MODELING_RULES_DIR: [], XDRC_TEMPLATE_DIR: [], LAYOUT_RULES_DIR: []
=======
            TEST_PLAYBOOKS_DIR: [],
            REPORTS_DIR: [],
            DASHBOARDS_DIR: [],
            WIDGETS_DIR: [],
            INCIDENT_FIELDS_DIR: [],
            INDICATOR_FIELDS_DIR: [],
            INCIDENT_TYPES_DIR: [],
            CLASSIFIERS_DIR: [],
            CONNECTIONS_DIR: [],
            INDICATOR_TYPES_DIR: [],
            GENERIC_TYPES_DIR: [],
            GENERIC_FIELDS_DIR: [],
            GENERIC_MODULES_DIR: [],
            GENERIC_DEFINITIONS_DIR: [],
            MODELING_RULES_DIR: [],
            XDRC_TEMPLATE_DIR: [],
>>>>>>> efeed721
        }

        self.INTEGRATION_CUSTOM_CONTENT_OBJECT = {
            "id": "Test Integration",
            "name": "Test Integration",
            "path": self.CUSTOM_CONTENT_INTEGRATION_PATH,
            "entity": "Integrations",
            "type": "integration",
            "file_ending": "yml",
            "code_lang": "python",
        }
        self.SCRIPT_CUSTOM_CONTENT_OBJECT = {
            "id": "f1e4c6e5-0d44-48a0-8020-a9711243e918",
            "name": "TestScript",
            "path": self.CUSTOM_CONTENT_SCRIPT_PATH,
            "entity": "Scripts",
            "type": "script",
            "file_ending": "yml",
            "code_lang": "python",
        }
        self.PLAYBOOK_CUSTOM_CONTENT_OBJECT = {
            "id": "DummyPlaybook",
            "name": "DummyPlaybook",
            "path": self.CUSTOM_CONTENT_PLAYBOOK_PATH,
            "entity": "Playbooks",
            "type": "playbook",
            "file_ending": "yml",
        }
        self.LAYOUT_CUSTOM_CONTENT_OBJECT = {
            "id": "Hello World Alert",
            "name": "Hello World Alert",
            "path": self.CUSTOM_CONTENT_LAYOUT_PATH,
            "entity": "Layouts",
            "type": "layout",
            "file_ending": "json",
        }
        self.FAKE_CUSTOM_CONTENT_OBJECT = {
            "id": "DEMISTO",
            "name": "DEMISTO",
            "path": f"{self.CUSTOM_CONTENT_BASE_PATH}/DEMISTO.json",
            "entity": "Layouts",
            "type": "layout",
            "file_ending": "json",
        }
        self.JS_INTEGRATION_CUSTOM_CONTENT_OBJECT = {
            "id": "SumoLogic",
            "name": "SumoLogic",
            "path": self.CUSTOM_CONTENT_JS_INTEGRATION_PATH,
            "entity": "Integrations",
            "type": "integration",
            "file_ending": "yml",
            "code_lang": "javascript",
        }

        self.CUSTOM_CONTENT = [
            self.INTEGRATION_CUSTOM_CONTENT_OBJECT,
            self.SCRIPT_CUSTOM_CONTENT_OBJECT,
            self.PLAYBOOK_CUSTOM_CONTENT_OBJECT,
            self.LAYOUT_CUSTOM_CONTENT_OBJECT,
            self.JS_INTEGRATION_CUSTOM_CONTENT_OBJECT,
        ]


class TestHelperMethods:
    @pytest.mark.parametrize(
        "code_lang, file_type, file_name, err_msg, output",
        [
            (
                "javascript",
                "integration",
                "file name",
                "Downloading an integration written in JavaScript is not supported.",
                False,
            ),
            (
                "javascript",
                "script",
                "file name",
                "Downloading a script written in JavaScript is not supported.",
                False,
            ),
            ("python", "integration", "file name", "", True),
        ],
    )
    def test_verify_code_lang(self, code_lang, file_type, file_name, err_msg, output):
        with patch.object(Downloader, "__init__", lambda a, b, c: None):
            downloader = Downloader("", "")
            downloader.files_not_downloaded = []
            assert (
                downloader.verify_code_lang(code_lang, file_type, file_name) is output
            )
            if not output:
                assert [file_name, err_msg] in downloader.files_not_downloaded

    @pytest.mark.parametrize(
        "data, file_type, entity",
        [
            ({"name": "test-pb"}, "playbook", TEST_PLAYBOOKS_DIR),
            ({"name": "playbook_testing"}, "playbook", PLAYBOOKS_DIR),
            ({"name": "playbook_test"}, "playbook", TEST_PLAYBOOKS_DIR),
            ({"name": "playbookTest"}, "playbook", TEST_PLAYBOOKS_DIR),
            ({"name": "Testplaybook"}, "playbook", TEST_PLAYBOOKS_DIR),
            ({"name": "Test-playbook"}, "playbook", TEST_PLAYBOOKS_DIR),
            ({"name": "playbook_Test"}, "playbook", TEST_PLAYBOOKS_DIR),
            ({"name": "playbook-test"}, "playbook", TEST_PLAYBOOKS_DIR),
            ({"name": "playbook-Test"}, "playbook", TEST_PLAYBOOKS_DIR),
            ({"name": "Test123"}, "playbook", TEST_PLAYBOOKS_DIR),
            ({"name": "test_123"}, "playbook", TEST_PLAYBOOKS_DIR),
            ({"name": "test-123"}, "playbook", TEST_PLAYBOOKS_DIR),
            ({"name": "Test_123"}, "playbook", TEST_PLAYBOOKS_DIR),
            ({}, "integration", INTEGRATIONS_DIR),
        ],
    )
    def test_file_type_to_entity(self, data, file_type, entity):
        with patch.object(Downloader, "__init__", lambda a, b, c: None):
            downloader = Downloader("", "")
            assert downloader.file_type_to_entity(data, file_type) == entity

    def test_get_custom_content_objects(self, tmp_path):
        env = Environment(tmp_path)
        with patch.object(Downloader, "__init__", lambda a, b, c: None):
            downloader = Downloader("", "")
            downloader.custom_content_temp_dir = env.CUSTOM_CONTENT_BASE_PATH
            custom_content_objects = downloader.get_custom_content_objects()
            assert ordered(custom_content_objects) == ordered(env.CUSTOM_CONTENT)

    @pytest.mark.parametrize(
        "name, ending, detail, output",
        [
            ("G S M", "py", "python", "GSM.py"),
            ("G S M", "yml", "yaml", "GSM.yml"),
            ("G S M", "png", "image", "GSM_image.png"),
            ("G S M", "md", "description", "GSM_description.md"),
        ],
    )
    def test_get_searched_basename(self, name, ending, detail, output):
        downloader = Downloader(output="", input="", regex="")
        assert downloader.get_searched_basename(name, ending, detail) == output

    @pytest.mark.parametrize(
        "ending, output",
        [
            ("py", "python"),
            ("md", "description"),
            ("yml", "yaml"),
            ("png", "image"),
            ("", ""),
        ],
    )
    def test_get_extracted_file_detail(self, ending, output):
        downloader = Downloader(output="", input="", regex="")
        assert downloader.get_extracted_file_detail(ending) == output

    @pytest.mark.parametrize(
        "name, output",
        [
            ("automation-demisto", "script-demisto"),
            ("wow", "wow"),
            ("playbook-demisto", "demisto"),
        ],
    )
    def test_update_file_prefix(self, name, output):
        downloader = Downloader(output="", input="", regex="")
        assert downloader.update_file_prefix(name) == output
        assert not downloader.update_file_prefix(name).startswith("playbook-")

    @pytest.mark.parametrize(
        "name", ["GSM", "G S M", "G_S_M", "G-S-M", "G S_M", "G_S-M"]
    )
    def test_create_dir_name(self, name):
        downloader = Downloader(output="", input="", regex="")
        assert downloader.create_dir_name(name) == "GSM"


class TestFlagHandlers:
    @pytest.mark.parametrize(
        "system, it, lf, a, o, i, r, res, err",
        [
            (True, True, False, False, True, True, None, True, ""),
            (
                False,
                True,
                False,
                False,
                True,
                True,
                None,
                False,
                "The item type option is just for downloading system " "items.",
            ),
            (
                True,
                False,
                False,
                False,
                True,
                True,
                None,
                False,
                "Error: Missing option '-it' / '--item-type', "
                "you should specify the system item type to download.",
            ),
            (False, False, True, True, True, True, None, True, ""),
            (
                False,
                False,
                False,
                False,
                False,
                True,
                None,
                False,
                "Error: Missing option '-o' / '--output'.",
            ),
            (
                False,
                False,
                False,
                False,
                True,
                False,
                None,
                False,
                "Error: Missing option '-i' / '--input'.",
            ),
            (False, False, False, True, True, False, None, True, ""),
            (False, False, False, True, True, True, None, True, ""),
            (False, False, False, False, True, False, "Some Regex", True, ""),
        ],
    )
    def test_verify_flags(self, system, it, lf, a, o, i, r, res, err, capsys):
        with patch.object(Downloader, "__init__", lambda x, y, z: None):
            downloader = Downloader("", "")
            downloader.list_files = lf
            downloader.all_custom_content = a
            downloader.output_pack_path = o
            downloader.input_files = i
            downloader.regex = r
            downloader.download_system_item = system
            downloader.system_item_type = it
            answer = downloader.verify_flags()
            stdout, _ = capsys.readouterr()
            if err:
                assert err in stdout
            assert answer is res

    def test_handle_all_custom_content_flag(self, tmp_path):
        env = Environment(tmp_path)
        with patch.object(Downloader, "__init__", lambda a, b, c: None):
            downloader = Downloader("", "")
            downloader.custom_content_temp_dir = env.CUSTOM_CONTENT_BASE_PATH
            downloader.all_custom_content = True
            downloader.handle_all_custom_content_flag()
            custom_content_names = [cco["name"] for cco in env.CUSTOM_CONTENT]
            assert ordered(custom_content_names) == ordered(downloader.input_files)

    def test_handle_list_files_flag(self, capsys, tmp_path):
        env = Environment(tmp_path)
        with patch.object(Downloader, "__init__", lambda a, b, c: None):
            downloader = Downloader("", "")
            downloader.custom_content_temp_dir = env.CUSTOM_CONTENT_BASE_PATH
            downloader.list_files = True
            answer = downloader.handle_list_files_flag()
            stdout, _ = capsys.readouterr()
            list_files = [[cco["name"], cco["type"]] for cco in env.CUSTOM_CONTENT]
            for file in list_files:
                assert file[0] in stdout
                assert file[1] in stdout
            assert answer

    def test_handle_list_files_flag_error(self, mocker, tmp_path):
        """
        GIVEN a file contained in custom content of not supported type
        WHEN the user runs demisto-sdk download -lf
        THEN the handle_list_files_flag method should ignore the file
        """
        env = Environment(tmp_path)
        mocker.patch(
            "demisto_sdk.commands.download.downloader.get_dict_from_file",
            return_value=({}, "json"),
        )
        mocker.patch(
            "demisto_sdk.commands.download.downloader.get_child_files",
            return_value=["path"],
        )
        with patch.object(Downloader, "__init__", lambda a, b, c: None):
            downloader = Downloader("", "")
            downloader.custom_content_temp_dir = env.INTEGRATION_INSTANCE_PATH
            downloader.list_files = True
            assert downloader.handle_list_files_flag()


class TestBuildPackContent:
    def test_build_pack_content(self, tmp_path):
        env = Environment(tmp_path)
        downloader = Downloader(output=env.PACK_INSTANCE_PATH, input="", regex="")
        downloader.build_pack_content()
        assert ordered(downloader.pack_content) == ordered(env.PACK_CONTENT)

    def test_build_pack_content_object(self, tmp_path):
        env = Environment(tmp_path)
        parameters = [
            {
                "entity": INTEGRATIONS_DIR,
                "path": env.INTEGRATION_INSTANCE_PATH,
                "out": env.INTEGRATION_PACK_OBJECT,
            },
            {
                "entity": SCRIPTS_DIR,
                "path": env.SCRIPT_INSTANCE_PATH,
                "out": env.SCRIPT_PACK_OBJECT,
            },
            {
                "entity": PLAYBOOKS_DIR,
                "path": env.PLAYBOOK_INSTANCE_PATH,
                "out": env.PLAYBOOK_PACK_OBJECT,
            },
            {
                "entity": LAYOUTS_DIR,
                "path": env.LAYOUT_INSTANCE_PATH,
                "out": env.LAYOUT_PACK_OBJECT,
            },
            {
                "entity": LAYOUTS_DIR,
                "path": "demisto_sdk/commands/download/tests/downloader_test.py",
                "out": {},
            },
            {
                "entity": PRE_PROCESS_RULES_DIR,
                "path": env.PRE_PROCESS_RULES_INSTANCE_PATH,
                "out": [],
            },
            {"entity": LISTS_DIR, "path": env.LISTS_INSTANCE_PATH, "out": []},
            {"entity": JOBS_DIR, "path": env.JOBS_INSTANCE_PATH, "out": []},
        ]
        downloader = Downloader(output="", input="", regex="")
        for param in parameters:
            pack_content_object = downloader.build_pack_content_object(
                param["entity"], param["path"]
            )
            assert ordered(pack_content_object) == ordered(param["out"])

    def test_get_main_file_details(self, tmp_path):
        env = Environment(tmp_path)
        parameters = [
            {
                "entity": INTEGRATIONS_DIR,
                "path": env.INTEGRATION_INSTANCE_PATH,
                "main_id": "Test Integration",
                "main_name": "Test Integration",
            },
            {
                "entity": LAYOUTS_DIR,
                "path": env.LAYOUT_INSTANCE_PATH,
                "main_id": "Hello World Alert",
                "main_name": "Hello World Alert",
            },
            {
                "entity": LAYOUTS_DIR,
                "path": "demisto_sdk/commands/download/tests/downloader_test.py",
                "main_id": "",
                "main_name": "",
            },
        ]
        downloader = Downloader(output="", input="", regex="")
        for param in parameters:
            op_id, op_name = downloader.get_main_file_details(
                param["entity"], os.path.abspath(param["path"])
            )
            assert op_id == param["main_id"]
            assert op_name == param["main_name"]


class TestBuildCustomContent:
    def test_exist_in_pack_content(self, tmp_path):
        env = Environment(tmp_path)
        parameters = [
            {
                "custom_content_object": env.INTEGRATION_CUSTOM_CONTENT_OBJECT,
                "exist_in_pack": True,
            },
            {
                "custom_content_object": env.SCRIPT_CUSTOM_CONTENT_OBJECT,
                "exist_in_pack": True,
            },
            {
                "custom_content_object": env.PLAYBOOK_CUSTOM_CONTENT_OBJECT,
                "exist_in_pack": True,
            },
            {
                "custom_content_object": env.LAYOUT_CUSTOM_CONTENT_OBJECT,
                "exist_in_pack": True,
            },
            {
                "custom_content_object": env.FAKE_CUSTOM_CONTENT_OBJECT,
                "exist_in_pack": False,
            },
        ]
        with patch.object(Downloader, "__init__", lambda a, b, c: None):
            downloader = Downloader("", "")
            downloader.pack_content = env.PACK_CONTENT
            for param in parameters:
                assert (
                    downloader.exist_in_pack_content(param["custom_content_object"])
                    is param["exist_in_pack"]
                )

    def test_build_custom_content_object(self, tmp_path):
        env = Environment(tmp_path)
        parameters = [
            {
                "path": env.CUSTOM_CONTENT_SCRIPT_PATH,
                "output_custom_content_object": env.SCRIPT_CUSTOM_CONTENT_OBJECT,
            },
            {
                "path": env.CUSTOM_CONTENT_INTEGRATION_PATH,
                "output_custom_content_object": env.INTEGRATION_CUSTOM_CONTENT_OBJECT,
            },
            {
                "path": env.CUSTOM_CONTENT_LAYOUT_PATH,
                "output_custom_content_object": env.LAYOUT_CUSTOM_CONTENT_OBJECT,
            },
            {
                "path": env.CUSTOM_CONTENT_PLAYBOOK_PATH,
                "output_custom_content_object": env.PLAYBOOK_CUSTOM_CONTENT_OBJECT,
            },
        ]
        downloader = Downloader(output="", input="", regex="")
        for param in parameters:
            assert (
                downloader.build_custom_content_object(param["path"])
                == param["output_custom_content_object"]
            )


class TestPackHierarchy:
    def test_update_pack_hierarchy(self, tmp_path):
        env = Environment(tmp_path)
        script_dir_path = os.path.dirname(env.SCRIPT_INSTANCE_PATH)
        shutil.rmtree(env.INTEGRATION_INSTANCE_PATH)
        shutil.rmtree(script_dir_path)

        with patch.object(Downloader, "__init__", lambda a, b, c: None):
            downloader = Downloader("", "")
            downloader.output_pack_path = env.PACK_INSTANCE_PATH
            downloader.custom_content = env.CUSTOM_CONTENT
            downloader.update_pack_hierarchy()
            assert os.path.isdir(env.INTEGRATION_INSTANCE_PATH)
            assert os.path.isdir(env.SCRIPT_INSTANCE_PATH)


class TestMergeExistingFile:
    def test_merge_and_extract_existing_file_corrupted_dir(
        self, tmp_path, mocker, capsys
    ):
        """
        Given
            - The integration exist in output pack, the directory is corrupted
            (i.e. a file is missing, for example: the image file)

        When
            - An integration about to be downloaded

        Then
            - Ensure integration is downloaded successfully
        """
        env = Environment(tmp_path)
        mocker.patch.object(
            Downloader, "get_corresponding_pack_file_object", return_value={}
        )
        with patch.object(Downloader, "__init__", lambda a, b, c: None):
            downloader = Downloader("", "")
            downloader.output_pack_path = env.PACK_INSTANCE_PATH
            downloader.log_verbose = False
            downloader.pack_content = env.PACK_CONTENT
            downloader.run_format = False
            downloader.num_merged_files = 0
            downloader.num_added_files = 0
            downloader.log_verbose = False
            downloader.no_code_formatting = False
            downloader.merge_and_extract_existing_file(
                env.INTEGRATION_CUSTOM_CONTENT_OBJECT
            )
            stdout, _ = capsys.readouterr()
            assert "Merged" in stdout

    def test_merge_and_extract_existing_file_js(self, tmp_path):
        with patch.object(Downloader, "__init__", lambda a, b, c: None):
            downloader = Downloader("", "")
            downloader.log_verbose = False
            downloader.num_merged_files = 0
            downloader.num_added_files = 0
            downloader.log_verbose = False
            downloader.files_not_downloaded = []
            downloader.pack_content = {
                entity: list() for entity in CONTENT_ENTITIES_DIRS
            }
            js_custom_content_object = {
                "id": "SumoLogic",
                "name": "SumoLogic",
                "path": "demisto_sdk/commands/download/tests/tests_data/custom_content/integration-DummyJSIntegration"
                ".yml",
                "entity": "Integrations",
                "type": "integration",
                "file_ending": "yml",
                "exist_in_pack": True,
                "code_lang": "javascript",
            }
            downloader.merge_and_extract_existing_file(js_custom_content_object)

    def test_merge_and_extract_existing_file(self, tmp_path):
        env = Environment(tmp_path)

        with patch.object(Downloader, "__init__", lambda a, b, c: None):
            downloader = Downloader("", "")
            downloader.log_verbose = False
            downloader.pack_content = env.PACK_CONTENT
            downloader.run_format = False
            downloader.num_merged_files = 0
            downloader.num_added_files = 0
            downloader.log_verbose = False
            downloader.no_code_formatting = False
            downloader.merge_and_extract_existing_file(
                env.INTEGRATION_CUSTOM_CONTENT_OBJECT
            )
            paths = [
                file["path"] for file in env.INTEGRATION_PACK_OBJECT["Test Integration"]
            ]
            for path in paths:
                assert os.path.isfile(path)
            yml_data = get_yaml(
                env.INTEGRATION_PACK_OBJECT["Test Integration"][2]["path"]
            )
            for field in DELETED_YML_FIELDS_BY_DEMISTO:
                obj = yml_data
                dotted_path_list = field.split(".")
                for path_part in dotted_path_list:
                    if path_part != dotted_path_list[-1]:
                        obj = obj.get(path_part)
                    else:
                        if obj.get(path_part):
                            assert True
                        else:
                            assert False
            with open(
                env.INTEGRATION_PACK_OBJECT["Test Integration"][5]["path"]
            ) as description_file:
                description_data = description_file.read()
            assert "Test Integration Long Description TEST" in description_data
            with open(
                env.INTEGRATION_PACK_OBJECT["Test Integration"][0]["path"]
            ) as code_file:
                code_data = code_file.read()
            assert "TEST" in code_data

    def test_merge_existing_file(self, tmp_path):
        env = Environment(tmp_path)
        parameters = [
            {
                "custom_content_object": env.PLAYBOOK_CUSTOM_CONTENT_OBJECT,
                "ending": "yml",
                "method": get_yaml,
                "instance_path": env.PLAYBOOK_INSTANCE_PATH,
                "fields": ["fromversion", "toversion"],
            },
            {
                "custom_content_object": env.LAYOUT_CUSTOM_CONTENT_OBJECT,
                "ending": "json",
                "method": get_json,
                "instance_path": env.LAYOUT_INSTANCE_PATH,
                "fields": ["fromVersion", "toVersion"],
            },
        ]

        with patch.object(Downloader, "__init__", lambda a, b, c: None):
            downloader = Downloader("", "")
            downloader.pack_content = env.PACK_CONTENT
            downloader.run_format = False
            downloader.num_merged_files = 0
            downloader.num_added_files = 0
            downloader.log_verbose = False
            for param in parameters:
                downloader.merge_existing_file(
                    param["custom_content_object"], param["ending"]
                )
                assert os.path.isfile(param["instance_path"])
                file_data = param["method"](param["instance_path"], cache_clear=True)
                for field in param["fields"]:
                    if file_data.get(field):
                        assert True
                    else:
                        assert False
                if param["ending"] == "yml":
                    task_4_name = file_data["tasks"]["4"]["task"]["name"]
                    assert task_4_name == "Done TEST"

    def test_get_corresponding_pack_content_object(self, tmp_path):
        env = Environment(tmp_path)
        parameters = [
            {
                "custom_content_obj": env.INTEGRATION_CUSTOM_CONTENT_OBJECT,
                "pack_content_obj": env.INTEGRATION_PACK_OBJECT,
            },
            {
                "custom_content_obj": env.SCRIPT_CUSTOM_CONTENT_OBJECT,
                "pack_content_obj": env.SCRIPT_PACK_OBJECT,
            },
            {
                "custom_content_obj": env.PLAYBOOK_CUSTOM_CONTENT_OBJECT,
                "pack_content_obj": env.PLAYBOOK_PACK_OBJECT,
            },
            {
                "custom_content_obj": env.LAYOUT_CUSTOM_CONTENT_OBJECT,
                "pack_content_obj": env.LAYOUT_PACK_OBJECT,
            },
            {
                "custom_content_obj": env.FAKE_CUSTOM_CONTENT_OBJECT,
                "pack_content_obj": {},
            },
        ]
        with patch.object(Downloader, "__init__", lambda a, b, c: None):
            downloader = Downloader("", "")
            downloader.pack_content = env.PACK_CONTENT
            for param in parameters:
                corr_obj = downloader.get_corresponding_pack_content_object(
                    param["custom_content_obj"]
                )
                assert ordered(corr_obj) == ordered(param["pack_content_obj"])

    def test_get_corresponding_pack_file_object(self, tmp_path):
        env = Environment(tmp_path)
        parameters = [
            {
                "file_name": "Test Integration",
                "ex_file_ending": "yml",
                "ex_file_detail": "yaml",
                "corr_pack_object": env.INTEGRATION_PACK_OBJECT,
                "pack_file_object": env.INTEGRATION_PACK_OBJECT["Test Integration"][2],
            },
            {
                "file_name": "Test Integration",
                "ex_file_ending": "py",
                "ex_file_detail": "python",
                "corr_pack_object": env.INTEGRATION_PACK_OBJECT,
                "pack_file_object": env.INTEGRATION_PACK_OBJECT["Test Integration"][0],
            },
            {
                "file_name": "Test Integration",
                "ex_file_ending": "png",
                "ex_file_detail": "image",
                "corr_pack_object": env.INTEGRATION_PACK_OBJECT,
                "pack_file_object": env.INTEGRATION_PACK_OBJECT["Test Integration"][3],
            },
            {
                "file_name": "Test Integration",
                "ex_file_ending": "md",
                "ex_file_detail": "description",
                "corr_pack_object": env.INTEGRATION_PACK_OBJECT,
                "pack_file_object": env.INTEGRATION_PACK_OBJECT["Test Integration"][5],
            },
            {
                "file_name": "TestScript",
                "ex_file_ending": "yml",
                "ex_file_detail": "yaml",
                "corr_pack_object": env.SCRIPT_PACK_OBJECT,
                "pack_file_object": env.SCRIPT_PACK_OBJECT["TestScript"][1],
            },
            {
                "file_name": "TestScript",
                "ex_file_ending": "py",
                "ex_file_detail": "python",
                "corr_pack_object": env.SCRIPT_PACK_OBJECT,
                "pack_file_object": env.SCRIPT_PACK_OBJECT["TestScript"][0],
            },
            {
                "file_name": "Fake Name",
                "ex_file_ending": "py",
                "ex_file_detail": "python",
                "corr_pack_object": env.SCRIPT_PACK_OBJECT,
                "pack_file_object": {},
            },
        ]
        with patch.object(Downloader, "__init__", lambda a, b, c: None):
            downloader = Downloader("", "")
            downloader.pack_content = env.PACK_CONTENT
            for param in parameters:
                file_name = param["file_name"]
                ex_file_ending = param["ex_file_ending"]
                ex_file_detail = param["ex_file_detail"]
                corr_pack_object = param["corr_pack_object"]
                pack_file_object = param["pack_file_object"]
                searched_basename = downloader.get_searched_basename(
                    file_name, ex_file_ending, ex_file_detail
                )
                corr_file = downloader.get_corresponding_pack_file_object(
                    searched_basename, corr_pack_object
                )
                assert ordered(corr_file) == ordered(pack_file_object)

    def test_update_data_yml(self, tmp_path):
        env = Environment(tmp_path)
        downloader = Downloader(output="", input="", regex="")
        downloader.update_data(
            env.CUSTOM_CONTENT_INTEGRATION_PATH,
            f"{env.INTEGRATION_INSTANCE_PATH}/TestIntegration.yml",
            "yml",
        )

        file_yaml_object = get_yaml(env.CUSTOM_CONTENT_INTEGRATION_PATH)
        for field in DELETED_YML_FIELDS_BY_DEMISTO:
            obj = file_yaml_object
            dotted_path_list = field.split(".")
            for path_part in dotted_path_list:
                if path_part != dotted_path_list[-1]:
                    obj = obj.get(path_part)
                else:
                    if obj.get(path_part):
                        assert True
                    else:
                        assert False

    def test_update_data_json(self, tmp_path):
        env = Environment(tmp_path)
        downloader = Downloader(output="", input="", regex="")
        downloader.update_data(
            env.CUSTOM_CONTENT_LAYOUT_PATH, env.LAYOUT_INSTANCE_PATH, "json"
        )
        file_data: dict = get_json(env.CUSTOM_CONTENT_LAYOUT_PATH)
        for field in DELETED_JSON_FIELDS_BY_DEMISTO:
            obj = file_data
            dotted_path_list = field.split(".")
            for path_part in dotted_path_list:
                if path_part != dotted_path_list[-1]:
                    obj = obj.get(path_part)
                else:
                    if obj.get(path_part):
                        assert True
                    else:
                        assert False


class TestMergeNewFile:
    def test_merge_and_extract_new_file(self, tmp_path):
        env = Environment(tmp_path)
        parameters = [
            {
                "custom_content_object": env.INTEGRATION_CUSTOM_CONTENT_OBJECT,
                "raw_files": [
                    "odp/bn.py",
                    "odp/bn.yml",
                    "odp/bn_image.png",
                    "odp/bn_description.md",
                    "odp/README.md",
                ],
            },
            {
                "custom_content_object": env.SCRIPT_CUSTOM_CONTENT_OBJECT,
                "raw_files": ["odp/bn.py", "odp/bn.yml", "odp/README.md"],
            },
        ]
        for param in parameters:
            temp_dir = env.tmp_path / f"temp_dir_{parameters.index(param)}"
            os.mkdir(temp_dir)
            entity = param["custom_content_object"]["entity"]
            downloader = Downloader(output=str(temp_dir), input="", regex="")
            basename = downloader.create_dir_name(
                param["custom_content_object"]["name"]
            )
            output_entity_dir_path = f"{temp_dir}/{entity}"
            os.mkdir(output_entity_dir_path)
            output_dir_path = f"{output_entity_dir_path}/{basename}"
            os.mkdir(output_dir_path)
            files = [
                file.replace("odp", output_dir_path).replace("bn", basename)
                for file in param["raw_files"]
            ]

            downloader.merge_and_extract_new_file(param["custom_content_object"])
            output_files = get_child_files(output_dir_path)
            assert sorted(output_files) == sorted(files)

    def test_merge_new_file(self, tmp_path):
        env = Environment(tmp_path)
        parameters = [
            {"custom_content_object": env.PLAYBOOK_CUSTOM_CONTENT_OBJECT},
            {"custom_content_object": env.LAYOUT_CUSTOM_CONTENT_OBJECT},
        ]
        for param in parameters:
            temp_dir = env.tmp_path / f"temp_dir_{parameters.index(param)}"
            os.mkdir(temp_dir)
            entity = param["custom_content_object"]["entity"]
            output_dir_path = f"{temp_dir}/{entity}"
            os.mkdir(output_dir_path)
            old_file_path = param["custom_content_object"]["path"]
            new_file_path = f"{output_dir_path}/{os.path.basename(old_file_path)}"
            downloader = Downloader(output=temp_dir, input="", regex="")
            downloader.merge_new_file(param["custom_content_object"])
            assert os.path.isfile(new_file_path)


class TestVerifyPackPath:
    @pytest.mark.parametrize(
        "output_path, valid_ans",
        [
            ("Integrations", False),
            ("Packs/TestPack/", True),
            ("Demisto", False),
            ("Packs", False),
            ("Packs/TestPack", True),
        ],
    )
    def test_verify_output_path_is_pack(self, tmp_path, output_path, valid_ans):
        env = Environment(tmp_path)
        downloader = Downloader(
            output=f"{env.CONTENT_BASE_PATH}/{output_path}", input="", regex=""
        )
        assert downloader.verify_output_pack_is_pack() is valid_ans


@pytest.mark.parametrize(
    "input, system, it, insecure, endpoint, req_type, req_body",
    [
        (
            ["PB1", "PB2"],
            True,
            "Playbook",
            False,
            "/playbook/search",
            "POST",
            {"query": "name:PB1 or PB2"},
        ),
        (
            ["Mapper1", "Mapper2"],
            True,
            "Mapper",
            True,
            "/classifier/search",
            "POST",
            {"query": "name:Mapper1 or Mapper2"},
        ),
        (["Field1", "Field2"], True, "Field", True, "/incidentfields", "GET", {}),
        (
            ["Classifier1", "Classifier2"],
            True,
            "Classifier",
            False,
            "/classifier/search",
            "POST",
            {"query": "name:Classifier1 or Classifier2"},
        ),
    ],
)
def test_build_req_params(
    input, system, it, insecure, endpoint, req_type, req_body, monkeypatch
):
    with patch.object(Downloader, "__init__", lambda x, y, z: None):
        monkeypatch.setenv("DEMISTO_BASE_URL", "http://demisto.instance.com:8080/")
        monkeypatch.setenv("DEMISTO_API_KEY", "API_KEY")
        downloader = Downloader("", "")
        downloader.system_item_type = it
        downloader.insecure = insecure
        downloader.input_files = input
        res_endpoint, res_req_type, res_req_body = downloader.build_req_params()
        assert endpoint == res_endpoint
        assert req_type == res_req_type
        assert req_body == res_req_body


def test_arrange_response():
    with patch.object(Downloader, "__init__", lambda x, y, z: None):
        downloader = Downloader("", "")

        downloader.system_item_type = "Playbook"
        system_items_list = downloader.arrange_response({"playbooks": []})
        assert system_items_list == []

        downloader.system_item_type = "Classifier"
        system_items_list = downloader.arrange_response({"classifiers": []})
        assert system_items_list == []

        downloader.system_item_type = "Automation"
        system_items_list = downloader.arrange_response([])
        assert system_items_list == []


def test_build_file_name():
    with patch.object(Downloader, "__init__", lambda x, y, z: None):
        downloader = Downloader("", "")

        downloader.system_item_type = "Playbook"
        file_name = downloader.build_file_name({"name": "name 1", "id": "id"})
        assert file_name == "name_1.yml"

        downloader.system_item_type = "Field"
        file_name = downloader.build_file_name({"name": "name 1", "id": "id"})
        assert file_name == "name_1.json"

        downloader.system_item_type = "Field"
        file_name = downloader.build_file_name({"id": "id 1"})
        assert file_name == "id_1.json"


@pytest.mark.parametrize(
    "original_string, object_name, scripts_mapper, expected_string, expected_mapper",
    [
        (
            "name: TestingScript\ncommonfields:\n id: f1e4c6e5-0d44-48a0-8020-a9711243e918",
            "automation-Testing.yml",
            {},
            "name: TestingScript\ncommonfields:\n id: f1e4c6e5-0d44-48a0-8020-a9711243e918",
            {"f1e4c6e5-0d44-48a0-8020-a9711243e918": "TestingScript"},
        ),
        (
            '{\n\t"name":"TestingField",\n\t"script":"f1e4c6e5-0d44-48a0-8020-a9711243e918"\n}',
            "incidentfield-TestingField.json",
            {"f1e4c6e5-0d44-48a0-8020-a9711243e918": "TestingScript"},
            '{\n\t"name":"TestingField",\n\t"script":"TestingScript"\n}',
            {"f1e4c6e5-0d44-48a0-8020-a9711243e918": "TestingScript"},
        ),
        (
            '{\n\t"name":"TestingLayout",\n\t"detailsV2":{\n\t\t"tabs":[\n\t\t\t{\n\t\t\t\t"sections":[\n\t\t\t\t\t{\n\t\t\t\t'
            '\t\t"items":[\n\t\t\t\t\t\t\t{\n\t\t\t\t\t\t\t\t"scriptId":"f1e4c6e5-0d44-48a0-8020-a9711243e918"\n\t\t\t\t\t\t'
            "\t}\n\t\t\t\t\t\t]\n\t\t\t\t\t}\n\t\t\t\t]\n\t\t\t}\n\t\t]\n\t}\n}",
            "layoutcontainer-TestingLayout.json",
            {"f1e4c6e5-0d44-48a0-8020-a9711243e918": "TestingScript"},
            '{\n\t"name":"TestingLayout",\n\t"detailsV2":{\n\t\t"tabs":[\n\t\t\t{\n\t\t\t\t"sections":[\n\t\t\t\t\t{\n\t\t\t\t'
            '\t\t"items":[\n\t\t\t\t\t\t\t{\n\t\t\t\t\t\t\t\t"scriptId":"TestingScript"\n\t\t\t\t\t\t'
            "\t}\n\t\t\t\t\t\t]\n\t\t\t\t\t}\n\t\t\t\t]\n\t\t\t}\n\t\t]\n\t}\n}",
            {"f1e4c6e5-0d44-48a0-8020-a9711243e918": "TestingScript"},
        ),
    ],
)
def test_handle_file(
    original_string, object_name, scripts_mapper, expected_string, expected_mapper
):
    downloader = Downloader(output="", input="", regex="", all_custom_content=True)
    final_string, final_mapper = downloader.handle_file(
        original_string, object_name, scripts_mapper
    )
    assert final_string == expected_string
    assert final_mapper == expected_mapper<|MERGE_RESOLUTION|>--- conflicted
+++ resolved
@@ -5,17 +5,6 @@
 
 import pytest
 
-<<<<<<< HEAD
-from demisto_sdk.commands.common.constants import (CLASSIFIERS_DIR, CONNECTIONS_DIR, CONTENT_ENTITIES_DIRS,
-                                                   DASHBOARDS_DIR, DELETED_JSON_FIELDS_BY_DEMISTO,
-                                                   DELETED_YML_FIELDS_BY_DEMISTO, GENERIC_DEFINITIONS_DIR,
-                                                   GENERIC_FIELDS_DIR, GENERIC_MODULES_DIR, GENERIC_TYPES_DIR,
-                                                   INCIDENT_FIELDS_DIR, INCIDENT_TYPES_DIR, INDICATOR_FIELDS_DIR,
-                                                   INDICATOR_TYPES_DIR, INTEGRATIONS_DIR, JOBS_DIR, LAYOUT_RULES_DIR,
-                                                   LAYOUTS_DIR, LISTS_DIR, MODELING_RULES_DIR, PLAYBOOKS_DIR,
-                                                   PRE_PROCESS_RULES_DIR, REPORTS_DIR, SCRIPTS_DIR, TEST_PLAYBOOKS_DIR,
-                                                   WIDGETS_DIR, WIZARDS_DIR, XDRC_TEMPLATE_DIR)
-=======
 from demisto_sdk.commands.common.constants import (
     CLASSIFIERS_DIR,
     CONNECTIONS_DIR,
@@ -33,7 +22,7 @@
     INDICATOR_TYPES_DIR,
     INTEGRATIONS_DIR,
     JOBS_DIR,
-    LAYOUTS_DIR,
+    LAYOUT_RULES_DIR,
     LISTS_DIR,
     MODELING_RULES_DIR,
     PLAYBOOKS_DIR,
@@ -44,8 +33,8 @@
     WIDGETS_DIR,
     WIZARDS_DIR,
     XDRC_TEMPLATE_DIR,
+    LAYOUTS_DIR
 )
->>>>>>> efeed721
 from demisto_sdk.commands.common.handlers import YAML_Handler
 from demisto_sdk.commands.common.tools import get_child_files, get_json, get_yaml
 from demisto_sdk.commands.download.downloader import Downloader
@@ -283,12 +272,6 @@
             LISTS_DIR: [],
             JOBS_DIR: [],
             WIZARDS_DIR: [],
-<<<<<<< HEAD
-            TEST_PLAYBOOKS_DIR: [], REPORTS_DIR: [], DASHBOARDS_DIR: [], WIDGETS_DIR: [], INCIDENT_FIELDS_DIR: [],
-            INDICATOR_FIELDS_DIR: [], INCIDENT_TYPES_DIR: [], CLASSIFIERS_DIR: [], CONNECTIONS_DIR: [],
-            INDICATOR_TYPES_DIR: [], GENERIC_TYPES_DIR: [], GENERIC_FIELDS_DIR: [], GENERIC_MODULES_DIR: [],
-            GENERIC_DEFINITIONS_DIR: [], MODELING_RULES_DIR: [], XDRC_TEMPLATE_DIR: [], LAYOUT_RULES_DIR: []
-=======
             TEST_PLAYBOOKS_DIR: [],
             REPORTS_DIR: [],
             DASHBOARDS_DIR: [],
@@ -305,7 +288,7 @@
             GENERIC_DEFINITIONS_DIR: [],
             MODELING_RULES_DIR: [],
             XDRC_TEMPLATE_DIR: [],
->>>>>>> efeed721
+            LAYOUT_RULES_DIR: []
         }
 
         self.INTEGRATION_CUSTOM_CONTENT_OBJECT = {
