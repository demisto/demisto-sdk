import os
import shutil
from pathlib import Path

import pytest
from demisto_sdk.commands.common.constants import (
    CLASSIFIERS_DIR, CONNECTIONS_DIR, DASHBOARDS_DIR,
    DELETED_JSON_FIELDS_BY_DEMISTO, DELETED_YML_FIELDS_BY_DEMISTO,
    INCIDENT_FIELDS_DIR, INCIDENT_TYPES_DIR, INDICATOR_FIELDS_DIR,
    INDICATOR_TYPES_DIR, INTEGRATIONS_DIR, LAYOUTS_DIR, PLAYBOOKS_DIR,
    REPORTS_DIR, SCRIPTS_DIR, TEST_PLAYBOOKS_DIR, WIDGETS_DIR)
from demisto_sdk.commands.common.tools import (get_child_files, get_json,
                                               get_yaml)
from demisto_sdk.commands.download.downloader import Downloader
from mock import patch
from ruamel.yaml import YAML

<<<<<<< HEAD
CONTENT_BASE_PATH = 'demisto_sdk/commands/download/tests/tests_env/content'
CUSTOM_CONTENT_BASE_PATH = 'demisto_sdk/commands/download/tests/tests_data/custom_content'
PACK_INSTANCE_PATH = f'{CONTENT_BASE_PATH}/Packs/TestPack'

INTEGRATION_INSTANCE_PATH = f'{PACK_INSTANCE_PATH}/Integrations/TestIntegration'
SCRIPT_INSTANCE_PATH = f'{PACK_INSTANCE_PATH}/Scripts/TestScript'
PLAYBOOK_INSTANCE_PATH = f'{PACK_INSTANCE_PATH}/Playbooks/playbook-DummyPlaybook.yml'
LAYOUT_INSTANCE_PATH = f'{PACK_INSTANCE_PATH}/Layouts/layout-details-TestLayout.json'

CUSTOM_CONTENT_SCRIPT_PATH = f'{CUSTOM_CONTENT_BASE_PATH}/automation-TestScript.yml'
CUSTOM_CONTENT_INTEGRATION_PATH = f'{CUSTOM_CONTENT_BASE_PATH}/integration-Test_Integration.yml'
CUSTOM_CONTENT_LAYOUT_PATH = f'{CUSTOM_CONTENT_BASE_PATH}/layout-details-TestLayout.json'
CUSTOM_CONTENT_PLAYBOOK_PATH = f'{CUSTOM_CONTENT_BASE_PATH}/playbook-DummyPlaybook.yml'

INTEGRATION_PACK_OBJECT = {'Test Integration': [
    {'name': 'Test Integration', 'id': 'Test Integration',
     'path': f'{INTEGRATION_INSTANCE_PATH}/TestIntegration.py', 'file_ending': 'py'},
    {'name': 'Test Integration', 'id': 'Test Integration',
     'path': f'{INTEGRATION_INSTANCE_PATH}/TestIntegration_testt.py', 'file_ending': 'py'},
    {'name': 'Test Integration', 'id': 'Test Integration',
     'path': f'{INTEGRATION_INSTANCE_PATH}/TestIntegration.yml', 'file_ending': 'yml'},
    {'name': 'Test Integration', 'id': 'Test Integration',
     'path': f'{INTEGRATION_INSTANCE_PATH}/TestIntegration_image.png', 'file_ending': 'png'},
    {'name': 'Test Integration', 'id': 'Test Integration',
     'path': f'{INTEGRATION_INSTANCE_PATH}/CHANGELOG.md', 'file_ending': 'md'},
    {'name': 'Test Integration', 'id': 'Test Integration',
     'path': f'{INTEGRATION_INSTANCE_PATH}/TestIntegration_description.md', 'file_ending': 'md'},
    {'name': 'Test Integration', 'id': 'Test Integration',
     'path': f'{INTEGRATION_INSTANCE_PATH}/README.md', 'file_ending': 'md'}
]}
SCRIPT_PACK_OBJECT = {'TestScript': [
    {'name': 'TestScript', 'id': 'TestScript', 'path': f'{SCRIPT_INSTANCE_PATH}/TestScript.py', 'file_ending': 'py'},
    {'name': 'TestScript', 'id': 'TestScript', 'path': f'{SCRIPT_INSTANCE_PATH}/TestScript.yml', 'file_ending': 'yml'},
    {'name': 'TestScript', 'id': 'TestScript', 'path': f'{SCRIPT_INSTANCE_PATH}/CHANGELOG.md', 'file_ending': 'md'},
    {'name': 'TestScript', 'id': 'TestScript', 'path': f'{SCRIPT_INSTANCE_PATH}/README.md', 'file_ending': 'md'}
]}
PLAYBOOK_PACK_OBJECT = {'DummyPlaybook': [
    {'name': 'DummyPlaybook', 'id': 'DummyPlaybook', 'path': PLAYBOOK_INSTANCE_PATH,
     'file_ending': 'yml'}
]}
LAYOUT_PACK_OBJECT = {'Hello World Alert': [
    {'name': 'Hello World Alert', 'id': 'Hello World Alert', 'path': LAYOUT_INSTANCE_PATH,
     'file_ending': 'json'}
]}

PACK_CONTENT = {
    INTEGRATIONS_DIR: [INTEGRATION_PACK_OBJECT],
    SCRIPTS_DIR: [SCRIPT_PACK_OBJECT],
    PLAYBOOKS_DIR: [PLAYBOOK_PACK_OBJECT],
    LAYOUTS_DIR: [LAYOUT_PACK_OBJECT],
    TEST_PLAYBOOKS_DIR: [], REPORTS_DIR: [], DASHBOARDS_DIR: [], WIDGETS_DIR: [], INCIDENT_FIELDS_DIR: [],
    INDICATOR_FIELDS_DIR: [], INDICATOR_TYPES_DIR: [],
    INCIDENT_TYPES_DIR: [], CLASSIFIERS_DIR: [], CONNECTIONS_DIR: []
}

INTEGRATION_CUSTOM_CONTENT_OBJECT = {'id': 'Test Integration', 'name': 'Test Integration',
                                     'path': CUSTOM_CONTENT_INTEGRATION_PATH, 'entity': 'Integrations',
                                     'type': 'integration', 'file_ending': 'yml'}
SCRIPT_CUSTOM_CONTENT_OBJECT = {'id': 'TestScript', 'name': 'TestScript',
                                'path': CUSTOM_CONTENT_SCRIPT_PATH, 'entity': 'Scripts',
                                'type': 'script', 'file_ending': 'yml'}
PLAYBOOK_CUSTOM_CONTENT_OBJECT = {'id': 'DummyPlaybook', 'name': 'DummyPlaybook',
                                  'path': CUSTOM_CONTENT_PLAYBOOK_PATH, 'entity': 'Playbooks',
                                  'type': 'playbook', 'file_ending': 'yml'}
LAYOUT_CUSTOM_CONTENT_OBJECT = {'id': 'Hello World Alert', 'name': 'Hello World Alert',
                                'path': CUSTOM_CONTENT_LAYOUT_PATH, 'entity': 'Layouts',
                                'type': 'layout', 'file_ending': 'json'}
FAKE_CUSTOM_CONTENT_OBJECT = {'id': 'DEMISTO', 'name': 'DEMISTO',
                              'path': f'{CUSTOM_CONTENT_BASE_PATH}/DEMISTO.json', 'entity': 'Layouts',
                              'type': 'layout', 'file_ending': 'json'}


CUSTOM_CONTENT = [
    INTEGRATION_CUSTOM_CONTENT_OBJECT, SCRIPT_CUSTOM_CONTENT_OBJECT, PLAYBOOK_CUSTOM_CONTENT_OBJECT,
    LAYOUT_CUSTOM_CONTENT_OBJECT
]

=======
>>>>>>> e535ec1b

def ordered(obj):
    if isinstance(obj, dict):
        return sorted((k, ordered(v)) for k, v in obj.items())
    if isinstance(obj, list):
        return sorted(ordered(x) for x in obj)
    else:
        return obj


class Environment:
    """
    Environment is class designed to spin up a virtual, temporary content repo and build all objects related to
    the Downloader (such as pack content & custom content)
    """

    def __init__(self, tmp_path):
        self.CONTENT_BASE_PATH = None
        self.CUSTOM_CONTENT_BASE_PATH = None
        self.PACK_INSTANCE_PATH = None
        self.INTEGRATION_INSTANCE_PATH = None
        self.SCRIPT_INSTANCE_PATH = None
        self.PLAYBOOK_INSTANCE_PATH = None
        self.LAYOUT_INSTANCE_PATH = None
        self.CUSTOM_CONTENT_SCRIPT_PATH = None
        self.CUSTOM_CONTENT_INTEGRATION_PATH = None
        self.CUSTOM_CONTENT_LAYOUT_PATH = None
        self.CUSTOM_CONTENT_PLAYBOOK_PATH = None
        self.INTEGRATION_PACK_OBJECT = None
        self.SCRIPT_PACK_OBJECT = None
        self.PLAYBOOK_PACK_OBJECT = None
        self.LAYOUT_PACK_OBJECT = None
        self.PACK_CONTENT = None
        self.INTEGRATION_CUSTOM_CONTENT_OBJECT = None
        self.SCRIPT_CUSTOM_CONTENT_OBJECT = None
        self.PLAYBOOK_CUSTOM_CONTENT_OBJECT = None
        self.LAYOUT_CUSTOM_CONTENT_OBJECT = None
        self.FAKE_CUSTOM_CONTENT_OBJECT = None
        self.CUSTOM_CONTENT = None
        self.tmp_path = Path(tmp_path)
        self.setup()

    def setup(self):
        tests_path = self.tmp_path / 'tests'
        tests_env_path = tests_path / 'tests_env'
        tests_data_path = tests_path / 'tests_data'
        shutil.copytree(src='demisto_sdk/commands/download/tests/tests_env', dst=str(tests_env_path))
        shutil.copytree(src='demisto_sdk/commands/download/tests/tests_data', dst=str(tests_data_path))

        self.CONTENT_BASE_PATH = f'{tests_path}/tests_env/content'
        self.CUSTOM_CONTENT_BASE_PATH = f'{tests_path}/tests_data/custom_content'
        self.PACK_INSTANCE_PATH = f'{self.CONTENT_BASE_PATH}/Packs/TestPack'

        self.INTEGRATION_INSTANCE_PATH = f'{self.PACK_INSTANCE_PATH}/Integrations/TestIntegration'
        self.SCRIPT_INSTANCE_PATH = f'{self.PACK_INSTANCE_PATH}/Scripts/TestScript'
        self.PLAYBOOK_INSTANCE_PATH = f'{self.PACK_INSTANCE_PATH}/Playbooks/playbook-DummyPlaybook.yml'
        self.LAYOUT_INSTANCE_PATH = f'{self.PACK_INSTANCE_PATH}/Layouts/layout-details-TestLayout.json'

        self.CUSTOM_CONTENT_SCRIPT_PATH = f'{self.CUSTOM_CONTENT_BASE_PATH}/automation-TestScript.yml'
        self.CUSTOM_CONTENT_INTEGRATION_PATH = f'{self.CUSTOM_CONTENT_BASE_PATH}/integration-Test_Integration.yml'
        self.CUSTOM_CONTENT_LAYOUT_PATH = f'{self.CUSTOM_CONTENT_BASE_PATH}/layout-details-TestLayout.json'
        self.CUSTOM_CONTENT_PLAYBOOK_PATH = f'{self.CUSTOM_CONTENT_BASE_PATH}/playbook-DummyPlaybook.yml'

        self.INTEGRATION_PACK_OBJECT = {'Test Integration': [
            {'name': 'Test Integration', 'id': 'Test Integration',
             'path': f'{self.INTEGRATION_INSTANCE_PATH}/TestIntegration.py', 'file_ending': 'py'},
            {'name': 'Test Integration', 'id': 'Test Integration',
             'path': f'{self.INTEGRATION_INSTANCE_PATH}/TestIntegration_testt.py', 'file_ending': 'py'},
            {'name': 'Test Integration', 'id': 'Test Integration',
             'path': f'{self.INTEGRATION_INSTANCE_PATH}/TestIntegration.yml', 'file_ending': 'yml'},
            {'name': 'Test Integration', 'id': 'Test Integration',
             'path': f'{self.INTEGRATION_INSTANCE_PATH}/TestIntegration_image.png', 'file_ending': 'png'},
            {'name': 'Test Integration', 'id': 'Test Integration',
             'path': f'{self.INTEGRATION_INSTANCE_PATH}/CHANGELOG.md', 'file_ending': 'md'},
            {'name': 'Test Integration', 'id': 'Test Integration',
             'path': f'{self.INTEGRATION_INSTANCE_PATH}/TestIntegration_description.md', 'file_ending': 'md'},
            {'name': 'Test Integration', 'id': 'Test Integration',
             'path': f'{self.INTEGRATION_INSTANCE_PATH}/README.md', 'file_ending': 'md'}
        ]}
        self.SCRIPT_PACK_OBJECT = {'TestScript': [
            {'name': 'TestScript', 'id': 'TestScript', 'path': f'{self.SCRIPT_INSTANCE_PATH}/TestScript.py',
             'file_ending': 'py'},
            {'name': 'TestScript', 'id': 'TestScript', 'path': f'{self.SCRIPT_INSTANCE_PATH}/TestScript.yml',
             'file_ending': 'yml'},
            {'name': 'TestScript', 'id': 'TestScript', 'path': f'{self.SCRIPT_INSTANCE_PATH}/CHANGELOG.md',
             'file_ending': 'md'},
            {'name': 'TestScript', 'id': 'TestScript', 'path': f'{self.SCRIPT_INSTANCE_PATH}/README.md',
             'file_ending': 'md'}
        ]}
        self.PLAYBOOK_PACK_OBJECT = {'DummyPlaybook': [
            {'name': 'DummyPlaybook', 'id': 'DummyPlaybook',
             'path': self.PLAYBOOK_INSTANCE_PATH, 'file_ending': 'yml'}
        ]}
        self.LAYOUT_PACK_OBJECT = {'Hello World Alert': [
            {'name': 'Hello World Alert', 'id': 'Hello World Alert', 'path': self.LAYOUT_INSTANCE_PATH,
             'file_ending': 'json'}
        ]}

        self.PACK_CONTENT = {
            INTEGRATIONS_DIR: [self.INTEGRATION_PACK_OBJECT],
            SCRIPTS_DIR: [self.SCRIPT_PACK_OBJECT],
            PLAYBOOKS_DIR: [self.PLAYBOOK_PACK_OBJECT],
            LAYOUTS_DIR: [self.LAYOUT_PACK_OBJECT],
            TEST_PLAYBOOKS_DIR: [], REPORTS_DIR: [], DASHBOARDS_DIR: [], WIDGETS_DIR: [], INCIDENT_FIELDS_DIR: [],
            INDICATOR_FIELDS_DIR: [], INCIDENT_TYPES_DIR: [], CLASSIFIERS_DIR: [], CONNECTIONS_DIR: [],
            BETA_INTEGRATIONS_DIR: [], INDICATOR_TYPES_DIR: []
        }

        self.INTEGRATION_CUSTOM_CONTENT_OBJECT = {'id': 'Test Integration', 'name': 'Test Integration',
                                                  'path': self.CUSTOM_CONTENT_INTEGRATION_PATH,
                                                  'entity': 'Integrations', 'type': 'integration', 'file_ending': 'yml'}
        self.SCRIPT_CUSTOM_CONTENT_OBJECT = {'id': 'TestScript', 'name': 'TestScript',
                                             'path': self.CUSTOM_CONTENT_SCRIPT_PATH, 'entity': 'Scripts',
                                             'type': 'script', 'file_ending': 'yml'}
        self.PLAYBOOK_CUSTOM_CONTENT_OBJECT = {'id': 'DummyPlaybook',
                                               'name': 'DummyPlaybook',
                                               'path': self.CUSTOM_CONTENT_PLAYBOOK_PATH, 'entity': 'Playbooks',
                                               'type': 'playbook', 'file_ending': 'yml'}
        self.LAYOUT_CUSTOM_CONTENT_OBJECT = {'id': 'Hello World Alert', 'name': 'Hello World Alert',
                                             'path': self.CUSTOM_CONTENT_LAYOUT_PATH, 'entity': 'Layouts',
                                             'type': 'layout', 'file_ending': 'json'}
        self.FAKE_CUSTOM_CONTENT_OBJECT = {'id': 'DEMISTO', 'name': 'DEMISTO',
                                           'path': f'{self.CUSTOM_CONTENT_BASE_PATH}/DEMISTO.json', 'entity': 'Layouts',
                                           'type': 'layout', 'file_ending': 'json'}

        self.CUSTOM_CONTENT = [
            self.INTEGRATION_CUSTOM_CONTENT_OBJECT, self.SCRIPT_CUSTOM_CONTENT_OBJECT,
            self.PLAYBOOK_CUSTOM_CONTENT_OBJECT, self.LAYOUT_CUSTOM_CONTENT_OBJECT
        ]


class TestHelperMethods:
    @pytest.mark.parametrize('data, file_type, entity', [
        ({'name': 'test-pb'}, 'playbook', TEST_PLAYBOOKS_DIR),
        ({}, 'integration', INTEGRATIONS_DIR)
    ])
    def test_file_type_to_entity(self, data, file_type, entity):
        with patch.object(Downloader, "__init__", lambda a, b, c: None):
            downloader = Downloader('', '')
            assert downloader.file_type_to_entity(data, file_type) == entity

    def test_get_custom_content_objects(self, tmp_path):
        env = Environment(tmp_path)
        with patch.object(Downloader, "__init__", lambda a, b, c: None):
            downloader = Downloader('', '')
            downloader.custom_content_temp_dir = env.CUSTOM_CONTENT_BASE_PATH
            custom_content_objects = downloader.get_custom_content_objects()
            assert ordered(custom_content_objects) == ordered(env.CUSTOM_CONTENT)

    @pytest.mark.parametrize('name, ending, detail, output', [
        ('G S M', 'py', 'python', 'GSM.py'),
        ('G S M', 'yml', 'yaml', 'GSM.yml'),
        ('G S M', 'png', 'image', 'GSM_image.png'),
        ('G S M', 'md', 'description', 'GSM_description.md')
    ])
    def test_get_searched_basename(self, name, ending, detail, output):
        downloader = Downloader(output='', input='')
        assert downloader.get_searched_basename(name, ending, detail) == output

    @pytest.mark.parametrize('ending, output', [
        ('py', 'python'), ('md', 'description'), ('yml', 'yaml'), ('png', 'image'), ('', '')
    ])
    def test_get_extracted_file_detail(self, ending, output):
        downloader = Downloader(output='', input='')
        assert downloader.get_extracted_file_detail(ending) == output

    @pytest.mark.parametrize('name, output', [('automation-demisto', 'script-demisto'), ('wow', 'wow')])
    def test_update_file_prefix(self, name, output):
        downloader = Downloader(output='', input='')
        assert downloader.update_file_prefix(name) == output

    @pytest.mark.parametrize('name', ['GSM', 'G S M', 'G_S_M', 'G-S-M', 'G S_M', 'G_S-M'])
    def test_create_dir_name(self, name):
        downloader = Downloader(output='', input='')
        assert downloader.create_dir_name(name) == 'GSM'


class TestFlagHandlers:
    @pytest.mark.parametrize('lf, a, o, i, res, err', [
        (True, True, True, True, True, ''),
        (False, False, False, True, False, "Error: Missing option '-o' / '--output'."),
        (False, False, True, False, False, "Error: Missing option '-i' / '--input'."),
        (False, True, True, False, True, ''),
        (False, True, True, True, True, '')
    ])
    def test_verify_flags(self, lf, a, o, i, res, err, capsys):
        with patch.object(Downloader, "__init__", lambda x, y, z: None):
            downloader = Downloader('', '')
            downloader.list_files = lf
            downloader.all_custom_content = a
            downloader.output_pack_path = o
            downloader.input_files = i
            answer = downloader.verify_flags()
            stdout, _ = capsys.readouterr()
            if err:
                assert err in stdout
            assert answer is res

    def test_handle_all_custom_content_flag(self, tmp_path):
        env = Environment(tmp_path)
        with patch.object(Downloader, "__init__", lambda a, b, c: None):
            downloader = Downloader('', '')
            downloader.custom_content_temp_dir = env.CUSTOM_CONTENT_BASE_PATH
            downloader.all_custom_content = True
            downloader.handle_all_custom_content_flag()
            custom_content_names = [cco['name'] for cco in env.CUSTOM_CONTENT]
            assert ordered(custom_content_names) == ordered(downloader.input_files)

    def test_handle_list_files_flag(self, capsys, tmp_path):
        env = Environment(tmp_path)
        with patch.object(Downloader, "__init__", lambda a, b, c: None):
            downloader = Downloader('', '')
            downloader.custom_content_temp_dir = env.CUSTOM_CONTENT_BASE_PATH
            downloader.list_files = True
            answer = downloader.handle_list_files_flag()
            stdout, _ = capsys.readouterr()
            list_files = [[cco['name'], cco['entity'][:-1]] for cco in env.CUSTOM_CONTENT]
            for file in list_files:
                assert file[0] in stdout
                assert file[1] in stdout
            assert answer

    def test_handle_list_files_flag_error(self, mocker, tmp_path):
        """
        GIVEN a file contained in custom content of not supported type
        WHEN the user runs demisto-sdk download -lf
        THEN the handle_list_files_flag method should ignore the file
        """
        env = Environment(tmp_path)
        mocker.patch('demisto_sdk.commands.download.downloader.get_dict_from_file', return_value=({}, 'json'))
        mocker.patch('demisto_sdk.commands.download.downloader.get_child_files', return_value=['path'])
        with patch.object(Downloader, "__init__", lambda a, b, c: None):
            downloader = Downloader('', '')
            downloader.custom_content_temp_dir = env.INTEGRATION_INSTANCE_PATH
            downloader.list_files = True
            assert downloader.handle_list_files_flag()


class TestBuildPackContent:
    def test_build_pack_content(self, tmp_path):
        env = Environment(tmp_path)
        downloader = Downloader(output=env.PACK_INSTANCE_PATH, input='')
        downloader.build_pack_content()
        assert ordered(downloader.pack_content) == ordered(env.PACK_CONTENT)

    def test_build_pack_content_object(self, tmp_path):
        env = Environment(tmp_path)
        parameters = [
            {'entity': INTEGRATIONS_DIR, 'path': env.INTEGRATION_INSTANCE_PATH, 'out': env.INTEGRATION_PACK_OBJECT},
            {'entity': SCRIPTS_DIR, 'path': env.SCRIPT_INSTANCE_PATH, 'out': env.SCRIPT_PACK_OBJECT},
            {'entity': PLAYBOOKS_DIR, 'path': env.PLAYBOOK_INSTANCE_PATH, 'out': env.PLAYBOOK_PACK_OBJECT},
            {'entity': LAYOUTS_DIR, 'path': env.LAYOUT_INSTANCE_PATH, 'out': env.LAYOUT_PACK_OBJECT},
            {'entity': LAYOUTS_DIR, 'path': 'demisto_sdk/commands/download/tests/downloader_testt.py', 'out': {}}
        ]
        downloader = Downloader(output='', input='')
        for param in parameters:
            pack_content_object = downloader.build_pack_content_object(param['entity'], param['path'])
            assert ordered(pack_content_object) == ordered(param['out'])

    def test_get_main_file_details(self, tmp_path):
        env = Environment(tmp_path)
        parameters = [
            {'entity': INTEGRATIONS_DIR, 'path': env.INTEGRATION_INSTANCE_PATH, 'main_id': 'Test Integration',
             'main_name': 'Test Integration'},
            {'entity': LAYOUTS_DIR, 'path': env.LAYOUT_INSTANCE_PATH, 'main_id': 'Hello World Alert',
             'main_name': 'Hello World Alert'},
            {'entity': LAYOUTS_DIR, 'path': 'demisto_sdk/commands/download/tests/downloader_testt.py',
             'main_id': '', 'main_name': ''}
        ]
        downloader = Downloader(output='', input='')
        for param in parameters:
            op_id, op_name = downloader.get_main_file_details(param['entity'], os.path.abspath(param['path']))
            assert op_id == param['main_id']
            assert op_name == param['main_name']


class TestBuildCustomContent:
    def test_exist_in_pack_content(self, tmp_path):
        env = Environment(tmp_path)
        parameters = [
            {'custom_content_object': env.INTEGRATION_CUSTOM_CONTENT_OBJECT, 'exist_in_pack': True},
            {'custom_content_object': env.SCRIPT_CUSTOM_CONTENT_OBJECT, 'exist_in_pack': True},
            {'custom_content_object': env.PLAYBOOK_CUSTOM_CONTENT_OBJECT, 'exist_in_pack': True},
            {'custom_content_object': env.LAYOUT_CUSTOM_CONTENT_OBJECT, 'exist_in_pack': True},
            {'custom_content_object': env.FAKE_CUSTOM_CONTENT_OBJECT, 'exist_in_pack': False},
        ]
        with patch.object(Downloader, "__init__", lambda a, b, c: None):
            downloader = Downloader('', '')
            downloader.pack_content = env.PACK_CONTENT
            for param in parameters:
                assert downloader.exist_in_pack_content(param['custom_content_object']) is param['exist_in_pack']

    def test_build_custom_content_object(self, tmp_path):
        env = Environment(tmp_path)
        parameters = [
            {'path': env.CUSTOM_CONTENT_SCRIPT_PATH, 'output_custom_content_object': env.SCRIPT_CUSTOM_CONTENT_OBJECT},
            {'path': env.CUSTOM_CONTENT_INTEGRATION_PATH,
             'output_custom_content_object': env.INTEGRATION_CUSTOM_CONTENT_OBJECT},
            {'path': env.CUSTOM_CONTENT_LAYOUT_PATH, 'output_custom_content_object': env.LAYOUT_CUSTOM_CONTENT_OBJECT},
            {'path': env.CUSTOM_CONTENT_PLAYBOOK_PATH,
             'output_custom_content_object': env.PLAYBOOK_CUSTOM_CONTENT_OBJECT},
        ]
        downloader = Downloader(output='', input='')
        for param in parameters:
            assert downloader.build_custom_content_object(param['path']) == param['output_custom_content_object']


class TestPackHierarchy:
    def test_update_pack_hierarchy(self, tmp_path):
        env = Environment(tmp_path)
        script_dir_path = os.path.dirname(env.SCRIPT_INSTANCE_PATH)
        shutil.rmtree(env.INTEGRATION_INSTANCE_PATH)
        shutil.rmtree(script_dir_path)

        with patch.object(Downloader, "__init__", lambda a, b, c: None):
            downloader = Downloader('', '')
            downloader.output_pack_path = env.PACK_INSTANCE_PATH
            downloader.custom_content = env.CUSTOM_CONTENT
            downloader.update_pack_hierarchy()
            assert os.path.isdir(env.INTEGRATION_INSTANCE_PATH)
            assert os.path.isdir(env.SCRIPT_INSTANCE_PATH)


class TestMergeExistingFile:
    def test_merge_and_extract_existing_file(self, tmp_path):
        env = Environment(tmp_path)

        with patch.object(Downloader, "__init__", lambda a, b, c: None):
            downloader = Downloader('', '')
            ryaml = YAML()
            ryaml.preserve_quotes = True
            downloader.log_verbose = False
            downloader.pack_content = env.PACK_CONTENT
            downloader.run_format = False
            downloader.num_merged_files = 0
            downloader.num_added_files = 0
            downloader.log_verbose = False
            downloader.merge_and_extract_existing_file(env.INTEGRATION_CUSTOM_CONTENT_OBJECT)
            paths = [file['path'] for file in env.INTEGRATION_PACK_OBJECT['Test Integration']]
            for path in paths:
                assert os.path.isfile(path)
            yml_data = get_yaml(env.INTEGRATION_PACK_OBJECT['Test Integration'][2]['path'])
            for field in DELETED_YML_FIELDS_BY_DEMISTO:
                obj = yml_data
                dotted_path_list = field.split('.')
                for path_part in dotted_path_list:
                    if path_part != dotted_path_list[-1]:
                        obj = obj.get(path_part)
                    else:
                        if obj.get(path_part):
                            assert True
                        else:
                            assert False
            with open(env.INTEGRATION_PACK_OBJECT['Test Integration'][5]['path'], 'r') as description_file:
                description_data = description_file.read()
            assert 'Test Integration Long Description TEST' in description_data
            with open(env.INTEGRATION_PACK_OBJECT['Test Integration'][0]['path'], 'r') as code_file:
                code_data = code_file.read()
            assert 'TEST' in code_data

    def test_merge_existing_file(self, tmp_path):
        env = Environment(tmp_path)
        parameters = [
            {
                'custom_content_object': env.PLAYBOOK_CUSTOM_CONTENT_OBJECT,
                'ending': 'yml',
                'method': get_yaml,
                'instance_path': env.PLAYBOOK_INSTANCE_PATH,
                'fields': ['fromversion', 'toversion']
            },
            {
                'custom_content_object': env.LAYOUT_CUSTOM_CONTENT_OBJECT,
                'ending': 'json',
                'method': get_json,
                'instance_path': env.LAYOUT_INSTANCE_PATH,
                'fields': ['fromVersion', 'toVersion']
            }
        ]

        with patch.object(Downloader, "__init__", lambda a, b, c: None):
            downloader = Downloader('', '')
            ryaml = YAML()
            ryaml.preserve_quotes = True
            downloader.pack_content = env.PACK_CONTENT
            downloader.run_format = False
            downloader.num_merged_files = 0
            downloader.num_added_files = 0
            downloader.log_verbose = False
            for param in parameters:
                downloader.merge_existing_file(param['custom_content_object'], param['ending'])
                assert os.path.isfile(param['instance_path'])
                file_data = param['method'](param['instance_path'])
                for field in param['fields']:
                    if file_data.get(field):
                        assert True
                    else:
                        assert False
                if param['ending'] == 'yml':
                    task_4_name = file_data['tasks']['4']['task']['name']
                    assert task_4_name == 'Done TEST'

    def test_get_corresponding_pack_content_object(self, tmp_path):
        env = Environment(tmp_path)
        parameters = [
            {'custom_content_obj': env.INTEGRATION_CUSTOM_CONTENT_OBJECT,
             'pack_content_obj': env.INTEGRATION_PACK_OBJECT},
            {'custom_content_obj': env.SCRIPT_CUSTOM_CONTENT_OBJECT, 'pack_content_obj': env.SCRIPT_PACK_OBJECT},
            {'custom_content_obj': env.PLAYBOOK_CUSTOM_CONTENT_OBJECT, 'pack_content_obj': env.PLAYBOOK_PACK_OBJECT},
            {'custom_content_obj': env.LAYOUT_CUSTOM_CONTENT_OBJECT, 'pack_content_obj': env.LAYOUT_PACK_OBJECT},
            {'custom_content_obj': env.FAKE_CUSTOM_CONTENT_OBJECT, 'pack_content_obj': {}},
        ]
        with patch.object(Downloader, "__init__", lambda a, b, c: None):
            downloader = Downloader('', '')
            downloader.pack_content = env.PACK_CONTENT
            for param in parameters:
                corr_obj = downloader.get_corresponding_pack_content_object(param['custom_content_obj'])
                assert ordered(corr_obj) == ordered(param['pack_content_obj'])

    def test_get_corresponding_pack_file_object(self, tmp_path):
        env = Environment(tmp_path)
        parameters = [
            {
                'file_name': 'Test Integration',
                'ex_file_ending': 'yml',
                'ex_file_detail': 'yaml',
                'corr_pack_object': env.INTEGRATION_PACK_OBJECT,
                'pack_file_object': env.INTEGRATION_PACK_OBJECT['Test Integration'][2]
            },
            {
                'file_name': 'Test Integration',
                'ex_file_ending': 'py',
                'ex_file_detail': 'python',
                'corr_pack_object': env.INTEGRATION_PACK_OBJECT,
                'pack_file_object': env.INTEGRATION_PACK_OBJECT['Test Integration'][0]
            },
            {
                'file_name': 'Test Integration',
                'ex_file_ending': 'png',
                'ex_file_detail': 'image',
                'corr_pack_object': env.INTEGRATION_PACK_OBJECT,
                'pack_file_object': env.INTEGRATION_PACK_OBJECT['Test Integration'][3]
            },
            {
                'file_name': 'Test Integration',
                'ex_file_ending': 'md',
                'ex_file_detail': 'description',
                'corr_pack_object': env.INTEGRATION_PACK_OBJECT,
                'pack_file_object': env.INTEGRATION_PACK_OBJECT['Test Integration'][5]
            },
            {
                'file_name': 'TestScript',
                'ex_file_ending': 'yml',
                'ex_file_detail': 'yaml',
                'corr_pack_object': env.SCRIPT_PACK_OBJECT,
                'pack_file_object': env.SCRIPT_PACK_OBJECT['TestScript'][1]
            },
            {
                'file_name': 'TestScript',
                'ex_file_ending': 'py',
                'ex_file_detail': 'python',
                'corr_pack_object': env.SCRIPT_PACK_OBJECT,
                'pack_file_object': env.SCRIPT_PACK_OBJECT['TestScript'][0]
            },
            {
                'file_name': 'Fake Name',
                'ex_file_ending': 'py',
                'ex_file_detail': 'python',
                'corr_pack_object': env.SCRIPT_PACK_OBJECT,
                'pack_file_object': {}
            }
        ]
        with patch.object(Downloader, "__init__", lambda a, b, c: None):
            downloader = Downloader('', '')
            downloader.pack_content = env.PACK_CONTENT
            for param in parameters:
                file_name = param['file_name']
                ex_file_ending = param['ex_file_ending']
                ex_file_detail = param['ex_file_detail']
                corr_pack_object = param['corr_pack_object']
                pack_file_object = param['pack_file_object']
                searched_basename = downloader.get_searched_basename(file_name, ex_file_ending, ex_file_detail)
                corr_file = downloader.get_corresponding_pack_file_object(searched_basename, corr_pack_object)
                assert ordered(corr_file) == ordered(pack_file_object)

    def test_update_data_yml(self, tmp_path):
        ryaml = YAML()
        ryaml.preserve_quotes = True
        env = Environment(tmp_path)
        downloader = Downloader(output='', input='')
        downloader.update_data(env.CUSTOM_CONTENT_INTEGRATION_PATH,
                               f'{env.INTEGRATION_INSTANCE_PATH}/TestIntegration.yml', 'yml')

        with open(env.CUSTOM_CONTENT_INTEGRATION_PATH, 'r') as yf:
            file_yaml_object = ryaml.load(yf)
        for field in DELETED_YML_FIELDS_BY_DEMISTO:
            obj = file_yaml_object
            dotted_path_list = field.split('.')
            for path_part in dotted_path_list:
                if path_part != dotted_path_list[-1]:
                    obj = obj.get(path_part)
                else:
                    if obj.get(path_part):
                        assert True
                    else:
                        assert False

    def test_update_data_json(self, tmp_path):
        env = Environment(tmp_path)
        downloader = Downloader(output='', input='')
        downloader.update_data(env.CUSTOM_CONTENT_LAYOUT_PATH, env.LAYOUT_INSTANCE_PATH, 'json')
        file_data: dict = get_json(env.CUSTOM_CONTENT_LAYOUT_PATH)
        for field in DELETED_JSON_FIELDS_BY_DEMISTO:
            obj = file_data
            dotted_path_list = field.split('.')
            for path_part in dotted_path_list:
                if path_part != dotted_path_list[-1]:
                    obj = obj.get(path_part)
                else:
                    if obj.get(path_part):
                        assert True
                    else:
                        assert False


class TestMergeNewFile:
    def test_merge_and_extract_new_file(self, tmp_path):
        env = Environment(tmp_path)
        parameters = [
            {
                'custom_content_object': env.INTEGRATION_CUSTOM_CONTENT_OBJECT,
                'raw_files': ['odp/bn.py', 'odp/bn.yml', 'odp/bn_image.png', 'odp/bn_description.md', 'odp/README.md',
                              'odp/CHANGELOG.md']
            },
            {
                'custom_content_object': env.SCRIPT_CUSTOM_CONTENT_OBJECT,
                'raw_files': ['odp/bn.py', 'odp/bn.yml', 'odp/README.md', 'odp/CHANGELOG.md']
            }
        ]
        for param in parameters:
            temp_dir = env.tmp_path / f'temp_dir_{parameters.index(param)}'
            os.mkdir(temp_dir)
            entity = param['custom_content_object']['entity']
            downloader = Downloader(output=str(temp_dir), input='')
            basename = downloader.create_dir_name(param['custom_content_object']['name'])
            output_entity_dir_path = f'{temp_dir}/{entity}'
            os.mkdir(output_entity_dir_path)
            output_dir_path = f'{output_entity_dir_path}/{basename}'
            os.mkdir(output_dir_path)
            files = [file.replace('odp', output_dir_path).replace('bn', basename) for file in param['raw_files']]

            downloader.merge_and_extract_new_file(param['custom_content_object'])
            output_files = get_child_files(output_dir_path)
            assert sorted(output_files) == sorted(files)

    def test_merge_new_file(self, tmp_path):
        env = Environment(tmp_path)
        parameters = [
            {'custom_content_object': env.PLAYBOOK_CUSTOM_CONTENT_OBJECT},
            {'custom_content_object': env.LAYOUT_CUSTOM_CONTENT_OBJECT}
        ]
        for param in parameters:
            temp_dir = env.tmp_path / f'temp_dir_{parameters.index(param)}'
            os.mkdir(temp_dir)
            entity = param['custom_content_object']['entity']
            output_dir_path = f'{temp_dir}/{entity}'
            os.mkdir(output_dir_path)
            old_file_path = param['custom_content_object']['path']
            new_file_path = f'{output_dir_path}/{os.path.basename(old_file_path)}'
            downloader = Downloader(output=temp_dir, input='')
            downloader.merge_new_file(param['custom_content_object'])
            assert os.path.isfile(new_file_path)


class TestVerifyPackPath:
    @pytest.mark.parametrize('output_path, valid_ans', [
        ('Integrations', False), ('Packs/TestPack/', True),
        ('Demisto', False), ('Packs', False), ('Packs/TestPack', True)
    ])
    def test_verify_output_path_is_pack(self, tmp_path, output_path, valid_ans):
        env = Environment(tmp_path)
        downloader = Downloader(output=f'{env.CONTENT_BASE_PATH}/{output_path}', input='')
        assert downloader.verify_output_pack_is_pack() is valid_ans<|MERGE_RESOLUTION|>--- conflicted
+++ resolved
@@ -15,86 +15,6 @@
 from mock import patch
 from ruamel.yaml import YAML
 
-<<<<<<< HEAD
-CONTENT_BASE_PATH = 'demisto_sdk/commands/download/tests/tests_env/content'
-CUSTOM_CONTENT_BASE_PATH = 'demisto_sdk/commands/download/tests/tests_data/custom_content'
-PACK_INSTANCE_PATH = f'{CONTENT_BASE_PATH}/Packs/TestPack'
-
-INTEGRATION_INSTANCE_PATH = f'{PACK_INSTANCE_PATH}/Integrations/TestIntegration'
-SCRIPT_INSTANCE_PATH = f'{PACK_INSTANCE_PATH}/Scripts/TestScript'
-PLAYBOOK_INSTANCE_PATH = f'{PACK_INSTANCE_PATH}/Playbooks/playbook-DummyPlaybook.yml'
-LAYOUT_INSTANCE_PATH = f'{PACK_INSTANCE_PATH}/Layouts/layout-details-TestLayout.json'
-
-CUSTOM_CONTENT_SCRIPT_PATH = f'{CUSTOM_CONTENT_BASE_PATH}/automation-TestScript.yml'
-CUSTOM_CONTENT_INTEGRATION_PATH = f'{CUSTOM_CONTENT_BASE_PATH}/integration-Test_Integration.yml'
-CUSTOM_CONTENT_LAYOUT_PATH = f'{CUSTOM_CONTENT_BASE_PATH}/layout-details-TestLayout.json'
-CUSTOM_CONTENT_PLAYBOOK_PATH = f'{CUSTOM_CONTENT_BASE_PATH}/playbook-DummyPlaybook.yml'
-
-INTEGRATION_PACK_OBJECT = {'Test Integration': [
-    {'name': 'Test Integration', 'id': 'Test Integration',
-     'path': f'{INTEGRATION_INSTANCE_PATH}/TestIntegration.py', 'file_ending': 'py'},
-    {'name': 'Test Integration', 'id': 'Test Integration',
-     'path': f'{INTEGRATION_INSTANCE_PATH}/TestIntegration_testt.py', 'file_ending': 'py'},
-    {'name': 'Test Integration', 'id': 'Test Integration',
-     'path': f'{INTEGRATION_INSTANCE_PATH}/TestIntegration.yml', 'file_ending': 'yml'},
-    {'name': 'Test Integration', 'id': 'Test Integration',
-     'path': f'{INTEGRATION_INSTANCE_PATH}/TestIntegration_image.png', 'file_ending': 'png'},
-    {'name': 'Test Integration', 'id': 'Test Integration',
-     'path': f'{INTEGRATION_INSTANCE_PATH}/CHANGELOG.md', 'file_ending': 'md'},
-    {'name': 'Test Integration', 'id': 'Test Integration',
-     'path': f'{INTEGRATION_INSTANCE_PATH}/TestIntegration_description.md', 'file_ending': 'md'},
-    {'name': 'Test Integration', 'id': 'Test Integration',
-     'path': f'{INTEGRATION_INSTANCE_PATH}/README.md', 'file_ending': 'md'}
-]}
-SCRIPT_PACK_OBJECT = {'TestScript': [
-    {'name': 'TestScript', 'id': 'TestScript', 'path': f'{SCRIPT_INSTANCE_PATH}/TestScript.py', 'file_ending': 'py'},
-    {'name': 'TestScript', 'id': 'TestScript', 'path': f'{SCRIPT_INSTANCE_PATH}/TestScript.yml', 'file_ending': 'yml'},
-    {'name': 'TestScript', 'id': 'TestScript', 'path': f'{SCRIPT_INSTANCE_PATH}/CHANGELOG.md', 'file_ending': 'md'},
-    {'name': 'TestScript', 'id': 'TestScript', 'path': f'{SCRIPT_INSTANCE_PATH}/README.md', 'file_ending': 'md'}
-]}
-PLAYBOOK_PACK_OBJECT = {'DummyPlaybook': [
-    {'name': 'DummyPlaybook', 'id': 'DummyPlaybook', 'path': PLAYBOOK_INSTANCE_PATH,
-     'file_ending': 'yml'}
-]}
-LAYOUT_PACK_OBJECT = {'Hello World Alert': [
-    {'name': 'Hello World Alert', 'id': 'Hello World Alert', 'path': LAYOUT_INSTANCE_PATH,
-     'file_ending': 'json'}
-]}
-
-PACK_CONTENT = {
-    INTEGRATIONS_DIR: [INTEGRATION_PACK_OBJECT],
-    SCRIPTS_DIR: [SCRIPT_PACK_OBJECT],
-    PLAYBOOKS_DIR: [PLAYBOOK_PACK_OBJECT],
-    LAYOUTS_DIR: [LAYOUT_PACK_OBJECT],
-    TEST_PLAYBOOKS_DIR: [], REPORTS_DIR: [], DASHBOARDS_DIR: [], WIDGETS_DIR: [], INCIDENT_FIELDS_DIR: [],
-    INDICATOR_FIELDS_DIR: [], INDICATOR_TYPES_DIR: [],
-    INCIDENT_TYPES_DIR: [], CLASSIFIERS_DIR: [], CONNECTIONS_DIR: []
-}
-
-INTEGRATION_CUSTOM_CONTENT_OBJECT = {'id': 'Test Integration', 'name': 'Test Integration',
-                                     'path': CUSTOM_CONTENT_INTEGRATION_PATH, 'entity': 'Integrations',
-                                     'type': 'integration', 'file_ending': 'yml'}
-SCRIPT_CUSTOM_CONTENT_OBJECT = {'id': 'TestScript', 'name': 'TestScript',
-                                'path': CUSTOM_CONTENT_SCRIPT_PATH, 'entity': 'Scripts',
-                                'type': 'script', 'file_ending': 'yml'}
-PLAYBOOK_CUSTOM_CONTENT_OBJECT = {'id': 'DummyPlaybook', 'name': 'DummyPlaybook',
-                                  'path': CUSTOM_CONTENT_PLAYBOOK_PATH, 'entity': 'Playbooks',
-                                  'type': 'playbook', 'file_ending': 'yml'}
-LAYOUT_CUSTOM_CONTENT_OBJECT = {'id': 'Hello World Alert', 'name': 'Hello World Alert',
-                                'path': CUSTOM_CONTENT_LAYOUT_PATH, 'entity': 'Layouts',
-                                'type': 'layout', 'file_ending': 'json'}
-FAKE_CUSTOM_CONTENT_OBJECT = {'id': 'DEMISTO', 'name': 'DEMISTO',
-                              'path': f'{CUSTOM_CONTENT_BASE_PATH}/DEMISTO.json', 'entity': 'Layouts',
-                              'type': 'layout', 'file_ending': 'json'}
-
-
-CUSTOM_CONTENT = [
-    INTEGRATION_CUSTOM_CONTENT_OBJECT, SCRIPT_CUSTOM_CONTENT_OBJECT, PLAYBOOK_CUSTOM_CONTENT_OBJECT,
-    LAYOUT_CUSTOM_CONTENT_OBJECT
-]
-
-=======
->>>>>>> e535ec1b
 
 def ordered(obj):
     if isinstance(obj, dict):
@@ -200,7 +120,7 @@
             LAYOUTS_DIR: [self.LAYOUT_PACK_OBJECT],
             TEST_PLAYBOOKS_DIR: [], REPORTS_DIR: [], DASHBOARDS_DIR: [], WIDGETS_DIR: [], INCIDENT_FIELDS_DIR: [],
             INDICATOR_FIELDS_DIR: [], INCIDENT_TYPES_DIR: [], CLASSIFIERS_DIR: [], CONNECTIONS_DIR: [],
-            BETA_INTEGRATIONS_DIR: [], INDICATOR_TYPES_DIR: []
+            INDICATOR_TYPES_DIR: []
         }
 
         self.INTEGRATION_CUSTOM_CONTENT_OBJECT = {'id': 'Test Integration', 'name': 'Test Integration',
