--- conflicted
+++ resolved
@@ -354,7 +354,6 @@
 
 
 class TestMergeExistingFile:
-<<<<<<< HEAD
     def test_merge_and_extract_existing_file_corrupted_dir(self, tmp_path, mocker, capsys):
         """
         Given
@@ -369,14 +368,10 @@
         """
         env = Environment(tmp_path)
         mocker.patch.object(Downloader, 'get_corresponding_pack_file_object', return_value={})
-=======
-    def test_merge_and_extract_existing_file_js(self, tmp_path):
->>>>>>> 9ae16248
         with patch.object(Downloader, "__init__", lambda a, b, c: None):
             downloader = Downloader('', '')
             ryaml = YAML()
             ryaml.preserve_quotes = True
-<<<<<<< HEAD
             downloader.output_pack_path = env.PACK_INSTANCE_PATH
             downloader.log_verbose = False
             downloader.pack_content = env.PACK_CONTENT
@@ -387,7 +382,12 @@
             downloader.merge_and_extract_existing_file(env.INTEGRATION_CUSTOM_CONTENT_OBJECT)
             stdout, _ = capsys.readouterr()
             assert 'Merged' in stdout
-=======
+
+    def test_merge_and_extract_existing_file_js(self, tmp_path):
+        with patch.object(Downloader, "__init__", lambda a, b, c: None):
+            downloader = Downloader('', '')
+            ryaml = YAML()
+            ryaml.preserve_quotes = True
             downloader.log_verbose = False
             downloader.num_merged_files = 0
             downloader.num_added_files = 0
@@ -401,7 +401,6 @@
                 'code_lang': 'javascript'
             }
             downloader.merge_and_extract_existing_file(js_custom_content_object)
->>>>>>> 9ae16248
 
     def test_merge_and_extract_existing_file(self, tmp_path):
         env = Environment(tmp_path)
