import os
import shutil
from pathlib import Path

import pytest
from demisto_sdk.commands.common.constants import (
<<<<<<< HEAD
    BETA_INTEGRATIONS_DIR, CLASSIFIERS_DIR, CONNECTIONS_DIR,
    CONTENT_ENTITIES_DIRS, DASHBOARDS_DIR, DELETED_JSON_FIELDS_BY_DEMISTO,
    DELETED_YML_FIELDS_BY_DEMISTO, INCIDENT_FIELDS_DIR, INCIDENT_TYPES_DIR,
    INDICATOR_FIELDS_DIR, INDICATOR_TYPES_DIR, INTEGRATIONS_DIR, LAYOUTS_DIR,
    PLAYBOOKS_DIR, REPORTS_DIR, SCRIPTS_DIR, TEST_PLAYBOOKS_DIR, WIDGETS_DIR)
=======
    CLASSIFIERS_DIR, CONNECTIONS_DIR, DASHBOARDS_DIR,
    DELETED_JSON_FIELDS_BY_DEMISTO, DELETED_YML_FIELDS_BY_DEMISTO,
    INCIDENT_FIELDS_DIR, INCIDENT_TYPES_DIR, INDICATOR_FIELDS_DIR,
    INDICATOR_TYPES_DIR, INTEGRATIONS_DIR, LAYOUTS_DIR, PLAYBOOKS_DIR,
    REPORTS_DIR, SCRIPTS_DIR, TEST_PLAYBOOKS_DIR, WIDGETS_DIR)
>>>>>>> 95b758a2
from demisto_sdk.commands.common.tools import (get_child_files, get_json,
                                               get_yaml)
from demisto_sdk.commands.download.downloader import Downloader
from mock import patch
from ruamel.yaml import YAML


def ordered(obj):
    if isinstance(obj, dict):
        return sorted((k, ordered(v)) for k, v in obj.items())
    if isinstance(obj, list):
        return sorted(ordered(x) for x in obj)
    else:
        return obj


class Environment:
    """
    Environment is class designed to spin up a virtual, temporary content repo and build all objects related to
    the Downloader (such as pack content & custom content)
    """

    def __init__(self, tmp_path):
        self.CONTENT_BASE_PATH = None
        self.CUSTOM_CONTENT_BASE_PATH = None
        self.PACK_INSTANCE_PATH = None
        self.INTEGRATION_INSTANCE_PATH = None
        self.SCRIPT_INSTANCE_PATH = None
        self.PLAYBOOK_INSTANCE_PATH = None
        self.LAYOUT_INSTANCE_PATH = None
        self.CUSTOM_CONTENT_SCRIPT_PATH = None
        self.CUSTOM_CONTENT_INTEGRATION_PATH = None
        self.CUSTOM_CONTENT_LAYOUT_PATH = None
        self.CUSTOM_CONTENT_PLAYBOOK_PATH = None
        self.INTEGRATION_PACK_OBJECT = None
        self.SCRIPT_PACK_OBJECT = None
        self.PLAYBOOK_PACK_OBJECT = None
        self.LAYOUT_PACK_OBJECT = None
        self.PACK_CONTENT = None
        self.INTEGRATION_CUSTOM_CONTENT_OBJECT = None
        self.SCRIPT_CUSTOM_CONTENT_OBJECT = None
        self.PLAYBOOK_CUSTOM_CONTENT_OBJECT = None
        self.LAYOUT_CUSTOM_CONTENT_OBJECT = None
        self.FAKE_CUSTOM_CONTENT_OBJECT = None
        self.CUSTOM_CONTENT = None
        self.tmp_path = Path(tmp_path)
        self.setup()

    def setup(self):
        tests_path = self.tmp_path / 'tests'
        tests_env_path = tests_path / 'tests_env'
        tests_data_path = tests_path / 'tests_data'
        shutil.copytree(src='demisto_sdk/commands/download/tests/tests_env', dst=str(tests_env_path))
        shutil.copytree(src='demisto_sdk/commands/download/tests/tests_data', dst=str(tests_data_path))

        self.CONTENT_BASE_PATH = f'{tests_path}/tests_env/content'
        self.CUSTOM_CONTENT_BASE_PATH = f'{tests_path}/tests_data/custom_content'
        self.PACK_INSTANCE_PATH = f'{self.CONTENT_BASE_PATH}/Packs/TestPack'

        self.INTEGRATION_INSTANCE_PATH = f'{self.PACK_INSTANCE_PATH}/Integrations/TestIntegration'
        self.SCRIPT_INSTANCE_PATH = f'{self.PACK_INSTANCE_PATH}/Scripts/TestScript'
        self.PLAYBOOK_INSTANCE_PATH = f'{self.PACK_INSTANCE_PATH}/Playbooks/playbook-DummyPlaybook.yml'
        self.LAYOUT_INSTANCE_PATH = f'{self.PACK_INSTANCE_PATH}/Layouts/layout-details-TestLayout.json'

        self.CUSTOM_CONTENT_SCRIPT_PATH = f'{self.CUSTOM_CONTENT_BASE_PATH}/automation-TestScript.yml'
        self.CUSTOM_CONTENT_INTEGRATION_PATH = f'{self.CUSTOM_CONTENT_BASE_PATH}/integration-Test_Integration.yml'
        self.CUSTOM_CONTENT_LAYOUT_PATH = f'{self.CUSTOM_CONTENT_BASE_PATH}/layout-details-TestLayout.json'
        self.CUSTOM_CONTENT_PLAYBOOK_PATH = f'{self.CUSTOM_CONTENT_BASE_PATH}/playbook-DummyPlaybook.yml'

        self.INTEGRATION_PACK_OBJECT = {'Test Integration': [
            {'name': 'Test Integration', 'id': 'Test Integration',
             'path': f'{self.INTEGRATION_INSTANCE_PATH}/TestIntegration.py', 'file_ending': 'py'},
            {'name': 'Test Integration', 'id': 'Test Integration',
             'path': f'{self.INTEGRATION_INSTANCE_PATH}/TestIntegration_testt.py', 'file_ending': 'py'},
            {'name': 'Test Integration', 'id': 'Test Integration',
             'path': f'{self.INTEGRATION_INSTANCE_PATH}/TestIntegration.yml', 'file_ending': 'yml'},
            {'name': 'Test Integration', 'id': 'Test Integration',
             'path': f'{self.INTEGRATION_INSTANCE_PATH}/TestIntegration_image.png', 'file_ending': 'png'},
            {'name': 'Test Integration', 'id': 'Test Integration',
             'path': f'{self.INTEGRATION_INSTANCE_PATH}/CHANGELOG.md', 'file_ending': 'md'},
            {'name': 'Test Integration', 'id': 'Test Integration',
             'path': f'{self.INTEGRATION_INSTANCE_PATH}/TestIntegration_description.md', 'file_ending': 'md'},
            {'name': 'Test Integration', 'id': 'Test Integration',
             'path': f'{self.INTEGRATION_INSTANCE_PATH}/README.md', 'file_ending': 'md'}
        ]}
        self.SCRIPT_PACK_OBJECT = {'TestScript': [
            {'name': 'TestScript', 'id': 'TestScript', 'path': f'{self.SCRIPT_INSTANCE_PATH}/TestScript.py',
             'file_ending': 'py'},
            {'name': 'TestScript', 'id': 'TestScript', 'path': f'{self.SCRIPT_INSTANCE_PATH}/TestScript.yml',
             'file_ending': 'yml'},
            {'name': 'TestScript', 'id': 'TestScript', 'path': f'{self.SCRIPT_INSTANCE_PATH}/CHANGELOG.md',
             'file_ending': 'md'},
            {'name': 'TestScript', 'id': 'TestScript', 'path': f'{self.SCRIPT_INSTANCE_PATH}/README.md',
             'file_ending': 'md'}
        ]}
        self.PLAYBOOK_PACK_OBJECT = {'DummyPlaybook': [
            {'name': 'DummyPlaybook', 'id': 'DummyPlaybook',
             'path': self.PLAYBOOK_INSTANCE_PATH, 'file_ending': 'yml'}
        ]}
        self.LAYOUT_PACK_OBJECT = {'Hello World Alert': [
            {'name': 'Hello World Alert', 'id': 'Hello World Alert', 'path': self.LAYOUT_INSTANCE_PATH,
             'file_ending': 'json'}
        ]}

        self.PACK_CONTENT = {
            INTEGRATIONS_DIR: [self.INTEGRATION_PACK_OBJECT],
            SCRIPTS_DIR: [self.SCRIPT_PACK_OBJECT],
            PLAYBOOKS_DIR: [self.PLAYBOOK_PACK_OBJECT],
            LAYOUTS_DIR: [self.LAYOUT_PACK_OBJECT],
            TEST_PLAYBOOKS_DIR: [], REPORTS_DIR: [], DASHBOARDS_DIR: [], WIDGETS_DIR: [], INCIDENT_FIELDS_DIR: [],
            INDICATOR_FIELDS_DIR: [], INCIDENT_TYPES_DIR: [], CLASSIFIERS_DIR: [], CONNECTIONS_DIR: [],
            INDICATOR_TYPES_DIR: []
        }

        self.INTEGRATION_CUSTOM_CONTENT_OBJECT = {'id': 'Test Integration', 'name': 'Test Integration',
                                                  'path': self.CUSTOM_CONTENT_INTEGRATION_PATH,
                                                  'entity': 'Integrations', 'type': 'integration', 'file_ending': 'yml',
                                                  'code_lang': 'python'}
        self.SCRIPT_CUSTOM_CONTENT_OBJECT = {'id': 'TestScript', 'name': 'TestScript',
                                             'path': self.CUSTOM_CONTENT_SCRIPT_PATH, 'entity': 'Scripts',
                                             'type': 'script', 'file_ending': 'yml', 'code_lang': 'python'}
        self.PLAYBOOK_CUSTOM_CONTENT_OBJECT = {'id': 'DummyPlaybook',
                                               'name': 'DummyPlaybook',
                                               'path': self.CUSTOM_CONTENT_PLAYBOOK_PATH, 'entity': 'Playbooks',
                                               'type': 'playbook', 'file_ending': 'yml'}
        self.LAYOUT_CUSTOM_CONTENT_OBJECT = {'id': 'Hello World Alert', 'name': 'Hello World Alert',
                                             'path': self.CUSTOM_CONTENT_LAYOUT_PATH, 'entity': 'Layouts',
                                             'type': 'layout', 'file_ending': 'json'}
        self.FAKE_CUSTOM_CONTENT_OBJECT = {'id': 'DEMISTO', 'name': 'DEMISTO',
                                           'path': f'{self.CUSTOM_CONTENT_BASE_PATH}/DEMISTO.json', 'entity': 'Layouts',
                                           'type': 'layout', 'file_ending': 'json'}

        self.CUSTOM_CONTENT = [
            self.INTEGRATION_CUSTOM_CONTENT_OBJECT, self.SCRIPT_CUSTOM_CONTENT_OBJECT,
            self.PLAYBOOK_CUSTOM_CONTENT_OBJECT, self.LAYOUT_CUSTOM_CONTENT_OBJECT
        ]


class TestHelperMethods:
    @pytest.mark.parametrize('code_lang, file_type, file_name, err_msg, output', [
        ('javascript', 'integration', 'file name',
         'Downloading an integration written in JavaScript is not supported.', False),
        ('javascript', 'script', 'file name', 'Downloading a script written in JavaScript is not supported.', False),
        ('python', 'integration', 'file name', '', True),
    ])
    def test_verify_code_lang(self, code_lang, file_type, file_name, err_msg, output):
        with patch.object(Downloader, "__init__", lambda a, b, c: None):
            downloader = Downloader('', '')
            downloader.files_not_downloaded = []
            assert downloader.verify_code_lang(code_lang, file_type, file_name) is output
            if not output:
                assert [file_name, err_msg] in downloader.files_not_downloaded

    @pytest.mark.parametrize('data, file_type, entity', [
        ({'name': 'test-pb'}, 'playbook', TEST_PLAYBOOKS_DIR),
        ({}, 'integration', INTEGRATIONS_DIR)
    ])
    def test_file_type_to_entity(self, data, file_type, entity):
        with patch.object(Downloader, "__init__", lambda a, b, c: None):
            downloader = Downloader('', '')
            assert downloader.file_type_to_entity(data, file_type) == entity

    def test_get_custom_content_objects(self, tmp_path):
        env = Environment(tmp_path)
        with patch.object(Downloader, "__init__", lambda a, b, c: None):
            downloader = Downloader('', '')
            downloader.custom_content_temp_dir = env.CUSTOM_CONTENT_BASE_PATH
            custom_content_objects = downloader.get_custom_content_objects()
            assert ordered(custom_content_objects) == ordered(env.CUSTOM_CONTENT)

    @pytest.mark.parametrize('name, ending, detail, output', [
        ('G S M', 'py', 'python', 'GSM.py'),
        ('G S M', 'yml', 'yaml', 'GSM.yml'),
        ('G S M', 'png', 'image', 'GSM_image.png'),
        ('G S M', 'md', 'description', 'GSM_description.md')
    ])
    def test_get_searched_basename(self, name, ending, detail, output):
        downloader = Downloader(output='', input='')
        assert downloader.get_searched_basename(name, ending, detail) == output

    @pytest.mark.parametrize('ending, output', [
        ('py', 'python'), ('md', 'description'), ('yml', 'yaml'), ('png', 'image'), ('', '')
    ])
    def test_get_extracted_file_detail(self, ending, output):
        downloader = Downloader(output='', input='')
        assert downloader.get_extracted_file_detail(ending) == output

    @pytest.mark.parametrize('name, output', [('automation-demisto', 'script-demisto'), ('wow', 'wow')])
    def test_update_file_prefix(self, name, output):
        downloader = Downloader(output='', input='')
        assert downloader.update_file_prefix(name) == output

    @pytest.mark.parametrize('name', ['GSM', 'G S M', 'G_S_M', 'G-S-M', 'G S_M', 'G_S-M'])
    def test_create_dir_name(self, name):
        downloader = Downloader(output='', input='')
        assert downloader.create_dir_name(name) == 'GSM'


class TestFlagHandlers:
    @pytest.mark.parametrize('lf, a, o, i, res, err', [
        (True, True, True, True, True, ''),
        (False, False, False, True, False, "Error: Missing option '-o' / '--output'."),
        (False, False, True, False, False, "Error: Missing option '-i' / '--input'."),
        (False, True, True, False, True, ''),
        (False, True, True, True, True, '')
    ])
    def test_verify_flags(self, lf, a, o, i, res, err, capsys):
        with patch.object(Downloader, "__init__", lambda x, y, z: None):
            downloader = Downloader('', '')
            downloader.list_files = lf
            downloader.all_custom_content = a
            downloader.output_pack_path = o
            downloader.input_files = i
            answer = downloader.verify_flags()
            stdout, _ = capsys.readouterr()
            if err:
                assert err in stdout
            assert answer is res

    def test_handle_all_custom_content_flag(self, tmp_path):
        env = Environment(tmp_path)
        with patch.object(Downloader, "__init__", lambda a, b, c: None):
            downloader = Downloader('', '')
            downloader.custom_content_temp_dir = env.CUSTOM_CONTENT_BASE_PATH
            downloader.all_custom_content = True
            downloader.handle_all_custom_content_flag()
            custom_content_names = [cco['name'] for cco in env.CUSTOM_CONTENT]
            assert ordered(custom_content_names) == ordered(downloader.input_files)

    def test_handle_list_files_flag(self, capsys, tmp_path):
        env = Environment(tmp_path)
        with patch.object(Downloader, "__init__", lambda a, b, c: None):
            downloader = Downloader('', '')
            downloader.custom_content_temp_dir = env.CUSTOM_CONTENT_BASE_PATH
            downloader.list_files = True
            answer = downloader.handle_list_files_flag()
            stdout, _ = capsys.readouterr()
            list_files = [[cco['name'], cco['entity'][:-1]] for cco in env.CUSTOM_CONTENT]
            for file in list_files:
                assert file[0] in stdout
                assert file[1] in stdout
            assert answer

    def test_handle_list_files_flag_error(self, mocker, tmp_path):
        """
        GIVEN a file contained in custom content of not supported type
        WHEN the user runs demisto-sdk download -lf
        THEN the handle_list_files_flag method should ignore the file
        """
        env = Environment(tmp_path)
        mocker.patch('demisto_sdk.commands.download.downloader.get_dict_from_file', return_value=({}, 'json'))
        mocker.patch('demisto_sdk.commands.download.downloader.get_child_files', return_value=['path'])
        with patch.object(Downloader, "__init__", lambda a, b, c: None):
            downloader = Downloader('', '')
            downloader.custom_content_temp_dir = env.INTEGRATION_INSTANCE_PATH
            downloader.list_files = True
            assert downloader.handle_list_files_flag()


class TestBuildPackContent:
    def test_build_pack_content(self, tmp_path):
        env = Environment(tmp_path)
        downloader = Downloader(output=env.PACK_INSTANCE_PATH, input='')
        downloader.build_pack_content()
        assert ordered(downloader.pack_content) == ordered(env.PACK_CONTENT)

    def test_build_pack_content_object(self, tmp_path):
        env = Environment(tmp_path)
        parameters = [
            {'entity': INTEGRATIONS_DIR, 'path': env.INTEGRATION_INSTANCE_PATH, 'out': env.INTEGRATION_PACK_OBJECT},
            {'entity': SCRIPTS_DIR, 'path': env.SCRIPT_INSTANCE_PATH, 'out': env.SCRIPT_PACK_OBJECT},
            {'entity': PLAYBOOKS_DIR, 'path': env.PLAYBOOK_INSTANCE_PATH, 'out': env.PLAYBOOK_PACK_OBJECT},
            {'entity': LAYOUTS_DIR, 'path': env.LAYOUT_INSTANCE_PATH, 'out': env.LAYOUT_PACK_OBJECT},
            {'entity': LAYOUTS_DIR, 'path': 'demisto_sdk/commands/download/tests/downloader_testt.py', 'out': {}}
        ]
        downloader = Downloader(output='', input='')
        for param in parameters:
            pack_content_object = downloader.build_pack_content_object(param['entity'], param['path'])
            assert ordered(pack_content_object) == ordered(param['out'])

    def test_get_main_file_details(self, tmp_path):
        env = Environment(tmp_path)
        parameters = [
            {'entity': INTEGRATIONS_DIR, 'path': env.INTEGRATION_INSTANCE_PATH, 'main_id': 'Test Integration',
             'main_name': 'Test Integration'},
            {'entity': LAYOUTS_DIR, 'path': env.LAYOUT_INSTANCE_PATH, 'main_id': 'Hello World Alert',
             'main_name': 'Hello World Alert'},
            {'entity': LAYOUTS_DIR, 'path': 'demisto_sdk/commands/download/tests/downloader_testt.py',
             'main_id': '', 'main_name': ''}
        ]
        downloader = Downloader(output='', input='')
        for param in parameters:
            op_id, op_name = downloader.get_main_file_details(param['entity'], os.path.abspath(param['path']))
            assert op_id == param['main_id']
            assert op_name == param['main_name']


class TestBuildCustomContent:
    def test_exist_in_pack_content(self, tmp_path):
        env = Environment(tmp_path)
        parameters = [
            {'custom_content_object': env.INTEGRATION_CUSTOM_CONTENT_OBJECT, 'exist_in_pack': True},
            {'custom_content_object': env.SCRIPT_CUSTOM_CONTENT_OBJECT, 'exist_in_pack': True},
            {'custom_content_object': env.PLAYBOOK_CUSTOM_CONTENT_OBJECT, 'exist_in_pack': True},
            {'custom_content_object': env.LAYOUT_CUSTOM_CONTENT_OBJECT, 'exist_in_pack': True},
            {'custom_content_object': env.FAKE_CUSTOM_CONTENT_OBJECT, 'exist_in_pack': False},
        ]
        with patch.object(Downloader, "__init__", lambda a, b, c: None):
            downloader = Downloader('', '')
            downloader.pack_content = env.PACK_CONTENT
            for param in parameters:
                assert downloader.exist_in_pack_content(param['custom_content_object']) is param['exist_in_pack']

    def test_build_custom_content_object(self, tmp_path):
        env = Environment(tmp_path)
        parameters = [
            {'path': env.CUSTOM_CONTENT_SCRIPT_PATH, 'output_custom_content_object': env.SCRIPT_CUSTOM_CONTENT_OBJECT},
            {'path': env.CUSTOM_CONTENT_INTEGRATION_PATH,
             'output_custom_content_object': env.INTEGRATION_CUSTOM_CONTENT_OBJECT},
            {'path': env.CUSTOM_CONTENT_LAYOUT_PATH, 'output_custom_content_object': env.LAYOUT_CUSTOM_CONTENT_OBJECT},
            {'path': env.CUSTOM_CONTENT_PLAYBOOK_PATH,
             'output_custom_content_object': env.PLAYBOOK_CUSTOM_CONTENT_OBJECT},
        ]
        downloader = Downloader(output='', input='')
        for param in parameters:
            assert downloader.build_custom_content_object(param['path']) == param['output_custom_content_object']


class TestPackHierarchy:
    def test_update_pack_hierarchy(self, tmp_path):
        env = Environment(tmp_path)
        script_dir_path = os.path.dirname(env.SCRIPT_INSTANCE_PATH)
        shutil.rmtree(env.INTEGRATION_INSTANCE_PATH)
        shutil.rmtree(script_dir_path)

        with patch.object(Downloader, "__init__", lambda a, b, c: None):
            downloader = Downloader('', '')
            downloader.output_pack_path = env.PACK_INSTANCE_PATH
            downloader.custom_content = env.CUSTOM_CONTENT
            downloader.update_pack_hierarchy()
            assert os.path.isdir(env.INTEGRATION_INSTANCE_PATH)
            assert os.path.isdir(env.SCRIPT_INSTANCE_PATH)


class TestMergeExistingFile:
    def test_merge_and_extract_existing_file_js(self, tmp_path):
        with patch.object(Downloader, "__init__", lambda a, b, c: None):
            downloader = Downloader('', '')
            ryaml = YAML()
            ryaml.preserve_quotes = True
            downloader.log_verbose = False
            downloader.num_merged_files = 0
            downloader.num_added_files = 0
            downloader.log_verbose = False
            downloader.files_not_downloaded = []
            downloader.pack_content = {entity: list() for entity in CONTENT_ENTITIES_DIRS}
            js_custom_content_object = {
                'id': 'SumoLogic', 'name': 'SumoLogic',
                'path': 'demisto_sdk/commands/download/tests/tests_data/integration-DummyJSIntegration.yml',
                'entity': 'Integrations', 'type': 'integration', 'file_ending': 'yml', 'exist_in_pack': True,
                'code_lang': 'javascript'
            }
            downloader.merge_and_extract_existing_file(js_custom_content_object)

    def test_merge_and_extract_existing_file(self, tmp_path):
        env = Environment(tmp_path)

        with patch.object(Downloader, "__init__", lambda a, b, c: None):
            downloader = Downloader('', '')
            ryaml = YAML()
            ryaml.preserve_quotes = True
            downloader.log_verbose = False
            downloader.pack_content = env.PACK_CONTENT
            downloader.run_format = False
            downloader.num_merged_files = 0
            downloader.num_added_files = 0
            downloader.log_verbose = False
            downloader.merge_and_extract_existing_file(env.INTEGRATION_CUSTOM_CONTENT_OBJECT)
            paths = [file['path'] for file in env.INTEGRATION_PACK_OBJECT['Test Integration']]
            for path in paths:
                assert os.path.isfile(path)
            yml_data = get_yaml(env.INTEGRATION_PACK_OBJECT['Test Integration'][2]['path'])
            for field in DELETED_YML_FIELDS_BY_DEMISTO:
                obj = yml_data
                dotted_path_list = field.split('.')
                for path_part in dotted_path_list:
                    if path_part != dotted_path_list[-1]:
                        obj = obj.get(path_part)
                    else:
                        if obj.get(path_part):
                            assert True
                        else:
                            assert False
            with open(env.INTEGRATION_PACK_OBJECT['Test Integration'][5]['path'], 'r') as description_file:
                description_data = description_file.read()
            assert 'Test Integration Long Description TEST' in description_data
            with open(env.INTEGRATION_PACK_OBJECT['Test Integration'][0]['path'], 'r') as code_file:
                code_data = code_file.read()
            assert 'TEST' in code_data

    def test_merge_existing_file(self, tmp_path):
        env = Environment(tmp_path)
        parameters = [
            {
                'custom_content_object': env.PLAYBOOK_CUSTOM_CONTENT_OBJECT,
                'ending': 'yml',
                'method': get_yaml,
                'instance_path': env.PLAYBOOK_INSTANCE_PATH,
                'fields': ['fromversion', 'toversion']
            },
            {
                'custom_content_object': env.LAYOUT_CUSTOM_CONTENT_OBJECT,
                'ending': 'json',
                'method': get_json,
                'instance_path': env.LAYOUT_INSTANCE_PATH,
                'fields': ['fromVersion', 'toVersion']
            }
        ]

        with patch.object(Downloader, "__init__", lambda a, b, c: None):
            downloader = Downloader('', '')
            ryaml = YAML()
            ryaml.preserve_quotes = True
            downloader.pack_content = env.PACK_CONTENT
            downloader.run_format = False
            downloader.num_merged_files = 0
            downloader.num_added_files = 0
            downloader.log_verbose = False
            for param in parameters:
                downloader.merge_existing_file(param['custom_content_object'], param['ending'])
                assert os.path.isfile(param['instance_path'])
                file_data = param['method'](param['instance_path'])
                for field in param['fields']:
                    if file_data.get(field):
                        assert True
                    else:
                        assert False
                if param['ending'] == 'yml':
                    task_4_name = file_data['tasks']['4']['task']['name']
                    assert task_4_name == 'Done TEST'

    def test_get_corresponding_pack_content_object(self, tmp_path):
        env = Environment(tmp_path)
        parameters = [
            {'custom_content_obj': env.INTEGRATION_CUSTOM_CONTENT_OBJECT,
             'pack_content_obj': env.INTEGRATION_PACK_OBJECT},
            {'custom_content_obj': env.SCRIPT_CUSTOM_CONTENT_OBJECT, 'pack_content_obj': env.SCRIPT_PACK_OBJECT},
            {'custom_content_obj': env.PLAYBOOK_CUSTOM_CONTENT_OBJECT, 'pack_content_obj': env.PLAYBOOK_PACK_OBJECT},
            {'custom_content_obj': env.LAYOUT_CUSTOM_CONTENT_OBJECT, 'pack_content_obj': env.LAYOUT_PACK_OBJECT},
            {'custom_content_obj': env.FAKE_CUSTOM_CONTENT_OBJECT, 'pack_content_obj': {}},
        ]
        with patch.object(Downloader, "__init__", lambda a, b, c: None):
            downloader = Downloader('', '')
            downloader.pack_content = env.PACK_CONTENT
            for param in parameters:
                corr_obj = downloader.get_corresponding_pack_content_object(param['custom_content_obj'])
                assert ordered(corr_obj) == ordered(param['pack_content_obj'])

    def test_get_corresponding_pack_file_object(self, tmp_path):
        env = Environment(tmp_path)
        parameters = [
            {
                'file_name': 'Test Integration',
                'ex_file_ending': 'yml',
                'ex_file_detail': 'yaml',
                'corr_pack_object': env.INTEGRATION_PACK_OBJECT,
                'pack_file_object': env.INTEGRATION_PACK_OBJECT['Test Integration'][2]
            },
            {
                'file_name': 'Test Integration',
                'ex_file_ending': 'py',
                'ex_file_detail': 'python',
                'corr_pack_object': env.INTEGRATION_PACK_OBJECT,
                'pack_file_object': env.INTEGRATION_PACK_OBJECT['Test Integration'][0]
            },
            {
                'file_name': 'Test Integration',
                'ex_file_ending': 'png',
                'ex_file_detail': 'image',
                'corr_pack_object': env.INTEGRATION_PACK_OBJECT,
                'pack_file_object': env.INTEGRATION_PACK_OBJECT['Test Integration'][3]
            },
            {
                'file_name': 'Test Integration',
                'ex_file_ending': 'md',
                'ex_file_detail': 'description',
                'corr_pack_object': env.INTEGRATION_PACK_OBJECT,
                'pack_file_object': env.INTEGRATION_PACK_OBJECT['Test Integration'][5]
            },
            {
                'file_name': 'TestScript',
                'ex_file_ending': 'yml',
                'ex_file_detail': 'yaml',
                'corr_pack_object': env.SCRIPT_PACK_OBJECT,
                'pack_file_object': env.SCRIPT_PACK_OBJECT['TestScript'][1]
            },
            {
                'file_name': 'TestScript',
                'ex_file_ending': 'py',
                'ex_file_detail': 'python',
                'corr_pack_object': env.SCRIPT_PACK_OBJECT,
                'pack_file_object': env.SCRIPT_PACK_OBJECT['TestScript'][0]
            },
            {
                'file_name': 'Fake Name',
                'ex_file_ending': 'py',
                'ex_file_detail': 'python',
                'corr_pack_object': env.SCRIPT_PACK_OBJECT,
                'pack_file_object': {}
            }
        ]
        with patch.object(Downloader, "__init__", lambda a, b, c: None):
            downloader = Downloader('', '')
            downloader.pack_content = env.PACK_CONTENT
            for param in parameters:
                file_name = param['file_name']
                ex_file_ending = param['ex_file_ending']
                ex_file_detail = param['ex_file_detail']
                corr_pack_object = param['corr_pack_object']
                pack_file_object = param['pack_file_object']
                searched_basename = downloader.get_searched_basename(file_name, ex_file_ending, ex_file_detail)
                corr_file = downloader.get_corresponding_pack_file_object(searched_basename, corr_pack_object)
                assert ordered(corr_file) == ordered(pack_file_object)

    def test_update_data_yml(self, tmp_path):
        ryaml = YAML()
        ryaml.preserve_quotes = True
        env = Environment(tmp_path)
        downloader = Downloader(output='', input='')
        downloader.update_data(env.CUSTOM_CONTENT_INTEGRATION_PATH,
                               f'{env.INTEGRATION_INSTANCE_PATH}/TestIntegration.yml', 'yml')

        with open(env.CUSTOM_CONTENT_INTEGRATION_PATH, 'r') as yf:
            file_yaml_object = ryaml.load(yf)
        for field in DELETED_YML_FIELDS_BY_DEMISTO:
            obj = file_yaml_object
            dotted_path_list = field.split('.')
            for path_part in dotted_path_list:
                if path_part != dotted_path_list[-1]:
                    obj = obj.get(path_part)
                else:
                    if obj.get(path_part):
                        assert True
                    else:
                        assert False

    def test_update_data_json(self, tmp_path):
        env = Environment(tmp_path)
        downloader = Downloader(output='', input='')
        downloader.update_data(env.CUSTOM_CONTENT_LAYOUT_PATH, env.LAYOUT_INSTANCE_PATH, 'json')
        file_data: dict = get_json(env.CUSTOM_CONTENT_LAYOUT_PATH)
        for field in DELETED_JSON_FIELDS_BY_DEMISTO:
            obj = file_data
            dotted_path_list = field.split('.')
            for path_part in dotted_path_list:
                if path_part != dotted_path_list[-1]:
                    obj = obj.get(path_part)
                else:
                    if obj.get(path_part):
                        assert True
                    else:
                        assert False


class TestMergeNewFile:
    def test_merge_and_extract_new_file(self, tmp_path):
        env = Environment(tmp_path)
        parameters = [
            {
                'custom_content_object': env.INTEGRATION_CUSTOM_CONTENT_OBJECT,
                'raw_files': ['odp/bn.py', 'odp/bn.yml', 'odp/bn_image.png', 'odp/bn_description.md', 'odp/README.md',
                              'odp/CHANGELOG.md']
            },
            {
                'custom_content_object': env.SCRIPT_CUSTOM_CONTENT_OBJECT,
                'raw_files': ['odp/bn.py', 'odp/bn.yml', 'odp/README.md', 'odp/CHANGELOG.md']
            }
        ]
        for param in parameters:
            temp_dir = env.tmp_path / f'temp_dir_{parameters.index(param)}'
            os.mkdir(temp_dir)
            entity = param['custom_content_object']['entity']
            downloader = Downloader(output=str(temp_dir), input='')
            basename = downloader.create_dir_name(param['custom_content_object']['name'])
            output_entity_dir_path = f'{temp_dir}/{entity}'
            os.mkdir(output_entity_dir_path)
            output_dir_path = f'{output_entity_dir_path}/{basename}'
            os.mkdir(output_dir_path)
            files = [file.replace('odp', output_dir_path).replace('bn', basename) for file in param['raw_files']]

            downloader.merge_and_extract_new_file(param['custom_content_object'])
            output_files = get_child_files(output_dir_path)
            assert sorted(output_files) == sorted(files)

    def test_merge_new_file(self, tmp_path):
        env = Environment(tmp_path)
        parameters = [
            {'custom_content_object': env.PLAYBOOK_CUSTOM_CONTENT_OBJECT},
            {'custom_content_object': env.LAYOUT_CUSTOM_CONTENT_OBJECT}
        ]
        for param in parameters:
            temp_dir = env.tmp_path / f'temp_dir_{parameters.index(param)}'
            os.mkdir(temp_dir)
            entity = param['custom_content_object']['entity']
            output_dir_path = f'{temp_dir}/{entity}'
            os.mkdir(output_dir_path)
            old_file_path = param['custom_content_object']['path']
            new_file_path = f'{output_dir_path}/{os.path.basename(old_file_path)}'
            downloader = Downloader(output=temp_dir, input='')
            downloader.merge_new_file(param['custom_content_object'])
            assert os.path.isfile(new_file_path)


class TestVerifyPackPath:
    @pytest.mark.parametrize('output_path, valid_ans', [
        ('Integrations', False), ('Packs/TestPack/', True),
        ('Demisto', False), ('Packs', False), ('Packs/TestPack', True)
    ])
    def test_verify_output_path_is_pack(self, tmp_path, output_path, valid_ans):
        env = Environment(tmp_path)
        downloader = Downloader(output=f'{env.CONTENT_BASE_PATH}/{output_path}', input='')
        assert downloader.verify_output_pack_is_pack() is valid_ans<|MERGE_RESOLUTION|>--- conflicted
+++ resolved
@@ -4,19 +4,16 @@
 
 import pytest
 from demisto_sdk.commands.common.constants import (
-<<<<<<< HEAD
     BETA_INTEGRATIONS_DIR, CLASSIFIERS_DIR, CONNECTIONS_DIR,
     CONTENT_ENTITIES_DIRS, DASHBOARDS_DIR, DELETED_JSON_FIELDS_BY_DEMISTO,
     DELETED_YML_FIELDS_BY_DEMISTO, INCIDENT_FIELDS_DIR, INCIDENT_TYPES_DIR,
     INDICATOR_FIELDS_DIR, INDICATOR_TYPES_DIR, INTEGRATIONS_DIR, LAYOUTS_DIR,
     PLAYBOOKS_DIR, REPORTS_DIR, SCRIPTS_DIR, TEST_PLAYBOOKS_DIR, WIDGETS_DIR)
-=======
     CLASSIFIERS_DIR, CONNECTIONS_DIR, DASHBOARDS_DIR,
     DELETED_JSON_FIELDS_BY_DEMISTO, DELETED_YML_FIELDS_BY_DEMISTO,
     INCIDENT_FIELDS_DIR, INCIDENT_TYPES_DIR, INDICATOR_FIELDS_DIR,
     INDICATOR_TYPES_DIR, INTEGRATIONS_DIR, LAYOUTS_DIR, PLAYBOOKS_DIR,
     REPORTS_DIR, SCRIPTS_DIR, TEST_PLAYBOOKS_DIR, WIDGETS_DIR)
->>>>>>> 95b758a2
 from demisto_sdk.commands.common.tools import (get_child_files, get_json,
                                                get_yaml)
 from demisto_sdk.commands.download.downloader import Downloader
