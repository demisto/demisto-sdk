--- conflicted
+++ resolved
@@ -451,7 +451,57 @@
         return dependencies_packs
 
     @staticmethod
-<<<<<<< HEAD
+    def _collect_integrations_dependencies(pack_integrations, id_set):
+        """
+        Collects integrations dependencies.
+        Args:
+            pack_integrations (list): collection of pack integrations data.
+            id_set (dict): id set json.
+        Returns:
+            set: dependencies data that includes pack id and whether is mandatory or not.
+        """
+        dependencies_packs = set()
+
+        for integration in pack_integrations:
+            integration_data = next(iter(integration.values()))
+
+            related_classifiers = integration_data.get('classifiers', [])
+            packs_found_from_classifiers = PackDependencies._search_packs_by_items_names(
+                related_classifiers, id_set['Classifiers'])
+
+            if packs_found_from_classifiers:
+                pack_dependencies_data = PackDependencies. \
+                    _label_as_mandatory(packs_found_from_classifiers)
+                dependencies_packs.update(pack_dependencies_data)
+
+            related_mappers = integration_data.get('mappers', [])
+            packs_found_from_mappers = PackDependencies._search_packs_by_items_names(
+                related_mappers, id_set['Mappers'])
+
+            if packs_found_from_mappers:
+                pack_dependencies_data = PackDependencies. \
+                    _label_as_mandatory(packs_found_from_mappers)
+                dependencies_packs.update(pack_dependencies_data)
+
+            related_incident_types = integration_data.get('incident_types', [])
+            packs_found_from_incident_types = PackDependencies._search_packs_by_items_names(
+                related_incident_types, id_set['IncidentTypes'])
+
+            if packs_found_from_incident_types:
+                pack_dependencies_data = PackDependencies. \
+                    _label_as_mandatory(packs_found_from_incident_types)
+                dependencies_packs.update(pack_dependencies_data)
+
+            related_indicator_fields = integration_data.get('indicator_fields')
+
+            if related_indicator_fields:
+                pack_dependencies_data = PackDependencies. \
+                    _label_as_mandatory({related_indicator_fields})
+                dependencies_packs.update(pack_dependencies_data)
+
+        return dependencies_packs
+
+    @staticmethod
     def _collect_incidents_types_dependencies(pack_incidents_types, id_set):
         """
         Collects in incidents types dependencies.
@@ -485,54 +535,6 @@
             if packs_found_from_scripts:
                 pack_dependencies_data = PackDependencies. \
                     _label_as_mandatory(packs_found_from_scripts)
-=======
-    def _collect_integrations_dependencies(pack_integrations, id_set):
-        """
-        Collects integrations dependencies.
-        Args:
-            pack_integrations (list): collection of pack integrations data.
-            id_set (dict): id set json.
-        Returns:
-            set: dependencies data that includes pack id and whether is mandatory or not.
-        """
-        dependencies_packs = set()
-
-        for integration in pack_integrations:
-            integration_data = next(iter(integration.values()))
-
-            related_classifiers = integration_data.get('classifiers', [])
-            packs_found_from_classifiers = PackDependencies._search_packs_by_items_names(
-                related_classifiers, id_set['Classifiers'])
-
-            if packs_found_from_classifiers:
-                pack_dependencies_data = PackDependencies. \
-                    _label_as_mandatory(packs_found_from_classifiers)
-                dependencies_packs.update(pack_dependencies_data)
-
-            related_mappers = integration_data.get('mappers', [])
-            packs_found_from_mappers = PackDependencies._search_packs_by_items_names(
-                related_mappers, id_set['Mappers'])
-
-            if packs_found_from_mappers:
-                pack_dependencies_data = PackDependencies. \
-                    _label_as_mandatory(packs_found_from_mappers)
-                dependencies_packs.update(pack_dependencies_data)
-
-            related_incident_types = integration_data.get('incident_types', [])
-            packs_found_from_incident_types = PackDependencies._search_packs_by_items_names(
-                related_incident_types, id_set['IncidentTypes'])
-
-            if packs_found_from_incident_types:
-                pack_dependencies_data = PackDependencies. \
-                    _label_as_mandatory(packs_found_from_incident_types)
-                dependencies_packs.update(pack_dependencies_data)
-
-            related_indicator_fields = integration_data.get('indicator_fields')
-
-            if related_indicator_fields:
-                pack_dependencies_data = PackDependencies. \
-                    _label_as_mandatory({related_indicator_fields})
->>>>>>> fb6c5305
                 dependencies_packs.update(pack_dependencies_data)
 
         return dependencies_packs
@@ -556,11 +558,8 @@
         pack_items['layouts'] = PackDependencies._search_for_pack_items(pack_id, id_set['Layouts'])
         pack_items['incidents_fields'] = PackDependencies._search_for_pack_items(pack_id, id_set['IncidentFields'])
         pack_items['indicators_types'] = PackDependencies._search_for_pack_items(pack_id, id_set['IndicatorTypes'])
-<<<<<<< HEAD
+        pack_items['integrations'] = PackDependencies._search_for_pack_items(pack_id, id_set['integrations'])
         pack_items['incidents_types'] = PackDependencies._search_for_pack_items(pack_id, id_set['IncidentTypes'])
-=======
-        pack_items['integrations'] = PackDependencies._search_for_pack_items(pack_id, id_set['integrations'])
->>>>>>> fb6c5305
 
         return pack_items
 
@@ -585,18 +584,13 @@
             pack_items['incidents_fields'], id_set)
         indicators_types_dependencies = PackDependencies._collect_indicators_types_dependencies(
             pack_items['indicators_types'], id_set)
-<<<<<<< HEAD
+        integrations_dependencies = PackDependencies. \
+            _collect_integrations_dependencies(pack_items['integrations'], id_set)
         incidents_types_dependencies = PackDependencies. \
             _collect_incidents_types_dependencies(pack_items['incidents_types'], id_set)
 
         pack_dependencies = scripts_dependencies | playbooks_dependencies | layouts_dependencies | \
-            incidents_fields_dependencies | indicators_types_dependencies | incidents_types_dependencies
-=======
-        integrations_dependencies = PackDependencies. \
-            _collect_integrations_dependencies(pack_items['integrations'], id_set)
-        pack_dependencies = scripts_dependencies | playbooks_dependencies | layouts_dependencies | \
-            incidents_fields_dependencies | indicators_types_dependencies | integrations_dependencies
->>>>>>> fb6c5305
+            incidents_fields_dependencies | indicators_types_dependencies | integrations_dependencies | incidents_types_dependencies
         # todo check if need to collect dependencies from other content items
 
         return pack_dependencies
