import glob
import json
import os
import sys

import click
import networkx as nx
from demisto_sdk.commands.common import constants
from demisto_sdk.commands.common.tools import print_error
from demisto_sdk.commands.create_id_set.create_id_set import IDSetCreator


def parse_for_pack_metadata(dependency_graph, graph_root):
    """
    Parses calculated dependency graph and returns first and all level parsed dependency.
    Additionally returns list of displayed pack images of all graph levels.

    Args:
        dependency_graph (DiGraph): dependency direct graph.
        graph_root (str): graph root pack id.

    Returns:
        dict: first level dependencies parsed data.
        list: all level pack dependencies ids (is used for displaying dependencies images).

    """
    first_level_dependencies = {}
    parsed_dependency_graph = [(k, v) for k, v in dependency_graph.nodes(data=True) if
                               dependency_graph.has_edge(graph_root, k)]

    for dependency_id, additional_data in parsed_dependency_graph:
        additional_data['display_name'] = find_pack_display_name(dependency_id)
        first_level_dependencies[dependency_id] = additional_data

    all_level_dependencies = [n for n in dependency_graph.nodes if dependency_graph.in_degree(n) > 0]

    return first_level_dependencies, all_level_dependencies


def find_pack_path(pack_folder_name):
    """
    Find pack path matching from content repo root directory.

    Args:
        pack_folder_name (str): pack folder name.

    Returns:
        list: pack metadata json path.

    """
    pack_metadata_path = os.path.join(constants.PACKS_DIR, pack_folder_name, constants.PACKS_PACK_META_FILE_NAME)
    found_path_results = glob.glob(pack_metadata_path)

    return found_path_results


def find_pack_display_name(pack_folder_name):
    """
    Returns pack display name from pack_metadata.json file.

    Args:
        pack_folder_name (str): pack folder name.

    Returns:
        str: pack display name from pack metaata

    """
    found_path_results = find_pack_path(pack_folder_name)

    if not found_path_results:
        return pack_folder_name

    pack_metadata_path = found_path_results[0]

    with open(pack_metadata_path, 'r') as pack_metadata_file:
        pack_metadata = json.load(pack_metadata_file)

    pack_display_name = pack_metadata.get('name') if pack_metadata.get('name') else pack_folder_name

    return pack_display_name


def update_pack_metadata_with_dependencies(pack_folder_name, first_level_dependencies):
    """
    Updates pack metadata with found parsed dependencies results.

    Args:
        pack_folder_name (str): pack folder name.
        first_level_dependencies (dict): first level dependencies data.

    """
    found_path_results = find_pack_path(pack_folder_name)

    if not found_path_results:
        print_error(f"{pack_folder_name} {constants.PACKS_PACK_META_FILE_NAME} was not found")
        sys.exit(1)

    pack_metadata_path = found_path_results[0]

    with open(pack_metadata_path, 'r+') as pack_metadata_file:
        pack_metadata = json.load(pack_metadata_file)
        pack_metadata = {} if not isinstance(pack_metadata, dict) else pack_metadata
        pack_metadata['dependencies'] = first_level_dependencies
        pack_metadata['displayedImages'] = list(first_level_dependencies.keys())

        pack_metadata_file.seek(0)
        json.dump(pack_metadata, pack_metadata_file, indent=4)
        pack_metadata_file.truncate()


class PackDependencies:
    """
    Pack dependencies calculation class with relevant static methods.
    """

    @staticmethod
    def _search_for_pack_items(pack_id, items_list):
        """
        Filtering of content items that belong to specific pack.

        Args:
            pack_id (str): pack id.
            items_list (list): specific section of id set.

        Returns:
            list: collection of content pack items.
        """
        return list(filter(lambda s: next(iter(s.values())).get('pack') == pack_id, items_list))

    @staticmethod
    def _search_packs_by_items_names(items_names, items_list):
        """
        Searches for implemented script/integration/playbook.

        Args:
            items_names (str or list): items names to search.
            items_list (list): specific section of id set.

        Returns:
            set or None: found pack ids or None in case nothing was found.

        """
        if not isinstance(items_names, list):
            items_names = [items_names]

        content_items = list(
            filter(lambda s: list(s.values())[0].get('name', '') in items_names and 'pack' in list(s.values())[0],
                   items_list))

        if content_items:
            pack_names = list(map(lambda s: next(iter(s.values()))['pack'], content_items))

            return {p for p in pack_names if p not in constants.IGNORED_DEPENDENCY_CALCULATION}

        return None

    @staticmethod
    def _search_packs_by_items_names_or_ids(items_names, items_list):
        """
        Searches for implemented packs of the given items.

        Args:
            items_names (str or list): items names to search.
            items_list (list): specific section of id set.

        Returns:
            set or None: found pack ids or None in case nothing was found.

        """
        packs = set()
        if not isinstance(items_names, list):
            items_names = [items_names]

        for item_name in items_names:
<<<<<<< HEAD
            for item_from_id_set in items_list:
                machine_name = list(item_from_id_set.keys())[0]
                item_details = list(item_from_id_set.values())[0]
                if (item_name in machine_name or item_name in
                        item_details.get('name') and item_details.get('pack')):
                    packs.add(item_details.get('pack'))
=======
            item_possible_names = [item_name, f'incident_{item_name}', f'indicator_{item_name}', f'{item_name}-mapper']
            for item_from_id_set in items_list:
                machine_name = list(item_from_id_set.keys())[0]
                item_details = list(item_from_id_set.values())[0]
                if (machine_name in item_possible_names or item_name == item_details.get('name')) \
                        and item_details.get('pack'):
                    if item_details.get('pack') not in constants.IGNORED_DEPENDENCY_CALCULATION:
                        packs.add(item_details.get('pack'))
>>>>>>> 4f0782c7

        return packs

    @staticmethod
    def _search_packs_by_integration_command(command, id_set):
        """
        Filters packs by implementing integration commands.

        Args:
            command (str): integration command.
            id_set (dict): id set json.

        Returns:
            set: pack id without ignored packs.
        """
        integrations = list(
            filter(lambda i: command in list(i.values())[0].get('commands', []) and 'pack' in list(i.values())[0],
                   id_set['integrations']))

        if integrations:
            pack_names = [next(iter(i.values()))['pack'] for i in integrations]

            return {p for p in pack_names if p not in constants.IGNORED_DEPENDENCY_CALCULATION}

        return None

    @staticmethod
    def _detect_generic_commands_dependencies(pack_ids):
        """
        Detects whether dependency is mandatory or not. In case two packs implements the same command,
        mandatory is set to False.

        Args:
            pack_ids (set): pack ids list.

        Returns:
            list: collection of packs and mandatory flag set to True if more than 2 packs found.

        """
        return [(p, False) if len(pack_ids) > 1 else (p, True) for p in pack_ids]

    @staticmethod
    def _label_as_mandatory(pack_ids):
        """
        Sets pack as mandatory.

        Args:
            pack_ids (set): collection of pack ids to set as mandatory.

        Returns:
            list: collection of pack id and whether mandatory flag.

        """
        return [(p, True) for p in pack_ids]

    @staticmethod
    def _label_as_optional(pack_ids):
        """
        Sets pack as optional.

        Args:
            pack_ids (set): collection of pack ids to set as optional.

        Returns:
            list: collection of pack id and whether mandatory flag.

        """
        return [(p, False) for p in pack_ids]

    @staticmethod
    def _collect_scripts_dependencies(pack_scripts, id_set):
        """
        Collects script pack dependencies.

        Args:
            pack_scripts (list): pack scripts collection.
            id_set (dict): id set json.

        Returns:
            set: dependencies data that includes pack id and whether is mandatory or not.

        """
        dependencies_packs = set()

        for script_mapping in pack_scripts:
            script = next(iter(script_mapping.values()))
            # depends on list can have both scripts and integration commands
            dependencies_commands = script.get('depends_on', [])

            for command in dependencies_commands:
                # try to search dependency by scripts first
                pack_name = PackDependencies._search_packs_by_items_names(command, id_set['scripts'])

                if pack_name:  # found script dependency implementing pack name
                    pack_dependencies_data = PackDependencies._label_as_mandatory(pack_name)
                    dependencies_packs.update(pack_dependencies_data)  # set found script as mandatory
                    continue  # found dependency in script section, skipping to next depends on element

                # try to search dependency by integration integration
                pack_names = PackDependencies._search_packs_by_integration_command(command, id_set)

                if pack_names:  # found integration dependency implementing pack name
                    pack_dependencies_data = PackDependencies._detect_generic_commands_dependencies(pack_names)
                    dependencies_packs.update(pack_dependencies_data)

        return dependencies_packs

    @staticmethod
    def _collect_playbooks_dependencies(pack_playbooks, id_set):
        """
        Collects playbook pack dependencies.

        Args:
            pack_playbooks (list): collection of pack playbooks data.
            id_set (dict): id set json.

        Returns:
            set: dependencies data that includes pack id and whether is mandatory or not.

        """
        dependencies_packs = set()

        for playbook in pack_playbooks:
            playbook_data = next(iter(playbook.values()))
            # searching for packs of implementing scripts
            implementing_script_names = playbook_data.get('implementing_scripts', [])
            packs_found_from_scripts = PackDependencies._search_packs_by_items_names(implementing_script_names,
                                                                                     id_set['scripts'])
            # ---- scripts packs ----
            if packs_found_from_scripts:  # found packs of implementing scripts
                pack_dependencies_data = PackDependencies._label_as_mandatory(packs_found_from_scripts)
                dependencies_packs.update(pack_dependencies_data)

            implementing_commands_and_integrations = playbook_data.get('command_to_integration', {})

            for command, integration_name in implementing_commands_and_integrations.items():
                packs_found_from_integration = PackDependencies._search_packs_by_items_names(integration_name,
                                                                                             id_set['integrations']) \
                    if integration_name else PackDependencies._search_packs_by_integration_command(command, id_set)

                # ---- integrations packs ----
                if packs_found_from_integration:
                    pack_dependencies_data = PackDependencies._detect_generic_commands_dependencies(
                        packs_found_from_integration)
                    dependencies_packs.update(pack_dependencies_data)

            # ---- other playbooks packs ----
            implementing_playbook_names = playbook_data.get('implementing_playbooks', [])
            packs_found_from_playbooks = PackDependencies._search_packs_by_items_names(implementing_playbook_names,
                                                                                       id_set['playbooks'])
            if packs_found_from_playbooks:
                pack_dependencies_data = PackDependencies._label_as_mandatory(packs_found_from_playbooks)
                dependencies_packs.update(pack_dependencies_data)

            # ---- incident fields packs ----
            incident_fields = playbook_data.get('incident_fields', [])
            packs_found_from_incident_fields = PackDependencies._search_packs_by_items_names_or_ids(
                incident_fields, id_set['IncidentFields'])
            if packs_found_from_incident_fields:
                pack_dependencies_data = PackDependencies._label_as_mandatory(packs_found_from_incident_fields)
                dependencies_packs.update(pack_dependencies_data)

            # ---- indicator fields packs ----
            indicator_fields = playbook_data.get('indicator_fields', [])
            packs_found_from_indicator_fields = PackDependencies._search_packs_by_items_names_or_ids(
                indicator_fields, id_set['IndicatorFields'])
            if packs_found_from_incident_fields:
                pack_dependencies_data = PackDependencies._label_as_mandatory(packs_found_from_indicator_fields)
                dependencies_packs.update(pack_dependencies_data)
        return dependencies_packs

    @staticmethod
    def _collect_layouts_dependencies(pack_layouts, id_set):
        """
        Collects layouts pack dependencies.

        Args:
            pack_layouts (list): collection of pack playbooks data.
            id_set (dict): id set json.

        Returns:
            set: dependencies data that includes pack id and whether is mandatory or not.

        """
        dependencies_packs = set()

        for layout in pack_layouts:
            layout_data = next(iter(layout.values()))

            related_incident_and_indicator_types = layout_data.get('incident_and_indicator_types', [])
            packs_found_from_incident_indicator_types = PackDependencies._search_packs_by_items_names(
                related_incident_and_indicator_types, id_set['IncidentTypes'] + id_set['IndicatorTypes'])

            if packs_found_from_incident_indicator_types:
                pack_dependencies_data = PackDependencies. \
                    _label_as_mandatory(packs_found_from_incident_indicator_types)
                dependencies_packs.update(pack_dependencies_data)

            related_incident_and_indicator_fields = layout_data.get('incident_and_indicator_fields', [])
            packs_found_from_incident_indicator_fields = PackDependencies._search_packs_by_items_names_or_ids(
                related_incident_and_indicator_fields, id_set['IncidentFields'] + id_set['IndicatorFields'])

            if packs_found_from_incident_indicator_fields:
                pack_dependencies_data = PackDependencies. \
                    _label_as_mandatory(packs_found_from_incident_indicator_fields)
                dependencies_packs.update(pack_dependencies_data)

        return dependencies_packs

    @staticmethod
    def _collect_incidents_fields_dependencies(pack_incidents_fields, id_set):
        """
        Collects in incidents fields dependencies.

        Args:
            pack_incidents_fields (list): collection of pack incidents fields data.
            id_set (dict): id set json.

        Returns:
            set: dependencies data that includes pack id and whether is mandatory or not.

        """
        dependencies_packs = set()

        for incident_field in pack_incidents_fields:
            incident_field_data = next(iter(incident_field.values()))

            related_incident_types = incident_field_data.get('incident_types', [])
            packs_found_from_incident_types = PackDependencies._search_packs_by_items_names(
                related_incident_types, id_set['IncidentTypes'])

            if packs_found_from_incident_types:
                pack_dependencies_data = PackDependencies. \
                    _label_as_mandatory(packs_found_from_incident_types)
                dependencies_packs.update(pack_dependencies_data)

            related_scripts = incident_field_data.get('scripts', [])
            packs_found_from_scripts = PackDependencies._search_packs_by_items_names(
                related_scripts, id_set['scripts'])

            if packs_found_from_scripts:
                pack_dependencies_data = PackDependencies. \
                    _label_as_mandatory(packs_found_from_scripts)
                dependencies_packs.update(pack_dependencies_data)

        return dependencies_packs

    @staticmethod
    def _collect_indicators_types_dependencies(pack_indicators_types, id_set):
        """
        Collects in indicators types dependencies.

        Args:
            pack_indicators_types (list): collection of pack indicators types data.
            id_set (dict): id set json.

        Returns:
            set: dependencies data that includes pack id and whether is mandatory or not.

        """
        dependencies_packs = set()

        for indicator_type in pack_indicators_types:
            incident_field_data = next(iter(indicator_type.values()))

            related_integrations = incident_field_data.get('integrations', [])
            packs_found_from_integrations = PackDependencies._search_packs_by_items_names(
                related_integrations, id_set['integrations'])

            if packs_found_from_integrations:
                pack_dependencies_data = PackDependencies. \
                    _label_as_optional(packs_found_from_integrations)
                dependencies_packs.update(pack_dependencies_data)

            related_scripts = incident_field_data.get('scripts', [])
            packs_found_from_scripts = PackDependencies._search_packs_by_items_names(
                related_scripts, id_set['scripts'])

            if packs_found_from_scripts:
                pack_dependencies_data = PackDependencies. \
                    _label_as_mandatory(packs_found_from_scripts)
                dependencies_packs.update(pack_dependencies_data)

        return dependencies_packs

    @staticmethod
    def _collect_integrations_dependencies(pack_integrations, id_set):
        """
        Collects integrations dependencies.
        Args:
            pack_integrations (list): collection of pack integrations data.
            id_set (dict): id set json.
        Returns:
            set: dependencies data that includes pack id and whether is mandatory or not.
        """
        dependencies_packs = set()

        for integration in pack_integrations:
            integration_data = next(iter(integration.values()))

            related_classifiers = integration_data.get('classifiers', [])
            packs_found_from_classifiers = PackDependencies._search_packs_by_items_names_or_ids(
                related_classifiers, id_set['Classifiers'])

            if packs_found_from_classifiers:
                pack_dependencies_data = PackDependencies. \
                    _label_as_mandatory(packs_found_from_classifiers)
                dependencies_packs.update(pack_dependencies_data)

            related_mappers = integration_data.get('mappers', [])
            packs_found_from_mappers = PackDependencies._search_packs_by_items_names_or_ids(
                related_mappers, id_set['Mappers'])

            if packs_found_from_mappers:
                pack_dependencies_data = PackDependencies. \
                    _label_as_mandatory(packs_found_from_mappers)
                dependencies_packs.update(pack_dependencies_data)

            related_incident_types = integration_data.get('incident_types', [])
            packs_found_from_incident_types = PackDependencies._search_packs_by_items_names(
                related_incident_types, id_set['IncidentTypes'])

            if packs_found_from_incident_types:
                pack_dependencies_data = PackDependencies. \
                    _label_as_mandatory(packs_found_from_incident_types)
                dependencies_packs.update(pack_dependencies_data)

            related_indicator_fields = integration_data.get('indicator_fields')

            if related_indicator_fields:
                pack_dependencies_data = PackDependencies. \
                    _label_as_mandatory({related_indicator_fields})
                dependencies_packs.update(pack_dependencies_data)

        return dependencies_packs

    @staticmethod
    def _collect_incidents_types_dependencies(pack_incidents_types, id_set):
        """
        Collects in incidents types dependencies.

        Args:
            pack_incidents_types (list): collection of pack incidents types data.
            id_set (dict): id set json.

        Returns:
            set: dependencies data that includes pack id and whether is mandatory or not.

        """
        dependencies_packs = set()

        for incident_type in pack_incidents_types:
            incident_field_data = next(iter(incident_type.values()))

            related_playbooks = incident_field_data.get('playbooks', [])
            packs_found_from_playbooks = PackDependencies._search_packs_by_items_names(
                related_playbooks, id_set['playbooks'])

            if packs_found_from_playbooks:
                pack_dependencies_data = PackDependencies. \
                    _label_as_mandatory(packs_found_from_playbooks)
                dependencies_packs.update(pack_dependencies_data)

            related_scripts = incident_field_data.get('scripts', [])
            packs_found_from_scripts = PackDependencies._search_packs_by_items_names(
                related_scripts, id_set['scripts'])

            if packs_found_from_scripts:
                pack_dependencies_data = PackDependencies. \
                    _label_as_mandatory(packs_found_from_scripts)
                dependencies_packs.update(pack_dependencies_data)

        return dependencies_packs

    @staticmethod
    def _collect_classifiers_dependencies(pack_classifiers, id_set):
        """
        Collects in classifiers dependencies.

        Args:
            pack_classifiers (list): collection of pack classifiers data.
            id_set (dict): id set json.

        Returns:
            set: dependencies data that includes pack id and whether is mandatory or not.

        """
        dependencies_packs = set()

        for classifier in pack_classifiers:
            classifier_data = next(iter(classifier.values()))

            related_incident_types = classifier_data.get('incident_types', [])
            packs_found_from_incident_types = PackDependencies._search_packs_by_items_names(
                related_incident_types, id_set['IncidentTypes'])

            if packs_found_from_incident_types:
                pack_dependencies_data = PackDependencies. \
                    _label_as_mandatory(packs_found_from_incident_types)
                dependencies_packs.update(pack_dependencies_data)

        return dependencies_packs

    @staticmethod
    def _collect_mappers_dependencies(pack_mappers, id_set):
        """
        Collects in mappers dependencies.

        Args:
            pack_mappers (list): collection of pack mappers data.
            id_set (dict): id set json.

        Returns:
            set: dependencies data that includes pack id and whether is mandatory or not.

        """
        dependencies_packs = set()

        for mapper in pack_mappers:
            mapper_data = next(iter(mapper.values()))

            related_incident_types = mapper_data.get('incident_types', [])
            packs_found_from_incident_types = PackDependencies._search_packs_by_items_names(
                related_incident_types, id_set['IncidentTypes'])

            if packs_found_from_incident_types:
                pack_dependencies_data = PackDependencies. \
                    _label_as_mandatory(packs_found_from_incident_types)
                dependencies_packs.update(pack_dependencies_data)

            related_incident_fields = mapper_data.get('incident_fields', [])
            packs_found_from_incident_fields = PackDependencies._search_packs_by_items_names_or_ids(
                related_incident_fields, id_set['IncidentFields'])

            if packs_found_from_incident_fields:
                pack_dependencies_data = PackDependencies. \
                    _label_as_mandatory(packs_found_from_incident_fields)
                dependencies_packs.update(pack_dependencies_data)

        return dependencies_packs

    @staticmethod
    def _collect_pack_items(pack_id, id_set):
        """
        Collects script and playbook content items inside specific pack.

        Args:
            pack_id (str): pack id, currently pack folder name is in use.
            id_set (dict): id set json.

        Returns:
            list, list: pack scripts and playbooks data.
        """
        pack_items = dict()

        pack_items['scripts'] = PackDependencies._search_for_pack_items(pack_id, id_set['scripts'])
        pack_items['playbooks'] = PackDependencies._search_for_pack_items(pack_id, id_set['playbooks'])
        pack_items['layouts'] = PackDependencies._search_for_pack_items(pack_id, id_set['Layouts'])
        pack_items['incidents_fields'] = PackDependencies._search_for_pack_items(pack_id, id_set['IncidentFields'])
        pack_items['indicators_types'] = PackDependencies._search_for_pack_items(pack_id, id_set['IndicatorTypes'])
        pack_items['integrations'] = PackDependencies._search_for_pack_items(pack_id, id_set['integrations'])
        pack_items['incidents_types'] = PackDependencies._search_for_pack_items(pack_id, id_set['IncidentTypes'])
        pack_items['classifiers'] = PackDependencies._search_for_pack_items(pack_id, id_set['Classifiers'])
        pack_items['mappers'] = PackDependencies._search_for_pack_items(pack_id, id_set['Mappers'])

        return pack_items

    @staticmethod
    def _find_pack_dependencies(pack_id, id_set):
        """
        Searches for specific pack dependencies.

        Args:
            pack_id (str): pack id, currently pack folder name is in use.
            id_set (dict): id set json.

        Returns:
            set: dependencies data that includes pack id and whether is mandatory or not.
        """
        pack_items = PackDependencies._collect_pack_items(pack_id, id_set)

        scripts_dependencies = PackDependencies._collect_scripts_dependencies(pack_items['scripts'], id_set)
        playbooks_dependencies = PackDependencies._collect_playbooks_dependencies(pack_items['playbooks'], id_set)
        layouts_dependencies = PackDependencies._collect_layouts_dependencies(pack_items['layouts'], id_set)
        incidents_fields_dependencies = PackDependencies._collect_incidents_fields_dependencies(
            pack_items['incidents_fields'], id_set)
        indicators_types_dependencies = PackDependencies._collect_indicators_types_dependencies(
            pack_items['indicators_types'], id_set)
        integrations_dependencies = PackDependencies. \
            _collect_integrations_dependencies(pack_items['integrations'], id_set)
        incidents_types_dependencies = PackDependencies. \
            _collect_incidents_types_dependencies(pack_items['incidents_types'], id_set)
        classifiers_dependencies = PackDependencies. \
            _collect_classifiers_dependencies(pack_items['classifiers'], id_set)
        mappers_dependencies = PackDependencies. \
            _collect_mappers_dependencies(pack_items['mappers'], id_set)

        pack_dependencies = scripts_dependencies | playbooks_dependencies | layouts_dependencies | \
            incidents_fields_dependencies | indicators_types_dependencies | integrations_dependencies \
            | incidents_types_dependencies | classifiers_dependencies | mappers_dependencies

        return pack_dependencies

    @staticmethod
    def build_dependency_graph(pack_id, id_set):
        """
        Builds all level of dependencies and returns dependency graph.

        Args:
            pack_id (str): pack id, currently pack folder name is in use.
            id_set (dict): id set json.

        Returns:
            DiGraph: all level dependencies of given pack.
        """
        graph = nx.DiGraph()
        graph.add_node(pack_id)  # add pack id as root of the direct graph
        found_new_dependencies = True

        while found_new_dependencies:
            current_number_of_nodes = graph.number_of_nodes()
            leaf_nodes = [n for n in graph.nodes() if graph.out_degree(n) == 0]

            for leaf in leaf_nodes:
                leaf_dependencies = PackDependencies._find_pack_dependencies(leaf, id_set)

                if leaf_dependencies:
                    for dependency_name, is_mandatory in leaf_dependencies:
                        if dependency_name not in graph.nodes():
                            graph.add_node(dependency_name, mandatory=is_mandatory)
                            graph.add_edge(leaf, dependency_name)

            found_new_dependencies = graph.number_of_nodes() > current_number_of_nodes

        return graph

    @staticmethod
    def find_dependencies(pack_name, id_set_path=None):
        """
        Main function for dependencies search and pack metadata update.

        Args:
            pack_name (str): pack id, currently pack folder name is in use.
            id_set_path (str): id set json.

        """
        if not id_set_path:
            id_set = IDSetCreator(output=None, print_logs=False).create_id_set()
        else:
            with open(id_set_path, 'r') as id_set_file:
                id_set = json.load(id_set_file)

        dependency_graph = PackDependencies.build_dependency_graph(pack_id=pack_name, id_set=id_set)
        first_level_dependencies, _ = parse_for_pack_metadata(dependency_graph, pack_name)
        update_pack_metadata_with_dependencies(pack_name, first_level_dependencies)
        # print the found pack dependency results
        click.echo(click.style(f"Found dependencies result for {pack_name} pack:", bold=True))
        dependency_result = json.dumps(first_level_dependencies, indent=4)
        click.echo(click.style(dependency_result, bold=True))<|MERGE_RESOLUTION|>--- conflicted
+++ resolved
@@ -172,14 +172,6 @@
             items_names = [items_names]
 
         for item_name in items_names:
-<<<<<<< HEAD
-            for item_from_id_set in items_list:
-                machine_name = list(item_from_id_set.keys())[0]
-                item_details = list(item_from_id_set.values())[0]
-                if (item_name in machine_name or item_name in
-                        item_details.get('name') and item_details.get('pack')):
-                    packs.add(item_details.get('pack'))
-=======
             item_possible_names = [item_name, f'incident_{item_name}', f'indicator_{item_name}', f'{item_name}-mapper']
             for item_from_id_set in items_list:
                 machine_name = list(item_from_id_set.keys())[0]
@@ -188,7 +180,6 @@
                         and item_details.get('pack'):
                     if item_details.get('pack') not in constants.IGNORED_DEPENDENCY_CALCULATION:
                         packs.add(item_details.get('pack'))
->>>>>>> 4f0782c7
 
         return packs
 
