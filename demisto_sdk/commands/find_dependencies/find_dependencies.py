--- conflicted
+++ resolved
@@ -368,7 +368,44 @@
         return dependencies_packs
 
     @staticmethod
-<<<<<<< HEAD
+    def _collect_indicators_types_dependencies(pack_indicators_types, id_set):
+        """
+        Collects in indicators types dependencies.
+
+        Args:
+            pack_indicators_types (list): collection of pack indicators types data.
+            id_set (dict): id set json.
+
+        Returns:
+            set: dependencies data that includes pack id and whether is mandatory or not.
+
+        """
+        dependencies_packs = set()
+
+        for indicator_type in pack_indicators_types:
+            incident_field_data = next(iter(indicator_type.values()))
+
+            related_integrations = incident_field_data.get('integrations', [])
+            packs_found_from_integrations = PackDependencies._search_packs_by_items_names(
+                related_integrations, id_set['IncidentTypes'])
+
+            if packs_found_from_integrations:
+                pack_dependencies_data = PackDependencies. \
+                    _label_as_mandatory(packs_found_from_integrations)
+                dependencies_packs.update(pack_dependencies_data)
+
+            related_scripts = incident_field_data.get('scripts', [])
+            packs_found_from_scripts = PackDependencies._search_packs_by_items_names(
+                related_scripts, id_set['scripts'])
+
+            if packs_found_from_scripts:
+                pack_dependencies_data = PackDependencies. \
+                    _label_as_mandatory(packs_found_from_scripts)
+                dependencies_packs.update(pack_dependencies_data)
+
+        return dependencies_packs
+
+    @staticmethod
     def _collect_integrations_dependencies(pack_integrations, id_set):
         """
         Collects integrations dependencies.
@@ -415,41 +452,6 @@
             if related_indicator_fields:
                 pack_dependencies_data = PackDependencies. \
                     _label_as_mandatory({related_indicator_fields})
-=======
-    def _collect_indicators_types_dependencies(pack_indicators_types, id_set):
-        """
-        Collects in indicators types dependencies.
-
-        Args:
-            pack_indicators_types (list): collection of pack indicators types data.
-            id_set (dict): id set json.
-
-        Returns:
-            set: dependencies data that includes pack id and whether is mandatory or not.
-
-        """
-        dependencies_packs = set()
-
-        for indicator_type in pack_indicators_types:
-            incident_field_data = next(iter(indicator_type.values()))
-
-            related_integrations = incident_field_data.get('integrations', [])
-            packs_found_from_integrations = PackDependencies._search_packs_by_items_names(
-                related_integrations, id_set['IncidentTypes'])
-
-            if packs_found_from_integrations:
-                pack_dependencies_data = PackDependencies. \
-                    _label_as_mandatory(packs_found_from_integrations)
-                dependencies_packs.update(pack_dependencies_data)
-
-            related_scripts = incident_field_data.get('scripts', [])
-            packs_found_from_scripts = PackDependencies._search_packs_by_items_names(
-                related_scripts, id_set['scripts'])
-
-            if packs_found_from_scripts:
-                pack_dependencies_data = PackDependencies. \
-                    _label_as_mandatory(packs_found_from_scripts)
->>>>>>> d60415ee
                 dependencies_packs.update(pack_dependencies_data)
 
         return dependencies_packs
@@ -472,11 +474,8 @@
         pack_items['playbooks'] = PackDependencies._search_for_pack_items(pack_id, id_set['playbooks'])
         pack_items['layouts'] = PackDependencies._search_for_pack_items(pack_id, id_set['Layouts'])
         pack_items['incidents_fields'] = PackDependencies._search_for_pack_items(pack_id, id_set['IncidentFields'])
-<<<<<<< HEAD
+        pack_items['indicators_types'] = PackDependencies._search_for_pack_items(pack_id, id_set['IndicatorTypes'])
         pack_items['integrations'] = PackDependencies._search_for_pack_items(pack_id, id_set['integrations'])
-=======
-        pack_items['indicators_types'] = PackDependencies._search_for_pack_items(pack_id, id_set['IndicatorTypes'])
->>>>>>> d60415ee
 
         return pack_items
 
@@ -497,22 +496,14 @@
         scripts_dependencies = PackDependencies._collect_scripts_dependencies(pack_items['scripts'], id_set)
         playbooks_dependencies = PackDependencies._collect_playbooks_dependencies(pack_items['playbooks'], id_set)
         layouts_dependencies = PackDependencies._collect_layouts_dependencies(pack_items['layouts'], id_set)
-<<<<<<< HEAD
-        incidents_fields_dependencies = PackDependencies. \
-            _collect_incidents_fields_dependencies(pack_items['incidents_fields'], id_set)
-        integrations_dependencies = PackDependencies. \
-            _collect_integrations_dependencies(pack_items['integrations'], id_set)
-        pack_dependencies = scripts_dependencies | playbooks_dependencies | layouts_dependencies | \
-            incidents_fields_dependencies | integrations_dependencies
-=======
         incidents_fields_dependencies = PackDependencies._collect_incidents_fields_dependencies(
             pack_items['incidents_fields'], id_set)
         indicators_types_dependencies = PackDependencies._collect_indicators_types_dependencies(
             pack_items['indicators_types'], id_set)
-
+        integrations_dependencies = PackDependencies. \
+            _collect_integrations_dependencies(pack_items['integrations'], id_set)
         pack_dependencies = scripts_dependencies | playbooks_dependencies | layouts_dependencies | \
-            incidents_fields_dependencies | indicators_types_dependencies
->>>>>>> d60415ee
+            incidents_fields_dependencies | indicators_types_dependencies | integrations_dependencies
         # todo check if need to collect dependencies from other content items
 
         return pack_dependencies
