--- conflicted
+++ resolved
@@ -16,32 +16,8 @@
 COMMON_TYPES_PACK = 'CommonTypes'
 
 
-<<<<<<< HEAD
-class VerboseFile:
-    def __init__(self, file_path=''):
-        self.file_path = file_path
-        self.fd = None
-
-    def __enter__(self):
-        if self.file_path:
-            self.fd = open(self.file_path, 'w')
-        return self
-
-    def write(self, message, ending='\n'):
-        if self.fd:
-            self.fd.write(f'{message}{ending}')
-
-    def __exit__(self, type_, value, traceback):
-        if self.fd:
-            self.fd.close()
-        self.fd = None
-
-
-def parse_for_pack_metadata(dependency_graph: nx.DiGraph, graph_root: str, complete_data: bool = False,
-                            id_set_data=None) -> tuple:
-=======
-def parse_for_pack_metadata(dependency_graph: nx.DiGraph, graph_root: str, verbose: bool = False) -> tuple:
->>>>>>> 18de0105
+def parse_for_pack_metadata(dependency_graph: nx.DiGraph, graph_root: str, verbose: bool = False,
+                            complete_data: bool = False, id_set_data=None) -> tuple:
     """
     Parses calculated dependency graph and returns first and all level parsed dependency.
     Additionally returns list of displayed pack images of all graph levels.
@@ -49,12 +25,9 @@
     Args:
         dependency_graph (DiGraph): dependency direct graph.
         graph_root (str): graph root pack id.
-<<<<<<< HEAD
+        verbose(bool): Whether to print the log to the console.
         complete_data (bool): whether to update complete data on the dependent packs.
         id_set_data (dict): id set data.
-=======
-        verbose(bool): Whether to print the log to the console.
->>>>>>> 18de0105
 
     Returns:
         dict: first level dependencies parsed data.
@@ -1174,14 +1147,9 @@
 
     @staticmethod
     def find_dependencies(pack_name: str, id_set_path: str = '', exclude_ignored_dependencies: bool = True,
-<<<<<<< HEAD
-                          update_pack_metadata: bool = True,
-                          silent_mode: bool = False, debug_file_path: str = '',
-                          skip_id_set_creation: bool = False, complete_data: bool = False) -> dict:
-=======
                           update_pack_metadata: bool = True, silent_mode: bool = False, verbose: bool = False,
-                          skip_id_set_creation: bool = False) -> dict:
->>>>>>> 18de0105
+                          debug_file_path: str = '', skip_id_set_creation: bool = False,
+                          complete_data: bool = False) -> dict:
         """
         Main function for dependencies search and pack metadata update.
 
@@ -1208,19 +1176,12 @@
             with open(id_set_path, 'r') as id_set_file:
                 id_set = json.load(id_set_file)
 
-<<<<<<< HEAD
-        with VerboseFile(debug_file_path) as verbose_file:
-            dependency_graph = PackDependencies.build_dependency_graph(
-                pack_id=pack_name, id_set=id_set, verbose_file=verbose_file,
-                exclude_ignored_dependencies=exclude_ignored_dependencies)
-        first_level_dependencies, _ = parse_for_pack_metadata(dependency_graph, pack_name,
-                                                              complete_data=complete_data, id_set_data=id_set)
-=======
         dependency_graph = PackDependencies.build_dependency_graph(
             pack_id=pack_name, id_set=id_set, verbose=verbose,
             exclude_ignored_dependencies=exclude_ignored_dependencies)
-        first_level_dependencies, _ = parse_for_pack_metadata(dependency_graph, pack_name, verbose)
->>>>>>> 18de0105
+        first_level_dependencies, _ = parse_for_pack_metadata(dependency_graph, pack_name, verbose,
+                                                              complete_data=complete_data, id_set_data=id_set,
+                                                              )
         if update_pack_metadata:
             update_pack_metadata_with_dependencies(pack_name, first_level_dependencies)
         if not silent_mode:
