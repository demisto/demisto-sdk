import json
import os
from pathlib import Path
from typing import List
from unittest.mock import patch

import networkx as nx
import pytest

import demisto_sdk.commands.create_id_set.create_id_set as cis
<<<<<<< HEAD
from demisto_sdk.commands.common.constants import FileType
from demisto_sdk.commands.find_dependencies.find_dependencies import (
    PackDependencies, calculate_single_pack_dependencies,
    get_packs_dependent_on_given_packs)
=======
from demisto_sdk.commands.common.constants import (DEFAULT_JOB_FROM_VERSION,
                                                   FileType)
from demisto_sdk.commands.find_dependencies.find_dependencies import \
    PackDependencies
>>>>>>> 097bc480
from TestSuite.repo import Repo
from TestSuite.test_tools import ChangeCWD
from TestSuite.utils import IsEqualFunctions


def create_a_pack_entity(pack, entity_type: FileType = None, entity_id: str = None, entity_name: str = None,
                         commands: List[str] = None):
    """
    Given
        - A Pack.

    When
        - add an entity to the pack.

    Then
        - Adds the entity to the pack with basic data.
    """
    if entity_type == FileType.SCRIPT:
        pack.create_script(entity_id).create_default_script(entity_id)
    elif entity_type == FileType.INTEGRATION:
        pack.create_integration(entity_id).create_default_integration(entity_id, commands)
    elif entity_type == FileType.PLAYBOOK:
        pack.create_playbook(entity_id).create_default_playbook(entity_id)
    elif entity_type == FileType.TEST_PLAYBOOK:
        pack.create_test_playbook(entity_id).create_default_test_playbook(entity_id)
    elif entity_type == FileType.CLASSIFIER:
        content = {'id': entity_id, 'name': entity_name, 'transformer': '', 'keyTypeMap': {}, 'type': 'classification'}
        pack.create_classifier(entity_id, content)
    elif entity_type == FileType.LAYOUT:
        content = {"typeId": entity_id, "TypeName": entity_id, "kind": "details", "layout": {}}
        pack.create_layout(entity_id, content)
    elif entity_type == FileType.LAYOUTS_CONTAINER:
        content = {"id": entity_id, "name": entity_name, "group": "incident", "detailsV2": {}}
        pack.create_layout(entity_id, content)
    elif entity_type == FileType.MAPPER:
        content = {'id': entity_id, 'name': entity_name, 'mapping': {}, 'type': 'mapping-incomming'}
        pack.create_mapper(entity_id, content)
    elif entity_type == FileType.INCIDENT_FIELD:
        content = {'id': f'incident_{entity_id}', 'name': entity_name}
        pack.create_incident_field(entity_id, content)
    elif entity_type == FileType.INCIDENT_TYPE:
        content = {'id': entity_id, 'name': entity_name, 'preProcessingScript': '', 'color': 'test'}
        pack.create_incident_type(entity_id, content)
    elif entity_type == FileType.INDICATOR_FIELD:
        content = {'id': f'indicator_{entity_id}', 'name': entity_name}
        pack.create_indicator_field(entity_id, content)
    elif entity_type == FileType.REPUTATION:
        content = {'id': entity_id, 'details': entity_name, 'regex': ''}
        pack.create_indicator_type(entity_id, content)
    elif entity_type == FileType.GENERIC_DEFINITION:
        content = {'id': entity_id, 'details': entity_name, "auditable": True}
        pack.create_generic_definition(entity_id, content)
    elif entity_type == FileType.GENERIC_TYPE:
        content = {'id': entity_id, 'details': entity_name, "color": "#8052f4", "definitionId": "assets"}
        pack.create_generic_type(entity_id, content)
    elif entity_type == FileType.GENERIC_MODULE:
        content = {'id': entity_id, 'details': entity_name, "views": [], "definitionId": "assets"}
        pack.create_generic_module(entity_id, content)
    elif entity_type == FileType.GENERIC_FIELD:
        content = {'id': entity_id, 'details': entity_name, "definitionId": "assets"}
        pack.create_generic_field(entity_id, content)


@pytest.fixture(scope="module")
def id_set():
    with open("Content/Tests/id_set.json", 'r') as id_set_file:
        id_set = json.load(id_set_file)
        yield id_set


def create_content_repo():
    os.makedirs('Content')
    repo = Repo(Path('Content'))

    # Create 5 packs with all entities
    repo.setup_content_repo(5)

    # Create a pack called 'PrismaCloudCompute' with 4 scripts and 1 incident_type.
    prisma_cloud_compute = repo.create_pack('PrismaCloudCompute')
    prisma_cloud_compute_scripts = ['PrismaCloudComputeParseAuditAlert',
                                    'PrismaCloudComputeParseCloudDiscoveryAlert',
                                    'PrismaCloudComputeParseComplianceAlert',
                                    'PrismaCloudComputeParseVulnerabilityAlert']
    for script in prisma_cloud_compute_scripts:
        create_a_pack_entity(prisma_cloud_compute, FileType.SCRIPT, script)
    create_a_pack_entity(prisma_cloud_compute, FileType.INCIDENT_TYPE, 'Prisma Cloud Compute Cloud Discovery',
                         'Prisma Cloud Compute Cloud Discovery')

    # Create a pack called 'Expanse' with 1 playbook.
    expanse = repo.create_pack('Expanse')
    create_a_pack_entity(expanse, FileType.PLAYBOOK, 'Expanse_Incident_Playbook')

    # Create a pack called 'GetServerURL' with 1 script.
    get_server_url = repo.create_pack('GetServerURL')
    create_a_pack_entity(get_server_url, FileType.SCRIPT, 'GetServerURL')

    # Create a pack called 'HelloWorld' with 1 script and 1 classifier.
    hello_world = repo.create_pack('HelloWorld')
    create_a_pack_entity(hello_world, FileType.SCRIPT, 'HelloWorldScript')
    create_a_pack_entity(hello_world, FileType.CLASSIFIER, 'HelloWorld', 'HelloWorld')

    # Create a pack called 'Feedsslabusech' with 1 integration.
    feedsslabusech = repo.create_pack('Feedsslabusech')
    create_a_pack_entity(feedsslabusech, FileType.INTEGRATION, 'Feedsslabusech', commands=['sslbl-get-indicators'])

    # Create a pack called 'ActiveMQ' with 1 integration.
    active_mq = repo.create_pack('ActiveMQ')
    create_a_pack_entity(active_mq, FileType.INTEGRATION, 'ActiveMQ', commands=['activemq-subscribe'])

    # Create a pack called 'FeedAlienVault' with 1 integration.
    feed_alien_vault = repo.create_pack('FeedAlienVault')
    create_a_pack_entity(feed_alien_vault, FileType.INTEGRATION, 'FeedAlienVault',
                         commands=['alienvault-get-indicators'])

    # Create a pack called 'QRadar' with 1 integration.
    qradar = repo.create_pack('QRadar')
    create_a_pack_entity(qradar, FileType.INTEGRATION, 'QRadar', commands=['qradar-searches'])

    # Create a pack called 'Active_Directory_Query' with 1 integration and 1 script.
    active_directory_query = repo.create_pack('Active_Directory_Query')
    create_a_pack_entity(active_directory_query, FileType.INTEGRATION, 'Active Directory Query',
                         commands=['ad-get-user', 'ad-search'])
    create_a_pack_entity(active_directory_query, FileType.SCRIPT, 'ADGetUser')

    # Create a pack called 'Pcysys' with 1 playbook.
    pcysys = repo.create_pack('Pcysys')
    create_a_pack_entity(pcysys, FileType.PLAYBOOK, 'Pentera Run Scan')

    # Create a pack called 'Indeni' with 1 playbook.
    indeni = repo.create_pack('Indeni')
    create_a_pack_entity(indeni, FileType.PLAYBOOK, 'Indeni Demo')

    # Create a pack called 'Pcysys' with 1 playbook.
    slack = repo.create_pack('Slack')
    create_a_pack_entity(slack, FileType.PLAYBOOK, 'Failed Login Playbook - Slack v2')

    # Create a pack called 'FeedAWS' with 1 integration.
    feed_aws = repo.create_pack('FeedAWS')
    create_a_pack_entity(feed_aws, FileType.INTEGRATION, 'FeedAWS', commands=['aws-get-indicators'])

    # Create a pack called 'FeedAutoFocus' with 1 integration.
    feed_autofocus = repo.create_pack('FeedAutofocus')
    create_a_pack_entity(feed_autofocus, FileType.INTEGRATION, 'FeedAutofocus', commands=['autofocus-get-indicators'])

    # Create a pack called 'ipinfo' with 1 integration.
    ipinfo = repo.create_pack('ipinfo')
    create_a_pack_entity(ipinfo, FileType.INTEGRATION, 'ipinfo', commands=['ip'])

    # Create a pack called 'DigitalGuardian' with 1 incident_field.
    digital_guardian = repo.create_pack('DigitalGuardian')
    create_a_pack_entity(digital_guardian, FileType.INCIDENT_FIELD, 'digitalguardianusername',
                         'Digital Guardian Username')

    # Create a pack called 'EmployeeOffboarding' with 1 incident_field.
    employee_offboarding = repo.create_pack('EmployeeOffboarding')
    create_a_pack_entity(employee_offboarding, FileType.INCIDENT_FIELD, 'googledisplayname', 'Google Display Name')

    # Create a pack called 'Phishing' with 3 incident_fields and 1 script.
    phishing = repo.create_pack('Phishing')
    create_a_pack_entity(phishing, FileType.INCIDENT_FIELD, 'attachmentname', 'Attachment Name')
    create_a_pack_entity(phishing, FileType.INCIDENT_FIELD, 'emailfrom', 'Email From')
    create_a_pack_entity(phishing, FileType.INCIDENT_FIELD, 'emailsubject', 'Email Subject')
    create_a_pack_entity(phishing, FileType.SCRIPT, 'CheckEmailAuthenticity')

    # Create a pack called 'CommonTypes' with 3 incident_fields 2 incident_types 5 indicator_fields 1 indicator_type.
    common_types = repo.create_pack('CommonTypes')
    ct_incident_field_ids = ['accountid', 'country', 'username']
    ct_incident_field_names = ['Account Id', 'Country', 'Username']
    ct_incident_type_ids = ['Network', 'Authentication']
    ct_incident_type_names = ['Network', 'Authentication']
    ct_indicator_field_ids = ['accounttype', 'adminname', 'tags', 'commontypes', 'adminemail']
    ct_indicator_field_names = ['Account Type', 'Admin Name', 'Tags', 'Common Types', 'Admin Email']
    for field_id, field_name in zip(ct_incident_field_ids, ct_incident_field_names):
        create_a_pack_entity(common_types, FileType.INCIDENT_FIELD, field_id, field_name)
    for field_id, field_name in zip(ct_incident_type_ids, ct_incident_type_names):
        create_a_pack_entity(common_types, FileType.INCIDENT_TYPE, field_id, field_name)
    for field_id, field_name in zip(ct_indicator_field_ids, ct_indicator_field_names):
        create_a_pack_entity(common_types, FileType.INDICATOR_FIELD, field_id, field_name)
    create_a_pack_entity(common_types, FileType.REPUTATION, 'accountrep', 'Account Rep')

    # Create a pack called 'SafeBreach' with 1 incident_field and 1 integration.
    safe_breach = repo.create_pack('SafeBreach')
    create_a_pack_entity(safe_breach, FileType.INDICATOR_FIELD, 'safebreachremediationstatus',
                         'SafeBreach Remediation Status')
    create_a_pack_entity(safe_breach, FileType.INTEGRATION, 'SafeBreach', commands=['safebreach-get-remediation-data'])

    # Create a pack called 'CommonScripts' with 7 scripts.
    common_scripts = repo.create_pack('CommonScripts')
    create_a_pack_entity(common_scripts, FileType.SCRIPT, 'ChangeContext')
    create_a_pack_entity(common_scripts, FileType.SCRIPT, 'Set')
    create_a_pack_entity(common_scripts, FileType.SCRIPT, 'SetAndHandleEmpty')
    create_a_pack_entity(common_scripts, FileType.SCRIPT, 'AssignAnalystToIncident')
    create_a_pack_entity(common_scripts, FileType.SCRIPT, 'EmailAskUser')
    create_a_pack_entity(common_scripts, FileType.SCRIPT, 'ScheduleCommand')
    create_a_pack_entity(common_scripts, FileType.SCRIPT, 'DeleteContext')
    create_a_pack_entity(common_scripts, FileType.SCRIPT, 'IsInCidrRanges')

    # Create a pack called 'CalculateTimeDifference' with 1 script.
    calculate_time_difference = repo.create_pack('CalculateTimeDifference')
    create_a_pack_entity(calculate_time_difference, FileType.SCRIPT, 'CalculateTimeDifference')

    # Create a pack called 'CommonPlaybooks' with 3 playbooks.
    common_playbooks = repo.create_pack('CommonPlaybooks')
    create_a_pack_entity(common_playbooks, FileType.PLAYBOOK, 'Block IP - Generic v2')
    create_a_pack_entity(common_playbooks, FileType.PLAYBOOK, 'IP Enrichment - Generic v2')
    create_a_pack_entity(common_playbooks, FileType.PLAYBOOK, 'Active Directory - Get User Manager Details')

    # Create a pack called 'FeedMitreAttack' with 1 indicator_type.
    feed_mitre_attack = repo.create_pack('FeedMitreAttack')
    create_a_pack_entity(feed_mitre_attack, FileType.REPUTATION, 'MITRE ATT&CK', 'MITRE ATT&CK')

    # Create a pack called 'CrisisManagement' with 1 incident_type and 1 incident_field.
    crisis_management = repo.create_pack('CrisisManagement')
    create_a_pack_entity(crisis_management, FileType.INCIDENT_TYPE, 'HR Ticket', 'HR Ticket')
    create_a_pack_entity(crisis_management, FileType.INDICATOR_FIELD, 'jobtitle', 'Job Title')

    # Create a pack called 'Carbon_Black_Enterprise_Response' with 2 scripts.
    carbon_black_enterprise_response = repo.create_pack('Carbon_Black_Enterprise_Response')
    create_a_pack_entity(carbon_black_enterprise_response, FileType.SCRIPT, 'CBLiveFetchFiles')
    create_a_pack_entity(carbon_black_enterprise_response, FileType.SCRIPT, 'CBAlerts')

    # Create a pack called 'Claroty' with 3 mappers and 1 incident_type.
    claroty = repo.create_pack('Claroty')
    create_a_pack_entity(claroty, FileType.MAPPER, 'CBAlerts-mapper', 'Claroty-mapper')
    create_a_pack_entity(claroty, FileType.MAPPER, 'Claroty', 'Claroty')
    create_a_pack_entity(claroty, FileType.MAPPER, 'CBAlerts - Incoming Mapper', 'Claroty - Incoming Mapper')
    create_a_pack_entity(claroty, FileType.INCIDENT_TYPE, 'Claroty Integrity Incident', 'Claroty Integrity Incident')

    # Create a pack called 'EWS' with 1 mapper.
    ews = repo.create_pack('EWS')
    create_a_pack_entity(ews, FileType.MAPPER, 'EWS v2-mapper', 'EWS v2-mapper')

    # Create a pack called 'AutoFocus' with 1 playbook.
    auto_focus = repo.create_pack('AutoFocus')
    create_a_pack_entity(auto_focus, FileType.PLAYBOOK, 'Autofocus Query Samples, Sessions and Tags',
                         'Autofocus Query Samples, Sessions and Tags')

    # Create a pack called 'Volatility' with 1 script.
    volatility = repo.create_pack('Volatility')
    create_a_pack_entity(volatility, FileType.SCRIPT, 'AnalyzeMemImage')

    # Create a pack called 'PAN-OS' with 1 incident_type.
    pan_os = repo.create_pack('PAN-OS')
    create_a_pack_entity(pan_os, FileType.INCIDENT_TYPE, 'FirewallUpgrade', 'FirewallUpgrade')

    # Create a pack called 'Logzio' with 1 incident_type.
    logzio = repo.create_pack('Logzio')
    create_a_pack_entity(logzio, FileType.INCIDENT_TYPE, 'Logz.io Alert', 'Logz.io Alert')

    # Create a pack called 'AccessInvestigation' with 1 incident_type.
    access_investigation = repo.create_pack('AccessInvestigation')
    create_a_pack_entity(access_investigation, FileType.INCIDENT_TYPE, 'Access', 'Access')

    # Create a pack called 'PrismaCloud' with 1 incident_type.
    prisma_cloud = repo.create_pack('PrismaCloud')
    create_a_pack_entity(prisma_cloud, FileType.INCIDENT_TYPE, 'AWS CloudTrail Misconfiguration',
                         'AWS CloudTrail Misconfiguration')

    # Create a pack called 'BruteForce' with 1 incident_field.
    brute_force = repo.create_pack('BruteForce')
    create_a_pack_entity(brute_force, FileType.INCIDENT_FIELD, 'accountgroups', 'Account Groups')

    # Create a pack called 'Compliance' with 1 incident_field.
    complience = repo.create_pack('Compliance')
    create_a_pack_entity(complience, FileType.INCIDENT_FIELD, 'emailaddress', 'E-mail Address')

    # Create a pack called 'CortexXDR' with 1 classifier.
    cortex_xdr = repo.create_pack('CortexXDR')
    create_a_pack_entity(cortex_xdr, FileType.CLASSIFIER, 'Cortex XDR - IR', 'Cortex XDR - IR')

    # Create a pack called 'ImpossibleTraveler' with:
    # 1 integration 1 playbook 1 test_playbook 1 layout 7 incident_fields 1 incident type
    impossible_traveler = repo.create_pack('ImpossibleTraveler')
    create_a_pack_entity(impossible_traveler, FileType.SCRIPT, 'CalculateGeoDistance')
    create_a_pack_entity(impossible_traveler, FileType.PLAYBOOK, 'Impossible Traveler')
    create_a_pack_entity(impossible_traveler, FileType.TEST_PLAYBOOK, 'Impossible Traveler - Test')
    create_a_pack_entity(impossible_traveler, FileType.LAYOUT, 'Impossible Traveler')
    create_a_pack_entity(impossible_traveler, FileType.INCIDENT_FIELD, 'coordinates' 'Coordinates')
    create_a_pack_entity(impossible_traveler, FileType.INCIDENT_FIELD, 'previouscoordinates' 'Previous Coordinates')
    create_a_pack_entity(impossible_traveler, FileType.INCIDENT_FIELD, 'previouscountry' 'Previou Country')
    create_a_pack_entity(impossible_traveler, FileType.INCIDENT_FIELD,
                         'previoussignindatetime' 'Previous Sign In Date Time')
    create_a_pack_entity(impossible_traveler, FileType.INCIDENT_FIELD, 'previoussourceiP' 'Previous Source IP')
    create_a_pack_entity(impossible_traveler, FileType.INCIDENT_FIELD, 'signindatetime' 'Sign In Date Time')
    create_a_pack_entity(impossible_traveler, FileType.INCIDENT_FIELD, 'travelmaplink' 'Travel Map Link')
    create_a_pack_entity(impossible_traveler, FileType.INCIDENT_TYPE, 'impossibletraveler' 'Impossible Traveler')

    # Create a pack called 'pack_with_definition' with 1 generic definition.
    definition_pack = repo.create_pack('pack_with_definition')
    create_a_pack_entity(definition_pack, FileType.GENERIC_DEFINITION, 'assets', 'assets')

    # Create a pack called 'pack_with_module' with 1 generic module.
    pack_with_module = repo.create_pack('pack_with_module')
    create_a_pack_entity(pack_with_module, FileType.GENERIC_MODULE, 'module_id', 'module_id')

    # Create a pack called 'pack_with_generic_field' with 1 generic field.
    pack_with_generic_field = repo.create_pack('pack_with_generic_field')
    create_a_pack_entity(pack_with_generic_field, FileType.GENERIC_FIELD, 'generic_field_id', 'generic_field_id')

    # Create a pack called 'pack_with_generic_type' with 1 generic type.
    pack_with_generic_type = repo.create_pack('pack_with_generic_type')
    create_a_pack_entity(pack_with_generic_type, FileType.GENERIC_TYPE, 'generic_type_id', 'generic_type_id')

    incident_layout = {
        "detailsV2": {
            "tabs": [
                {
                    "id": "caseinfoid",
                    "name": "Incident Info",
                    "sections": [
                        {
                            "items": [
                                {
                                    "endCol": 2,
                                    "fieldId": "incident_example",
                                    "height": 22,
                                    "id": "example",
                                    "index": 0,
                                    "sectionItemType": "field",
                                    "startCol": 0
                                }
                            ]
                        }
                    ],
                    "type": "custom"
                },
            ]
        },
        "group": "incident",
        "id": "example",
        "name": "example",
        "system": "false",
        "version": -1,
        "fromVersion": "6.0.0",
        "description": ""
    }
    indicator_layout = {
        "group": "indicator",
        "id": "example",
        "indicatorsDetails": {
            "tabs": [
                {
                    "sections": [
                        {
                            "items": [
                                {
                                    "endCol": 2,
                                    "fieldId": "indicator_example",
                                    "height": 22,
                                    "id": "example",
                                    "index": 0,
                                    "sectionItemType": "field",
                                    "startCol": 0
                                }
                            ]
                        }
                    ],
                    "type": "custom"
                }
            ]
        },
        "name": "example",
        "system": "false",
        "version": -1,
        "fromVersion": "6.0.0",
    }
    generic_layout = {
        "detailsV2": {
            "tabs": [
                {
                    "id": "caseinfoid",
                    "name": "Incident Info",
                    "sections": [
                        {
                            "items": [
                                {
                                    "endCol": 2,
                                    "fieldId": "incident_example",
                                    "height": 22,
                                    "id": "example",
                                    "index": 0,
                                    "sectionItemType": "field",
                                    "startCol": 0
                                }
                            ]
                        }
                    ],
                    "type": "custom"
                },
            ]
        },
        "group": "generic",
        "id": "generic_layout_id",
        "name": "generic_layout_id",
        "system": "false",
        "version": -1,
        "fromVersion": "6.0.0",
        "description": "",
        "definitionId": "assets"
    }

    pack1 = repo.create_pack('pack1')
    create_a_pack_entity(pack1, FileType.INCIDENT_FIELD, 'example', 'example')
    pack2 = repo.create_pack('pack2')
    create_a_pack_entity(pack2, FileType.INDICATOR_FIELD, 'example', 'example')
    pack3 = repo.create_pack('pack3')
    pack3.create_layoutcontainer('example', incident_layout)
    pack4 = repo.create_pack('pack4')
    pack4.create_layoutcontainer('example', indicator_layout)
    pack5 = repo.create_pack('pack5')
    pack5.create_layout(pack5, generic_layout)

    with ChangeCWD(repo.path):
        ids = cis.IDSetCreator()
        ids.create_id_set()


def setup_module():
    create_content_repo()


class TestIdSetFilters:
    @pytest.mark.parametrize("item_section", ["scripts", "playbooks"])
    def test_search_for_pack_item_with_no_result(self, item_section, id_set):
        pack_id = "Non Existing Pack"
        found_filtered_result = PackDependencies._search_for_pack_items(pack_id, id_set[item_section])

        assert len(found_filtered_result) == 0

    @pytest.mark.parametrize("pack_id", ["pack_0", "pack_1", "pack_2"])
    def test_search_for_pack_script_item(self, pack_id, id_set):
        found_filtered_result = PackDependencies._search_for_pack_items(pack_id, id_set['scripts'])

        assert len(found_filtered_result) > 0

    def test_search_for_specific_pack_script_item(self, id_set):
        pack_id = "PrismaCloudCompute"

        expected_result = [
            {
                "PrismaCloudComputeParseAuditAlert": {
                    "name": "PrismaCloudComputeParseAuditAlert",
                    "file_path": "Packs/PrismaCloudCompute/Scripts/PrismaCloudComputeParseAuditAlert/PrismaCloudComputeParseAuditAlert.yml",
                    "fromversion": '5.0.0',
                    "docker_image": "demisto/python3:3.8.3.8715",
                    "pack": "PrismaCloudCompute",
                    'source': 'github.com - demisto/demisto-sdk'
                }
            },
            {
                "PrismaCloudComputeParseCloudDiscoveryAlert": {
                    "name": "PrismaCloudComputeParseCloudDiscoveryAlert",
                    "file_path": "Packs/PrismaCloudCompute/Scripts/PrismaCloudComputeParseCloudDiscoveryAlert/PrismaCloudComputeParseCloudDiscoveryAlert.yml",
                    "fromversion": '5.0.0',
                    "docker_image": "demisto/python3:3.8.3.8715",
                    "pack": "PrismaCloudCompute",
                    'source': 'github.com - demisto/demisto-sdk'
                }
            },
            {
                "PrismaCloudComputeParseComplianceAlert": {
                    "name": "PrismaCloudComputeParseComplianceAlert",
                    "file_path": "Packs/PrismaCloudCompute/Scripts/PrismaCloudComputeParseComplianceAlert/PrismaCloudComputeParseComplianceAlert.yml",
                    "fromversion": '5.0.0',
                    "docker_image": "demisto/python3:3.8.3.8715",
                    "pack": "PrismaCloudCompute",
                    'source': 'github.com - demisto/demisto-sdk'

                }
            },
            {
                "PrismaCloudComputeParseVulnerabilityAlert": {
                    "name": "PrismaCloudComputeParseVulnerabilityAlert",
                    "file_path": "Packs/PrismaCloudCompute/Scripts/PrismaCloudComputeParseVulnerabilityAlert/PrismaCloudComputeParseVulnerabilityAlert.yml",
                    "fromversion": '5.0.0',
                    "docker_image": "demisto/python3:3.8.3.8715",
                    "pack": "PrismaCloudCompute",
                    'source': 'github.com - demisto/demisto-sdk'
                }
            }
        ]

        found_filtered_result = PackDependencies._search_for_pack_items(pack_id, id_set['scripts'])

        assert IsEqualFunctions.is_lists_equal(found_filtered_result, expected_result)

    @pytest.mark.parametrize("pack_id", ["pack_0", "pack_1", "pack_2"])
    def test_search_for_pack_playbook_item(self, pack_id, id_set):
        found_filtered_result = PackDependencies._search_for_pack_items(pack_id, id_set['playbooks'])

        assert len(found_filtered_result) > 0

    def test_search_for_specific_pack_playbook_item(self, id_set):
        pack_id = "Expanse"

        expected_result = [
            {
                "Expanse_Incident_Playbook": {
                    "name": "Expanse_Incident_Playbook",
                    "file_path": "Packs/Expanse/Playbooks/Expanse_Incident_Playbook.yml",
                    "fromversion": "5.0.0",
                    "implementing_scripts": [
                        'DeleteContext'
                    ],
                    "tests": [
                        "No tests"
                    ],
                    "pack": "Expanse",
                    'source': 'github.com - demisto/demisto-sdk'
                }
            }
        ]

        found_filtered_result = PackDependencies._search_for_pack_items(pack_id, id_set['playbooks'])

        assert IsEqualFunctions.is_lists_equal(found_filtered_result, expected_result)


class TestDependsOnScriptAndIntegration:
    @pytest.mark.parametrize("dependency_script,expected_result",
                             [("GetServerURL", {("GetServerURL", True)}),
                              ("HelloWorldScript", {("HelloWorld", True)}),
                              ("PrismaCloudComputeParseAuditAlert", {("PrismaCloudCompute", True)})
                              ])
    def test_collect_scripts_depends_on_script(self, dependency_script, expected_result, id_set):
        """
        Given
            - A script entry in the id_set depending on a script.

        When
            - Building dependency graph for pack.

        Then
            - Extracting the packs that the script depends on.
            - Should recognize the pack.
        """
        test_input = [
            {
                "DummyScript": {
                    "name": "DummyScript",
                    "file_path": "dummy_path",
                    "docker_image": "demisto/python3:3.8.3.8715",
                    "depends_on": [
                        dependency_script
                    ],
                    "pack": "dummy_pack"
                }
            }
        ]

        found_result = PackDependencies._collect_scripts_dependencies(pack_scripts=test_input,
                                                                      id_set=id_set,
                                                                      verbose=False,
                                                                      )

        assert IsEqualFunctions.is_sets_equal(found_result, expected_result)

    @pytest.mark.parametrize("dependency_integration_command,expected_result",
                             [("sslbl-get-indicators", {("Feedsslabusech", True)}),
                              ("activemq-subscribe", {("ActiveMQ", True)}),
                              ("alienvault-get-indicators", {("FeedAlienVault", True)})
                              ])
    def test_collect_scripts_depends_on_integration(self, dependency_integration_command, expected_result, id_set):
        """
        Given
            - A script entry in the id_set depending on integration commands.

        When
            - Building dependency graph for pack.

        Then
            - Extracting the packs that the script depends on.
            - Should recognize the pack.
        """
        test_input = [
            {
                "DummyScript": {
                    "name": "DummyScript",
                    "file_path": "dummy_path",
                    "depends_on": [
                        dependency_integration_command
                    ],
                    "pack": "dummy_pack"
                }
            }
        ]

        found_result = PackDependencies._collect_scripts_dependencies(pack_scripts=test_input,
                                                                      id_set=id_set,
                                                                      verbose=False,
                                                                      )

        assert IsEqualFunctions.is_sets_equal(found_result, expected_result)

    def test_collect_scripts_depends_on_two_scripts(self, id_set):
        """
        Given
            - A script entry in the id_set depending on 2 scripts.

        When
            - Building dependency graph for pack.

        Then
            - Extracting the packs that the script depends on.
            - Should recognize both packs.
        """
        expected_result = {('HelloWorld', True), ('PrismaCloudCompute', True)}

        test_input = [
            {
                "DummyScript": {
                    "name": "DummyScript",
                    "file_path": "dummy_path",
                    "depends_on": [
                        "PrismaCloudComputeParseAuditAlert",
                        "HelloWorldScript"
                    ],
                    "pack": "dummy_pack"
                }
            }
        ]

        found_result = PackDependencies._collect_scripts_dependencies(pack_scripts=test_input,
                                                                      id_set=id_set,
                                                                      verbose=False,
                                                                      )

        assert IsEqualFunctions.is_sets_equal(found_result, expected_result)

    def test_collect_scripts__filter_toversion(self, id_set):
        """
        Given
            - A script entry in the id_set depending on QRadar command.

        When
            - Building dependency graph for pack.

        Then
            - Extracting the packs that the script depends on.
            - Should ignore the Deprecated pack due to toversion settings of old QRadar integration.
        """
        expected_result = {('QRadar', True)}

        test_input = [
            {
                "DummyScript": {
                    "name": "DummyScript",
                    "file_path": "dummy_path",
                    "depends_on": [
                        "qradar-searches",
                    ],
                    "pack": "dummy_pack"
                }
            }
        ]

        found_result = PackDependencies._collect_scripts_dependencies(pack_scripts=test_input,
                                                                      id_set=id_set,
                                                                      verbose=False,
                                                                      exclude_ignored_dependencies=False
                                                                      )

        assert IsEqualFunctions.is_sets_equal(found_result, expected_result)

    def test_collect_scripts_depends_on_two_integrations(self, id_set):
        """
        Given
            - A script entry in the id_set depending on 2 integrations.

        When
            - Building dependency graph for pack.

        Then
            - Extracting the packs that the script depends on.
            - Should recognize both packs.
        """
        expected_result = {('Active_Directory_Query', True), ('Feedsslabusech', True)}

        test_input = [
            {
                "DummyScript": {
                    "name": "DummyScript",
                    "file_path": "dummy_path",
                    "depends_on": [
                        "sslbl-get-indicators",
                        "ad-get-user"
                    ],
                    "pack": "dummy_pack"
                }
            }
        ]

        found_result = PackDependencies._collect_scripts_dependencies(pack_scripts=test_input,
                                                                      id_set=id_set,
                                                                      verbose=False,
                                                                      )

        assert IsEqualFunctions.is_sets_equal(found_result, expected_result)

    def test_collect_scripts_command_to_integration(self, id_set):
        """
        Given
            - A script entry in the id_set containing command_to_integration.

        When
            - Building dependency graph for pack.

        Then
            - Extracting the pack that the script depends on.
            - Should recognize the pack.
        """
        expected_result = {('Active_Directory_Query', True)}

        test_input = [
            {
                "DummyScript": {
                    "name": "ADGetUser",
                    "file_path": "Packs/Active_Directory_Query/Scripts/script-ADGetUser.yml",
                    "depends_on": [
                    ],
                    "command_to_integration": {
                        "ad-search": "activedir"
                    },
                    "pack": "Active_Directory_Query"
                }
            }
        ]

        found_result = PackDependencies._collect_scripts_dependencies(pack_scripts=test_input,
                                                                      id_set=id_set,
                                                                      verbose=False,
                                                                      )

        assert IsEqualFunctions.is_sets_equal(found_result, expected_result)

    def test_collect_scripts_script_executions(self, id_set):
        """
        Given
            - A script entry in the id_set containing a script_executions, e.g: demisto.executeCommand(<command>).

        When
            - Building dependency graph for pack.

        Then
            - Extracting the pack that the script depends on.
            - Should recognize the pack.
        """
        expected_result = {('Active_Directory_Query', True)}

        test_input = [
            {
                "DummyScript": {
                    "name": "ADIsUserMember",
                    "file_path": "Packs/DeprecatedContent/Scripts/script-ADIsUserMember.yml",
                    "deprecated": False,
                    "depends_on": [
                    ],
                    "script_executions": [
                        "ADGetUser",
                    ],
                    "pack": "Active_Directory_Query"
                }
            }
        ]

        found_result = PackDependencies._collect_scripts_dependencies(pack_scripts=test_input,
                                                                      id_set=id_set,
                                                                      verbose=False,
                                                                      )

        assert IsEqualFunctions.is_sets_equal(found_result, expected_result)

    def test_collect_scripts_command_to_integrations_and_script_executions(self, id_set):
        """
        Given
            - A script entry in the id_set containing command_to_integrations with a reputation command
             and script_executions.

        When
            - Building dependency graph for pack.

        Then
            - Extracting the packs that the script depends on.
            - Should recognize the mandatory pack and ignore the packs that implement the file command.
        """
        expected_result = {
            ('Active_Directory_Query', True)
        }

        test_input = [
            {
                "DummyScript": {
                    "name": "double_dependency",
                    "file_path": "Packs/DeprecatedContent/Scripts/script-ADIsUserMember.yml",
                    "deprecated": False,
                    "depends_on": [
                    ],
                    "command_to_integration": {
                        "file": "many integrations"
                    },
                    "script_executions": [
                        "ADGetUser",
                    ],
                    "pack": "Active_Directory_Query"
                }
            }
        ]

        found_result = PackDependencies._collect_scripts_dependencies(pack_scripts=test_input,
                                                                      id_set=id_set,
                                                                      verbose=False,
                                                                      )

        assert IsEqualFunctions.is_sets_equal(found_result, expected_result)

    def test_collect_scripts_depends_on_with_two_inputs(self, id_set):
        """
        Given
            - 2 scripts entries in the id_set depending on different integrations.

        When
            - Building dependency graph for the packs.

        Then
            - Extracting the packs that the scripts depends on.
            - Should recognize both packs.
        """
        expected_result = {('Active_Directory_Query', True), ('Feedsslabusech', True)}

        test_input = [
            {
                "DummyScript1": {
                    "name": "DummyScript1",
                    "file_path": "dummy_path1",
                    "depends_on": [
                        "sslbl-get-indicators"
                    ],
                    "pack": "dummy_pack"
                }
            },
            {
                "DummyScript2": {
                    "name": "DummyScript2",
                    "file_path": "dummy_path1",
                    "depends_on": [
                        "ad-get-user"
                    ],
                    "pack": "dummy_pack"
                }
            }
        ]

        found_result = PackDependencies._collect_scripts_dependencies(pack_scripts=test_input,
                                                                      id_set=id_set,
                                                                      verbose=False,
                                                                      )

        assert IsEqualFunctions.is_sets_equal(found_result, expected_result)

    @pytest.mark.parametrize("generic_command", ['ip', 'domain', 'url', 'file', 'email', 'cve', 'cve-latest',
                                                 'cve-search', 'send-mail', 'send-notification'])
    def test_collect_detection_of_optional_dependencies(self, generic_command, id_set):
        """
        Given
            - Scripts that depends on generic commands

        When
            - Building dependency graph for the packs.

        Then
            - Extracting the packs that the scripts depends on.
            - Should NOT recognize packs.
        """
        test_input = [
            {
                "DummyScript": {
                    "name": "DummyScript",
                    "file_path": "dummy_path",
                    "depends_on": [
                        generic_command
                    ],
                    "pack": "dummy_pack"
                }
            }
        ]

        dependencies_set = PackDependencies._collect_scripts_dependencies(pack_scripts=test_input,
                                                                          id_set=id_set,
                                                                          verbose=False,
                                                                          )

        assert len(dependencies_set) == 0


class TestDependsOnPlaybook:
    @pytest.mark.parametrize("dependency_script,expected_result",
                             [("GetServerURL", {("GetServerURL", True)}),
                              ("HelloWorldScript", {("HelloWorld", True)}),
                              ("PrismaCloudComputeParseAuditAlert", {("PrismaCloudCompute", True)})
                              ])
    def test_collect_playbooks_dependencies_on_script(self, dependency_script, expected_result, id_set):
        test_input = [
            {
                "Dummy Playbook": {
                    "name": "Dummy Playbook",
                    "file_path": "dummy_path",
                    "fromversion": "dummy_version",
                    "implementing_scripts": [
                        dependency_script
                    ],
                    "implementing_playbooks": [
                    ],
                    "command_to_integration": {
                    },
                    "tests": [
                        "dummy_playbook"
                    ],
                    "pack": "dummy_pack"
                }
            }
        ]

        found_result = PackDependencies._collect_playbooks_dependencies(pack_playbooks=test_input,
                                                                        id_set=id_set,
                                                                        verbose=False,
                                                                        )

        assert IsEqualFunctions.is_sets_equal(found_result, expected_result)

    @pytest.mark.parametrize("dependency_playbook,expected_result",
                             [("Pentera Run Scan", {("Pcysys", True)}),
                              ("Indeni Demo", {("Indeni", True)}),
                              ("Failed Login Playbook - Slack v2", {("Slack", True)})
                              ])
    def test_collect_playbooks_dependencies_on_playbook(self, dependency_playbook, expected_result, id_set):
        test_input = [
            {
                "Dummy Playbook": {
                    "name": "Dummy Playbook",
                    "file_path": "dummy_path",
                    "fromversion": "dummy_version",
                    "implementing_scripts": [
                    ],
                    "implementing_playbooks": [
                        dependency_playbook
                    ],
                    "command_to_integration": {
                    },
                    "tests": [
                        "dummy_playbook"
                    ],
                    "pack": "dummy_pack"
                }
            }
        ]

        found_result = PackDependencies._collect_playbooks_dependencies(pack_playbooks=test_input,
                                                                        id_set=id_set,
                                                                        verbose=False,
                                                                        )

        assert IsEqualFunctions.is_sets_equal(found_result, expected_result)

    @pytest.mark.parametrize("integration_command,expected_result",
                             [("aws-get-indicators", {("FeedAWS", True)}),
                              ("autofocus-get-indicators", {("FeedAutofocus", True)}),
                              ("alienvault-get-indicators", {("FeedAlienVault", True)})
                              ])
    def test_collect_playbooks_dependencies_on_integrations(self, integration_command, expected_result, id_set):
        test_input = [
            {
                "Dummy Playbook": {
                    "name": "Dummy Playbook",
                    "file_path": "dummy_path",
                    "fromversion": "dummy_version",
                    "implementing_scripts": [
                    ],
                    "implementing_playbooks": [
                    ],
                    "command_to_integration": {
                        integration_command: ""
                    },
                    "tests": [
                        "dummy_playbook"
                    ],
                    "pack": "dummy_pack"
                }
            }
        ]

        found_result = PackDependencies._collect_playbooks_dependencies(pack_playbooks=test_input,
                                                                        id_set=id_set,
                                                                        verbose=False,
                                                                        )

        assert IsEqualFunctions.is_sets_equal(found_result, expected_result)

    def test_collect_playbooks_dependencies_on_integrations_with_brand(self, id_set):
        command = "ip"
        pack_name = "ipinfo"
        test_input = [
            {
                "Dummy Playbook": {
                    "name": "Dummy Playbook",
                    "file_path": "dummy_path",
                    "fromversion": "dummy_version",
                    "implementing_scripts": [
                    ],
                    "implementing_playbooks": [
                    ],
                    "command_to_integration": {
                        command: pack_name
                    },
                    "tests": [
                        "dummy_playbook"
                    ],
                    "pack": "dummy_pack"
                }
            }
        ]
        found_result_set = PackDependencies._collect_playbooks_dependencies(pack_playbooks=test_input,
                                                                            id_set=id_set,
                                                                            verbose=False,
                                                                            )

        assert len(found_result_set) == 1
        found_result = found_result_set.pop()
        assert found_result[0] == pack_name
        assert found_result[1]

    @pytest.mark.parametrize("integration_command", ["ip", "domain", "url", "cve"])
    def test_collect_detection_of_optional_dependencies_in_playbooks(self, integration_command, id_set):
        """
        Given
            - Playbooks that are using generic commands

        When
            - Building dependency graph for the packs.

        Then
            - Extracting the packs that the scripts depends on.
            - Should NOT recognize packs.
        """
        test_input = [
            {
                "Dummy Playbook": {
                    "name": "Dummy Playbook",
                    "file_path": "dummy_path",
                    "fromversion": "dummy_version",
                    "implementing_scripts": [
                    ],
                    "implementing_playbooks": [
                    ],
                    "command_to_integration": {
                        integration_command: ""
                    },
                    "tests": [
                        "dummy_playbook"
                    ],
                    "pack": "dummy_pack"
                }
            }
        ]

        found_result_set = PackDependencies._collect_playbooks_dependencies(pack_playbooks=test_input,
                                                                            id_set=id_set,
                                                                            verbose=False,
                                                                            )

        assert len(found_result_set) == 0

    def test_collect_playbooks_dependencies_on_incident_fields(self, id_set):
        """
        Given
            - A playbook entry in the id_set.

        When
            - Collecting playbook dependencies.

        Then
            - The incident fields from the DigitalGuardian and EmployeeOffboarding packs
             should result in an optional dependency.
        """
        expected_result = {("DigitalGuardian", False), ("EmployeeOffboarding", False)}
        test_input = [
            {
                "Dummy Playbook": {
                    "name": "Dummy Playbook",
                    "file_path": "dummy_path",
                    "fromversion": "dummy_version",
                    "implementing_scripts": [
                    ],
                    "implementing_playbooks": [
                    ],
                    "command_to_integration": {
                    },
                    "tests": [
                        "dummy_playbook"
                    ],
                    "pack": "dummy_pack",
                    "incident_fields": [
                        "digitalguardianusername",
                        "Google Display Name"
                    ]
                }
            }
        ]

        found_result = PackDependencies._collect_playbooks_dependencies(pack_playbooks=test_input,
                                                                        id_set=id_set,
                                                                        verbose=False,
                                                                        )

        assert IsEqualFunctions.is_sets_equal(found_result, expected_result)

    def test_collect_playbooks_dependencies_on_incident_fields__phishing_pack(self, id_set):
        """
        Given
            - A playbook entry in the id_set which is using incident fields from the Phishing pack.

        When
            - Collecting playbook dependencies.

        Then
            - The incident fields from the Phishing pack should result in an optional dependency.
        """
        expected_result = {("Phishing", False)}
        test_input = [
            {
                "search_and_delete_emails_-_ews": {
                    "name": "Search And Delete Emails - EWS",
                    "file_path": "Packs/EWS/Playbooks/playbook-Search_And_Delete_Emails_-_EWS.yml",
                    "fromversion": "5.0.0",
                    "tests": [
                        "No test"
                    ],
                    "pack": "EWS",
                    "incident_fields": [
                        "attachmentname",
                        "emailfrom",
                        "emailsubject"
                    ]
                }
            }
        ]

        found_result = PackDependencies._collect_playbooks_dependencies(pack_playbooks=test_input,
                                                                        id_set=id_set,
                                                                        verbose=False,
                                                                        )

        assert IsEqualFunctions.is_sets_equal(found_result, expected_result)

    def test_collect_playbooks_dependencies_on_incident_fields__commontypes_pack(self, id_set):
        """
        Given
            - A playbook entry in the id_set which is using incident fields from the CommonTYpes pack.

        When
            - Collecting playbook dependencies.

        Then
            - The incident fields from the Phishing pack should result in an mandatory dependency.
        """
        expected_result = {("CommonTypes", True)}
        test_input = [
            {
                "search_and_delete_emails_-_ews": {
                    "name": "Search And Delete Emails - EWS",
                    "file_path": "Packs/EWS/Playbooks/playbook-Search_And_Delete_Emails_-_EWS.yml",
                    "fromversion": "5.0.0",
                    "tests": [
                        "No test"
                    ],
                    "pack": "EWS",
                    "incident_fields": [
                        "accountid"
                    ]
                }
            }
        ]

        found_result = PackDependencies._collect_playbooks_dependencies(pack_playbooks=test_input,
                                                                        id_set=id_set,
                                                                        verbose=False,
                                                                        )

        assert IsEqualFunctions.is_sets_equal(found_result, expected_result)

    def test_collect_playbooks_dependencies_on_indicator_fields(self, id_set):
        """
        Given
            - A playbook entry in the id_set which is using Indicator fields from the CommonTypes pack.

        When
            - Collecting playbook dependencies.

        Then
            - The indicator field accounttype should result in a mandatory dependency to the CommonTypes pack.
        """
        expected_result = {('CommonScripts', True), ('SafeBreach', True), ('CommonTypes', True)}
        test_input = [
            {
                "SafeBreach - Compare and Validate Insight Indicators": {
                    "name": "SafeBreach - Compare and Validate Insight Indicators",
                    "file_path": "Packs/SafeBreach/Playbooks/SafeBreach_Compare_and_Validate_Insight_Indicators.yml",
                    "fromversion": "5.5.0",
                    "implementing_scripts": [
                        "ChangeContext",
                        "Set",
                        "SetAndHandleEmpty"
                    ],
                    "command_to_integration": {
                        "safebreach-get-remediation-data": ""
                    },
                    "tests": [
                        "No tests (auto formatted)"
                    ],
                    "pack": "SafeBreach",
                    "indicator_fields": [
                        "accounttype",
                    ]
                }
            },
        ]

        found_result = PackDependencies._collect_playbooks_dependencies(pack_playbooks=test_input,
                                                                        id_set=id_set,
                                                                        verbose=False,
                                                                        )

        assert IsEqualFunctions.is_sets_equal(found_result, expected_result)

    def test_collect_playbooks_dependencies_skip_unavailable(self, id_set):
        """
        Given
            - A playbook entry in the id_set.
            -

        When
            - Building dependency graph for pack.

        Then
            - Extracting the packs that the playbook depends on.
        """
        expected_result = {
            # playbooks:
            ('Slack', False), ('Indeni', True),
            # integrations:
            ('FeedAlienVault', False), ('ipinfo', True), ('FeedAutofocus', True),
            # scripts:
            ('GetServerURL', False), ('HelloWorld', True),
        }
        test_input = [
            {
                'Dummy Playbook': {
                    'name': 'Dummy Playbook',
                    'file_path': 'dummy_path',
                    'fromversion': 'dummy_version',
                    'implementing_scripts': [
                        'GetServerURL',
                        'HelloWorldScript',
                    ],
                    'implementing_playbooks': [
                        'Failed Login Playbook - Slack v2',
                        'Indeni Demo',
                    ],
                    'command_to_integration': {
                        'alienvault-get-indicators': '',
                        'ip': 'ipinfo',
                        'autofocus-get-indicators': '',
                    },
                    'tests': [
                        'dummy_playbook'
                    ],
                    'pack': 'dummy_pack',
                    'incident_fields': [
                    ],
                    'skippable_tasks': [
                        'Print',
                        'Failed Login Playbook - Slack v2',
                        'alienvault-get-indicators',
                        'GetServerURL',
                    ]
                }
            },
        ]

        found_result = PackDependencies._collect_playbooks_dependencies(pack_playbooks=test_input,
                                                                        id_set=id_set,
                                                                        verbose=False,
                                                                        )

        assert IsEqualFunctions.is_sets_equal(found_result, expected_result)

    def test_collect_playbooks_dependencies_on_filter(self, id_set):
        """
        Given
            - A playbook entry in the id_set with filter from the CommonScripts pack.
            -

        When
            - Building dependency graph for pack.

        Then
            - Extracting the packs that the playbook depends on.
        """
        expected_result = {("CommonScripts", True)}

        test_input = [
            {
                'Dummy Playbook': {
                    'name': 'Dummy Playbook',
                    'file_path': 'dummy_path',
                    'fromversion': 'dummy_version',
                    "filters": ["IsInCidrRanges"]
                }
            },
        ]

        found_result = PackDependencies._collect_playbooks_dependencies(pack_playbooks=test_input,
                                                                        id_set=id_set,
                                                                        verbose=False,
                                                                        )

        assert IsEqualFunctions.is_sets_equal(found_result, expected_result)


class TestDependsOnLayout:
    @pytest.mark.parametrize('pack, expected_dependencies', [
        ('pack3', 'pack1'),  # pack3 has a layout of type incident that depends in an incident of pack1
        ('pack4', 'pack2')  # pack4 has a layout of type indicator that depends in an indicator of pack2
    ])
    def test_layouts_dependencies(self, pack, expected_dependencies):
        dependencies = PackDependencies.find_dependencies(pack, id_set_path="Content/Tests/id_set.json",
                                                          update_pack_metadata=False)
        assert list(dependencies.keys())[0] == expected_dependencies

    def test_collect_incident_layouts_dependencies(self, id_set):
        """
        Given
            - A layout entry in the id_set.

        When
            - Building dependency graph for pack.

        Then
            - Extracting the packs that the layout depends on.
        """
        expected_result = {("PrismaCloudCompute", True)}

        test_input = [
            {
                "Dummy Layout": {
                    "typeID": "dummy_layout",
                    "name": "Dummy Layout",
                    "pack": "dummy_pack",
                    "kind": "edit",
                    "path": "dummy_path",
                    "incident_and_indicator_types": [
                        "MITRE ATT&CK",
                        "Prisma Cloud Compute Cloud Discovery"
                    ],
                    "incident_and_indicator_fields": [
                        "indicator_adminname",
                        "indicator_jobtitle"
                    ]
                }
            }
        ]

        found_result = PackDependencies._collect_layouts_dependencies(pack_layouts=test_input,
                                                                      id_set=id_set,
                                                                      verbose=False,
                                                                      )
        assert IsEqualFunctions.is_sets_equal(found_result, expected_result)

    def test_collect_indicator_layouts_dependencies(self, id_set):
        """
        Given
            - A layout entry in the id_set.

        When
            - Building dependency graph for pack.

        Then
            - Extracting the packs that the layout depends on.
        """
        expected_result = {("FeedMitreAttack", True), ("CommonTypes", True), ("CrisisManagement", True)}

        test_input = [
            {
                "Dummy Layout": {
                    "typeID": "dummy_layout",
                    "name": "Dummy Layout",
                    "pack": "dummy_pack",
                    "kind": "indicatorsDetails",
                    "path": "dummy_path",
                    "incident_and_indicator_types": [
                        "MITRE ATT&CK",
                        "Prisma Cloud Compute Cloud Discovery"
                    ],
                    "incident_and_indicator_fields": [
                        "indicator_adminname",
                        "indicator_jobtitle"
                    ]
                }
            }
        ]

        found_result = PackDependencies._collect_layouts_dependencies(pack_layouts=test_input,
                                                                      id_set=id_set,
                                                                      verbose=False,
                                                                      )

        assert IsEqualFunctions.is_sets_equal(found_result, expected_result)

    def test_collect_layouts_dependencies_filter_toversion(self, id_set):
        """
        Given
            - A layout entry in the id_set.

        When
            - Building dependency graph for pack.

        Then
            - Extracting the packs that the layout depends on.
            - Should ignore the NonSupported pack due to toversion settings of both indicator type and field.
        """
        expected_result = {("CommonTypes", True)}

        test_input = [
            {
                "Dummy Layout": {
                    "typeID": "dummy_layout",
                    "name": "Dummy Layout",
                    "pack": "dummy_pack",
                    "kind": "indicatorsDetails",
                    "path": "dummy_path",
                    "incident_and_indicator_types": [
                        "accountRep",
                    ],
                    "incident_and_indicator_fields": [
                        "indicator_tags",
                    ]
                }
            }
        ]

        found_result = PackDependencies._collect_layouts_dependencies(pack_layouts=test_input,
                                                                      id_set=id_set,
                                                                      verbose=False,
                                                                      exclude_ignored_dependencies=False,
                                                                      )

        assert IsEqualFunctions.is_sets_equal(found_result, expected_result)

    def test_collect_generic_layouts_dependencies(self, id_set):
        """
        Given
            - A layout entry in the id_set that is related to generic definition

        When
            - Building dependency graph for pack.

        Then
            - Extracting the packs that the layout depends on.
        """
        expected_result = {("pack_with_generic_field", True)}

        test_input = [
            {
                "Dummy Layout": {
                    "typeID": "dummy_layout",
                    "name": "Dummy Layout",
                    "pack": "dummy_pack",
                    "kind": "indicatorsDetails",
                    "path": "dummy_path",
                    "definitionId": "assets",
                    "incident_and_indicator_types": [
                        "generic_type_id"
                    ],
                    "incident_and_indicator_fields": [
                        "generic_field_id"
                    ]
                }
            }
        ]

        found_result = PackDependencies._collect_layouts_dependencies(pack_layouts=test_input,
                                                                      id_set=id_set,
                                                                      verbose=False,
                                                                      )
        assert IsEqualFunctions.is_sets_equal(found_result, expected_result)


class TestDependsOnIncidentField:
    def test_collect_incident_field_dependencies(self, id_set):
        """
        Given
            - An incident field entry in the id_set.

        When
            - Building dependency graph for pack.

        Then
            - Extracting the packs that the incident field depends on.
        """
        expected_result = {
            # incident types
            # ("Expanse", True), ("IllusiveNetworks", True),
            # scripts
            ("Carbon_Black_Enterprise_Response", True), ("Phishing", True)
        }

        test_input = [
            {
                "Dummy Incident Field": {
                    "name": "Dummy Incident Field",
                    "fromversion": "5.0.0",
                    "pack": "dummy_pack",
                    "incident_types": [
                        "Expanse Appearance",
                        "Illusive Networks Incident"
                    ],
                    "scripts": [
                        "CBLiveFetchFiles",
                        "CheckEmailAuthenticity"
                    ]
                }
            }
        ]

        found_result = PackDependencies._collect_incidents_fields_dependencies(
            pack_incidents_fields=test_input,
            id_set=id_set,
            verbose=False,
        )

        assert IsEqualFunctions.is_sets_equal(found_result, expected_result)


class TestDependsOnIndicatorType:
    def test_collect_indicator_type_dependencies(self, id_set):
        """
        Given
            - An indicator type entry in the id_set.

        When
            - Building dependency graph for pack.

        Then
            - Extracting the packs that the indicator type depends on.
        """
        expected_result = {
            # script dependencies
            ("CommonScripts", False), ("Carbon_Black_Enterprise_Response", False)
        }

        test_input = [
            {
                "Dummy Indicator Type": {
                    "name": "Dummy Indicator Type",
                    "fromversion": "5.0.0",
                    "pack": "dummy_pack",
                    "integrations": [
                        "abuse.ch SSL Blacklist Feed",
                        "AbuseIPDB",
                        "ActiveMQ"
                    ],
                    "scripts": [
                        "AssignAnalystToIncident",
                        "CBAlerts"
                    ]
                }
            }
        ]

        found_result = PackDependencies._collect_indicators_types_dependencies(
            pack_indicators_types=test_input,
            id_set=id_set,
            verbose=False,
        )

        assert IsEqualFunctions.is_sets_equal(found_result, expected_result)


class TestDependsOnIntegrations:
    def test_collect_integration_dependencies(self, id_set):
        """
        Given
            - An integration entry in the id_set.
        When
            - Building dependency graph for pack.
        Then
            - Extracting the packs that the integration depends on.
        """
        expected_result = {("HelloWorld", True), ("Claroty", True), ("EWS", True), ("CrisisManagement", True),
                           ("CommonTypes", True)}

        test_input = [
            {
                "Dummy Integration": {
                    "name": "Dummy Integration",
                    "fromversion": "5.0.0",
                    "pack": "dummy_pack",
                    "classifiers": "HelloWorld",
                    "mappers": [
                        "Claroty-mapper",
                        "EWS v2-mapper"
                    ],
                    "incident_types": "HR Ticket",
                    "indicator_fields": "CommonTypes",
                }
            }
        ]

        found_result = PackDependencies._collect_integrations_dependencies(
            pack_integrations=test_input,
            id_set=id_set,
            verbose=False,
        )

        assert IsEqualFunctions.is_sets_equal(found_result, expected_result)


class TestDependsOnIncidentType:
    def test_collect_incident_type_dependencies(self, id_set):
        """
        Given
            - An incident type entry in the id_set.
        When
            - Building dependency graph for pack.
        Then
            - Extracting the packs that the incident type depends on.
        """
        expected_result = {("AutoFocus", True), ("Volatility", True)}

        test_input = [
            {
                "Dummy Incident Type": {
                    "name": "Dummy Incident Type",
                    "fromversion": "5.0.0",
                    "pack": "dummy_pack",
                    "playbooks": "Autofocus Query Samples, Sessions and Tags",
                    "scripts": "AnalyzeMemImage"
                }
            }
        ]

        found_result = PackDependencies._collect_incidents_types_dependencies(
            pack_incidents_types=test_input,
            id_set=id_set,
            verbose=False,

        )

        assert IsEqualFunctions.is_sets_equal(found_result, expected_result)


class TestDependsOnClassifiers:
    def test_collect_classifier_dependencies(self, id_set):
        """
        Given
            - A classifier entry in the id_set.
        When
            - Building dependency graph for pack.
        Then
            - Extracting the packs that the classifier depends on as optional dependencies.
        """
        expected_result = {("Claroty", False), ("PAN-OS", False), ("Logzio", False)}

        test_input = [
            {
                "Dummy Classifier": {
                    "name": "Dummy Classifier",
                    "fromversion": "5.0.0",
                    "pack": "dummy_pack",
                    "incident_types": [
                        "Claroty Integrity Incident",
                        "FirewallUpgrade",
                        "Logz.io Alert"
                    ],
                }
            }
        ]

        found_result = PackDependencies._collect_classifiers_dependencies(
            pack_classifiers=test_input,
            id_set=id_set,
            verbose=False,
        )

        assert IsEqualFunctions.is_sets_equal(found_result, expected_result)

    def test_collect_classifier_dependencies__commontypes_pack(self, id_set):
        """
        Given
            - A classifier entry in the id_set with an incident type from the CommonTypes pack.
        When
            - Building dependency graph for pack.
        Then
            - Extracting the packs that the classifier depends on a mandatory dependencies.
        """
        expected_result = {("CommonTypes", True)}

        test_input = [
            {
                "Dummy Classifier": {
                    "name": "Dummy Classifier",
                    "fromversion": "5.0.0",
                    "pack": "dummy_pack",
                    "incident_types": [
                        "Network"
                    ],
                }
            }
        ]

        found_result = PackDependencies._collect_classifiers_dependencies(
            pack_classifiers=test_input,
            id_set=id_set,
            verbose=False,
        )

        assert IsEqualFunctions.is_sets_equal(found_result, expected_result)

    def test_collect_classifier_dependencies_on_filter(self, id_set):
        """
        Given
            - A classifier entry in the id_set with filter from the CommonScripts pack.
        When
            - Building dependency graph for pack.
        Then
            - Extracting the packs that the classifier depends on a mandatory dependencies.
        """
        expected_result = {("CommonScripts", True)}

        test_input = [
            {
                "Dummy Classifier": {
                    "name": "Dummy Classifier",
                    "fromversion": "5.0.0",
                    "pack": "dummy_pack",
                    "filters": ["IsInCidrRanges"]
                }
            }
        ]

        found_result = PackDependencies._collect_classifiers_dependencies(
            pack_classifiers=test_input,
            id_set=id_set,
            verbose=False,
        )

        assert IsEqualFunctions.is_sets_equal(found_result, expected_result)

    def test_collect_generic_classifier_dependencies(self, id_set):
        """
        Given
            - A classifier entry in the id_set that has generic definition
        When
            - Building dependency graph for pack.
        Then
            - Extracting the packs that the classifier depends on as optional dependencies.
        """
        expected_result = {("pack_with_generic_type", True)}

        test_input = [
            {
                "Dummy Classifier": {
                    "name": "Dummy Classifier",
                    "fromversion": "5.0.0",
                    "definitionId": "assets",
                    "pack": "dummy_pack",
                    "incident_types": ["generic_type_id"],
                }
            }
        ]

        found_result = PackDependencies._collect_classifiers_dependencies(
            pack_classifiers=test_input,
            id_set=id_set,
            verbose=False,
        )
        assert IsEqualFunctions.is_sets_equal(found_result, expected_result)


class TestDependsOnMappers:
    def test_collect_mapper_dependencies(self, id_set):
        """
        Given
            - A mapper entry in the id_set.
        When
            - Building dependency graph for pack.
        Then
            - Extracting the packs that the mapper depends on as optional dependencies.
        """
        expected_result = {("AccessInvestigation", False), ("CommonTypes", True), ("PrismaCloud", False),
                           ("BruteForce", False)}

        test_input = [
            {
                "Dummy Mapper": {
                    "name": "Dummy Mapper",
                    "fromversion": "5.0.0",
                    "pack": "dummy_pack",
                    "incident_types": [
                        "Access",
                        "AWS CloudTrail Misconfiguration"
                    ],
                    "incident_fields": [
                        "incident_accountgroups",
                        "incident_accountid"
                    ],
                }
            }
        ]

        found_result = PackDependencies._collect_mappers_dependencies(
            pack_mappers=test_input,
            id_set=id_set,
            verbose=False,
        )
        print(found_result)
        assert IsEqualFunctions.is_sets_equal(found_result, expected_result)

    def test_collect_mapper_dependencies__commontypes_pack(self, id_set):
        """
        Given
            - A mapper entry in the id_set with an incident type from the CommonTypes pack.
        When
            - Building dependency graph for pack.
        Then
            - Extracting the packs that the mapper depends on a mandatory dependencies.
        """
        expected_result = {("CommonTypes", True)}

        test_input = [
            {
                "Dummy Mapper": {
                    "name": "Dummy Mapper",
                    "fromversion": "5.0.0",
                    "pack": "dummy_pack",
                    "incident_types": [
                        "Authentication"
                    ]
                }
            }
        ]

        found_result = PackDependencies._collect_mappers_dependencies(
            pack_mappers=test_input,
            id_set=id_set,
            verbose=False,
        )

        assert IsEqualFunctions.is_sets_equal(found_result, expected_result)

    def test_collect_mapper_dependencies_on_filter(self, id_set):
        """
        Given
            - A mapper entry in the id_set with filter from the CommonScripts pack.
        When
            - Building dependency graph for pack.
        Then
            - Extracting the packs that the mapper depends on a mandatory dependencies.
        """
        expected_result = {("CommonScripts", True)}

        test_input = [
            {
                "Dummy Mapper": {
                    "name": "Dummy Mapper",
                    "fromversion": "5.0.0",
                    "pack": "dummy_pack",
                    "filters": ["IsInCidrRanges"]
                }
            }
        ]

        found_result = PackDependencies._collect_mappers_dependencies(
            pack_mappers=test_input,
            id_set=id_set,
            verbose=False,
        )

        assert IsEqualFunctions.is_sets_equal(found_result, expected_result)


class TestDependsOnWidgets:
    def test_collect_widgets_dependencies(self, id_set):
        """
        Given
            - A mapper entry in the id_set.
        When
            - Building dependency graph for pack.
        Then
            - Extracting the packs that the mapper depends on.
        """
        expected_result = {('CommonScripts', True)}

        test_input = [
            {
                "Dummy_widget": {
                    "name": "Dummy Widget",
                    "fromversion": "5.0.0",
                    "pack": "dummy_pack",
                    "scripts": [
                        "AssignAnalystToIncident"
                    ]
                }
            }
        ]

        found_result = PackDependencies._collect_widget_dependencies(
            pack_widgets=test_input,
            id_set=id_set,
            verbose=False,
        )

        assert IsEqualFunctions.is_sets_equal(found_result, expected_result)


class TestDependsOnDashboard:
    def test_collect_dashboard_dependencies(self, id_set):
        """
        Given
            - A dashboard entry in the id_set.
        When
            - Building dependency graph for pack.
        Then
            - Extracting the packs that the dashboard depends on.
        """
        expected_result = {('CommonScripts', True)}

        test_input = [
            {
                "Dummy_dashboard": {
                    "name": "Dummy Widget",
                    "fromversion": "5.0.0",
                    "pack": "dummy_pack",
                    "scripts": [
                        "AssignAnalystToIncident"
                    ]
                }
            }
        ]

        found_result = PackDependencies._collect_widget_dependencies(
            pack_widgets=test_input,
            id_set=id_set,
            verbose=False,
            header='Dashboards',
        )

        assert IsEqualFunctions.is_sets_equal(found_result, expected_result)


class TestDependsOnJob:
    @pytest.mark.parametrize('feed_dependency', (True, False))
    def test_collect_job_dependencies(self, id_set: dict, feed_dependency: bool):
        """
        Given
            - A job entry in the id_set
        When
            - Building a dependency graph
        Then
            - Ensure depended-on packs are extracted
        """
        expected_result = {('Pcysys', True)}  # playbook dependant

        if feed_dependency:
            expected_result.add(('FeedAWS', True))  # integration (feed) dependant
            selected_feeds = ['FeedAWS']
        else:
            selected_feeds = []

        test_job_data = [
            {
                "jobby": {
                    "name": "jobby",
                    "file_path": "Packs/pack0/Jobs/job-jobby.json",
                    "pack": "pack0",
                    "playbookId": "Pentera Run Scan",
                    "selectedFeeds": selected_feeds,
                    "fromVersion": DEFAULT_JOB_FROM_VERSION
                }
            }
        ]
        found_result = PackDependencies._collect_jobs_dependencies(test_job_data, id_set, verbose=False)
        assert IsEqualFunctions.is_sets_equal(found_result, expected_result)


class TestDependsOnReports:
    def test_collect_report_dependencies(self, id_set):
        """
        Given
            - A report entry in the id_set.
        When
            - Building dependency graph for pack.
        Then
            - Extracting the packs that the report depends on.
        """
        expected_result = {('CommonScripts', True)}

        test_input = [
            {
                "Dummy_report": {
                    "name": "Dummy Widget",
                    "fromversion": "5.0.0",
                    "pack": "dummy_pack",
                    "scripts": [
                        "AssignAnalystToIncident"
                    ]
                }
            }
        ]

        found_result = PackDependencies._collect_widget_dependencies(
            pack_widgets=test_input,
            id_set=id_set,
            verbose=False,
            header='Reports',
        )

        assert IsEqualFunctions.is_sets_equal(found_result, expected_result)


SEARCH_PACKS_INPUT = [
    (['type'], 'IncidentFields', set()),
    (['emailaddress'], 'IncidentFields', {'Compliance'}),
    (['E-mail Address'], 'IncidentFields', {'Compliance'}),
    (['adminemail'], 'IndicatorFields', {'CommonTypes'}),
    (['Admin Email'], 'IndicatorFields', {'CommonTypes'}),
    (['Claroty'], 'Mappers', {'Claroty'}),
    (['Claroty - Incoming Mapper'], 'Mappers', {'Claroty'}),
    (['Cortex XDR - IR'], 'Classifiers', {'CortexXDR'}),
]


@pytest.mark.parametrize('item_names, section_name, expected_result', SEARCH_PACKS_INPUT)
def test_search_packs_by_items_names_or_ids(item_names, section_name, expected_result, id_set):
    found_packs = PackDependencies._search_packs_by_items_names_or_ids(item_names, id_set[section_name])
    assert IsEqualFunctions.is_sets_equal(found_packs, expected_result)


def test_find_dependencies_using_pack_metadata(mocker):
    """
        Given
            - A dict of dependencies from id set.
        When
            - Running PackDependencies.update_dependencies_from_pack_metadata.
        Then
            - Assert the dependencies in the given dict is updated.
    """
    mock_pack_meta_file = {
        "dependencies": {
            "dependency_pack1": {
                "mandatory": False,
                "display_name": "dependency pack 1"
            },
            "dependency_pack2": {
                "mandatory": False,
                "display_name": "dependency pack 2"
            },
            "dependency_pack3": {
                "mandatory": False,
                "display_name": "dependency pack 3"
            }
        }
    }

    dependencies_from_id_set = {
        "dependency_pack1": {
            "mandatory": False,
            "display_name": "dependency pack 1"
        },
        "dependency_pack2": {
            "mandatory": True,
            "display_name": "dependency pack 2"
        },
        "dependency_pack3": {
            "mandatory": True,
            "display_name": "dependency pack 3"
        },
        "dependency_pack4": {
            "mandatory": True,
            "display_name": "dependency pack 4"
        }
    }

    mocker.patch('demisto_sdk.commands.find_dependencies.find_dependencies.PackDependencies.get_metadata_from_pack',
                 return_value=mock_pack_meta_file)

    first_level_dependencies = PackDependencies.update_dependencies_from_pack_metadata('', dependencies_from_id_set)

    assert not first_level_dependencies.get("dependency_pack2", {}).get("mandatory")
    assert not first_level_dependencies.get("dependency_pack3", {}).get("mandatory")
    assert first_level_dependencies.get("dependency_pack4", {}).get("mandatory")


class TestDependencyGraph:
    @pytest.mark.parametrize('source_node, expected_nodes_in, expected_nodes_out',
                             [('pack1', ['pack1', 'pack2', 'pack3'], ['pack4']),
                              ('pack2', ['pack2', 'pack3'], ['pack4', 'pack1'])]
                             )
    def test_get_dependencies_subgraph_by_dfs(self, source_node, expected_nodes_in, expected_nodes_out):
        """
        Given
            - A directional graph and a source node.
        When
            - Extracting it's DFS subgraph.
        Then
            - Assert all nodes that are reachable from the source are in the subgraph
            - Assert all nodes that are not reachable from the source are not in the subgraph
        """
        graph = nx.DiGraph()
        graph.add_node('pack1')
        graph.add_node('pack2')
        graph.add_node('pack3')
        graph.add_node('pack4')
        graph.add_edge('pack1', 'pack2')
        graph.add_edge('pack2', 'pack3')
        dfs_graph = PackDependencies.get_dependencies_subgraph_by_dfs(graph, source_node)
        for i in expected_nodes_in:
            assert i in dfs_graph.nodes()
        for i in expected_nodes_out:
            assert i not in dfs_graph.nodes()

    def test_build_all_dependencies_graph(self, id_set, mocker):
        """
        Given
            - A list of packs and their dependencies
        When
            - Creating the dependencies graph using build_all_dependencies_graph method
        Then
            - Assert all the dependencies are correct
            - Assert all the mandatory dependencies are correct
        """

        def mock_find_pack_dependencies(pack_id, *_, **__):
            dependencies = {'pack1': [('pack2', True), ('pack3', False)],
                            'pack2': [('pack3', False), ('pack2', True)],
                            'pack3': [],
                            'pack4': [('pack6', False)]}
            return dependencies[pack_id]

        mocker.patch(
            'demisto_sdk.commands.find_dependencies.find_dependencies.PackDependencies._find_pack_dependencies',
            side_effect=mock_find_pack_dependencies
        )
        pack_ids = ['pack1', 'pack2', 'pack3', 'pack4']
        dependency_graph = PackDependencies.build_all_dependencies_graph(pack_ids, {}, False)

        # Asserting Dependencies (mandatory and non-mandatory)
        assert [n for n in dependency_graph.neighbors('pack1')] == ['pack2', 'pack3']
        assert [n for n in dependency_graph.neighbors('pack2')] == ['pack3']
        assert [n for n in dependency_graph.neighbors('pack3')] == []
        assert [n for n in dependency_graph.neighbors('pack4')] == ['pack6']

        # Asserting mandatory dependencies
        nodes = dependency_graph.nodes(data=True)
        assert nodes['pack1']['mandatory_for_packs'] == []
        assert nodes['pack2']['mandatory_for_packs'] == ['pack1']
        assert nodes['pack3']['mandatory_for_packs'] == []
        assert nodes['pack4']['mandatory_for_packs'] == []

    def test_build_dependency_graph(self, id_set):
        pack_name = "ImpossibleTraveler"
        found_graph = PackDependencies.build_dependency_graph(pack_id=pack_name,
                                                              id_set=id_set,
                                                              verbose=False,
                                                              )
        root_of_graph = [n for n in found_graph.nodes if found_graph.in_degree(n) == 0][0]
        pack_dependencies = [n for n in found_graph.nodes if found_graph.in_degree(n) > 0]

        assert root_of_graph == pack_name
        assert len(pack_dependencies) > 0

    def test_build_dependency_graph_include_ignored_content(self, id_set):
        """
        Given
            - A pack name which depends on unsupported content.
        When
            - Building dependency graph for pack.
        Then
            - Extracting the pack dependencies with unsupported content.
        """

        pack_name = "ImpossibleTraveler"
        found_graph = PackDependencies.build_dependency_graph(pack_id=pack_name,
                                                              id_set=id_set,
                                                              verbose=False,
                                                              exclude_ignored_dependencies=False
                                                              )
        root_of_graph = [n for n in found_graph.nodes if found_graph.in_degree(n) == 0][0]
        pack_dependencies = [n for n in found_graph.nodes if found_graph.in_degree(n) > 0]

        assert root_of_graph == pack_name
        assert len(pack_dependencies) > 0
        assert 'NonSupported' not in pack_dependencies


class TestDependsOnGenericField:
    def test_collect_generic_field_dependencies(self, id_set):
        """
        Given
            - a generic field entry in the id_set.

        When
            - Building dependency graph for pack.

        Then
            - Extracting the packs that the generic field depends on.
        """
        expected_result = {
            ("Volatility", True), ("pack_with_definition", True), ("pack_with_generic_type", True)
        }

        test_input = [
            {
                "Dummy Generic Field": {
                    "name": "Dummy Generic Field",
                    "fromversion": "5.0.0",
                    "pack": "dummy_pack",
                    "definitionId": "assets",
                    "generic_types": ["generic_type_id"],
                    "scripts": ["AnalyzeMemImage"],
                }
            }
        ]

        found_result = PackDependencies._collect_generic_fields_dependencies(
            pack_generic_fields=test_input,
            id_set=id_set,
            verbose=False,
        )
        assert IsEqualFunctions.is_sets_equal(found_result, expected_result)


class TestDependsOnGenericType:
    def test_collect_generic_type_dependencies(self, id_set):
        """
        Given
            - A generic type entry in the id_set.
        When
            - Building dependency graph for pack.
        Then
            - Extracting the packs that the generic type depends on.
        """
        expected_result = {("pack_with_definition", True), ("Volatility", True), ("pack5", True)}

        test_input = [
            {
                "Dummy Generic Type": {
                    "name": "Dummy Generic Type",
                    "fromversion": "5.0.0",
                    "pack": "dummy_pack",
                    "scripts": "AnalyzeMemImage",
                    "definitionId": "assets",
                    "layout": "generic_layout_id"
                }
            }
        ]

        found_result = PackDependencies._collect_generic_types_dependencies(
            pack_generic_types=test_input,
            id_set=id_set,
            verbose=False,

        )

        assert IsEqualFunctions.is_sets_equal(found_result, expected_result)


class TestDependsOnGenericModules:
    def test_collect_generic_module_dependencies(self, id_set):
        """
        Given
            - A generic module entry in the id_set.
        When
            - Building dependency graph for pack.
        Then
            - Extracting the packs that the generic module depends on.
        """
        expected_result = {("pack_with_definition", True), ("pack_4", True)}

        test_input = [
            {
                "dummy generic module": {
                    "name": "dummy generic module",
                    "file_path": "path.json",
                    "fromversion": "6.5.0",
                    "pack": "dummy pack",
                    "definitionIds": ["assets"],
                    "views": {
                        "Vulnerability Management": {
                            "title": "Risk Base Vulnerability Management",
                            "dashboards": ["pack_4 - dashboard"]
                        }
                    }
                }
            }
        ]

        found_result = PackDependencies._collect_generic_modules_dependencies(
            pack_generic_modules=test_input,
            id_set=id_set,
            verbose=False,
        )
        assert IsEqualFunctions.is_sets_equal(found_result, expected_result)


def find_pack_display_name_mock(pack_folder_name):
    return pack_folder_name


class TestCalculateSinglePackDependencies:
    @classmethod
    def setup_class(cls):
        patch('demisto_sdk.commands.find_dependencies.find_dependencies.find_pack_display_name',
              side_effect=find_pack_display_name_mock)
        patch('Tests.scripts.utils.log_util.install_logging')
        graph = nx.DiGraph()
        graph.add_node('pack1', mandatory_for_packs=[])
        graph.add_node('pack2', mandatory_for_packs=[])
        graph.add_node('pack3', mandatory_for_packs=[])
        graph.add_node('pack4', mandatory_for_packs=[])
        graph.add_node('pack5', mandatory_for_packs=[])
        graph.add_edge('pack1', 'pack2')
        graph.add_edge('pack2', 'pack3')
        graph.add_edge('pack1', 'pack4')
        graph.nodes()['pack4']['mandatory_for_packs'].append('pack1')

        dependencies = calculate_single_pack_dependencies('pack1', graph)
        cls.first_level_dependencies, cls.all_level_dependencies, _ = dependencies

    def test_calculate_single_pack_dependencies_first_level_dependencies(self):
        """
        Given
            - A full dependency graph where:
                - pack1 -> pack2 -> pack3
                - pack1 -> pack4
                - pack4 is mandatory for pack1
                - pack5 and pack1 are not a dependency for any pack
        When
            - Running `calculate_single_pack_dependencies` to extract the first and all levels dependencies
        Then
            - Ensure first level dependencies for pack1 are only pack2 and pack4
        """
        all_nodes = {'pack1', 'pack2', 'pack3', 'pack4', 'pack5'}
        expected_first_level_dependencies = {'pack2', 'pack4'}
        for node in expected_first_level_dependencies:
            assert node in self.first_level_dependencies
        for node in all_nodes - expected_first_level_dependencies:
            assert node not in self.first_level_dependencies

    def test_calculate_single_pack_dependencies_all_levels_dependencies(self):
        """
        Given
            - A full dependency graph where:
                - pack1 -> pack2 -> pack3
                - pack1 -> pack4
                - pack4 is mandatory for pack1
                - pack5 and pack1 are not a dependency for any pack
        When
            - Running `calculate_single_pack_dependencies` to extract the first and all levels dependencies
        Then
            - Ensure all levels dependencies for pack1 are pack2, pack3 and pack4 only
        """
        all_nodes = {'pack1', 'pack2', 'pack3', 'pack4', 'pack5'}
        expected_all_level_dependencies = {'pack2', 'pack3', 'pack4'}
        for node in expected_all_level_dependencies:
            assert node in self.all_level_dependencies
        for node in all_nodes - expected_all_level_dependencies:
            assert node not in self.all_level_dependencies

    def test_calculate_single_pack_dependencies_mandatory_dependencies(self):
        """
        Given
            - A full dependency graph where:
                - pack1 -> pack2 -> pack3
                - pack1 -> pack4
                - pack4 is mandatory for pack1
                - pack5 and pack1 are not a dependency for any pack
        When
            - Running `calculate_single_pack_dependencies` to extract the first and all levels dependencies
        Then
            - pack4 is mandatory for pack1 and that there are no other mandatory dependencies
        """
        expected_mandatory_dependency = 'pack4'
        assert self.first_level_dependencies[expected_mandatory_dependency]['mandatory']
        for node in self.first_level_dependencies:
            if node != expected_mandatory_dependency:
                assert not self.first_level_dependencies[node]['mandatory']


def get_mock_dependency_graph():
    graph = nx.DiGraph()
    graph.add_node('pack1', mandatory_for_packs=[])
    graph.add_node('pack2', mandatory_for_packs=[])
    graph.add_node('pack3', mandatory_for_packs=[])
    graph.add_node('pack4', mandatory_for_packs=[])
    graph.add_node('pack5', mandatory_for_packs=[])
    graph.add_edge('pack1', 'pack2')
    graph.add_edge('pack2', 'pack4')
    graph.add_edge('pack1', 'pack4')
    graph.nodes()['pack1']['mandatory_for_packs'].append('pack4')

    return graph


class TestGetDependentOnGivenPack:
    def test_get_dependent_on_given_pack(self, mocker):
        mocker.patch('demisto_sdk.commands.find_dependencies.find_dependencies.find_pack_display_name',
                     side_effect=find_pack_display_name_mock)
        mocker.patch('demisto_sdk.commands.find_dependencies.find_dependencies.get_id_set', return_value={})
        mocker.patch('demisto_sdk.commands.find_dependencies.find_dependencies.select_packs_for_calculation',
                     return_value=[])
        mocker.patch('demisto_sdk.commands.find_dependencies.find_dependencies.PackDependencies.build_all_'
                     'dependencies_graph', return_value=get_mock_dependency_graph())
        mocker.patch('demisto_sdk.commands.find_dependencies.find_dependencies.get_pack_name', return_value='pack4')

        dependent_packs_dict, dependent_packs = get_packs_dependent_on_given_packs('pack4', '')
        assert 'pack2' in dependent_packs
        assert 'pack1' in dependent_packs
        assert dependent_packs_dict['pack4']['packsDependentOnThisPack']['pack1']['mandatory']
        assert len(dependent_packs) == 2<|MERGE_RESOLUTION|>--- conflicted
+++ resolved
@@ -8,17 +8,10 @@
 import pytest
 
 import demisto_sdk.commands.create_id_set.create_id_set as cis
-<<<<<<< HEAD
-from demisto_sdk.commands.common.constants import FileType
+from demisto_sdk.commands.common.constants import FileType, DEFAULT_JOB_FROM_VERSION
 from demisto_sdk.commands.find_dependencies.find_dependencies import (
     PackDependencies, calculate_single_pack_dependencies,
     get_packs_dependent_on_given_packs)
-=======
-from demisto_sdk.commands.common.constants import (DEFAULT_JOB_FROM_VERSION,
-                                                   FileType)
-from demisto_sdk.commands.find_dependencies.find_dependencies import \
-    PackDependencies
->>>>>>> 097bc480
 from TestSuite.repo import Repo
 from TestSuite.test_tools import ChangeCWD
 from TestSuite.utils import IsEqualFunctions
