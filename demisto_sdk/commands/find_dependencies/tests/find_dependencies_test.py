--- conflicted
+++ resolved
@@ -3,11 +3,9 @@
 
 import networkx as nx
 import pytest
-from demisto_sdk.commands.common.constants import PACKS_PACK_META_FILE_NAME
 from demisto_sdk.commands.common.git_tools import git_path
-from demisto_sdk.commands.find_dependencies.find_dependencies import (
-    PackDependencies, parse_for_pack_metadata,
-    update_pack_metadata_with_dependencies)
+from demisto_sdk.commands.find_dependencies.find_dependencies import \
+    PackDependencies
 from TestSuite.utils import IsEqualFunctions
 
 
@@ -29,7 +27,7 @@
 
         assert len(found_filtered_result) == 0
 
-    @pytest.mark.parametrize("pack_id", ["ImpossibleTraveler", "Expanse", "HelloWorld"])
+    @pytest.mark.parametrize("pack_id", ["CalculateTimeDifference", "Expanse", "HelloWorld"])
     def test_search_for_pack_script_item(self, pack_id, id_set):
         found_filtered_result = PackDependencies._search_for_pack_items(pack_id, id_set['scripts'])
 
@@ -43,32 +41,28 @@
                 "PrismaCloudComputeParseAuditAlert": {
                     "name": "PrismaCloudComputeParseAuditAlert",
                     "file_path": "Packs/PrismaCloudCompute/Scripts/PrismaCloudComputeParseAuditAlert/PrismaCloudComputeParseAuditAlert.yml",
-                    "pack": "PrismaCloudCompute",
-                    "fromversion": "5.0.0"
+                    "pack": "PrismaCloudCompute"
                 }
             },
             {
                 "PrismaCloudComputeParseCloudDiscoveryAlert": {
                     "name": "PrismaCloudComputeParseCloudDiscoveryAlert",
                     "file_path": "Packs/PrismaCloudCompute/Scripts/PrismaCloudComputeParseCloudDiscoveryAlert/PrismaCloudComputeParseCloudDiscoveryAlert.yml",
-                    "pack": "PrismaCloudCompute",
-                    "fromversion": "5.0.0"
+                    "pack": "PrismaCloudCompute"
                 }
             },
             {
                 "PrismaCloudComputeParseComplianceAlert": {
                     "name": "PrismaCloudComputeParseComplianceAlert",
                     "file_path": "Packs/PrismaCloudCompute/Scripts/PrismaCloudComputeParseComplianceAlert/PrismaCloudComputeParseComplianceAlert.yml",
-                    "pack": "PrismaCloudCompute",
-                    "fromversion": "5.0.0"
+                    "pack": "PrismaCloudCompute"
                 }
             },
             {
                 "PrismaCloudComputeParseVulnerabilityAlert": {
                     "name": "PrismaCloudComputeParseVulnerabilityAlert",
                     "file_path": "Packs/PrismaCloudCompute/Scripts/PrismaCloudComputeParseVulnerabilityAlert/PrismaCloudComputeParseVulnerabilityAlert.yml",
-                    "pack": "PrismaCloudCompute",
-                    "fromversion": "5.0.0"
+                    "pack": "PrismaCloudCompute"
                 }
             }
         ]
@@ -88,27 +82,18 @@
 
         expected_result = [
             {
-                'Expanse Behavior Severity Update':
-                    {
-                        'name': 'Expanse Behavior Severity Update',
-                        'file_path': 'Packs/Expanse/Playbooks/Expanse_Behavior_Severity_Update.yml',
-                        'fromversion': '5.0.0', 'pack': 'Expanse',
-                        'implementing_scripts': ['IsGreaterThan', 'Exists'],
-                        'implementing_playbooks': ['Expanse Incident Playbook'],
-                        'command_to_integration': {'ip': 'Expanse'},
-                        'tests': ['No tests (auto formatted)'],
-                        'incident_fields': ['severity']
-                    }
-            },
-            {
-                'ExpanseParseRawIncident':
-                    {
-                        'name': 'Expanse Incident Playbook',
-                        'file_path': 'Packs/Expanse/Playbooks/Expanse_Incident_Playbook.yml',
-                        'fromversion': '5.0.0', 'pack': 'Expanse',
-                        'implementing_scripts': ['ExpanseParseRawIncident'],
-                        'tests': ['No tests (auto formatted)']
-                    }
+                "ExpanseParseRawIncident": {
+                    "name": "Expanse Incident Playbook",
+                    "file_path": "Packs/Expanse/Playbooks/Expanse_Incident_Playbook.yml",
+                    "fromversion": "5.0.0",
+                    "implementing_scripts": [
+                        "ExpanseParseRawIncident"
+                    ],
+                    "tests": [
+                        "No tests (auto formatted)"
+                    ],
+                    "pack": "Expanse"
+                }
             }
         ]
 
@@ -384,20 +369,7 @@
             - Should recognize the mandatory pack and ignore the packs that implement the file command.
         """
         expected_result = {
-<<<<<<< HEAD
-            ('ThreatQ', False), ('Maltiverse', False), ('PolySwarm', False), ('illuminate', False),
-            ('McAfee-TIE', False), ('Recorded_Future', False), ('TruSTAR', False), ('RecordedFuture', False),
-            ('EclecticIQ', False), ('XForceExchange', False), ('CrowdStrikeIntel', False), ('AutoFocus', False),
-            ('ThreatExchange', False), ('Anomali_ThreatStream', False), ('URLHaus', False), ('MISP', False),
-            ('Polygon', False), ('ThreatMiner', False), ('Zimperium', False), ('ReversingLabs_Titanium_Cloud', False),
-            ('VirusTotal', False), ('Lastline', False), ('Synapse', False), ('Symantec_Deepsight', False),
-            ('Active_Directory_Query', True), ('CrowdStrikeMalquery', False), ('isight', False),
-            ('PaloAltoNetworks_Threat_Vault', False), ('Flashpoint', False), ('Cofense-Intelligence', False),
-            ('AlienVault_OTX', False), ('ReversingLabs_A1000', False), ('ThreatConnect', False), ('CyberTotal', False),
-            ('Palo_Alto_Networks_WildFire', False)
-=======
             ('Active_Directory_Query', True)
->>>>>>> 8def7d4c
         }
 
         test_input = [
@@ -543,7 +515,7 @@
     @pytest.mark.parametrize("dependency_playbook,expected_result",
                              [("Pentera Run Scan", {("Pcysys", True)}),
                               ("Indeni Demo", {("Indeni", True)}),
-                              ("GDPR Breach Notification", {("GDPR", True)})
+                              ("Failed Login Playbook - Slack v2", {("Slack", True)})
                               ])
     def test_collect_playbooks_dependencies_on_playbook(self, dependency_playbook, expected_result, id_set):
         test_input = [
@@ -576,7 +548,7 @@
 
     @pytest.mark.parametrize("integration_command,expected_result",
                              [("aws-get-indicators", {("FeedAWS", True)}),
-                              ("autofocus-get-indicators", {("AutoFocus", True)}),
+                              ("autofocus-get-indicators", {("FeedAutofocus", True)}),
                               ("alienvault-get-indicators", {("FeedAlienVault", True)})
                               ])
     def test_collect_playbooks_dependencies_on_integrations(self, integration_command, expected_result, id_set):
@@ -811,7 +783,7 @@
         Then
             - The indicator field accounttype should result in a mandatory dependency to the CommonTypes pack.
         """
-        expected_result = {('SafeBreach', False), ('CommonScripts', True), ('SafeBreach', True), ('CommonTypes', True)}
+        expected_result = {('CommonScripts', True), ('SafeBreach', True), ('CommonTypes', True)}
         test_input = [
             {
                 "SafeBreach - Compare and Validate Insight Indicators": {
@@ -859,9 +831,9 @@
         """
         expected_result = {
             # playbooks:
-            ('Indeni', True),
+            ('Slack', False), ('Indeni', True),
             # integrations:
-            ('FeedAlienVault', False), ('ipinfo', True), ('AutoFocus', True),
+            ('FeedAlienVault', False), ('ipinfo', True), ('FeedAutofocus', True),
             # scripts:
             ('GetServerURL', False), ('HelloWorld', True),
         }
@@ -1151,6 +1123,7 @@
             pack_incidents_types=test_input,
             id_set=id_set,
             verbose=False,
+
         )
 
         assert IsEqualFunctions.is_sets_equal(found_result, expected_result)
@@ -1245,7 +1218,6 @@
                     "pack": "dummy_pack",
                     "incident_types": [
                         "Access",
-                        "Authentication",
                         "AWS CloudTrail Misconfiguration"
                     ],
                     "incident_fields": [
@@ -1518,141 +1490,4 @@
 
         assert root_of_graph == pack_name
         assert len(pack_dependencies) > 0
-        assert 'NonSupported' not in pack_dependencies
-
-
-class TestPackMetadataParsing:
-    PACK_NAME = 'Hunting'
-
-    def test_parse_for_pack_metadata_complete_data(self, mocker, id_set):
-        """
-
-        Given:
-            - id_set data
-            - pack name
-            - dependency graph for the pack
-
-        When: Parsing the dependency data for pack metadata with complete data.
-
-        Then: Parse the dependency information for pack_metadata correctly.
-
-        """
-        graph = PackDependencies.build_dependency_graph(pack_id=self.PACK_NAME,
-                                                        id_set=id_set,
-                                                        verbose=False,
-                                                        exclude_ignored_dependencies=False
-                                                        )
-
-        # Since Hunting depends only on "Common Playbooks" pack
-        mocker.patch('demisto_sdk.commands.find_dependencies.find_dependencies.find_pack_display_name',
-                     return_value='Common Playbooks')
-
-        metadata_dependencies, _ = parse_for_pack_metadata(
-            dependency_graph=graph,
-            graph_root=self.PACK_NAME,
-            complete_data=True,
-            id_set_data=id_set,
-        )
-
-        values = metadata_dependencies.get('CommonPlaybooks')
-
-        assert 'CommonPlaybooks' in metadata_dependencies.keys()
-        assert values.get('author') == 'Cortex XSOAR'
-        assert values.get('certification') == 'certified'
-        assert 'mandatory' in values.keys()
-        assert 'minVersion' in values.keys()
-        assert values.get('name') == 'Common Playbooks'
-
-    def test_parse_for_pack_metadata_complete_data_no_dependency_in_id_set(self, mocker, id_set):
-        """
-
-        Given:
-            - id_set data missing the information on the dependent pack
-            - pack name
-            - dependency graph for the pack
-
-        When: Parsing the dependency data for pack metadata with complete data.
-
-        Then: Parse the dependency information for pack_metadata correctly.
-
-        """
-        graph = PackDependencies.build_dependency_graph(pack_id=self.PACK_NAME,
-                                                        id_set=id_set,
-                                                        verbose=False,
-                                                        exclude_ignored_dependencies=False,
-                                                        )
-
-        # Since Hunting depends only on "Common Playbooks" pack
-        del id_set['Packs']['Common Playbooks']
-        mocker.patch('demisto_sdk.commands.find_dependencies.find_dependencies.find_pack_display_name',
-                     return_value='Common Playbooks')
-
-        metadata_dependencies, _ = parse_for_pack_metadata(
-            dependency_graph=graph,
-            graph_root=self.PACK_NAME,
-            complete_data=True,
-            id_set_data=id_set,
-        )
-
-        values = metadata_dependencies.get('CommonPlaybooks')
-
-        assert 'CommonPlaybooks' in metadata_dependencies.keys()
-        assert not values.get('name')
-        assert values.get('display_name') == 'Common Playbooks'
-
-    def test_parse_for_pack_metadata_minimal_data(self, mocker, id_set):
-        """
-
-        Given:
-            - id_set data
-            - pack name
-            - dependency graph for the pack
-
-        When: Parsing the dependency data for pack metadata with minimal data.
-
-        Then: Parse the dependency information for pack_metadata correctly.
-
-        """
-        graph = PackDependencies.build_dependency_graph(pack_id=self.PACK_NAME,
-                                                        id_set=id_set,
-                                                        verbose=False,
-                                                        exclude_ignored_dependencies=False
-                                                        )
-
-        # Since Hunting depends only on "Common Playbooks" pack
-        mocker.patch('demisto_sdk.commands.find_dependencies.find_dependencies.find_pack_display_name',
-                     return_value='Common Playbooks')
-
-        metadata_dependencies, _ = parse_for_pack_metadata(
-            dependency_graph=graph,
-            graph_root=self.PACK_NAME,
-            complete_data=False,
-            id_set_data=id_set,
-        )
-
-        values = metadata_dependencies.get('CommonPlaybooks')
-
-        assert 'CommonPlaybooks' in metadata_dependencies.keys()
-        assert values == {'display_name': 'Common Playbooks', 'mandatory': True}
-
-    def test_update_pack_metadata_with_dependencies(self, mocker, capsys):
-        """
-
-        Given: -
-
-        When: Trying to update pack metadata with dependencies.
-
-        Then: Catch system exit when pack path was not found.
-
-        """
-        import demisto_sdk.commands.find_dependencies.find_dependencies as fd
-
-        mocker.patch.object(fd, 'find_pack_path', return_value=None)
-
-        with pytest.raises(SystemExit) as e:
-            update_pack_metadata_with_dependencies('Pack1', {})
-
-        captured = capsys.readouterr()
-
-        assert e.value.code == 1
-        assert f'Pack1 {PACKS_PACK_META_FILE_NAME} was not found' in captured.out+        assert 'NonSupported' not in pack_dependencies