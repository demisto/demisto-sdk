--- conflicted
+++ resolved
@@ -7,15 +7,10 @@
 import demisto_sdk.commands.create_id_set.create_id_set as cis
 from demisto_sdk.commands.common.constants import (DEFAULT_JOB_FROM_VERSION,
                                                    FileType)
-<<<<<<< HEAD
 from demisto_sdk.commands.find_dependencies.find_dependencies import (
     PackDependencies, calculate_single_pack_dependencies,
     get_packs_dependent_on_given_packs)
 from TestSuite.repo import Repo
-=======
-from demisto_sdk.commands.find_dependencies.find_dependencies import \
-    PackDependencies
->>>>>>> 22f49e36
 from TestSuite.test_tools import ChangeCWD
 from TestSuite.utils import IsEqualFunctions
 
@@ -517,22 +512,12 @@
 
 
 class TestDependsOnScriptAndIntegration:
-<<<<<<< HEAD
-
-    @pytest.mark.parametrize("dependency_script,expected_result",
-                             [("GetServerURL", {("GetServerURL", True)}),
-                              ("HelloWorldScript", {("HelloWorld", True)}),
-                              ("PrismaCloudComputeParseAuditAlert", {("PrismaCloudCompute", True)})
-                              ])
-    def test_collect_scripts_depends_on_script(self, dependency_script, expected_result, id_set):
-=======
     @ pytest.mark.parametrize("dependency_script,expected_result",
                               [("GetServerURL", {("GetServerURL", True)}),
                                ("HelloWorldScript", {("HelloWorld", True)}),
                                ("PrismaCloudComputeParseAuditAlert", {("PrismaCloudCompute", True)})
                                ])
     def test_collect_scripts_depends_on_script(self, dependency_script, expected_result, module_repo):
->>>>>>> 22f49e36
         """
         Given
             - A script entry in the id_set depending on a script.
@@ -650,7 +635,6 @@
 
         assert IsEqualFunctions.is_sets_equal(found_result, expected_result)
 
-<<<<<<< HEAD
     @pytest.mark.parametrize("dependency_integration_command,expected_result",
                              [("sslbl-get-indicators",
                                ({("Feedsslabusech", True)},
@@ -698,9 +682,6 @@
         assert found_items == expected_result[1]
 
     def test_collect_scripts_depends_on_two_scripts(self, id_set):
-=======
-    def test_collect_scripts_depends_on_two_scripts(self, module_repo):
->>>>>>> 22f49e36
         """
         Given
             - A script entry in the id_set depending on 2 scripts.
@@ -1374,17 +1355,10 @@
             },
         ]
 
-<<<<<<< HEAD
         found_packs, found_items = PackDependencies._collect_playbooks_dependencies(pack_playbooks=test_input,
-                                                                                    id_set=id_set,
+                                                                                    id_set=module_repo.id_set.read_json_as_dict(),
                                                                                     verbose=False,
                                                                                     get_dependent_items=True)
-=======
-        found_result = PackDependencies._collect_playbooks_dependencies(pack_playbooks=test_input,
-                                                                        id_set=module_repo.id_set.read_json_as_dict(),
-                                                                        verbose=False,
-                                                                        )
->>>>>>> 22f49e36
 
         assert found_packs == expected_packs
         assert found_items == expected_items
@@ -1575,8 +1549,7 @@
 
         assert IsEqualFunctions.is_sets_equal(found_result, expected_result)
 
-<<<<<<< HEAD
-    def test_collect_indicator_layouts_dependencies_with_items(self, id_set):
+    def test_collect_indicator_layouts_dependencies_with_items(self, module_repo):
         """
         Given
             - A layout entry in the id_set.
@@ -1620,9 +1593,6 @@
         assert found_result == expected_result
 
     def test_collect_layouts_dependencies_filter_toversion(self, id_set):
-=======
-    def test_collect_layouts_dependencies_filter_toversion(self, module_repo):
->>>>>>> 22f49e36
         """
         Given
             - A layout entry in the id_set.
@@ -2057,7 +2027,6 @@
 
         assert IsEqualFunctions.is_sets_equal(found_result, expected_result)
 
-<<<<<<< HEAD
     def test_collect_classifier_dependencies_with_items(self, id_set):
         """
         Given
@@ -2094,9 +2063,6 @@
         assert found_result == expected_result
 
     def test_collect_classifier_dependencies__commontypes_pack(self, id_set):
-=======
-    def test_collect_classifier_dependencies__commontypes_pack(self, module_repo):
->>>>>>> 22f49e36
         """
         Given
             - A classifier entry in the id_set with an incident type from the CommonTypes pack.
@@ -2227,7 +2193,6 @@
         )
         assert IsEqualFunctions.is_sets_equal(found_result, expected_result)
 
-<<<<<<< HEAD
     def test_collect_mapper_dependencies_with_items(self, id_set):
         """
         Given
@@ -2265,10 +2230,7 @@
         )
         assert found_result == expected_result
 
-    def test_collect_mapper_dependencies__commontypes_pack(self, id_set):
-=======
     def test_collect_mapper_dependencies__commontypes_pack(self, module_repo):
->>>>>>> 22f49e36
         """
         Given
             - A mapper entry in the id_set with an incident type from the CommonTypes pack.
@@ -2608,20 +2570,11 @@
 ]
 
 
-<<<<<<< HEAD
-@pytest.mark.parametrize('item_names, section_name, expected_result, type', SEARCH_PACKS_INPUT)
-def test_search_packs_by_items_names_or_ids(item_names, section_name, expected_result, id_set, type):
-    found_packs, packs_and_items_dict = PackDependencies._search_packs_by_items_names_or_ids(item_names, id_set[section_name], True,
-                                                                                             'Both', type)
+@pytest.mark.parametrize('item_names, section_name, expected_result', SEARCH_PACKS_INPUT)
+def test_search_packs_by_items_names_or_ids(item_names, section_name, expected_result, id_set, module_repo, type):
+    found_packs = PackDependencies._search_packs_by_items_names_or_ids(item_names, module_repo.id_set.read_json_as_dict()[section_name])
     assert found_packs == expected_result[0]
     assert packs_and_items_dict == expected_result[1]
-=======
-@pytest.mark.parametrize('item_names, section_name, expected_result', SEARCH_PACKS_INPUT)
-def test_search_packs_by_items_names_or_ids(item_names, section_name, expected_result, module_repo):
-    found_packs = PackDependencies._search_packs_by_items_names_or_ids(item_names, module_repo.id_set.read_json_as_dict()[section_name])
-    assert IsEqualFunctions.is_sets_equal(found_packs, expected_result)
->>>>>>> 22f49e36
-
 
 def test_find_dependencies_using_pack_metadata(mocker):
     """
@@ -2779,16 +2732,13 @@
 
     def test_build_dependency_graph(self, module_repo):
         pack_name = "ImpossibleTraveler"
-<<<<<<< HEAD
-        found_graph = PackDependencies.build_dependency_graph_single_pack(pack_id=pack_name,
-                                                                          id_set=id_set,
-                                                                          verbose=False)
-=======
         found_graph = PackDependencies.build_dependency_graph(pack_id=pack_name,
                                                               id_set=module_repo.id_set.read_json_as_dict(),
                                                               verbose=False,
                                                               )
->>>>>>> 22f49e36
+        found_graph = PackDependencies.build_dependency_graph_single_pack(pack_id=pack_name,
+                                                                          id_set=id_set,
+                                                                          verbose=False)
         root_of_graph = [n for n in found_graph.nodes if found_graph.in_degree(n) == 0][0]
         pack_dependencies = [n for n in found_graph.nodes if found_graph.in_degree(n) > 0]
 
@@ -2806,19 +2756,16 @@
         """
 
         pack_name = "ImpossibleTraveler"
-<<<<<<< HEAD
+        found_graph = PackDependencies.build_dependency_graph(pack_id=pack_name,
+                                                              id_set=module_repo.id_set.read_json_as_dict(),
+                                                              verbose=False,
+                                                              exclude_ignored_dependencies=False
+                                                              )
         found_graph = PackDependencies.build_dependency_graph_single_pack(pack_id=pack_name,
                                                                           id_set=id_set,
                                                                           verbose=False,
                                                                           exclude_ignored_dependencies=False
                                                                           )
-=======
-        found_graph = PackDependencies.build_dependency_graph(pack_id=pack_name,
-                                                              id_set=module_repo.id_set.read_json_as_dict(),
-                                                              verbose=False,
-                                                              exclude_ignored_dependencies=False
-                                                              )
->>>>>>> 22f49e36
         root_of_graph = [n for n in found_graph.nodes if found_graph.in_degree(n) == 0][0]
         pack_dependencies = [n for n in found_graph.nodes if found_graph.in_degree(n) > 0]
 
