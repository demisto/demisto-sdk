import json
import os

import pytest
from demisto_sdk.commands.common.git_tools import git_path
from demisto_sdk.commands.find_dependencies.find_dependencies import \
    PackDependencies


@pytest.fixture(scope="module")
def id_set():
    id_set_path = os.path.normpath(
        os.path.join(__file__, git_path(), 'demisto_sdk', 'tests', 'test_files', 'id_set', 'id_set.json'))

    with open(id_set_path, 'r') as id_set_file:
        id_set = json.load(id_set_file)
        yield id_set


class TestIdSetFilters:
    @pytest.mark.parametrize("item_section", ["scripts", "playbooks"])
    def test_search_for_pack_item_with_no_result(self, item_section, id_set):
        pack_id = "Non Existing Pack"
        found_filtered_result = PackDependencies._search_for_pack_items(pack_id, id_set[item_section])

        assert len(found_filtered_result) == 0

    @pytest.mark.parametrize("pack_id", ["CalculateTimeDifference", "Expanse", "HelloWorld"])
    def test_search_for_pack_script_item(self, pack_id, id_set):
        found_filtered_result = PackDependencies._search_for_pack_items(pack_id, id_set['scripts'])

        assert len(found_filtered_result) > 0

    def test_search_for_specific_pack_script_item(self, id_set):
        pack_id = "PrismaCloudCompute"
        found_filtered_result = PackDependencies._search_for_pack_items(pack_id, id_set['scripts'])
        expected_result = [
            {
                "PrismaCloudComputeParseAuditAlert": {
                    "name": "PrismaCloudComputeParseAuditAlert",
                    "file_path": "Packs/PrismaCloudCompute/Scripts/PrismaCloudComputeParseAuditAlert/PrismaCloudComputeParseAuditAlert.yml",
                    "pack": "PrismaCloudCompute"
                }
            },
            {
                "PrismaCloudComputeParseCloudDiscoveryAlert": {
                    "name": "PrismaCloudComputeParseCloudDiscoveryAlert",
                    "file_path": "Packs/PrismaCloudCompute/Scripts/PrismaCloudComputeParseCloudDiscoveryAlert/PrismaCloudComputeParseCloudDiscoveryAlert.yml",
                    "pack": "PrismaCloudCompute"
                }
            },
            {
                "PrismaCloudComputeParseComplianceAlert": {
                    "name": "PrismaCloudComputeParseComplianceAlert",
                    "file_path": "Packs/PrismaCloudCompute/Scripts/PrismaCloudComputeParseComplianceAlert/PrismaCloudComputeParseComplianceAlert.yml",
                    "pack": "PrismaCloudCompute"
                }
            },
            {
                "PrismaCloudComputeParseVulnerabilityAlert": {
                    "name": "PrismaCloudComputeParseVulnerabilityAlert",
                    "file_path": "Packs/PrismaCloudCompute/Scripts/PrismaCloudComputeParseVulnerabilityAlert/PrismaCloudComputeParseVulnerabilityAlert.yml",
                    "pack": "PrismaCloudCompute"
                }
            }
        ]

        assert found_filtered_result == expected_result

    @pytest.mark.parametrize("pack_id", ["Claroty", "Code42", "Cymulate"])
    def test_search_for_pack_playbook_item(self, pack_id, id_set):
        found_filtered_result = PackDependencies._search_for_pack_items(pack_id, id_set['playbooks'])

        assert len(found_filtered_result) > 0

    def test_search_for_specific_pack_playbook_item(self, id_set):
        pack_id = "Expanse"
        found_filtered_result = PackDependencies._search_for_pack_items(pack_id, id_set['playbooks'])
        expected_result = [
            {
                "ExpanseParseRawIncident": {
                    "name": "Expanse Incident Playbook",
                    "file_path": "Packs/Expanse/Playbooks/Expanse_Incident_Playbook.yml",
                    "fromversion": "5.0.0",
                    "implementing_scripts": [
                        "ExpanseParseRawIncident"
                    ],
                    "tests": [
                        "No tests (auto formatted)"
                    ],
                    "pack": "Expanse"
                }
            }
        ]

        assert found_filtered_result == expected_result


class TestDependsOnScriptAndIntegration:
    @pytest.mark.parametrize("dependency_script,expected_result",
                             [("GetServerURL", {("GetServerURL", True)}),
                              ("HelloWorldScript", {("HelloWorld", True)}),
                              ("PrismaCloudComputeParseAuditAlert", {("PrismaCloudCompute", True)})
                              ])
    def test_collect_scripts_depends_on_script(self, dependency_script, expected_result, id_set):
        test_input = [
            {
                "DummyScript": {
                    "name": "DummyScript",
                    "file_path": "dummy_path",
                    "depends_on": [
                        dependency_script
                    ],
                    "pack": "dummy_pack"
                }
            }
        ]
        found_result = PackDependencies._collect_scripts_dependencies(pack_scripts=test_input, id_set=id_set)

        assert found_result == expected_result

    @pytest.mark.parametrize("dependency_integration_command,expected_result",
                             [("sslbl-get-indicators", {("Feedsslabusech", True)}),
                              ("activemq-subscribe", {("ActiveMQ", True)}),
                              ("alienvault-get-indicators", {("FeedAlienVault", True)})
                              ])
    def test_collect_scripts_depends_on_integration(self, dependency_integration_command, expected_result, id_set):
        test_input = [
            {
                "DummyScript": {
                    "name": "DummyScript",
                    "file_path": "dummy_path",
                    "depends_on": [
                        dependency_integration_command
                    ],
                    "pack": "dummy_pack"
                }
            }
        ]
        found_result = PackDependencies._collect_scripts_dependencies(pack_scripts=test_input, id_set=id_set)

        assert found_result == expected_result

    def test_collect_scripts_depends_on_two_scripts(self, id_set):
        test_input = [
            {
                "DummyScript": {
                    "name": "DummyScript",
                    "file_path": "dummy_path",
                    "depends_on": [
                        "PrismaCloudComputeParseAuditAlert",
                        "HelloWorldScript"
                    ],
                    "pack": "dummy_pack"
                }
            }
        ]
        found_result = PackDependencies._collect_scripts_dependencies(pack_scripts=test_input, id_set=id_set)

        assert found_result == {('HelloWorld', True), ('PrismaCloudCompute', True)}

    def test_collect_scripts_depends_on_two_integrations(self, id_set):
        test_input = [
            {
                "DummyScript": {
                    "name": "DummyScript",
                    "file_path": "dummy_path",
                    "depends_on": [
                        "sslbl-get-indicators",
                        "ad-get-user"
                    ],
                    "pack": "dummy_pack"
                }
            }
        ]
        found_result = PackDependencies._collect_scripts_dependencies(pack_scripts=test_input, id_set=id_set)

        assert found_result == {('Active_Directory_Query', True), ('Feedsslabusech', True)}

    def test_collect_scripts_depends_on_with_two_inputs(self, id_set):
        test_input = [
            {
                "DummyScript1": {
                    "name": "DummyScript1",
                    "file_path": "dummy_path1",
                    "depends_on": [
                        "sslbl-get-indicators"
                    ],
                    "pack": "dummy_pack"
                }
            },
            {
                "DummyScript2": {
                    "name": "DummyScript2",
                    "file_path": "dummy_path1",
                    "depends_on": [
                        "ad-get-user"
                    ],
                    "pack": "dummy_pack"
                }
            }
        ]

        found_result = PackDependencies._collect_scripts_dependencies(pack_scripts=test_input, id_set=id_set)

        assert found_result == {('Active_Directory_Query', True), ('Feedsslabusech', True)}

    @pytest.mark.parametrize("generic_command", ["ip", "domain", "url"])
    def test_collect_detection_of_optional_dependencies(self, generic_command, id_set):
        test_input = [
            {
                "DummyScript": {
                    "name": "DummyScript",
                    "file_path": "dummy_path",
                    "depends_on": [
                        generic_command
                    ],
                    "pack": "dummy_pack"
                }
            }
        ]

        dependencies_set = PackDependencies._collect_scripts_dependencies(pack_scripts=test_input, id_set=id_set)

        assert len(dependencies_set) > 0

        for dependency_data in dependencies_set:
            assert not dependency_data[1]  # validate that mandatory is set to False


class TestDependsOnPlaybook:
    @pytest.mark.parametrize("dependency_script,expected_result",
                             [("GetServerURL", {("GetServerURL", True)}),
                              ("HelloWorldScript", {("HelloWorld", True)}),
                              ("PrismaCloudComputeParseAuditAlert", {("PrismaCloudCompute", True)})
                              ])
    def test_collect_playbooks_dependencies_on_script(self, dependency_script, expected_result, id_set):
        test_input = [
            {
                "Dummy Playbook": {
                    "name": "Dummy Playbook",
                    "file_path": "dummy_path",
                    "fromversion": "dummy_version",
                    "implementing_scripts": [
                        dependency_script
                    ],
                    "implementing_playbooks": [
                    ],
                    "command_to_integration": {
                    },
                    "tests": [
                        "dummy_playbook"
                    ],
                    "pack": "dummy_pack"
                }
            }
        ]
        found_result = PackDependencies._collect_playbooks_dependencies(pack_playbooks=test_input, id_set=id_set)

        assert found_result == expected_result

    @pytest.mark.parametrize("dependency_playbook,expected_result",
                             [("Pentera Run Scan", {("Pcysys", True)}),
                              ("Indeni Demo", {("Indeni", True)}),
                              ("Failed Login Playbook - Slack v2", {("Slack", True)})
                              ])
    def test_collect_playbooks_dependencies_on_playbook(self, dependency_playbook, expected_result, id_set):
        test_input = [
            {
                "Dummy Playbook": {
                    "name": "Dummy Playbook",
                    "file_path": "dummy_path",
                    "fromversion": "dummy_version",
                    "implementing_scripts": [
                    ],
                    "implementing_playbooks": [
                        dependency_playbook
                    ],
                    "command_to_integration": {
                    },
                    "tests": [
                        "dummy_playbook"
                    ],
                    "pack": "dummy_pack"
                }
            }
        ]
        found_result = PackDependencies._collect_playbooks_dependencies(pack_playbooks=test_input, id_set=id_set)

        assert found_result == expected_result

    @pytest.mark.parametrize("integration_command,expected_result",
                             [("aws-get-indicators", {("FeedAWS", True)}),
                              ("autofocus-get-indicators", {("FeedAutofocus", True)}),
                              ("alienvault-get-indicators", {("FeedAlienVault", True)})
                              ])
    def test_collect_playbooks_dependencies_on_integrations(self, integration_command, expected_result, id_set):
        test_input = [
            {
                "Dummy Playbook": {
                    "name": "Dummy Playbook",
                    "file_path": "dummy_path",
                    "fromversion": "dummy_version",
                    "implementing_scripts": [
                    ],
                    "implementing_playbooks": [
                    ],
                    "command_to_integration": {
                        integration_command: ""
                    },
                    "tests": [
                        "dummy_playbook"
                    ],
                    "pack": "dummy_pack"
                }
            }
        ]
        found_result = PackDependencies._collect_playbooks_dependencies(pack_playbooks=test_input, id_set=id_set)

        assert found_result == expected_result

    def test_collect_playbooks_dependencies_on_integrations_with_brand(self, id_set):
        command = "ip"
        pack_name = "ipinfo"
        test_input = [
            {
                "Dummy Playbook": {
                    "name": "Dummy Playbook",
                    "file_path": "dummy_path",
                    "fromversion": "dummy_version",
                    "implementing_scripts": [
                    ],
                    "implementing_playbooks": [
                    ],
                    "command_to_integration": {
                        command: pack_name
                    },
                    "tests": [
                        "dummy_playbook"
                    ],
                    "pack": "dummy_pack"
                }
            }
        ]
        found_result_set = PackDependencies._collect_playbooks_dependencies(pack_playbooks=test_input, id_set=id_set)

        assert len(found_result_set) == 1
        found_result = found_result_set.pop()
        assert found_result[0] == pack_name
        assert found_result[1]

    @pytest.mark.parametrize("integration_command", ["ip", "domain", "url"])
    def test_collect_detection_of_optional_dependencies_in_playbooks(self, integration_command, id_set):
        test_input = [
            {
                "Dummy Playbook": {
                    "name": "Dummy Playbook",
                    "file_path": "dummy_path",
                    "fromversion": "dummy_version",
                    "implementing_scripts": [
                    ],
                    "implementing_playbooks": [
                    ],
                    "command_to_integration": {
                        integration_command: ""
                    },
                    "tests": [
                        "dummy_playbook"
                    ],
                    "pack": "dummy_pack"
                }
            }
        ]

        found_result_set = PackDependencies._collect_playbooks_dependencies(pack_playbooks=test_input, id_set=id_set)

        assert len(found_result_set) > 0

        for found_result in found_result_set:
            assert not found_result[1]  # validate that mandatory is set to False

    def test_collect_playbooks_dependencies_on_incident_fields(self, id_set):
        expected_result = {("DigitalGuardian", True), ("EmployeeOffboarding", True)}
        test_input = [
            {
                "Dummy Playbook": {
                    "name": "Dummy Playbook",
                    "file_path": "dummy_path",
                    "fromversion": "dummy_version",
                    "implementing_scripts": [
                    ],
                    "implementing_playbooks": [
                    ],
                    "command_to_integration": {
                    },
                    "tests": [
                        "dummy_playbook"
                    ],
                    "pack": "dummy_pack",
                    "incident_fields": [
                        "digitalguardianusername",
                        "Google Display Name"
                    ]
                }
            }
        ]

        found_result = PackDependencies._collect_playbooks_dependencies(pack_playbooks=test_input,
                                                                        id_set=id_set)

        assert found_result == expected_result


class TestDependsOnLayout:
    @pytest.mark.parametrize("dependency_types, dependency_fields ,expected_result",
                             [("Fake", "Fake", set()),
                              ("Fake", "Fake", set()),
                              ("Fake", "Fake", set())
                              ])
    def test_collect_layouts_dependencies(self, dependency_types, dependency_fields, expected_result, id_set):
        """
        Given
            - A layout entry in the id_set.

        When
            - Building dependency graph for pack.

        Then
            - Extracting the packs that the layout depends on.
        """
        test_input = [
            {
                "Dummy Layout": {
                    "typeID": "dummy_layout",
                    "name": "Dummy Layout",
                    "pack": "dummy_pack",
                    "kind": "edit",
                    "path": "dummy_path",
                    "incident_and_indicator_types": [
                        dependency_types
                    ],
                    "incident_and_indicator_fields": [
                        dependency_fields
                    ]
                }
            }
        ]
        found_result = PackDependencies._collect_layouts_dependencies(pack_layouts=test_input, id_set=id_set)

        # TODO: update the test once the implementation of all dependencies is working
        assert found_result == expected_result


class TestDependsOnIncidentField:
    @pytest.mark.parametrize("dependency_types, dependency_scripts ,expected_result",
                             [("Fake", "Fake", set()),
                              ("Fake", "Fake", set()),
                              ("Fake", "Fake", set())
                              ])
    def test_collect_incident_field_dependencies(self, dependency_types, dependency_scripts, expected_result, id_set):
        """
        Given
            - An incident field entry in the id_set.

        When
            - Building dependency graph for pack.

        Then
            - Extracting the packs that the incident field depends on.
        """
        test_input = [
            {
                "Dummy Incident Field": {
                    "name": "Dummy Incident Field",
                    "fromversion": "5.0.0",
                    "pack": "dummy_pack",
                    "incident_types": [
                        dependency_types
                    ],
                    "scripts": [
                        dependency_scripts
                    ]
                }
            }
        ]
        found_result = PackDependencies._collect_incidents_fields_dependencies(
            pack_incidents_fields=test_input, id_set=id_set)

        # TODO: update the test once the implementation of all dependencies is working
        assert found_result == expected_result


class TestDependsOnIndicatorType:
    @pytest.mark.parametrize("dependency_integrations, dependency_scripts ,expected_result",
                             [("Fake", "Fake", set()),
                              ("Fake", "Fake", set()),
                              ("Fake", "Fake", set())
                              ])
    def test_collect_layouts_dependencies(self, dependency_integrations, dependency_scripts, expected_result, id_set):
        """
        Given
            - An indicator type entry in the id_set.

        When
            - Building dependency graph for pack.

        Then
            - Extracting the packs that the indicator type depends on.
        """
        test_input = [
            {
                "Dummy Indicator Type": {
                    "name": "Dummy Indicator Type",
                    "fromversion": "5.0.0",
                    "pack": "dummy_pack",
                    "integrations": [
                        dependency_integrations
                    ],
                    "scripts": [
                        dependency_scripts
                    ]
                }
            }
        ]
        found_result = PackDependencies._collect_indicators_types_dependencies(
            pack_indicators_types=test_input, id_set=id_set)

        # TODO: update the test once the implementation of all dependencies is working
        assert found_result == expected_result


<<<<<<< HEAD
class TestDependsOnIncidentType:
    @pytest.mark.parametrize("dependency_playbook, dependency_scripts ,expected_result",
                             [("Fake", "Fake", set()),
                              ("Fake", "Fake", set()),
                              ("Fake", "Fake", set())
                              ])
    def test_collect_incident_type_dependencies(self, dependency_playbook, dependency_scripts, expected_result, id_set):
        """
        Given
            - An incident type entry in the id_set.
        When
            - Building dependency graph for pack.
        Then
            - Extracting the packs that the incident type depends on.
        """
        test_input = [
            {
                "Dummy Incident Type": {
                    "name": "Dummy Incident Type",
                    "fromversion": "5.0.0",
                    "pack": "dummy_pack",
                    "playbooks": dependency_playbook,
                    "scripts": dependency_scripts
                }
            }
        ]
        found_result = PackDependencies._collect_incidents_types_dependencies(
            pack_incidents_types=test_input, id_set=id_set)
=======
class TestDependsOnIntegrations:
    @pytest.mark.parametrize(
        "dependency_classifiers, dependency_mappers, dependency_incident_types, dependency_indicator_fields, "
        "dependency_indicator_types, expected_result",
        [("Fake", [], "Fake", "Fake", "Fake", set()),
         ("Fake", [], "Fake", "Fake", "Fake", set()),
         ("Fake", [], "Fake", "Fake", "Fake", set())
         ])
    def test_collect_layouts_dependencies(self, dependency_classifiers, dependency_mappers, dependency_incident_types,
                                          dependency_indicator_fields, dependency_indicator_types, expected_result,
                                          id_set):
        """
        Given
            - An integration entry in the id_set.
        When
            - Building dependency graph for pack.
        Then
            - Extracting the packs that the integration depends on.
        """
        test_input = [
            {
                "Dummy Integration": {
                    "name": "Dummy Incident Field",
                    "fromversion": "5.0.0",
                    "pack": "dummy_pack",
                    "classifiers": dependency_classifiers,
                    "mappers": dependency_mappers,
                    "incident_types": dependency_incident_types,
                    "indicator_fields": dependency_indicator_fields,
                    "indicator_types": dependency_indicator_types
                }
            }
        ]
        found_result = PackDependencies._collect_incidents_fields_dependencies(
            pack_incidents_fields=test_input, id_set=id_set)
>>>>>>> fb6c5305

        # TODO: update the test once the implementation of all dependencies is working
        assert found_result == expected_result


class TestDependencyGraph:
    def test_build_dependency_graph(self, id_set):
        pack_name = "ImpossibleTraveler"
        found_graph = PackDependencies.build_dependency_graph(pack_id=pack_name, id_set=id_set)
        root_of_graph = [n for n in found_graph.nodes if found_graph.in_degree(n) == 0][0]
        pack_dependencies = [n for n in found_graph.nodes if found_graph.in_degree(n) > 0]

        assert root_of_graph == pack_name
        assert len(pack_dependencies) > 0<|MERGE_RESOLUTION|>--- conflicted
+++ resolved
@@ -529,36 +529,6 @@
         assert found_result == expected_result
 
 
-<<<<<<< HEAD
-class TestDependsOnIncidentType:
-    @pytest.mark.parametrize("dependency_playbook, dependency_scripts ,expected_result",
-                             [("Fake", "Fake", set()),
-                              ("Fake", "Fake", set()),
-                              ("Fake", "Fake", set())
-                              ])
-    def test_collect_incident_type_dependencies(self, dependency_playbook, dependency_scripts, expected_result, id_set):
-        """
-        Given
-            - An incident type entry in the id_set.
-        When
-            - Building dependency graph for pack.
-        Then
-            - Extracting the packs that the incident type depends on.
-        """
-        test_input = [
-            {
-                "Dummy Incident Type": {
-                    "name": "Dummy Incident Type",
-                    "fromversion": "5.0.0",
-                    "pack": "dummy_pack",
-                    "playbooks": dependency_playbook,
-                    "scripts": dependency_scripts
-                }
-            }
-        ]
-        found_result = PackDependencies._collect_incidents_types_dependencies(
-            pack_incidents_types=test_input, id_set=id_set)
-=======
 class TestDependsOnIntegrations:
     @pytest.mark.parametrize(
         "dependency_classifiers, dependency_mappers, dependency_incident_types, dependency_indicator_fields, "
@@ -594,7 +564,39 @@
         ]
         found_result = PackDependencies._collect_incidents_fields_dependencies(
             pack_incidents_fields=test_input, id_set=id_set)
->>>>>>> fb6c5305
+
+        # TODO: update the test once the implementation of all dependencies is working
+        assert found_result == expected_result
+
+
+class TestDependsOnIncidentType:
+    @pytest.mark.parametrize("dependency_playbook, dependency_scripts ,expected_result",
+                             [("Fake", "Fake", set()),
+                              ("Fake", "Fake", set()),
+                              ("Fake", "Fake", set())
+                              ])
+    def test_collect_incident_type_dependencies(self, dependency_playbook, dependency_scripts, expected_result, id_set):
+        """
+        Given
+            - An incident type entry in the id_set.
+        When
+            - Building dependency graph for pack.
+        Then
+            - Extracting the packs that the incident type depends on.
+        """
+        test_input = [
+            {
+                "Dummy Incident Type": {
+                    "name": "Dummy Incident Type",
+                    "fromversion": "5.0.0",
+                    "pack": "dummy_pack",
+                    "playbooks": dependency_playbook,
+                    "scripts": dependency_scripts
+                }
+            }
+        ]
+        found_result = PackDependencies._collect_incidents_types_dependencies(
+            pack_incidents_types=test_input, id_set=id_set)
 
         # TODO: update the test once the implementation of all dependencies is working
         assert found_result == expected_result
