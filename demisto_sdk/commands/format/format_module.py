import os
from typing import Dict, List, Tuple

<<<<<<< HEAD
import click
from demisto_sdk.commands.common.git_tools import get_changed_files
=======
from demisto_sdk.commands.common.legacy_git_tools import get_changed_files
>>>>>>> a2d20cc5
from demisto_sdk.commands.common.tools import (find_type, get_files_in_dir,
                                               print_error, print_success,
                                               print_warning)
from demisto_sdk.commands.format.format_constants import SCHEMAS_PATH
from demisto_sdk.commands.format.update_classifier import (
    ClassifierJSONFormat, OldClassifierJSONFormat)
from demisto_sdk.commands.format.update_connection import ConnectionJSONFormat
from demisto_sdk.commands.format.update_dashboard import DashboardJSONFormat
from demisto_sdk.commands.format.update_description import DescriptionFormat
from demisto_sdk.commands.format.update_incidentfields import \
    IncidentFieldJSONFormat
from demisto_sdk.commands.format.update_incidenttype import \
    IncidentTypesJSONFormat
from demisto_sdk.commands.format.update_indicatorfields import \
    IndicatorFieldJSONFormat
from demisto_sdk.commands.format.update_indicatortype import \
    IndicatorTypeJSONFormat
from demisto_sdk.commands.format.update_integration import IntegrationYMLFormat
from demisto_sdk.commands.format.update_layout import LayoutBaseFormat
from demisto_sdk.commands.format.update_mapper import MapperJSONFormat
from demisto_sdk.commands.format.update_playbook import (PlaybookYMLFormat,
                                                         TestPlaybookYMLFormat)
from demisto_sdk.commands.format.update_pythonfile import PythonFileFormat
from demisto_sdk.commands.format.update_report import ReportJSONFormat
from demisto_sdk.commands.format.update_script import ScriptYMLFormat
from demisto_sdk.commands.format.update_widget import WidgetJSONFormat
from demisto_sdk.commands.lint.commands_builder import excluded_files

FILE_TYPE_AND_LINKED_CLASS = {
    'integration': IntegrationYMLFormat,
    'script': ScriptYMLFormat,
    'playbook': PlaybookYMLFormat,
    'testplaybook': TestPlaybookYMLFormat,
    'incidentfield': IncidentFieldJSONFormat,
    'incidenttype': IncidentTypesJSONFormat,
    'indicatorfield': IndicatorFieldJSONFormat,
    'reputation': IndicatorTypeJSONFormat,
    'layout': LayoutBaseFormat,
    'layoutscontainer': LayoutBaseFormat,
    'dashboard': DashboardJSONFormat,
    'classifier': ClassifierJSONFormat,
    'classifier_5_9_9': OldClassifierJSONFormat,
    'mapper': MapperJSONFormat,
    'widget': WidgetJSONFormat,
    'pythonfile': PythonFileFormat,
    'report': ReportJSONFormat,
    'testscript': ScriptYMLFormat,
    'canvas-context-connections': ConnectionJSONFormat,
    'description': DescriptionFormat
}
UNFORMATTED_FILES = ['readme',
                     'releasenotes',
                     'changelog',
                     'image',
                     'javascriptfile',
                     'powershellfile',
                     'betaintegration',
                     'doc_image',
                     ]

VALIDATE_RES_SKIPPED_CODE = 2
VALIDATE_RES_FAILED_CODE = 3

CONTENT_ENTITY_IDS_TO_UPDATE: Dict = {}


def format_manager(input: str = None,
                   output: str = None,
                   from_version: str = '',
                   no_validate: bool = False,
                   verbose: bool = False,
                   update_docker: bool = False,
                   assume_yes: bool = False,
                   deprecate: bool = False):
    """
    Format_manager is a function that activated format command on different type of files.
    Args:
        input: (str) The path of the specific file.
        from_version: (str) in case of specific value for from_version that needs to be updated.
        output: (str) The path to save the formatted file to.
        no_validate (flag): Whether the user specifies not to run validate after format.
        verbose (bool): Whether to print verbose logs or not
        update_docker (flag): Whether to update the docker image.
        assume_yes (bool): Whether to assume "yes" as answer to all prompts and run non-interactively
    Returns:
        int 0 in case of success 1 otherwise
    """
    if input:
        files = get_files_in_dir(input, ['json', 'yml', 'py', 'md'])
    else:
        files = [file['name'] for file in
                 get_changed_files(filter_results=lambda _file: not _file.pop('status') == 'D')]
    if output and not output.endswith(('yml', 'json', 'py')):
        raise Exception("The given output path is not a specific file path.\n"
                        "Only file path can be a output path.  Please specify a correct output.")

    log_list = []
    error_list: List[Tuple[int, int]] = []
    if files:
        format_excluded_file = excluded_files + ['pack_metadata.json']
        for file in files:
            file_path = file.replace('\\', '/')
            file_type = find_type(file_path)

            current_excluded_files = format_excluded_file[:]
            dirname = os.path.dirname(file_path)
            if dirname.endswith('CommonServerPython'):
                current_excluded_files.remove('CommonServerPython.py')
            if os.path.basename(file_path) in current_excluded_files:
                continue
            if dirname.endswith('test_data') or dirname.endswith('doc_imgs'):
                continue

            if file_type and file_type.value not in UNFORMATTED_FILES:
                file_type = file_type.value
<<<<<<< HEAD
                info_res, err_res, skip_res = run_format_on_file(
                    input=file_path,
                    file_type=file_type,
                    from_version=from_version,
                    output=output,
                    no_validate=no_validate,
                    verbose=verbose,
                    update_docker=update_docker,
                    assume_yes=assume_yes
                )
=======
                info_res, err_res, skip_res = run_format_on_file(input=file_path,
                                                                 file_type=file_type,
                                                                 from_version=from_version,
                                                                 output=output,
                                                                 no_validate=no_validate,
                                                                 verbose=verbose,
                                                                 update_docker=update_docker,
                                                                 assume_yes=assume_yes,
                                                                 deprecate=deprecate)
                if err_res:
                    error_list.append("err_res")
>>>>>>> a2d20cc5
                if err_res:
                    log_list.extend([(err_res, print_error)])
                if info_res:
                    log_list.extend([(info_res, print_success)])
                if skip_res:
                    log_list.extend([(skip_res, print_warning)])
            elif file_type:
                log_list.append(([f"Ignoring format for {file_path} as {file_type.value} is currently not "
                                  f"supported by format command"], print_warning))
            else:
                log_list.append(([f"Was unable to identify the file type for the following file: {file_path}"],
                                 print_error))

        update_content_entity_ids(files, verbose)

    else:
        log_list.append(([f'Failed format file {input}.' + "No such file or directory"], print_error))

    print('')  # Just adding a new line before summary
    for string, print_func in log_list:
        print_func('\n'.join(string))

    if error_list:
        return 1
    return 0


def update_content_entity_ids(files: List[str], verbose: bool):
    """Update the changed content entity ids in the files.
    Args:
        files (list): a list of files in which to update the content ids.
        verbose (bool): whether to print

    """
    if CONTENT_ENTITY_IDS_TO_UPDATE:
        if verbose:
            click.echo(f'Collected content entities IDs to update:\n{CONTENT_ENTITY_IDS_TO_UPDATE}\n'
                       f'Going over files to update these IDs in other files...')
        for file in files:
            file_path = file.replace('\\', '/')
            if verbose:
                click.echo(f'Processing file {file_path} to check for content entities IDs to update')
            with open(file_path, 'r+') as f:
                file_content = f.read()
                for id_to_replace, updated_id in CONTENT_ENTITY_IDS_TO_UPDATE.items():
                    file_content = file_content.replace(id_to_replace, updated_id)
                f.seek(0)
                f.write(file_content)
                f.truncate()


def run_format_on_file(input: str, file_type: str, from_version: str, **kwargs) -> \
        Tuple[List[str], List[str], List[str]]:
    """Run the relevent format of file type.
    Args:
        input (str): The input file path.
        file_type (str): The type of input file
        from_version (str): The fromVersion value that was set by User.
        old_file (bool): Whether the file is a added file = new or a modified file = old.
    Returns:
        List of Success , List of Error.
    """
    schema_path = os.path.normpath(
        os.path.join(__file__, "..", "..", "common", SCHEMAS_PATH, '{}.yml'.format(file_type)))
    if file_type not in ('integration', 'script') and 'update_docker' in kwargs:
        # non code formatters don't support update_docker param. remove it
        del kwargs['update_docker']
    UpdateObject = FILE_TYPE_AND_LINKED_CLASS[file_type](input=input, path=schema_path,
                                                         from_version=from_version,
                                                         **kwargs)
    format_res, validate_res = UpdateObject.format_file()  # type: ignore
    CONTENT_ENTITY_IDS_TO_UPDATE.update(UpdateObject.updated_id_dict)
    return logger(input, format_res, validate_res)


def logger(
        input: str,
        format_res: int,
        validate_res: int,
) -> Tuple[List[str], List[str], List[str]]:
    info_list = []
    error_list = []
    skipped_list = []
    if format_res and validate_res:
        if validate_res == VALIDATE_RES_SKIPPED_CODE:
            error_list.append(f'Format Status   on file: {input} - Failed')
            skipped_list.append(f'Validate Status on file: {input} - Skipped')
        elif validate_res == VALIDATE_RES_FAILED_CODE:
            error_list.append(f'Format Status   on file: {input} - Failed')
        else:
            error_list.append(f'Format Status   on file: {input} - Failed')
            error_list.append(f'Validate Status on file: {input} - Failed')
    elif format_res and not validate_res:
        error_list.append(f'Format Status   on file: {input} - Failed')
        info_list.append(f'Validate Status on file: {input} - Success')
    elif not format_res and validate_res:
        if validate_res == VALIDATE_RES_SKIPPED_CODE:
            info_list.append(f'Format Status   on file: {input} - Success')
            skipped_list.append(f'Validate Status on file: {input} - Skipped')
        elif validate_res == VALIDATE_RES_FAILED_CODE:
            info_list.append(f'Format Status   on file: {input} - Success')
        else:
            info_list.append(f'Format Status   on file: {input} - Success')
            error_list.append(f'Validate Status on file: {input} - Failed')
            error_list.append(f'For more information run: `demisto-sdk validate -i {input}`')
    elif not format_res and not validate_res:
        info_list.append(f'Format Status   on file: {input} - Success')
        info_list.append(f'Validate Status on file: {input} - Success')
    return info_list, error_list, skipped_list<|MERGE_RESOLUTION|>--- conflicted
+++ resolved
@@ -1,12 +1,8 @@
 import os
 from typing import Dict, List, Tuple
 
-<<<<<<< HEAD
 import click
-from demisto_sdk.commands.common.git_tools import get_changed_files
-=======
 from demisto_sdk.commands.common.legacy_git_tools import get_changed_files
->>>>>>> a2d20cc5
 from demisto_sdk.commands.common.tools import (find_type, get_files_in_dir,
                                                print_error, print_success,
                                                print_warning)
@@ -122,18 +118,6 @@
 
             if file_type and file_type.value not in UNFORMATTED_FILES:
                 file_type = file_type.value
-<<<<<<< HEAD
-                info_res, err_res, skip_res = run_format_on_file(
-                    input=file_path,
-                    file_type=file_type,
-                    from_version=from_version,
-                    output=output,
-                    no_validate=no_validate,
-                    verbose=verbose,
-                    update_docker=update_docker,
-                    assume_yes=assume_yes
-                )
-=======
                 info_res, err_res, skip_res = run_format_on_file(input=file_path,
                                                                  file_type=file_type,
                                                                  from_version=from_version,
@@ -143,9 +127,6 @@
                                                                  update_docker=update_docker,
                                                                  assume_yes=assume_yes,
                                                                  deprecate=deprecate)
-                if err_res:
-                    error_list.append("err_res")
->>>>>>> a2d20cc5
                 if err_res:
                     log_list.extend([(err_res, print_error)])
                 if info_res:
