import os
from pathlib import Path
from typing import Dict, List, Tuple

import click

from demisto_sdk.commands.common.constants import (
    JOB,
    TESTS_AND_DOC_DIRECTORIES,
    FileType,
)
from demisto_sdk.commands.common.git_util import GitUtil
from demisto_sdk.commands.common.tools import (
    find_type,
    get_files_in_dir,
    print_error,
    print_success,
    print_warning,
)
from demisto_sdk.commands.format.format_constants import SCHEMAS_PATH
from demisto_sdk.commands.format.update_classifier import (
    ClassifierJSONFormat,
    OldClassifierJSONFormat,
)
from demisto_sdk.commands.format.update_connection import ConnectionJSONFormat
from demisto_sdk.commands.format.update_correlation_rule import CorrelationRuleYMLFormat
from demisto_sdk.commands.format.update_dashboard import DashboardJSONFormat
from demisto_sdk.commands.format.update_description import DescriptionFormat
from demisto_sdk.commands.format.update_generic_json import BaseUpdateJSON
from demisto_sdk.commands.format.update_generic_yml import BaseUpdateYML
from demisto_sdk.commands.format.update_genericdefinition import (
    GenericDefinitionJSONFormat,
)
from demisto_sdk.commands.format.update_genericfield import GenericFieldJSONFormat
from demisto_sdk.commands.format.update_genericmodule import GenericModuleJSONFormat
from demisto_sdk.commands.format.update_generictype import GenericTypeJSONFormat
from demisto_sdk.commands.format.update_incidentfields import IncidentFieldJSONFormat
from demisto_sdk.commands.format.update_incidenttype import IncidentTypesJSONFormat
from demisto_sdk.commands.format.update_indicatorfields import IndicatorFieldJSONFormat
from demisto_sdk.commands.format.update_indicatortype import IndicatorTypeJSONFormat
from demisto_sdk.commands.format.update_integration import IntegrationYMLFormat
from demisto_sdk.commands.format.update_job import JobJSONFormat
from demisto_sdk.commands.format.update_layout import LayoutBaseFormat
from demisto_sdk.commands.format.update_lists import ListsFormat
from demisto_sdk.commands.format.update_mapper import MapperJSONFormat
from demisto_sdk.commands.format.update_pack_metadata import PackMetadataJsonFormat
from demisto_sdk.commands.format.update_playbook import (
    PlaybookYMLFormat,
    TestPlaybookYMLFormat,
)
from demisto_sdk.commands.format.update_pre_process_rules import PreProcessRulesFormat
from demisto_sdk.commands.format.update_pythonfile import PythonFileFormat
from demisto_sdk.commands.format.update_readme import ReadmeFormat
from demisto_sdk.commands.format.update_report import ReportJSONFormat
from demisto_sdk.commands.format.update_script import ScriptYMLFormat
from demisto_sdk.commands.format.update_widget import WidgetJSONFormat
from demisto_sdk.commands.lint.commands_builder import excluded_files

FILE_TYPE_AND_LINKED_CLASS = {
    "integration": IntegrationYMLFormat,
    "script": ScriptYMLFormat,
    "playbook": PlaybookYMLFormat,
    "testplaybook": TestPlaybookYMLFormat,
    "incidentfield": IncidentFieldJSONFormat,
    "incidenttype": IncidentTypesJSONFormat,
    "indicatorfield": IndicatorFieldJSONFormat,
    "reputation": IndicatorTypeJSONFormat,
    "layout": LayoutBaseFormat,
    "layoutscontainer": LayoutBaseFormat,
    "pre-process-rule": PreProcessRulesFormat,
    "list": ListsFormat,
    "dashboard": DashboardJSONFormat,
    "classifier": ClassifierJSONFormat,
    "classifier_5_9_9": OldClassifierJSONFormat,
    "mapper": MapperJSONFormat,
    "widget": WidgetJSONFormat,
    "pythonfile": PythonFileFormat,
    "report": ReportJSONFormat,
    "testscript": ScriptYMLFormat,
    "canvas-context-connections": ConnectionJSONFormat,
    "description": DescriptionFormat,
    "genericfield": GenericFieldJSONFormat,
    "generictype": GenericTypeJSONFormat,
    "genericmodule": GenericModuleJSONFormat,
    "genericdefinition": GenericDefinitionJSONFormat,
    JOB: JobJSONFormat,
    "readme": ReadmeFormat,
    "metadata": PackMetadataJsonFormat,
    "correlationrule": CorrelationRuleYMLFormat,
    "xsiamdashboard": BaseUpdateJSON,
    "xsiamreport": BaseUpdateJSON,
    "modelingrule": BaseUpdateYML,
<<<<<<< HEAD
=======
    "modelingruleschema": BaseUpdateJSON,
>>>>>>> da300613
    "parsingrule": BaseUpdateYML,
    "trigger": BaseUpdateJSON,
    "xdrctemplate": BaseUpdateJSON,
    "xdrctemplateyml": BaseUpdateYML,
}

UNFORMATTED_FILES = [
    "releasenotes",
    "changelog",
    "image",
    "javascriptfile",
    "powershellfile",
    "doc_image",
    "author_image",
]

VALIDATE_RES_SKIPPED_CODE = 2
VALIDATE_RES_FAILED_CODE = 3

CONTENT_ENTITY_IDS_TO_UPDATE: Dict = {}


def format_manager(
    input: str = None,
    output: str = None,
    from_version: str = "",
    no_validate: bool = False,
    verbose: bool = False,
    update_docker: bool = False,
    assume_yes: bool = False,
    deprecate: bool = False,
    use_git: bool = False,
    prev_ver: str = None,
    include_untracked: bool = False,
    add_tests: bool = None,
    interactive: bool = True,
    id_set_path: str = None,
    clear_cache: bool = False,
):
    """
    Format_manager is a function that activated format command on different type of files.
    Args:
        input: (str) The path of the specific file.
        from_version: (str) in case of specific value for from_version that needs to be updated.
        output: (str) The path to save the formatted file to.
        no_validate (flag): Whether the user specifies not to run validate after format.
        verbose (bool): Whether to print verbose logs or not
        update_docker (flag): Whether to update the docker image.
        assume_yes (bool): Whether to assume "yes" as answer to all prompts and run non-interactively
        deprecate (bool): Whether to deprecate the entity
        use_git (bool): Use git to automatically recognize which files changed and run format on them
        prev_ver (str): Against which branch should the difference be recognized
        include_untracked (bool): Whether to include untracked files when checking against git
        interactive (bool): Whether to run the format interactively or not (usually for contribution management)
        add_tests (bool): Whether to exclude tests automatically.
        id_set_path (str): The path of the id_set.json file.
        clear_cache (bool): wether to clear the cache
    Returns:
        int 0 in case of success 1 otherwise
    """

    prev_ver = prev_ver if prev_ver else "demisto/master"
    supported_file_types = ["json", "yml", "py", "md"]
    use_git = use_git or not input

    if input:
        files = get_files_in_dir(input, supported_file_types)

    elif use_git:
        files = get_files_to_format_from_git(
            supported_file_types, prev_ver, include_untracked
        )

    if output and not output.endswith(("yml", "json", "py")):
        raise Exception(
            "The given output path is not a specific file path.\n"
            "Only file path can be a output path.  Please specify a correct output."
        )

    log_list = []
    error_list: List[Tuple[int, int]] = []
    if files:
        for file in files:
            file_path = file.replace("\\", "/")
            file_type = find_type(file_path, clear_cache=clear_cache)

            current_excluded_files = excluded_files[:]
            dirname = os.path.dirname(file_path)
            if dirname.endswith("CommonServerPython"):
                current_excluded_files.remove("CommonServerPython.py")
            if os.path.basename(file_path) in current_excluded_files:
                continue
            if any(test_dir in str(dirname) for test_dir in TESTS_AND_DOC_DIRECTORIES):
                continue

            if file_type and file_type.value not in UNFORMATTED_FILES:
                file_type = file_type.value
                info_res, err_res, skip_res = run_format_on_file(
                    input=file_path,
                    file_type=file_type,
                    from_version=from_version,
                    interactive=interactive,
                    output=output,
                    no_validate=no_validate,
                    verbose=verbose,
                    update_docker=update_docker,
                    assume_yes=assume_yes,
                    deprecate=deprecate,
                    add_tests=add_tests,
                    id_set_path=id_set_path,
                )
                if err_res:
                    log_list.extend([(err_res, print_error)])
                if info_res:
                    log_list.extend([(info_res, print_success)])
                if skip_res:
                    log_list.extend([(skip_res, print_warning)])
            elif file_type:
                log_list.append(
                    (
                        [
                            f"Ignoring format for {file_path} as {file_type.value} is currently not "
                            f"supported by format command"
                        ],
                        print_warning,
                    )
                )
            else:
                log_list.append(
                    (
                        [
                            f"Was unable to identify the file type for the following file: {file_path}"
                        ],
                        print_error,
                    )
                )

        update_content_entity_ids(files, verbose)

    else:
        if not use_git:
            log_list.append(
                (
                    [f"Failed format file {input}." + "No such file or directory"],
                    print_error,
                )
            )
        return 1

    print("")  # Just adding a new line before summary
    for string, print_func in log_list:
        print_func("\n".join(string))

    if error_list:
        return 1
    return 0


def get_files_to_format_from_git(
    supported_file_types: List[str], prev_ver: str, include_untracked: bool
) -> List[str]:
    """Get the files to format from git.

    Args:
        supported_file_types(list): File extensions which are supported by format
        prev_ver(str): The branch name or commit hash to compare with
        include_untracked(bool): Whether to include untracked files

    Returns:
        list. a list of all the files that should be formatted.
    """
    git_util = GitUtil()
    all_changed_files = git_util.get_all_changed_files(
        prev_ver=prev_ver, include_untracked=include_untracked
    )

    filtered_files = []
    for file_path in all_changed_files:
        str_file_path = str(file_path)

        # get the file extension without the '.'
        file_extension = os.path.splitext(str_file_path)[1][1:]
        if file_extension in supported_file_types and os.path.exists(str_file_path):
            filtered_files.append(str_file_path)

    if filtered_files:
        detected_files_string = "\n".join(filtered_files)
        click.secho(
            f"Found the following files to format:\n{detected_files_string}",
            fg="bright_cyan",
        )

    else:
        click.secho("Did not find any files to format", fg="bright_red")

    return filtered_files


def update_content_entity_ids(files: List[str], verbose: bool):
    """Update the changed content entity ids in the files.
    Args:
        files (list): a list of files in which to update the content ids.
        verbose (bool): whether to print

    """
    if not CONTENT_ENTITY_IDS_TO_UPDATE:
        return

    if verbose:
        click.echo(
            f"Collected content entities IDs to update:\n{CONTENT_ENTITY_IDS_TO_UPDATE}\n"
            f"Going over files to update these IDs in other files..."
        )
    for file in files:
        file_path = str(Path(file))
        if verbose:
            click.echo(
                f"Processing file {file_path} to check for content entities IDs to update"
            )
        with open(file_path, "r+") as f:
            file_content = f.read()
            for id_to_replace, updated_id in CONTENT_ENTITY_IDS_TO_UPDATE.items():
                file_content = file_content.replace(id_to_replace, updated_id)
            f.seek(0)
            f.write(file_content)
            f.truncate()


def run_format_on_file(
    input: str, file_type: str, from_version: str, interactive: bool, **kwargs
) -> Tuple[List[str], List[str], List[str]]:
    """Run the relevent format of file type.
    Args:
        input (str): The input file path.
        file_type (str): The type of input file
        from_version (str): The fromVersion value that was set by User.
        interactive (bool): Whether to run the format interactively or not (usually for contribution management)
    Returns:
        List of Success , List of Error.
    """

    if file_type == "betaintegration":
        file_type = "integration"
    schema_path = os.path.normpath(
        os.path.join(__file__, "..", "..", "common", SCHEMAS_PATH, f"{file_type}.yml")
    )
    if file_type not in ("integration", "script") and "update_docker" in kwargs:
        # non code formatters don't support update_docker param. remove it
        del kwargs["update_docker"]
    if file_type not in ("integration", "playbook", "script") and "add_tests" in kwargs:
        # adding tests is relevant only for integrations, playbooks and scripts.
        del kwargs["add_tests"]
    if (
        file_type
        not in (
            FileType.INCIDENT_FIELD.value,
            FileType.LAYOUTS_CONTAINER.value,
            FileType.LAYOUT.value,
            FileType.MAPPER.value,
        )
        and "id_set_path" in kwargs
    ):
        # relevant only for incidentfield/layouts/mappers
        del kwargs["id_set_path"]
    updater_class = FILE_TYPE_AND_LINKED_CLASS.get(file_type)
    if not updater_class:  # fail format so long as xsiam entities dont have formatters
        print_warning(f"No  updater_class was found for file type {file_type}")
        return logger(input, 1, VALIDATE_RES_SKIPPED_CODE)

    update_object = updater_class(
        input=input,
        path=schema_path,
        from_version=from_version,
        interactive=interactive,
        **kwargs,
    )
    format_res, validate_res = update_object.format_file()  # type: ignore
    CONTENT_ENTITY_IDS_TO_UPDATE.update(update_object.updated_ids)
    return logger(input, format_res, validate_res)


def logger(
    input: str,
    format_res: int,
    validate_res: int,
) -> Tuple[List[str], List[str], List[str]]:
    info_list = []
    error_list = []
    skipped_list = []
    if format_res and validate_res:
        if validate_res == VALIDATE_RES_SKIPPED_CODE:
            error_list.append(f"Format Status   on file: {input} - Failed")
            skipped_list.append(f"Validate Status on file: {input} - Skipped")
        elif validate_res == VALIDATE_RES_FAILED_CODE:
            error_list.append(f"Format Status   on file: {input} - Failed")
        else:
            error_list.append(f"Format Status   on file: {input} - Failed")
            error_list.append(f"Validate Status on file: {input} - Failed")
    elif format_res and not validate_res:
        error_list.append(f"Format Status   on file: {input} - Failed")
        info_list.append(f"Validate Status on file: {input} - Success")
    elif not format_res and validate_res:
        if validate_res == VALIDATE_RES_SKIPPED_CODE:
            info_list.append(f"Format Status   on file: {input} - Success")
            skipped_list.append(f"Validate Status on file: {input} - Skipped")
        elif validate_res == VALIDATE_RES_FAILED_CODE:
            info_list.append(f"Format Status   on file: {input} - Success")
        else:
            info_list.append(f"Format Status   on file: {input} - Success")
            error_list.append(f"Validate Status on file: {input} - Failed")
            error_list.append(
                f"For more information run: `demisto-sdk validate -i {input}`"
            )
    elif not format_res and not validate_res:
        info_list.append(f"Format Status   on file: {input} - Success")
        info_list.append(f"Validate Status on file: {input} - Success")
    return info_list, error_list, skipped_list<|MERGE_RESOLUTION|>--- conflicted
+++ resolved
@@ -90,10 +90,7 @@
     "xsiamdashboard": BaseUpdateJSON,
     "xsiamreport": BaseUpdateJSON,
     "modelingrule": BaseUpdateYML,
-<<<<<<< HEAD
-=======
     "modelingruleschema": BaseUpdateJSON,
->>>>>>> da300613
     "parsingrule": BaseUpdateYML,
     "trigger": BaseUpdateJSON,
     "xdrctemplate": BaseUpdateJSON,
