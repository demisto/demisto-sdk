import os
from pathlib import Path
from typing import Dict, List, Tuple

import click

from demisto_sdk.commands.common.constants import (JOB,
                                                   TESTS_AND_DOC_DIRECTORIES,
                                                   FileType)
from demisto_sdk.commands.common.git_util import GitUtil
from demisto_sdk.commands.common.tools import (find_type, get_files_in_dir,
                                               print_error, print_success,
                                               print_warning)
from demisto_sdk.commands.format.format_constants import SCHEMAS_PATH
from demisto_sdk.commands.format.update_classifier import (
    ClassifierJSONFormat, OldClassifierJSONFormat)
from demisto_sdk.commands.format.update_connection import ConnectionJSONFormat
from demisto_sdk.commands.format.update_dashboard import DashboardJSONFormat
from demisto_sdk.commands.format.update_description import DescriptionFormat
from demisto_sdk.commands.format.update_genericdefinition import \
    GenericDefinitionJSONFormat
from demisto_sdk.commands.format.update_genericfield import \
    GenericFieldJSONFormat
from demisto_sdk.commands.format.update_genericmodule import \
    GenericModuleJSONFormat
from demisto_sdk.commands.format.update_generictype import \
    GenericTypeJSONFormat
from demisto_sdk.commands.format.update_incidentfields import \
    IncidentFieldJSONFormat
from demisto_sdk.commands.format.update_incidenttype import \
    IncidentTypesJSONFormat
from demisto_sdk.commands.format.update_indicatorfields import \
    IndicatorFieldJSONFormat
from demisto_sdk.commands.format.update_indicatortype import \
    IndicatorTypeJSONFormat
from demisto_sdk.commands.format.update_integration import IntegrationYMLFormat
from demisto_sdk.commands.format.update_job import JobJSONFormat
from demisto_sdk.commands.format.update_layout import LayoutBaseFormat
from demisto_sdk.commands.format.update_lists import ListsFormat
from demisto_sdk.commands.format.update_mapper import MapperJSONFormat
from demisto_sdk.commands.format.update_playbook import (PlaybookYMLFormat,
                                                         TestPlaybookYMLFormat)
from demisto_sdk.commands.format.update_pre_process_rules import \
    PreProcessRulesFormat
from demisto_sdk.commands.format.update_pythonfile import PythonFileFormat
from demisto_sdk.commands.format.update_report import ReportJSONFormat
from demisto_sdk.commands.format.update_script import ScriptYMLFormat
from demisto_sdk.commands.format.update_widget import WidgetJSONFormat
from demisto_sdk.commands.lint.commands_builder import excluded_files

FILE_TYPE_AND_LINKED_CLASS = {
    'integration': IntegrationYMLFormat,
    'script': ScriptYMLFormat,
    'playbook': PlaybookYMLFormat,
    'testplaybook': TestPlaybookYMLFormat,
    'incidentfield': IncidentFieldJSONFormat,
    'incidenttype': IncidentTypesJSONFormat,
    'indicatorfield': IndicatorFieldJSONFormat,
    'reputation': IndicatorTypeJSONFormat,
    'layout': LayoutBaseFormat,
    'layoutscontainer': LayoutBaseFormat,
    'pre-process-rule': PreProcessRulesFormat,
    'list': ListsFormat,
    'dashboard': DashboardJSONFormat,
    'classifier': ClassifierJSONFormat,
    'classifier_5_9_9': OldClassifierJSONFormat,
    'mapper': MapperJSONFormat,
    'widget': WidgetJSONFormat,
    'pythonfile': PythonFileFormat,
    'report': ReportJSONFormat,
    'testscript': ScriptYMLFormat,
    'canvas-context-connections': ConnectionJSONFormat,
    'description': DescriptionFormat,
    'genericfield': GenericFieldJSONFormat,
    'generictype': GenericTypeJSONFormat,
    'genericmodule': GenericModuleJSONFormat,
    'genericdefinition': GenericDefinitionJSONFormat,
    JOB: JobJSONFormat
}

UNFORMATTED_FILES = ['readme',
                     'releasenotes',
                     'changelog',
                     'image',
                     'javascriptfile',
                     'powershellfile',
                     'doc_image',
                     'author_image'
                     ]

VALIDATE_RES_SKIPPED_CODE = 2
VALIDATE_RES_FAILED_CODE = 3

CONTENT_ENTITY_IDS_TO_UPDATE: Dict = {}


def format_manager(input: str = None,
                   output: str = None,
                   from_version: str = '',
                   no_validate: bool = False,
                   verbose: bool = False,
                   update_docker: bool = False,
                   assume_yes: bool = False,
                   deprecate: bool = False,
                   use_git: bool = False,
                   prev_ver: str = None,
                   include_untracked: bool = False,
                   add_tests: bool = None,
                   interactive: bool = True,
<<<<<<< HEAD
                   clear_cache: bool = False):
=======
                   id_set_path: str = None):
>>>>>>> d80014e7
    """
    Format_manager is a function that activated format command on different type of files.
    Args:
        input: (str) The path of the specific file.
        from_version: (str) in case of specific value for from_version that needs to be updated.
        output: (str) The path to save the formatted file to.
        no_validate (flag): Whether the user specifies not to run validate after format.
        verbose (bool): Whether to print verbose logs or not
        update_docker (flag): Whether to update the docker image.
        assume_yes (bool): Whether to assume "yes" as answer to all prompts and run non-interactively
        deprecate (bool): Whether to deprecate the entity
        use_git (bool): Use git to automatically recognize which files changed and run format on them
        prev_ver (str): Against which branch should the difference be recognized
        include_untracked (bool): Whether to include untracked files when checking against git
        interactive (bool): Whether to run the format interactively or not (usually for contribution management)
        add_tests (bool): Whether to exclude tests automatically.
<<<<<<< HEAD
        clear_cache (bool): wether to clear the cache
=======
        id_set_path (str): The path of the id_set.json file.
>>>>>>> d80014e7
    Returns:
        int 0 in case of success 1 otherwise
    """

    prev_ver = prev_ver if prev_ver else 'demisto/master'
    supported_file_types = ['json', 'yml', 'py', 'md']
    use_git = use_git or not input

    if input:
        files = get_files_in_dir(input, supported_file_types)

    elif use_git:
        files = get_files_to_format_from_git(supported_file_types, prev_ver, include_untracked)

    if output and not output.endswith(('yml', 'json', 'py')):
        raise Exception("The given output path is not a specific file path.\n"
                        "Only file path can be a output path.  Please specify a correct output.")

    log_list = []
    error_list: List[Tuple[int, int]] = []
    if files:
        format_excluded_file = excluded_files + ['pack_metadata.json']
        for file in files:
            file_path = file.replace('\\', '/')
            file_type = find_type(file_path, clear_cache=clear_cache)

            current_excluded_files = format_excluded_file[:]
            dirname = os.path.dirname(file_path)
            if dirname.endswith('CommonServerPython'):
                current_excluded_files.remove('CommonServerPython.py')
            if os.path.basename(file_path) in current_excluded_files:
                continue
            if any(test_dir in str(dirname) for test_dir in TESTS_AND_DOC_DIRECTORIES):
                continue

            if file_type and file_type.value not in UNFORMATTED_FILES:
                file_type = file_type.value
                info_res, err_res, skip_res = run_format_on_file(input=file_path,
                                                                 file_type=file_type,
                                                                 from_version=from_version,
                                                                 interactive=interactive,
                                                                 output=output,
                                                                 no_validate=no_validate,
                                                                 verbose=verbose,
                                                                 update_docker=update_docker,
                                                                 assume_yes=assume_yes,
                                                                 deprecate=deprecate,
                                                                 add_tests=add_tests,
<<<<<<< HEAD
                                                                 clear_cache=clear_cache)
=======
                                                                 id_set_path=id_set_path)
>>>>>>> d80014e7
                if err_res:
                    log_list.extend([(err_res, print_error)])
                if info_res:
                    log_list.extend([(info_res, print_success)])
                if skip_res:
                    log_list.extend([(skip_res, print_warning)])
            elif file_type:
                log_list.append(([f"Ignoring format for {file_path} as {file_type.value} is currently not "
                                  f"supported by format command"], print_warning))
            else:
                log_list.append(([f"Was unable to identify the file type for the following file: {file_path}"],
                                 print_error))

        update_content_entity_ids(files, verbose)

    else:
        if not use_git:
            log_list.append(([f'Failed format file {input}.' + "No such file or directory"], print_error))
        return 1

    print('')  # Just adding a new line before summary
    for string, print_func in log_list:
        print_func('\n'.join(string))

    if error_list:
        return 1
    return 0


def get_files_to_format_from_git(supported_file_types: List[str], prev_ver: str, include_untracked: bool) -> List[str]:
    """Get the files to format from git.

    Args:
        supported_file_types(list): File extensions which are supported by format
        prev_ver(str): The branch name or commit hash to compare with
        include_untracked(bool): Whether to include untracked files

    Returns:
        list. a list of all the files that should be formatted.
    """
    git_util = GitUtil()
    all_changed_files = git_util.get_all_changed_files(prev_ver=prev_ver, include_untracked=include_untracked)

    filtered_files = []
    for file_path in all_changed_files:
        str_file_path = str(file_path)

        # get the file extension without the '.'
        file_extension = os.path.splitext(str_file_path)[1][1:]
        if file_extension in supported_file_types and os.path.exists(str_file_path):
            filtered_files.append(str_file_path)

    if filtered_files:
        detected_files_string = "\n".join(filtered_files)
        click.secho(f'Found the following files to format:\n{detected_files_string}', fg='bright_cyan')

    else:
        click.secho('Did not find any files to format', fg='bright_red')

    return filtered_files


def update_content_entity_ids(files: List[str], verbose: bool):
    """Update the changed content entity ids in the files.
    Args:
        files (list): a list of files in which to update the content ids.
        verbose (bool): whether to print

    """
    if not CONTENT_ENTITY_IDS_TO_UPDATE:
        return

    if verbose:
        click.echo(f'Collected content entities IDs to update:\n{CONTENT_ENTITY_IDS_TO_UPDATE}\n'
                   f'Going over files to update these IDs in other files...')
    for file in files:
        file_path = str(Path(file))
        if verbose:
            click.echo(f'Processing file {file_path} to check for content entities IDs to update')
        with open(file_path, 'r+') as f:
            file_content = f.read()
            for id_to_replace, updated_id in CONTENT_ENTITY_IDS_TO_UPDATE.items():
                file_content = file_content.replace(id_to_replace, updated_id)
            f.seek(0)
            f.write(file_content)
            f.truncate()


def run_format_on_file(input: str, file_type: str, from_version: str, interactive: bool, **kwargs) -> \
        Tuple[List[str], List[str], List[str]]:
    """Run the relevent format of file type.
    Args:
        input (str): The input file path.
        file_type (str): The type of input file
        from_version (str): The fromVersion value that was set by User.
        interactive (bool): Whether to run the format interactively or not (usually for contribution management)
    Returns:
        List of Success , List of Error.
    """

    if file_type == 'betaintegration':
        file_type = 'integration'
    schema_path = os.path.normpath(
        os.path.join(__file__, "..", "..", "common", SCHEMAS_PATH, '{}.yml'.format(file_type)))
    if file_type not in ('integration', 'script') and 'update_docker' in kwargs:
        # non code formatters don't support update_docker param. remove it
        del kwargs['update_docker']
    if file_type not in ('integration', 'playbook', 'script') and 'add_tests' in kwargs:
        # adding tests is relevant only for integrations, playbooks and scripts.
        del kwargs['add_tests']
    if file_type != FileType.INCIDENT_FIELD.value and 'id_set_path' in kwargs:
        # relevant only for incidentfield
        del kwargs['id_set_path']
    update_object = FILE_TYPE_AND_LINKED_CLASS[file_type](input=input, path=schema_path, from_version=from_version,
                                                          interactive=interactive, **kwargs)
    format_res, validate_res = update_object.format_file()  # type: ignore
    CONTENT_ENTITY_IDS_TO_UPDATE.update(update_object.updated_ids)
    return logger(input, format_res, validate_res)


def logger(
        input: str,
        format_res: int,
        validate_res: int,
) -> Tuple[List[str], List[str], List[str]]:
    info_list = []
    error_list = []
    skipped_list = []
    if format_res and validate_res:
        if validate_res == VALIDATE_RES_SKIPPED_CODE:
            error_list.append(f'Format Status   on file: {input} - Failed')
            skipped_list.append(f'Validate Status on file: {input} - Skipped')
        elif validate_res == VALIDATE_RES_FAILED_CODE:
            error_list.append(f'Format Status   on file: {input} - Failed')
        else:
            error_list.append(f'Format Status   on file: {input} - Failed')
            error_list.append(f'Validate Status on file: {input} - Failed')
    elif format_res and not validate_res:
        error_list.append(f'Format Status   on file: {input} - Failed')
        info_list.append(f'Validate Status on file: {input} - Success')
    elif not format_res and validate_res:
        if validate_res == VALIDATE_RES_SKIPPED_CODE:
            info_list.append(f'Format Status   on file: {input} - Success')
            skipped_list.append(f'Validate Status on file: {input} - Skipped')
        elif validate_res == VALIDATE_RES_FAILED_CODE:
            info_list.append(f'Format Status   on file: {input} - Success')
        else:
            info_list.append(f'Format Status   on file: {input} - Success')
            error_list.append(f'Validate Status on file: {input} - Failed')
            error_list.append(f'For more information run: `demisto-sdk validate -i {input}`')
    elif not format_res and not validate_res:
        info_list.append(f'Format Status   on file: {input} - Success')
        info_list.append(f'Validate Status on file: {input} - Success')
    return info_list, error_list, skipped_list<|MERGE_RESOLUTION|>--- conflicted
+++ resolved
@@ -107,11 +107,8 @@
                    include_untracked: bool = False,
                    add_tests: bool = None,
                    interactive: bool = True,
-<<<<<<< HEAD
+                   id_set_path: str = None,
                    clear_cache: bool = False):
-=======
-                   id_set_path: str = None):
->>>>>>> d80014e7
     """
     Format_manager is a function that activated format command on different type of files.
     Args:
@@ -128,11 +125,8 @@
         include_untracked (bool): Whether to include untracked files when checking against git
         interactive (bool): Whether to run the format interactively or not (usually for contribution management)
         add_tests (bool): Whether to exclude tests automatically.
-<<<<<<< HEAD
+        id_set_path (str): The path of the id_set.json file.
         clear_cache (bool): wether to clear the cache
-=======
-        id_set_path (str): The path of the id_set.json file.
->>>>>>> d80014e7
     Returns:
         int 0 in case of success 1 otherwise
     """
@@ -180,12 +174,7 @@
                                                                  update_docker=update_docker,
                                                                  assume_yes=assume_yes,
                                                                  deprecate=deprecate,
-                                                                 add_tests=add_tests,
-<<<<<<< HEAD
-                                                                 clear_cache=clear_cache)
-=======
-                                                                 id_set_path=id_set_path)
->>>>>>> d80014e7
+                                                                 add_tests=add_tests)
                 if err_res:
                     log_list.extend([(err_res, print_error)])
                 if info_res:
@@ -296,9 +285,6 @@
     if file_type not in ('integration', 'playbook', 'script') and 'add_tests' in kwargs:
         # adding tests is relevant only for integrations, playbooks and scripts.
         del kwargs['add_tests']
-    if file_type != FileType.INCIDENT_FIELD.value and 'id_set_path' in kwargs:
-        # relevant only for incidentfield
-        del kwargs['id_set_path']
     update_object = FILE_TYPE_AND_LINKED_CLASS[file_type](input=input, path=schema_path, from_version=from_version,
                                                           interactive=interactive, **kwargs)
     format_res, validate_res = update_object.format_file()  # type: ignore
