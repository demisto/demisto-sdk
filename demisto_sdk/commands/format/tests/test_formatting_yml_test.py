--- conflicted
+++ resolved
@@ -862,7 +862,99 @@
         configuration_params = base_yml.data.get("configuration", [])
         assert "defaultvalue" in configuration_params[0]
 
-<<<<<<< HEAD
+    def test_revert_silent_playbook_issilent_and_fromversion(self):
+        """
+        Given
+        - A playbook with 'issilent' set to True,
+        - 'fromversion' set to "8.9.0",
+        - and the playbook name and id prefixed with "silent-".
+
+        When
+        - Running the revert_silent_playbook method.
+
+        Then
+        - The 'issilent' field should be set to False,
+        - The 'fromversion' should be downgraded to "6.10.0",
+        - The "silent-" prefix should be removed from the playbook's name and id.
+        """
+
+        playbook_data = {
+            "name": "silent-TestPlaybook",
+            "id": "silent-TestPlaybook",
+            "issilent": True,
+            "fromversion": "8.9.0",
+        }
+        formatter = PlaybookYMLFormat("dummy_path")
+        formatter.data = playbook_data
+        formatter.revert_silent_playbook()
+
+        assert formatter.data["issilent"] is False
+        assert formatter.data["fromversion"] == "6.10.0"
+        assert formatter.data["name"] == "TestPlaybook"
+        assert formatter.data["id"] == "TestPlaybook"
+
+    def test_revert_silent_playbook_not_silent(self):
+        """
+        Given
+        - A playbook with 'issilent' set to False,
+        - 'fromversion' set to a value below "8.9.0",
+        - and no "silent-" prefix on the playbook name and id.
+
+        When
+        - Running the revert_silent_playbook method.
+
+        Then
+        - The 'issilent' field should remain False,
+        - The 'fromversion' should remain unchanged,
+        - The playbook name and id should remain unchanged.
+        """
+
+        playbook_data = {
+            "name": "TestPlaybook",
+            "id": "TestPlaybook",
+            "issilent": False,
+            "fromversion": "6.9.0",
+        }
+        formatter = PlaybookYMLFormat("dummy_path")
+        formatter.data = playbook_data
+        formatter.revert_silent_playbook()
+
+        assert formatter.data["issilent"] is False
+        assert formatter.data["fromversion"] == "6.9.0"
+        assert formatter.data["name"] == "TestPlaybook"
+        assert formatter.data["id"] == "TestPlaybook"
+
+    def test_revert_silent_playbook_issilent_and_different_fromversion(self):
+        """
+        Given
+        - A playbook with 'issilent' set to True,
+        - 'fromversion' set to a value higher than "8.9.0",
+        - and the playbook name and id prefixed with "silent-".
+
+        When
+        - Running the revert_silent_playbook method.
+
+        Then
+        - The 'issilent' field should be set to False,
+        - The 'fromversion' should remain unchanged,
+        - The "silent-" prefix should be removed from the playbook's name and id.
+        """
+
+        playbook_data = {
+            "name": "silent-AnotherPlaybook",
+            "id": "silent-AnotherPlaybook",
+            "issilent": True,
+            "fromversion": "9.0.0",  # higher than 8.9.0, should not downgrade
+        }
+        formatter = PlaybookYMLFormat("dummy_path")
+        formatter.data = playbook_data
+        formatter.revert_silent_playbook()
+
+        assert formatter.data["issilent"] is False
+        assert formatter.data["fromversion"] == "9.0.0"  # Should remain unchanged
+        assert formatter.data["name"] == "AnotherPlaybook"
+        assert formatter.data["id"] == "AnotherPlaybook"
+
     @pytest.mark.parametrize(
         "original_key, expected_value",
         [
@@ -913,100 +1005,6 @@
         # Assert the lowercase field exists with correct value
         assert "sectionorder" in base_yml.data
         assert base_yml.data["sectionorder"] == expected_value
-=======
-    def test_revert_silent_playbook_issilent_and_fromversion(self):
-        """
-        Given
-        - A playbook with 'issilent' set to True,
-        - 'fromversion' set to "8.9.0",
-        - and the playbook name and id prefixed with "silent-".
-
-        When
-        - Running the revert_silent_playbook method.
-
-        Then
-        - The 'issilent' field should be set to False,
-        - The 'fromversion' should be downgraded to "6.10.0",
-        - The "silent-" prefix should be removed from the playbook's name and id.
-        """
-
-        playbook_data = {
-            "name": "silent-TestPlaybook",
-            "id": "silent-TestPlaybook",
-            "issilent": True,
-            "fromversion": "8.9.0",
-        }
-        formatter = PlaybookYMLFormat("dummy_path")
-        formatter.data = playbook_data
-        formatter.revert_silent_playbook()
-
-        assert formatter.data["issilent"] is False
-        assert formatter.data["fromversion"] == "6.10.0"
-        assert formatter.data["name"] == "TestPlaybook"
-        assert formatter.data["id"] == "TestPlaybook"
-
-    def test_revert_silent_playbook_not_silent(self):
-        """
-        Given
-        - A playbook with 'issilent' set to False,
-        - 'fromversion' set to a value below "8.9.0",
-        - and no "silent-" prefix on the playbook name and id.
-
-        When
-        - Running the revert_silent_playbook method.
-
-        Then
-        - The 'issilent' field should remain False,
-        - The 'fromversion' should remain unchanged,
-        - The playbook name and id should remain unchanged.
-        """
-
-        playbook_data = {
-            "name": "TestPlaybook",
-            "id": "TestPlaybook",
-            "issilent": False,
-            "fromversion": "6.9.0",
-        }
-        formatter = PlaybookYMLFormat("dummy_path")
-        formatter.data = playbook_data
-        formatter.revert_silent_playbook()
-
-        assert formatter.data["issilent"] is False
-        assert formatter.data["fromversion"] == "6.9.0"
-        assert formatter.data["name"] == "TestPlaybook"
-        assert formatter.data["id"] == "TestPlaybook"
-
-    def test_revert_silent_playbook_issilent_and_different_fromversion(self):
-        """
-        Given
-        - A playbook with 'issilent' set to True,
-        - 'fromversion' set to a value higher than "8.9.0",
-        - and the playbook name and id prefixed with "silent-".
-
-        When
-        - Running the revert_silent_playbook method.
-
-        Then
-        - The 'issilent' field should be set to False,
-        - The 'fromversion' should remain unchanged,
-        - The "silent-" prefix should be removed from the playbook's name and id.
-        """
-
-        playbook_data = {
-            "name": "silent-AnotherPlaybook",
-            "id": "silent-AnotherPlaybook",
-            "issilent": True,
-            "fromversion": "9.0.0",  # higher than 8.9.0, should not downgrade
-        }
-        formatter = PlaybookYMLFormat("dummy_path")
-        formatter.data = playbook_data
-        formatter.revert_silent_playbook()
-
-        assert formatter.data["issilent"] is False
-        assert formatter.data["fromversion"] == "9.0.0"  # Should remain unchanged
-        assert formatter.data["name"] == "AnotherPlaybook"
-        assert formatter.data["id"] == "AnotherPlaybook"
->>>>>>> f069edec
 
     def test_format_on_feed_integration_adds_feed_parameters(self):
         """
