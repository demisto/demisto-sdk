import os
import shutil
import sys
import uuid
from collections import OrderedDict

import click
import pytest
import yaml
from mock import Mock, patch
from ruamel.yaml import YAML

from demisto_sdk.commands.common.constants import (FEED_REQUIRED_PARAMS,
                                                   FETCH_REQUIRED_PARAMS,
                                                   INTEGRATION)
from demisto_sdk.commands.common.hook_validations.docker import \
    DockerImageValidator
from demisto_sdk.commands.common.hook_validations.integration import \
    IntegrationValidator
from demisto_sdk.commands.common.legacy_git_tools import git_path
from demisto_sdk.commands.common.tools import LOG_COLORS, is_string_uuid
from demisto_sdk.commands.format.format_module import format_manager
from demisto_sdk.commands.format.update_generic import BaseUpdate
from demisto_sdk.commands.format.update_generic_yml import BaseUpdateYML
from demisto_sdk.commands.format.update_integration import IntegrationYMLFormat
from demisto_sdk.commands.format.update_playbook import (PlaybookYMLFormat,
                                                         TestPlaybookYMLFormat)
from demisto_sdk.commands.format.update_script import ScriptYMLFormat
from demisto_sdk.tests.constants_test import (
    DESTINATION_FORMAT_INTEGRATION, DESTINATION_FORMAT_INTEGRATION_COPY,
    DESTINATION_FORMAT_PLAYBOOK, DESTINATION_FORMAT_PLAYBOOK_COPY,
    DESTINATION_FORMAT_SCRIPT_COPY, DESTINATION_FORMAT_TEST_PLAYBOOK,
    FEED_INTEGRATION_EMPTY_VALID, FEED_INTEGRATION_INVALID,
    FEED_INTEGRATION_VALID, GIT_ROOT, INTEGRATION_PATH, PLAYBOOK_PATH,
    PLAYBOOK_WITH_INCIDENT_INDICATOR_SCRIPTS, SOURCE_BETA_INTEGRATION_FILE,
    SOURCE_FORMAT_INTEGRATION_COPY, SOURCE_FORMAT_INTEGRATION_INVALID,
    SOURCE_FORMAT_INTEGRATION_VALID, SOURCE_FORMAT_PLAYBOOK,
    SOURCE_FORMAT_PLAYBOOK_COPY, SOURCE_FORMAT_SCRIPT_COPY,
    SOURCE_FORMAT_TEST_PLAYBOOK, TEST_PLAYBOOK_PATH)
from TestSuite.test_tools import ChangeCWD

ryaml = YAML()
ryaml.preserve_quotes = True
ryaml.allow_duplicate_keys = True

INTEGRATION_TEST_ARGS = (SOURCE_FORMAT_INTEGRATION_COPY, DESTINATION_FORMAT_INTEGRATION_COPY, IntegrationYMLFormat,
                         'New Integration_copy', 'integration')
SCRIPT_TEST_ARGS = (SOURCE_FORMAT_SCRIPT_COPY, DESTINATION_FORMAT_SCRIPT_COPY, ScriptYMLFormat,
                    'New_script_copy', 'script')
PLAYBOOK_TEST_ARGS = (SOURCE_FORMAT_PLAYBOOK_COPY, DESTINATION_FORMAT_PLAYBOOK_COPY, PlaybookYMLFormat,
                      'File Enrichment-GenericV2_copy', 'playbook')

BASIC_YML_TEST_PACKS = [INTEGRATION_TEST_ARGS, SCRIPT_TEST_ARGS, PLAYBOOK_TEST_ARGS]


class TestFormatting:
    @pytest.mark.parametrize('source_path, destination_path, formatter, yml_title, file_type', BASIC_YML_TEST_PACKS)
    def test_yml_preserve_comment(self, source_path, destination_path, formatter, yml_title, file_type, capsys):
        """
        Given
            - A Integration/Script/Playbook that contains comments in their YAML file

        When
            - Formatting the Integration/Script/Playbook

        Then
            - Ensure comments are being preserved
        """
        schema_path = os.path.normpath(
            os.path.join(__file__, "..", "..", "..", "common", "schemas", '{}.yml'.format(file_type)))
        base_yml = formatter(source_path, path=schema_path)
        ryaml.dump(base_yml.data, sys.stdout)
        stdout, _ = capsys.readouterr()
        assert '# comment' in stdout

    @pytest.mark.parametrize('source_path, destination_path, formatter, yml_title, file_type', BASIC_YML_TEST_PACKS)
    def test_basic_yml_updates(self, source_path, destination_path, formatter, yml_title, file_type):
        schema_path = os.path.normpath(
            os.path.join(__file__, "..", "..", "..", "common", "schemas", '{}.yml'.format(file_type)))
        base_yml = formatter(source_path, path=schema_path)
        base_yml.update_yml(file_type=file_type)
        assert yml_title not in str(base_yml.data)
        assert -1 == base_yml.id_and_version_location['version']

    @pytest.mark.parametrize('source_path, destination_path, formatter, yml_title, file_type', [INTEGRATION_TEST_ARGS])
    def test_default_additional_info_filled(self, source_path, destination_path, formatter, yml_title, file_type):
        schema_path = os.path.normpath(
            os.path.join(__file__, "..", "..", "..", "common", "schemas", f'{file_type}.yml'))
        base_yml = IntegrationYMLFormat(source_path, path=schema_path)
        base_yml.set_params_default_additional_info()

        from demisto_sdk.commands.common.default_additional_info_loader import \
            load_default_additional_info_dict
        default_additional_info = load_default_additional_info_dict()

        api_key_param = base_yml.data['configuration'][4]

        tested_api_key_name = 'API key'
        assert api_key_param['name'] == tested_api_key_name
        assert api_key_param.get('additionalinfo') == default_additional_info[tested_api_key_name]

    @pytest.mark.parametrize('source_path, destination_path, formatter, yml_title, file_type', BASIC_YML_TEST_PACKS)
    def test_save_output_file(self, source_path, destination_path, formatter, yml_title, file_type):
        schema_path = os.path.normpath(
            os.path.join(__file__, "..", "..", "..", "common", "schemas", '{}.yml'.format(file_type)))
        saved_file_path = os.path.join(os.path.dirname(source_path), os.path.basename(destination_path))
        base_yml = formatter(input=source_path, output=saved_file_path, path=schema_path)
        base_yml.save_yml_to_destination_file()
        assert os.path.isfile(saved_file_path)
        os.remove(saved_file_path)

    INTEGRATION_PROXY_SSL_PACK = [
        (SOURCE_FORMAT_INTEGRATION_COPY, 'insecure', 'Trust any certificate (not secure)', 'integration', 1),
        (SOURCE_FORMAT_INTEGRATION_COPY, 'unsecure', 'Trust any certificate (not secure)', 'integration', 1),
        (SOURCE_FORMAT_INTEGRATION_COPY, 'proxy', 'Use system proxy settings', 'integration', 1)
    ]

    @pytest.mark.parametrize('source_path, argument_name, argument_description, file_type, appearances',
                             INTEGRATION_PROXY_SSL_PACK)
    def test_proxy_ssl_descriptions(self, source_path, argument_name, argument_description, file_type, appearances):
        schema_path = os.path.normpath(
            os.path.join(__file__, "..", "..", "..", "common", "schemas", '{}.yml'.format(file_type)))
        base_yml = IntegrationYMLFormat(source_path, path=schema_path, verbose=True)
        base_yml.update_proxy_insecure_param_to_default()

        argument_count = 0
        for argument in base_yml.data['configuration']:
            if argument_name == argument['name']:
                assert argument_description == argument['display']
                argument_count += 1

        assert argument_count == appearances

    INTEGRATION_BANG_COMMANDS_ARGUMENTS_PACK = [
        (SOURCE_FORMAT_INTEGRATION_COPY, 'integration', 'url', [
            ('default', True),
            ('isArray', False),
            ('required', True)
        ]),
        (SOURCE_FORMAT_INTEGRATION_COPY, 'integration', 'email', [
            ('default', True),
            ('isArray', True),
            ('required', True),
            ('description', '')
        ])
    ]

    @pytest.mark.parametrize('source_path, file_type, bang_command, verifications',
                             INTEGRATION_BANG_COMMANDS_ARGUMENTS_PACK)
    def test_bang_commands_default_arguments(self, source_path, file_type, bang_command, verifications):
        schema_path = os.path.normpath(
            os.path.join(__file__, "..", "..", "..", "common", "schemas", '{}.yml'.format(file_type)))
        base_yml = IntegrationYMLFormat(source_path, path=schema_path, verbose=True)
        base_yml.set_reputation_commands_basic_argument_as_needed()

        for command in base_yml.data['script']['commands']:
            if bang_command == command['name']:
                command_arguments = command['arguments']
                for argument in command_arguments:
                    if argument.get('name', '') == bang_command:
                        for verification in verifications:
                            assert argument[verification[0]] == verification[1]

    def test_isarray_false(self, integration, capsys):
        """
        Given:
        - An integration with IP command and ip argument when isArray is False

        When:
        - Running validate on IP command

        Then:
        - Check a warning printed to the user.
        - Validate isArray hasn't changed.

        """
        yml_contents = integration.yml.read_dict()
        yml_contents['script']['commands'] = [
            {
                'name': 'ip',
                'arguments': [{
                    'isArray': False,
                    'name': 'ip'
                }]
            }
        ]
        integration.yml.write_dict(yml_contents)
        base_yml = IntegrationYMLFormat(integration.yml.path)
        base_yml.set_reputation_commands_basic_argument_as_needed()
        captured = capsys.readouterr()
        assert 'Array field in ip command is set to False.' in captured.out
        assert integration.yml.read_dict()['script']['commands'][0]['arguments'][0]['isArray'] is False

    @pytest.mark.parametrize('source_path', [SOURCE_FORMAT_PLAYBOOK_COPY])
    def test_playbook_task_description_name(self, source_path):
        schema_path = os.path.normpath(
            os.path.join(__file__, "..", "..", "..", "common", "schemas", '{}.yml'.format('playbook')))
        base_yml = PlaybookYMLFormat(source_path, path=schema_path, verbose=True)
        base_yml.add_description()
        base_yml.update_playbook_task_name()
        base_yml.remove_copy_and_dev_suffixes_from_subplaybook()

        assert 'description' in base_yml.data['tasks']['7']['task']
        assert base_yml.data['tasks']['29']['task']['name'] == 'File Enrichment - Virus Total Private API'
        assert base_yml.data['tasks']['25']['task']['description'] == 'Check if there is a SHA256 hash in context.'

    @pytest.mark.parametrize('source_path', [PLAYBOOK_WITH_INCIDENT_INDICATOR_SCRIPTS])
    def test_remove_empty_scripts_keys_from_playbook(self, source_path):
        """
            Given:
                - Playbook file to format, with empty keys in tasks that uses the
                 [setIncident, SetIndicator, CreateNewIncident, CreateNewIndicator] script
            When:
                - Running the remove_empty_fields_from_scripts function
            Then:
                - Validate that the empty keys were removed successfully
        """
        schema_path = os.path.normpath(
            os.path.join(__file__, "..", "..", "..", "common", "schemas", "{}.yml".format("playbook")))
        base_yml = PlaybookYMLFormat(source_path, path=schema_path, verbose=True)
        create_new_incident_script_task_args = base_yml.data.get('tasks', {}).get('0').get('scriptarguments')
        different_script_task_args = base_yml.data.get('tasks', {}).get('1').get('scriptarguments')
        create_new_indicator_script_task_args = base_yml.data.get('tasks', {}).get('2').get('scriptarguments')
        set_incident_script_task_args = base_yml.data.get('tasks', {}).get('3').get('scriptarguments')
        set_indicator_script_task_args = base_yml.data.get('tasks', {}).get('4').get('scriptarguments')

        # Assert that empty keys exists in the scripts arguments
        assert 'commandline' in create_new_incident_script_task_args
        assert not create_new_incident_script_task_args['commandline']
        assert 'malicious_description' in different_script_task_args
        assert not different_script_task_args['malicious_description']
        assert 'assigneduser' in create_new_indicator_script_task_args
        assert not create_new_indicator_script_task_args['assigneduser']
        assert 'occurred' in set_incident_script_task_args
        assert not set_incident_script_task_args['occurred']
        assert 'sla' in set_indicator_script_task_args
        assert not set_indicator_script_task_args['sla']

        base_yml.remove_empty_fields_from_scripts()

        # Assert the empty keys were removed from SetIncident, SetIndicator, CreateNewIncident, CreateNewIndicator
        # scripts
        assert 'commandline' not in create_new_incident_script_task_args
        assert 'assigneduser' not in create_new_indicator_script_task_args
        assert 'occurred' not in set_incident_script_task_args
        assert 'sla' not in set_indicator_script_task_args

        # Assert the empty keys are still in the other script arguments
        assert 'malicious_description' in different_script_task_args
        assert not different_script_task_args['malicious_description']

    @pytest.mark.parametrize('source_path', [SOURCE_FORMAT_PLAYBOOK_COPY])
    def test_playbook_sourceplaybookid(self, source_path):
        schema_path = os.path.normpath(
            os.path.join(__file__, "..", "..", "..", "common", "schemas", '{}.yml'.format('playbook')))
        base_yml = PlaybookYMLFormat(source_path, path=schema_path)
        base_yml.delete_sourceplaybookid()

        assert 'sourceplaybookid' not in base_yml.data

    @pytest.mark.parametrize('yml_file, yml_type', [
        ('format_pwsh_script.yml', 'script'),
        ('format_pwsh_integration.yml', 'integration')
    ])
    def test_pwsh_format(self, tmpdir, yml_file, yml_type):
        schema_path = os.path.normpath(
            os.path.join(__file__, "..", "..", "..", "common", "schemas", '{}.yml'.format(yml_type)))
        dest = str(tmpdir.join('pwsh_format_res.yml'))
        src_file = f'{GIT_ROOT}/demisto_sdk/tests/test_files/{yml_file}'
        if yml_type == 'script':
            format_obj = ScriptYMLFormat(src_file, output=dest, path=schema_path, verbose=True)
        else:
            format_obj = IntegrationYMLFormat(src_file, output=dest, path=schema_path, verbose=True)
        assert format_obj.run_format() == 0
        with open(dest) as f:
            data = yaml.safe_load(f)
        assert data['fromversion'] == '5.5.0'
        assert data['commonfields']['version'] == -1

    PLAYBOOK_TEST = [PLAYBOOK_TEST_ARGS]

    @pytest.mark.parametrize('source_path, destination_path, formatter, yml_title, file_type', PLAYBOOK_TEST)
    def test_string_condition_in_playbook(self, source_path, destination_path, formatter, yml_title, file_type):
        """
        Given
        - Playbook with condition labeled as `yes`.
        - destination_path to write the formatted playbook to.

        When
        - Running the format command.

        Then
        - Ensure the file was created.
        - Ensure 'yes' string in the playbook condition remains string and do not change to boolean.
        """
        schema_path = os.path.normpath(
            os.path.join(__file__, "..", "..", "..", "common", "schemas", '{}.yml'.format(file_type)))
        saved_file_path = os.path.join(os.path.dirname(source_path), os.path.basename(destination_path))
        base_yml = formatter(input=source_path, output=saved_file_path, path=schema_path)
        base_yml.save_yml_to_destination_file()
        assert os.path.isfile(saved_file_path)

        with open(saved_file_path, 'r') as f:
            yaml_content = yaml.safe_load(f)
            assert 'yes' in yaml_content['tasks']['27']['nexttasks']
        os.remove(saved_file_path)

    FORMAT_FILES = [
        (SOURCE_FORMAT_PLAYBOOK, DESTINATION_FORMAT_PLAYBOOK, PLAYBOOK_PATH, 0)
    ]

    @pytest.mark.parametrize('source, target, path, answer', FORMAT_FILES)
    @patch('builtins.input')
    def test_format_file(self, user_input, source, target, path, answer):
        user_responses = [Mock(), Mock(), Mock()]
        user_responses[0] = 'y'  # answer to update fromVersion choice
        user_responses[1] = '5.0.0'  # version that should be added
        user_responses[2] = 'n'  # answer to adding description question
        user_input.side_effect = user_responses
        os.makedirs(path, exist_ok=True)
        shutil.copyfile(source, target)
        res = format_manager(input=target, output=target, verbose=True)
        os.remove(target)
        os.rmdir(path)

        assert res is answer

    @pytest.mark.parametrize('source_path', [SOURCE_FORMAT_PLAYBOOK_COPY])
    def test_remove_unnecessary_keys_from_playbook(self, source_path):
        """
        Given:
            - Playbook file to format, with excessive keys in it
        When:
            - Running the remove_unnecessary_keys function
        Then:
            - Validate that the excessive keys were removed successfully
        """
        schema_path = os.path.normpath(
            os.path.join(__file__, "..", "..", "..", "common", "schemas", '{}.yml'.format('playbook')))
        base_yml = PlaybookYMLFormat(source_path, path=schema_path, verbose=True)

        # Assert the unnecessary keys are indeed in the playbook file
        assert 'excessiveKey' in base_yml.data.keys()
        assert 'itemVersion' in base_yml.data.get('contentitemexportablefields').get('contentitemfields').keys()

        base_yml.remove_unnecessary_keys()

        # Assert the unnecessary keys were successfully removed
        assert 'excessiveKey' not in base_yml.data.keys()
        assert 'itemVersion' not in base_yml.data.get('contentitemexportablefields').get('contentitemfields').keys()

        # One of the inputs has unsupported key 'some_key_to_remove', the inputs schema is a sub-schema and this
        # assertion validates sub-schemas are enforced in format command too.
        for input_ in base_yml.data.get('inputs'):
            assert 'some_key_to_remove' not in input_

    @patch('builtins.input', lambda *args: 'n')
    def test_add_tasks_description_and_empty_playbook_description(self):
        """
        Given:
            - A playbook file with missing playbook description and missing tasks descriptions.

        When:
            - Running the add_description function of update_playbook.py.
            - User's choice not to update the description of the playbook.

        Then:
            - Validate that an empty description was added to the file.
            - Validate that empty descriptions were added only to the desired tasks.
        """
        schema_path = os.path.normpath(
            os.path.join(__file__, "..", "..", "..", "common", "schemas", '{}.yml'.format('playbook')))
        base_yml = PlaybookYMLFormat(SOURCE_FORMAT_PLAYBOOK_COPY, path=schema_path, verbose=True)
        base_yml.data = {
            "tasks": {
                "1": {
                    "type": "playbook",
                    "task": {
                    }
                },
                "2": {
                    "type": "something",
                    "task": {
                        "description": "else"
                    }
                },
                "3": {
                    "type": "something",
                    "task": {
                    }
                },
                "4": {
                    "type": "playbook",
                    "task": {
                    }
                },
                "5": {
                    "type": "start",
                    "task": {
                    }
                },
                "6": {
                    "type": "title",
                    "task": {
                    }
                },
            }
        }
        base_yml.add_description()
        assert base_yml.data.get('description') == ''
        assert base_yml.data['tasks']['1']['task']['description'] == ''
        assert base_yml.data['tasks']['2']['task']['description'] == 'else'
        assert 'description' not in base_yml.data['tasks']['3']['task']
        assert base_yml.data['tasks']['4']['task']['description'] == ''
        assert base_yml.data['tasks']['5']['task']['description'] == ''
        assert base_yml.data['tasks']['6']['task']['description'] == ''

    @patch('builtins.input')
    def test_add_playbook_description(self, user_input):
        """
        Given:
            - A playbook file with missing playbook description and missing tasks descriptions.

        When:
            - Running the add_description function of update_playbook.py.
            - User's choice to update the description of the playbook with the description: 'User-entered description'.

        Then:
            - Validate that a description field with the given description message was added to the file.
            - Validate that empty descriptions were added only to the desired tasks.
        """
        user_responses = [Mock(), Mock(), Mock()]
        user_responses[0] = 'err'  # test invalid input by user
        user_responses[1] = 'y'
        user_responses[2] = 'User-entered description'
        user_input.side_effect = user_responses

        schema_path = os.path.normpath(
            os.path.join(__file__, "..", "..", "..", "common", "schemas", '{}.yml'.format('playbook')))
        base_yml = PlaybookYMLFormat(SOURCE_FORMAT_PLAYBOOK_COPY, path=schema_path, verbose=True)
        base_yml.data = {
            "tasks": {
                "1": {
                    "type": "playbook",
                    "task": {
                    }
                },
                "2": {
                    "type": "something",
                    "task": {
                        "description": "else"
                    }
                },
                "3": {
                    "type": "something",
                    "task": {
                    }
                },
            }
        }
        base_yml.add_description()
        assert base_yml.data.get('description') == 'User-entered description'
        assert base_yml.data['tasks']['1']['task']['description'] == ''
        assert base_yml.data['tasks']['2']['task']['description'] == 'else'
        assert 'description' not in base_yml.data['tasks']['3']['task']

    FORMAT_FILES_FETCH = [
        (SOURCE_FORMAT_INTEGRATION_VALID, DESTINATION_FORMAT_INTEGRATION, INTEGRATION_PATH, 0),
        (SOURCE_FORMAT_INTEGRATION_INVALID, DESTINATION_FORMAT_INTEGRATION, INTEGRATION_PATH, 0)]

    @pytest.mark.parametrize('source, target, path, answer', FORMAT_FILES_FETCH)
    def test_set_fetch_params_in_config(self, mocker, source, target, path, answer, monkeypatch):
        """
        Given
        - Integration yml with isfetch field labeled as true and correct fetch params.
        - Integration yml with isfetch field labeled as true and without the fetch params.
        - destination_path to write the formatted integration to.
        When
        - Running the format command.

        Then
        - Ensure the file was created.
        - Ensure that the isfetch and incidenttype params were added to the yml of the integration.
        """
        mocker.patch.object(IntegrationValidator, 'has_no_fromlicense_key_in_contributions_integration', return_value=True)
        mocker.patch.object(IntegrationValidator, 'is_api_token_in_credential_type', return_value=True)

        os.makedirs(path, exist_ok=True)
        shutil.copyfile(source, target)
        monkeypatch.setattr(
            'builtins.input',
            lambda _: 'N'
        )
        res = format_manager(input=target, verbose=True)
        with open(target, 'r') as f:
            yaml_content = yaml.safe_load(f)
            params = yaml_content['configuration']
            for param in params:
                if 'defaultvalue' in param and param['name'] != 'feed':
                    param.pop('defaultvalue')
            for param in FETCH_REQUIRED_PARAMS:
                assert param in yaml_content['configuration']
        os.remove(target)
        os.rmdir(path)
        assert res is answer

    FORMAT_FILES_FEED = [
        (FEED_INTEGRATION_VALID, DESTINATION_FORMAT_INTEGRATION, INTEGRATION_PATH, 0),
        (FEED_INTEGRATION_INVALID, DESTINATION_FORMAT_INTEGRATION, INTEGRATION_PATH, 0)]

    @pytest.mark.parametrize('source, target, path, answer', FORMAT_FILES_FEED)
    def test_set_feed_params_in_config(self, mocker, source, target, path, answer):
        """
        Given
        - Integration yml with feed field labeled as true and all necessary params exist.
        - Integration yml with feed field labeled as true and without the necessary feed params.
        - destination_path to write the formatted integration to.
        When
        - Running the format command.

        Then
        - Ensure the file was created.
        - Ensure that the feedBypassExclusionList, Fetch indicators , feedReputation, feedReliability ,
         feedExpirationPolicy, feedExpirationInterval ,feedFetchInterval params were added to the yml of the integration.
        """
        mocker.patch.object(IntegrationValidator, 'has_no_fromlicense_key_in_contributions_integration', return_value=True)
        mocker.patch.object(IntegrationValidator, 'is_api_token_in_credential_type', return_value=True)

        os.makedirs(path, exist_ok=True)
        shutil.copyfile(source, target)
        res = format_manager(input=target, verbose=True)
        with open(target, 'r') as f:
            yaml_content = yaml.safe_load(f)
            params = yaml_content['configuration']
            for counter, param in enumerate(params):
                if 'defaultvalue' in param and param['name'] != 'feed':
                    params[counter].pop('defaultvalue')
                if 'hidden' in param:
                    param.pop('hidden')
            for param_details in FEED_REQUIRED_PARAMS:
                param = {'name': param_details.get('name')}
                param.update(param_details.get('must_equal', dict()))
                param.update(param_details.get('must_contain', dict()))
                assert param in params
        os.remove(target)
        os.rmdir(path)
        assert res is answer

    def test_set_feed_params_in_config_with_default_value(self):
        """
        Given
        - Integration yml with feed field labeled as true and all necessary params exist including defaultvalue fields.

        When
        - Running the format command.

        Then
        - Ensures the defaultvalue fields remain after the execution.
        """
        base_yml = IntegrationYMLFormat(FEED_INTEGRATION_VALID, path="schema_path", verbose=True)
        base_yml.set_feed_params_in_config()
        configuration_params = base_yml.data.get('configuration', [])
        assert 'defaultvalue' in configuration_params[0]

    def test_format_on_feed_integration_adds_feed_parameters(self):
        """
        Given
        - Feed integration yml without feed parameters configured.

        When
        - Running the format command.

        Then
        - Ensures the feed parameters are added.
        """
        base_yml = IntegrationYMLFormat(FEED_INTEGRATION_EMPTY_VALID, path="schema_path", verbose=True)
        base_yml.set_feed_params_in_config()
        configuration_params = base_yml.data.get('configuration', [])
        for param_details in FEED_REQUIRED_PARAMS:
            param = {'name': param_details.get('name')}
            param.update(param_details.get('must_equal', dict()))
            param.update(param_details.get('must_contain', dict()))
            assert param in configuration_params

    def test_set_fetch_params_in_config_with_default_value(self):
        """
        Given
        - Integration yml with isfetch field labeled as true and all necessary params exist including defaultvalue fields.

        When
        - Running the format command.

        Then
        - Ensure the defaultvalue fields remain after the execution.
        - Ensure that the config param with the defaultvalue key is not getting duplicated without the defaultvalue key.
        """
        base_yml = IntegrationYMLFormat(SOURCE_FORMAT_INTEGRATION_VALID, path="schema_path", verbose=True)
        base_yml.set_fetch_params_in_config()
        configuration_params = base_yml.data.get('configuration', [])
        assert 'defaultvalue' in configuration_params[5]
        assert {'display': 'Incident type', 'name': 'incidentType', 'required': False,
                'type': 13} not in configuration_params
        assert {'display': 'Incident type', 'name': 'incidentType', 'required': False, 'type': 13,
                'defaultvalue': ''} in configuration_params

    @pytest.mark.parametrize('source_path', [SOURCE_FORMAT_PLAYBOOK_COPY])
    def test_playbook_task_name(self, source_path):
        schema_path = os.path.normpath(
            os.path.join(__file__, "..", "..", "..", "common", "schemas", '{}.yml'.format('playbook')))
        base_yml = PlaybookYMLFormat(source_path, path=schema_path)

        assert base_yml.data['tasks']['29']['task'][
            'playbookName'] == 'File Enrichment - Virus Total Private API_dev_copy'
        base_yml.remove_copy_and_dev_suffixes_from_subplaybook()

        assert base_yml.data['tasks']['29']['task']['name'] == 'Fake name'
        assert base_yml.data['tasks']['29']['task']['playbookName'] == 'File Enrichment - Virus Total Private API'

    @patch('builtins.input', lambda *args: 'no')
    def test_run_format_on_tpb(self):
        """
        Given
            - A Test Playbook file, that does not have fromversion key
        When
            - Run format on TPB file
        Then
            - Ensure run_format return value is 0
            - Ensure `fromversion` field set to 5.5.0
        """
        os.makedirs(TEST_PLAYBOOK_PATH, exist_ok=True)
        formatter = TestPlaybookYMLFormat(input=SOURCE_FORMAT_TEST_PLAYBOOK, output=DESTINATION_FORMAT_TEST_PLAYBOOK)
        res = formatter.run_format()
        assert res == 0
        assert formatter.data.get('fromversion') == '5.5.0'
        os.remove(DESTINATION_FORMAT_TEST_PLAYBOOK)
        os.rmdir(TEST_PLAYBOOK_PATH)

    @patch('builtins.input', lambda *args: 'no')
    def test_update_tests_on_integration_with_test_playbook(self):
        """
        Given
            - An integration file.
        When
            - Run format on the integration
        Then
            - Ensure run_format return value is 0
            - Ensure `tests` field gets the Test Playbook ID
        """
        test_files_path = os.path.join(git_path(), 'demisto_sdk', 'tests')
        integration_yml_path = os.path.join(test_files_path, 'test_files', 'Packs', 'Phishing',
                                            'Integrations', 'integration-VMware.yml')
        formatter = IntegrationYMLFormat(input=integration_yml_path, output='')
        res = formatter.update_tests()
        assert res is None
        assert formatter.data.get('tests') == ['VMWare Test']

<<<<<<< HEAD
    @patch('builtins.input', lambda *args: 'no')
    def test_update_tests_on_playbook_with_test_playbook(self):
        """
        Given
            - An integration file.
        When
            - Run format on the integration
        Then
            - Ensure run_format return value is 0
            - Ensure `tests` field gets the Test Playbook ID
        """
        test_files_path = os.path.join(git_path(), 'demisto_sdk', 'tests')
        playbook_yml_path = os.path.join(test_files_path, 'test_files', 'Packs', 'Phishing',
                                         'Playbooks', 'Phishing_Investigation_-_Generic_v2_-_6_0.yml')
        formatter = PlaybookYMLFormat(input=playbook_yml_path, output='')
        formatter.update_tests()
        assert set(formatter.data.get('tests')) == {'playbook-checkEmailAuthenticity-test',
                                                    'Phishing v2 - Test - Actual Incident'}

    @patch('builtins.input', lambda *args: 'no')
    def test_update_tests_on_script_with_test_playbook(self):
        """
        Given
            - An integration file.
        When
            - Run format on the integration
        Then
            - Ensure run_format return value is 0
            - Ensure `tests` field gets the Test Playbook ID
        """
        test_files_path = os.path.join(git_path(), 'demisto_sdk', 'tests')
        script_yml_path = os.path.join(test_files_path, 'test_files', 'Packs', 'Phishing', 'Scripts',
                                       'CheckEmailAuthenticity.yml')
        formatter = ScriptYMLFormat(input=script_yml_path, output='')
        formatter.update_tests()
        assert formatter.data.get('tests') == ['playbook-checkEmailAuthenticity-test']
=======
    def test_format_beta_integration(self):
        """
        Given
            - A beta integration yml file
        When
            - Run format on it
        Then
            - Ensure the display name contains the word (Beta), the param beta is True
        """

        formatter = IntegrationYMLFormat(input=SOURCE_BETA_INTEGRATION_FILE)
        formatter.update_beta_integration()
        assert '(Beta)' in formatter.data['display']
        assert formatter.data['beta'] is True
>>>>>>> 6a6d443e

    def test_update_docker_format(self, tmpdir, mocker, monkeypatch):
        """Test that script and integration formatter update docker image tag
        """
        test_tag = '1.0.0-test-tag'
        mocker.patch.object(DockerImageValidator, 'get_docker_image_latest_tag_request', return_value=test_tag)
        schema_dir = f'{GIT_ROOT}/demisto_sdk/commands/common/schemas'
        test_files_dir = f'{GIT_ROOT}/demisto_sdk/tests/test_files/update-docker'
        dest = str(tmpdir.join('docker-res.yml'))

        # test example script file with version before 5.0.0
        src_file = f'{test_files_dir}/SlackAsk.yml'
        with open(src_file) as f:
            data = yaml.safe_load(f)
        org_docker = data['dockerimage']
        assert data['fromversion'] < '5.0.0'
        assert not data.get(
            'dockerimage45')  # make sure for the test that dockerimage45 is not set (so we can verify that we set it in format)
        format_obj = ScriptYMLFormat(src_file, output=dest, path=f'{schema_dir}/script.yml', no_validate=True,
                                     update_docker=True)
        monkeypatch.setattr(
            'builtins.input',
            lambda _: 'N'
        )

        assert format_obj.run_format() == 0
        with open(dest) as f:
            data = yaml.safe_load(f)
        assert data['dockerimage'].endswith(f':{test_tag}')
        assert data['dockerimage45'] == org_docker

        # test integration file
        src_file = f'{test_files_dir}/Slack.yml'
        format_obj = IntegrationYMLFormat(src_file, output=dest, path=f'{schema_dir}/integration.yml', no_validate=True,
                                          update_docker=True)
        assert format_obj.run_format() == 0
        with open(dest) as f:
            data = yaml.safe_load(f)
        assert data['script']['dockerimage'].endswith(f':{test_tag}')
        assert not data['script'].get('dockerimage45')

    @pytest.mark.parametrize(argnames='docker_image', argvalues=['error:1.0.0.1', 'demisto/error:1.0.0.1'])
    def test_update_docker_format_with_invalid_dockerimage(self, requests_mock, mocker, tmp_path, docker_image, ):
        """
            Given
                - An integration yml file.
            When
                - Run format on the integration
            Then
                - Ensure format runs successfully
                - Verify the docker image is not modified
            """

        auth_token = 'token'
        mocker.patch.object(DockerImageValidator, 'docker_auth', return_value=auth_token)

        requests_mock.get('https://hub.docker.com/v2/repositories/error/tags', json={"detail": "Object not found"},
                          status_code=404)
        requests_mock.get('https://registry-1.docker.io/v2/error/tags/list', json={'error': 'not found'},
                          status_code=401)
        requests_mock.get('https://hub.docker.com/v2/repositories/demisto/error/tags', json={"count": 0,
                                                                                             "next": 'null',
                                                                                             "previous": 'null',
                                                                                             "results": []},
                          status_code=200)
        integration_yml_file_1 = tmp_path / 'Integration1.yml'
        integration_obj = {'dockerimage': docker_image,
                           'fromversion': '5.0.0'}
        ryaml.dump(integration_obj, integration_yml_file_1.open('w'))

        format_obj = ScriptYMLFormat(str(integration_yml_file_1), update_docker=True)
        format_obj.update_docker_image()
        with open(str(integration_yml_file_1)) as f:
            data = yaml.safe_load(f)
        assert data.get('dockerimage') == docker_image

    def test_recursive_extend_schema(self):
        """
            Given
                - A dict that represents a schema with sub-playbooks
            When
                - Run recursive_extend_schema on that schema
            Then
                - Ensure The reference is gone from the modified schema
                - Ensure the 'include' syntax has been replaced by the sub playbook itself
            """
        schema = {
            'mapping': {
                'inputs': {
                    'sequence': [{'include': 'input_schema'}],
                    'type': 'seq'}
            },
            'some-other-key': 'some-other-value'
        }
        sub_schema = {
            'mapping': {
                'required': {'type': 'bool'},
                'value': {'type': 'any'}
            },
            'type': 'map'}
        schema.update({'schema;input_schema': sub_schema})
        modified_schema = BaseUpdate.recursive_extend_schema(schema, schema)
        # Asserting the reference to the sub-playbook no longer exist in the modified schema
        assert 'schema;input_schema' not in modified_schema
        # Asserting the sub-playbook has replaced the reference
        assert modified_schema['mapping']['inputs']['sequence'][0] == sub_schema
        # Asserting some non related keys are not being deleted
        assert 'some-other-key' in modified_schema

    def test_recursive_extend_schema_prints_warning(self, mocker):
        """
            Given
                - A dict that represents a schema with sub-schema reference that has no actual sub-schema
            When
                - Run recursive_extend_schema on that schema
            Then
                - Ensure a warning about the missing sub-schema is printed
            """
        schema = {
            'mapping': {
                'inputs': {
                    'sequence': [{'include': 'input_schema'}],
                    'type': 'seq'}
            },
        }
        mocker.patch('click.echo')
        BaseUpdate.recursive_extend_schema(schema, schema)
        click.echo.assert_called_once_with('Could not find sub-schema for input_schema', LOG_COLORS.YELLOW)

    @staticmethod
    def exception_raise(file_type=''):
        raise ValueError("MY ERROR")

    FORMAT_OBJECT = [
        PlaybookYMLFormat,
        IntegrationYMLFormat,
        TestPlaybookYMLFormat,
        ScriptYMLFormat
    ]

    @pytest.mark.parametrize(argnames='format_object', argvalues=FORMAT_OBJECT)
    def test_yml_run_format_exception_handling(self, format_object, mocker, capsys):
        """
        Given
            - A YML object formatter
        When
            - Run run_format command and and exception is raised.
        Then
            - Ensure the error is printed.
        """
        formatter = format_object(verbose=True, input="my_file_path")
        mocker.patch.object(BaseUpdateYML, 'update_yml', side_effect=self.exception_raise)
        mocker.patch.object(PlaybookYMLFormat, 'update_tests', side_effect=self.exception_raise)
        mocker.patch.object(TestPlaybookYMLFormat, 'update_fromversion_by_user', side_effect=self.exception_raise)

        formatter.run_format()
        stdout, _ = capsys.readouterr()
        assert 'Failed to update file my_file_path. Error: MY ERROR' in stdout

    TEST_UUID_FORMAT_OBJECT = [
        PlaybookYMLFormat,
        TestPlaybookYMLFormat
    ]

    @pytest.mark.parametrize('format_object', TEST_UUID_FORMAT_OBJECT)
    def test_update_task_uuid_(self, format_object):
        """
        Given
            - A test playbook file
        When
            - Run update_task_uuid command
        Then
            - Ensure that all the relevant fields under a task- id and taskid- are from uuid format and for each task
            those fields have the same value
        """

        schema_path = os.path.normpath(
            os.path.join(__file__, "..", "..", "..", "common", "schemas", '{}.yml'.format('playbook')))
        playbook_yml = format_object(SOURCE_FORMAT_PLAYBOOK_COPY, path=schema_path, verbose=True)
        playbook_yml.data = {
            "tasks": {
                "1": {
                    "taskid": '1',
                    "task": {
                        'id': '1'
                    }
                },
                "2": {
                    "taskid": '2',
                    "task": {
                        'id': 'some_name'
                    }
                }
            }
        }

        playbook_yml.update_task_uuid()
        assert is_string_uuid(playbook_yml.data['tasks']['1']['task']['id']) and \
            is_string_uuid(playbook_yml.data['tasks']['1']['taskid'])
        assert playbook_yml.data['tasks']['1']['task']['id'] == playbook_yml.data['tasks']['1']['taskid']
        assert is_string_uuid(playbook_yml.data['tasks']['2']['task']['id']) and \
            is_string_uuid(playbook_yml.data['tasks']['2']['taskid'])
        assert playbook_yml.data['tasks']['2']['task']['id'] == playbook_yml.data['tasks']['2']['taskid']

    def test_check_for_subplaybook_usages(self, repo):
        """
        Given
            - A test playbook file
        When
            - Run check_for_subplaybook_usages command
        Then
            - Ensure that the subplaybook id is replaced from the uuid to the playbook name.
        """
        pack = repo.create_pack('pack')
        playbook = pack.create_playbook('LargePlaybook')
        test_task = {
            "id": "1",
            "ignoreworker": False,
            "isautoswitchedtoquietmode": False,
            "isoversize": False,
            "nexttasks": {
                '#none#': ["3"]
            },
            "note": False,
            "quietmode": 0,
            "separatecontext": True,
            "skipunavailable": False,
            "task": {
                "brand": "",
                "id": "dcf48154-7e80-42b3-8464-7156e1cd3d10",
                "iscommand": False,
                "name": "my-sub-playbook",
                "playbookId": "03d4f06c-ad13-47dd-8955-c8f7ccd5cba1",
                "type": "playbook",
                "version": -1
            },
            "taskid": "dcf48154-7e80-42b3-8464-7156e1cd3d10",
            "timertriggers": [],
            "type": "playbook"
        }
        playbook.create_default_playbook()
        playbook_data = playbook.yml.read_dict()
        playbook_data['tasks']['1'] = test_task
        playbook.yml.write_dict(playbook_data)
        playbook_yml = PlaybookYMLFormat(SOURCE_FORMAT_PLAYBOOK_COPY, path='', verbose=True)

        with ChangeCWD(repo.path):
            playbook_yml.check_for_subplaybook_usages(file_path=playbook.yml.rel_path,
                                                      current_playbook_id="03d4f06c-ad13-47dd-8955-c8f7ccd5cba1",
                                                      new_playbook_id="my-sub-playbook")

        playbook_data = playbook.yml.read_dict()
        assert playbook_data['tasks']['1']['task']['playbookId'] == "my-sub-playbook"

    def test_tpb_name_format_change_new_tpb(self, repo):
        """
        Given:
        - A newly created test playbook.

        When:
        - Formatting, name does not equal ID.

        Then:
        - Ensure ID value is changed to name.
        """
        pack = repo.create_pack('pack')
        test_playbook = pack.create_test_playbook('LargePlaybook')
        test_playbook.create_default_test_playbook('SamplePlaybookTest')
        test_playbook.yml.update({'id': 'other_id'})
        playbook_yml = TestPlaybookYMLFormat(test_playbook.yml.path, path=test_playbook.yml.path, assume_yes=True)

        playbook_yml.run_format()
        assert test_playbook.yml.read_dict().get('id') == 'SamplePlaybookTest'

    def test_set_fromversion_six_new_contributor_pack_no_fromversion(self, pack):
        """
        Given
            - An integration from new contributed pack, with no fromversion key at yml
        When
            - Run format command
        Then
            - Ensure that the integration fromversion is set to 6.0.0
        """
        pack.pack_metadata.update({'support': 'partner', 'currentVersion': '1.0.0'})
        integration = pack.create_integration()
        bs = BaseUpdate(input=integration.yml.path)
        bs.set_fromVersion()
        assert bs.data['fromversion'] == '6.0.0'

    def test_set_fromversion_six_new_contributor_pack(self, pack):
        """
        Given
            - A script, playbook and integration from new contributed pack with fromversion key at the yml
        When
            - Run format command
        Then
            - Ensure that the integration fromversion is set to 6.0.0
        """
        pack.pack_metadata.update({'support': 'partner', 'currentVersion': '1.0.0'})
        script = pack.create_script(yml={'fromversion': '5.0.0'})
        playbook = pack.create_playbook(yml={'fromversion': '5.0.0'})
        integration = pack.create_integration(yml={'fromversion': '5.0.0'})
        for path in [script.yml.path, playbook.yml.path, integration.yml.path]:
            bs = BaseUpdate(input=path)
            bs.set_fromVersion()
            assert bs.data['fromversion'] == '6.0.0', path

    def test_set_fromversion_not_changed_new_contributor_pack(self, pack):
        """
        Given
            - An integration from new contributed pack with fromversion key at yml,
        When
            - Run format command
        Then
            - Ensure that the integration fromversion is not set to 6.0.0
            if it is new contributed pack, this is integration, and its version is 5.5.0 do not change it
        """
        pack.pack_metadata.update({'support': 'partner', 'currentVersion': '1.0.0'})
        integration = pack.create_integration(yml={'fromversion': '5.5.0'})
        bs = BaseUpdate(input=integration.yml.path)
        bs.set_fromVersion(file_type=INTEGRATION)
        assert bs.data['fromversion'] == '5.5.0', integration.yml.path

    @pytest.mark.parametrize('user_input,result_fromversion', [('Y', '5.5.0'), ('N', '5.0.0')])
    def test_set_fromversion_new_pack(self, monkeypatch, pack, user_input, result_fromversion):
        """
        Args: monkeypatch (MagicMock): Patch of the user input

        Given
            - An integration from new pack with fromversion: 5.0.0 at yml,
            - User answer - update fromversion or not
        When
            - Run format command
        Then
            - Ensure that the integration fromversion is set to 5.5.0 if user answers Y,
            and the integration fromversion is reminds 5.0.0 if user answers N
        """
        monkeypatch.setattr(
            'builtins.input',
            lambda _: user_input
        )
        integration = pack.create_integration(yml={'fromversion': '5.0.0'})
        bs = BaseUpdate(input=integration.yml.path)
        bs.set_fromVersion(file_type=INTEGRATION)
        assert bs.data['fromversion'] == result_fromversion

    @pytest.mark.parametrize('user_input, description_result',
                             [('', 'Deprecated. No available replacement.'),
                              ('Replacement entity', 'Deprecated. Use Replacement entity instead.')])
    def test_update_deprecate_in_integration(self, pack, mocker, monkeypatch, user_input, description_result):
        """
        Given
            - An integration yml to deprecate.
        When
            - Running update_deprecate.
        Then
            - Ensure that the yaml fields that need to be changed are changed.
        """
        integration = pack.create_integration('my_integration')
        monkeypatch.setattr(
            'builtins.input',
            lambda _: user_input
        )
        mocker.patch.object(BaseUpdateYML, 'get_id_and_version_path_object', return_value={})
        base_update_yml = BaseUpdateYML(input=integration.yml.path, deprecate=True)
        base_update_yml.update_deprecate(file_type='integration')

        assert base_update_yml.data['deprecated']
        assert base_update_yml.data['tests'] == 'No test'
        assert base_update_yml.data['description'] == description_result

    @pytest.mark.parametrize('user_input, description_result',
                             [('', 'Deprecated. No available replacement.'),
                              ('Replacement entity', 'Deprecated. Use Replacement entity instead.')])
    def test_update_deprecate_in_script(self, pack, mocker, monkeypatch, user_input, description_result):
        """
        Given
            - An script yml to deprecate.
        When
            - Running update_deprecate.
        Then
            - Ensure that the yaml fields that need to be changed are changed.
        """
        script = pack.create_integration('my_script')
        monkeypatch.setattr(
            'builtins.input',
            lambda _: user_input
        )
        mocker.patch.object(BaseUpdateYML, 'get_id_and_version_path_object', return_value={})
        base_update_yml = BaseUpdateYML(input=script.yml.path, deprecate=True)
        base_update_yml.update_deprecate(file_type='script')

        assert base_update_yml.data['deprecated']
        assert base_update_yml.data['tests'] == 'No test'
        assert base_update_yml.data['comment'] == description_result

    @pytest.mark.parametrize('user_input, description_result',
                             [('', 'Deprecated. No available replacement.'),
                              ('Replacement entity', 'Deprecated. Use Replacement entity instead.')])
    def test_update_deprecate_in_playbook(self, pack, mocker, monkeypatch, user_input, description_result):
        """
        Given
            - An playbook yml to deprecate.
        When
            - Running update_deprecate.
        Then
            - Ensure that the yaml fields that need to be changed are changed.
        """
        playbook = pack.create_playbook('my_playbook')
        monkeypatch.setattr(
            'builtins.input',
            lambda _: user_input
        )
        mocker.patch.object(BaseUpdateYML, 'get_id_and_version_path_object', return_value={})
        base_update_yml = BaseUpdateYML(input=playbook.yml.path, deprecate=True)
        base_update_yml.update_deprecate(file_type='playbook')

        assert base_update_yml.data['deprecated']
        assert base_update_yml.data['tests'] == 'No test'
        assert base_update_yml.data['description'] == description_result

    @pytest.mark.parametrize('name', ['MyIntegration', 'MyIntegration ', ' MyIntegration '])
    def test_remove_spaces_end_of_id_and_name(self, pack, mocker, name):
        """
        Given
            - An integration which id doesn't ends with whitespaces.
            - An integration which id ends with spaces.
        When
            - Running format.
        Then
            - Ensure that the yaml fields (name, id) that need to be changed are changed.
        """
        integration = pack.create_integration(name)
        integration.yml.write_dict({'commonfields': {'id': name}, 'name': name})
        mocker.patch.object(BaseUpdateYML, 'get_id_and_version_path_object', return_value={'id': name})
        base_update_yml = BaseUpdateYML(input=integration.yml.path)
        base_update_yml.remove_spaces_end_of_id_and_name()
        assert base_update_yml.data['name'] == 'MyIntegration'

    def test_sync_to_master_no_change(self, mocker, tmp_path):
        """
        Given
            A yml which is sorted in a different order than master, but same content.
        When
            - Running format with sync_to_master enabled
        Then
            - Ensure that the result is in the same order as master
        """
        import demisto_sdk.commands.format.update_generic as update_generic

        test_files_path = os.path.join(git_path(), 'demisto_sdk', 'tests')
        vmware_integration_yml_path = os.path.join(test_files_path, 'test_files', 'content_repo_example', 'Packs',
                                                   'VMware',
                                                   'Integrations', 'integration-VMware.yml')
        with open(vmware_integration_yml_path) as f:
            yml_example = yaml.safe_load(f)
        sorted_yml_file = tmp_path / 'test.yml'
        with sorted_yml_file.open('w') as f:
            yaml.dump(yml_example, f, sort_keys=True)  # sorting the keys to have different order
        mocker.patch.object(BaseUpdateYML, 'get_id_and_version_path_object', return_value={'id': "vmware"})
        mocker.patch.object(update_generic, 'get_remote_file', return_value=yml_example)
        base_update_yml = BaseUpdateYML(input=str(sorted_yml_file))
        base_update_yml.sync_data_to_master()
        assert OrderedDict(base_update_yml.data) == OrderedDict(yml_example)

    def test_sync_to_master_with_change(self, mocker, tmp_path):
        """
        Given
            A yml which is sorted in a different order than master, and the content is changed
        When
            - Running format with sync_to_master enabled
        Then
            - Ensure that the result is the changed result to make sure that the patching works
        """
        import demisto_sdk.commands.format.update_generic as update_generic
        test_files_path = os.path.join(git_path(), 'demisto_sdk', 'tests')
        vmware_integration_yml_path = os.path.join(test_files_path, 'test_files', 'content_repo_example', 'Packs',
                                                   'VMware',
                                                   'Integrations', 'integration-VMware.yml')
        with open(vmware_integration_yml_path) as f:
            yml_example = yaml.safe_load(f)
        sorted_yml_file = tmp_path / 'test.yml'
        with sorted_yml_file.open('w') as f:
            yaml.dump(yml_example, f, sort_keys=True)  # sorting the keys to have different order
        with sorted_yml_file.open() as f:
            sorted_yml = yaml.safe_load(f)
        sorted_yml['description'] = 'test'
        sorted_yml['configuration'][0]['defaultvalue'] = 'test'
        del sorted_yml['configuration'][1]['defaultvalue']
        sorted_yml['script']['commands'][0]['outputs'].append({"contextPath": "VMWare.test", "description": "VM test"})
        with sorted_yml_file.open('w') as f:
            yaml.dump(sorted_yml, f)

        mocker.patch.object(BaseUpdateYML, 'get_id_and_version_path_object', return_value={'id': "vmware"})
        mocker.patch.object(update_generic, 'get_remote_file', return_value=yml_example)
        base_update_yml = BaseUpdateYML(input=str(sorted_yml_file))
        base_update_yml.sync_data_to_master()
        assert base_update_yml.data == sorted_yml
        assert OrderedDict(base_update_yml.data) != OrderedDict(sorted_yml)

    def test_equal_id_and_name_integartion(self, pack, mocker):
        """
        Given
            - A new integration yml which is the `id` value and `name` value are not equal
        When
            - Running format on an integration
        Then
            - The `id` value should be changed to the `name` value
        """

        import demisto_sdk.commands.format.update_generic as update_generic
        name = 'my_integration'
        integration = pack.create_integration()
        uid = str(uuid.uuid4())
        integration.yml.write_dict({'commonfields': {'id': uid}, 'name': name})
        mocker.patch.object(update_generic, 'get_remote_file', return_value=None)
        base_yml = IntegrationYMLFormat(input=integration.yml.path)
        base_yml.update_id_to_equal_name()
        assert base_yml.data.get('commonfields', {}).get('id') == name

    def test_equal_id_and_name_playbook(self, pack, mocker):
        """
        Given
            - A new playbook yml which is the `id` and `name` are not equal
        When
            - Running format on a playbook
        Then
            - The `id` value should be changed to the `name` value
        """
        import demisto_sdk.commands.format.update_generic as update_generic
        name = 'my_playbook'
        playbook = pack.create_playbook()
        uid = str(uuid.uuid4())
        playbook.yml.write_dict({'id': uid, 'name': name})
        mocker.patch.object(update_generic, 'get_remote_file', return_value=None)
        base_yml = IntegrationYMLFormat(input=playbook.yml.path)
        base_yml.update_id_to_equal_name()
        assert base_yml.data.get('id') == name

    def test_equal_id_and_name_integartion_from_master(self, pack, mocker):
        """
        Given
            - A modified integration yml which is the new `id` value is not equal to the old `id` value
        When
            - Running format on an integration
        Then
            - The `id` value should be changed to its old `id` value
        """
        import demisto_sdk.commands.format.update_generic as update_generic
        name = 'my_integration'
        integration = pack.create_integration()
        uid = str(uuid.uuid4())
        integration.yml.write_dict({'commonfields': {'id': name}, 'name': name})
        mocker.patch.object(update_generic, 'get_remote_file', return_value={'commonfields': {'id': uid}})
        base_yml = IntegrationYMLFormat(input=integration.yml.path)
        base_yml.update_id_to_equal_name()
        assert base_yml.data.get('commonfields', {}).get('id') == uid

    def test_equal_id_and_name_playbook_from_master(self, pack, mocker):
        """
        Given
            - A modified playbook yml which is the new `id` value is not equal to the old `id` value
        When
            - Running format on a playbook
        Then
            - The `id` value should be changed to its old `id` value
        """
        import demisto_sdk.commands.format.update_generic as update_generic
        name = 'my_playbook'
        playbook = pack.create_playbook()
        uid = str(uuid.uuid4())
        playbook.yml.write_dict({'id': name, 'name': name})
        mocker.patch.object(update_generic, 'get_remote_file', return_value={'id': uid})
        base_yml = IntegrationYMLFormat(input=playbook.yml.path)
        base_yml.update_id_to_equal_name()
        assert base_yml.data.get('id') == uid<|MERGE_RESOLUTION|>--- conflicted
+++ resolved
@@ -654,7 +654,21 @@
         assert res is None
         assert formatter.data.get('tests') == ['VMWare Test']
 
-<<<<<<< HEAD
+    def test_format_beta_integration(self):
+        """
+        Given
+            - A beta integration yml file
+        When
+            - Run format on it
+        Then
+            - Ensure the display name contains the word (Beta), the param beta is True
+        """
+
+        formatter = IntegrationYMLFormat(input=SOURCE_BETA_INTEGRATION_FILE)
+        formatter.update_beta_integration()
+        assert '(Beta)' in formatter.data['display']
+        assert formatter.data['beta'] is True
+
     @patch('builtins.input', lambda *args: 'no')
     def test_update_tests_on_playbook_with_test_playbook(self):
         """
@@ -691,22 +705,6 @@
         formatter = ScriptYMLFormat(input=script_yml_path, output='')
         formatter.update_tests()
         assert formatter.data.get('tests') == ['playbook-checkEmailAuthenticity-test']
-=======
-    def test_format_beta_integration(self):
-        """
-        Given
-            - A beta integration yml file
-        When
-            - Run format on it
-        Then
-            - Ensure the display name contains the word (Beta), the param beta is True
-        """
-
-        formatter = IntegrationYMLFormat(input=SOURCE_BETA_INTEGRATION_FILE)
-        formatter.update_beta_integration()
-        assert '(Beta)' in formatter.data['display']
-        assert formatter.data['beta'] is True
->>>>>>> 6a6d443e
 
     def test_update_docker_format(self, tmpdir, mocker, monkeypatch):
         """Test that script and integration formatter update docker image tag
