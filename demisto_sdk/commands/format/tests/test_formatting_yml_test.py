--- conflicted
+++ resolved
@@ -1870,10 +1870,7 @@
         "Failed to update file my_file_path. Error: MY ERROR",
     )
 
-<<<<<<< HEAD
-=======
-
->>>>>>> 75f6c174
+
 def test_handle_hidden_marketplace_params():
     """
     Given
@@ -1883,24 +1880,6 @@
     Then
     - Ensures the hidden value is equivalent to master branch.
     """
-<<<<<<< HEAD
-    base_yml = IntegrationYMLFormat(
-        SOURCE_FORMAT_INTEGRATION_VALID, path="schema_path"
-    )
-    with open(SOURCE_FORMAT_INTEGRATION_VALID_OLD_FILE) as old_yml_file:
-        base_yml.old_file = yaml.load(old_yml_file)
-        x = 5
-    assert base_yml.old_file['configuration'][6]['hidden'] == ['marketplacev2']
-    assert base_yml.old_file['configuration'][7]['hidden'] == ['marketplacev2']
-    assert 'hidden' not in base_yml.data['configuration'][6]
-    assert base_yml.data['configuration'][7]['hidden'] is False
-
-    base_yml.handle_hidden_marketplace_params()
-    assert base_yml.old_file['configuration'][6]['hidden'] == ['marketplacev2']
-    assert base_yml.old_file['configuration'][7]['hidden'] == ['marketplacev2']
-    assert base_yml.data['configuration'][6]['hidden'] == ['marketplacev2']
-    assert base_yml.data['configuration'][7]['hidden'] == ['marketplacev2']
-=======
     base_yml = IntegrationYMLFormat(SOURCE_FORMAT_INTEGRATION_VALID, path="schema_path")
     base_yml.old_file = get_yaml(SOURCE_FORMAT_INTEGRATION_VALID_OLD_FILE)
     assert base_yml.old_file["configuration"][6]["hidden"] == ["marketplacev2"]
@@ -1912,5 +1891,4 @@
     assert base_yml.old_file["configuration"][6]["hidden"] == ["marketplacev2"]
     assert base_yml.old_file["configuration"][7]["hidden"] == ["marketplacev2"]
     assert base_yml.data["configuration"][6]["hidden"] == ["marketplacev2"]
-    assert base_yml.data["configuration"][7]["hidden"] == ["marketplacev2"]
->>>>>>> 75f6c174
+    assert base_yml.data["configuration"][7]["hidden"] == ["marketplacev2"]