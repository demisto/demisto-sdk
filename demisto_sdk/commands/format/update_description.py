--- conflicted
+++ resolved
@@ -34,11 +34,7 @@
         self.is_beta = False
         file_type = find_type(description_type)
         if file_type:
-<<<<<<< HEAD
-            self.is_beta = True if find_type(description_type).value == 'betaintegration' else False
-=======
             self.is_beta = find_type(description_type).value == 'betaintegration'
->>>>>>> 2f771d08
         with open(self.source_file, 'r') as f:
             self.description_content = f.read()
 
