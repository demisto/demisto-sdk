--- conflicted
+++ resolved
@@ -9,17 +9,6 @@
 from demisto_sdk.commands.common.constants import (GENERAL_DEFAULT_FROMVERSION,
                                                    VERSION_5_5_0)
 from demisto_sdk.commands.common.handlers import YAML_Handler
-<<<<<<< HEAD
-from demisto_sdk.commands.common.tools import (
-    LOG_COLORS, check_and_add_missing_alternative_fields, get_dict_from_file,
-    get_pack_metadata, get_remote_file, is_file_from_content_repo,
-    open_id_set_file)
-from demisto_sdk.commands.format.format_constants import (
-    DEFAULT_VERSION, ERROR_RETURN_CODE, GENERIC_OBJECTS_DEFAULT_FROMVERSION,
-    GENERIC_OBJECTS_FILE_TYPES, NEW_FILE_DEFAULT_5_5_0_FROMVERSION,
-    OLD_FILE_DEFAULT_1_FROMVERSION, SKIP_RETURN_CODE, SUCCESS_RETURN_CODE,
-    VERSION_6_0_0)
-=======
 from demisto_sdk.commands.common.tools import (LOG_COLORS, get_dict_from_file,
                                                get_max_version,
                                                get_remote_file,
@@ -29,7 +18,6 @@
                                                           OLD_FILE_TYPES,
                                                           SKIP_RETURN_CODE,
                                                           SUCCESS_RETURN_CODE)
->>>>>>> 62f29d85
 from demisto_sdk.commands.validate.validate_manager import ValidateManager
 
 yaml = YAML_Handler(allow_duplicate_keys=True)
