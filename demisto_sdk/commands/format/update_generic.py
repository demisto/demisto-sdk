import os
import re
from copy import deepcopy
from distutils.version import LooseVersion
from typing import Dict, Optional, Set, Union

import click
import yaml
from ruamel.yaml import YAML

from demisto_sdk.commands.common.constants import INTEGRATION, PLAYBOOK
from demisto_sdk.commands.common.tools import (LOG_COLORS, get_dict_from_file,
                                               get_pack_metadata,
                                               get_remote_file,
                                               is_file_from_content_repo)
from demisto_sdk.commands.format.format_constants import (
    DEFAULT_VERSION, ERROR_RETURN_CODE, GENERIC_OBJECTS_DEFAULT_FROMVERSION,
    GENERIC_OBJECTS_FILE_TYPES, NEW_FILE_DEFAULT_5_5_0_FROMVERSION,
    OLD_FILE_DEFAULT_1_FROMVERSION, SKIP_RETURN_CODE, SUCCESS_RETURN_CODE,
    VERSION_6_0_0)
from demisto_sdk.commands.validate.validate_manager import ValidateManager

ryaml = YAML()
ryaml.allow_duplicate_keys = True
ryaml.preserve_quotes = True  # type: ignore


class BaseUpdate:
    """BaseUpdate is the base class for all format commands.
        Attributes:
            source_file (str): the path to the file we are updating at the moment.
            output_file (str): the desired file name to save the updated version of the YML to.
            relative_content_path (str): Relative content path of output path.
            old_file (dict): Data of old file from content repo, if exist.
            schema_path (str): Schema path of file.
            from_version (str): Value of Wanted fromVersion key in file.
            data (dict): Dictionary of loaded file.
            file_type (str): Whether the file is yml or json.
            from_version_key (str): The fromVersion key in file, different between yml and json files.
            verbose (bool): Whether to print a verbose log
            assume_yes (bool): Whether to assume "yes" as answer to all prompts and run non-interactively
    """

    def __init__(self,
                 input: str = '',
                 output: str = '',
                 path: str = '',
                 from_version: str = '',
                 no_validate: bool = False,
                 verbose: bool = False,
                 assume_yes: bool = False,
                 deprecate: bool = False):
        self.source_file = input
        self.output_file = self.set_output_file_path(output)
        self.verbose = verbose
        _, self.relative_content_path = is_file_from_content_repo(self.output_file)
        self.old_file = self.is_old_file(self.relative_content_path if self.relative_content_path
                                         else self.output_file, self.verbose)
        self.schema_path = path
        self.from_version = from_version
        self.no_validate = no_validate
        self.assume_yes = assume_yes
        self.updated_ids: Dict = {}
        if not self.no_validate:
            self.validate_manager = ValidateManager(silence_init_prints=True, skip_conf_json=True,
                                                    skip_dependencies=True, skip_pack_rn_validation=True,
                                                    check_is_unskipped=False, validate_id_set=False)

        if not self.source_file:
            raise Exception('Please provide <source path>, <optional - destination path>.')
        try:
            self.data, self.file_type = get_dict_from_file(self.source_file, use_ryaml=True)
        except Exception:
            raise Exception(F'Provided file {self.source_file} is not a valid file.')
        self.from_version_key = self.set_from_version_key_name()

    def set_output_file_path(self, output_file_path) -> str:
        """Creates and format the output file name according to user input.
        Args:
            output_file_path: The output file name the user defined.
        Returns:
            str. the full formatted output file name.
        """
        if not output_file_path:
            source_dir = os.path.dirname(self.source_file)
            file_name = os.path.basename(self.source_file)
            if self.__class__.__name__ == 'PlaybookYMLFormat':
                if "Pack" not in source_dir:
                    if not file_name.startswith('playbook-'):
                        file_name = F'playbook-{file_name}'

            return os.path.join(source_dir, file_name)
        else:
            return output_file_path

    def set_version_to_default(self, location=None):
        """Replaces the version of the YML to default."""
        if self.verbose:
            click.echo(f'Setting JSON version to default: {DEFAULT_VERSION}')
        if location:
            location['version'] = DEFAULT_VERSION
        else:
            self.data['version'] = DEFAULT_VERSION

    def remove_unnecessary_keys(self):
        """Removes keys that are in file but not in schema of file type"""
        with open(self.schema_path, 'r') as file_obj:
            schema = yaml.safe_load(file_obj)
            extended_schema = self.recursive_extend_schema(schema, schema)
        if self.verbose:
            print('Removing Unnecessary fields from file')
        if isinstance(extended_schema, dict):
            self.recursive_remove_unnecessary_keys(extended_schema.get('mapping', {}), self.data)

    @staticmethod
    def recursive_extend_schema(current_schema: Union[str, bool, list, dict],
                                full_schema: dict) -> Union[str, bool, list, dict]:
        """
        Parses partial schemas into one schema.
        Removing the `schema;(schema-name)` and include syntax.
        See here for more info https://pykwalify.readthedocs.io/en/unstable/partial-schemas.html#schema-schema-name.

        This method recursively returns the unified scheme
        Args:
            current_schema: The current analyzed recursive schema
            full_schema: The original schema

        Returns:
            The unified schema with out the `schema;(schema-name)` and include syntax.
        """
        # This is the base condition, if the current schema is str or bool we can safely return it.
        if isinstance(current_schema, str) or isinstance(current_schema, bool):
            return current_schema
        # If the current schema is a list - we will return the extended schema of each of it's elements
        if isinstance(current_schema, list):
            return [BaseUpdate.recursive_extend_schema(value, full_schema) for value in current_schema]
        # If the current schema is a dict this is the main condition we will handle
        if isinstance(current_schema, dict):
            modified_schema = {}
            for key, value in current_schema.items():
                # There is no need to add the sub-schemas themselves, as we want to drop them
                if key.startswith('schema;'):
                    continue
                # If this is a reference to a sub-schema - we will replace the reference with the original.
                if isinstance(value, str) and key == 'include':
                    extended_schema: dict = full_schema.get(f'schema;{value}')  # type: ignore
                    if extended_schema is None:
                        click.echo(f"Could not find sub-schema for {value}", LOG_COLORS.YELLOW)
                    # sometimes the sub-schema can have it's own sub-schemas so we need to unify that too
                    return BaseUpdate.recursive_extend_schema(deepcopy(extended_schema), full_schema)
                else:
                    # This is the mapping case in which we can let the recursive method do it's thing on the values
                    modified_schema[key] = BaseUpdate.recursive_extend_schema(value, full_schema)
            return modified_schema

    def recursive_remove_unnecessary_keys(self, schema: dict, data: dict) -> None:
        """Recursively removes all the unnecessary fields in the file

        Args:
            schema: The schema with which we can check if a field should be removed
            data: The actual data of the file from which we will want to remove the fields.
        """
        data_fields = set(data.keys())
        for field in data_fields:
            if field not in schema.keys():
                # check if one of the schema keys is a regex that matches the data field - for example refer to the
                # tasks key in playbook.yml schema where a field should match the regex (^[0-9]+$)
                matching_key = self.regex_matching_key(field, schema.keys())
                if matching_key:
                    mapping = schema.get(matching_key, {}).get('mapping')
                    if mapping:
                        self.recursive_remove_unnecessary_keys(
                            schema.get(matching_key, {}).get('mapping'),
                            data.get(field, {})
                        )
                else:
                    if self.verbose:
                        print(f'Removing {field} field')
                    data.pop(field, None)
            else:
                mapping = schema.get(field, {}).get('mapping')
                if mapping:  # type: ignore
                    self.recursive_remove_unnecessary_keys(
                        schema.get(field, {}).get('mapping'),
                        data.get(field, {})
                    )
                # In case he have a sequence with mapping key in it's first element it's a continuation of the schema
                # and we need to remove unnecessary keys from it too.
                # In any other case there is nothing to do with the sequence
                else:
                    sequence = schema.get(field, {}).get('sequence', [])
                    if sequence and sequence[0].get('mapping'):
                        for list_element in data[field]:
                            self.recursive_remove_unnecessary_keys(
                                sequence[0].get('mapping'),
                                list_element
                            )

    def regex_matching_key(self, field, schema_keys):
        """
        Checks if the given data field matches a regex key in the schema.
        Args:
            field: the data field that should be matched.
            schema_keys: the keys in the schema that the data field should be checked against.

        Returns:
            the schema-key that is a regex which matches the given data field, if such a key exists, otherwise None.
        """
        regex_keys = [regex_key for regex_key in schema_keys if 'regex;' in regex_key]
        for reg in regex_keys:
            if re.match(reg.split(';')[1], field):
                return reg
        return None

    def set_fromVersion_of_generic_object(self, from_version=None):
        """Sets fromVersion key in a generic object file:
        Args:
            from_version: The specific from_version value.
        """
        if self.verbose:
            click.echo('Setting fromVersion field of a generic object')
        # If user entered specific from version key to be set
        if from_version:
            if LooseVersion(from_version) < LooseVersion(GENERIC_OBJECTS_DEFAULT_FROMVERSION):
                click.echo(f'The given fromVersion value for generic entities should be'
                           f' {GENERIC_OBJECTS_DEFAULT_FROMVERSION} or above , given: {from_version}.\n'
                           f'Setting fromVersion field to {GENERIC_OBJECTS_DEFAULT_FROMVERSION}')
                self.data[self.from_version_key] = GENERIC_OBJECTS_DEFAULT_FROMVERSION
            else:
                self.data[self.from_version_key] = from_version
        else:
            if LooseVersion(self.data.get(self.from_version_key, '0.0.0')) < \
                    LooseVersion(GENERIC_OBJECTS_DEFAULT_FROMVERSION):
                self.data[self.from_version_key] = GENERIC_OBJECTS_DEFAULT_FROMVERSION

    def set_fromVersion(self, from_version=None, file_type: Optional[str] = None):
        """Sets fromVersion key in file:
        Args:
            from_version: The specific from_version value.
            file_type: what is the file type: for now only integration type passed
        """
        metadata = get_pack_metadata(self.source_file)
        # if it is new contributed pack = setting version to 6.0.0
<<<<<<< HEAD
        should_set_from_version = (
            (metadata.get('currentVersion', '') == '1.0.0') and (metadata.get('support', '') != 'xsoar'))
=======
        should_set_from_version = ((metadata.get('currentVersion', '') == '1.0.0') and
                                   (metadata.get('support', '') != 'xsoar'))

        # If file type is a generic object (generic field/type/module/definition) - fromVersion should be at least 6.5.0
        if file_type in GENERIC_OBJECTS_FILE_TYPES:
            self.set_fromVersion_of_generic_object(from_version)
>>>>>>> 05fb27dc

        # If there is no existing file in content repo
        if not self.old_file:
            if self.verbose:
                click.echo('Setting fromVersion field')
            # If current file does not have fromversion key
            if self.from_version_key not in self.data:
                # If user entered specific from version key to be set
                if from_version:
                    self.data[self.from_version_key] = from_version
                # if it is new contributed pack = setting version to 6.0.0
                elif should_set_from_version:
                    self.data[self.from_version_key] = VERSION_6_0_0
                # Otherwise add fromversion key to current file and set to default 5.5.0
                else:
                    self.data[self.from_version_key] = NEW_FILE_DEFAULT_5_5_0_FROMVERSION
            # If user wants to modify fromversion key and the key already existed
            elif from_version:
                self.data[self.from_version_key] = from_version
            # if it is new contributed pack, this is integration, and its version is 5.5.0 do not change it
            # if it is new contributed pack = setting version to 6.0.0
            elif should_set_from_version:
                if self.data.get(self.from_version_key) != '5.5.0' or file_type != INTEGRATION:
                    self.data[self.from_version_key] = VERSION_6_0_0

            # If it is new pack, and it has from version lower than 5.5.0, ask to set it to 5.5.0
            # Playbook has its own validation in update_fromversion_by_user() function in update_playbook.py
            elif LooseVersion(self.data.get(self.from_version_key, '0.0.0')) < \
                    LooseVersion(NEW_FILE_DEFAULT_5_5_0_FROMVERSION) and file_type != PLAYBOOK:
                if self.assume_yes:
                    self.data[self.from_version_key] = NEW_FILE_DEFAULT_5_5_0_FROMVERSION
                else:
                    set_from_version = str(
                        input(f"\nYour current fromversion is: '{self.data.get(self.from_version_key)}'. Do you want "
                              f"to set it to '5.5.0'? Y/N ")).lower()
                    if set_from_version in ['y', 'yes']:
                        self.data[self.from_version_key] = NEW_FILE_DEFAULT_5_5_0_FROMVERSION

        # If there is an existing file in content repo
        else:
            # If current file does not have fromversion key
            if self.from_version_key not in self.data:

                # If user entered specific from version key to be set
                if from_version:
                    self.data[self.from_version_key] = from_version

                # If existing file already have a fromversion key, copy its value to current file
                elif self.from_version_key in self.old_file:
                    self.data[self.from_version_key] = self.old_file[self.from_version_key]

                # Otherwise add fromversion key to current file and set to default 1.0.0
                else:
                    self.data[self.from_version_key] = OLD_FILE_DEFAULT_1_FROMVERSION

    def arguments_to_remove(self) -> Set[str]:
        """ Finds diff between keys in file and schema of file type
        Returns:
            List of keys that should be deleted in file
        """
        with open(self.schema_path, 'r') as file_obj:
            a = yaml.safe_load(file_obj)
        schema_fields = a.get('mapping').keys()
        arguments_to_remove = set(self.data.keys()) - set(schema_fields)
        return arguments_to_remove

    def set_from_version_key_name(self) -> Union[str, None]:
        """fromversion key is different between yml and json , in yml file : fromversion, in json files : fromVersion"""
        if self.file_type == "yml":
            return 'fromversion'
        elif self.file_type == "json":
            return 'fromVersion'
        return None

    @staticmethod
    def is_old_file(path: str, verbose: bool = False) -> dict:
        """Check whether the file is in git repo or new file.  """
        if path:
            data = get_remote_file(path, suppress_print=not verbose)
            if not data:
                return {}
            else:
                return data
        return {}

    def remove_copy_and_dev_suffixes_from_name(self):
        """Removes any _dev and _copy suffixes in the file.
        When developer clones playbook/integration/script it will automatically add _copy or _dev suffix.
        """
        if self.verbose:
            click.echo('Removing _dev and _copy suffixes from name, id and display tags')
        if self.data['name']:
            self.data['name'] = self.data.get('name', '').replace('_copy', '').replace('_dev', '')
        if self.data.get('display'):
            self.data['display'] = self.data.get('display', '').replace('_copy', '').replace('_dev', '')
        if self.data.get('id'):
            self.data['id'] = self.data.get('id', '').replace('_copy', '').replace('_dev', '')

    def initiate_file_validator(self) -> int:
        """ Run schema validate and file validate of file
        Returns:
            int 0 in case of success
            int 1 in case of error
            int 2 in case of skip
        """
        if self.no_validate:
            if self.verbose:
                click.secho(f'Validator Skipped on file: {self.output_file} , no-validate flag was set.', fg='yellow')
            return SKIP_RETURN_CODE
        else:
            self.validate_manager.file_path = self.output_file
            validation_result = self.validate_manager.run_validation_on_specific_files()

            if not validation_result:
                return ERROR_RETURN_CODE

            else:
                return SUCCESS_RETURN_CODE<|MERGE_RESOLUTION|>--- conflicted
+++ resolved
@@ -241,17 +241,12 @@
         """
         metadata = get_pack_metadata(self.source_file)
         # if it is new contributed pack = setting version to 6.0.0
-<<<<<<< HEAD
-        should_set_from_version = (
-            (metadata.get('currentVersion', '') == '1.0.0') and (metadata.get('support', '') != 'xsoar'))
-=======
         should_set_from_version = ((metadata.get('currentVersion', '') == '1.0.0') and
                                    (metadata.get('support', '') != 'xsoar'))
 
         # If file type is a generic object (generic field/type/module/definition) - fromVersion should be at least 6.5.0
         if file_type in GENERIC_OBJECTS_FILE_TYPES:
             self.set_fromVersion_of_generic_object(from_version)
->>>>>>> 05fb27dc
 
         # If there is no existing file in content repo
         if not self.old_file:
