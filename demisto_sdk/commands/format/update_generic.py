--- conflicted
+++ resolved
@@ -8,13 +8,7 @@
 
 from demisto_sdk.commands.common.constants import GENERAL_DEFAULT_FROMVERSION, VERSION_5_5_0
 from demisto_sdk.commands.common.handlers import YAML_Handler
-<<<<<<< HEAD
-from demisto_sdk.commands.common.tools import (LOG_COLORS, get_dict_from_file,
-                                               get_max_version,
-                                               get_remote_file, get_yaml,
-=======
-from demisto_sdk.commands.common.tools import (LOG_COLORS, get_dict_from_file, get_max_version, get_remote_file,
->>>>>>> 86095f62
+from demisto_sdk.commands.common.tools import (LOG_COLORS, get_dict_from_file, get_max_version, get_remote_file, get_yaml,
                                                is_file_from_content_repo)
 from demisto_sdk.commands.format.format_constants import (DEFAULT_VERSION, ERROR_RETURN_CODE,
                                                           JSON_FROM_SERVER_VERSION_KEY, OLD_FILE_TYPES,
@@ -116,14 +110,8 @@
 
     def remove_unnecessary_keys(self):
         """Removes keys that are in file but not in schema of file type"""
-<<<<<<< HEAD
         schema = get_yaml(self.schema_path)
         extended_schema = self.recursive_extend_schema(schema, schema)
-=======
-        with open(self.schema_path) as file_obj:
-            schema = yaml.load(file_obj)
-            extended_schema = self.recursive_extend_schema(schema, schema)
->>>>>>> 86095f62
         if self.verbose:
             print('Removing Unnecessary fields from file')
         if isinstance(extended_schema, dict):
@@ -297,14 +285,8 @@
         Returns:
             List of keys that should be deleted in file
         """
-<<<<<<< HEAD
         yaml_content = get_yaml(self.schema_path)
         schema_fields = yaml_content.get('mapping').keys()
-=======
-        with open(self.schema_path) as file_obj:
-            a = yaml.load(file_obj)
-        schema_fields = a.get('mapping').keys()
->>>>>>> 86095f62
         arguments_to_remove = set(self.data.keys()) - set(schema_fields)
         return arguments_to_remove
 
