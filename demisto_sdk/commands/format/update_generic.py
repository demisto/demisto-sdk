--- conflicted
+++ resolved
@@ -1,12 +1,8 @@
 import os
 import re
 from copy import deepcopy
-<<<<<<< HEAD
 from pathlib import Path
-from typing import Any, Dict, Set, Union
-=======
 from typing import Any, Dict, Optional, Set, Union
->>>>>>> 2a38819a
 
 import dictdiffer
 
