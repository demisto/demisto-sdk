from distutils.version import LooseVersion
from typing import Optional

import click

from demisto_sdk.commands.common.constants import DEFAULT_CONTENT_ITEM_TO_VERSION
from demisto_sdk.commands.common.handlers import JSON_Handler, YAML_Handler
<<<<<<< HEAD
from demisto_sdk.commands.common.tools import get_yaml, is_uuid, print_error
from demisto_sdk.commands.format.format_constants import (
    ARGUMENTS_DEFAULT_VALUES, TO_VERSION_5_9_9)
=======
from demisto_sdk.commands.common.tools import is_uuid, print_error
from demisto_sdk.commands.format.format_constants import ARGUMENTS_DEFAULT_VALUES, TO_VERSION_5_9_9
>>>>>>> 86095f62
from demisto_sdk.commands.format.update_generic import BaseUpdate

yaml = YAML_Handler()
json = JSON_Handler()


class BaseUpdateJSON(BaseUpdate):
    """BaseUpdateJSON is the base class for all json updaters.
        Attributes:
            input (str): the path to the file we are updating at the moment.
            output (str): the desired file name to save the updated version of the YML to.
            data (dict): JSON file data arranged in a Dict.
    """

    def __init__(self,
                 input: str = '',
                 output: str = '',
                 path: str = '',
                 from_version: str = '',
                 no_validate: bool = False,
                 verbose: bool = False,
                 clear_cache: bool = False,
                 **kwargs):
        super().__init__(input=input, output=output, path=path, from_version=from_version, no_validate=no_validate,
                         verbose=verbose, clear_cache=clear_cache, **kwargs)

    def set_default_values_as_needed(self):
        """Sets basic arguments of reputation commands to be default, isArray and required."""
        if self.verbose:
            click.echo('Updating required default values')
        for field in ARGUMENTS_DEFAULT_VALUES:
            if self.__class__.__name__ in ARGUMENTS_DEFAULT_VALUES[field][1]:
                self.data[field] = ARGUMENTS_DEFAULT_VALUES[field][0]

    def save_json_to_destination_file(
        self,
        encode_html_chars: bool = True,
        escape_forward_slashes: bool = False,
        ensure_ascii: bool = False,
        indent: int = 4
    ):
        """Save formatted JSON data to destination file."""
        if self.source_file != self.output_file:
            click.secho(f'Saving output JSON file to {self.output_file}', fg='white')
        with open(self.output_file, 'w') as file:
            json.dump(
                self.data,
                file,
                indent=indent,
                encode_html_chars=encode_html_chars,
                escape_forward_slashes=escape_forward_slashes,
                ensure_ascii=ensure_ascii
            )

    def update_json(self, default_from_version: Optional[str] = '', file_type: str = ''):
        """Manager function for the generic JSON updates."""
        self.set_version_to_default()
        self.remove_null_fields()
        self.check_server_version()
        self.remove_unnecessary_keys()
        self.remove_spaces_end_of_id_and_name()
        self.set_fromVersion(default_from_version=default_from_version, file_type=file_type)
        self.sync_data_to_master()

    def set_toVersion(self):
        """
        Sets toVersion key in file
        Relevant for old entities such as layouts and classifiers.
        """
        if not self.data.get('toVersion') or LooseVersion(self.data.get('toVersion', DEFAULT_CONTENT_ITEM_TO_VERSION)) >= TO_VERSION_5_9_9:
            if self.verbose:
                click.echo('Setting toVersion field')
            self.data['toVersion'] = TO_VERSION_5_9_9

    def set_description(self):
        """Add an empty description to file root."""
        if 'description' not in self.data:
            if self.verbose:
                click.echo('Adding empty descriptions to root')
            self.data['description'] = ''

    def remove_null_fields(self):
        """Remove empty fields from file root."""
<<<<<<< HEAD
        schema_data = get_yaml(self.schema_path)
=======
        with open(self.schema_path) as file_obj:
            schema_data = yaml.load(file_obj)
>>>>>>> 86095f62
        schema_fields = schema_data.get('mapping').keys()
        for field in schema_fields:
            # We want to keep 'false' and 0 values, and avoid removing fields that are required in the schema.
            if field in self.data and self.data[field] in (None, '', [], {}) and \
                    not schema_data.get('mapping', {}).get(field, {}).get('required'):
                # We don't want to remove the defaultRows key in grid, even if it is empty
                if not (field == 'defaultRows' and self.data.get('type', '') == 'grid'):
                    self.data.pop(field)

    def update_id(self, field='name') -> None:
        """Updates the id to be the same as the provided field ."""
        updated_integration_id_dict = {}
        if self.old_file:
            current_id = self.data.get('id')
            old_id = self.old_file.get('id')
            if current_id != old_id:
                click.secho(
                    f'The modified JSON file corresponding to the path: {self.relative_content_path} contains an '
                    f'ID which does not match the ID in remote file. Changing the ID from {current_id} back '
                    f'to {old_id}.', fg="yellow")
                self.data['id'] = old_id
        else:
            if self.verbose:
                click.echo('Updating ID to be the same as JSON name')
            if field not in self.data:
                print_error(f'Missing {field} field in file {self.source_file} - add this field manually')
                return None
            if 'id' in self.data and is_uuid(self.data['id']):  # only happens if id had been defined
                updated_integration_id_dict[self.data['id']] = self.data[field]
            self.data['id'] = self.data[field]
            if updated_integration_id_dict:
                self.updated_ids.update(updated_integration_id_dict)

    def remove_spaces_end_of_id_and_name(self):
        """Updates the id and name of the json to have no spaces on its end
                """
        if not self.old_file:
            if self.verbose:
                click.echo('Updating json ID and name to be without spaces at the end')
            if 'name' in self.data:
                self.data['name'] = self.data['name'].strip()
            if 'id' in self.data:
                self.data['id'] = self.data['id'].strip()<|MERGE_RESOLUTION|>--- conflicted
+++ resolved
@@ -5,14 +5,8 @@
 
 from demisto_sdk.commands.common.constants import DEFAULT_CONTENT_ITEM_TO_VERSION
 from demisto_sdk.commands.common.handlers import JSON_Handler, YAML_Handler
-<<<<<<< HEAD
 from demisto_sdk.commands.common.tools import get_yaml, is_uuid, print_error
-from demisto_sdk.commands.format.format_constants import (
-    ARGUMENTS_DEFAULT_VALUES, TO_VERSION_5_9_9)
-=======
-from demisto_sdk.commands.common.tools import is_uuid, print_error
 from demisto_sdk.commands.format.format_constants import ARGUMENTS_DEFAULT_VALUES, TO_VERSION_5_9_9
->>>>>>> 86095f62
 from demisto_sdk.commands.format.update_generic import BaseUpdate
 
 yaml = YAML_Handler()
@@ -96,12 +90,7 @@
 
     def remove_null_fields(self):
         """Remove empty fields from file root."""
-<<<<<<< HEAD
         schema_data = get_yaml(self.schema_path)
-=======
-        with open(self.schema_path) as file_obj:
-            schema_data = yaml.load(file_obj)
->>>>>>> 86095f62
         schema_fields = schema_data.get('mapping').keys()
         for field in schema_fields:
             # We want to keep 'false' and 0 values, and avoid removing fields that are required in the schema.
