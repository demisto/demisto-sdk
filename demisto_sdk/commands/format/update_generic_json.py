from distutils.version import LooseVersion
from typing import Optional

import click
import ujson

from demisto_sdk.commands.common.constants import \
    DEFAULT_CONTENT_ITEM_TO_VERSION
from demisto_sdk.commands.common.handlers import YAML_Handler
from demisto_sdk.commands.common.tools import is_uuid, print_error
from demisto_sdk.commands.format.format_constants import (
    ARGUMENTS_DEFAULT_VALUES, TO_VERSION_5_9_9)
from demisto_sdk.commands.format.update_generic import BaseUpdate

yaml = YAML_Handler()


class BaseUpdateJSON(BaseUpdate):
    """BaseUpdateJSON is the base class for all json updaters.
        Attributes:
            input (str): the path to the file we are updating at the moment.
            output (str): the desired file name to save the updated version of the YML to.
            data (dict): JSON file data arranged in a Dict.
    """

    def __init__(self,
                 input: str = '',
                 output: str = '',
                 path: str = '',
                 from_version: str = '',
                 no_validate: bool = False,
                 verbose: bool = False,
                 clear_cache: bool = False,
                 **kwargs):
        super().__init__(input=input, output=output, path=path, from_version=from_version, no_validate=no_validate,
                         verbose=verbose, clear_cache=clear_cache, **kwargs)

    def set_default_values_as_needed(self):
        """Sets basic arguments of reputation commands to be default, isArray and required."""
        if self.verbose:
            click.echo('Updating required default values')
        for field in ARGUMENTS_DEFAULT_VALUES:
            if self.__class__.__name__ in ARGUMENTS_DEFAULT_VALUES[field][1]:
                self.data[field] = ARGUMENTS_DEFAULT_VALUES[field][0]

    def save_json_to_destination_file(self):
        """Save formatted JSON data to destination file."""
        if self.source_file != self.output_file:
            click.secho(f'Saving output JSON file to {self.output_file}', fg='white')
        with open(self.output_file, 'w') as file:
            ujson.dump(self.data, file, indent=4, encode_html_chars=True, escape_forward_slashes=False,
                       ensure_ascii=False)

    def update_json(self, default_from_version: Optional[str] = '', file_type: str = ''):
        """Manager function for the generic JSON updates."""
        self.set_version_to_default()
        self.remove_null_fields()
        self.remove_unnecessary_keys()
        self.remove_spaces_end_of_id_and_name()
<<<<<<< HEAD
        source_file_type = find_type(self.source_file)
        super().add_alternative_fields(source_file_type)
        if source_file_type in GENERIC_OBJECTS_FILE_TYPES:
            self.set_fromVersion(from_version=self.from_version, file_type=source_file_type)
        else:
            self.set_fromVersion(from_version=self.from_version)
=======
        self.set_fromVersion(default_from_version=default_from_version, file_type=file_type)
>>>>>>> 62f29d85
        self.sync_data_to_master()

    def set_toVersion(self):
        """
        Sets toVersion key in file
        Relevant for old entities such as layouts and classifiers.
        """
        if not self.data.get('toVersion') or LooseVersion(self.data.get('toVersion', DEFAULT_CONTENT_ITEM_TO_VERSION)) >= TO_VERSION_5_9_9:
            if self.verbose:
                click.echo('Setting toVersion field')
            self.data['toVersion'] = TO_VERSION_5_9_9

    def set_description(self):
        """Add an empty description to file root."""
        if 'description' not in self.data:
            if self.verbose:
                click.echo('Adding empty descriptions to root')
            self.data['description'] = ''

    def remove_null_fields(self):
        """Remove empty fields from file root."""
        with open(self.schema_path, 'r') as file_obj:
            schema_data = yaml.load(file_obj)
        schema_fields = schema_data.get('mapping').keys()
        for field in schema_fields:
            # We want to keep 'false' and 0 values, and avoid removing fields that are required in the schema.
            if field in self.data and self.data[field] in (None, '', [], {}) and \
                    not schema_data.get('mapping', {}).get(field, {}).get('required'):
                # We don't want to remove the defaultRows key in grid, even if it is empty
                if not (field == 'defaultRows' and self.data.get('type', '') == 'grid'):
                    self.data.pop(field)

    def update_id(self, field='name') -> None:
        """Updates the id to be the same as the provided field ."""
        updated_integration_id_dict = {}
        if self.old_file:
            current_id = self.data.get('id')
            old_id = self.old_file.get('id')
            if current_id != old_id:
                click.secho(
                    f'The modified JSON file corresponding to the path: {self.relative_content_path} contains an '
                    f'ID which does not match the ID in remote file. Changing the ID from {current_id} back '
                    f'to {old_id}.', fg="yellow")
                self.data['id'] = old_id
        else:
            if self.verbose:
                click.echo('Updating ID to be the same as JSON name')
            if field not in self.data:
                print_error(f'Missing {field} field in file {self.source_file} - add this field manually')
                return None
            if 'id' in self.data and is_uuid(self.data['id']):  # only happens if id had been defined
                updated_integration_id_dict[self.data['id']] = self.data[field]
            self.data['id'] = self.data[field]
            if updated_integration_id_dict:
                self.updated_ids.update(updated_integration_id_dict)

    def remove_spaces_end_of_id_and_name(self):
        """Updates the id and name of the json to have no spaces on its end
                """
        if not self.old_file:
            if self.verbose:
                click.echo('Updating json ID and name to be without spaces at the end')
            if 'name' in self.data:
                self.data['name'] = self.data['name'].strip()
            if 'id' in self.data:
                self.data['id'] = self.data['id'].strip()<|MERGE_RESOLUTION|>--- conflicted
+++ resolved
@@ -7,7 +7,7 @@
 from demisto_sdk.commands.common.constants import \
     DEFAULT_CONTENT_ITEM_TO_VERSION
 from demisto_sdk.commands.common.handlers import YAML_Handler
-from demisto_sdk.commands.common.tools import is_uuid, print_error
+from demisto_sdk.commands.common.tools import find_type, is_uuid, print_error
 from demisto_sdk.commands.format.format_constants import (
     ARGUMENTS_DEFAULT_VALUES, TO_VERSION_5_9_9)
 from demisto_sdk.commands.format.update_generic import BaseUpdate
@@ -57,16 +57,9 @@
         self.remove_null_fields()
         self.remove_unnecessary_keys()
         self.remove_spaces_end_of_id_and_name()
-<<<<<<< HEAD
         source_file_type = find_type(self.source_file)
         super().add_alternative_fields(source_file_type)
-        if source_file_type in GENERIC_OBJECTS_FILE_TYPES:
-            self.set_fromVersion(from_version=self.from_version, file_type=source_file_type)
-        else:
-            self.set_fromVersion(from_version=self.from_version)
-=======
         self.set_fromVersion(default_from_version=default_from_version, file_type=file_type)
->>>>>>> 62f29d85
         self.sync_data_to_master()
 
     def set_toVersion(self):
