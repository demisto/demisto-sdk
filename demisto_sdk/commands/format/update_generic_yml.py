--- conflicted
+++ resolved
@@ -46,15 +46,11 @@
                  deprecate: bool = False,
                  add_tests: bool = True,
                  interactive: bool = True,
-<<<<<<< HEAD
-                 id_set_path: str = ''):
-        super().__init__(input=input, output=output, path=path, from_version=from_version, no_validate=no_validate,
-                         verbose=verbose, assume_yes=assume_yes, interactive=interactive, id_set_path=id_set_path)
-=======
+                 id_set_path: str = '',
                  clear_cache: bool = False):
         super().__init__(input=input, output=output, path=path, from_version=from_version, no_validate=no_validate,
-                         verbose=verbose, assume_yes=assume_yes, interactive=interactive, clear_cache=clear_cache)
->>>>>>> 62f29d85
+                         verbose=verbose, assume_yes=assume_yes, interactive=interactive, clear_cache=clear_cache,
+                         id_set_path=id_set_path)
         self.id_and_version_location = self.get_id_and_version_path_object()
         self.deprecate = deprecate
         self.add_tests = add_tests
