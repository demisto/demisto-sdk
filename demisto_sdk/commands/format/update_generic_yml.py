--- conflicted
+++ resolved
@@ -151,7 +151,6 @@
         if self.deprecate:
             self.update_deprecate(file_type=file_type)
         self.sync_data_to_master()
-        self.remove_nativeimage_tag_if_exist()
 
     def update_tests(self) -> None:
         """
@@ -365,21 +364,8 @@
         """Updates the id and name of the YML to have no spaces on its end"""
         if not self.old_file:
             if self.verbose:
-<<<<<<< HEAD
-                click.echo('Updating YML ID and name to be without spaces at the end')
-            self.data['name'] = self.data['name'].strip()
-            self.id_and_version_location['id'] = self.id_and_version_location['id'].strip()
-
-    def remove_nativeimage_tag_if_exist(self):
-        if self.data.get('nativeimage'):  # script
-            self.data.pop('nativeimage')
-        elif script_section := self.data.get('script'):
-            if isinstance(script_section, dict) and script_section.get('nativeimage'):  # integration
-                script_section.pop('nativeimage')
-=======
                 click.echo("Updating YML ID and name to be without spaces at the end")
             self.data["name"] = self.data["name"].strip()
             self.id_and_version_location["id"] = self.id_and_version_location[
                 "id"
-            ].strip()
->>>>>>> a8329624
+            ].strip()