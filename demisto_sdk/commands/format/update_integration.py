<<<<<<< HEAD
from typing import Dict, List, Optional, Tuple
=======
import json
from typing import Tuple
>>>>>>> 5bf968b6

import click
from demisto_sdk.commands.common.constants import (BANG_COMMAND_NAMES,
                                                   FEED_REQUIRED_PARAMS,
                                                   FETCH_REQUIRED_PARAMS,
                                                   TYPE_PWSH)
from demisto_sdk.commands.common.hook_validations.integration import \
    IntegrationValidator
from demisto_sdk.commands.format.format_constants import (ERROR_RETURN_CODE,
                                                          SKIP_RETURN_CODE,
                                                          SUCCESS_RETURN_CODE)
from demisto_sdk.commands.format.update_generic_yml import BaseUpdateYML
from demisto_sdk.commands.format.update_script import ScriptYMLFormat


class IntegrationYMLFormat(BaseUpdateYML):
    """IntegrationYMLFormat class is designed to update integration YML file according to Demisto's convention.

        Attributes:
            input (str): the path to the file we are updating at the moment.
            output (str): the desired file name to save the updated version of the YML to.
    """
    ARGUMENTS_DESCRIPTION = {
        'insecure': 'Trust any certificate (not secure)',
        'unsecure': 'Trust any certificate (not secure)',
        'proxy': 'Use system proxy settings'
    }

    def __init__(self,
                 input: str = '',
                 output: str = '',
                 path: str = '',
                 from_version: str = '',
                 no_validate: bool = False,
                 verbose: bool = False,
                 update_docker: bool = False,
                 **kwargs):
        super().__init__(input, output, path, from_version, no_validate, verbose=verbose, **kwargs)
        self.update_docker = update_docker
        if not from_version and self.data.get("script", {}).get("type") == TYPE_PWSH:
            self.from_version = '5.5.0'

    def update_proxy_insecure_param_to_default(self):
        """Updates important integration arguments names and description."""
        if self.verbose:
            click.echo('Updating proxy and insecure/unsecure integration arguments description to default')

        for integration_argument in self.data.get('configuration', {}):
            argument_name = integration_argument.get('name', '')

            if argument_name in self.ARGUMENTS_DESCRIPTION:
                integration_argument['display'] = self.ARGUMENTS_DESCRIPTION[argument_name]

    def set_reputation_commands_basic_argument_as_needed(self):
        """Sets basic arguments of reputation commands to be default, isArray and required."""
        if self.verbose:
            click.echo('Updating reputation commands\' basic arguments to be True for default, isArray and required')

        integration_commands = self.data.get('script', {}).get('commands', [])

        for command in integration_commands:
            command_name = command.get('name', '')

            if command_name in BANG_COMMAND_NAMES:
                for argument in command.get('arguments', []):  # If there're arguments under the command
                    name = argument.get('name')
                    if name == command_name:
                        is_array = argument.get('isArray', False)
                        if not is_array:
                            click.echo(
                                f'isArray field in {name} command is set to False. Fix the command to support that function and set it to True.'
                            )
                        argument.update({
                            'default': True,
                            'isArray': is_array,
                            'required': True
                        })
                        break
                else:  # No arguments at all
                    default_bang_args = {
                        'default': True,
                        'description': '',
                        'isArray': True,
                        'name': command_name,
                        'required': True,
                        'secret': False
                    }
                    click.echo(f'Command {command_name} has no arguemnts. Setting them: {json.dumps(default_bang_args, indent=4)}')
                    argument_list: list = command.get('arguments', [])
                    argument_list.append(default_bang_args)
                    command['arguments'] = argument_list

    def set_fetch_params_in_config(self):
        """
        Check if the data is of fetch integration and if so, check that isfetch and incidenttype exist with the
        correct fields.
        """
        if self.data.get('script', {}).get('isfetch') is True:
            # Creates a deep copy of the feed integration configuration so the 'defaultvalue` field would not get
            # popped from the original configuration params.
            params = [dict(config) for config in self.data.get('configuration', [])]
            for param in params:
                if 'defaultvalue' in param:
                    param.pop('defaultvalue')
            for param in FETCH_REQUIRED_PARAMS:
                if param not in params:
                    self.data['configuration'].append(param)

    def set_feed_params_in_config(self):
        """
        format the feed integration yml so all required fields in feed integration will exist in the yml file.
        """
        if self.data.get("script", {}).get("feed"):
            # Creates a deep copy of the feed integration configuration so the 'defaultvalue` field would not get
            # popped from the original configuration params.
            params = [dict(config) for config in self.data.get('configuration', [])]
            for counter, param in enumerate(params):
                if 'defaultvalue' in param:
                    params[counter].pop('defaultvalue')
            for param in FEED_REQUIRED_PARAMS:
                if param not in params:
                    self.data['configuration'].append(param)

    def update_docker_image(self):
        if self.update_docker:
            ScriptYMLFormat.update_docker_image_in_script(self.data['script'], self.data.get(self.from_version_key))

    def run_format(self) -> Tuple[int, Optional[Dict[str, str]]]:
        try:
            click.secho(f'\n======= Updating file: {self.source_file} =======', fg='white')
            content_entity_ids_to_update = super().update_yml()
            self.update_tests()
            self.update_conf_json('integration')
            self.update_proxy_insecure_param_to_default()
            self.set_reputation_commands_basic_argument_as_needed()
            self.set_fetch_params_in_config()
            self.set_feed_params_in_config()
            self.update_docker_image()
            self.save_yml_to_destination_file()
            return SUCCESS_RETURN_CODE, content_entity_ids_to_update
        except Exception:
            return ERROR_RETURN_CODE, None

    def format_file(self) -> Tuple[int, int, Optional[Dict[str, str]]]:
        """Manager function for the integration YML updater."""
        format_res, content_entity_ids_to_update = self.run_format()
        if format_res:
            return format_res, SKIP_RETURN_CODE, content_entity_ids_to_update
        else:
            return format_res, self.initiate_file_validator(IntegrationValidator), content_entity_ids_to_update<|MERGE_RESOLUTION|>--- conflicted
+++ resolved
@@ -1,9 +1,5 @@
-<<<<<<< HEAD
-from typing import Dict, List, Optional, Tuple
-=======
 import json
-from typing import Tuple
->>>>>>> 5bf968b6
+from typing import Dict, Optional, Tuple
 
 import click
 from demisto_sdk.commands.common.constants import (BANG_COMMAND_NAMES,
