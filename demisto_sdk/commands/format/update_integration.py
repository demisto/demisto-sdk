from typing import List, Tuple
<<<<<<< HEAD
from demisto_sdk.commands.common.constants import BANG_COMMAND_NAMES, TYPE_PWSH
from demisto_sdk.commands.format.format_constants import SKIP_RETURN_CODE, ERROR_RETURN_CODE, SUCCESS_RETURN_CODE
=======

from demisto_sdk.commands.common.constants import BANG_COMMAND_NAMES
from demisto_sdk.commands.common.hook_validations.integration import \
    IntegrationValidator
from demisto_sdk.commands.format.format_constants import (ERROR_RETURN_CODE,
                                                          SKIP_RETURN_CODE,
                                                          SUCCESS_RETURN_CODE)
>>>>>>> 7e46f80b
from demisto_sdk.commands.format.update_generic_yml import BaseUpdateYML


class IntegrationYMLFormat(BaseUpdateYML):
    """IntegrationYMLFormat class is designed to update integration YML file according to Demisto's convention.

        Attributes:
            input (str): the path to the file we are updating at the moment.
            output (str): the desired file name to save the updated version of the YML to.
    """
    ARGUMENTS_DESCRIPTION = {
        'insecure': 'Trust any certificate (not secure)',
        'unsecure': 'Trust any certificate (not secure)',
        'proxy': 'Use system proxy settings'
    }

    def __init__(self, input: str = '', output: str = '', path: str = '', from_version: str = '', no_validate: bool = False):
        super().__init__(input, output, path, from_version, no_validate)
        if not from_version and self.data.get("script", {}).get("type") == TYPE_PWSH:
            self.from_version = '5.5.0'

    def update_proxy_insecure_param_to_default(self):
        """Updates important integration arguments names and description."""
        print(F'Updating proxy and insecure/unsecure integration arguments description to default')

        for integration_argument in self.data.get('configuration', {}):
            argument_name = integration_argument.get('name', '')

            if argument_name in self.ARGUMENTS_DESCRIPTION:
                integration_argument['display'] = self.ARGUMENTS_DESCRIPTION[argument_name]

    def set_reputation_commands_basic_argument_as_needed(self):
        """Sets basic arguments of reputation commands to be default, isArray and required."""
        print(F'Updating reputation commands\' basic arguments to be True for default, isArray and required')

        integration_commands = self.data.get('script', {}).get('commands', [])

        for command in integration_commands:
            command_name = command.get('name', '')
            current_command_default_argument_changed = False

            if command_name in BANG_COMMAND_NAMES:
                for argument in command.get('arguments', []):
                    if argument.get('name', '') == command_name:
                        argument.update({
                            'default': True,
                            'isArray': True,
                            'required': True
                        })
                        current_command_default_argument_changed = True
                        break

                if not current_command_default_argument_changed:
                    argument_list = command.get('arguments', [])  # type: List
                    argument_list.append(
                        {
                            'default': True,
                            'description': '',
                            'isArray': True,
                            'name': command_name,
                            'required': True,
                            'secret': False
                        }
                    )

                    command['arguments'] = argument_list

    def run_format(self) -> int:
        try:
            super().update_yml()
            self.update_proxy_insecure_param_to_default()
            self.set_reputation_commands_basic_argument_as_needed()
            self.save_yml_to_destination_file()
            return SUCCESS_RETURN_CODE
        except Exception:
            return ERROR_RETURN_CODE

    def format_file(self) -> Tuple[int, int]:
        """Manager function for the integration YML updater."""
        format = self.run_format()
        if format:
            return format, SKIP_RETURN_CODE
        else:
            return format, self.initiate_file_validator(IntegrationValidator)<|MERGE_RESOLUTION|>--- conflicted
+++ resolved
@@ -1,16 +1,11 @@
 from typing import List, Tuple
-<<<<<<< HEAD
+
 from demisto_sdk.commands.common.constants import BANG_COMMAND_NAMES, TYPE_PWSH
-from demisto_sdk.commands.format.format_constants import SKIP_RETURN_CODE, ERROR_RETURN_CODE, SUCCESS_RETURN_CODE
-=======
-
-from demisto_sdk.commands.common.constants import BANG_COMMAND_NAMES
 from demisto_sdk.commands.common.hook_validations.integration import \
     IntegrationValidator
 from demisto_sdk.commands.format.format_constants import (ERROR_RETURN_CODE,
                                                           SKIP_RETURN_CODE,
                                                           SUCCESS_RETURN_CODE)
->>>>>>> 7e46f80b
 from demisto_sdk.commands.format.update_generic_yml import BaseUpdateYML
 
 
