import json
from typing import Tuple

import click

from demisto_sdk.commands.common.constants import (BANG_COMMAND_NAMES,
                                                   BETA_INTEGRATION,
                                                   FEED_REQUIRED_PARAMS,
                                                   FETCH_REQUIRED_PARAMS,
                                                   INTEGRATION, TYPE_PWSH)
from demisto_sdk.commands.common.tools import find_type
from demisto_sdk.commands.format.format_constants import (ERROR_RETURN_CODE,
                                                          SKIP_RETURN_CODE,
                                                          SUCCESS_RETURN_CODE)
from demisto_sdk.commands.format.update_generic_yml import BaseUpdateYML
from demisto_sdk.commands.format.update_script import ScriptYMLFormat


class IntegrationYMLFormat(BaseUpdateYML):
    """IntegrationYMLFormat class is designed to update integration YML file according to Demisto's convention.

        Attributes:
            input (str): the path to the file we are updating at the moment.
            output (str): the desired file name to save the updated version of the YML to.
    """
    ARGUMENTS_DESCRIPTION = {
        'insecure': 'Trust any certificate (not secure)',
        'unsecure': 'Trust any certificate (not secure)',
        'proxy': 'Use system proxy settings'
    }

    def __init__(self,
                 input: str = '',
                 output: str = '',
                 path: str = '',
                 from_version: str = '',
                 no_validate: bool = False,
                 verbose: bool = False,
                 update_docker: bool = False,
                 add_tests: bool = False,
                 **kwargs):
        super().__init__(input, output, path, from_version, no_validate, verbose=verbose, add_tests=add_tests, **kwargs)
        self.update_docker = update_docker
        if not from_version and self.data.get("script", {}).get("type") == TYPE_PWSH:
            self.from_version = '5.5.0'
        self.is_beta = False
        integration_type = find_type(input)
        if integration_type:
<<<<<<< HEAD
            self.is_beta = True if find_type(input).value == 'betaintegration' else False
=======
            self.is_beta = find_type(input).value == 'betaintegration'
>>>>>>> 2f771d08

    def update_proxy_insecure_param_to_default(self):
        """Updates important integration arguments names and description."""
        if self.verbose:
            click.echo('Updating proxy and insecure/unsecure integration arguments description to default')

        for integration_argument in self.data.get('configuration', {}):
            argument_name = integration_argument.get('name', '')

            if argument_name in self.ARGUMENTS_DESCRIPTION:
                integration_argument['display'] = self.ARGUMENTS_DESCRIPTION[argument_name]
                if integration_argument.get('required', False):
                    integration_argument['required'] = False
                integration_argument['type'] = 8

    def set_params_default_additional_info(self):
        from demisto_sdk.commands.common.default_additional_info_loader import \
            load_default_additional_info_dict

        default_additional_info = load_default_additional_info_dict()

        if self.verbose:
            click.echo('Updating params with an empty additionalnifo, to the default (if exists)')

        for param in self.data.get('configuration', {}):
            if param['name'] in default_additional_info and not param.get('additionalinfo'):
                param['additionalinfo'] = default_additional_info[param['name']]

    def set_reputation_commands_basic_argument_as_needed(self):
        """Sets basic arguments of reputation commands to be default, isArray and required."""
        if self.verbose:
            click.echo('Updating reputation commands\' basic arguments to be True for default, isArray and required')

        integration_commands = self.data.get('script', {}).get('commands', [])

        for command in integration_commands:
            command_name = command.get('name', '')

            if command_name in BANG_COMMAND_NAMES:
                for argument in command.get('arguments', []):  # If there're arguments under the command
                    name = argument.get('name')
                    if name == command_name:
                        is_array = argument.get('isArray', False)
                        if not is_array:
                            click.echo(
                                f'isArray field in {name} command is set to False. Fix the command to support that function and set it to True.'
                            )
                        argument.update({
                            'default': True,
                            'isArray': is_array,
                            'required': True
                        })
                        break
                else:  # No arguments at all
                    default_bang_args = {
                        'default': True,
                        'description': '',
                        'isArray': True,
                        'name': command_name,
                        'required': True,
                        'secret': False
                    }
                    click.echo(f'Command {command_name} has no arguemnts. Setting them: {json.dumps(default_bang_args, indent=4)}')
                    argument_list: list = command.get('arguments', [])
                    argument_list.append(default_bang_args)
                    command['arguments'] = argument_list

    def set_fetch_params_in_config(self):
        """
        Check if the data is of fetch integration and if so, check that isfetch and incidenttype exist with the
        correct fields.
        """
        if self.data.get('script', {}).get('isfetch') is True:
            # Creates a deep copy of the feed integration configuration so the 'defaultvalue` field would not get
            # popped from the original configuration params.
            params = [dict(config) for config in self.data.get('configuration', [])]
            for param in params:
                if 'defaultvalue' in param:
                    param.pop('defaultvalue')
            for param in FETCH_REQUIRED_PARAMS:
                if param not in params:
                    self.data['configuration'].append(param)

    def set_feed_params_in_config(self):
        """
        format the feed integration yml so all required fields in feed integration will exist in the yml file.
        """
        if self.data.get("script", {}).get("feed"):
            # Creates a deep copy of the feed integration configuration so the 'defaultvalue` field would not get
            # popped from the original configuration params.
            params = [dict(config) for config in self.data.get('configuration', [])]
            param_names = {param.get('name') for param in params if 'name' in param}
            for counter, param in enumerate(params):
                if 'defaultvalue' in param and param.get('name') != 'feed':
                    params[counter].pop('defaultvalue')
            for param_details in FEED_REQUIRED_PARAMS:
                param = {'name': param_details.get('name')}
                param.update(param_details.get('must_equal', dict()))  # type: ignore
                param.update(param_details.get('must_contain', dict()))  # type: ignore
                if param.get('name') not in param_names:
                    self.data['configuration'].append(param)

    def update_docker_image(self):
        if self.update_docker:
            ScriptYMLFormat.update_docker_image_in_script(self.data['script'], self.source_file,
                                                          self.data.get(self.from_version_key))

    def update_beta_integration(self):
        self.data['display'] = self.data['name'] + ' (Beta)'
        self.data['beta'] = True

    def run_format(self) -> int:
        try:
            click.secho(f'\n================= Updating file {self.source_file} =================', fg='bright_blue')
            super().update_yml(file_type=BETA_INTEGRATION if self.is_beta else INTEGRATION)
            self.update_tests()
            self.update_conf_json('integration')
            self.update_proxy_insecure_param_to_default()
            self.set_params_default_additional_info()
            self.set_reputation_commands_basic_argument_as_needed()
            self.set_fetch_params_in_config()
            self.set_feed_params_in_config()
            self.update_docker_image()

            if self.is_beta:
                self.update_beta_integration()

            self.save_yml_to_destination_file()

            return SUCCESS_RETURN_CODE
        except Exception as err:
            if self.verbose:
                click.secho(f'\nFailed to update file {self.source_file}. Error: {err}', fg='red')
            return ERROR_RETURN_CODE

    def format_file(self) -> Tuple[int, int]:
        """Manager function for the integration YML updater."""
        format_res = self.run_format()
        if format_res:
            return format_res, SKIP_RETURN_CODE
        else:
            return format_res, self.initiate_file_validator()<|MERGE_RESOLUTION|>--- conflicted
+++ resolved
@@ -46,11 +46,7 @@
         self.is_beta = False
         integration_type = find_type(input)
         if integration_type:
-<<<<<<< HEAD
-            self.is_beta = True if find_type(input).value == 'betaintegration' else False
-=======
             self.is_beta = find_type(input).value == 'betaintegration'
->>>>>>> 2f771d08
 
     def update_proxy_insecure_param_to_default(self):
         """Updates important integration arguments names and description."""
