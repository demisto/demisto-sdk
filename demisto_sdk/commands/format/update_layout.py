--- conflicted
+++ resolved
@@ -8,18 +8,11 @@
 
 from demisto_sdk.commands.common.constants import LAYOUT_AND_MAPPER_BUILT_IN_FIELDS, FileType
 from demisto_sdk.commands.common.handlers import YAML_Handler
-<<<<<<< HEAD
 from demisto_sdk.commands.common.tools import (
     LAYOUT_CONTAINER_FIELDS, LOG_COLORS,
     get_all_incident_and_indicator_fields_from_id_set,
     get_invalid_incident_fields_from_layout, get_yaml, normalize_field_name,
     print_color, print_error, remove_copy_and_dev_suffixes_from_str)
-=======
-from demisto_sdk.commands.common.tools import (LAYOUT_CONTAINER_FIELDS, LOG_COLORS,
-                                               get_all_incident_and_indicator_fields_from_id_set,
-                                               get_invalid_incident_fields_from_layout, normalize_field_name,
-                                               print_color, print_error, remove_copy_and_dev_suffixes_from_str)
->>>>>>> 86095f62
 from demisto_sdk.commands.common.update_id_set import BUILT_IN_FIELDS
 from demisto_sdk.commands.format.format_constants import (DEFAULT_VERSION, ERROR_RETURN_CODE,
                                                           NEW_FILE_DEFAULT_5_FROMVERSION, SKIP_RETURN_CODE,
@@ -204,14 +197,8 @@
                 Dict with layout kinds as keys and set of keys that should
                 be deleted as values.
         """
-<<<<<<< HEAD
         yaml_content = get_yaml(self.schema_path)
         schema_fields = yaml_content.get('mapping').keys()
-=======
-        with open(self.schema_path) as file_obj:
-            a = yaml.load(file_obj)
-        schema_fields = a.get('mapping').keys()
->>>>>>> 86095f62
         first_level_args = set(self.data.keys()) - set(schema_fields)
 
         second_level_args = {}
@@ -228,14 +215,8 @@
                 Dict with layout kinds as keys and set of keys that should
                 be deleted as values.
         """
-<<<<<<< HEAD
         yaml_content = get_yaml(self.schema_path)
         schema_fields = yaml_content.get('mapping').keys()
-=======
-        with open(self.schema_path) as file_obj:
-            a = yaml.load(file_obj)
-        schema_fields = a.get('mapping').keys()
->>>>>>> 86095f62
         first_level_args = set(self.data.keys()) - set(schema_fields)
 
         second_level_args = {}
