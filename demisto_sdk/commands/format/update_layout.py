import os
import re
from abc import ABC
from typing import Tuple

import click
import yaml
from demisto_sdk.commands.common.hook_validations.layout import LayoutValidator
from demisto_sdk.commands.common.tools import (LOG_COLORS, print_color,
                                               print_error)
from demisto_sdk.commands.format.format_constants import (
    DEFAULT_VERSION, ERROR_RETURN_CODE, NEW_FILE_DEFAULT_5_FROMVERSION,
    SKIP_RETURN_CODE, SUCCESS_RETURN_CODE, VERSION_6_0_0)
from demisto_sdk.commands.format.update_generic_json import BaseUpdateJSON

LAYOUTS_CONTAINER_KINDS = ['edit',
                           'indicatorsDetails',
                           'indicatorsQuickView',
                           'quickView',
                           'close',
                           'details',
                           'detailsV2',
                           'mobile']
LAYOUT_KIND = 'layout'
LAYOUTS_CONTAINER_PREFIX = 'layoutscontainer-'
LAYOUT_PREFIX = 'layout-'


class LayoutBaseFormat(BaseUpdateJSON, ABC):

    def __init__(self,
                 input: str = '',
                 output: str = '',
                 path: str = '',
                 from_version: str = '',
                 no_validate: bool = False,
                 verbose: bool = False,
                 **kwargs):
        super().__init__(input=input, output=output, path=path, from_version=from_version, no_validate=no_validate,
                         verbose=verbose, **kwargs)

        # layoutscontainer kinds are unique fields to containers, and shouldn't be in layouts
        self.is_container = any(self.data.get(kind) for kind in LAYOUTS_CONTAINER_KINDS)

    def format_file(self) -> Tuple[int, int]:
        """Manager function for the Layout JSON updater."""
        format_res = self.run_format()
        if format_res:
            return format_res, SKIP_RETURN_CODE
        else:
            return format_res, self.initiate_file_validator(LayoutValidator)

    def run_format(self) -> int:
        try:
            click.secho(f'\n======= Updating file: {self.source_file} =======', fg='white')
            if self.is_container:
                self.layoutscontainer__run_format()
            else:
                self.layout__run_format()
            self.update_json()
            self.set_description()
            self.save_json_to_destination_file()
            return SUCCESS_RETURN_CODE
        except Exception as err:
            if self.verbose:
                click.secho(f'\nFailed to update file {self.source_file}. Error: {err}', fg='red')
            return ERROR_RETURN_CODE

    def arguments_to_remove(self):
        """ Finds diff between keys in file and schema of file type
        Returns:
            Tuple -
                Set of keys that should be deleted from file
                Dict with layout kinds as keys and set of keys that should
                be deleted as values.
        """
        if self.is_container:
            return self.layoutscontainer__arguments_to_remove()
        return self.layout__arguments_to_remove()

    def layout__run_format(self):
        """toVersion 5.9.9 layout format"""
        self.set_layout_key()
        # version is both in layout key and in base dict
        self.set_version_to_default(self.data['layout'])
        self.set_toVersion()
        self.layout__set_output_path()

    def layout__set_output_path(self):
        output_basename = os.path.basename(self.output_file)
        if not output_basename.startswith(LAYOUT_PREFIX):
            new_output_basename = LAYOUT_PREFIX + output_basename.split(LAYOUTS_CONTAINER_PREFIX)[-1]
            new_output_path = self.output_file.replace(output_basename, new_output_basename)

            # rename file if source and output are the same
            if self.output_file == self.source_file:
                os.rename(self.source_file, new_output_path)
                self.source_file = new_output_path

            self.output_file = new_output_path

    def layoutscontainer__run_format(self) -> None:
        """fromVersion 6.0.0 layout (container) format"""
        self.set_fromVersion(from_version=VERSION_6_0_0)
        self.set_group_field()
        self.layoutscontainer__set_output_path()
<<<<<<< HEAD
        self.update_id(field='name')
=======
        self.update_id()
>>>>>>> a2d20cc5

    def layoutscontainer__set_output_path(self):
        output_basename = os.path.basename(self.output_file)
        if not output_basename.startswith(LAYOUTS_CONTAINER_PREFIX):
            new_output_basename = LAYOUTS_CONTAINER_PREFIX + output_basename.split(LAYOUT_PREFIX)[-1]
            new_output_path = self.output_file.replace(output_basename, new_output_basename)

            # rename file if source and output are the same
            if self.output_file == self.source_file:
                os.rename(self.source_file, new_output_path)
                self.source_file = new_output_path

            self.output_file = new_output_path

    def remove_unnecessary_keys(self):
        """Removes keys that are in file but not in schema of file type"""
        arguments_to_remove, layout_kind_args_to_remove = self.arguments_to_remove()
        for key in arguments_to_remove:
            if self.verbose:
                click.echo(F'Removing unnecessary field: {key} from file')
            self.data.pop(key, None)

        for kind in layout_kind_args_to_remove:
            if self.verbose:
                click.echo(F'Removing unnecessary fields from {kind} field')
            for field in layout_kind_args_to_remove[kind]:
                self.data[kind].pop(field, None)

    def set_layout_key(self):
        if "layout" not in self.data.keys():
            kind = self.data['kind']
            id = self.data['id']
            self.data = {
                "typeId": id,
                "version": DEFAULT_VERSION,
                "TypeName": id,
                "kind": kind,
                "fromVersion": NEW_FILE_DEFAULT_5_FROMVERSION,
                "layout": self.data
            }

    def set_group_field(self):
        if self.data['group'] != 'incident' and self.data['group'] != 'indicator':
            click.secho('No group is specified for this layout, would you like me to update for you? [Y/n]',
                        fg='red')
            user_answer = input()
            # Checks if the user input is no
            if user_answer in ['n', 'N', 'No', 'no']:
                print_error('Moving forward without updating group field')
                return

            print_color('Please specify the desired group: incident or indicator', LOG_COLORS.YELLOW)
            user_desired_group = input()
            if re.match(r'(^incident$)', user_desired_group, re.IGNORECASE):
                self.data['group'] = 'incident'
            elif re.match(r'(^indicator$)', user_desired_group, re.IGNORECASE):
                self.data['group'] = 'indicator'
            else:
                print_error('Group is not valid')

    def layout__arguments_to_remove(self):
        """ Finds diff between keys in file and schema of file type
        Returns:
            Tuple -
                Set of keys that should be deleted from file
                Dict with layout kinds as keys and set of keys that should
                be deleted as values.
        """
        with open(self.schema_path, 'r') as file_obj:
            a = yaml.safe_load(file_obj)
        schema_fields = a.get('mapping').keys()
        first_level_args = set(self.data.keys()) - set(schema_fields)

        second_level_args = {}
        kind_schema = a['mapping'][LAYOUT_KIND]['mapping'].keys()
        second_level_args[LAYOUT_KIND] = set(self.data[LAYOUT_KIND].keys()) - set(kind_schema)

        return first_level_args, second_level_args

    def layoutscontainer__arguments_to_remove(self):
        """ Finds diff between keys in file and schema of file type
        Returns:
            Tuple -
                Set of keys that should be deleted from file
                Dict with layout kinds as keys and set of keys that should
                be deleted as values.
        """
        with open(self.schema_path, 'r') as file_obj:
            a = yaml.safe_load(file_obj)
        schema_fields = a.get('mapping').keys()
        first_level_args = set(self.data.keys()) - set(schema_fields)

        second_level_args = {}
        for kind in LAYOUTS_CONTAINER_KINDS:
            if kind in self.data:
                kind_schema = a['mapping'][kind]['mapping'].keys()
                second_level_args[kind] = set(self.data[kind].keys()) - set(kind_schema)

        return first_level_args, second_level_args<|MERGE_RESOLUTION|>--- conflicted
+++ resolved
@@ -104,11 +104,7 @@
         self.set_fromVersion(from_version=VERSION_6_0_0)
         self.set_group_field()
         self.layoutscontainer__set_output_path()
-<<<<<<< HEAD
         self.update_id(field='name')
-=======
-        self.update_id()
->>>>>>> a2d20cc5
 
     def layoutscontainer__set_output_path(self):
         output_basename = os.path.basename(self.output_file)
