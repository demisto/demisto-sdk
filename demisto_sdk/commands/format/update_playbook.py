import os
import re
import uuid
from typing import Tuple

import click
from demisto_sdk.commands.common.constants import (OLDEST_SUPPORTED_VERSION,
                                                   FileType)
from demisto_sdk.commands.common.git_util import GitUtil
from demisto_sdk.commands.common.hook_validations.playbook import \
    PlaybookValidator
from demisto_sdk.commands.common.tools import (find_type, get_yaml,
                                               is_string_uuid, write_yml)
from demisto_sdk.commands.format.format_constants import (ERROR_RETURN_CODE,
                                                          SCHEMAS_PATH,
                                                          SKIP_RETURN_CODE,
                                                          SUCCESS_RETURN_CODE)
from demisto_sdk.commands.format.update_generic_yml import BaseUpdateYML
from git import InvalidGitRepositoryError


class BasePlaybookYMLFormat(BaseUpdateYML):
    def __init__(self,
                 input: str = '',
                 output: str = '',
                 path: str = '',
                 from_version: str = '',
                 no_validate: bool = False,
                 verbose: bool = False,
                 assume_yes: bool = False):
        super().__init__(input=input, output=output, path=path, from_version=from_version, no_validate=no_validate,
                         verbose=verbose, assume_yes=assume_yes)

    def add_description(self):
        """Add empty description to playbook and tasks."""
        if self.verbose:
            click.echo('Adding descriptions for the playbook and to relevant tasks')
        if 'description' not in set(self.data.keys()):
            click.secho('No description is specified for this playbook, would you like to add a description? [Y/n]',
                        fg='bright_red')
            user_answer = ''
            while not user_answer:
                user_answer = input()
                if user_answer in ['n', 'N', 'no', 'No']:
                    user_description = ''
                    self.data['description'] = user_description
                elif user_answer in ['y', 'Y', 'yes', 'Yes']:
                    user_description = input("Please enter the description\n")
                    self.data['description'] = user_description
                else:
                    click.secho('Invalid input, would you like to add a description? [Y/n]', fg='bright_red')
                    user_answer = ''

        for task_id, task in self.data.get('tasks', {}).items():
            if not task['task'].get('description') and task['type'] in ['title', 'start', 'playbook']:
                task['task'].update({'description': ''})

    def update_fromversion_by_user(self):
        """If no fromversion is specified, asks the user for it's value and updates the playbook."""

        if not self.data.get('fromversion', ''):

            if self.assume_yes:
                if self.verbose:
                    if self.from_version:
                        click.echo(f"Adding `fromversion: {self.from_version}`")

                    else:
                        click.echo(f"Adding `fromversion: {OLDEST_SUPPORTED_VERSION}`")
                self.data['fromversion'] = self.from_version if self.from_version else OLDEST_SUPPORTED_VERSION
                return

            click.secho('No fromversion is specified for this playbook, would you like me to update for you? [Y/n]',
                        fg='red')
            user_answer = input()
            if user_answer in ['n', 'N', 'no', 'No']:
                click.secho('Moving forward without updating fromversion tag', fg='yellow')
                return

            if self.from_version:
                if self.verbose:
                    click.echo(f"Adding `fromversion: {self.from_version}`")
                self.data['fromversion'] = self.from_version
                return

            is_input_version_valid = False
            while not is_input_version_valid:
                click.secho('Please specify the desired version X.X.X', fg='yellow')
                user_desired_version = input()
                if re.match(r'\d+\.\d+\.\d+', user_desired_version):
                    self.data['fromversion'] = user_desired_version
                    is_input_version_valid = True
                else:
                    click.secho('Version format is not valid', fg='red')

    def update_task_uuid(self):
        """If taskid field and the id under the task field are not from uuid type, generate uuid instead"""
        for task_key, task in self.data.get('tasks', {}).items():
            taskid = str(task.get('taskid', ''))
            task_id_under_task = str(task.get('task', {}).get('id', ''))
            if not is_string_uuid(taskid) or not is_string_uuid(task_id_under_task):
                if self.verbose:
                    click.secho(f"Taskid field and the id under task field must be from uuid format. Generating uuid "
                                f"for those fields under task key: {task_key}", fg='white')
                generated_uuid = str(uuid.uuid4())
                task['taskid'] = generated_uuid
                task['task']['id'] = generated_uuid

    def run_format(self):
        self.update_fromversion_by_user()
        super().update_yml()
        self.add_description()
        self.update_task_uuid()
        self.save_yml_to_destination_file()

    def format_file(self) -> Tuple[int, int]:
        """Manager function for the playbook YML updater."""
        format = self.run_format()
        if format:
            return format, SKIP_RETURN_CODE
        else:
            return format, self.initiate_file_validator(PlaybookValidator)


class PlaybookYMLFormat(BasePlaybookYMLFormat):
    """PlaybookYMLFormat class is designed to update playbooks YML file according to Demisto's convention.

        Attributes:
            input (str): the path to the file we are updating at the moment.
            output (str): the desired file name to save the updated version of the YML to.
    """

    def delete_sourceplaybookid(self):
        """Delete the not needed sourceplaybookid fields"""
        if self.verbose:
            click.echo('Removing sourceplaybookid field from playbook')
        if 'sourceplaybookid' in self.data:
            self.data.pop('sourceplaybookid', None)

    def remove_copy_and_dev_suffixes_from_subplaybook(self):
        for task_id, task in self.data.get('tasks', {}).items():
            if task['task'].get('playbookName'):
                task['task']['playbookName'] = task['task'].get('playbookName').replace('_dev', ''). \
                    replace('_copy', '')
                task['task']['name'] = task['task'].get('name').replace('_dev', ''). \
                    replace('_copy', '')

    def update_playbook_task_name(self):
        """Updates the name of the task to be the same as playbookName it is running."""
        if self.verbose:
            click.echo('Updating name of tasks who calls other playbooks to their name')

        for task_id, task in self.data.get('tasks', {}).items():
            if task.get('type', '') == 'playbook':
                task_name = task.get('task').get('playbookName', task.get('task').get('playbookId', ''))
                if task_name:
                    task['task']['name'] = task_name

<<<<<<< HEAD
    def remove_empty_fields_from_scripts(self):
        """Removes unnecessary empty fields from SetIncident, SetIndicator, CreateNewIncident, CreateNewIndicator
        scripts """

        scripts = ["setIncident", "setIndicator", "createNewIncident", "createNewIndicator"]
        for task_id, task in self.data.get('tasks', {}).items():
            current_task_script = task.get('task', {}).get('script', '')
            if any(script in current_task_script for script in scripts):
                script_args = task.get('scriptarguments', {})
                for key in list(script_args):
                    if not script_args[key]:  # if value is empty
                        script_args.pop(key)
=======
    def check_for_subplaybook_usages(self, file_path: str, current_playbook_id: str, new_playbook_id: str) -> None:
        """Check if the current_playbook_id appears in the file's playbook type tasks and change it if needed.

            Arguments:
                file_path (str): The file path to check.
                current_playbook_id (str): The current playbook ID.
                new_playbook_id (str): The new playbook ID.
        """
        updated_tasks = []
        # if the changed file is a playbook get it's data
        if find_type(file_path) in [FileType.PLAYBOOK, FileType.TEST_PLAYBOOK]:
            playbook_data = get_yaml(file_path)
            # go through all the tasks
            for task_id, task_data in playbook_data.get('tasks').items():
                # if a task is of playbook type
                if task_data.get('type') == 'playbook':
                    id_key = 'playbookId' if 'playbookId' in task_data.get('task') else 'playbookName'
                    # make sure the playbookId or playbookName use the new id and not the old
                    if task_data.get('task', {}).get(id_key) == current_playbook_id:
                        playbook_data['tasks'][task_id]['task'][id_key] = new_playbook_id
                        updated_tasks.append(task_id)

            # if any tasks were changed re-write the playbook
            if updated_tasks:
                if self.verbose:
                    click.echo(f'Found usage of playbook in {file_path} tasks: '
                               f'{" ".join(updated_tasks)} - Updating playbookId')
                write_yml(file_path, playbook_data)

    def update_playbook_usages(self) -> None:
        """Check if the current playbook is used as a sub-playbook in other changed playbooks.
        Change the playbook's id in the tasks id needed.
        """
        current_playbook_id = str(self.data.get('id'))
        new_playbook_id = str(self.data.get('name'))

        # if the id and name are the same - there is no need for this format.
        if current_playbook_id == new_playbook_id:
            return

        # gather all the changed files - if the formatted playbook was
        # modified then any additional playbook changes were changed alongside it -
        # we would use git to gather all other changed playbooks
        try:
            git_util = GitUtil()
            modified_files = git_util.modified_files(include_untracked=True)
            added_files = git_util.added_files(include_untracked=True)
            renamed_files = {item[1] for item in git_util.renamed_files(include_untracked=True)}

            all_changed_files = modified_files.union(added_files).union(renamed_files)

        except (InvalidGitRepositoryError, TypeError) as e:
            click.secho('Unable to connect to git - skipping sub-playbook checks', fg='yellow')
            if self.verbose:
                click.secho(f'The error: {e}')
            return

        for file_path in all_changed_files:
            self.check_for_subplaybook_usages(str(file_path), current_playbook_id, new_playbook_id)
>>>>>>> a31d537d

    def run_format(self) -> int:
        try:
            click.secho(f'\n======= Updating file: {self.source_file} =======', fg='white')
            self.update_playbook_usages()
            self.update_tests()
            self.remove_copy_and_dev_suffixes_from_subplaybook()
            self.update_conf_json('playbook')
            self.delete_sourceplaybookid()
            self.update_playbook_task_name()
            self.remove_empty_fields_from_scripts()
            super().run_format()
            return SUCCESS_RETURN_CODE
        except Exception as err:
            if self.verbose:
                click.secho(f'\nFailed to update file {self.source_file}. Error: {err}', fg='red')
            return ERROR_RETURN_CODE


class TestPlaybookYMLFormat(BasePlaybookYMLFormat):
    """TestPlaybookYMLFormat class is designed to update playbooks YML file according to Demisto's convention.

          Attributes:
              input (str): the path to the file we are updating at the moment.
              output (str): the desired file name to save the updated version of the YML to.
      """

    def __init__(self, *args, **kwargs):
        kwargs['path'] = os.path.normpath(
            os.path.join(__file__, "..", "..", "common", SCHEMAS_PATH, 'playbook.yml'))
        super().__init__(*args, **kwargs)

    def run_format(self) -> int:
        try:
            click.secho(f'\n======= Updating file: {self.source_file} =======', fg='white')
            super().run_format()
            return SUCCESS_RETURN_CODE
        except Exception as err:
            if self.verbose:
                click.secho(f'\nFailed to update file {self.source_file}. Error: {err}', fg='red')
            return ERROR_RETURN_CODE<|MERGE_RESOLUTION|>--- conflicted
+++ resolved
@@ -156,20 +156,6 @@
                 if task_name:
                     task['task']['name'] = task_name
 
-<<<<<<< HEAD
-    def remove_empty_fields_from_scripts(self):
-        """Removes unnecessary empty fields from SetIncident, SetIndicator, CreateNewIncident, CreateNewIndicator
-        scripts """
-
-        scripts = ["setIncident", "setIndicator", "createNewIncident", "createNewIndicator"]
-        for task_id, task in self.data.get('tasks', {}).items():
-            current_task_script = task.get('task', {}).get('script', '')
-            if any(script in current_task_script for script in scripts):
-                script_args = task.get('scriptarguments', {})
-                for key in list(script_args):
-                    if not script_args[key]:  # if value is empty
-                        script_args.pop(key)
-=======
     def check_for_subplaybook_usages(self, file_path: str, current_playbook_id: str, new_playbook_id: str) -> None:
         """Check if the current_playbook_id appears in the file's playbook type tasks and change it if needed.
 
@@ -229,7 +215,19 @@
 
         for file_path in all_changed_files:
             self.check_for_subplaybook_usages(str(file_path), current_playbook_id, new_playbook_id)
->>>>>>> a31d537d
+
+    def remove_empty_fields_from_scripts(self):
+        """Removes unnecessary empty fields from SetIncident, SetIndicator, CreateNewIncident, CreateNewIndicator
+        scripts """
+
+        scripts = ["setIncident", "setIndicator", "createNewIncident", "createNewIndicator"]
+        for task_id, task in self.data.get('tasks', {}).items():
+            current_task_script = task.get('task', {}).get('script', '')
+            if any(script in current_task_script for script in scripts):
+                script_args = task.get('scriptarguments', {})
+                for key in list(script_args):
+                    if not script_args[key]:  # if value is empty
+                        script_args.pop(key)
 
     def run_format(self) -> int:
         try:
