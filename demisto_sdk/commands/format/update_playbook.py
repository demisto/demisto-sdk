--- conflicted
+++ resolved
@@ -145,16 +145,10 @@
             self.update_conf_json('playbook')
             self.delete_sourceplaybookid()
             self.update_playbook_task_name()
-<<<<<<< HEAD
             return super().run_format()
-        except Exception:
-=======
-            super().run_format()
-            return SUCCESS_RETURN_CODE
         except Exception as err:
             if self.verbose:
                 click.secho(f'\nFailed to update file {self.source_file}. Error: {err}', fg='red')
->>>>>>> 82e5ece2
             return ERROR_RETURN_CODE
 
 
@@ -174,14 +168,8 @@
     def run_format(self) -> int:
         try:
             click.secho(f'\n======= Updating file: {self.source_file} =======', fg='white')
-<<<<<<< HEAD
             return super().run_format()
-        except Exception:
-=======
-            super().run_format()
-            return SUCCESS_RETURN_CODE
         except Exception as err:
             if self.verbose:
                 click.secho(f'\nFailed to update file {self.source_file}. Error: {err}', fg='red')
->>>>>>> 82e5ece2
             return ERROR_RETURN_CODE