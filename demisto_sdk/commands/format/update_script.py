--- conflicted
+++ resolved
@@ -1,17 +1,12 @@
 from typing import Optional, Tuple
 
-<<<<<<< HEAD
+import click
 from demisto_sdk.commands.common.constants import TYPE_JS, TYPE_PWSH
 from demisto_sdk.commands.common.hook_validations.docker import \
     DockerImageValidator
 from demisto_sdk.commands.common.hook_validations.script import ScriptValidator
 from demisto_sdk.commands.common.tools import (LOG_COLORS, print_color,
                                                server_version_compare)
-=======
-import click
-from demisto_sdk.commands.common.constants import TYPE_PWSH
-from demisto_sdk.commands.common.hook_validations.script import ScriptValidator
->>>>>>> 65685168
 from demisto_sdk.commands.format.format_constants import (ERROR_RETURN_CODE,
                                                           SKIP_RETURN_CODE,
                                                           SUCCESS_RETURN_CODE)
@@ -26,17 +21,10 @@
             output (str): the desired file name to save the updated version of the YML to.
     """
 
-<<<<<<< HEAD
     def __init__(self, input: str = '', output: str = '', path: str = '', from_version: str = '', no_validate: bool = False,
-                 update_docker: bool = False):
-        super().__init__(input, output, path, from_version, no_validate)
+                 update_docker: bool = False, verbose: bool = False):
+        super().__init__(input, output, path, from_version, no_validate, verbose=verbose)
         self.update_docker = update_docker
-=======
-    def __init__(self, input: str = '', output: str = '', path: str = '', from_version: str = '',
-                 no_validate: bool = False, verbose: bool = False):
-        super().__init__(input=input, output=output, path=path, from_version=from_version, no_validate=no_validate,
-                         verbose=verbose)
->>>>>>> 65685168
         if not from_version and self.data.get("type") == TYPE_PWSH:
             self.from_version = '5.5.0'
 
