from typing import Dict, List, Optional

from demisto_sdk.commands.common.tools import (get_yaml, print_error,
                                               print_success, print_v,
                                               write_yml)
from demisto_sdk.commands.generate_docs.common import build_example_dict
from demisto_sdk.commands.generate_docs.generate_integration_doc import \
    get_command_examples
from demisto_sdk.commands.json_to_outputs.json_to_outputs import parse_json


def dict_from_outputs_str(command: str, outputs: str, verbose=False):
    """ Create a pythonic dict from the yml outputs string.

    Args:
        command: the command to parse.
        outputs: the json outputs to parse into a dict.
        verbose: whether to run in verbose mode or not.
    """
    dict_output = parse_json(outputs, command, "", verbose,
                             return_object=True)
    return dict_output


def generate_example_dict(examples_file: Optional[str], insecure=False):
    """ Generate the example dict via an XSOAR server and return dict results.

    Args:
        examples_file: yaml as python dict.
        insecure: wether to run the examples without checking ssl.
    """
<<<<<<< HEAD
    command_examples = get_command_examples(examples_file, None)
    example_dict, build_errors = build_example_dict(command_examples, insecure)
    if len(build_errors) > 0:
=======
    example_dict = {}
    if examples_file and os.path.isfile(examples_file):
        command_examples = get_command_examples(examples_file,
                                                None)
        example_dict, build_errors = build_example_dict(command_examples,
                                                        insecure)
        if build_errors:
            raise Exception(
                f'Command examples had errors: {build_errors}')
    else:
>>>>>>> 441b1d97
        raise Exception(
            f'Command examples had errors: {build_errors}')
    return example_dict


def insert_outputs(yml_data: Dict, command: str, output_with_contexts: List):
    """ Insert new ouputs for a command in the yml_data and return it.

    Args:
        yml_data: yaml as python dict.
        commnad: the command we want to change the outputs of.
        output_with_contexts: the new outputs.
    """
    commands = yml_data['script']['commands']
    found = False
    for command in enumerate(commands):
        if command.get('name') == command:
            command['outputs'] = output_with_contexts
            found = True
            break

    if not found:
        raise Exception(
            f'Input YML doesn\'t have the "{command}" command that exists in the examples file.')

    return yml_data


def generate_integration_context(
        input_path: str,
        examples: Optional[str] = None,
        insecure: bool = False,
        verbose: bool = False,
):
    """ Generate integration command contexts in-place.

    Args:
        input_path: path to the yaml integration.
        examples: path to the command examples.
        insecure: should use insecure.
        verbose: verbose (debug mode).
    """

    try:
        yml_data = get_yaml(input_path)

        # Parse examples file
        example_dict = generate_example_dict(examples, insecure)

        for command in example_dict:
            print_v(f'Building context for the {command} command...', verbose)
            _, _, outputs = example_dict.get(command)

            # Generate the examples with a local server
            output_with_contexts = dict_from_outputs_str(command, outputs,
                                                         verbose=verbose)
            output_contexts = output_with_contexts.get('outputs')
            yml_data = insert_outputs(yml_data, command, output_contexts)

        # Make the changes in place the input yml
        print_success(f'Writing outputs to input file "{input_path}"...')
        write_yml(input_path, yml_data)
    except Exception as ex:
        if verbose:
            raise
        else:
            print_error(f'Error: {str(ex)}')
            return<|MERGE_RESOLUTION|>--- conflicted
+++ resolved
@@ -29,22 +29,9 @@
         examples_file: yaml as python dict.
         insecure: wether to run the examples without checking ssl.
     """
-<<<<<<< HEAD
     command_examples = get_command_examples(examples_file, None)
     example_dict, build_errors = build_example_dict(command_examples, insecure)
-    if len(build_errors) > 0:
-=======
-    example_dict = {}
-    if examples_file and os.path.isfile(examples_file):
-        command_examples = get_command_examples(examples_file,
-                                                None)
-        example_dict, build_errors = build_example_dict(command_examples,
-                                                        insecure)
-        if build_errors:
-            raise Exception(
-                f'Command examples had errors: {build_errors}')
-    else:
->>>>>>> 441b1d97
+    if build_errors:
         raise Exception(
             f'Command examples had errors: {build_errors}')
     return example_dict
@@ -60,9 +47,9 @@
     """
     commands = yml_data['script']['commands']
     found = False
-    for command in enumerate(commands):
-        if command.get('name') == command:
-            command['outputs'] = output_with_contexts
+    for cmd in commands:
+        if cmd.get('name') == command:
+            cmd['outputs'] = output_with_contexts
             found = True
             break
 
