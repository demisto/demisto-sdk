import os.path
<<<<<<< HEAD
import re
from typing import Optional, Tuple
from demisto_sdk.commands.common.tools import get_yaml, print_warning, print_error, LOG_COLORS, print_color
from demisto_sdk.commands.generate_docs.common import build_example_dict, add_lines, generate_section, \
    save_output, generate_table_section, stringEscapeMD, generate_numbered_section
=======

from demisto_sdk.commands.common.tools import (get_yaml, print_error,
                                               print_warning)
from demisto_sdk.commands.generate_docs.common import (
    add_lines, build_example_dict, generate_numbered_section, generate_section,
    generate_table_section, save_output, stringEscapeMD)
>>>>>>> 5cac11ab


def append_or_replace_command_in_docs(old_docs: str, new_str: str, command_name: str) -> Tuple[str, list]:
    regexp = rf'(?:###\s{command_name}).+?(?:(?=(?:\n###\s))|(?=(?:\n##\s))|\Z)'
    # Read doc content
    errs = list()
    if re.fullmatch(regexp, old_docs, flags=re.DOTALL):
        new_docs = re.sub(regexp, new_str, old_docs, flags=re.DOTALL)
        print_color('New command docs has been replaced in file.', LOG_COLORS.GREEN)
    else:
        if command_name in old_docs:
            errs.append('Could not replace the command in the file although it is presented in the file.'
                        'Copy and paste it in the appropriate spot.')
        if old_docs.endswith('\n'):
            old_docs = old_docs[:-1]
        new_docs = f'{old_docs}\n{new_str}'
        print_color('New command docs has been appended to file.', LOG_COLORS.GREEN)
    return new_docs, errs


def generate_integration_doc(input, examples, output: str = None, use_cases: str = None,
                             permissions: str = None, command_permissions: str = None,
                             limitations: str = None, insecure: bool = False, verbose: bool = False,
                             command: Optional[str] = None):
    try:
        yml_data = get_yaml(input)

        if not output:  # default output dir will be the dir of the input file
            output = os.path.dirname(os.path.realpath(input))
        errors = []
        example_dict = {}
        if examples and os.path.isfile(examples):
            command_examples = get_command_examples(examples)
            example_dict, build_errors = build_example_dict(command_examples, insecure)
            errors.extend(build_errors)
        else:
            errors.append(f'Command examples was not found {examples}.')

        if permissions == 'per-command':
            command_permissions_dict = {}
            if command_permissions and os.path.isfile(command_permissions):
                command_permissions = get_command_permissions(command_permissions)
                for command_permission in command_permissions:
                    # get all the permissions after the command name
                    key, value = command_permission.split(" ", 1)
                    command_permissions_dict.update({key: value})
            else:
                errors.append(f'Command permissions was not found {command_permissions}.')
        else:  # permissions in ['none', 'general']
            command_permissions_dict = None
        if command:
            print(f'Generating docs only for command `{command}`')
            output = os.path.join(output, 'README.md')
            # Do only this
            command_section, command_errors = generate_commands_section(yml_data, example_dict,
                                                                        command_permissions_dict, command=command)
            command_section_str = '\n'.join(command_section)
            with open(output) as f:
                doc_text, err = append_or_replace_command_in_docs(f.read(), command_section_str, command)
            errors.extend(err)
        else:
            docs = []  # type: list
            docs.extend(add_lines(yml_data.get('description')))
            docs.extend(['This integration was integrated and tested with version xx of {}'.format(yml_data['name'])])

            # Integration use cases
            if use_cases:
                docs.extend(generate_numbered_section('Use Cases', use_cases))
            # Integration general permissions
            if permissions == 'general':
                docs.extend(generate_section('Permissions', ''))
            # Setup integration to work with Demisto
            docs.extend(generate_section('Configure {} on Demisto'.format(yml_data['name']), ''))
            # Setup integration on Demisto
            docs.extend(generate_setup_section(yml_data))
            # Commands
            command_section, command_errors = generate_commands_section(yml_data, example_dict,
                                                                        command_permissions_dict, command=command)
            docs.extend(command_section)
            errors.extend(command_errors)
            # Known limitations
            if limitations:
                docs.extend(generate_numbered_section('Known Limitations', limitations))

            doc_text = '\n'.join(docs)

        save_output(output, 'README.md', doc_text)

        if errors:
            print_warning('Possible Errors:')
            for error in errors:
                print_warning(error)

    except Exception as ex:
        if verbose:
            raise
        else:
            print_error(f'Error: {str(ex)}')
            return


# Setup integration on Demisto
def generate_setup_section(yaml_data: dict):
    section = [
        '1. Navigate to **Settings** > **Integrations** > **Servers & Services**.',
        '2. Search for {}.'.format(yaml_data['name']),
        '3. Click **Add instance** to create and configure a new integration instance.'
    ]
    access_data = []

    for conf in yaml_data['configuration']:
        access_data.append(
            {'Parameter': conf.get('name', ''),
             'Description': stringEscapeMD(conf.get('display', '')),
             'Required': conf.get('required', '')})

    section.extend(generate_table_section(access_data, '', horizontal_rule=False))
    section.append('4. Click **Test** to validate the URLs, token, and connection.')

    return section


# Commands
def generate_commands_section(yaml_data: dict, example_dict: dict, command_permissions_dict, command: Optional[str]):
    """Generate the commands section the the README.md file.

    Arguments:
        yaml_data {dict} -- The data of the .yml file (integration or script)
        example_dict {dict} -- Examples of running commands.
        command_permissions_dict {[type]} -- Permission needed per command
        command {Optional[str]} -- A specific command to run on. will return the command itself without the section header.

    Returns:
        [str, str] -- [section, errors]
    """
    errors = []  # type: list
    section = [
        '## Commands',
        'You can execute these commands from the Demisto CLI, as part of an automation, or in a playbook.',
        'After you successfully execute a command, a DBot message appears in the War Room with the command details.'
    ]
    commands = filter(lambda cmd: not cmd.get('deprecated', False), yaml_data['script']['commands'])
    command_sections = []
    if command:
        # for specific command, return it only.
        try:
            command_dict = list(filter(lambda cmd: cmd['name'] == command, commands))[0]
        except IndexError:
            print_error(f'Could not find the command `{command}` in the .yml file.')
            return
        return generate_single_command_section(command_dict, example_dict, command_permissions_dict)
    for cmd in commands:
        cmd_section, cmd_errors = generate_single_command_section(cmd, example_dict, command_permissions_dict)
        command_sections.extend(cmd_section)
        errors.extend(cmd_errors)

    section.extend(command_sections)
    return section, errors


def generate_single_command_section(cmd: dict, example_dict: dict, command_permissions_dict):
    cmd_example = example_dict.get(cmd['name'])
    if command_permissions_dict:
        cmd_permission_example = ['##### Required Permissions', command_permissions_dict.get(cmd['name'])]
    elif isinstance(command_permissions_dict, dict) and not command_permissions_dict:
        cmd_permission_example = ['##### Required Permissions', '**FILL IN REQUIRED PERMISSIONS HERE**']
    else:  # no permissions for this command
        cmd_permission_example = ['', '']

    errors = []
    section = [
        '### {}'.format(cmd['name']),
        '***',
        cmd.get('description', ' '),
        cmd_permission_example[0],
        cmd_permission_example[1],
        '##### Base Command',
        '', '`{}`'.format(cmd['name']),
        '##### Input',
        ''
    ]

    # Inputs
    arguments = cmd.get('arguments')
    if arguments is None:
        section.append('There are no input arguments for this command.')
    else:
        section.extend([
            '| **Argument Name** | **Description** | **Required** |',
            '| --- | --- | --- |',
        ])
        for arg in arguments:
            if not arg.get('description'):
                errors.append(
                    'Error! You are missing description in input {} of command {}'.format(arg['name'], cmd['name']))
            required_status = 'Required' if arg.get('required') else 'Optional'
            section.append('| {} | {} | {} | '.format(arg['name'], stringEscapeMD(arg.get('description', ''),
                                                                                  True, True), required_status))
        section.append('')

    # Context output
    section.extend([
        '',
        '##### Context Output',
        '',
    ])
    outputs = cmd.get('outputs')
    if outputs is None:
        section.append('There is no context output for this command.')
    else:
        section.extend([
            '| **Path** | **Type** | **Description** |',
            '| --- | --- | --- |'
        ])
        for output in outputs:
            if not output.get('description'):
                errors.append(
                    'Error! You are missing description in output {} of command {}'.format(output['contextPath'],
                                                                                           cmd['name']))
            section.append(
                '| {} | {} | {} | '.format(output['contextPath'], output.get('type', 'unknown'),
                                           stringEscapeMD(output.get('description'))))
        section.append('')

    # Raw output:
    example_section, example_errors = generate_command_example(cmd, cmd_example)
    section.extend(example_section)
    errors.extend(example_errors)

    return section, errors


def generate_command_example(cmd, cmd_example=None):
    errors = []
    context_example = None
    md_example = ''
    if cmd_example is not None:
        cmd_example, md_example, context_example = cmd_example
    else:
        cmd_example = ' '
        errors.append('did not get any example for {}. please add it manually.'.format(cmd['name']))

    example = [
        '',
        '##### Command Example',
        '```{}```'.format(cmd_example),
        '',
    ]
    if context_example:
        example.extend([
            '##### Context Example',
            '```',
            '{}'.format(context_example),
            '```',
            '',
        ])
    example.extend([
        '##### Human Readable Output',
        '{}'.format(md_example),
        '',
    ])

    return example, errors


def get_command_examples(commands_file_path):
    """
    get command examples from command file

    @param commands_file_path: command file or the content of such file

    @return: a list of command examples
    """
    commands = []  # type: list

    if commands_file_path is None:
        return commands

    if os.path.isfile(commands_file_path):
        with open(commands_file_path, 'r') as examples_file:
            commands = examples_file.read().splitlines()
    else:
        print('failed to open command file')
        commands = commands_file_path.split('\n')

    commands = map(command_example_filter, commands)
    commands = list(filter(None, commands))

    print('found the following commands:\n{}'.format('\n '.join(commands)))
    return commands


def command_example_filter(command):
    if command.startswith('#'):
        return
    elif not command.startswith('!'):
        return f'!{command}'
    return command


def get_command_permissions(commands_permissions_file_path):
    """
    get command permissions from file

    @param commands_permissions_file_path: command permissions file or the content of such file

    @return: a list of command permissions
    """
    commands_permissions = []  # type: list

    if commands_permissions_file_path is None:
        return commands_permissions

    if os.path.isfile(commands_permissions_file_path):
        with open(commands_permissions_file_path, 'r') as permissions_file:
            permissions = permissions_file.read().splitlines()
    else:
        print('failed to open permissions file')
        permissions = commands_permissions_file_path.split('\n')

    permissions = map(command_permissions_filter, permissions)
    permissions = list(filter(None, permissions))

    print('found the following commands permissions:\n{}'.format('\n '.join(permissions)))
    return permissions


def command_permissions_filter(permission):
    if permission.startswith('#'):
        return
    elif permission.startswith('!'):
        return f'{permission}'
    return permission<|MERGE_RESOLUTION|>--- conflicted
+++ resolved
@@ -1,18 +1,10 @@
 import os.path
-<<<<<<< HEAD
+
 import re
 from typing import Optional, Tuple
 from demisto_sdk.commands.common.tools import get_yaml, print_warning, print_error, LOG_COLORS, print_color
 from demisto_sdk.commands.generate_docs.common import build_example_dict, add_lines, generate_section, \
     save_output, generate_table_section, stringEscapeMD, generate_numbered_section
-=======
-
-from demisto_sdk.commands.common.tools import (get_yaml, print_error,
-                                               print_warning)
-from demisto_sdk.commands.generate_docs.common import (
-    add_lines, build_example_dict, generate_numbered_section, generate_section,
-    generate_table_section, save_output, stringEscapeMD)
->>>>>>> 5cac11ab
 
 
 def append_or_replace_command_in_docs(old_docs: str, new_str: str, command_name: str) -> Tuple[str, list]:
