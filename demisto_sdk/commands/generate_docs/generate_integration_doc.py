--- conflicted
+++ resolved
@@ -30,11 +30,8 @@
 )
 from demisto_sdk.commands.generate_docs.common import (
     CONFIGURATION_SECTION_STEPS,
-<<<<<<< HEAD
+    DEFAULT_ARG_DESCRIPTION,
     HEADER_TYPE,
-=======
-    DEFAULT_ARG_DESCRIPTION,
->>>>>>> 76e5dd33
     add_lines,
     build_example_dict,
     generate_numbered_section,
