import json
import os
from typing import Dict, List

import pytest
from demisto_sdk.commands.common.legacy_git_tools import git_path
from demisto_sdk.commands.common.tools import get_json, get_yaml
from demisto_sdk.commands.create_id_set.create_id_set import IDSetCreator
from demisto_sdk.commands.generate_docs.generate_integration_doc import (
    append_or_replace_command_in_docs, generate_commands_section,
    generate_integration_doc, generate_setup_section,
    generate_single_command_section, get_command_examples)
from demisto_sdk.commands.generate_docs.generate_script_doc import \
    generate_script_doc

FILES_PATH = os.path.normpath(os.path.join(__file__, git_path(), 'demisto_sdk', 'tests', 'test_files'))
FAKE_ID_SET = get_json(os.path.join(FILES_PATH, 'fake_id_set.json'))
TEST_PLAYBOOK_PATH = os.path.join(FILES_PATH, 'playbook-Test_playbook.yml')
TEST_SCRIPT_PATH = os.path.join(FILES_PATH, 'script-test_script.yml')
TEST_INTEGRATION_PATH = os.path.join(FILES_PATH, 'fake_integration/fake_integration.yml')
TEST_INTEGRATION_2_PATH = os.path.join(FILES_PATH, 'integration-display-credentials-none/integration-display'
                                                   '-credentials-none.yml')


# common tests


def test_format_md():
    """
        Given
            - A string representing a markdown returned from server with <br> tag

        When
            - generating docs

        Then
            - Ensure all <br> <BR> tags in markdown replaced with <br/> tags
        """
    from demisto_sdk.commands.generate_docs.common import format_md
    md_returned_from_server = """
    ### Domain List
    |Malicious|Name|
    |---|---|
    | Vendor: HelloWorld<br>Description: Hello World returned reputation 88 | google.com |
    | Vendor: HelloWorld<BR>Description: Hello World returned reputation 88 | google.com |
    """
    res = format_md(md_returned_from_server)
    expected_res = """
    ### Domain List
    |Malicious|Name|
    |---|---|
    | Vendor: HelloWorld<br/>Description: Hello World returned reputation 88 | google.com |
    | Vendor: HelloWorld<br/>Description: Hello World returned reputation 88 | google.com |
    """
    assert expected_res == res
    # mixed case test
    assert '<bR>' not in format_md('test<bR>')
    assert '<HR>' not in format_md('test<HR>')
    # these are a valid but we replace for completeness
    assert format_md('test<br></br>\nthis<br>again').count('<br/>') == 2
    assert format_md('test<hr></hr>\nthis<hr>again').count('<hr/>') == 2
    # test removing style
    assert 'style=' not in format_md(
        '<div style="background:#eeeeee; border:1px solid #cccccc; padding:5px 10px">"this is a test"</div>')


def test_string_escape_md():
    from demisto_sdk.commands.generate_docs.common import string_escape_md

    res = string_escape_md('First fetch timestamp (<number> <time unit>, e.g., 12 hours, 7 days)',
                           minimal_escaping=True, escape_multiline=True, escape_less_greater_signs=True)
    assert res == 'First fetch timestamp (`<number>` `<time unit>`, e.g., 12 hours, 7 days)'

    res = string_escape_md("format: <number> <time unit>, e.g., 12 hours, 7 days.",
                           minimal_escaping=True, escape_multiline=True, escape_less_greater_signs=True)
    assert res == "format: `<number>` `<time unit>`, e.g., 12 hours, 7 days."

    res = string_escape_md("new line test \n", escape_multiline=True)
    assert '\n' not in res
    assert '<br/>' in res

    res = string_escape_md('Here are "Double Quotation" marks')
    assert '"' in res

    res = string_escape_md("Here are 'Single Quotation' marks")
    assert "'" in res

    res = string_escape_md('- This _sentence_ has _wrapped_with_underscore_ and _another_ words.')
    assert '\\_wrapped_with_underscore\\_' in res
    assert '\\_sentence\\_' in res
    assert '\\_another\\_' in res
    assert res.startswith('\\-')


def test_generate_list_section_empty():
    from demisto_sdk.commands.generate_docs.common import generate_list_section

    section = generate_list_section('Inputs', [], empty_message='No inputs found.')

    expected_section = [
        '## Inputs', 'No inputs found.', '']

    assert section == expected_section


def test_generate_numbered_section():
    from demisto_sdk.commands.generate_docs.common import \
        generate_numbered_section

    section = generate_numbered_section('Use Cases', '* Drink coffee. * Write code.')

    expected_section = [
        '## Use Cases', '1. Drink coffee.', '2. Write code.']

    assert section == expected_section


def test_generate_list_section():
    from demisto_sdk.commands.generate_docs.common import generate_list_section

    section = generate_list_section('Inputs', ['item1', 'item2'], False, 'No inputs found.')

    expected_section = [
        '## Inputs', '* item1', '* item2', '']

    assert section == expected_section


def test_generate_list_with_text_section():
    from demisto_sdk.commands.generate_docs.common import generate_list_section

    section = generate_list_section('Inputs', ['item1', 'item2'], True, 'No inputs found.', 'some text')

    expected_section = [
        '## Inputs', '---', 'some text', '* item1', '* item2', '']

    assert section == expected_section


def test_generate_table_section_empty():
    """Unit test
    Given
    - generate_table_section command
    - script empty metadata
    When
    - running the command on the inputs
    Then
    - Validate That the script metadata was created correctly.
    """
    from demisto_sdk.commands.generate_docs.common import \
        generate_table_section

    section = generate_table_section([], 'Script Data', 'No data found.', 'This is the metadata of the script.')

    expected_section = [
        '## Script Data', '---', 'No data found.', '']

    assert section == expected_section


def test_generate_table_section():
    """Unit test
    Given
    - generate_table_section command
    - script metadata as a list of dicts
    When
    - running the command on the inputs including a docker image
    Then
    - Validate That the script metadata was created correctly.
    """
    from demisto_sdk.commands.generate_docs.common import \
        generate_table_section

    section = generate_table_section([{'Type': 'python2', 'Docker Image': 'demisto/python2'}],
                                     'Script Data', 'No data found.', 'This is the metadata of the script.')

    expected_section = [
        '## Script Data', '---', 'This is the metadata of the script.',
        '| **Type** | **Docker Image** |', '| --- | --- |', '| python2 | demisto/python2 |', '']

    assert section == expected_section


def test_generate_table_section_with_newlines():
    """Unit test
    Given
    - generate_table_section command
    - inputs as a list of dicts
    When
    - running the command on an input including \n (PcapFilter)
    Then
    - Validate That the \n is escaped correctly in a markdown format.
    """
    from demisto_sdk.commands.generate_docs.common import \
        generate_table_section

    section = generate_table_section([{
        'Name': 'RsaDecryptKeyEntryID',
        'Description': 'This input specifies the file entry id for the RSA decrypt key if the user provided the key'
                       ' in the incident.', 'Default Value': 'File.EntryID', 'Required': 'Optional'},
        {'Name': 'PcapFileEntryID',
         'Description': 'This input specifies the file entry id for the PCAP file if the user provided the file in the'
                        ' incident. One PCAP file can run per incident.',
         'Default Value': 'File.EntryID', 'Required': 'Optional'},
        {'Name': 'WpaPassword',
         'Description': 'This input value is used to provide a WPA \\(Wi\\-Fi Protected Access\\) password to decrypt'
                        ' encrypted 802.11 Wi\\-FI traffic.', 'Default Value': '', 'Required': 'Optional'},
        {'Name': 'PcapFilter',
         'Description': 'This input specifies a search filter to be used on the PCAP file. Filters can be used to'
                        ' search only for a specific IP, protocols and other examples. The syntax is the same as in'
                        ' Wireshark which can be found here:'
                        ' https://www.wireshark.org/docs/man-pages/wireshark-filter.html \nFor this playbook, using'
                        ' a PCAP filter will generate a new smaller PCAP file based on the provided filter therefor'
                        ' thus reducing the extraction of non relevant files.',
         'Default Value': '', 'Required': 'Optional'},
        {'Name': 'ExtractedFilesLimit',
         'Description': 'This input limits the number of files to be extracted from the PCAP file.'
                        ' Default value is 5.', 'Default Value': '5', 'Required': 'Optional'}
    ], 'Playbook Inputs', 'There are no inputs for this playbook.')

    expected_section = [
        '## Playbook Inputs',
        '---',
        '',
        '| **Name** | **Description** | **Default Value** | **Required** |',
        '| --- | --- | --- | --- |',
        '| RsaDecryptKeyEntryID | This input specifies the file entry id for the RSA decrypt key if the user provided'
        ' the key in the incident. | File.EntryID | Optional |',
        '| PcapFileEntryID | This input specifies the file entry id for the PCAP file if the user provided the file in'
        ' the incident. One PCAP file can run per incident. | File.EntryID | Optional |',
        '| WpaPassword | This input value is used to provide a WPA \\(Wi\\-Fi Protected Access\\) password'
        ' to decrypt encrypted 802.11 Wi\\-FI traffic. |  | Optional |',
        '| PcapFilter | This input specifies a search filter to be used on the PCAP file. Filters can be used to'
        ' search only for a specific IP, protocols and other examples. The syntax is the same as in Wireshark which'
        ' can be found here: https://www.wireshark.org/docs/man-pages/wireshark-filter.html <br/>For this'
        ' playbook, using a PCAP filter will generate a new smaller PCAP file based on the provided filter therefor'
        ' thus reducing the extraction of non relevant files. |  | Optional |',
        '| ExtractedFilesLimit | This input limits the number of files to be extracted from the PCAP file. '
        'Default value is 5. | 5 | Optional |',
        ''
    ]

    assert section == expected_section


# playbook tests


def test_get_inputs():
    from demisto_sdk.commands.generate_docs.generate_playbook_doc import \
        get_inputs
    playbook = get_yaml(TEST_PLAYBOOK_PATH)

    inputs, errors = get_inputs(playbook)

    expected_query = '(type:ip or type:file or type:Domain or type:URL) -tags:pending_review ' \
                     'and (tags:approved_black or tags:approved_white or tags:approved_watchlist)'
    expected_inputs = [
        {
            'Name': 'InputA', 'Description': '', 'Default Value': 'File.Name', 'Required': 'Optional'
        },
        {
            'Name': 'InputB', 'Description': 'This is input b',
            'Default Value': 'johnnydepp@gmail.com', 'Required': 'Required'
        },
        {
            'Name': 'Indicator Query',
            'Description': 'Indicators matching the indicator query will be used as playbook input',
            'Default Value': expected_query, 'Required': 'Optional'
        }
    ]

    assert inputs == expected_inputs
    assert errors[0] == 'Error! You are missing description in playbook input InputA'


def test_get_outputs():
    from demisto_sdk.commands.generate_docs.generate_playbook_doc import \
        get_outputs
    playbook = get_yaml(TEST_PLAYBOOK_PATH)

    outputs, errors = get_outputs(playbook)

    expected_outputs = [{'Path': 'Email.To', 'Description': 'The recipient of the email.', 'Type': 'string'},
                        {'Path': 'FileData', 'Description': '', 'Type': 'string'}]

    assert outputs == expected_outputs
    assert errors[0] == 'Error! You are missing description in playbook output FileData'


def test_get_playbook_dependencies():
    from demisto_sdk.commands.generate_docs.generate_playbook_doc import \
        get_playbook_dependencies
    playbook = get_yaml(TEST_PLAYBOOK_PATH)

    playbooks, integrations, scripts, commands = get_playbook_dependencies(playbook, playbook_path=TEST_PLAYBOOK_PATH)

    assert playbooks == ['Get Original Email - Gmail']
    assert integrations == ['Gmail']
    assert scripts == ['ReadFile']
    assert commands == ['gmail-search']


def test_get_input_data_simple():
    from demisto_sdk.commands.generate_docs.generate_playbook_doc import \
        get_input_data
    playbook = get_yaml(TEST_PLAYBOOK_PATH)

    sample_input = playbook.get('inputs')[1]

    _value = get_input_data(sample_input)

    assert _value == 'johnnydepp@gmail.com'


def test_get_input_data_complex():
    from demisto_sdk.commands.generate_docs.generate_playbook_doc import \
        get_input_data
    playbook = get_yaml(TEST_PLAYBOOK_PATH)

    sample_input = playbook.get('inputs')[0]

    _value = get_input_data(sample_input)

    assert _value == 'File.Name'


# script tests


def test_get_script_info():
    from demisto_sdk.commands.generate_docs.generate_script_doc import \
        get_script_info
    info = get_script_info(TEST_SCRIPT_PATH)

    assert info[0]['Description'] == 'python3'
    assert info[1]['Description'] == 'Algosec'
    assert info[2]['Description'] == '5.0.0'


def test_get_script_inputs():
    from demisto_sdk.commands.generate_docs.generate_script_doc import \
        get_inputs
    script = get_yaml(TEST_SCRIPT_PATH)
    inputs, errors = get_inputs(script)

    expected_inputs = [{'Argument Name': 'InputA', 'Description': ''},
                       {'Argument Name': 'InputB', 'Description': 'This is input b'}]

    assert inputs == expected_inputs
    assert errors[0] == 'Error! You are missing description in script input InputA'


def test_get_script_outputs():
    from demisto_sdk.commands.generate_docs.generate_script_doc import \
        get_outputs
    script = get_yaml(TEST_SCRIPT_PATH)
    outputs, errors = get_outputs(script)

    expected_outputs = [{'Path': 'outputA', 'Description': 'This is output a', 'Type': 'boolean'},
                        {'Path': 'outputB', 'Description': '', 'Type': 'Unknown'}]

    assert outputs == expected_outputs
    assert errors[0] == 'Error! You are missing description in script output outputB'


def test_get_used_in():
    from demisto_sdk.commands.generate_docs.generate_script_doc import \
        get_used_in
    script = get_yaml(TEST_SCRIPT_PATH)
    script_id = script.get('commonfields')['id']
    used_in = get_used_in(FAKE_ID_SET, script_id)
    assert used_in == ['Fake playbook', 'Fake script']


# integration tests


def test_generate_commands_section():
    yml_data = {
        'script': {
            'commands': [
                {'deprecated': True,
                 'name': 'deprecated-cmd'},
                {'deprecated': False,
                 'name': 'non-deprecated-cmd'}
            ]
        }
    }

    section, errors = generate_commands_section(yml_data, example_dict={}, command_permissions_dict={})

    expected_section = [
        '## Commands',
        'You can execute these commands from the Cortex XSOAR CLI, as part of an automation, or in a playbook.',
        'After you successfully execute a command, a DBot message appears in the War Room with the command details.',
        '### non-deprecated-cmd', '***', ' ', '#### Required Permissions',
        '**FILL IN REQUIRED PERMISSIONS HERE**', '#### Base Command', '', '`non-deprecated-cmd`', '#### Input', '',
        'There are no input arguments for this command.', '', '#### Context Output', '',
        'There is no context output for this command.', '', '#### Command Example', '``` ```', '',
        '#### Human Readable Output', '\n', '']

    assert '\n'.join(section) == '\n'.join(expected_section)


def test_generate_command_section_with_empty_cotext_example():
    """
    When an string represents an empty dict '{}' is the context output
    the 'Context Example' sections should be empty
    """
    example_dict = {
        'test1': (None, None, '{}')
    }
    command = {'deprecated': False, 'name': 'test1'}

    section, errors = generate_single_command_section(command, example_dict=example_dict, command_permissions_dict={})

    expected_section = ['### test1', '***', ' ', '#### Required Permissions', '**FILL IN REQUIRED PERMISSIONS HERE**',
                        '#### Base Command', '', '`test1`', '#### Input', '',
                        'There are no input arguments for this command.', '', '#### Context Output', '',
                        'There is no context output for this command.', '', '#### Command Example', '```None```', '',
                        '#### Human Readable Output', '\n>None', '']

    assert '\n'.join(section) == '\n'.join(expected_section)


def test_generate_commands_section_human_readable():
    yml_data = {
        'script': {
            'commands': [
                {'deprecated': True,
                 'name': 'deprecated-cmd'},
                {'deprecated': False,
                 'name': 'non-deprecated-cmd'}
            ]
        }
    }

    example_dict = {
        'non-deprecated-cmd': [
            '!non-deprecated-cmd', '## this is human readable\nThis is a line\nAnother line', '{}'
        ]
    }

    section, errors = generate_commands_section(yml_data, example_dict, command_permissions_dict={})

    hr_section: str = section[section.index('#### Human Readable Output') + 1]
    # get lines except first one which is a \n
    lines = hr_section.splitlines()[1:]
    for line in lines:
        assert line.startswith('>')
    assert lines[0] == '>## this is human readable'
    assert lines[1] == '>This is a line'


def test_generate_commands_with_permissions_section():
    yml_data = {
        'script': {
            'commands': [
                {'deprecated': True,
                 'name': 'deprecated-cmd'},
                {'deprecated': False,
                 'name': 'non-deprecated-cmd'}
            ]
        }
    }

    section, errors = generate_commands_section(yml_data, example_dict={}, command_permissions_dict={
        'non-deprecated-cmd': 'SUPERUSER'})

    expected_section = [
        '## Commands',
        'You can execute these commands from the Cortex XSOAR CLI, as part of an automation, or in a playbook.',
        'After you successfully execute a command, a DBot message appears in the War Room with the command details.',
        '### non-deprecated-cmd', '***', ' ', '#### Required Permissions',
        'SUPERUSER', '#### Base Command', '', '`non-deprecated-cmd`', '#### Input', '',
        'There are no input arguments for this command.', '', '#### Context Output', '',
        'There is no context output for this command.', '', '#### Command Example', '``` ```', '',
        '#### Human Readable Output', '\n', '']

    assert '\n'.join(section) == '\n'.join(expected_section)


def test_generate_commands_with_permissions_section_command_doesnt_exist():
    """
        Given
            - Integration commands from yml file with command permission flag on.
            - The commands from yml file do not exist in the given command permissions dict.
        When
            - Running the generate_table_section command.
        Then
            - Validate that in the #### Required Permissions section empty string is returned
            - Validate that an error is returned in error list which indicated that for this command no permission were found.
    """
    yml_data = {
        'script': {
            'commands': [
                {'deprecated': True,
                 'name': 'deprecated-cmd'},
                {'deprecated': False,
                 'name': 'non-deprecated-cmd'}]}}
    section, errors = generate_commands_section(yml_data, example_dict={}, command_permissions_dict={
        '!non-deprecated-cmd': 'SUPERUSER'})

    expected_section = [
        '## Commands',
        'You can execute these commands from the Cortex XSOAR CLI, as part of an automation, or in a playbook.',
        'After you successfully execute a command, a DBot message appears in the War Room with the command details.',
        '### non-deprecated-cmd', '***', ' ', '#### Required Permissions',
        '', '#### Base Command', '', '`non-deprecated-cmd`', '#### Input', '',
        'There are no input arguments for this command.', '', '#### Context Output', '',
        'There is no context output for this command.', '', '#### Command Example', '``` ```', '',
        '#### Human Readable Output', '\n', '']

    assert 'Error! Command Permissions were not found for command non-deprecated-cmd' in errors
    assert '\n'.join(section) == '\n'.join(expected_section)


def test_generate_script_doc(tmp_path, mocker):
    d = tmp_path / "script_doc_out"
    d.mkdir()
    in_script = os.path.join(FILES_PATH, 'docs_test', 'script-Set.yml')
    id_set_file = os.path.join(FILES_PATH, 'docs_test', 'id_set.json')
    with open(id_set_file, 'r') as f:
        id_set = json.load(f)
    patched = mocker.patch.object(IDSetCreator, 'create_id_set', return_value=id_set)
    generate_script_doc(in_script, '', str(d), verbose=True)
    patched.assert_called()
    readme = d / "README.md"
    with open(readme) as f:
        text = f.read()
        assert 'Sample usage of this script can be found in the following playbooks and scripts' in text


class TestAppendOrReplaceCommandInDocs:
    positive_test_data_file = os.path.join(FILES_PATH, 'docs_test', 'positive_docs_section_end_with_eof.md')
    command = 'dxl-send-event'
    old_doc = open(positive_test_data_file).read()
    new_docs = "\n<NEW DOCS>\n"
    positive_inputs = [
        (old_doc, new_docs),
        (old_doc + "\n## Known Limitation", new_docs + "\n## Known Limitation"),
        (old_doc + "\n### new-command", new_docs + "\n### new-command"),
        ("no docs (empty)\n", "no docs (empty)\n" + new_docs),
        (f"Command in file, but cant replace. {command}", f"Command in file, but cant replace. {command}\n" + new_docs)
    ]

    @pytest.mark.parametrize('doc_file, output_docs', positive_inputs)
    def test_append_or_replace_command_in_docs_positive(self, doc_file, output_docs):
        docs, _ = append_or_replace_command_in_docs(doc_file, self.new_docs, self.command)
        assert docs == output_docs


class TestGenerateIntegrationDoc:
    @classmethod
    def rm_readme(cls):
        test_integration_readme = os.path.join(os.path.dirname(TEST_INTEGRATION_PATH), 'README.md')
        if os.path.isfile(test_integration_readme):
            os.remove(test_integration_readme)

    @classmethod
    def setup_class(cls):
        cls.rm_readme()

    @classmethod
    def teardown_class(cls):
        cls.rm_readme()

    def test_generate_integration_doc(self):
        """
        Given
            - YML file representing an integration.
        When
            - Running generate_integration_doc command on the integration.
        Then
            - Validate that the integration README was created correctly, specifically that line numbers are not being reset after a table.
            - Test that the predefined values and default values are added to the README.
    """
        fake_readme = os.path.join(os.path.dirname(TEST_INTEGRATION_PATH), 'fake_README.md')
        # Generate doc
        generate_integration_doc(TEST_INTEGRATION_PATH)
        assert open(fake_readme).read() == open(
            os.path.join(os.path.dirname(TEST_INTEGRATION_PATH), 'README.md')).read()

        assert "The type of the newly created user. Possible values are: Basic, Pro, Corporate. Default is Basic." \
               in open(fake_readme).read()
        assert "Number of users to return. Max 300. Default is 30." in open(fake_readme).read()

    def test_integration_doc_credentials_display_missing(self):
        """
        Given
            - YML file representing an integration, containing display None for credentials parameter.
        When
            - Running generate_integration_doc command on the integration.
        Then
            - Validate that the integration README was created correctly, specifically that line numbers are not being
              reset after a table.
            - Test that the predefined values and default values are added to the README.
            - Test that credentials parameter name shown in README is using display password field.
    """
        readme = os.path.join(os.path.dirname(TEST_INTEGRATION_2_PATH), 'README.md')
        # Generate doc
        generate_integration_doc(TEST_INTEGRATION_2_PATH)
        readme_data = open(readme).read()
        assert readme_data == open(
            os.path.join(os.path.dirname(TEST_INTEGRATION_2_PATH), 'README.md')).read()
        assert '| None | The API key to use for the connection. | False |' not in readme_data
        assert '| API Token | The API key to use for the connection. | False |' in readme_data


def test_get_command_examples_with_exclamation_mark(tmp_path):
    """
        Given
            - command_examples file with exclamation mark.
            - list of specific commands
        When
            - Running get_command_examples with the given command examples and specific commands.
        Then
            - Verify that the returned commands from the examples are only the specific sommands
    """
    command_examples = tmp_path / "command_examples"

    with open(command_examples, 'w+') as ce:
        ce.write('!zoom-create-user\n!zoom-create-meeting\n!zoom-fetch-recording\n!zoom-list-users\n!zoom-delete-user')

    command_example_a = 'zoom-create-user'
    command_example_b = 'zoom-list-users'

    specific_commands = [command_example_a, command_example_b]

    commands = get_command_examples(commands_file_path=command_examples, specific_commands=specific_commands)

    assert commands == [f'!{command_example_a}', f'!{command_example_b}']


def test_get_command_examples_without_exclamation_mark(tmp_path):
    """
        Given
            - command_examples file without exclamation mark.
            - list of specific commands
        When
            - Running get_command_examples with the given command examples and specific commands.
        Then
            - Verify that the returned commands from the examples are only the specific sommands
    """
    command_examples = tmp_path / "command_examples"

    with open(command_examples, 'w+') as ce:
        ce.write('zoom-create-user\nzoom-create-meeting\nzoom-fetch-recording\nzoom-list-users\nzoom-delete-user')

    command_example_a = 'zoom-create-user'
    command_example_b = 'zoom-list-users'

    specific_commands = [command_example_a, command_example_b]

    commands = get_command_examples(commands_file_path=command_examples, specific_commands=specific_commands)

    assert commands == [f'!{command_example_a}', f'!{command_example_b}']


def test_generate_table_section_numbered_section():
    """
        Given
            - A table that should be part of a numbered section (like the setup section of integration README).
        When
            - Running the generate_table_section command.
        Then
            - Validate that the generated table has \t at the beginning of each line.
    """

    from demisto_sdk.commands.generate_docs.common import generate_table_section

    expected_section = ['', '    | **Type** | **Docker Image** |', '    | --- | --- |',
                        '    | python2 | demisto/python2 |', '']

    section = generate_table_section(data=[{'Type': 'python2', 'Docker Image': 'demisto/python2'}],
                                     title='', horizontal_rule=False, numbered_section=True)
    assert section == expected_section


yml_data_cases = [(
    {"name": "test", "configuration": [
        {'defaultvalue': '', 'display': 'test1', 'name': 'test1', 'required': True, 'type': 8},
        {'defaultvalue': '', 'display': 'test2', 'name': 'test2', 'required': True, 'type': 8}
    ]},  # case no param with additional info field
    ['1. Navigate to **Settings** > **Integrations** > **Servers & Services**.',
     '2. Search for test.', '3. Click **Add instance** to create and configure a new integration instance.',
     '', '    | **Parameter** | **Required** |', '    | --- | --- |', '    | test1 | True |', '    | test2 | True |',
     '', '4. Click **Test** to validate the URLs, token, and connection.']  # expected
),
    (
        {"name": "test", "configuration": [
            {'display': 'test1', 'name': 'test1', 'additionalinfo': 'More info', 'required': True, 'type': 8},
            {'display': 'test2', 'name': 'test2', 'required': True, 'type': 8}
        ]},  # case some params with additional info field
        ['1. Navigate to **Settings** > **Integrations** > **Servers & Services**.',
         '2. Search for test.', '3. Click **Add instance** to create and configure a new integration instance.',
         '', '    | **Parameter** | **Description** | **Required** |', '    | --- | --- | --- |',
         '    | test1 | More info | True |', '    | test2 |  | True |', '',
         '4. Click **Test** to validate the URLs, token, and connection.']  # expected
),
    (
        {"name": "test", "configuration": [
            {'display': 'test1', 'name': 'test1', 'additionalinfo': 'More info', 'required': True, 'type': 8},
            {'display': 'test2', 'name': 'test2', 'additionalinfo': 'Some more data', 'required': True, 'type': 8}
        ]},  # case all params with additional info field
        ['1. Navigate to **Settings** > **Integrations** > **Servers & Services**.',
         '2. Search for test.', '3. Click **Add instance** to create and configure a new integration instance.',
         '', '    | **Parameter** | **Description** | **Required** |', '    | --- | --- | --- |',
         '    | test1 | More info | True |', '    | test2 | Some more data | True |', '',
         '4. Click **Test** to validate the URLs, token, and connection.']  # expected
),
    (
        {"name": "test", "configuration": [
            {'display': 'userName', 'displaypassword': 'password', 'name': 'userName', 'additionalinfo': 'Credentials',
             'required': True, 'type': 9},
        ]},  # case credentials parameter have displaypassword
        ['1. Navigate to **Settings** > **Integrations** > **Servers & Services**.',
         '2. Search for test.', '3. Click **Add instance** to create and configure a new integration instance.',
         '', '    | **Parameter** | **Description** | **Required** |', '    | --- | --- | --- |',
         '    | userName | Credentials | True |', '    | password |  | True |', '',
         '4. Click **Test** to validate the URLs, token, and connection.']  # expected
),
    (
        {"name": "test", "configuration": [
            {'display': 'userName', 'name': 'userName', 'additionalinfo': 'Credentials',
             'required': True, 'type': 9},
        ]},  # case credentials parameter have no displaypassword
        ['1. Navigate to **Settings** > **Integrations** > **Servers & Services**.',
         '2. Search for test.', '3. Click **Add instance** to create and configure a new integration instance.',
         '', '    | **Parameter** | **Description** | **Required** |', '    | --- | --- | --- |',
         '    | userName | Credentials | True |', '    | Password |  | True |', '',
         '4. Click **Test** to validate the URLs, token, and connection.']  # expected
)

]


@pytest.mark.parametrize("yml_input, expected_results", yml_data_cases)
def test_generate_setup_section_with_additional_info(yml_input, expected_results):
    """
        Given
            - A yml file with parameters in configuration section
        When
            - Running the generate_setup_section command.
        Then
            - Validate that the generated table has the 'Description' column if
            at least one parameter has the additionalinfo field.
    """
    section = generate_setup_section(yml_input)
    assert section == expected_results


def test_scripts_in_playbook(repo):
    """
        Given
            - A test playbook file
        When
            - Run get_playbook_dependencies command
        Then
            - Ensure that the scripts we get are from both the script and scriptName fields.
    """
    from demisto_sdk.commands.generate_docs.generate_playbook_doc import \
        get_playbook_dependencies
    pack = repo.create_pack('pack')
    playbook = pack.create_playbook('LargePlaybook')
    test_task_1 = {
        "id": "1",
        "ignoreworker": False,
        "isautoswitchedtoquietmode": False,
        "isoversize": False,
        "nexttasks": {
            '#none#': ["2"]
        },
        "note": False,
        "quietmode": 0,
        "separatecontext": True,
        "skipunavailable": False,
        "task": {
            "brand": "",
            "id": "dcf48154-7e80-42b3-8464-7156e1cd3d10",
            "iscommand": False,
            "name": "test_script",
            "scriptName": "test_1",
            "type": "regular",
            "version": -1
        },
        "scriptarguments": {
            "encoding": {},
            "entryID": {
                "simple": "entryId"
            },
            "maxFileSize": {}
        },
        "taskid": "dcf48154-7e80-42b3-8464-7156e1cd3d10",
        "timertriggers": [],
        "type": "playbook"
    }
    test_task_2 = {
        "id": "2",
        "ignoreworker": False,
        "isautoswitchedtoquietmode": False,
        "isoversize": False,
        "nexttasks": {
            '#none#': ["3"]
        },
        "note": False,
        "quietmode": 0,
        "separatecontext": True,
        "skipunavailable": False,
        "task": {
            "brand": "",
            "id": "dcf48154-7e80-42b3-8464-7156e1cd3d10",
            "iscommand": False,
            "name": "test_script",
            "script": "test_2",
            "type": "regular",
            "version": -1
        },
        "scriptarguments": {
            "encoding": {},
            "entryID": {
                "simple": "entryId"
            },
            "maxFileSize": {}
        },
        "taskid": "dcf48154-7e80-42b3-8464-7156e1cd3d10",
        "timertriggers": [],
        "type": "playbook"
    }
    playbook.create_default_playbook()
    playbook_data = playbook.yml.read_dict()
    playbook_data['tasks']['1'] = test_task_1
    playbook_data['tasks']['2'] = test_task_2
    playbook.yml.write_dict(playbook_data)

    playbooks, integrations, scripts, commands = get_playbook_dependencies(playbook_data,
                                                                           playbook_path=playbook.yml.rel_path)

    assert "test_1" in scripts
    assert "test_2" in scripts


<<<<<<< HEAD
def test_generate_versions_differences_section():
    """
        Given
            - A new version of an integration.
        When
            - Running the generate_versions_differences_section command.
        Then
            - Add a section of differences between versions in README.
    """

    from demisto_sdk.commands.generate_docs.generate_integration_doc import generate_versions_differences_section

    section = generate_versions_differences_section('2')

    expected_section = [
        '',
        '~~~~~run `demisro-sdk integration-diff`~~~~~',
        '## V2 important information',
        '### New in this version:',
        '- Added the following commands:',
        '   - command-1',
        '   - command-2',
        '',
        '- Added the following arguments:',
        '   - argument-1',
        '   - argument-2',
        '',
        '- Added the following outputs:',
        '   - output-1',
        '   - output-2',
        '',
        '### Removed from this version:',
        '- Removed the following commands:',
        '   - command-1',
        '   - command-2',
        '',
        '- Removed the following arguments:',
        '   - argument-1',
        '   - argument-2',
        '',
        '- Removed the following outputs:',
        '   - output-1',
        '   - output-2',
        ''
    ]

    assert section == expected_section
=======
TEST_ADD_ACCESS_DATA_OF_TYPE_CREDENTIALS_INPUTS = [
    ([], {'display': 'username', 'additionalinfo': 'Username', 'required': True},
     [{'Parameter': 'username', 'Description': 'Username', 'Required': True},
      {'Description': '', 'Parameter': 'Password', 'Required': True}]),
    ([], {'displaypassword': 'specialPassword', 'additionalinfo': 'Enter your password', 'required': False},
     [{'Description': 'Enter your password', 'Parameter': 'specialPassword', 'Required': False}]),
    ([], {'display': 'username', 'additionalinfo': 'Username', 'required': True, 'displaypassword': 'specialPassword'},
     [{'Parameter': 'username', 'Description': 'Username', 'Required': True},
      {'Description': '', 'Parameter': 'specialPassword', 'Required': True}])
]


@pytest.mark.parametrize('access_data, credentials_conf, expected', TEST_ADD_ACCESS_DATA_OF_TYPE_CREDENTIALS_INPUTS)
def test_add_access_data_of_type_credentials(access_data: List[Dict], credentials_conf: Dict, expected: List[Dict]):
    """
    Given:
    - 'access_data': Containing parameter data to be added to README file.
    - 'credentials_conf': Credentials configuration data represented as a dict.

    When:
    - Adding to README the parameter credential conf configuration details.
    Case a: Only display name exists, display password does not.
    Case b: Only display password name exists, display not.
    Case c: Both display name and display password name exists.

    Then:
    - Ensure the expected credentials data is added to 'access_data'.
    Case a: Display name is added, also 'Password' is added as default for display password name missing.
    Case b: 'Password' is added as default for display password name missing.
    Case c: Both display name and display password name are added.
    """
    from demisto_sdk.commands.generate_docs.generate_integration_doc import add_access_data_of_type_credentials
    add_access_data_of_type_credentials(access_data, credentials_conf)
    assert access_data == expected
>>>>>>> 23da8358
<|MERGE_RESOLUTION|>--- conflicted
+++ resolved
@@ -841,7 +841,42 @@
     assert "test_2" in scripts
 
 
-<<<<<<< HEAD
+TEST_ADD_ACCESS_DATA_OF_TYPE_CREDENTIALS_INPUTS = [
+    ([], {'display': 'username', 'additionalinfo': 'Username', 'required': True},
+     [{'Parameter': 'username', 'Description': 'Username', 'Required': True},
+      {'Description': '', 'Parameter': 'Password', 'Required': True}]),
+    ([], {'displaypassword': 'specialPassword', 'additionalinfo': 'Enter your password', 'required': False},
+     [{'Description': 'Enter your password', 'Parameter': 'specialPassword', 'Required': False}]),
+    ([], {'display': 'username', 'additionalinfo': 'Username', 'required': True, 'displaypassword': 'specialPassword'},
+     [{'Parameter': 'username', 'Description': 'Username', 'Required': True},
+      {'Description': '', 'Parameter': 'specialPassword', 'Required': True}])
+]
+
+
+@pytest.mark.parametrize('access_data, credentials_conf, expected', TEST_ADD_ACCESS_DATA_OF_TYPE_CREDENTIALS_INPUTS)
+def test_add_access_data_of_type_credentials(access_data: List[Dict], credentials_conf: Dict, expected: List[Dict]):
+    """
+    Given:
+    - 'access_data': Containing parameter data to be added to README file.
+    - 'credentials_conf': Credentials configuration data represented as a dict.
+
+    When:
+    - Adding to README the parameter credential conf configuration details.
+    Case a: Only display name exists, display password does not.
+    Case b: Only display password name exists, display not.
+    Case c: Both display name and display password name exists.
+
+    Then:
+    - Ensure the expected credentials data is added to 'access_data'.
+    Case a: Display name is added, also 'Password' is added as default for display password name missing.
+    Case b: 'Password' is added as default for display password name missing.
+    Case c: Both display name and display password name are added.
+    """
+    from demisto_sdk.commands.generate_docs.generate_integration_doc import add_access_data_of_type_credentials
+    add_access_data_of_type_credentials(access_data, credentials_conf)
+    assert access_data == expected
+
+
 def test_generate_versions_differences_section():
     """
         Given
@@ -888,40 +923,4 @@
         ''
     ]
 
-    assert section == expected_section
-=======
-TEST_ADD_ACCESS_DATA_OF_TYPE_CREDENTIALS_INPUTS = [
-    ([], {'display': 'username', 'additionalinfo': 'Username', 'required': True},
-     [{'Parameter': 'username', 'Description': 'Username', 'Required': True},
-      {'Description': '', 'Parameter': 'Password', 'Required': True}]),
-    ([], {'displaypassword': 'specialPassword', 'additionalinfo': 'Enter your password', 'required': False},
-     [{'Description': 'Enter your password', 'Parameter': 'specialPassword', 'Required': False}]),
-    ([], {'display': 'username', 'additionalinfo': 'Username', 'required': True, 'displaypassword': 'specialPassword'},
-     [{'Parameter': 'username', 'Description': 'Username', 'Required': True},
-      {'Description': '', 'Parameter': 'specialPassword', 'Required': True}])
-]
-
-
-@pytest.mark.parametrize('access_data, credentials_conf, expected', TEST_ADD_ACCESS_DATA_OF_TYPE_CREDENTIALS_INPUTS)
-def test_add_access_data_of_type_credentials(access_data: List[Dict], credentials_conf: Dict, expected: List[Dict]):
-    """
-    Given:
-    - 'access_data': Containing parameter data to be added to README file.
-    - 'credentials_conf': Credentials configuration data represented as a dict.
-
-    When:
-    - Adding to README the parameter credential conf configuration details.
-    Case a: Only display name exists, display password does not.
-    Case b: Only display password name exists, display not.
-    Case c: Both display name and display password name exists.
-
-    Then:
-    - Ensure the expected credentials data is added to 'access_data'.
-    Case a: Display name is added, also 'Password' is added as default for display password name missing.
-    Case b: 'Password' is added as default for display password name missing.
-    Case c: Both display name and display password name are added.
-    """
-    from demisto_sdk.commands.generate_docs.generate_integration_doc import add_access_data_of_type_credentials
-    add_access_data_of_type_credentials(access_data, credentials_conf)
-    assert access_data == expected
->>>>>>> 23da8358
+    assert section == expected_section