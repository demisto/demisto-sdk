--- conflicted
+++ resolved
@@ -1112,7 +1112,6 @@
                     in readme_data
                 )
 
-<<<<<<< HEAD
     def test_add_integration_arg(
         self, mocker: MockerFixture, git_repo: Repo, tmp_path: Path
     ):
@@ -1233,7 +1232,6 @@
         assert "#### Command example" not in actual_doc
         assert "#### Context Example" not in actual_doc
 
-=======
     def test_missing_cmd_description(self, tmp_path: Path):
         """
         Test generation of an integration README when one of the
@@ -1281,7 +1279,6 @@
             == f"| file_name | {common.DEFAULT_ARG_DESCRIPTION} | Required | "
         )
 
->>>>>>> 76e5dd33
 
 class TestGetCommandExamples:
     @staticmethod
