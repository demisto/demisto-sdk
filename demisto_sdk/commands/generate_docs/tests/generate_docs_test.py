--- conflicted
+++ resolved
@@ -1098,10 +1098,6 @@
     assert res.count('https:<span>//</span>') == 8
 
 
-<<<<<<< HEAD
-def test_build_example_dict(mocker):
-    mocker.patch.object()
-=======
 TEST_EMPTY_SCRIPTDATA_SECTION = [
     ({'script': 'some info'}, ['']),
     ({'subtype': 'python2', 'tags': []}, ['## Script data', '---', '', '| **Name** | **Description** |', '| --- | --- |', '| Script Type | python2 |', '']),
@@ -1137,5 +1133,4 @@
 
     script_info = get_script_info(script_pack.yml.path)
     section = generate_table_section(script_info, "Script data")
-    assert section == expected_result
->>>>>>> 7a215143
+    assert section == expected_result