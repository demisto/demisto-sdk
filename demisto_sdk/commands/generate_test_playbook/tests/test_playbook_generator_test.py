import shutil
from pathlib import Path

import pytest

<<<<<<< HEAD
from demisto_sdk.commands.common.legacy_git_tools import git_path
from demisto_sdk.commands.common.tools import get_yaml
from demisto_sdk.commands.generate_test_playbook.test_playbook_generator import (
    PlaybookTestsGenerator, get_command_examples)
=======
from demisto_sdk.commands.common.tools import run_command
from demisto_sdk.commands.generate_test_playbook.test_playbook_generator import \
    PlaybookTestsGenerator
>>>>>>> 621629e1


def git_path() -> str:
    return run_command('git rev-parse --show-toplevel').replace('\n', '')


class TestGenerateTestPlaybook:
    TEMP_DIR = 'temp'
    TEST_FILE_PATH = Path(git_path()) / 'demisto_sdk' / 'tests' / 'test_files'
    DUMMY_INTEGRATION_YML_PATH = TEST_FILE_PATH / 'fake_integration.yml'
    CREATED_DIRS = list()  # type: list

    @classmethod
    def setup_class(cls):
        print("Setups TestGenerateTestPlaybook class")
        Path(TestGenerateTestPlaybook.TEMP_DIR).mkdir(exist_ok=True)

    @classmethod
    def teardown_class(cls):
        print("Tearing down TestGenerateTestPlaybook class")
        if Path(TestGenerateTestPlaybook.TEMP_DIR).exists():
            shutil.rmtree(TestGenerateTestPlaybook.TEMP_DIR, ignore_errors=False, onerror=None)

    @pytest.mark.parametrize("use_all_brands,expected_yml",
                             [(False, 'fake_integration_expected_test_playbook.yml'),
                              (True, 'fake_integration_expected_test_playbook__all_brands.yml')])
    def test_generate_test_playbook(self, use_all_brands, expected_yml):
        """
        Given:  An integration yml file
        When:   Calling generate_test_playbook with any value of use_all_brands
        Then:   Ensure output is in the expected format
        """
        generator = PlaybookTestsGenerator(
            input=TestGenerateTestPlaybook.DUMMY_INTEGRATION_YML_PATH,
            file_type='integration',
            output=TestGenerateTestPlaybook.TEMP_DIR,
            name='TestPlaybook',
            use_all_brands=use_all_brands
        )

        generator.run()
        expected_test_playbook_yml = (TestGenerateTestPlaybook.TEST_FILE_PATH / expected_yml).read_text()
        actual_test_playbook_yml = (Path(TestGenerateTestPlaybook.TEMP_DIR) /
                                    'playbook-TestPlaybook_Test.yml').read_text()

        assert expected_test_playbook_yml == actual_test_playbook_yml

    def test_generate_test_playbook__integration_under_packs(self, tmpdir):
        """
        Given:  An integration, inside the standard Content folder structure
        When:   Called `generate_test_playbook` without a blank `output` field
        Then:   Make sure the generated test playbook is correct, and saved in the standard location
                (.../Packs/<Pack name>/TestPlayBooks/playbook-<integration_name>_Test.yml)
        """
        pack_folder = Path(tmpdir) / 'Packs' / 'DummyPack'

<<<<<<< HEAD
        assert expected_test_playbook_yml == actual_test_playbook_yml


@pytest.mark.parametrize("commands, excepted_num_tasks", [('zoom-create-user,zoom-delete-user', 6), (None, 8)])
def test_generate_test_playbook_with_command_examples(tmp_path, commands, excepted_num_tasks):
    """
    Given:
        An integration yaml input with a command examples file and specified commands by the user.
    When:
        Generating a integration test playbook.
    Then:
        Ensure that the only tasks which be created are the given commands in the examples file or in the commands argument.
        Ensure that the given arguments in the examples file was generate into the test playbook tasks
    """
    command_examples = tmp_path / "command_examples"
    output_tpb = tmp_path / 'TestPlaybook'
    output_tpb.mkdir()

    with open(command_examples, 'w+') as ce:
        ce.write('!zoom-create-user first_name=fname last_name=lname email=flname@example.com\n'
                 '!zoom-create-meeting type=Instant user=fname topic=Meeting\n!zoom-delete-user user=fname')

    generator = PlaybookTestsGenerator(
        input=f'{git_path()}/demisto_sdk/tests/test_files/fake_integration.yml',
        file_type='integration',
        output=str(output_tpb),
        name='TestPlaybook',
        examples=str(command_examples),
        commands=commands
    )

    generator.run()

    tpb_yml = get_yaml(generator.test_playbook_yml_path)

    assert len(tpb_yml.get('tasks', {})) == excepted_num_tasks
    assert tpb_yml['tasks']['2']['scriptarguments']['first_name'] == {'simple': 'fname'}
    assert tpb_yml['tasks']['4']['scriptarguments']['user'] == {'simple': 'fname'}

    if commands:
        assert tpb_yml['tasks']['4']['task']['script'] == 'Zoom|||zoom-delete-user'
    else:
        assert tpb_yml['tasks']['4']['task']['script'] == 'Zoom|||zoom-create-meeting'


@pytest.mark.parametrize("command_examples, excepted_result", [
    ("command_examples", {'zoom-create-meeting': {'topic': 'Meeting', 'type': 'Instant', 'user': 'fname'},
                          'zoom-create-user': {'email': 'flname@example.com', 'first_name': 'fname',
                                               'last_name': 'lname'}}),
    ("!do-some-command arg=arg1 sarg=arg2", {"do-some-command": {"arg": "arg1", "sarg": "arg2"}})
])
def test_get_command_examples(tmp_path, command_examples, excepted_result):
    """
    Given:
        A command examples argument (file path or script command).
    When:
        Running the get_command_examples function.
    Then:
        Ensure the result as expected.
    """

    if command_examples == "command_examples":
        command_examples_arg = tmp_path / command_examples
        entity_type = 'integration'
        with open(command_examples_arg, 'w+') as ce:
            ce.write('!zoom-create-user first_name=fname last_name=lname email=flname@example.com\n'
                     '!zoom-create-meeting type=Instant user=fname topic=Meeting')
    else:
        command_examples_arg = command_examples
        entity_type = 'script'

    result = get_command_examples(command_examples_arg, entity_type)

    assert result == excepted_result
=======
        integration_folder = pack_folder / 'DummyIntegration'
        integration_folder.mkdir(parents=True)

        integration_path = integration_folder / 'DummyIntegration.yml'
        shutil.copy(str(TestGenerateTestPlaybook.DUMMY_INTEGRATION_YML_PATH), str(integration_path))

        generator = PlaybookTestsGenerator(
            input=integration_path,
            file_type='integration',
            output="",
            name='TestPlaybook',
            use_all_brands=False
        )

        generator.run()

        expected_test_playbook_yml = (TestGenerateTestPlaybook.TEST_FILE_PATH /
                                      'fake_integration_expected_test_playbook.yml').read_text()
        actual_test_playbook_yml = (pack_folder / 'TestPlaybooks' / 'playbook-TestPlaybook_Test.yml').read_text()

        assert expected_test_playbook_yml == actual_test_playbook_yml

    def test_generate_test_playbook__integration_not_under_packs(self, tmpdir):
        """
        Given: an integration, NOT inside the standard Content folder structure.
        When: called `generate_test_playbook`
        Then: Make sure the generated test playbook is correct, and saved in the folder from which SDK was called.
        """

        generator = PlaybookTestsGenerator(
            input=TestGenerateTestPlaybook.DUMMY_INTEGRATION_YML_PATH,
            file_type='integration',
            output="",
            name='TestPlaybook',
            use_all_brands=False
        )

        generator.run()

        expected_test_playbook_yml = Path(TestGenerateTestPlaybook.TEST_FILE_PATH /
                                          'fake_integration_expected_test_playbook.yml').read_text()
        actual_test_playbook_yml = Path('playbook-TestPlaybook_Test.yml').read_text()

        assert expected_test_playbook_yml == actual_test_playbook_yml

    def test_generate_test_playbook__specified_output_folder(self, tmpdir):
        """
        Given: an integration yaml, and a specified output folder
        When: called `generate_test_playbook`
        Then: Make sure the generated test playbook is correct, and saved in the relevant location.
        """
        tmpdir.mkdir("some_folder")
        output = tmpdir.join("some_folder")
        generator = PlaybookTestsGenerator(
            input=TestGenerateTestPlaybook.DUMMY_INTEGRATION_YML_PATH,
            file_type='integration',
            output=output,
            name='TestPlaybook',
            use_all_brands=False
        )

        generator.run()

        expected_test_playbook_yml = Path(TestGenerateTestPlaybook.TEST_FILE_PATH /
                                          'fake_integration_expected_test_playbook.yml').read_text()
        actual_test_playbook_yml = output.join('playbook-TestPlaybook_Test.yml').read_text('utf8')

        assert expected_test_playbook_yml == actual_test_playbook_yml

    def test_generate_test_playbook__specified_output_file(self, tmpdir):
        """
        Given: an integration yaml, and a specified output file
        When: called `generate_test_playbook`
        Then: Make sure the generated test playbook is correct, and saved in the relevant location.
        """
        tmpdir.mkdir("some_folder")
        output = tmpdir.join("some_folder").join("dest_file.yml")

        generator = PlaybookTestsGenerator(
            input=TestGenerateTestPlaybook.DUMMY_INTEGRATION_YML_PATH,
            file_type='integration',
            output=output,
            name='TestPlaybook',
            use_all_brands=False
        )

        generator.run()

        expected_test_playbook_yml = Path(TestGenerateTestPlaybook.TEST_FILE_PATH /
                                          'fake_integration_expected_test_playbook.yml').read_text()
        actual_test_playbook_yml = output.read_text('utf8')

        assert expected_test_playbook_yml == actual_test_playbook_yml

    def test_generate_test_playbook__specified_non_yml_output_file(self, tmpdir):
        """
        Given: an integration yaml, and a specified output file that is NOT a yml file
        When: called `generate_test_playbook`
        Then: Make sure a relevant message is shown to user.
        """
        tmpdir.mkdir("some_folder")
        output = tmpdir.join("some_folder").join("dest_file.not_yml")

        with pytest.raises(PlaybookTestsGenerator.InvalidOutputPathError):
            generator = PlaybookTestsGenerator(
                input=TestGenerateTestPlaybook.DUMMY_INTEGRATION_YML_PATH,
                file_type='integration',
                output=output,
                name='TestPlaybook',
                use_all_brands=False
            )
            generator.run()
>>>>>>> 621629e1
<|MERGE_RESOLUTION|>--- conflicted
+++ resolved
@@ -3,16 +3,10 @@
 
 import pytest
 
-<<<<<<< HEAD
 from demisto_sdk.commands.common.legacy_git_tools import git_path
-from demisto_sdk.commands.common.tools import get_yaml
+from demisto_sdk.commands.common.tools import get_yaml, run_command
 from demisto_sdk.commands.generate_test_playbook.test_playbook_generator import (
     PlaybookTestsGenerator, get_command_examples)
-=======
-from demisto_sdk.commands.common.tools import run_command
-from demisto_sdk.commands.generate_test_playbook.test_playbook_generator import \
-    PlaybookTestsGenerator
->>>>>>> 621629e1
 
 
 def git_path() -> str:
@@ -69,9 +63,119 @@
         """
         pack_folder = Path(tmpdir) / 'Packs' / 'DummyPack'
 
-<<<<<<< HEAD
-        assert expected_test_playbook_yml == actual_test_playbook_yml
-
+        integration_folder = pack_folder / 'DummyIntegration'
+        integration_folder.mkdir(parents=True)
+
+        integration_path = integration_folder / 'DummyIntegration.yml'
+        shutil.copy(str(TestGenerateTestPlaybook.DUMMY_INTEGRATION_YML_PATH), str(integration_path))
+
+        generator = PlaybookTestsGenerator(
+            input=integration_path,
+            file_type='integration',
+            output="",
+            name='TestPlaybook',
+            use_all_brands=False
+        )
+
+        generator.run()
+
+        expected_test_playbook_yml = (TestGenerateTestPlaybook.TEST_FILE_PATH /
+                                      'fake_integration_expected_test_playbook.yml').read_text()
+        actual_test_playbook_yml = (pack_folder / 'TestPlaybooks' / 'playbook-TestPlaybook_Test.yml').read_text()
+
+        assert expected_test_playbook_yml == actual_test_playbook_yml
+    
+    def test_generate_test_playbook__integration_not_under_packs(self, tmpdir):
+        """
+        Given: an integration, NOT inside the standard Content folder structure.
+        When: called `generate_test_playbook`
+        Then: Make sure the generated test playbook is correct, and saved in the folder from which SDK was called.
+        """
+
+        generator = PlaybookTestsGenerator(
+            input=TestGenerateTestPlaybook.DUMMY_INTEGRATION_YML_PATH,
+            file_type='integration',
+            output="",
+            name='TestPlaybook',
+            use_all_brands=False
+        )
+
+        generator.run()
+
+        expected_test_playbook_yml = Path(TestGenerateTestPlaybook.TEST_FILE_PATH /
+                                          'fake_integration_expected_test_playbook.yml').read_text()
+        actual_test_playbook_yml = Path('playbook-TestPlaybook_Test.yml').read_text()
+
+        assert expected_test_playbook_yml == actual_test_playbook_yml
+
+    def test_generate_test_playbook__specified_output_folder(self, tmpdir):
+        """
+        Given: an integration yaml, and a specified output folder
+        When: called `generate_test_playbook`
+        Then: Make sure the generated test playbook is correct, and saved in the relevant location.
+        """
+        tmpdir.mkdir("some_folder")
+        output = tmpdir.join("some_folder")
+        generator = PlaybookTestsGenerator(
+            input=TestGenerateTestPlaybook.DUMMY_INTEGRATION_YML_PATH,
+            file_type='integration',
+            output=output,
+            name='TestPlaybook',
+            use_all_brands=False
+        )
+
+        generator.run()
+
+        expected_test_playbook_yml = Path(TestGenerateTestPlaybook.TEST_FILE_PATH /
+                                          'fake_integration_expected_test_playbook.yml').read_text()
+        actual_test_playbook_yml = output.join('playbook-TestPlaybook_Test.yml').read_text('utf8')
+
+        assert expected_test_playbook_yml == actual_test_playbook_yml
+
+    def test_generate_test_playbook__specified_output_file(self, tmpdir):
+        """
+        Given: an integration yaml, and a specified output file
+        When: called `generate_test_playbook`
+        Then: Make sure the generated test playbook is correct, and saved in the relevant location.
+        """
+        tmpdir.mkdir("some_folder")
+        output = tmpdir.join("some_folder").join("dest_file.yml")
+
+        generator = PlaybookTestsGenerator(
+            input=TestGenerateTestPlaybook.DUMMY_INTEGRATION_YML_PATH,
+            file_type='integration',
+            output=output,
+            name='TestPlaybook',
+            use_all_brands=False
+        )
+
+        generator.run()
+
+        expected_test_playbook_yml = Path(TestGenerateTestPlaybook.TEST_FILE_PATH /
+                                          'fake_integration_expected_test_playbook.yml').read_text()
+        actual_test_playbook_yml = output.read_text('utf8')
+
+        assert expected_test_playbook_yml == actual_test_playbook_yml
+
+    def test_generate_test_playbook__specified_non_yml_output_file(self, tmpdir):
+        """
+        Given: an integration yaml, and a specified output file that is NOT a yml file
+        When: called `generate_test_playbook`
+        Then: Make sure a relevant message is shown to user.
+        """
+        tmpdir.mkdir("some_folder")
+        output = tmpdir.join("some_folder").join("dest_file.not_yml")
+
+        with pytest.raises(PlaybookTestsGenerator.InvalidOutputPathError):
+            generator = PlaybookTestsGenerator(
+                input=TestGenerateTestPlaybook.DUMMY_INTEGRATION_YML_PATH,
+                file_type='integration',
+                output=output,
+                name='TestPlaybook',
+                use_all_brands=False
+            )
+            generator.run()
+            
 
 @pytest.mark.parametrize("commands, excepted_num_tasks", [('zoom-create-user,zoom-delete-user', 6), (None, 8)])
 def test_generate_test_playbook_with_command_examples(tmp_path, commands, excepted_num_tasks):
@@ -143,118 +247,4 @@
 
     result = get_command_examples(command_examples_arg, entity_type)
 
-    assert result == excepted_result
-=======
-        integration_folder = pack_folder / 'DummyIntegration'
-        integration_folder.mkdir(parents=True)
-
-        integration_path = integration_folder / 'DummyIntegration.yml'
-        shutil.copy(str(TestGenerateTestPlaybook.DUMMY_INTEGRATION_YML_PATH), str(integration_path))
-
-        generator = PlaybookTestsGenerator(
-            input=integration_path,
-            file_type='integration',
-            output="",
-            name='TestPlaybook',
-            use_all_brands=False
-        )
-
-        generator.run()
-
-        expected_test_playbook_yml = (TestGenerateTestPlaybook.TEST_FILE_PATH /
-                                      'fake_integration_expected_test_playbook.yml').read_text()
-        actual_test_playbook_yml = (pack_folder / 'TestPlaybooks' / 'playbook-TestPlaybook_Test.yml').read_text()
-
-        assert expected_test_playbook_yml == actual_test_playbook_yml
-
-    def test_generate_test_playbook__integration_not_under_packs(self, tmpdir):
-        """
-        Given: an integration, NOT inside the standard Content folder structure.
-        When: called `generate_test_playbook`
-        Then: Make sure the generated test playbook is correct, and saved in the folder from which SDK was called.
-        """
-
-        generator = PlaybookTestsGenerator(
-            input=TestGenerateTestPlaybook.DUMMY_INTEGRATION_YML_PATH,
-            file_type='integration',
-            output="",
-            name='TestPlaybook',
-            use_all_brands=False
-        )
-
-        generator.run()
-
-        expected_test_playbook_yml = Path(TestGenerateTestPlaybook.TEST_FILE_PATH /
-                                          'fake_integration_expected_test_playbook.yml').read_text()
-        actual_test_playbook_yml = Path('playbook-TestPlaybook_Test.yml').read_text()
-
-        assert expected_test_playbook_yml == actual_test_playbook_yml
-
-    def test_generate_test_playbook__specified_output_folder(self, tmpdir):
-        """
-        Given: an integration yaml, and a specified output folder
-        When: called `generate_test_playbook`
-        Then: Make sure the generated test playbook is correct, and saved in the relevant location.
-        """
-        tmpdir.mkdir("some_folder")
-        output = tmpdir.join("some_folder")
-        generator = PlaybookTestsGenerator(
-            input=TestGenerateTestPlaybook.DUMMY_INTEGRATION_YML_PATH,
-            file_type='integration',
-            output=output,
-            name='TestPlaybook',
-            use_all_brands=False
-        )
-
-        generator.run()
-
-        expected_test_playbook_yml = Path(TestGenerateTestPlaybook.TEST_FILE_PATH /
-                                          'fake_integration_expected_test_playbook.yml').read_text()
-        actual_test_playbook_yml = output.join('playbook-TestPlaybook_Test.yml').read_text('utf8')
-
-        assert expected_test_playbook_yml == actual_test_playbook_yml
-
-    def test_generate_test_playbook__specified_output_file(self, tmpdir):
-        """
-        Given: an integration yaml, and a specified output file
-        When: called `generate_test_playbook`
-        Then: Make sure the generated test playbook is correct, and saved in the relevant location.
-        """
-        tmpdir.mkdir("some_folder")
-        output = tmpdir.join("some_folder").join("dest_file.yml")
-
-        generator = PlaybookTestsGenerator(
-            input=TestGenerateTestPlaybook.DUMMY_INTEGRATION_YML_PATH,
-            file_type='integration',
-            output=output,
-            name='TestPlaybook',
-            use_all_brands=False
-        )
-
-        generator.run()
-
-        expected_test_playbook_yml = Path(TestGenerateTestPlaybook.TEST_FILE_PATH /
-                                          'fake_integration_expected_test_playbook.yml').read_text()
-        actual_test_playbook_yml = output.read_text('utf8')
-
-        assert expected_test_playbook_yml == actual_test_playbook_yml
-
-    def test_generate_test_playbook__specified_non_yml_output_file(self, tmpdir):
-        """
-        Given: an integration yaml, and a specified output file that is NOT a yml file
-        When: called `generate_test_playbook`
-        Then: Make sure a relevant message is shown to user.
-        """
-        tmpdir.mkdir("some_folder")
-        output = tmpdir.join("some_folder").join("dest_file.not_yml")
-
-        with pytest.raises(PlaybookTestsGenerator.InvalidOutputPathError):
-            generator = PlaybookTestsGenerator(
-                input=TestGenerateTestPlaybook.DUMMY_INTEGRATION_YML_PATH,
-                file_type='integration',
-                output=output,
-                name='TestPlaybook',
-                use_all_brands=False
-            )
-            generator.run()
->>>>>>> 621629e1
+    assert result == excepted_result