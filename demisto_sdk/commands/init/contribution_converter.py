import os
import re
import shutil
import textwrap
import traceback
import zipfile
from collections import defaultdict
from datetime import datetime
from pathlib import Path
from string import punctuation
from typing import Dict, List, Optional, Union

from packaging.version import Version

from demisto_sdk.commands.common.configuration import Configuration
from demisto_sdk.commands.common.constants import (
    AUTOMATION,
    ENTITY_TYPE_TO_DIR,
    INTEGRATION,
    INTEGRATIONS_DIR,
    MARKETPLACE_LIVE_DISCUSSIONS,
    MARKETPLACES,
    PACK_INITIAL_VERSION,
    SCRIPT,
    SCRIPTS_DIR,
    XSOAR_AUTHOR,
    XSOAR_SUPPORT,
    XSOAR_SUPPORT_URL,
    FileType,
)
from demisto_sdk.commands.common.content_constant_paths import CONTENT_PATH
from demisto_sdk.commands.common.handlers import DEFAULT_JSON_HANDLER as json
from demisto_sdk.commands.common.logger import logger
from demisto_sdk.commands.common.tools import (
    capital_case,
    find_type,
    get_child_directories,
    get_child_files,
    get_display_name,
    get_pack_metadata,
)
from demisto_sdk.commands.content_graph.objects.base_content import BaseContent
from demisto_sdk.commands.content_graph.objects.integration_script import (
    IntegrationScript,
)
from demisto_sdk.commands.format.format_module import format_manager
from demisto_sdk.commands.generate_docs.generate_integration_doc import (
    generate_integration_doc,
)
from demisto_sdk.commands.generate_docs.generate_playbook_doc import (
    generate_playbook_doc,
)
from demisto_sdk.commands.generate_docs.generate_script_doc import generate_script_doc
from demisto_sdk.commands.split.ymlsplitter import YmlSplitter
from demisto_sdk.commands.update_release_notes.update_rn_manager import (
    UpdateReleaseNotesManager,
)


def get_previous_nonempty_line(lines: List[str], index: int):
    """
    Given a list of lines and a certain index, returns the previous line of the given line while ignoring newlines.
    Args:
        index: the current lines index.
        lines: the lines.
    """
    j = 1
    previous_line = ""
    if lines[index] == "\n":
        return previous_line

    while index - j > 0:
        previous_line = lines[index - j]
        if previous_line != "\n":
            return previous_line
        j += 1

    return previous_line


class ContributionConverter:
    """ContributionConverter converts contribution zip files to valid pack formats

    Class Variables:
        DATE_FORMAT (str): The date format to use in the pack metadata

    Instance Variables:
        name (str): The name for the pack
        configuration (Configuration): Configuration instance
        contribution (str|Nonetype): The path to a contribution zip file
        description (str): Description to attach to a converted contribution pack (in pack_metadata.json)
        author (str): Author to ascribe to a pack converted from a contribution zip (in pack_metadata.json)
        contrib_conversion_errs (List[str]): Messages of errors that occurred during a contribution conversion process
        packs_dir_path (str): The path to the 'Packs' subdirectory of the local content repo
        pack_dir_path (str): The path to the specific pack directory being created or updated, e.g. .../Packs/AbuseDB
        dir_name (str): The directory name of a pack's containing folder
        create_new (bool): True if creating a new pack (default), False if updating an existing pack
        gh_user (str): The github username of the person contributing the pack
        readme_files (List[str]): The readme files paths that is generated for new content items.
        update_type (str): The type of update being done. For exiting pack only.
        release_notes (str): The release note text. For exiting pack only.
        detected_content_items (List[str]):
            List of the detected content items objects in the contribution. For exiting pack only.
        working_dir_path (str): This directory is where contributions are processed before they are copied to the
            content pack directory.
    """

    DATE_FORMAT = "%Y-%m-%dT%H:%M:%SZ"

    def __init__(
        self,
        name: str = "",
        contribution: Union[str] = None,
        description: str = "",
        author: str = "",
        gh_user: str = "",
        create_new: bool = True,
        pack_dir_name: Union[str] = None,
        update_type: str = "",
        release_notes: str = "",
        detected_content_items: list = None,
        base_dir: Union[str] = None,
        working_dir_path: str = "",
    ):
        """Initializes a ContributionConverter instance

        Note that when recieving a contribution that is an update to an existing pack that the values of 'name',
        'description' and 'author' will be those of the existing pack.

        Args:
            name (str, optional): The name of the pack. Defaults to ''.
            contribution (Union[str], optional): The path to the contribution zipfile. Defaults to None.
            description (str, optional): The description for the contribution. Defaults to ''.
            author (str, optional): The author of the contribution. Defaults to ''.
            gh_user (str, optional): The github username of the person contributing. Defaults to ''.
            create_new (bool, optional): Whether the contribution is intended as a new pack. When the contribution is
                intended as an update to an existing pack, the value passed should be False. Defaults to True.
            pack_dir_name (Union[str], optional): Explicitly pass the name of the pack directory. Only useful when
                updating an existing pack and the pack's directory is not equivalent to the value returned from
                running `self.format_pack_dir_name(name)`
            base_dir (Union[str], optional): Used to explicitly pass the path to the top-level directory of the
                local content repo. If no value is passed, the `CONTENT_PATH` variable is used to determine
                the path. Defaults to None.

        """
        self.configuration = Configuration()
        self.contribution = contribution
        self.description = description
        self.author = author
        self.update_type = update_type or "revision"
        self.release_notes = release_notes
        self.detected_content_items = detected_content_items or []
        self.gh_user = gh_user
        self.contrib_conversion_errs: List[str] = []
        self.create_new = create_new
        self.contribution_items_version: Dict[str, Dict[str, str]] = {}
        self.contribution_items_version_note = ""
        base_dir = base_dir or CONTENT_PATH  # type: ignore
        self.packs_dir_path = os.path.join(base_dir, "Packs")  # type: ignore
        if not os.path.isdir(self.packs_dir_path):
            os.makedirs(self.packs_dir_path)

        self.name = name
        self.dir_name = pack_dir_name or ContributionConverter.format_pack_dir_name(
            name
        )
        if create_new:
            # make sure that it doesn't conflict with an existing pack directory
            self.dir_name = self.ensure_unique_pack_dir_name(self.dir_name)
        self.pack_dir_path = Path(self.packs_dir_path, self.dir_name)
        if not self.pack_dir_path.is_dir():
            os.makedirs(str(self.pack_dir_path))
        self.readme_files: List[str] = []
        self.api_module_path: Optional[str] = None
        self.working_dir_path = (
            Path(working_dir_path) if working_dir_path else self.pack_dir_path
        )

    @staticmethod
    def format_pack_dir_name(name: str) -> str:
        """Formats a (pack) name to a valid value

        Specification:
            A valid pack name does not contain any whitespace and may only contain alphanumeric, underscore, and
            dash characters. The name must begin and end with an alphanumeric character. If it begins with an
            alphabetical character, that character must be capitalized.

        Behavior:
            Individual words are titlecased, whitespace is stripped, and disallowed punctuation and space
            characters are replaced with underscores.

        Args:
            name (str): The proposed pack name to convert to valid pack name format

        Returns:
            str: The reformatted pack name
        """
        temp = capital_case(name.strip().strip("-_"))
        punctuation_to_replace = punctuation.replace("-", "").replace("_", "")
        translation_dict = {x: "_" for x in punctuation_to_replace}
        translation_table = str.maketrans(translation_dict)
        temp = temp.translate(translation_table).strip("-_")
        temp = re.sub(r"-+", "-", re.sub(r"_+", "_", temp))
        comparator = capital_case(temp.replace("_", " ").replace("-", " "))
        result = ""
        i = j = 0
        while i < len(temp):
            temp_char = temp[i]
            comp_char = comparator[j]
            if temp_char.casefold() != comp_char.casefold():
                while temp_char in {" ", "_", "-"}:
                    result += f"{temp_char}"
                    i += 1
                    temp_char = temp[i]
                while comp_char in {" "}:
                    j += 1
                    comp_char = comparator[j]
            else:
                result += comparator[j]
                i += 1
                j += 1
        result = result.replace(" ", "")
        result = re.sub(r"-+", "-", re.sub(r"_+", "_", result))
        return result

    def ensure_unique_pack_dir_name(self, pack_dir: str) -> str:
        """When creating a brand new pack, ensures the name used for the pack directory is unique

        If the proposed pack directory name already exists under the 'content/Packs' directory, then
        a 'V2' is appended to the proposed name. If the proposed name already ends with a digit, the
        digit is incremented. The adjusted pack directory name (if the name wasn't already unique)
        is returned.

        Args:
            pack_dir (str): The proposed name of the pack directory

        Returns:
            str: A unique pack directory name
        """
        while Path(self.packs_dir_path, pack_dir).exists():
            logger.info(
                f"Modifying pack name because pack {pack_dir} already exists in the content repo"
            )
            if (
                len(pack_dir) >= 2
                and pack_dir[-2].lower() == "v"
                and pack_dir[-1].isdigit()
            ):
                # increment by one
                pack_dir = pack_dir[:-1] + str(int(pack_dir[-1]) + 1)
            else:
                pack_dir += "V2"
            logger.info(f'New pack name is "{pack_dir}"')
        return pack_dir

    def unpack_contribution_to_dst_pack_directory(self) -> None:
        """Unpacks the contribution zip's contents to the destination pack directory and performs some cleanup"""
        if self.contribution:
            shutil.unpack_archive(
                filename=self.contribution, extract_dir=str(self.working_dir_path)
            )
            # remove metadata.json file
<<<<<<< HEAD
            Path(self.pack_dir_path, "metadata.json").unlink()
=======
            Path(self.working_dir_path, "metadata.json").unlink()
>>>>>>> dd82c9a6
        else:
            err_msg = (
                "Tried unpacking contribution to destination directory but the instance variable"
                ' "contribution" is "None" - Make sure "contribution" is set before trying to unpack'
                " the contribution."
            )
            raise TypeError(err_msg)

    def convert_contribution_dir_to_pack_contents(
        self, unpacked_contribution_dir: str
    ) -> None:
        """Converts a directory and its contents unpacked from the contribution zip file to the appropriate structure

        Example:
            The pack directory after `unpack_contribution_to_dst_pack_directory` has been executed:

            ExamplePack
            ├── automation
            │   └── automation-ExampleAutomation.yml
            ├── integration
            │   └── integration-ExampleIntegration.yml
            ├── playbook
            │   └── playbook-ExamplePlaybook.yml
            ├── report
            │   └── report-ExampleReport.json
            └── reputation
                └── reputation-ExampleReputation.json

            The updated pack directory structure after `convert_contribution_dir_to_pack_contents` has been
            executed, passing the path of .../ExamplePack/integration as the argument, would appear as so:

            ExamplePack
            ├── automation
            │   └── automation-ExampleAutomation.yml
            ├── Integrations
            │   └── integration-ExampleIntegration.yml
            ├── playbook
            │   └── playbook-ExamplePlaybook.yml
            ├── report
            │   └── report-ExampleReport.json
            └── reputation
                └── reputation-ExampleReputation.json

        Args:
            unpacked_contribution_dir (str): The directory to convert
        """
        basename = Path(unpacked_contribution_dir).name
        if basename in ENTITY_TYPE_TO_DIR:
            dst_name = ENTITY_TYPE_TO_DIR.get(basename, "")
<<<<<<< HEAD
            src_path = os.path.join(self.pack_dir_path, basename)
            dst_path = os.path.join(self.pack_dir_path, dst_name)
            if Path(dst_path).exists():
=======
            src_path = str(Path(self.working_dir_path, basename))
            dst_path = str(Path(self.working_dir_path, dst_name))
            if os.path.exists(dst_path):
>>>>>>> dd82c9a6
                # move src folder files to dst folder
                for _, _, files in os.walk(src_path, topdown=False):
                    for name in files:
                        src_file_path = os.path.join(src_path, name)
                        dst_file_path = os.path.join(dst_path, name)
                        shutil.move(src_file_path, dst_file_path)
                shutil.rmtree(src_path, ignore_errors=True)
            else:
                # replace dst folder with src folder
                shutil.move(src_path, dst_path)

    def format_converted_pack(self) -> None:
        """Runs the demisto-sdk's format command on the pack converted from the contribution zipfile"""
        logger.info(
            f"Executing 'format' on the restructured contribution zip new/modified files at {self.pack_dir_path}"
        )
        from_version = "6.0.0" if self.create_new else ""
        format_manager(
            from_version=from_version,
            no_validate=True,
            update_docker=True,
            assume_answer=True,
            include_untracked=True,
            interactive=False,
        )

    def generate_readme_for_pack_content_item(
        self, yml_path: str, is_contribution: bool = False
    ) -> None:
        """Runs the demisto-sdk's generate-docs command on a pack content item

        Args:
            yml_path: str: Content item yml path.
            is_contribution: bool: Check if the content item is a new integration contribution or not.
        """
        file_type = find_type(yml_path)
        file_type = file_type.value if file_type else file_type
        if file_type == "integration":
            generate_integration_doc(yml_path, is_contribution=is_contribution)
        if file_type == "script":
            generate_script_doc(input_path=yml_path, examples=[])
        if file_type == "playbook":
            generate_playbook_doc(yml_path)

        dir_output = os.path.dirname(os.path.realpath(yml_path))
        if file_type == "playbook":
            readme_path = yml_path.replace(".yml", "_README.md")
        else:
            readme_path = os.path.join(dir_output, "README.md")
        self.readme_files.append(readme_path)

    def generate_readmes_for_new_content_pack(self, is_contribution=False):
        """
        Generate the readme files for a new content pack.
        """
<<<<<<< HEAD
        for pack_subdir in get_child_directories(self.pack_dir_path):
            basename = Path(pack_subdir).name
=======
        for pack_subdir in get_child_directories(str(self.working_dir_path)):
            basename = os.path.basename(pack_subdir)
>>>>>>> dd82c9a6
            if basename in {SCRIPTS_DIR, INTEGRATIONS_DIR}:
                directories = get_child_directories(pack_subdir)
                for directory in directories:
                    files = get_child_files(directory)
                    for file in files:
                        file_name = Path(file).name
                        if (
                            file_name.startswith("integration-")
                            or file_name.startswith("script-")
                            or file_name.startswith("automation-")
                        ):
                            unified_file = file
                            self.generate_readme_for_pack_content_item(
                                unified_file, is_contribution
                            )
                            Path(unified_file).unlink()
            elif basename == "Playbooks":
                files = get_child_files(pack_subdir)
                for file in files:
                    file_name = Path(file).name
                    if file_name.startswith("playbook") and file_name.endswith(".yml"):
                        self.generate_readme_for_pack_content_item(file)

    def rearranging_before_conversion(self) -> None:
        """
        Rearrange content items that were mapped incorrectly by the server zip
          - indicatorfields rearranged to be under indicatorfield directory instead of incidentfields.
        """
        unpacked_contribution_dirs = get_child_directories(str(self.working_dir_path))
        for unpacked_contribution_dir in unpacked_contribution_dirs:

            dir_name = Path(unpacked_contribution_dir).name

            # incidentfield directory may contain indicator-fields files
            if dir_name == FileType.INCIDENT_FIELD.value:

                dst_ioc_fields_dir = str(
                    Path(self.working_dir_path, FileType.INDICATOR_FIELD.value)
                )
                src_path = str(Path(self.working_dir_path, dir_name))

                for file in os.listdir(src_path):

                    if file.startswith(FileType.INDICATOR_FIELD.value):
                        # At first time, create another dir for all indicator-fields files and move them there
                        if not Path(dst_ioc_fields_dir).exists():
                            os.makedirs(dst_ioc_fields_dir)
                        file_path = str(Path(self.working_dir_path, dir_name, file))
                        shutil.move(file_path, dst_ioc_fields_dir)  # type: ignore

                # If there were only indicatorfiled files, the original folder will remain empty, so we will delete it
                if len(os.listdir(src_path)) == 0:
                    shutil.rmtree(src_path, ignore_errors=True)

    def convert_contribution_to_pack(self, files_to_source_mapping: Dict = None):
        """Create or updates a pack in the content repo from the contents of a contribution zipfile

        Args:
            files_to_source_mapping (Dict[str, Dict[str, str]]): Only used when updating a pack. mapping of a file
                name as inside the contribution zip to a dictionary containing the the associated source info
                for that file, specifically the base name (the name used in naming the split component files) and
                the name of the containing directory.
        """
        try:
            # only create pack_metadata.json and base pack files if creating a new pack
            if self.create_new:
                if self.contribution:
                    # create pack metadata file
                    with zipfile.ZipFile(self.contribution) as zipped_contrib:
                        with zipped_contrib.open("metadata.json") as metadata_file:
                            logger.info(
                                f"Pulling relevant information from {metadata_file.name}"
                            )
                            metadata = json.loads(metadata_file.read())
                            self.create_metadata_file(metadata)
                # create base files
                self.create_pack_base_files()
            # unpack
            self.unpack_contribution_to_dst_pack_directory()
            # convert
            self.rearranging_before_conversion()
            unpacked_contribution_dirs = get_child_directories(
                str(self.working_dir_path)
            )
            for unpacked_contribution_dir in unpacked_contribution_dirs:
                self.convert_contribution_dir_to_pack_contents(
                    unpacked_contribution_dir
                )
            # extract to package format
<<<<<<< HEAD
            for pack_subdir in get_child_directories(self.pack_dir_path):
                basename = Path(pack_subdir).name
=======
            for pack_subdir in get_child_directories(str(self.working_dir_path)):
                basename = os.path.basename(pack_subdir)
>>>>>>> dd82c9a6
                if basename in {SCRIPTS_DIR, INTEGRATIONS_DIR}:
                    self.content_item_to_package_format(
                        pack_subdir,
                        del_unified=(not self.create_new),
                        source_mapping=files_to_source_mapping,
                    )

            self.create_contribution_items_version_note()

            if self.create_new:
                self.generate_readmes_for_new_content_pack(is_contribution=True)

            # format
            self.format_converted_pack()
        except Exception as e:
            logger.info(
                f"Creating a Pack from the contribution zip failed with error: {e}\n {traceback.format_exc()}",
                "red",
            )
        finally:
            if self.contrib_conversion_errs:
                logger.info(
                    "The following errors occurred while converting unified content YAMLs to package structure:"
                )
                logger.info(
                    textwrap.indent("\n".join(self.contrib_conversion_errs), "\t")
                )

    @staticmethod
    def extract_pack_version(script: Optional[str]) -> str:
        """
        extract the pack version from script if exists, returns 0.0.0 if version was not found.
        """
        if script:
            try:
                if pack_version_reg := re.search(
                    r"(?:###|//) pack version: (\d+\.\d+\.\d+)", script
                ):
                    return pack_version_reg.groups()[0]
            except Exception as e:
                logger.warning(f"Failed extracting pack version from script: {e}")
        return "0.0.0"

    def create_contribution_items_version_note(self):
        """
        creates note that can be paste on the created PR containing the
        contributed item versions.
        """
        if self.contribution_items_version:
            self.contribution_items_version_note = "> **Warning**\n"
            self.contribution_items_version_note += (
                "> The changes in the contributed files were not made on the "
                "most updated pack versions\n"
            )
            self.contribution_items_version_note += "> | **Item Name** | **Contribution Pack Version** | **Latest Pack Version**\n"
            self.contribution_items_version_note += (
                "> | --------- | ------------------------- | -------------------\n"
            )

            for item_name, item_versions in self.contribution_items_version.items():
                self.contribution_items_version_note += (
                    f"> | {item_name} | {item_versions.get('contribution_version', '')} | "
                    f"{item_versions.get('latest_version', '')}\n"
                )

            self.contribution_items_version_note += (
                ">\n"
                "> **For the Reviewer:**\n"
                "> 1. Compare the code of this PR with the latest version of the pack. Make sure you understand"
                " the changes the contributor intended to contribute, and **solve the conflicts accordingly**.\n"
                "> 2. In case improvements are needed, instruct the contributor to edit the code through the "
                "**GitHub Codespaces** and **Not through the XSOAR UI**.\n"
            )

            self.contribution_items_version_note += (
                f">\n"
                f"> **For the Contributor:**\n @{self.gh_user}\n"
                f"> In case you are requested by your reviewer to improve the code or to make changes, submit "
                f"them through the **GitHub Codespaces** and **Not through the XSOAR UI**.\n"
                f">\n"
                f"> **To use the GitHub Codespaces, do the following:**\n"
                f"> 1. Click the **'Code'** button in the right upper corner of this PR.\n"
                f"> 2. Click **'Create codespace on Transformers'**.\n"
                f"> 3. Click **'Authorize and continue'**.\n"
                f"> 4. Wait until your Codespace environment is generated. When it is, you can edit your code.\n"
                f"> 5. Commit and push your changes to the head branch of the PR.\n"
            )

    def content_item_to_package_format(
        self,
        content_item_dir: str,
        del_unified: bool = True,
        source_mapping: Union[Dict[str, Dict[str, str]]] = None,
    ):
        """
        Iterate over the YAML files in a directory and create packages (a containing directory and
        component files) from the YAMLs of integrations and scripts

        Args:
            content_item_dir (str): Path to the directory containing the content item YAML file(s)
            del_unified (bool): Whether to delete the unified yaml the package was extracted from
            source_mapping (Union[Dict], optional): Can be used when updating an existing pack and
                the package directory of a content item is not what would ordinarily be set by the
                `demisto-sdk` `split` command. Sample value would be,
                `{'integration-AbuseIPDB.yml': {'containing_dir_name': 'AbuseDB', 'base_name': 'AbuseDB'}}`
                - the split command would create a containing directory of `AbuseIPDB` for the file
                `integration-AbuseIPDB.yml` and we need the containing directory of the package to match
                what already exists in the repo.
        """
        child_files = get_child_files(content_item_dir)
        for child_file in child_files:
            cf_name_lower = Path(child_file).name.lower()
            if cf_name_lower.startswith(
                (SCRIPT, AUTOMATION, INTEGRATION)
            ) and cf_name_lower.endswith("yml"):
                content_item_file_path = child_file
                file_type = find_type(content_item_file_path)
                file_type = file_type.value if file_type else file_type
                try:
                    child_file_name = Path(child_file).name
                    if source_mapping and child_file_name in source_mapping.keys():
                        child_file_mapping = source_mapping.get(child_file_name, {})
                        base_name = child_file_mapping.get("base_name", "")
                        containing_dir_name = child_file_mapping.get(
                            "containing_dir_name", ""
                        )
                        # for legacy unified yamls in the repo, their containing directory will be that of their
                        # entity type directly instead of the typical package format. For those cases, we need the
                        # extractor to auto create the containing directory. An example would be -
                        # 'content/Packs/AbuseDB/Scripts/script-AbuseIPDBPopulateIndicators.yml'
                        autocreate_dir = containing_dir_name == ENTITY_TYPE_TO_DIR.get(
                            file_type, ""
                        )
                        output_dir = str(
                            Path(
                                self.working_dir_path,
                                ENTITY_TYPE_TO_DIR.get(file_type, ""),
                            )
                        )
                        if not autocreate_dir:
                            output_dir = os.path.join(output_dir, containing_dir_name)
                        os.makedirs(output_dir, exist_ok=True)
                        extractor = YmlSplitter(
                            input=content_item_file_path,
                            file_type=file_type,
                            output=output_dir,
                            no_readme=True,
                            base_name=base_name,
                            no_auto_create_dir=(not autocreate_dir),
                        )

                    else:
                        extractor = YmlSplitter(
                            input=content_item_file_path,
                            file_type=file_type,
                            output=content_item_dir,
                        )
                    try:
                        content_item = BaseContent.from_path(
                            Path(content_item_file_path)
                        )
                        if isinstance(content_item, IntegrationScript):
                            script = content_item.code
                            contributor_item_version = self.extract_pack_version(script)
                            current_pack_version = get_pack_metadata(
                                file_path=str(self.pack_dir_path)
                            ).get("currentVersion", "0.0.0")
                            if contributor_item_version != "0.0.0" and Version(
                                current_pack_version
                            ) > Version(contributor_item_version):
                                self.contribution_items_version[content_item.name] = {
                                    "contribution_version": contributor_item_version,
                                    "latest_version": current_pack_version,
                                }

                    except Exception as e:
                        logger.warning(
                            f"Could not parse {content_item_file_path} contribution item version: {e}.",
                        )
                    extractor.extract_to_package_format(
                        executed_from_contrib_converter=True
                    )
                    self.api_module_path = extractor.api_module_path
                except Exception as e:
                    err_msg = (
                        f'Error occurred while trying to split the unified YAML "{content_item_file_path}" '
                        f'into its component parts.\nError: "{e}"'
                    )
                    self.contrib_conversion_errs.append(err_msg)
                finally:
                    output_path = extractor.get_output_path()
                    if self.create_new:
                        # Moving the unified file to its package.
                        shutil.move(content_item_file_path, output_path)
                    if del_unified:
                        content_item_path = Path(content_item_file_path)
                        if content_item_path.exists():
                            Path.unlink(content_item_path)

                        moved_unified_dst = os.path.join(output_path, child_file_name)
                        moved_unified_dst_path = Path(moved_unified_dst)
                        if moved_unified_dst_path.exists():
                            Path.unlink(moved_unified_dst_path)

    def create_pack_base_files(self):
        """
        Create empty 'README.md', '.secrets-ignore', and '.pack-ignore' files that are expected
        to be in the base directory of a pack
        """
        logger.info("Creating pack base files")
        Path(self.working_dir_path, "README.md").touch()

        Path(self.working_dir_path, ".secrets-ignore").touch()

        Path(self.working_dir_path, ".pack-ignore").touch()

    def create_metadata_file(self, zipped_metadata: Dict) -> None:
        """Create the pack_metadata.json file in the base directory of the pack

        Args:
            zipped_metadata (Dict): The metadata that came in the zipfile
        """
        metadata_dict = {}

        # a description passed on the cmd line should take precedence over one pulled
        # from contribution metadata
        metadata_dict["description"] = self.description or zipped_metadata.get(
            "description"
        )
        metadata_dict["name"] = self.name
        metadata_dict["author"] = self.author or zipped_metadata.get("author", "")
        metadata_dict["support"] = "community"
        metadata_dict["url"] = zipped_metadata.get("supportDetails", {}).get(
            "url", MARKETPLACE_LIVE_DISCUSSIONS
        )
        metadata_dict["categories"] = (
            zipped_metadata.get("categories")
            if zipped_metadata.get("categories")
            else []
        )
        metadata_dict["tags"] = (
            zipped_metadata.get("tags") if zipped_metadata.get("tags") else []
        )
        metadata_dict["useCases"] = (
            zipped_metadata.get("useCases") if zipped_metadata.get("useCases") else []
        )
        metadata_dict["keywords"] = (
            zipped_metadata.get("keywords") if zipped_metadata.get("keywords") else []
        )
        metadata_dict["githubUser"] = [self.gh_user] if self.gh_user else []
        metadata_dict["marketplaces"] = (
            zipped_metadata.get("marketplaces") or MARKETPLACES
        )
        metadata_dict = ContributionConverter.create_pack_metadata(data=metadata_dict)
        metadata_path = str(Path(self.working_dir_path, "pack_metadata.json"))
        with open(metadata_path, "w") as pack_metadata_file:
            json.dump(metadata_dict, pack_metadata_file, indent=4)

    @staticmethod
    def create_pack_metadata(data: Dict = None) -> Dict:
        """Builds pack metadata JSON content.

        Args:
            data (dict): Dictionary keys and value to insert into the pack metadata.

        Returns:
            Dict. Pack metadata JSON content.
        """
        pack_metadata = {
            "name": "## FILL MANDATORY FIELD ##",
            "description": "## FILL MANDATORY FIELD ##",
            "support": XSOAR_SUPPORT,
            "currentVersion": PACK_INITIAL_VERSION,
            "author": XSOAR_AUTHOR,
            "url": XSOAR_SUPPORT_URL,
            "email": "",
            "created": datetime.utcnow().strftime(ContributionConverter.DATE_FORMAT),
            "categories": [],
            "tags": [],
            "useCases": [],
            "keywords": [],
            "marketplaces": [],
        }

        if data:
            pack_metadata.update(data)

        return pack_metadata

    def execute_update_rn(self):
        """
        Bump the pack version in the pack metadata according to the update type
        and create a release-note file using the release-notes text.

        """
        try:
            rn_mng = UpdateReleaseNotesManager(
                user_input=self.dir_name,
                update_type=self.update_type,
            )
            rn_mng.manage_rn_update()
            if rn_mng.rn_path:
                self.replace_RN_template_with_value(rn_mng.rn_path[0])
        except Exception:
            logger.error("Failed updating release notes", exc_info=True)

    def format_user_input(self) -> Dict[str, str]:
        """
        Replace the content item name with the content item display name if exists
        to match the template that being generated by the UpdateRN class by calling
        the function get_display_name(file_path)

        Build a dictionary with the release notes text per content item detected.

        Returns:
            Dict: Key is content item name, value is release note entry
        """
        entity_identifier = "##### "
        content_item_type_identifier = "#### "
        rn_per_content_item: dict = defaultdict(str)
        entity_name = "NonEntityRelated"

        items_path = {
            content_item.get("source_id"): content_item.get("source_file_name")
            for content_item in self.detected_content_items
        }

        for line in filter(None, self.release_notes.splitlines()):
            if line.startswith(entity_identifier):
                entity_name = line.lstrip(entity_identifier)
                if items_path.get(entity_name):
                    entity_name = get_display_name(items_path.get(entity_name))
            elif not line.startswith(content_item_type_identifier):
                rn_per_content_item[entity_name] = (
                    rn_per_content_item[entity_name] + line + "\n"
                )
        return rn_per_content_item

    def replace_RN_template_with_value(self, rn_path: str):
        """
        Replace the release notes template for a given release-note file path
        with the contributor's text.
        Will only affect the detected content items template text.
        New items rn entries and updated docker image entries for the detected items won't get changed.

        Args:
            rn_path: path to the rn file created.
        """
        entity_identifier = "##### "
        new_entity_identifier = "##### New: "
        template_text = "%%UPDATE_RN%%"

        rn_per_content_item = self.format_user_input()

        with open(rn_path, "r+") as rn_file:
            lines = rn_file.readlines()
            for index in range(len(lines)):
                previous_line = get_previous_nonempty_line(lines, index)
                if template_text in lines[index] or previous_line.startswith(
                    new_entity_identifier
                ):
                    # when contributing a new entity to existing pack, the release notes will look something like that:
                    # "##### New: entity name". The following code will extract the entity name in each case.
                    if previous_line.startswith(new_entity_identifier):
                        template_entity = previous_line.lstrip(
                            new_entity_identifier
                        ).rstrip("\n")
                    else:
                        template_entity = previous_line.lstrip(
                            entity_identifier
                        ).rstrip("\n")
                    curr_content_items = rn_per_content_item.get(template_entity)
                    if curr_content_items:
                        lines[index] = curr_content_items

            rn_file.seek(0)
            rn_file.writelines(lines)
            rn_file.truncate()<|MERGE_RESOLUTION|>--- conflicted
+++ resolved
@@ -260,11 +260,7 @@
                 filename=self.contribution, extract_dir=str(self.working_dir_path)
             )
             # remove metadata.json file
-<<<<<<< HEAD
-            Path(self.pack_dir_path, "metadata.json").unlink()
-=======
             Path(self.working_dir_path, "metadata.json").unlink()
->>>>>>> dd82c9a6
         else:
             err_msg = (
                 "Tried unpacking contribution to destination directory but the instance variable"
@@ -314,15 +310,9 @@
         basename = Path(unpacked_contribution_dir).name
         if basename in ENTITY_TYPE_TO_DIR:
             dst_name = ENTITY_TYPE_TO_DIR.get(basename, "")
-<<<<<<< HEAD
-            src_path = os.path.join(self.pack_dir_path, basename)
-            dst_path = os.path.join(self.pack_dir_path, dst_name)
-            if Path(dst_path).exists():
-=======
             src_path = str(Path(self.working_dir_path, basename))
             dst_path = str(Path(self.working_dir_path, dst_name))
-            if os.path.exists(dst_path):
->>>>>>> dd82c9a6
+            if Path(dst_path).exists():
                 # move src folder files to dst folder
                 for _, _, files in os.walk(src_path, topdown=False):
                     for name in files:
@@ -378,13 +368,8 @@
         """
         Generate the readme files for a new content pack.
         """
-<<<<<<< HEAD
-        for pack_subdir in get_child_directories(self.pack_dir_path):
+        for pack_subdir in get_child_directories(self.working_dir_path):
             basename = Path(pack_subdir).name
-=======
-        for pack_subdir in get_child_directories(str(self.working_dir_path)):
-            basename = os.path.basename(pack_subdir)
->>>>>>> dd82c9a6
             if basename in {SCRIPTS_DIR, INTEGRATIONS_DIR}:
                 directories = get_child_directories(pack_subdir)
                 for directory in directories:
@@ -474,13 +459,8 @@
                     unpacked_contribution_dir
                 )
             # extract to package format
-<<<<<<< HEAD
-            for pack_subdir in get_child_directories(self.pack_dir_path):
+            for pack_subdir in get_child_directories(str(self.working_dir_path)):
                 basename = Path(pack_subdir).name
-=======
-            for pack_subdir in get_child_directories(str(self.working_dir_path)):
-                basename = os.path.basename(pack_subdir)
->>>>>>> dd82c9a6
                 if basename in {SCRIPTS_DIR, INTEGRATIONS_DIR}:
                     self.content_item_to_package_format(
                         pack_subdir,
