--- conflicted
+++ resolved
@@ -21,14 +21,10 @@
                                                    XSOAR_SUPPORT, XSOAR_SUPPORT_URL)
 from demisto_sdk.commands.common.git_content_config import GitContentConfig
 from demisto_sdk.commands.common.handlers import JSON_Handler, YAML_Handler
-<<<<<<< HEAD
 from demisto_sdk.commands.common.tools import (LOG_COLORS,
                                                get_common_server_path,
                                                get_pack_name, get_yaml,
                                                print_error, print_v,
-=======
-from demisto_sdk.commands.common.tools import (LOG_COLORS, get_common_server_path, get_pack_name, print_error, print_v,
->>>>>>> 86095f62
                                                print_warning)
 from demisto_sdk.commands.secrets.secrets import SecretsValidator
 
