import glob
import os
import re
import shutil
from distutils.dir_util import copy_tree
from pathlib import Path
<<<<<<< HEAD
from typing import Dict, List, Optional, Set, Tuple
=======
from typing import Dict, List
>>>>>>> 0e71ebba

from packaging.version import Version

from demisto_sdk.commands.common import tools
from demisto_sdk.commands.common.configuration import Configuration
from demisto_sdk.commands.common.constants import (
    ANALYTICS_AND_SIEM_CATEGORY,
    CLASSIFIERS_DIR,
    CONNECTIONS_DIR,
    CORRELATION_RULES_DIR,
    DASHBOARDS_DIR,
    DEFAULT_CONTENT_ITEM_FROM_VERSION,
    DOC_FILES_DIR,
    EVENT_COLLECTOR,
    GENERIC_DEFINITIONS_DIR,
    GENERIC_FIELDS_DIR,
    GENERIC_MODULES_DIR,
    GENERIC_TYPES_DIR,
    INCIDENT_FIELDS_DIR,
    INCIDENT_TYPES_DIR,
    INDICATOR_FIELDS_DIR,
    INDICATOR_TYPES_DIR,
    INTEGRATION_CATEGORIES,
    INTEGRATIONS_DIR,
    INTEGRATIONS_DIR_REGEX,
    JOBS_DIR,
    LAYOUTS_DIR,
    MARKETPLACE_LIVE_DISCUSSIONS,
    MARKETPLACES,
    MODELING_RULE_ID_SUFFIX,
    MODELING_RULES_DIR,
    PACK_INITIAL_VERSION,
    PACK_SUPPORT_OPTIONS,
    PACKS_DIR_REGEX,
    PARSING_RULE_ID_SUFFIX,
    PARSING_RULES_DIR,
    PLAYBOOKS_DIR,
    REPORTS_DIR,
    SCRIPTS_DIR,
    TEST_PLAYBOOKS_DIR,
    WIDGETS_DIR,
    WIZARDS_DIR,
    XSIAM_DASHBOARDS_DIR,
    XSIAM_REPORTS_DIR,
    XSOAR_AUTHOR,
    XSOAR_SUPPORT,
    XSOAR_SUPPORT_URL,
    MarketplaceVersions,
)
from demisto_sdk.commands.common.git_content_config import GitContentConfig
from demisto_sdk.commands.common.handlers import DEFAULT_JSON_HANDLER as json
from demisto_sdk.commands.common.handlers import DEFAULT_YAML_HANDLER as yaml
from demisto_sdk.commands.common.logger import logger
from demisto_sdk.commands.common.tools import (
    get_common_server_path,
    get_file,
    get_pack_name,
    get_yaml,
    string_to_bool,
)
from demisto_sdk.commands.secrets.secrets import SecretsValidator


def extract_values_from_nested_dict_to_a_set(given_dictionary: dict, return_set: set):
    """Recursively extracts values from a nested dictionary to a set.

    Args:
        given_dictionary: The nested dictionary to extract the values from.
        return_set: the set with the extracted values.

    """

    for value in given_dictionary.values():
        if isinstance(value, dict):  # value can be a dictionary
            extract_values_from_nested_dict_to_a_set(value, return_set)
        else:
            for secret in value:  # value is a list
                return_set.add(secret)


class Initiator:
    """Initiator creates a new pack/integration/script.

    Attributes:
        output (str): The directory in which init will create the new pack/integration/script
        name (str): The name for the new pack/integration/script directory.
        id (str): The id for the created script/integration.
        integration (bool): Indicates whether to create an integration.
        template (str): If an integration is initialized, specifies the integration template.
        script (bool): Indicates whether to create a script.
        full_output_path (str): The full path to the newly created pack/integration/script
    """

    TEST_DATA_DIR = "test_data"

    """ INTEGRATION TEMPLATES CONSTANTS """
    DEFAULT_INTEGRATION_TEMPLATE = "BaseIntegration"
    HELLO_WORLD_INTEGRATION = "HelloWorld"
    HELLO_IAM_WORLD_INTEGRATION = "HelloIAMWorld"
    HELLO_WORLD_FEED_INTEGRATION = "FeedHelloWorld"
    HELLO_WORLD_SLIM_INTEGRATION = "HelloWorldSlim"
    HELLO_WORLD_EVENT_COLLECTOR_INTEGRATION = "HelloWorldEventCollector"
    HELLO_WORLD_PARSING_RULES = "HelloWorldParsingRules"
    HELLO_WORLD_MODELING_RULES = "HelloWorldModelingRules"

    INTEGRATION_TEMPLATE_OPTIONS = [
        HELLO_WORLD_EVENT_COLLECTOR_INTEGRATION,
        HELLO_WORLD_INTEGRATION,
        HELLO_IAM_WORLD_INTEGRATION,
        HELLO_WORLD_FEED_INTEGRATION,
        DEFAULT_INTEGRATION_TEMPLATE,
        HELLO_WORLD_SLIM_INTEGRATION,
    ]

    TEMPLATE_INTEGRATION_NAME = "%%TEMPLATE_NAME%%"
    TEMPLATE_INTEGRATION_FILES = {
        f"{TEMPLATE_INTEGRATION_NAME}.py",
        f"{TEMPLATE_INTEGRATION_NAME}.yml",
        f"{TEMPLATE_INTEGRATION_NAME}_description.md",
        f"{TEMPLATE_INTEGRATION_NAME}_image.png",
        f"{TEMPLATE_INTEGRATION_NAME}_test.py",
        "README.md",
        "command_examples",
    }

    DEFAULT_INTEGRATION_TEST_DATA_FILES = {
        os.path.join(TEST_DATA_DIR, "baseintegration-dummy.json")
    }

    DEFAULT_EVENT_COLLECTOR_TEST_DATA_FILES = {
        os.path.join(TEST_DATA_DIR, "baseintegrationEventCollector-dummy.json")
    }

    TEMPLATE_MODELING_RULES_FILES = {
        "HelloWorldModelingRules_schema.json",
        "HelloWorldModelingRules.xif",
        "HelloWorldModelingRules.yml",
    }

    TEMPLATE_PARSING_RULES_FILES = {
        "HelloWorldParsingRules.xif",
        "HelloWorldParsingRules.yml",
    }

    HELLO_WORLD_TEST_DATA_FILES = {
        os.path.join(TEST_DATA_DIR, "domain_reputation.json"),
        os.path.join(TEST_DATA_DIR, "get_alert.json"),
        os.path.join(TEST_DATA_DIR, "ip_reputation.json"),
        os.path.join(TEST_DATA_DIR, "scan_results.json"),
        os.path.join(TEST_DATA_DIR, "search_alerts.json"),
        os.path.join(TEST_DATA_DIR, "update_alert_status.json"),
        os.path.join(TEST_DATA_DIR, "domain_reputation.json"),
    }

    HELLO_WORLD_FEED_TEST_DATA_FILES = {
        os.path.join(TEST_DATA_DIR, "build_iterator_results.json"),
        os.path.join(TEST_DATA_DIR, "get_indicators_command_results.json"),
        os.path.join(TEST_DATA_DIR, "FeedHelloWorld_mock.txt"),
    }

    HELLO_WORLD_SLIM_TEST_DATA_FILES = {
        os.path.join(TEST_DATA_DIR, "get_alert.json"),
        os.path.join(TEST_DATA_DIR, "update_alert_status.json"),
    }

    """ SCRIPT TEMPLATES CONSTANTS """
    DEFAULT_SCRIPT_TEMPLATE = "BaseScript"
    HELLO_WORLD_SCRIPT = "HelloWorldScript"

    SCRIPT_TEMPLATE_OPTIONS = [HELLO_WORLD_SCRIPT, DEFAULT_SCRIPT_TEMPLATE]

    TEMPLATE_SCRIPT_NAME = "%%TEMPLATE_NAME%%"
    TEMPLATE_SCRIPT_FILES = {
        f"{TEMPLATE_SCRIPT_NAME}.py",
        f"{TEMPLATE_SCRIPT_NAME}.yml",
        f"{TEMPLATE_SCRIPT_NAME}_test.py",
        "README.md",
    }

    DEFAULT_SCRIPT_TEST_DATA_FILES = {
        os.path.join(TEST_DATA_DIR, "basescript-dummy.json")
    }

    """ TEMPLATES PACKS CONSTANTS """
    DEFAULT_TEMPLATE_PACK_NAME = "StarterPack"
    HELLO_WORLD_PACK_NAME = "HelloWorld"
    DEFAULT_TEMPLATES = [DEFAULT_INTEGRATION_TEMPLATE, DEFAULT_SCRIPT_TEMPLATE]
    HELLO_WORLD_BASE_TEMPLATES = [HELLO_WORLD_SCRIPT, HELLO_WORLD_INTEGRATION]

    DATE_FORMAT = "%Y-%m-%dT%H:%M:%SZ"
    PACK_INITIAL_VERSION = "1.0.0"
    SUPPORTED_FROM_VERSION = "5.5.0"
    SUPPORTED_FROM_VERSION_XSIAM = "8.3.0"

    DIR_LIST = [
        INTEGRATIONS_DIR,
        SCRIPTS_DIR,
        INCIDENT_FIELDS_DIR,
        INCIDENT_TYPES_DIR,
        INDICATOR_FIELDS_DIR,
        PLAYBOOKS_DIR,
        LAYOUTS_DIR,
        TEST_PLAYBOOKS_DIR,
        CLASSIFIERS_DIR,
        CONNECTIONS_DIR,
        DASHBOARDS_DIR,
        INDICATOR_TYPES_DIR,
        REPORTS_DIR,
        WIDGETS_DIR,
        DOC_FILES_DIR,
        GENERIC_MODULES_DIR,
        GENERIC_DEFINITIONS_DIR,
        GENERIC_FIELDS_DIR,
        GENERIC_TYPES_DIR,
        JOBS_DIR,
        WIZARDS_DIR,
    ]

    XSIAM_DIR = [
        CORRELATION_RULES_DIR,
        XSIAM_DASHBOARDS_DIR,
        XSIAM_REPORTS_DIR,
        MODELING_RULES_DIR,
        PARSING_RULES_DIR,
    ]

    # PACK_PATH_REGEX = rf"^(.*?{PACKS_DIR}/.*?/)"
    PACK_PATH_REGEX = PACKS_DIR_REGEX

    def __init__(
        self,
        output: str,
        name: str = "",
        id: str = "",
        integration: bool = False,
        template: str = "",
        category: str = "",
        script: bool = False,
        pack: bool = False,
        xsiam: bool = False,
        author_image: str = "",
        demisto_mock: bool = False,
        common_server: bool = False,
        marketplace: MarketplaceVersions = MarketplaceVersions.XSOAR,
        **kwargs,
    ):
        self.output = output if output else ""
        self.id = id
        self.marketplace = marketplace
        self.is_integration = integration
        self.is_script = script
        self.is_pack = pack
        self.author_image = author_image
        self.demisto_mock = demisto_mock
        self.common_server = common_server
        self.category = category
        self.configuration = Configuration()

        # if no flag given automatically create a pack.
        if not integration and not script and not pack:
            self.is_pack = True

        self.template = self.get_selected_template(template)

        self.full_output_path = ""
        if name:
            while " " in name:
                name = str(
                    input(
                        "The directory and file name cannot have spaces in it, Enter a different name: "
                    )
                )

        self.dir_name = name

        self.is_pack_creation = not all([self.is_script, self.is_integration])

    def init(self):
        """Starts the init command process."""
        if self.is_integration:
            self.get_created_dir_name(created_object="integration")
            self.get_object_id(created_object="integration")
            return self.integration_init()

        elif self.is_script:
            self.get_created_dir_name(created_object="script")
            self.get_object_id(created_object="script")
            return self.script_init()

        elif self.is_pack:
            self.get_created_dir_name(created_object="pack")
            return self.pack_init()

    def get_selected_template(self, template: str = "") -> str:
        """Makes sure a valid template is selected

        Args:
            template (str): the given template name (empty string if not given)

        Returns:
            str. A valid template name. If no template was specified, returns the default template name.
        """
        if self.is_integration:
            while template and template not in self.INTEGRATION_TEMPLATE_OPTIONS:
                options_str = ", ".join(self.INTEGRATION_TEMPLATE_OPTIONS)
                template = str(
                    input(
                        f"Enter a valid template name, or press enter to choose the default template"
                        f" ({self.DEFAULT_INTEGRATION_TEMPLATE}).\nValid options: {options_str}\n"
                    )
                )
            return template or (
                self.HELLO_WORLD_EVENT_COLLECTOR_INTEGRATION
                if self.marketplace == MarketplaceVersions.MarketplaceV2
                else self.DEFAULT_INTEGRATION_TEMPLATE
            )

        elif self.is_script:
            while template and template not in self.SCRIPT_TEMPLATE_OPTIONS:
                options_str = ", ".join(self.SCRIPT_TEMPLATE_OPTIONS)
                template = str(
                    input(
                        f"Enter a valid template name, or press enter to choose the default template"
                        f" ({self.DEFAULT_SCRIPT_TEMPLATE}).\nValid options: {options_str}\n"
                    )
                )
            return template if template else self.DEFAULT_SCRIPT_TEMPLATE

        # if reached here it is a pack init - will be used again if user decides to create an integration
        return template

    def process_files(self, file_list: Set[str], path_of_template) -> None:
        """Creates empty files according to a given list or from a template if exist.

        Args:
            file_list (List(str)): A list with path and names of the files.
        """
        for file in file_list:
            file_path = Path(self.full_output_path).joinpath(file)
            template_path = Path(path_of_template).joinpath(file)
            dir_path = file_path.parent

            # if the file path is not exist we create it from template.
            if not file_path.exists() or os.stat(file_path).st_size == 0:
                if template_path.exists():
                    self.write_to_file_from_template(template_path, file_path)
                else:
                    if not dir_path.exists():
                        dir_path.mkdir(exist_ok=True)
                    _, file_extension = os.path.splitext(file_path)
                    with open(file_path, "w") as f:
                        if file_extension == ".json":
                            f.write(json.dumps({}, indent=4))

    def get_created_dir_name(self, created_object: str):
        """Makes sure a name is given for the created object

        Args:
            created_object (str): the type of the created object (integration/script/pack)
        """
        while not self.dir_name or len(self.dir_name) == 0:
            self.dir_name = str(
                input(f"Please input the name of the initialized {created_object}: ")
            )
            while " " in self.dir_name:
                self.dir_name = str(
                    input(
                        "The directory name cannot have spaces in it, Enter a different name: "
                    )
                )

    def get_object_id(self, created_object: str):
        if not self.id:
            if (
                self.is_pack_creation
            ):  # There was no option to enter the ID in this process.
                use_dir_name = str(
                    input(
                        f"Do you want to use the directory name as an "
                        f"ID for the {created_object}? Y/N "
                    )
                )
            else:
                use_dir_name = str(
                    input(
                        f"No ID given for the {created_object}'s yml file. "
                        f"Do you want to use the directory name? Y/N "
                    )
                )

            if use_dir_name and use_dir_name.lower() in ["y", "yes"]:
                self.id = self.dir_name
            else:
                while not self.id:
                    self.id = str(
                        input(f"Please enter the id name for the {created_object}: ")
                    )

    def get_pack_path(self) -> str:
        """Gets the pack path from current path."""
        if (
            self.marketplace == MarketplaceVersions.MarketplaceV2
            and self.output
            and re.search(INTEGRATIONS_DIR_REGEX, self.output)
        ):
            if result := re.search(self.PACK_PATH_REGEX, self.output):
                return result[0]
        return self.output

    def create_initiator(
        self,
        output: str,
        template: str,
        is_script: bool,
        is_integration: bool,
        is_pack: bool,
    ):
        """Creates initiator object and initialize it.

        Args:
            output (str): The output path.
            template (str): The template.
            is_script (bool): Indicates whether the content is a script.
            is_integration (bool): Indicates whether the content is a integration.
            is_pack (bool): Indicates whether the content is a pack.
        """
        return Initiator(
            output=output,
            common_server=self.common_server,
            dir_name=self.dir_name,
            template=template,
            script=is_script,
            integration=is_integration,
            pack=is_pack,
            demisto_mock=self.demisto_mock,
            marketplace=self.marketplace,
            name=self.dir_name,
        )

    def create_initiators_and_init_modeling_parsing_rules(
        self, product: Optional[str], vendor: Optional[str]
    ) -> bool:
        """Creates initiators object for modeling and parsing rules init and initialize them.

        Args:
            product (str): The product from the user.
            vendor (str): The vendor from the user.
        """
        # output_path= get_pack_paths_from_files([self.output])[0]
        if not self.full_output_path and self.output:
            self.full_output_path = self.output
        modeling_rules_initiator = self.create_initiator(
            os.path.join(self.full_output_path, MODELING_RULES_DIR),
            self.HELLO_WORLD_MODELING_RULES,
            False,
            False,
            False,
        )
        parsing_rules_initiator = self.create_initiator(
            os.path.join(self.full_output_path, PARSING_RULES_DIR),
            self.HELLO_WORLD_PARSING_RULES,
            False,
            False,
            False,
        )
        if not parsing_rules_initiator.modeling_parsing_rules_init(
            is_parsing_rules=True,
        ) or not modeling_rules_initiator.modeling_parsing_rules_init(
            is_modeling_rules=True, product=product, vendor=vendor
        ):
            return False
        return True

    def pack_init(self) -> bool:
        """Creates a pack directory tree.

        Returns:
            bool. Returns True if pack was created successfully and False otherwise
        """
        # if an output directory given create the pack there
        if self.output:
            self.full_output_path = os.path.join(self.output, self.dir_name)

        # content-descriptor file indicates we are in "content" repository
        # thus we will create the pack under Packs directory
        elif Path("content-descriptor.json").is_file():
            self.full_output_path = os.path.join("Packs", self.dir_name)

        # if in an external repo check for the existence of Packs directory
        # if it does not exist create it
        elif tools.is_external_repository():
            if not os.path.isdir("Packs"):
                logger.info("Creating 'Packs' directory")
                os.mkdir("Packs")
            self.full_output_path = os.path.join("Packs", self.dir_name)

        # if non of the above conditions apply - create the pack in current directory
        else:
            self.full_output_path = self.dir_name

        if not self.create_new_directory():
            return False
        for directory in self.DIR_LIST:
            path = os.path.join(self.full_output_path, directory)
            os.mkdir(path=path)
        # create the relevant folders for XSIAM content pack.
        if self.marketplace == MarketplaceVersions.MarketplaceV2:
            for directory in self.XSIAM_DIR:
                path = os.path.join(self.full_output_path, directory)
                os.mkdir(path=path)

        self.create_pack_base_files()
        logger.info(
            f"[green]Successfully created the pack {self.dir_name} in: {self.full_output_path}[/green]"
        )

        metadata_path = os.path.join(self.full_output_path, "pack_metadata.json")
        with open(metadata_path, "a") as fp:
            user_response = str(
                input("\nWould you like to fill pack's metadata file? Y/N ")
            ).lower()
            fill_manually = user_response in ["y", "yes"]

            pack_metadata = Initiator.create_metadata(fill_manually)
            self.category = (
                pack_metadata["categories"][0]
                if pack_metadata["categories"]
                else "Utilities"
            )
            json.dump(pack_metadata, fp, indent=4)

            logger.info(
                f"[green]Created pack metadata at path : {metadata_path}[/green]"
            )

        create_integration = str(
            input("\nDo you want to create an integration in the pack? Y/N ")
        ).lower()
        if string_to_bool(create_integration):
            if not self.marketplace == MarketplaceVersions.MarketplaceV2:
                is_same_category = str(
                    input(
                        "\nDo you want to set the integration category as you defined in the pack "
                        "metadata? Y/N "
                    )
                ).lower()

                integration_category = (
                    self.category if string_to_bool(is_same_category) else ""
                )
            else:
                integration_category = ANALYTICS_AND_SIEM_CATEGORY
            integration_init = Initiator(
                output=os.path.join(self.full_output_path, "Integrations"),
                integration=True,
                common_server=self.common_server,
                demisto_mock=self.demisto_mock,
                template=self.template,
                category=integration_category,
                marketplace=self.marketplace,
            )
            return integration_init.init()

        return True

    def modeling_parsing_rules_init(
        self,
        product: Optional[str] = None,
        vendor: Optional[str] = None,
        is_parsing_rules: bool = False,
        is_modeling_rules: bool = False,
    ) -> bool:
        """Creates a parsing or modeling rules directory tree.

        Returns:
            bool. Returns True if the parsing rules was created successfully and False otherwise
        """
        dirname = get_dir_name_for_xsiam_item(
            is_modeling_rules=is_modeling_rules,
            is_parsing_rules=is_parsing_rules,
            name="",
        )

        xsiam_content_dir_name = get_dir_name_for_xsiam_item(
            is_parsing_rules, is_modeling_rules, name=self.dir_name
        )
        self.full_output_path = str(Path(self.output).joinpath(xsiam_content_dir_name))

        rules_template_files = self.get_template_files()
        if not self.get_remote_templates(
            rules_template_files,
            dir=dirname,
        ):
            local_template_dir = dirname
            local_template_path = Path(
                Path(__file__).parent,
                "templates",
                self.HELLO_WORLD_EVENT_COLLECTOR_INTEGRATION,
                local_template_dir,
                self.template,
            )
            copy_tree(str(local_template_path), self.full_output_path)
            self.process_files(rules_template_files, local_template_path)
        if self.id != self.template:
            self.rename(
                current_suffix=self.template,
                is_parsing_rules=is_parsing_rules,
                is_modeling_rules=is_modeling_rules,
            )
            self.modeling_or_parsing_rules_yml_reformatting(
                current_suffix=self.dir_name,
                is_modeling_rules=is_modeling_rules,
                is_parsing_rules=is_parsing_rules,
                product=product,
                vendor=vendor,
            )

        return True

    def create_pack_base_files(self):
        """
        Create empty 'README.md', '.secrets-ignore', '.pack-ignore' and 'Author_image.png' files that are expected
        to be in the base directory of a pack
        """
        logger.info("Creating pack base files")
        fp = open(os.path.join(self.full_output_path, "README.md"), "a")
        fp.close()

        fp = open(os.path.join(self.full_output_path, ".secrets-ignore"), "a")
        fp.close()

        fp = open(os.path.join(self.full_output_path, ".pack-ignore"), "a")
        fp.close()

        # if an `Author_image.png` file was given - replace the default file with it
        author_image_path = os.path.join(self.full_output_path, "Author_image.png")
        if self.author_image:
            shutil.copyfile(self.author_image, author_image_path)
        else:
            fp = open(author_image_path, "a")
            fp.close()

    @staticmethod
    def create_metadata(fill_manually: bool, data: Dict = None) -> Dict:
        """Builds pack metadata JSON content.

        Args:
            fill_manually (bool): Whether to interact with the user to fill in metadata details or not.
            data (dict): Dictionary keys and value to insert into the pack metadata.

        Returns:
            Dict. Pack metadata JSON content.
        """
        pack_metadata = {
            "name": "## FILL MANDATORY FIELD ##",
            "description": "## FILL MANDATORY FIELD ##",
            "support": XSOAR_SUPPORT,
            "currentVersion": PACK_INITIAL_VERSION,
            "author": XSOAR_AUTHOR,
            "url": XSOAR_SUPPORT_URL,
            "email": "",
            "categories": [],
            "tags": [],
            "useCases": [],
            "keywords": [],
            "marketplaces": MARKETPLACES,
        }

        if data:
            pack_metadata.update(data)

        if not fill_manually:
            return pack_metadata  # return xsoar template

        pack_metadata["name"] = input("\nDisplay name of the pack: ")
        if not pack_metadata.get("name"):
            pack_metadata["name"] = "## FILL MANDATORY FIELD ##"

        pack_metadata["description"] = input("\nDescription of the pack: ")
        if not pack_metadata.get("description"):
            pack_metadata["description"] = "## FILL MANDATORY FIELD ##"

        pack_metadata["support"] = Initiator.get_valid_user_input(
            options_list=PACK_SUPPORT_OPTIONS,
            option_message="\nSupport type of the pack: \n",
        )
        pack_metadata["categories"] = [
            Initiator.get_valid_user_input(
                options_list=INTEGRATION_CATEGORIES,
                option_message="\nPack category options: \n",
            )
        ]

        marketplaces = input(
            "\nSupported marketplaces for this pack, comma separated values.\n"
            "Possible options are: xsoar, marketplacev2. default value is 'xsoar,marketplacev2'.\n"
        )
        mp_list = [m.strip() for m in marketplaces.split(",") if m]
        if mp_list:
            pack_metadata["marketplaces"] = mp_list

        if pack_metadata.get("support") == XSOAR_SUPPORT:
            pack_metadata["author"] = XSOAR_AUTHOR
            pack_metadata["url"] = XSOAR_SUPPORT_URL

            return pack_metadata

        pack_metadata["author"] = input("\nAuthor of the pack: ")

        if (
            pack_metadata.get("support") != "community"
        ):  # get support details from the user for non community packs
            support_url = input(
                "\nThe url of support, should be a valid support/info URL (optional): "
            )
            while support_url and "http" not in support_url:
                support_url = input("\nIncorrect input. Please enter full valid url: ")
            pack_metadata["url"] = support_url
            pack_metadata["email"] = input(
                "\nThe email in which users can reach out for support (optional): "
            )
        else:  # community pack url should refer to the marketplace live discussions
            pack_metadata["url"] = MARKETPLACE_LIVE_DISCUSSIONS

        dev_email = input(
            "\nThe email will be used to inform you for any changes made to your pack (optional): "
        )
        if dev_email:
            pack_metadata["devEmail"] = [e.strip() for e in dev_email.split(",") if e]

        tags = input("\nTags of the pack, comma separated values: ")
        tags_list = [t.strip() for t in tags.split(",") if t]
        pack_metadata["tags"] = tags_list

        github_users = input(
            "\nPack default reviewers, comma separated github username: "
        )
        github_users_list = [u.strip() for u in github_users.split(",") if u]
        pack_metadata["githubUser"] = github_users_list

        return pack_metadata

    @staticmethod
    def get_valid_user_input(options_list: List[str], option_message: str) -> str:
        """Gets user input from a list of options, by integer represents the choice.

        Args:
            options_list (List[str]): List of options for the user to choose from.
            option_message (str): The message to show the user along with the list of options.

        Returns:
            str. The chosen option.
        """
        for index, option in enumerate(options_list, start=1):
            option_message += f"[{index}] {option}\n"
        option_message += "\nEnter option: "

        user_input = input(option_message)

        while True:
            try:
                user_choice = int(user_input)
                if user_choice not in range(1, len(options_list) + 1):
                    user_input = input(
                        f"\nInvalid option {user_input}, please enter valid choice: "
                    )
                else:
                    return options_list[user_choice - 1]
            except ValueError:
                user_input = input(
                    "\nThe option must be number, please enter valid choice: "
                )

    def add_event_collector_suffix(self) -> None:
        """Adds the "EventCollector" suffix if it does not exist.

        Returns:
            bool. True if the integration was created successfully, False otherwise.
        """
        if self.marketplace == MarketplaceVersions.MarketplaceV2:
            if not self.dir_name.lower().endswith(EVENT_COLLECTOR.lower()):
                self.dir_name = f"{self.dir_name}{EVENT_COLLECTOR}"
            if not self.id.lower().endswith(EVENT_COLLECTOR.lower()):
                self.id = f"{self.id}{EVENT_COLLECTOR}"

    def find_secrets(self):
        files_and_directories = glob.glob(
            f"{self.full_output_path}/**/*", recursive=True
        )

        sv = SecretsValidator(
            white_list_path="./Tests/secrets_white_list.json", ignore_entropy=True
        )
        # remove directories and irrelevant files
        files = [
            file
            for file in files_and_directories
            if Path(file).is_file() and sv.is_text_file(file)
        ]
        # The search_potential_secrets method returns a nested dict with values of type list. The values are the secrets
        # {'a': {'b': ['secret1', 'secret2'], 'e': ['secret1']}, 'g': ['secret3']}
        nested_dict_of_secrets = sv.search_potential_secrets(files)
        set_of_secrets: set = set()

        extract_values_from_nested_dict_to_a_set(nested_dict_of_secrets, set_of_secrets)

        return set_of_secrets

    def ignore_secrets(self, secrets):
        pack_dir = get_pack_name(self.full_output_path)
        try:
            with open(f"Packs/{pack_dir}/.secrets-ignore", "a") as f:
                for secret in secrets:
                    f.write(secret)
                    f.write("\n")
        except FileNotFoundError:
            logger.info(
                "[yellow]Could not find the .secrets-ignore file - make sure your path is correct[/yellow]"
            )

    def verify_output_path_for_xsiam_content(self) -> bool:
        """Verify that there is a output path from the user

        Returns:
            bool. True if all the required inputs from the user are valid.
        """
        if self.marketplace == MarketplaceVersions.MarketplaceV2 and not self.output:
            logger.error(
                "[red]An output directory is required to utilize the --xsiam flag. Please attempt the operation again using the -o flag to specify the output directory.[/red]"
            )
            return False
        if (
            self.marketplace == MarketplaceVersions.MarketplaceV2
            and self.output
            and re.search(INTEGRATIONS_DIR_REGEX, self.output)
        ):
            return True
        elif (
            self.marketplace == MarketplaceVersions.MarketplaceV2
            and self.output
            and re.search(PACKS_DIR_REGEX, self.output)
        ):
            self.output = str(Path(self.output) / INTEGRATIONS_DIR)
            return True
        else:
            logger.error(
                "[red]An output directory is invalid - make sure the name looks like the following: Packs/**/Integrations [/red]"
            )
        return False

    def integration_init(self) -> bool:
        """Creates a new integration according to a template.

        Returns:
            bool. True if the integration was created successfully, False otherwise.
        """
        # if we want to create xsiam content we will create an eventcollector integration

        # if output directory given create the integration there
        if not self.verify_output_path_for_xsiam_content():
            return False
        product, vendor = self.get_product_and_vendor()
        if (
            self.marketplace == MarketplaceVersions.MarketplaceV2
            and not self.create_initiators_and_init_modeling_parsing_rules(
                product, vendor
            )
        ):
            return False
        self.add_event_collector_suffix()
        if self.output:
            self.full_output_path = os.path.join(self.output, self.dir_name)

        # will create the integration under the Integrations directory of the pack
        elif os.path.isdir(INTEGRATIONS_DIR):
            self.full_output_path = os.path.join(INTEGRATIONS_DIR, self.dir_name)

        # if non of the conditions above apply - create the integration in the local directory
        else:
            self.full_output_path = self.dir_name

        if not self.create_new_directory():
            return False
        integration_template_files = self.get_template_files()
        if not self.get_remote_templates(
            integration_template_files, dir=INTEGRATIONS_DIR
        ):
            local_template_path = os.path.normpath(
                os.path.join(__file__, "..", "templates", self.template)
            )
            if self.marketplace == MarketplaceVersions.MarketplaceV2:
                self.process_files(integration_template_files, local_template_path)
            else:
                copy_tree(str(local_template_path), self.full_output_path)

        if self.id != self.template:
            # note rename does not work on the yml file - that is done in the yml_reformatting function.
            self.rename(current_suffix=self.template)
            self.yml_reformatting(current_suffix=self.template, integration=True)
            self.fix_test_file_import(name_to_change=self.template)
            self.replace_vendor_and_product_py_file(vendor=vendor, product=product)

        self.copy_common_server_python()
        self.copy_demistotmock()

        if (
            self.template != self.DEFAULT_INTEGRATION_TEMPLATE
        ):  # DEFAULT_INTEGRATION_TEMPLATE there are no secrets
            secrets = self.find_secrets()
            if secrets:
                new_line = "\n"
                logger.info(
                    f"\n[green]The following secrets were detected:\n"
                    f"{new_line.join(secret for secret in secrets)}[/green]"
                )

                ignore_secrets = input(
                    "\nWould you like ignore them automatically? Y/N "
                ).lower()
                if ignore_secrets in ["y", "yes"]:
                    self.ignore_secrets(secrets)

        logger.info(
            f"[green]Finished creating integration: {self.full_output_path}.[/green]"
        )

        return True

    def script_init(self) -> bool:
        """Creates a new script according to a template.

        Returns:
            bool. True if the script was created successfully, False otherwise.
        """
        # if output directory given create the script there
        if self.output:
            self.full_output_path = os.path.join(self.output, self.dir_name)

        # will create the script under the Scripts directory of the pack
        elif os.path.isdir(SCRIPTS_DIR):
            self.full_output_path = os.path.join("Scripts", self.dir_name)

        # if non of the conditions above apply - create the integration in the local directory
        else:
            self.full_output_path = self.dir_name

        if not self.create_new_directory():
            return False

        used_template = self.template
        script_template_files = self.get_template_files()
        if not self.get_remote_templates(script_template_files, dir=SCRIPTS_DIR):
            local_template_path = os.path.normpath(
                os.path.join(__file__, "..", "templates", self.template)
            )
            copy_tree(str(local_template_path), self.full_output_path)

        if self.id != self.template:
            # note rename does not work on the yml file - that is done in the yml_reformatting function.
            self.change_template_name_script_py(
                current_suffix=self.template, current_template=used_template
            )
            self.rename(current_suffix=self.template)
            self.yml_reformatting(current_suffix=self.template)
            self.fix_test_file_import(name_to_change=self.template)

        self.copy_common_server_python()
        self.copy_demistotmock()

        secrets = self.find_secrets()
        if secrets:
            new_line = "\n"
            logger.info(
                f"\n[green]The following secrets were detected in the pack:\n"
                f"{new_line.join(secret for secret in secrets)}[/green]"
            )

            ignore_secrets = input(
                "\nWould you like ignore them automatically? Y/N "
            ).lower()
            if ignore_secrets in ["y", "yes"]:
                self.ignore_secrets(secrets)

        logger.info(f"[green]Finished creating script: {self.full_output_path}[/green]")

        return True

    def get_product_and_vendor(self) -> Tuple[Optional[str], Optional[str]]:
        """Gets product vendor from the user.

        Returns:
            Tuple. The product and vendor.
        """
        vendor = None
        product = None
        if self.marketplace == MarketplaceVersions.MarketplaceV2:
            while not vendor:
                vendor = str(input("Please enter vendor name: ").lower())
            while not product:
                product = str(input("Please enter product name: ").lower())
        return product, vendor

    def update_product_and_vendor(
        self, json_file_name: str, product: Optional[str], vendor: Optional[str]
    ) -> None:
        """Addes the product and the vendor to the schema under modeling rules folder.

        Args:
            json_file_name (str): The current name of the json file.
            product (str): The name of the product.
            vendor (str):  The name of the vendor.
        """
        schema_json_path = (
            Path(self.full_output_path)
            .joinpath(f"{json_file_name}_schema")
            .with_suffix(".json")
        )
        if os.path.exists(schema_json_path):
            schema_json = get_file(schema_json_path)
            hello_world_raw = schema_json["hello_world_raw"]
            dict_for_schema = {f"{vendor}_{product}_raw": hello_world_raw}
            with open(schema_json_path, "w") as f:
                json.dump(dict_for_schema, f, indent=4)

    def modeling_or_parsing_rules_yml_reformatting(
        self,
        current_suffix: str,
        product: Optional[str] = None,
        vendor: Optional[str] = None,
        is_modeling_rules: bool = False,
        is_parsing_rules: bool = False,
    ):
        """Formats the given yml to fit the newly created modeling/pursing rules.

        Args:
            current_suffix (str): The current suffix of the yml file.
            is_modeling_rules (bool): Indicates whether the file is modeling rules.
            is_parsing_rules (bool): Indicates whether the file is parsing rules.
        """
        yml_file_name = get_dir_name_for_xsiam_item(
            is_modeling_rules=is_modeling_rules,
            is_parsing_rules=is_parsing_rules,
            name=current_suffix,
        )
        yml_path = (
            Path(self.full_output_path).joinpath(yml_file_name).with_suffix(".yml")
        )
        self.update_product_and_vendor(yml_file_name, product, vendor)
        yml_dict = get_yaml(yml_path)
        id_from_yml: str = yml_dict["id"]
        name_from_yml: str = yml_dict["name"]

        yml_dict["id"] = id_from_yml.replace(self.HELLO_WORLD_PACK_NAME, self.dir_name)
        yml_dict["name"] = name_from_yml.replace(
            self.HELLO_WORLD_PACK_NAME, self.dir_name
        )

        content_item = "modeling rules" if is_modeling_rules else "parsing rules"
        if from_version := input(
            f"\nThe fromversion value that will be used for {content_item} (optional): "
        ):
            yml_dict["fromversion"] = from_version

        if Version(
            yml_dict.get("fromversion") or DEFAULT_CONTENT_ITEM_FROM_VERSION
        ) < Version(self.SUPPORTED_FROM_VERSION_XSIAM):
            yml_dict["fromversion"] = self.SUPPORTED_FROM_VERSION_XSIAM
            logger.info(
                "[yellow]The selected version is lower than the supported version; the value will be set to the default version. [/yellow]"
            )
        with open(yml_path, "w") as f:
            yaml.dump(yml_dict, f)

    def replace_vendor_and_product_py_file(
        self, vendor: Optional[str], product: Optional[str]
    ) -> None:
        """Replace the product and the vendor in the py event collector file.
           Used when creating an event collector.

        Args:
            product (str): The product.
            vendor (str): The vendor.
        """
        python_file_path = (
            Path(self.full_output_path).joinpath(self.dir_name).with_suffix(".py")
        )
        if (
            self.marketplace == MarketplaceVersions.MarketplaceV2
            and python_file_path.exists()
        ):
            with open(python_file_path) as fp:
                file_contents = fp.read()

            file_contents = file_contents.replace(
                "VENDOR = 'hello'", f"VENDOR = '{vendor}'"
            )
            file_contents = file_contents.replace(
                "PRODUCT = 'world'", f"PRODUCT = '{product}'"
            )

            with open(python_file_path, "w") as fp:
                fp.write(file_contents)

    def yml_reformatting(self, current_suffix: str, integration: bool = False):
        """Formats the given yml to fit the newly created integration/script

        Args:
            current_suffix (str): The yml file name (HelloWorld or HelloWorldScript)
            integration (bool): Indicates if integration yml is being reformatted.
        """
        yml_dict = get_yaml(
            os.path.join(self.full_output_path, f"{current_suffix}.yml")
        )
        yml_dict["commonfields"]["id"] = self.id
        yml_dict["name"] = self.id

        from_version = input(
            "\nThe fromversion value that will be used for the content yml (optional): "
        )
        if from_version:
            yml_dict["fromversion"] = from_version

        if not self.marketplace == MarketplaceVersions.MarketplaceV2 and Version(
            yml_dict.get("fromversion", DEFAULT_CONTENT_ITEM_FROM_VERSION)
        ) < Version(self.SUPPORTED_FROM_VERSION):
            yml_dict["fromversion"] = self.SUPPORTED_FROM_VERSION

        elif self.marketplace == MarketplaceVersions.MarketplaceV2 and Version(
            yml_dict.get("fromversion", DEFAULT_CONTENT_ITEM_FROM_VERSION)
        ) < Version(self.SUPPORTED_FROM_VERSION_XSIAM):
            yml_dict["fromversion"] = self.SUPPORTED_FROM_VERSION_XSIAM
            logger.info(
                "[yellow]The selected version is lower than the supported version; the value will be set to the default version. [/yellow]"
            )
        if integration:
            yml_dict["display"] = self.id
            yml_dict["category"] = (
                self.category
                if self.category
                else (
                    ANALYTICS_AND_SIEM_CATEGORY
                    if self.marketplace == MarketplaceVersions.MarketplaceV2
                    else Initiator.get_valid_user_input(
                        options_list=INTEGRATION_CATEGORIES,
                        option_message="\nIntegration category options: \n",
                    )
                )
            )

        with open(
            os.path.join(self.full_output_path, f"{self.dir_name}.yml"), "w"
        ) as f:
            yaml.dump(yml_dict, f)

        Path(self.full_output_path, f"{current_suffix}.yml").unlink()

    def change_template_name_script_py(
        self, current_suffix: str, current_template: str
    ):
        """Change all script template name appearances with the real script name in the script python file.

        Args:
            current_suffix (str): The py file name
            current_template (str): The script template being used.
        """
        with open(
            os.path.join(self.full_output_path, f"{current_suffix}.py"), "r+"
        ) as f:
            py_file_data = f.read()
            py_file_data = py_file_data.replace(current_template, self.id)
            f.seek(0)
            f.write(py_file_data)
            f.truncate()

    def rename(
        self,
        current_suffix: str,
        is_modeling_rules: bool = False,
        is_parsing_rules: bool = False,
    ):
        """Renames the python, description, test and image file in the path to fit the newly created integration/script

        Args:
            current_suffix (str): The yml file name (HelloWorld or HelloWorldScript)
        """
        full_output_path = Path(self.full_output_path)
        current_file_path = full_output_path.joinpath(f"{current_suffix}")
        file_path = full_output_path.joinpath(f"{self.dir_name}")
        if current_file_path.with_suffix(".py").exists():
            current_file_path.with_suffix(".py").rename(file_path.with_suffix(".py"))

        if (
            full_output_path.joinpath(f"{current_suffix}_test")
            .with_suffix(".py")
            .exists()
        ):
            full_output_path.joinpath(f"{current_suffix}_test").with_suffix(
                ".py"
            ).rename(
                full_output_path.joinpath(f"{self.dir_name}_test").with_suffix(".py")
            )

        if self.is_integration:
            full_output_path.joinpath(f"{current_suffix}_image").with_suffix(
                ".png"
            ).rename(
                full_output_path.joinpath(f"{self.dir_name}_image").with_suffix(".png")
            )
            full_output_path.joinpath(f"{current_suffix}_description").with_suffix(
                ".md"
            ).rename(
                full_output_path.joinpath(f"{self.dir_name}_description").with_suffix(
                    ".md"
                )
            )

        if is_parsing_rules or is_modeling_rules:
            name = get_dir_name_for_xsiam_item(
                is_modeling_rules=is_modeling_rules,
                is_parsing_rules=is_parsing_rules,
                name=self.dir_name,
            )
            current_file_path = full_output_path.joinpath(f"{current_suffix}")
            file_path = full_output_path.joinpath(f"{name}")
            if current_file_path.with_suffix(".xif").exists():
                current_file_path.with_suffix(".xif").rename(
                    file_path.with_suffix(".xif")
                )

            if current_file_path.with_suffix(".yml").exists():
                current_file_path.with_suffix(".yml").rename(
                    file_path.with_suffix(".yml")
                )

            if (
                full_output_path.joinpath(f"{current_suffix}_schema")
                .with_suffix(".json")
                .exists()
            ):
                full_output_path.joinpath(f"{current_suffix}_schema").with_suffix(
                    ".json"
                ).rename(
                    full_output_path.joinpath(f"{name}_schema").with_suffix(".json")
                )

    def create_new_directory(
        self,
    ) -> bool:
        """Creates a new directory for the integration/script/pack.

        Returns:
            bool. True if directory was successfully created, False otherwise.
        """
        try:
            os.mkdir(self.full_output_path)

        except FileExistsError:
            to_delete = str(
                input(
                    f"The directory {self.full_output_path} "
                    f"already exists.\nDo you want to overwrite it? Y/N "
                )
            ).lower()
            while to_delete != "y" and to_delete != "n":
                to_delete = str(
                    input(
                        "Your response was invalid.\nDo you want to delete it? Y/N "
                    ).lower()
                )

            if to_delete in ["y", "yes"]:
                shutil.rmtree(path=self.full_output_path, ignore_errors=True)
                os.mkdir(self.full_output_path)

            else:
                logger.info(f"[red]Pack not created in {self.full_output_path}[/red]")
                return False

        return True

    def fix_test_file_import(self, name_to_change: str):
        """Fixes the import statement in the _test.py file in the newly created initegration/script

        Args:
            name_to_change (str): The name of the former integration/script to replace in the import.
        """
        with open(
            os.path.join(self.full_output_path, f"{self.dir_name}_test.py")
        ) as fp:
            file_contents = fp.read()

        file_contents = file_contents.replace(f".{name_to_change}", self.dir_name)

        with open(
            os.path.join(self.full_output_path, f"{self.dir_name}_test.py"), "w"
        ) as fp:
            fp.write(file_contents)

    def write_to_file_from_template(self, template_path: Path, output_path: Path):
        """Fixes the import statement in the _test.py file in the newly created initegration/script

        Args:
            name_to_change (str): The name of the former integration/script to replace in the import.
        """
        shutil.copy(template_path, output_path)
        # with open(os.path.join(template_path)) as fp:
        #     file_contents = fp.read()

        # with open(os.path.join(output_path), "w") as fp:
        #     fp.write(file_contents)

    def copy_common_server_python(self):
        """copy commonserverpython from the base pack"""
        if self.common_server:
            try:
                common_server_path = get_common_server_path(self.configuration.env_dir)
                shutil.copy(common_server_path, self.full_output_path)
            except Exception as err:
                logger.debug(f"Could not copy CommonServerPython: {str(err)}")

    def copy_demistotmock(self):
        """copy demistomock from content"""
        if self.demisto_mock:
            try:
                shutil.copy(
                    f"{self.configuration.env_dir}/Tests/demistomock/demistomock.py",
                    self.full_output_path,
                )
            except Exception as err:
                logger.debug(f"Could not copy demistomock: {str(err)}")

    def get_template_files(self):
        """
        Gets the list of the integration/script file names to create according to the selected template.
        Returns:
            set. The names of integration/script files to create.
        """
        if self.is_integration:
            template_files = {
                filename.replace(self.TEMPLATE_INTEGRATION_NAME, self.template)
                for filename in self.TEMPLATE_INTEGRATION_FILES
            }

            if self.template == self.HELLO_WORLD_INTEGRATION:
                template_files = template_files.union(self.HELLO_WORLD_TEST_DATA_FILES)

            elif self.template == self.HELLO_WORLD_FEED_INTEGRATION:
                template_files = template_files.union(
                    self.HELLO_WORLD_FEED_TEST_DATA_FILES
                )

            elif self.template == self.HELLO_WORLD_SLIM_INTEGRATION:
                template_files = template_files.union(
                    self.HELLO_WORLD_SLIM_TEST_DATA_FILES
                )

            elif self.template == self.DEFAULT_INTEGRATION_TEMPLATE:
                template_files = template_files.union(
                    self.DEFAULT_INTEGRATION_TEST_DATA_FILES
                )
            elif self.template == self.HELLO_WORLD_EVENT_COLLECTOR_INTEGRATION:
                template_files = template_files.union(
                    self.DEFAULT_EVENT_COLLECTOR_TEST_DATA_FILES
                )
        elif self.template == self.HELLO_WORLD_MODELING_RULES:
            template_files = set(self.TEMPLATE_MODELING_RULES_FILES)
        elif self.template == self.HELLO_WORLD_PARSING_RULES:
            template_files = set(self.TEMPLATE_PARSING_RULES_FILES)

        else:
            template_files = {
                filename.replace(self.TEMPLATE_SCRIPT_NAME, self.template)
                for filename in self.TEMPLATE_SCRIPT_FILES
            }

            if self.template == self.DEFAULT_SCRIPT_TEMPLATE:
                template_files = template_files.union(
                    self.DEFAULT_SCRIPT_TEST_DATA_FILES
                )
        return template_files

    def get_remote_templates(self, files_list, dir):
        """
        Downloading the object related template-files and saving them in the output path.
        Args:
            files_list: List of files to download.
            dir: The name of the relevant directory (e.g. "Integrations", "Scripts").
        Returns:
            bool. True if the files were downloaded and saved successfully, False otherwise.
        """
        # create test_data dir
        if self.template in [self.HELLO_WORLD_INTEGRATION] + self.DEFAULT_TEMPLATES + [
            self.HELLO_WORLD_FEED_INTEGRATION,
            self.HELLO_WORLD_EVENT_COLLECTOR_INTEGRATION,
        ]:
            os.mkdir(os.path.join(self.full_output_path, self.TEST_DATA_DIR))

        if self.template in self.DEFAULT_TEMPLATES:
            pack_name = self.DEFAULT_TEMPLATE_PACK_NAME

        elif self.template in self.HELLO_WORLD_BASE_TEMPLATES + [
            self.HELLO_WORLD_FEED_INTEGRATION
        ]:
            pack_name = self.HELLO_WORLD_PACK_NAME
        elif self.template in [
            self.HELLO_WORLD_PARSING_RULES,
            self.HELLO_WORLD_MODELING_RULES,
            self.HELLO_WORLD_EVENT_COLLECTOR_INTEGRATION,
        ]:
            pack_name = self.HELLO_WORLD_PACK_NAME
        else:
            pack_name = self.template

        path = os.path.join("Packs", pack_name, dir, self.template)

        for file in files_list:
            try:
                filename = file
                if (
                    "README.md" in file
                    and self.template not in self.HELLO_WORLD_BASE_TEMPLATES
                ):
                    # This is for the cases when the actual readme file name in content repo
                    # is `README_example.md` - which happens when we do not want the readme
                    # files to appear in https://xsoar.pan.dev/docs/reference/index.
                    filename = file.replace("README.md", "README_example.md")
                file_content = tools.get_remote_file(
                    os.path.join(path, filename),
                    return_content=True,
                    # Templates available only in the official repo
                    git_content_config=GitContentConfig(
                        repo_name=GitContentConfig.OFFICIAL_CONTENT_REPO_NAME
                    ),
                )
                with open(os.path.join(self.full_output_path, file), "wb") as f:
                    f.write(file_content)
            except Exception:
                logger.info(
                    f"[yellow]Could not fetch remote template - {path}. Using local templates instead.[/yellow]"
                )
                return False

        return True


def get_suffix_xsiam_content(
    name: str,
    is_parsing_rules: bool = False,
    is_modeling_rules: bool = False,
) -> str:
    """Gets the correct suffix to the xsiam content item

    Args:
        is_parsing_rules (bool): indicating whether the content type is parsing rule.
        is_modeling_rules (bool): indicating whether the content type is modeling rule.
        name (str): a name to attached to the suffix.
    """
    if is_parsing_rules:
        return f"{name}{PARSING_RULE_ID_SUFFIX}"
    return f"{name}{MODELING_RULE_ID_SUFFIX}" if is_modeling_rules else ""


def get_dir_name_for_xsiam_item(
    is_parsing_rules: bool = False, is_modeling_rules: bool = False, name: str = ""
) -> str:
    """Gets the correct directory name to the xsiam content item

    Args:
        is_parsing_rules (bool): indicating whether the content type is parsing rule.
        is_modeling_rules (bool): indicating whether the content type is modeling rule.
    """

    return (
        f"{name}{PARSING_RULES_DIR}"
        if is_parsing_rules
        else f"{name}{MODELING_RULES_DIR}"
    )<|MERGE_RESOLUTION|>--- conflicted
+++ resolved
@@ -4,11 +4,7 @@
 import shutil
 from distutils.dir_util import copy_tree
 from pathlib import Path
-<<<<<<< HEAD
 from typing import Dict, List, Optional, Set, Tuple
-=======
-from typing import Dict, List
->>>>>>> 0e71ebba
 
 from packaging.version import Version
 
@@ -1026,7 +1022,7 @@
             .joinpath(f"{json_file_name}_schema")
             .with_suffix(".json")
         )
-        if os.path.exists(schema_json_path):
+        if schema_json_path.exists():
             schema_json = get_file(schema_json_path)
             hello_world_raw = schema_json["hello_world_raw"]
             dict_for_schema = {f"{vendor}_{product}_raw": hello_world_raw}
