import glob
import os
import shutil
from distutils.dir_util import copy_tree
from distutils.version import LooseVersion
from typing import Dict, List

import click

from demisto_sdk.commands.common import tools
from demisto_sdk.commands.common.configuration import Configuration
from demisto_sdk.commands.common.constants import (
    CLASSIFIERS_DIR, CONNECTIONS_DIR, DASHBOARDS_DIR,
    DEFAULT_CONTENT_ITEM_FROM_VERSION, DOC_FILES_DIR, GENERIC_DEFINITIONS_DIR,
    GENERIC_FIELDS_DIR, GENERIC_MODULES_DIR, GENERIC_TYPES_DIR,
    INCIDENT_FIELDS_DIR, INCIDENT_TYPES_DIR, INDICATOR_FIELDS_DIR,
    INDICATOR_TYPES_DIR, INTEGRATION_CATEGORIES, INTEGRATIONS_DIR, JOBS_DIR,
    LAYOUTS_DIR, MARKETPLACE_LIVE_DISCUSSIONS, MARKETPLACES,
    PACK_INITIAL_VERSION, PACK_SUPPORT_OPTIONS, PLAYBOOKS_DIR, REPORTS_DIR,
    SCRIPTS_DIR, TEST_PLAYBOOKS_DIR, WIDGETS_DIR, XSOAR_AUTHOR, XSOAR_SUPPORT,
<<<<<<< HEAD
    XSOAR_SUPPORT_URL, GitContentConfig)
from demisto_sdk.commands.common.handlers import JSON_Handler, YAML_Handler
=======
    XSOAR_SUPPORT_URL)
from demisto_sdk.commands.common.git_content_config import GitContentConfig
from demisto_sdk.commands.common.handlers import YAML_Handler
>>>>>>> 4f9953cb
from demisto_sdk.commands.common.tools import (LOG_COLORS,
                                               get_common_server_path,
                                               get_pack_name, print_error,
                                               print_v, print_warning)
from demisto_sdk.commands.secrets.secrets import SecretsValidator

json = JSON_Handler()


yaml = YAML_Handler()


def extract_values_from_nested_dict_to_a_set(given_dictionary: dict, return_set: set):
    """Recursively extracts values from a nested dictionary to a set.

    Args:
        given_dictionary: The nested dictionary to extract the values from.
        return_set: the set with the extracted values.

    """

    for value in given_dictionary.values():
        if isinstance(value, dict):  # value can be a dictionary
            extract_values_from_nested_dict_to_a_set(value, return_set)
        else:
            for secret in value:  # value is a list
                return_set.add(secret)


class Initiator:
    """Initiator creates a new pack/integration/script.

       Attributes:
           output (str): The directory in which init will create the new pack/integration/script
           name (str): The name for the new pack/integration/script directory.
           id (str): The id for the created script/integration.
           integration (bool): Indicates whether to create an integration.
           template (str): If an integration is initialized, specifies the integration template.
           script (bool): Indicates whether to create a script.
           full_output_path (str): The full path to the newly created pack/integration/script
    """

    TEST_DATA_DIR = 'test_data'

    ''' INTEGRATION TEMPLATES CONSTANTS '''
    DEFAULT_INTEGRATION_TEMPLATE = 'BaseIntegration'
    HELLO_WORLD_INTEGRATION = 'HelloWorld'
    HELLO_IAM_WORLD_INTEGRATION = 'HelloIAMWorld'
    HELLO_WORLD_FEED_INTEGRATION = 'FeedHelloWorld'

    INTEGRATION_TEMPLATE_OPTIONS = [HELLO_WORLD_INTEGRATION, HELLO_IAM_WORLD_INTEGRATION, HELLO_WORLD_FEED_INTEGRATION,
                                    DEFAULT_INTEGRATION_TEMPLATE]

    TEMPLATE_INTEGRATION_NAME = '%%TEMPLATE_NAME%%'
    TEMPLATE_INTEGRATION_FILES = {f'{TEMPLATE_INTEGRATION_NAME}.py',
                                  f'{TEMPLATE_INTEGRATION_NAME}.yml',
                                  f'{TEMPLATE_INTEGRATION_NAME}_description.md',
                                  f'{TEMPLATE_INTEGRATION_NAME}_image.png',
                                  f'{TEMPLATE_INTEGRATION_NAME}_test.py',
                                  'Pipfile', 'Pipfile.lock', 'README.md', 'command_examples'}

    DEFAULT_INTEGRATION_TEST_DATA_FILES = {os.path.join(TEST_DATA_DIR, 'baseintegration-dummy.json')}

    HELLO_WORLD_TEST_DATA_FILES = {os.path.join(TEST_DATA_DIR, 'domain_reputation.json'),
                                   os.path.join(TEST_DATA_DIR, 'get_alert.json'),
                                   os.path.join(TEST_DATA_DIR, 'ip_reputation.json'),
                                   os.path.join(TEST_DATA_DIR, 'scan_results.json'),
                                   os.path.join(TEST_DATA_DIR, 'search_alerts.json'),
                                   os.path.join(TEST_DATA_DIR, 'update_alert_status.json'),
                                   os.path.join(TEST_DATA_DIR, 'domain_reputation.json')}

    HELLO_WORLD_FEED_TEST_DATA_FILES = {os.path.join(TEST_DATA_DIR, 'build_iterator_results.json'),
                                        os.path.join(TEST_DATA_DIR, 'get_indicators_command_results.json'),
                                        os.path.join(TEST_DATA_DIR, 'FeedHelloWorld_mock.txt')}

    ''' SCRIPT TEMPLATES CONSTANTS '''
    DEFAULT_SCRIPT_TEMPLATE = 'BaseScript'
    HELLO_WORLD_SCRIPT = 'HelloWorldScript'

    SCRIPT_TEMPLATE_OPTIONS = [HELLO_WORLD_SCRIPT, DEFAULT_SCRIPT_TEMPLATE]

    TEMPLATE_SCRIPT_NAME = '%%TEMPLATE_NAME%%'
    TEMPLATE_SCRIPT_FILES = {f'{TEMPLATE_SCRIPT_NAME}.py',
                             f'{TEMPLATE_SCRIPT_NAME}.yml',
                             f'{TEMPLATE_SCRIPT_NAME}_test.py',
                             'README.md'}

    DEFAULT_SCRIPT_TEST_DATA_FILES = {os.path.join(TEST_DATA_DIR, 'basescript-dummy.json')}

    ''' TEMPLATES PACKS CONSTANTS '''
    DEFAULT_TEMPLATE_PACK_NAME = 'StarterPack'
    HELLO_WORLD_PACK_NAME = 'HelloWorld'
    DEFAULT_TEMPLATES = [DEFAULT_INTEGRATION_TEMPLATE, DEFAULT_SCRIPT_TEMPLATE]
    HELLO_WORLD_BASE_TEMPLATES = [HELLO_WORLD_SCRIPT, HELLO_WORLD_INTEGRATION]

    DATE_FORMAT = '%Y-%m-%dT%H:%M:%SZ'
    PACK_INITIAL_VERSION = "1.0.0"
    SUPPORTED_FROM_VERSION = "5.5.0"

    DIR_LIST = [INTEGRATIONS_DIR, SCRIPTS_DIR, INCIDENT_FIELDS_DIR, INCIDENT_TYPES_DIR, INDICATOR_FIELDS_DIR,
                PLAYBOOKS_DIR, LAYOUTS_DIR, TEST_PLAYBOOKS_DIR, CLASSIFIERS_DIR, CONNECTIONS_DIR, DASHBOARDS_DIR,
                INDICATOR_TYPES_DIR, REPORTS_DIR, WIDGETS_DIR, DOC_FILES_DIR, GENERIC_MODULES_DIR,
                GENERIC_DEFINITIONS_DIR, GENERIC_FIELDS_DIR, GENERIC_TYPES_DIR, JOBS_DIR]

    def __init__(self, output: str, name: str = '', id: str = '', integration: bool = False, template: str = '',
                 category: str = '', script: bool = False, pack: bool = False, author_image: str = '',
                 demisto_mock: bool = False,
                 common_server: bool = False):
        self.output = output if output else ''
        self.id = id

        self.is_integration = integration
        self.is_script = script
        self.is_pack = pack
        self.author_image = author_image
        self.demisto_mock = demisto_mock
        self.common_server = common_server
        self.category = category
        self.configuration = Configuration()

        # if no flag given automatically create a pack.
        if not integration and not script and not pack:
            self.is_pack = True

        self.template = self.get_selected_template(template)

        self.full_output_path = ''
        if name:
            while ' ' in name:
                name = str(input("The directory and file name cannot have spaces in it, Enter a different name: "))

        self.dir_name = name

        self.is_pack_creation = not all([self.is_script, self.is_integration])

    def init(self):
        """Starts the init command process.

        """
        if self.is_integration:
            self.get_created_dir_name(created_object="integration")
            self.get_object_id(created_object="integration")
            return self.integration_init()

        elif self.is_script:
            self.get_created_dir_name(created_object="script")
            self.get_object_id(created_object="script")
            return self.script_init()

        elif self.is_pack:
            self.get_created_dir_name(created_object="pack")
            return self.pack_init()

    def get_selected_template(self, template: str = '') -> str:
        """ Makes sure a valid template is selected

        Args:
            template (str): the given template name (empty string if not given)

        Returns:
            str. A valid template name. If no template was specified, returns the default template name.
        """
        if self.is_integration:
            while template and template not in self.INTEGRATION_TEMPLATE_OPTIONS:
                options_str = ', '.join(self.INTEGRATION_TEMPLATE_OPTIONS)
                template = str(input(f"Enter a valid template name, or press enter to choose the default template"
                                     f" ({self.DEFAULT_INTEGRATION_TEMPLATE}).\nValid options: {options_str}\n"))
            return template if template else self.DEFAULT_INTEGRATION_TEMPLATE

        elif self.is_script:
            while template and template not in self.SCRIPT_TEMPLATE_OPTIONS:
                options_str = ', '.join(self.SCRIPT_TEMPLATE_OPTIONS)
                template = str(input(f"Enter a valid template name, or press enter to choose the default template"
                                     f" ({self.DEFAULT_SCRIPT_TEMPLATE}).\nValid options: {options_str}\n"))
            return template if template else self.DEFAULT_SCRIPT_TEMPLATE

        # if reached here it is a pack init - will be used again if user decides to create an integration
        return template

    def get_created_dir_name(self, created_object: str):
        """Makes sure a name is given for the created object

        Args:
            created_object (str): the type of the created object (integration/script/pack)
        """
        while not self.dir_name or len(self.dir_name) == 0:
            self.dir_name = str(input(f"Please input the name of the initialized {created_object}: "))
            while ' ' in self.dir_name:
                self.dir_name = str(input("The directory name cannot have spaces in it, Enter a different name: "))

    def get_object_id(self, created_object: str):
        if not self.id:
            if self.is_pack_creation:  # There was no option to enter the ID in this process.
                use_dir_name = str(input(f"Do you want to use the directory name as an "
                                         f"ID for the {created_object}? Y/N "))
            else:
                use_dir_name = str(input(f"No ID given for the {created_object}'s yml file. "
                                         f"Do you want to use the directory name? Y/N "))

            if use_dir_name and use_dir_name.lower() in ['y', 'yes']:
                self.id = self.dir_name
            else:
                while not self.id:
                    self.id = str(input(f"Please enter the id name for the {created_object}: "))

    def pack_init(self) -> bool:
        """Creates a pack directory tree.

        Returns:
            bool. Returns True if pack was created successfully and False otherwise
        """
        # if an output directory given create the pack there
        if self.output:
            self.full_output_path = os.path.join(self.output, self.dir_name)

        # content-descriptor file indicates we are in "content" repository
        # thus we will create the pack under Packs directory
        elif os.path.isfile('content-descriptor.json'):
            self.full_output_path = os.path.join("Packs", self.dir_name)

        # if in an external repo check for the existence of Packs directory
        # if it does not exist create it
        elif tools.is_external_repository():
            if not os.path.isdir("Packs"):
                print("Creating 'Packs' directory")
                os.mkdir('Packs')
            self.full_output_path = os.path.join("Packs", self.dir_name)

        # if non of the above conditions apply - create the pack in current directory
        else:
            self.full_output_path = self.dir_name

        if not self.create_new_directory():
            return False
        for directory in self.DIR_LIST:
            path = os.path.join(self.full_output_path, directory)
            os.mkdir(path=path)

        self.create_pack_base_files()
        click.echo(
            f"Successfully created the pack {self.dir_name} in: {self.full_output_path}",
            color=LOG_COLORS.GREEN
        )

        metadata_path = os.path.join(self.full_output_path, 'pack_metadata.json')
        with open(metadata_path, 'a') as fp:
            user_response = str(input("\nWould you like to fill pack's metadata file? Y/N ")).lower()
            fill_manually = user_response in ['y', 'yes']

            pack_metadata = Initiator.create_metadata(fill_manually)
            self.category = pack_metadata['categories'][0] if pack_metadata['categories'] else 'Utilities'
            json.dump(pack_metadata, fp, indent=4)

            click.echo(f"Created pack metadata at path : {metadata_path}", color=LOG_COLORS.GREEN)

        create_integration = str(input("\nDo you want to create an integration in the pack? Y/N ")).lower()
        if create_integration in ['y', 'yes']:
            is_same_category = str(input("\nDo you want to set the integration category as you defined in the pack "
                                         "metadata? Y/N ")).lower()

            integration_category = self.category if is_same_category in ['y', 'yes'] else ''
            integration_init = Initiator(output=os.path.join(self.full_output_path, 'Integrations'),
                                         integration=True, common_server=self.common_server,
                                         demisto_mock=self.demisto_mock, template=self.template,
                                         category=integration_category)
            return integration_init.init()

        return True

    def create_pack_base_files(self):
        """
        Create empty 'README.md', '.secrets-ignore', '.pack-ignore' and 'Author_image.png' files that are expected
        to be in the base directory of a pack
        """
        click.echo('Creating pack base files', color=LOG_COLORS.NATIVE)
        fp = open(os.path.join(self.full_output_path, 'README.md'), 'a')
        fp.close()

        fp = open(os.path.join(self.full_output_path, '.secrets-ignore'), 'a')
        fp.close()

        fp = open(os.path.join(self.full_output_path, '.pack-ignore'), 'a')
        fp.close()

        # if an `Author_image.png` file was given - replace the default file with it
        author_image_path = os.path.join(self.full_output_path, 'Author_image.png')
        if self.author_image:
            shutil.copyfile(self.author_image, author_image_path)
        else:
            fp = open(author_image_path, 'a')
            fp.close()

    @staticmethod
    def create_metadata(fill_manually: bool, data: Dict = None) -> Dict:
        """Builds pack metadata JSON content.

        Args:
            fill_manually (bool): Whether to interact with the user to fill in metadata details or not.
            data (dict): Dictionary keys and value to insert into the pack metadata.

        Returns:
            Dict. Pack metadata JSON content.
        """
        pack_metadata = {
            'name': '## FILL MANDATORY FIELD ##',
            'description': '## FILL MANDATORY FIELD ##',
            'support': XSOAR_SUPPORT,
            'currentVersion': PACK_INITIAL_VERSION,
            'author': XSOAR_AUTHOR,
            'url': XSOAR_SUPPORT_URL,
            'email': '',
            'categories': [],
            'tags': [],
            'useCases': [],
            'keywords': [],
            'marketplaces': MARKETPLACES,
        }

        if data:
            pack_metadata.update(data)

        if not fill_manually:
            return pack_metadata  # return xsoar template

        pack_metadata['name'] = input("\nDisplay name of the pack: ")
        if not pack_metadata.get('name'):
            pack_metadata['name'] = '## FILL MANDATORY FIELD ##'

        pack_metadata['description'] = input("\nDescription of the pack: ")
        if not pack_metadata.get('description'):
            pack_metadata['description'] = '## FILL MANDATORY FIELD ##'

        pack_metadata['support'] = Initiator.get_valid_user_input(options_list=PACK_SUPPORT_OPTIONS,
                                                                  option_message="\nSupport type of the pack: \n")
        pack_metadata['categories'] = [Initiator.get_valid_user_input(options_list=INTEGRATION_CATEGORIES,
                                                                      option_message="\nPack category options: \n")]

        marketplaces = input("\nSupported marketplaces for this pack, comma separated values.\n"
                             "Possible options are: xsoar, marketplacev2. default value is 'xsoar,marketplacev2'.\n")
        mp_list = [m.strip() for m in marketplaces.split(',') if m]
        if mp_list:
            pack_metadata['marketplaces'] = mp_list

        if pack_metadata.get('support') == XSOAR_SUPPORT:
            pack_metadata['author'] = XSOAR_AUTHOR
            pack_metadata['url'] = XSOAR_SUPPORT_URL

            return pack_metadata

        pack_metadata['author'] = input("\nAuthor of the pack: ")

        if pack_metadata.get('support') != 'community':  # get support details from the user for non community packs
            support_url = input("\nThe url of support, should be a valid support/info URL (optional): ")
            while support_url and "http" not in support_url:
                support_url = input("\nIncorrect input. Please enter full valid url: ")
            pack_metadata['url'] = support_url
            pack_metadata['email'] = input("\nThe email in which users can reach out for support (optional): ")
        else:  # community pack url should refer to the marketplace live discussions
            pack_metadata['url'] = MARKETPLACE_LIVE_DISCUSSIONS

        dev_email = input("\nThe email will be used to inform you for any changes made to your pack (optional): ")
        if dev_email:
            pack_metadata['devEmail'] = [e.strip() for e in dev_email.split(',') if e]

        tags = input("\nTags of the pack, comma separated values: ")
        tags_list = [t.strip() for t in tags.split(',') if t]
        pack_metadata['tags'] = tags_list

        github_users = input("\nPack default reviewers, comma separated github username: ")
        github_users_list = [u.strip() for u in github_users.split(',') if u]
        pack_metadata['githubUser'] = github_users_list

        return pack_metadata

    @staticmethod
    def get_valid_user_input(options_list: List[str], option_message: str) -> str:
        """Gets user input from a list of options, by integer represents the choice.

        Args:
            options_list (List[str]): List of options for the user to choose from.
            option_message (str): The message to show the user along with the list of options.

        Returns:
            str. The chosen option.
        """
        for index, option in enumerate(options_list, start=1):
            option_message += f"[{index}] {option}\n"
        option_message += "\nEnter option: "

        user_input = input(option_message)

        while True:
            try:
                user_choice = int(user_input)
                if user_choice not in range(1, len(options_list) + 1):
                    user_input = input(f"\nInvalid option {user_input}, please enter valid choice: ")
                else:
                    return options_list[user_choice - 1]
            except ValueError:
                user_input = input("\nThe option must be number, please enter valid choice: ")

    def find_secrets(self):
        files_and_directories = glob.glob(f'{self.full_output_path}/**/*', recursive=True)

        sv = SecretsValidator(white_list_path='./Tests/secrets_white_list.json', ignore_entropy=True)
        # remove directories and irrelevant files
        files = [file for file in files_and_directories if os.path.isfile(file) and sv.is_text_file(file)]
        # The search_potential_secrets method returns a nested dict with values of type list. The values are the secrets
        # {'a': {'b': ['secret1', 'secret2'], 'e': ['secret1']}, 'g': ['secret3']}
        nested_dict_of_secrets = sv.search_potential_secrets(files)
        set_of_secrets: set = set()

        extract_values_from_nested_dict_to_a_set(nested_dict_of_secrets, set_of_secrets)

        return set_of_secrets

    def ignore_secrets(self, secrets):
        pack_dir = get_pack_name(self.full_output_path)
        try:
            with open(f'Packs/{pack_dir}/.secrets-ignore', 'a') as f:
                for secret in secrets:
                    f.write(secret)
                    f.write('\n')
        except FileNotFoundError:
            print_warning("Could not find the .secrets-ignore file - make sure your path is correct")

    def integration_init(self) -> bool:
        """Creates a new integration according to a template.

        Returns:
            bool. True if the integration was created successfully, False otherwise.
        """
        # if output directory given create the integration there
        if self.output:
            self.full_output_path = os.path.join(self.output, self.dir_name)

        # will create the integration under the Integrations directory of the pack
        elif os.path.isdir(INTEGRATIONS_DIR):
            self.full_output_path = os.path.join(INTEGRATIONS_DIR, self.dir_name)

        # if non of the conditions above apply - create the integration in the local directory
        else:
            self.full_output_path = self.dir_name

        if not self.create_new_directory():
            return False

        integration_template_files = self.get_template_files()
        if not self.get_remote_templates(integration_template_files, dir=INTEGRATIONS_DIR):
            local_template_path = os.path.normpath(os.path.join(__file__, "..", 'templates', self.template))
            copy_tree(str(local_template_path), self.full_output_path)

        if self.id != self.template:
            # note rename does not work on the yml file - that is done in the yml_reformatting function.
            self.rename(current_suffix=self.template)
            self.yml_reformatting(current_suffix=self.template, integration=True)
            self.fix_test_file_import(name_to_change=self.template)

        self.copy_common_server_python()
        self.copy_demistotmock()

        if self.template != self.DEFAULT_INTEGRATION_TEMPLATE:  # DEFAULT_INTEGRATION_TEMPLATE there are no secrets
            secrets = self.find_secrets()
            if secrets:
                new_line = '\n'
                click.echo(f"\nThe following secrets were detected:\n"
                           f"{new_line.join(secret for secret in secrets)}", color=LOG_COLORS.GREEN)

                ignore_secrets = input("\nWould you like ignore them automatically? Y/N ").lower()
                if ignore_secrets in ['y', 'yes']:
                    self.ignore_secrets(secrets)

        click.echo(f"Finished creating integration: {self.full_output_path}.", color=LOG_COLORS.GREEN)

        return True

    def script_init(self) -> bool:
        """Creates a new script according to a template.

        Returns:
            bool. True if the script was created successfully, False otherwise.
        """
        # if output directory given create the script there
        if self.output:
            self.full_output_path = os.path.join(self.output, self.dir_name)

        # will create the script under the Scripts directory of the pack
        elif os.path.isdir(SCRIPTS_DIR):
            self.full_output_path = os.path.join('Scripts', self.dir_name)

        # if non of the conditions above apply - create the integration in the local directory
        else:
            self.full_output_path = self.dir_name

        if not self.create_new_directory():
            return False

        used_template = self.template
        script_template_files = self.get_template_files()
        if not self.get_remote_templates(script_template_files, dir=SCRIPTS_DIR):
            local_template_path = os.path.normpath(os.path.join(__file__, "..", 'templates', self.template))
            copy_tree(str(local_template_path), self.full_output_path)

        if self.id != self.template:
            # note rename does not work on the yml file - that is done in the yml_reformatting function.
            self.change_template_name_script_py(current_suffix=self.template, current_template=used_template)
            self.rename(current_suffix=self.template)
            self.yml_reformatting(current_suffix=self.template)
            self.fix_test_file_import(name_to_change=self.template)

        self.copy_common_server_python()
        self.copy_demistotmock()

        secrets = self.find_secrets()
        if secrets:
            new_line = '\n'
            click.echo(f"\nThe following secrets were detected in the pack:\n"
                       f"{new_line.join(secret for secret in secrets)}", color=LOG_COLORS.GREEN)

            ignore_secrets = input("\nWould you like ignore them automatically? Y/N ").lower()
            if ignore_secrets in ['y', 'yes']:
                self.ignore_secrets(secrets)

        click.echo(f"Finished creating script: {self.full_output_path}", color=LOG_COLORS.GREEN)

        return True

    def yml_reformatting(self, current_suffix: str, integration: bool = False):
        """Formats the given yml to fit the newly created integration/script

        Args:
            current_suffix (str): The yml file name (HelloWorld or HelloWorldScript)
            integration (bool): Indicates if integration yml is being reformatted.
        """
        with open(os.path.join(self.full_output_path, f"{current_suffix}.yml")) as f:
            yml_dict = yaml.load(f)
        yml_dict["commonfields"]["id"] = self.id
        yml_dict['name'] = self.id

        from_version = input("\nThe fromversion value that will be used (optional): ")
        if from_version:
            yml_dict['fromversion'] = from_version

        if LooseVersion(yml_dict.get('fromversion', DEFAULT_CONTENT_ITEM_FROM_VERSION)) < LooseVersion(
                self.SUPPORTED_FROM_VERSION):
            yml_dict['fromversion'] = self.SUPPORTED_FROM_VERSION

        if integration:
            yml_dict["display"] = self.id
            yml_dict["category"] = self.category if self.category else Initiator.get_valid_user_input(
                options_list=INTEGRATION_CATEGORIES, option_message="\nIntegration category options: \n")

        with open(os.path.join(self.full_output_path, f"{self.dir_name}.yml"), 'w') as f:
            yaml.dump(yml_dict, f)

        os.remove(os.path.join(self.full_output_path, f"{current_suffix}.yml"))

    def change_template_name_script_py(self, current_suffix: str, current_template: str):
        """Change all script template name appearances with the real script name in the script python file.

        Args:
            current_suffix (str): The py file name
            current_template (str): The script template being used.
        """
        with open(os.path.join(self.full_output_path, f"{current_suffix}.py"), "r+") as f:
            py_file_data = f.read()
            py_file_data = py_file_data.replace(current_template, self.id)
            f.seek(0)
            f.write(py_file_data)
            f.truncate()

    def rename(self, current_suffix: str):
        """Renames the python, description, test and image file in the path to fit the newly created integration/script

        Args:
            current_suffix (str): The yml file name (HelloWorld or HelloWorldScript)
        """
        os.rename(os.path.join(self.full_output_path, f"{current_suffix}.py"),
                  os.path.join(self.full_output_path, f"{self.dir_name}.py"))
        os.rename(os.path.join(self.full_output_path, f"{current_suffix}_test.py"),
                  os.path.join(self.full_output_path, f"{self.dir_name}_test.py"))
        if self.is_integration:
            os.rename(os.path.join(self.full_output_path, f"{current_suffix}_image.png"),
                      os.path.join(self.full_output_path, f"{self.dir_name}_image.png"))
            os.rename(os.path.join(self.full_output_path, f"{current_suffix}_description.md"),
                      os.path.join(self.full_output_path, f"{self.dir_name}_description.md"))

    def create_new_directory(self, ) -> bool:
        """Creates a new directory for the integration/script/pack.

        Returns:
            bool. True if directory was successfully created, False otherwise.
        """
        try:
            os.mkdir(self.full_output_path)

        except FileExistsError:
            to_delete = str(input(f"The directory {self.full_output_path} "
                                  f"already exists.\nDo you want to overwrite it? Y/N ")).lower()
            while to_delete != 'y' and to_delete != 'n':
                to_delete = str(input("Your response was invalid.\nDo you want to delete it? Y/N ").lower())

            if to_delete in ['y', 'yes']:
                shutil.rmtree(path=self.full_output_path, ignore_errors=True)
                os.mkdir(self.full_output_path)

            else:
                print_error(f"Pack not created in {self.full_output_path}")
                return False

        return True

    def fix_test_file_import(self, name_to_change: str):
        """Fixes the import statement in the _test.py file in the newly created initegration/script

        Args:
            name_to_change (str): The name of the former integration/script to replace in the import.
        """
        with open(os.path.join(self.full_output_path, f"{self.dir_name}_test.py"), 'r') as fp:
            file_contents = fp.read()

        file_contents = file_contents.replace(f'.{name_to_change}', self.dir_name)

        with open(os.path.join(self.full_output_path, f"{self.dir_name}_test.py"), 'w') as fp:
            fp.write(file_contents)

    def copy_common_server_python(self):
        """copy commonserverpython from the base pack"""
        if self.common_server:
            try:
                common_server_path = get_common_server_path(self.configuration.env_dir)
                shutil.copy(common_server_path, self.full_output_path)
            except Exception as err:
                print_v(f'Could not copy CommonServerPython: {str(err)}')

    def copy_demistotmock(self):
        """copy demistomock from content"""
        if self.demisto_mock:
            try:
                shutil.copy(f'{self.configuration.env_dir}/Tests/demistomock/demistomock.py', self.full_output_path)
            except Exception as err:
                print_v(f'Could not copy demistomock: {str(err)}')

    def get_template_files(self):
        """
        Gets the list of the integration/script file names to create according to the selected template.
        Returns:
            set. The names of integration/script files to create.
        """
        if self.is_integration:
            template_files = {filename.replace(self.TEMPLATE_INTEGRATION_NAME, self.template)
                              for filename in self.TEMPLATE_INTEGRATION_FILES}

            if self.template == self.HELLO_WORLD_INTEGRATION:
                template_files = template_files.union(self.HELLO_WORLD_TEST_DATA_FILES)

            elif self.template == self.HELLO_WORLD_FEED_INTEGRATION:
                template_files = template_files.union(self.HELLO_WORLD_FEED_TEST_DATA_FILES)

            elif self.template == self.DEFAULT_INTEGRATION_TEMPLATE:
                template_files = template_files.union(self.DEFAULT_INTEGRATION_TEST_DATA_FILES)
        else:
            template_files = {filename.replace(self.TEMPLATE_SCRIPT_NAME, self.template)
                              for filename in self.TEMPLATE_SCRIPT_FILES}

            if self.template == self.DEFAULT_SCRIPT_TEMPLATE:
                template_files = template_files.union(self.DEFAULT_SCRIPT_TEST_DATA_FILES)
        return template_files

    def get_remote_templates(self, files_list, dir):
        """
        Downloading the object related template-files and saving them in the output path.
        Args:
            files_list: List of files to download.
            dir: The name of the relevant directory (e.g. "Integrations", "Scripts").
        Returns:
            bool. True if the files were downloaded and saved successfully, False otherwise.
        """
        # create test_data dir
        if self.template in [self.HELLO_WORLD_INTEGRATION] + self.DEFAULT_TEMPLATES \
                + [self.HELLO_WORLD_FEED_INTEGRATION]:
            os.mkdir(os.path.join(self.full_output_path, self.TEST_DATA_DIR))

        if self.template in self.DEFAULT_TEMPLATES:
            pack_name = self.DEFAULT_TEMPLATE_PACK_NAME

        elif self.template in self.HELLO_WORLD_BASE_TEMPLATES + [self.HELLO_WORLD_FEED_INTEGRATION]:
            pack_name = self.HELLO_WORLD_PACK_NAME

        else:
            pack_name = self.template

        path = os.path.join('Packs', pack_name, dir, self.template)

        for file in files_list:
            try:
                filename = file
                if 'README.md' in file and self.template not in self.HELLO_WORLD_BASE_TEMPLATES:
                    # This is for the cases when the actual readme file name in content repo
                    # is `README_example.md` - which happens when we do not want the readme
                    # files to appear in https://xsoar.pan.dev/docs/reference/index.
                    filename = file.replace('README.md', 'README_example.md')
                file_content = tools.get_remote_file(
                    os.path.join(path, filename),
                    return_content=True,
                    # Templates available only in the official repo
                    git_content_config=GitContentConfig(repo_name=GitContentConfig.OFFICIAL_CONTENT_REPO_NAME)
                )
                with open(os.path.join(self.full_output_path, file), 'wb') as f:
                    f.write(file_content)
            except Exception:
                print_warning(f"Could not fetch remote template - {file}. Using local templates instead.")
                return False

        return True<|MERGE_RESOLUTION|>--- conflicted
+++ resolved
@@ -18,14 +18,9 @@
     LAYOUTS_DIR, MARKETPLACE_LIVE_DISCUSSIONS, MARKETPLACES,
     PACK_INITIAL_VERSION, PACK_SUPPORT_OPTIONS, PLAYBOOKS_DIR, REPORTS_DIR,
     SCRIPTS_DIR, TEST_PLAYBOOKS_DIR, WIDGETS_DIR, XSOAR_AUTHOR, XSOAR_SUPPORT,
-<<<<<<< HEAD
-    XSOAR_SUPPORT_URL, GitContentConfig)
-from demisto_sdk.commands.common.handlers import JSON_Handler, YAML_Handler
-=======
     XSOAR_SUPPORT_URL)
 from demisto_sdk.commands.common.git_content_config import GitContentConfig
-from demisto_sdk.commands.common.handlers import YAML_Handler
->>>>>>> 4f9953cb
+from demisto_sdk.commands.common.handlers import JSON_Handler, YAML_Handler
 from demisto_sdk.commands.common.tools import (LOG_COLORS,
                                                get_common_server_path,
                                                get_pack_name, print_error,
@@ -33,8 +28,6 @@
 from demisto_sdk.commands.secrets.secrets import SecretsValidator
 
 json = JSON_Handler()
-
-
 yaml = YAML_Handler()
 
 
