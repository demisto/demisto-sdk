import glob
import json
import os
import shutil
from distutils.dir_util import copy_tree
from distutils.version import LooseVersion
from typing import Dict, List

import click

from demisto_sdk.commands.common import tools
from demisto_sdk.commands.common.configuration import Configuration
from demisto_sdk.commands.common.constants import (
    CLASSIFIERS_DIR, CONNECTIONS_DIR, DASHBOARDS_DIR,
    DEFAULT_CONTENT_ITEM_FROM_VERSION, DOC_FILES_DIR, GENERIC_DEFINITIONS_DIR,
    GENERIC_FIELDS_DIR, GENERIC_MODULES_DIR, GENERIC_TYPES_DIR,
    INCIDENT_FIELDS_DIR, INCIDENT_TYPES_DIR, INDICATOR_FIELDS_DIR,
    INDICATOR_TYPES_DIR, INTEGRATION_CATEGORIES, INTEGRATIONS_DIR, JOBS_DIR,
    LAYOUTS_DIR, MARKETPLACE_LIVE_DISCUSSIONS, MARKETPLACES,
    PACK_INITIAL_VERSION, PACK_SUPPORT_OPTIONS, PLAYBOOKS_DIR, REPORTS_DIR,
    SCRIPTS_DIR, TEST_PLAYBOOKS_DIR, WIDGETS_DIR, XSOAR_AUTHOR, XSOAR_SUPPORT,
<<<<<<< HEAD
    XSOAR_SUPPORT_URL)
from demisto_sdk.commands.common.git_content_config import GitContentConfig
=======
    XSOAR_SUPPORT_URL, GitContentConfig)
from demisto_sdk.commands.common.handlers import YAML_Handler
>>>>>>> 206510f9
from demisto_sdk.commands.common.tools import (LOG_COLORS,
                                               get_common_server_path,
                                               get_pack_name, print_error,
                                               print_v, print_warning)
from demisto_sdk.commands.secrets.secrets import SecretsValidator

yaml = YAML_Handler()


def extract_values_from_nested_dict_to_a_set(given_dictionary: dict, return_set: set):
    """Recursively extracts values from a nested dictionary to a set.

    Args:
        given_dictionary: The nested dictionary to extract the values from.
        return_set: the set with the extracted values.

    """

    for value in given_dictionary.values():
        if isinstance(value, dict):  # value can be a dictionary
            extract_values_from_nested_dict_to_a_set(value, return_set)
        else:
            for secret in value:  # value is a list
                return_set.add(secret)


class Initiator:
    """Initiator creates a new pack/integration/script.

       Attributes:
           output (str): The directory in which init will create the new pack/integration/script
           name (str): The name for the new pack/integration/script directory.
           id (str): The id for the created script/integration.
           integration (bool): Indicates whether to create an integration.
           template (str): If an integration is initialized, specifies the integration template.
           script (bool): Indicates whether to create a script.
           full_output_path (str): The full path to the newly created pack/integration/script
    """

    TEST_DATA_DIR = 'test_data'

    ''' INTEGRATION TEMPLATES CONSTANTS '''
    DEFAULT_INTEGRATION_TEMPLATE = 'BaseIntegration'
    HELLO_WORLD_INTEGRATION = 'HelloWorld'
    HELLO_IAM_WORLD_INTEGRATION = 'HelloIAMWorld'
    HELLO_WORLD_FEED_INTEGRATION = 'FeedHelloWorld'

    INTEGRATION_TEMPLATE_OPTIONS = [HELLO_WORLD_INTEGRATION, HELLO_IAM_WORLD_INTEGRATION, HELLO_WORLD_FEED_INTEGRATION,
                                    DEFAULT_INTEGRATION_TEMPLATE]

    TEMPLATE_INTEGRATION_NAME = '%%TEMPLATE_NAME%%'
    TEMPLATE_INTEGRATION_FILES = {f'{TEMPLATE_INTEGRATION_NAME}.py',
                                  f'{TEMPLATE_INTEGRATION_NAME}.yml',
                                  f'{TEMPLATE_INTEGRATION_NAME}_description.md',
                                  f'{TEMPLATE_INTEGRATION_NAME}_image.png',
                                  f'{TEMPLATE_INTEGRATION_NAME}_test.py',
                                  'Pipfile', 'Pipfile.lock', 'README.md', 'command_examples'}

    DEFAULT_INTEGRATION_TEST_DATA_FILES = {os.path.join(TEST_DATA_DIR, 'baseintegration-dummy.json')}

    HELLO_WORLD_TEST_DATA_FILES = {os.path.join(TEST_DATA_DIR, 'domain_reputation.json'),
                                   os.path.join(TEST_DATA_DIR, 'get_alert.json'),
                                   os.path.join(TEST_DATA_DIR, 'ip_reputation.json'),
                                   os.path.join(TEST_DATA_DIR, 'scan_results.json'),
                                   os.path.join(TEST_DATA_DIR, 'search_alerts.json'),
                                   os.path.join(TEST_DATA_DIR, 'update_alert_status.json'),
                                   os.path.join(TEST_DATA_DIR, 'domain_reputation.json')}

    HELLO_WORLD_FEED_TEST_DATA_FILES = {os.path.join(TEST_DATA_DIR, 'build_iterator_results.json'),
                                        os.path.join(TEST_DATA_DIR, 'get_indicators_command_results.json'),
                                        os.path.join(TEST_DATA_DIR, 'FeedHelloWorld_mock.txt')}

    ''' SCRIPT TEMPLATES CONSTANTS '''
    DEFAULT_SCRIPT_TEMPLATE = 'BaseScript'
    HELLO_WORLD_SCRIPT = 'HelloWorldScript'

    SCRIPT_TEMPLATE_OPTIONS = [HELLO_WORLD_SCRIPT, DEFAULT_SCRIPT_TEMPLATE]

    TEMPLATE_SCRIPT_NAME = '%%TEMPLATE_NAME%%'
    TEMPLATE_SCRIPT_FILES = {f'{TEMPLATE_SCRIPT_NAME}.py',
                             f'{TEMPLATE_SCRIPT_NAME}.yml',
                             f'{TEMPLATE_SCRIPT_NAME}_test.py',
                             'README.md'}

    DEFAULT_SCRIPT_TEST_DATA_FILES = {os.path.join(TEST_DATA_DIR, 'basescript-dummy.json')}

    ''' TEMPLATES PACKS CONSTANTS '''
    DEFAULT_TEMPLATE_PACK_NAME = 'StarterPack'
    HELLO_WORLD_PACK_NAME = 'HelloWorld'
    DEFAULT_TEMPLATES = [DEFAULT_INTEGRATION_TEMPLATE, DEFAULT_SCRIPT_TEMPLATE]
    HELLO_WORLD_BASE_TEMPLATES = [HELLO_WORLD_SCRIPT, HELLO_WORLD_INTEGRATION]

    DATE_FORMAT = '%Y-%m-%dT%H:%M:%SZ'
    PACK_INITIAL_VERSION = "1.0.0"
    SUPPORTED_FROM_VERSION = "5.5.0"

    DIR_LIST = [INTEGRATIONS_DIR, SCRIPTS_DIR, INCIDENT_FIELDS_DIR, INCIDENT_TYPES_DIR, INDICATOR_FIELDS_DIR,
                PLAYBOOKS_DIR, LAYOUTS_DIR, TEST_PLAYBOOKS_DIR, CLASSIFIERS_DIR, CONNECTIONS_DIR, DASHBOARDS_DIR,
                INDICATOR_TYPES_DIR, REPORTS_DIR, WIDGETS_DIR, DOC_FILES_DIR, GENERIC_MODULES_DIR,
                GENERIC_DEFINITIONS_DIR, GENERIC_FIELDS_DIR, GENERIC_TYPES_DIR, JOBS_DIR]

    def __init__(self, output: str, name: str = '', id: str = '', integration: bool = False, template: str = '',
                 category: str = '', script: bool = False, pack: bool = False, author_image: str = '',
                 demisto_mock: bool = False,
                 common_server: bool = False):
        self.output = output if output else ''
        self.id = id

        self.is_integration = integration
        self.is_script = script
        self.is_pack = pack
        self.author_image = author_image
        self.demisto_mock = demisto_mock
        self.common_server = common_server
        self.category = category
        self.configuration = Configuration()

        # if no flag given automatically create a pack.
        if not integration and not script and not pack:
            self.is_pack = True

        self.template = self.get_selected_template(template)

        self.full_output_path = ''
        if name:
            while ' ' in name:
                name = str(input("The directory and file name cannot have spaces in it, Enter a different name: "))

        self.dir_name = name

        self.is_pack_creation = not all([self.is_script, self.is_integration])

    def init(self):
        """Starts the init command process.

        """
        if self.is_integration:
            self.get_created_dir_name(created_object="integration")
            self.get_object_id(created_object="integration")
            return self.integration_init()

        elif self.is_script:
            self.get_created_dir_name(created_object="script")
            self.get_object_id(created_object="script")
            return self.script_init()

        elif self.is_pack:
            self.get_created_dir_name(created_object="pack")
            return self.pack_init()

    def get_selected_template(self, template: str = '') -> str:
        """ Makes sure a valid template is selected

        Args:
            template (str): the given template name (empty string if not given)

        Returns:
            str. A valid template name. If no template was specified, returns the default template name.
        """
        if self.is_integration:
            while template and template not in self.INTEGRATION_TEMPLATE_OPTIONS:
                options_str = ', '.join(self.INTEGRATION_TEMPLATE_OPTIONS)
                template = str(input(f"Enter a valid template name, or press enter to choose the default template"
                                     f" ({self.DEFAULT_INTEGRATION_TEMPLATE}).\nValid options: {options_str}\n"))
            return template if template else self.DEFAULT_INTEGRATION_TEMPLATE

        elif self.is_script:
            while template and template not in self.SCRIPT_TEMPLATE_OPTIONS:
                options_str = ', '.join(self.SCRIPT_TEMPLATE_OPTIONS)
                template = str(input(f"Enter a valid template name, or press enter to choose the default template"
                                     f" ({self.DEFAULT_SCRIPT_TEMPLATE}).\nValid options: {options_str}\n"))
            return template if template else self.DEFAULT_SCRIPT_TEMPLATE

        # if reached here it is a pack init - will be used again if user decides to create an integration
        return template

    def get_created_dir_name(self, created_object: str):
        """Makes sure a name is given for the created object

        Args:
            created_object (str): the type of the created object (integration/script/pack)
        """
        while not self.dir_name or len(self.dir_name) == 0:
            self.dir_name = str(input(f"Please input the name of the initialized {created_object}: "))
            while ' ' in self.dir_name:
                self.dir_name = str(input("The directory name cannot have spaces in it, Enter a different name: "))

    def get_object_id(self, created_object: str):
        if not self.id:
            if self.is_pack_creation:  # There was no option to enter the ID in this process.
                use_dir_name = str(input(f"Do you want to use the directory name as an "
                                         f"ID for the {created_object}? Y/N "))
            else:
                use_dir_name = str(input(f"No ID given for the {created_object}'s yml file. "
                                         f"Do you want to use the directory name? Y/N "))

            if use_dir_name and use_dir_name.lower() in ['y', 'yes']:
                self.id = self.dir_name
            else:
                while not self.id:
                    self.id = str(input(f"Please enter the id name for the {created_object}: "))

    def pack_init(self) -> bool:
        """Creates a pack directory tree.

        Returns:
            bool. Returns True if pack was created successfully and False otherwise
        """
        # if an output directory given create the pack there
        if self.output:
            self.full_output_path = os.path.join(self.output, self.dir_name)

        # content-descriptor file indicates we are in "content" repository
        # thus we will create the pack under Packs directory
        elif os.path.isfile('content-descriptor.json'):
            self.full_output_path = os.path.join("Packs", self.dir_name)

        # if in an external repo check for the existence of Packs directory
        # if it does not exist create it
        elif tools.is_external_repository():
            if not os.path.isdir("Packs"):
                print("Creating 'Packs' directory")
                os.mkdir('Packs')
            self.full_output_path = os.path.join("Packs", self.dir_name)

        # if non of the above conditions apply - create the pack in current directory
        else:
            self.full_output_path = self.dir_name

        if not self.create_new_directory():
            return False
        for directory in self.DIR_LIST:
            path = os.path.join(self.full_output_path, directory)
            os.mkdir(path=path)

        self.create_pack_base_files()
        click.echo(
            f"Successfully created the pack {self.dir_name} in: {self.full_output_path}",
            color=LOG_COLORS.GREEN
        )

        metadata_path = os.path.join(self.full_output_path, 'pack_metadata.json')
        with open(metadata_path, 'a') as fp:
            user_response = str(input("\nWould you like to fill pack's metadata file? Y/N ")).lower()
            fill_manually = user_response in ['y', 'yes']

            pack_metadata = Initiator.create_metadata(fill_manually)
            self.category = pack_metadata['categories'][0] if pack_metadata['categories'] else 'Utilities'
            json.dump(pack_metadata, fp, indent=4)

            click.echo(f"Created pack metadata at path : {metadata_path}", color=LOG_COLORS.GREEN)

        create_integration = str(input("\nDo you want to create an integration in the pack? Y/N ")).lower()
        if create_integration in ['y', 'yes']:
            is_same_category = str(input("\nDo you want to set the integration category as you defined in the pack "
                                         "metadata? Y/N ")).lower()

            integration_category = self.category if is_same_category in ['y', 'yes'] else ''
            integration_init = Initiator(output=os.path.join(self.full_output_path, 'Integrations'),
                                         integration=True, common_server=self.common_server,
                                         demisto_mock=self.demisto_mock, template=self.template,
                                         category=integration_category)
            return integration_init.init()

        return True

    def create_pack_base_files(self):
        """
        Create empty 'README.md', '.secrets-ignore', '.pack-ignore' and 'Author_image.png' files that are expected
        to be in the base directory of a pack
        """
        click.echo('Creating pack base files', color=LOG_COLORS.NATIVE)
        fp = open(os.path.join(self.full_output_path, 'README.md'), 'a')
        fp.close()

        fp = open(os.path.join(self.full_output_path, '.secrets-ignore'), 'a')
        fp.close()

        fp = open(os.path.join(self.full_output_path, '.pack-ignore'), 'a')
        fp.close()

        # if an `Author_image.png` file was given - replace the default file with it
        author_image_path = os.path.join(self.full_output_path, 'Author_image.png')
        if self.author_image:
            shutil.copyfile(self.author_image, author_image_path)
        else:
            fp = open(author_image_path, 'a')
            fp.close()

    @staticmethod
    def create_metadata(fill_manually: bool, data: Dict = None) -> Dict:
        """Builds pack metadata JSON content.

        Args:
            fill_manually (bool): Whether to interact with the user to fill in metadata details or not.
            data (dict): Dictionary keys and value to insert into the pack metadata.

        Returns:
            Dict. Pack metadata JSON content.
        """
        pack_metadata = {
            'name': '## FILL MANDATORY FIELD ##',
            'description': '## FILL MANDATORY FIELD ##',
            'support': XSOAR_SUPPORT,
            'currentVersion': PACK_INITIAL_VERSION,
            'author': XSOAR_AUTHOR,
            'url': XSOAR_SUPPORT_URL,
            'email': '',
            'categories': [],
            'tags': [],
            'useCases': [],
            'keywords': [],
            'marketplaces': MARKETPLACES,
        }

        if data:
            pack_metadata.update(data)

        if not fill_manually:
            return pack_metadata  # return xsoar template

        pack_metadata['name'] = input("\nDisplay name of the pack: ")
        if not pack_metadata.get('name'):
            pack_metadata['name'] = '## FILL MANDATORY FIELD ##'

        pack_metadata['description'] = input("\nDescription of the pack: ")
        if not pack_metadata.get('description'):
            pack_metadata['description'] = '## FILL MANDATORY FIELD ##'

        pack_metadata['support'] = Initiator.get_valid_user_input(options_list=PACK_SUPPORT_OPTIONS,
                                                                  option_message="\nSupport type of the pack: \n")
        pack_metadata['categories'] = [Initiator.get_valid_user_input(options_list=INTEGRATION_CATEGORIES,
                                                                      option_message="\nPack category options: \n")]

        marketplaces = input("\nSupported marketplaces for this pack, comma separated values.\n"
                             "Possible options are: xsoar, marketplacev2. default value is 'xsoar,marketplacev2'.\n")
        mp_list = [m.strip() for m in marketplaces.split(',') if m]
        if mp_list:
            pack_metadata['marketplaces'] = mp_list

        if pack_metadata.get('support') == XSOAR_SUPPORT:
            pack_metadata['author'] = XSOAR_AUTHOR
            pack_metadata['url'] = XSOAR_SUPPORT_URL

            return pack_metadata

        pack_metadata['author'] = input("\nAuthor of the pack: ")

        if pack_metadata.get('support') != 'community':  # get support details from the user for non community packs
            support_url = input("\nThe url of support, should be a valid support/info URL (optional): ")
            while support_url and "http" not in support_url:
                support_url = input("\nIncorrect input. Please enter full valid url: ")
            pack_metadata['url'] = support_url
            pack_metadata['email'] = input("\nThe email in which users can reach out for support (optional): ")
        else:  # community pack url should refer to the marketplace live discussions
            pack_metadata['url'] = MARKETPLACE_LIVE_DISCUSSIONS

        dev_email = input("\nThe email will be used to inform you for any changes made to your pack (optional): ")
        if dev_email:
            pack_metadata['devEmail'] = [e.strip() for e in dev_email.split(',') if e]

        tags = input("\nTags of the pack, comma separated values: ")
        tags_list = [t.strip() for t in tags.split(',') if t]
        pack_metadata['tags'] = tags_list

        github_users = input("\nPack default reviewers, comma separated github username: ")
        github_users_list = [u.strip() for u in github_users.split(',') if u]
        pack_metadata['githubUser'] = github_users_list

        return pack_metadata

    @staticmethod
    def get_valid_user_input(options_list: List[str], option_message: str) -> str:
        """Gets user input from a list of options, by integer represents the choice.

        Args:
            options_list (List[str]): List of options for the user to choose from.
            option_message (str): The message to show the user along with the list of options.

        Returns:
            str. The chosen option.
        """
        for index, option in enumerate(options_list, start=1):
            option_message += f"[{index}] {option}\n"
        option_message += "\nEnter option: "

        user_input = input(option_message)

        while True:
            try:
                user_choice = int(user_input)
                if user_choice not in range(1, len(options_list) + 1):
                    user_input = input(f"\nInvalid option {user_input}, please enter valid choice: ")
                else:
                    return options_list[user_choice - 1]
            except ValueError:
                user_input = input("\nThe option must be number, please enter valid choice: ")

    def find_secrets(self):
        files_and_directories = glob.glob(f'{self.full_output_path}/**/*', recursive=True)

        sv = SecretsValidator(white_list_path='./Tests/secrets_white_list.json', ignore_entropy=True)
        # remove directories and irrelevant files
        files = [file for file in files_and_directories if os.path.isfile(file) and sv.is_text_file(file)]
        # The search_potential_secrets method returns a nested dict with values of type list. The values are the secrets
        # {'a': {'b': ['secret1', 'secret2'], 'e': ['secret1']}, 'g': ['secret3']}
        nested_dict_of_secrets = sv.search_potential_secrets(files)
        set_of_secrets: set = set()

        extract_values_from_nested_dict_to_a_set(nested_dict_of_secrets, set_of_secrets)

        return set_of_secrets

    def ignore_secrets(self, secrets):
        pack_dir = get_pack_name(self.full_output_path)
        try:
            with open(f'Packs/{pack_dir}/.secrets-ignore', 'a') as f:
                for secret in secrets:
                    f.write(secret)
                    f.write('\n')
        except FileNotFoundError:
            print_warning("Could not find the .secrets-ignore file - make sure your path is correct")

    def integration_init(self) -> bool:
        """Creates a new integration according to a template.

        Returns:
            bool. True if the integration was created successfully, False otherwise.
        """
        # if output directory given create the integration there
        if self.output:
            self.full_output_path = os.path.join(self.output, self.dir_name)

        # will create the integration under the Integrations directory of the pack
        elif os.path.isdir(INTEGRATIONS_DIR):
            self.full_output_path = os.path.join(INTEGRATIONS_DIR, self.dir_name)

        # if non of the conditions above apply - create the integration in the local directory
        else:
            self.full_output_path = self.dir_name

        if not self.create_new_directory():
            return False

        integration_template_files = self.get_template_files()
        if not self.get_remote_templates(integration_template_files, dir=INTEGRATIONS_DIR):
            local_template_path = os.path.normpath(os.path.join(__file__, "..", 'templates', self.template))
            copy_tree(str(local_template_path), self.full_output_path)

        if self.id != self.template:
            # note rename does not work on the yml file - that is done in the yml_reformatting function.
            self.rename(current_suffix=self.template)
            self.yml_reformatting(current_suffix=self.template, integration=True)
            self.fix_test_file_import(name_to_change=self.template)

        self.copy_common_server_python()
        self.copy_demistotmock()

        if self.template != self.DEFAULT_INTEGRATION_TEMPLATE:  # DEFAULT_INTEGRATION_TEMPLATE there are no secrets
            secrets = self.find_secrets()
            if secrets:
                new_line = '\n'
                click.echo(f"\nThe following secrets were detected:\n"
                           f"{new_line.join(secret for secret in secrets)}", color=LOG_COLORS.GREEN)

                ignore_secrets = input("\nWould you like ignore them automatically? Y/N ").lower()
                if ignore_secrets in ['y', 'yes']:
                    self.ignore_secrets(secrets)

        click.echo(f"Finished creating integration: {self.full_output_path}.", color=LOG_COLORS.GREEN)

        return True

    def script_init(self) -> bool:
        """Creates a new script according to a template.

        Returns:
            bool. True if the script was created successfully, False otherwise.
        """
        # if output directory given create the script there
        if self.output:
            self.full_output_path = os.path.join(self.output, self.dir_name)

        # will create the script under the Scripts directory of the pack
        elif os.path.isdir(SCRIPTS_DIR):
            self.full_output_path = os.path.join('Scripts', self.dir_name)

        # if non of the conditions above apply - create the integration in the local directory
        else:
            self.full_output_path = self.dir_name

        if not self.create_new_directory():
            return False

        used_template = self.template
        script_template_files = self.get_template_files()
        if not self.get_remote_templates(script_template_files, dir=SCRIPTS_DIR):
            local_template_path = os.path.normpath(os.path.join(__file__, "..", 'templates', self.template))
            copy_tree(str(local_template_path), self.full_output_path)

        if self.id != self.template:
            # note rename does not work on the yml file - that is done in the yml_reformatting function.
            self.change_template_name_script_py(current_suffix=self.template, current_template=used_template)
            self.rename(current_suffix=self.template)
            self.yml_reformatting(current_suffix=self.template)
            self.fix_test_file_import(name_to_change=self.template)

        self.copy_common_server_python()
        self.copy_demistotmock()

        secrets = self.find_secrets()
        if secrets:
            new_line = '\n'
            click.echo(f"\nThe following secrets were detected in the pack:\n"
                       f"{new_line.join(secret for secret in secrets)}", color=LOG_COLORS.GREEN)

            ignore_secrets = input("\nWould you like ignore them automatically? Y/N ").lower()
            if ignore_secrets in ['y', 'yes']:
                self.ignore_secrets(secrets)

        click.echo(f"Finished creating script: {self.full_output_path}", color=LOG_COLORS.GREEN)

        return True

    def yml_reformatting(self, current_suffix: str, integration: bool = False):
        """Formats the given yml to fit the newly created integration/script

        Args:
            current_suffix (str): The yml file name (HelloWorld or HelloWorldScript)
            integration (bool): Indicates if integration yml is being reformatted.
        """
        with open(os.path.join(self.full_output_path, f"{current_suffix}.yml")) as f:
            yml_dict = yaml.load(f)
        yml_dict["commonfields"]["id"] = self.id
        yml_dict['name'] = self.id

        from_version = input("\nThe fromversion value that will be used (optional): ")
        if from_version:
            yml_dict['fromversion'] = from_version

        if LooseVersion(yml_dict.get('fromversion', DEFAULT_CONTENT_ITEM_FROM_VERSION)) < LooseVersion(
                self.SUPPORTED_FROM_VERSION):
            yml_dict['fromversion'] = self.SUPPORTED_FROM_VERSION

        if integration:
            yml_dict["display"] = self.id
            yml_dict["category"] = self.category if self.category else Initiator.get_valid_user_input(
                options_list=INTEGRATION_CATEGORIES, option_message="\nIntegration category options: \n")

        with open(os.path.join(self.full_output_path, f"{self.dir_name}.yml"), 'w') as f:
            yaml.dump(yml_dict, f)

        os.remove(os.path.join(self.full_output_path, f"{current_suffix}.yml"))

    def change_template_name_script_py(self, current_suffix: str, current_template: str):
        """Change all script template name appearances with the real script name in the script python file.

        Args:
            current_suffix (str): The py file name
            current_template (str): The script template being used.
        """
        with open(os.path.join(self.full_output_path, f"{current_suffix}.py"), "r+") as f:
            py_file_data = f.read()
            py_file_data = py_file_data.replace(current_template, self.id)
            f.seek(0)
            f.write(py_file_data)
            f.truncate()

    def rename(self, current_suffix: str):
        """Renames the python, description, test and image file in the path to fit the newly created integration/script

        Args:
            current_suffix (str): The yml file name (HelloWorld or HelloWorldScript)
        """
        os.rename(os.path.join(self.full_output_path, f"{current_suffix}.py"),
                  os.path.join(self.full_output_path, f"{self.dir_name}.py"))
        os.rename(os.path.join(self.full_output_path, f"{current_suffix}_test.py"),
                  os.path.join(self.full_output_path, f"{self.dir_name}_test.py"))
        if self.is_integration:
            os.rename(os.path.join(self.full_output_path, f"{current_suffix}_image.png"),
                      os.path.join(self.full_output_path, f"{self.dir_name}_image.png"))
            os.rename(os.path.join(self.full_output_path, f"{current_suffix}_description.md"),
                      os.path.join(self.full_output_path, f"{self.dir_name}_description.md"))

    def create_new_directory(self, ) -> bool:
        """Creates a new directory for the integration/script/pack.

        Returns:
            bool. True if directory was successfully created, False otherwise.
        """
        try:
            os.mkdir(self.full_output_path)

        except FileExistsError:
            to_delete = str(input(f"The directory {self.full_output_path} "
                                  f"already exists.\nDo you want to overwrite it? Y/N ")).lower()
            while to_delete != 'y' and to_delete != 'n':
                to_delete = str(input("Your response was invalid.\nDo you want to delete it? Y/N ").lower())

            if to_delete in ['y', 'yes']:
                shutil.rmtree(path=self.full_output_path, ignore_errors=True)
                os.mkdir(self.full_output_path)

            else:
                print_error(f"Pack not created in {self.full_output_path}")
                return False

        return True

    def fix_test_file_import(self, name_to_change: str):
        """Fixes the import statement in the _test.py file in the newly created initegration/script

        Args:
            name_to_change (str): The name of the former integration/script to replace in the import.
        """
        with open(os.path.join(self.full_output_path, f"{self.dir_name}_test.py"), 'r') as fp:
            file_contents = fp.read()

        file_contents = file_contents.replace(f'.{name_to_change}', self.dir_name)

        with open(os.path.join(self.full_output_path, f"{self.dir_name}_test.py"), 'w') as fp:
            fp.write(file_contents)

    def copy_common_server_python(self):
        """copy commonserverpython from the base pack"""
        if self.common_server:
            try:
                common_server_path = get_common_server_path(self.configuration.env_dir)
                shutil.copy(common_server_path, self.full_output_path)
            except Exception as err:
                print_v(f'Could not copy CommonServerPython: {str(err)}')

    def copy_demistotmock(self):
        """copy demistomock from content"""
        if self.demisto_mock:
            try:
                shutil.copy(f'{self.configuration.env_dir}/Tests/demistomock/demistomock.py', self.full_output_path)
            except Exception as err:
                print_v(f'Could not copy demistomock: {str(err)}')

    def get_template_files(self):
        """
        Gets the list of the integration/script file names to create according to the selected template.
        Returns:
            set. The names of integration/script files to create.
        """
        if self.is_integration:
            template_files = {filename.replace(self.TEMPLATE_INTEGRATION_NAME, self.template)
                              for filename in self.TEMPLATE_INTEGRATION_FILES}

            if self.template == self.HELLO_WORLD_INTEGRATION:
                template_files = template_files.union(self.HELLO_WORLD_TEST_DATA_FILES)

            elif self.template == self.HELLO_WORLD_FEED_INTEGRATION:
                template_files = template_files.union(self.HELLO_WORLD_FEED_TEST_DATA_FILES)

            elif self.template == self.DEFAULT_INTEGRATION_TEMPLATE:
                template_files = template_files.union(self.DEFAULT_INTEGRATION_TEST_DATA_FILES)
        else:
            template_files = {filename.replace(self.TEMPLATE_SCRIPT_NAME, self.template)
                              for filename in self.TEMPLATE_SCRIPT_FILES}

            if self.template == self.DEFAULT_SCRIPT_TEMPLATE:
                template_files = template_files.union(self.DEFAULT_SCRIPT_TEST_DATA_FILES)
        return template_files

    def get_remote_templates(self, files_list, dir):
        """
        Downloading the object related template-files and saving them in the output path.
        Args:
            files_list: List of files to download.
            dir: The name of the relevant directory (e.g. "Integrations", "Scripts").
        Returns:
            bool. True if the files were downloaded and saved successfully, False otherwise.
        """
        # create test_data dir
        if self.template in [self.HELLO_WORLD_INTEGRATION] + self.DEFAULT_TEMPLATES \
                + [self.HELLO_WORLD_FEED_INTEGRATION]:
            os.mkdir(os.path.join(self.full_output_path, self.TEST_DATA_DIR))

        if self.template in self.DEFAULT_TEMPLATES:
            pack_name = self.DEFAULT_TEMPLATE_PACK_NAME

        elif self.template in self.HELLO_WORLD_BASE_TEMPLATES + [self.HELLO_WORLD_FEED_INTEGRATION]:
            pack_name = self.HELLO_WORLD_PACK_NAME

        else:
            pack_name = self.template

        path = os.path.join('Packs', pack_name, dir, self.template)

        for file in files_list:
            try:
                filename = file
                if 'README.md' in file and self.template not in self.HELLO_WORLD_BASE_TEMPLATES:
                    # This is for the cases when the actual readme file name in content repo
                    # is `README_example.md` - which happens when we do not want the readme
                    # files to appear in https://xsoar.pan.dev/docs/reference/index.
                    filename = file.replace('README.md', 'README_example.md')
                file_content = tools.get_remote_file(
                    os.path.join(path, filename),
                    return_content=True,
                    # Templates available only in the official repo
                    git_repo=GitContentConfig.OFFICIAL_CONTENT_REPO_NAME
                )
                with open(os.path.join(self.full_output_path, file), 'wb') as f:
                    f.write(file_content)
            except Exception:
                print_warning(f"Could not fetch remote template - {file}. Using local templates instead.")
                return False

        return True<|MERGE_RESOLUTION|>--- conflicted
+++ resolved
@@ -19,13 +19,9 @@
     LAYOUTS_DIR, MARKETPLACE_LIVE_DISCUSSIONS, MARKETPLACES,
     PACK_INITIAL_VERSION, PACK_SUPPORT_OPTIONS, PLAYBOOKS_DIR, REPORTS_DIR,
     SCRIPTS_DIR, TEST_PLAYBOOKS_DIR, WIDGETS_DIR, XSOAR_AUTHOR, XSOAR_SUPPORT,
-<<<<<<< HEAD
     XSOAR_SUPPORT_URL)
 from demisto_sdk.commands.common.git_content_config import GitContentConfig
-=======
-    XSOAR_SUPPORT_URL, GitContentConfig)
 from demisto_sdk.commands.common.handlers import YAML_Handler
->>>>>>> 206510f9
 from demisto_sdk.commands.common.tools import (LOG_COLORS,
                                                get_common_server_path,
                                                get_pack_name, print_error,
