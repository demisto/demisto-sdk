import json
import os
import shutil
from distutils.dir_util import copy_tree
from typing import Dict, List

import click
import yaml
import yamlordereddictloader
from demisto_sdk.commands.common import tools
from demisto_sdk.commands.common.configuration import Configuration
from demisto_sdk.commands.common.constants import (
    CLASSIFIERS_DIR, CONNECTIONS_DIR, DASHBOARDS_DIR, DOC_FILES_DIR,
    INCIDENT_FIELDS_DIR, INCIDENT_TYPES_DIR, INDICATOR_FIELDS_DIR,
    INDICATOR_TYPES_DIR, INTEGRATION_CATEGORIES, INTEGRATIONS_DIR, LAYOUTS_DIR,
    MARKETPLACE_LIVE_DISCUSSIONS, PACK_INITIAL_VERSION, PACK_SUPPORT_OPTIONS,
    PLAYBOOKS_DIR, REPORTS_DIR, SCRIPTS_DIR, TEST_PLAYBOOKS_DIR, WIDGETS_DIR,
    XSOAR_AUTHOR, XSOAR_SUPPORT, XSOAR_SUPPORT_URL)
from demisto_sdk.commands.common.tools import (LOG_COLORS,
                                               get_common_server_path,
                                               print_error, print_v,
                                               print_warning)


class Initiator:
    """Initiator creates a new pack/integration/script.

       Attributes:
           output (str): The directory in which init will create the new pack/integration/script
           name (str): The name for the new pack/integration/script directory.
           id (str): The id for the created script/integration.
           integration (bool): Indicates whether to create an integration.
           template (str): If an integration is initialized, specifies the integration template.
           script (bool): Indicates whether to create a script.
           full_output_path (str): The full path to the newly created pack/integration/script
    """

<<<<<<< HEAD
    def __init__(self, output: str, name: str = '', id: str = '', integration: bool = False, script: bool = False,
                 pack: bool = False, demisto_mock: bool = False, common_server: bool = False, feed: bool = False):
=======
    TEST_DATA_DIR = 'test_data'

    ''' INTEGRATION TEMPLATES CONSTANTS '''
    DEFAULT_INTEGRATION_TEMPLATE = 'BaseIntegration'
    HELLO_WORLD_INTEGRATION = 'HelloWorld'
    HELLO_IAM_WORLD_INTEGRATION = 'HelloIAMWorld'

    INTEGRATION_TEMPLATE_OPTIONS = [HELLO_WORLD_INTEGRATION, HELLO_IAM_WORLD_INTEGRATION, DEFAULT_INTEGRATION_TEMPLATE]

    TEMPLATE_INTEGRATION_NAME = '%%TEMPLATE_NAME%%'
    TEMPLATE_INTEGRATION_FILES = {f'{TEMPLATE_INTEGRATION_NAME}.py',
                                  f'{TEMPLATE_INTEGRATION_NAME}.yml',
                                  f'{TEMPLATE_INTEGRATION_NAME}_description.md',
                                  f'{TEMPLATE_INTEGRATION_NAME}_image.png',
                                  f'{TEMPLATE_INTEGRATION_NAME}_test.py',
                                  'Pipfile', 'Pipfile.lock', 'README.md', 'command_examples'}

    DEFAULT_INTEGRATION_TEST_DATA_FILES = {os.path.join(TEST_DATA_DIR, 'baseintegration-dummy.json')}

    HELLO_WORLD_TEST_DATA_FILES = {os.path.join(TEST_DATA_DIR, 'domain_reputation.json'),
                                   os.path.join(TEST_DATA_DIR, 'get_alert.json'),
                                   os.path.join(TEST_DATA_DIR, 'ip_reputation.json'),
                                   os.path.join(TEST_DATA_DIR, 'scan_results.json'),
                                   os.path.join(TEST_DATA_DIR, 'search_alerts.json'),
                                   os.path.join(TEST_DATA_DIR, 'update_alert_status.json'),
                                   os.path.join(TEST_DATA_DIR, 'domain_reputation.json')}

    ''' SCRIPT TEMPLATES CONSTANTS '''
    DEFAULT_SCRIPT_TEMPLATE = 'BaseScript'
    HELLO_WORLD_SCRIPT = 'HelloWorldScript'

    SCRIPT_TEMPLATE_OPTIONS = [HELLO_WORLD_SCRIPT, DEFAULT_SCRIPT_TEMPLATE]

    TEMPLATE_SCRIPT_NAME = '%%TEMPLATE_NAME%%'
    TEMPLATE_SCRIPT_FILES = {f'{TEMPLATE_SCRIPT_NAME}.py',
                             f'{TEMPLATE_SCRIPT_NAME}.yml',
                             f'{TEMPLATE_SCRIPT_NAME}_test.py',
                             'README.md'}

    DEFAULT_SCRIPT_TEST_DATA_FILES = {os.path.join(TEST_DATA_DIR, 'basescript-dummy.json')}

    ''' TEMPLATES PACKS CONSTANTS '''
    DEFAULT_TEMPLATE_PACK_NAME = 'StarterPack'
    HELLO_WORLD_PACK_NAME = 'HelloWorld'
    DEFAULT_TEMPLATES = [DEFAULT_INTEGRATION_TEMPLATE, DEFAULT_SCRIPT_TEMPLATE]
    HELLO_WORLD_TEMPLATES = [HELLO_WORLD_SCRIPT, HELLO_WORLD_INTEGRATION]

    DATE_FORMAT = '%Y-%m-%dT%H:%M:%SZ'
    PACK_INITIAL_VERSION = "1.0.0"

    DIR_LIST = [INTEGRATIONS_DIR, SCRIPTS_DIR, INCIDENT_FIELDS_DIR, INCIDENT_TYPES_DIR, INDICATOR_FIELDS_DIR,
                PLAYBOOKS_DIR, LAYOUTS_DIR, TEST_PLAYBOOKS_DIR, CLASSIFIERS_DIR, CONNECTIONS_DIR, DASHBOARDS_DIR,
                INDICATOR_TYPES_DIR, REPORTS_DIR, WIDGETS_DIR, DOC_FILES_DIR]

    def __init__(self, output: str, name: str = '', id: str = '', integration: bool = False, template: str = '',
                 script: bool = False, pack: bool = False, demisto_mock: bool = False, common_server: bool = False):
>>>>>>> 397699b8
        self.output = output if output else ''
        self.id = id

        self.is_integration = integration
        self.is_script = script
        self.is_pack = pack
        self.is_feed = feed
        self.demisto_mock = demisto_mock
        self.common_server = common_server
        self.configuration = Configuration()

        # if no flag given automatically create a pack.
        if not integration and not script and not pack and not feed:
            self.is_pack = True

        self.template = self.get_selected_template(template)

        self.full_output_path = ''

        while ' ' in name:
            name = str(input("The directory and file name cannot have spaces in it, Enter a different name: "))

        self.dir_name = name

        self.is_pack_creation = not all([self.is_script, self.is_integration, self.is_feed])

<<<<<<< HEAD
    HELLO_WORLD_INTEGRATION = 'HelloWorld'
    HELLO_WORLD_SCRIPT = 'HelloWorldScript'
    HELLO_WORLD_FEED = 'HeloWorldFeed'
    HELLO_WORLD_SCRIPT_FILES = {'HelloWorldScript.py', 'HelloWorldScript.yml', 'HelloWorldScript_test.py'}
    HELLO_WORLD_INTEGRATION_FILES = {'HelloWorld.py', 'HelloWorld.yml', 'HelloWorld_description.md',
                                     'HelloWorld_image.png', 'HelloWorld_test.py', 'Pipfile', 'Pipfile.lock',
                                     os.path.join('test_data', 'domain_reputation.json'),
                                     os.path.join('test_data', 'get_alert.json'),
                                     os.path.join('test_data', 'ip_reputation.json'),
                                     os.path.join('test_data', 'scan_results.json'),
                                     os.path.join('test_data', 'search_alerts.json'),
                                     os.path.join('test_data', 'update_alert_status.json'),
                                     os.path.join('test_data', 'domain_reputation.json')}
    HELLO_WORLD_FEED_FILES = {'FeedHelloWorld.py', 'FeedHelloWorld.yml', 'FeedHelloWorld_description.md',
                                     'FeedHelloWorld_image.png', 'FeedHelloWorld_test.py', 'Pipfile', 'Pipfile.lock',
                                } ########## need to add test data
    TEST_DATA_DIR = 'test_data'
    DATE_FORMAT = '%Y-%m-%dT%H:%M:%SZ'
    PACK_INITIAL_VERSION = "1.0.0"

    DIR_LIST = [INTEGRATIONS_DIR, SCRIPTS_DIR, INCIDENT_FIELDS_DIR, INCIDENT_TYPES_DIR, INDICATOR_FIELDS_DIR,
                PLAYBOOKS_DIR, LAYOUTS_DIR, TEST_PLAYBOOKS_DIR, CLASSIFIERS_DIR, CONNECTIONS_DIR, DASHBOARDS_DIR,
                INDICATOR_TYPES_DIR, REPORTS_DIR, WIDGETS_DIR, DOC_FILES_DIR]

=======
>>>>>>> 397699b8
    def init(self):
        """Starts the init command process.

        """
        if self.is_integration:
            self.get_created_dir_name(created_object="integration")
            self.get_object_id(created_object="integration")
            return self.integration_init()

        elif self.is_script:
            self.get_created_dir_name(created_object="script")
            self.get_object_id(created_object="script")
            return self.script_init()

        elif self.is_pack:
            self.get_created_dir_name(created_object="pack")
            return self.pack_init()

<<<<<<< HEAD
        elif self.is_feed:
            self.get_created_dir_name(created_object="feed")
            self.get_object_id(created_object="feed")
            return self.feed_init()
=======
    def get_selected_template(self, template: str = '') -> str:
        """ Makes sure a valid template is selected

        Args:
            template (str): the given template name (empty string if not given)

        Returns:
            str. A valid template name. If no template was specified, returns the default template name.
        """
        if self.is_integration:
            while template and template not in self.INTEGRATION_TEMPLATE_OPTIONS:
                options_str = ', '.join(self.INTEGRATION_TEMPLATE_OPTIONS)
                template = str(input(f"Enter a valid template name, or press enter to choose the default template"
                                     f" ({self.DEFAULT_INTEGRATION_TEMPLATE}).\nValid options: {options_str}\n"))
            return template if template else self.DEFAULT_INTEGRATION_TEMPLATE

        elif self.is_script:
            while template and template not in self.SCRIPT_TEMPLATE_OPTIONS:
                options_str = ', '.join(self.SCRIPT_TEMPLATE_OPTIONS)
                template = str(input(f"Enter a valid template name, or press enter to choose the default template"
                                     f" ({self.DEFAULT_SCRIPT_TEMPLATE}).\nValid options: {options_str}\n"))
            return template if template else self.DEFAULT_SCRIPT_TEMPLATE

        # if reached here it is a pack init - will be used again if user decides to create an integration
        return template
>>>>>>> 397699b8

    def get_created_dir_name(self, created_object: str):
        """Makes sure a name is given for the created object

        Args:
            created_object (str): the type of the created object (integration/script/pack)
        """
        while not self.dir_name or len(self.dir_name) == 0:
            self.dir_name = str(input(f"Please input the name of the initialized {created_object}: "))
            while ' ' in self.dir_name:
                self.dir_name = str(input("The directory name cannot have spaces in it, Enter a different name: "))

    def get_object_id(self, created_object: str):
        if not self.id:
            if self.is_pack_creation:  # There was no option to enter the ID in this process.
                use_dir_name = str(input(f"Do you want to use the directory name as an "
                                         f"ID for the {created_object}? Y/N "))
            else:
                use_dir_name = str(input(f"No ID given for the {created_object}'s yml file. "
                                         f"Do you want to use the directory name? Y/N "))

            if use_dir_name and use_dir_name.lower() in ['y', 'yes']:
                self.id = self.dir_name
            else:
                while not self.id:
                    self.id = str(input(f"Please enter the id name for the {created_object}: "))

    def pack_init(self) -> bool:
        """Creates a pack directory tree.

        Returns:
            bool. Returns True if pack was created successfully and False otherwise
        """
        # if an output directory given create the pack there
        if self.output:
            self.full_output_path = os.path.join(self.output, self.dir_name)

        # content-descriptor file indicates we are in "content" repository
        # thus we will create the pack under Packs directory
        elif os.path.isfile('content-descriptor.json'):
            self.full_output_path = os.path.join("Packs", self.dir_name)

        # if non of the above conditions apply - create the pack in current directory
        else:
            self.full_output_path = self.dir_name

        if not self.create_new_directory():
            return False
        for directory in self.DIR_LIST:
            path = os.path.join(self.full_output_path, directory)
            os.mkdir(path=path)

        self.create_pack_base_files()

        click.echo(
            f"Successfully created the pack {self.dir_name} in: {self.full_output_path}",
            color=LOG_COLORS.GREEN
        )

        metadata_path = os.path.join(self.full_output_path, 'pack_metadata.json')
        with open(metadata_path, 'a') as fp:
            user_response = input("\nWould you like fill pack's metadata file? Y/N ").lower()
            fill_manually = user_response in ['y', 'yes']

            pack_metadata = Initiator.create_metadata(fill_manually)
            json.dump(pack_metadata, fp, indent=4)

            click.echo(f"Created pack metadata at path : {metadata_path}", color=LOG_COLORS.GREEN)

        create_integration = str(input("\nDo you want to create an integration in the pack? Y/N ")).lower()
        if create_integration in ['y', 'yes']:
            integration_init = Initiator(output=os.path.join(self.full_output_path, 'Integrations'),
                                         integration=True, common_server=self.common_server,
                                         demisto_mock=self.demisto_mock, template=self.template)
            return integration_init.init()

        return True

    def create_pack_base_files(self):
        """
        Create empty 'README.md', '.secrets-ignore', and '.pack-ignore' files that are expected
        to be in the base directory of a pack
        """
        click.echo('Creating pack base files', color=LOG_COLORS.NATIVE)
        fp = open(os.path.join(self.full_output_path, 'README.md'), 'a')
        fp.close()

        fp = open(os.path.join(self.full_output_path, '.secrets-ignore'), 'a')
        fp.close()

        fp = open(os.path.join(self.full_output_path, '.pack-ignore'), 'a')
        fp.close()

    @staticmethod
    def create_metadata(fill_manually: bool, data: Dict = {}) -> Dict:
        """Builds pack metadata JSON content.

        Args:
            fill_manually (bool): Whether to interact with the user to fill in metadata details or not.
            data (dict): Dictionary keys and value to insert into the pack metadata.

        Returns:
            Dict. Pack metadata JSON content.
        """
        pack_metadata = {
            'name': '## FILL MANDATORY FIELD ##',
            'description': '## FILL MANDATORY FIELD ##',
            'support': XSOAR_SUPPORT,
            'currentVersion': PACK_INITIAL_VERSION,
            'author': XSOAR_AUTHOR,
            'url': XSOAR_SUPPORT_URL,
            'email': '',
            'categories': [],
            'tags': [],
            'useCases': [],
            'keywords': []
        }

        if data:
            pack_metadata.update(data)

        if not fill_manually:
            return pack_metadata  # return xsoar template

        pack_metadata['name'] = input("\nDisplay name of the pack: ")
        if not pack_metadata.get('name'):
            pack_metadata['name'] = '## FILL MANDATORY FIELD ##'

        pack_metadata['description'] = input("\nDescription of the pack: ")
        if not pack_metadata.get('description'):
            pack_metadata['description'] = '## FILL MANDATORY FIELD ##'

        pack_metadata['support'] = Initiator.get_valid_user_input(options_list=PACK_SUPPORT_OPTIONS,
                                                                  option_message="\nSupport type of the pack: \n")
        pack_metadata['categories'] = [Initiator.get_valid_user_input(options_list=INTEGRATION_CATEGORIES,
                                                                      option_message="\nPack category options: \n")]

        if pack_metadata.get('support') == XSOAR_SUPPORT:
            pack_metadata['author'] = XSOAR_AUTHOR
            pack_metadata['url'] = XSOAR_SUPPORT_URL

            return pack_metadata

        pack_metadata['author'] = input("\nAuthor of the pack: ")

        if pack_metadata.get('support') != 'community':  # get support details from the user for non community packs
            support_url = input("\nThe url of support, should be a valid support/info URL (optional): ")
            while support_url and "http" not in support_url:
                support_url = input("\nIncorrect input. Please enter full valid url: ")
            pack_metadata['url'] = support_url
            pack_metadata['email'] = input("\nThe email in which users can reach out for support (optional): ")
        else:  # community pack url should refer to the marketplace live discussions
            pack_metadata['url'] = MARKETPLACE_LIVE_DISCUSSIONS

        tags = input("\nTags of the pack, comma separated values: ")
        tags_list = [t.strip() for t in tags.split(',') if t]
        pack_metadata['tags'] = tags_list

        github_users = input("\nPack default reviewers, comma separated github username: ")
        github_users_list = [u.strip() for u in github_users.split(',') if u]
        pack_metadata['githubUser'] = github_users_list

        return pack_metadata

    @staticmethod
    def get_valid_user_input(options_list: List[str], option_message: str) -> str:
        """Gets user input from a list of options, by integer represents the choice.

        Args:
            options_list (List[str]): List of options for the user to choose from.
            option_message (str): The message to show the user along with the list of options.

        Returns:
            str. The chosen option.
        """
        for index, option in enumerate(options_list, start=1):
            option_message += f"[{index}] {option}\n"
        option_message += "\nEnter option: "

        user_input = input(option_message)

        while True:
            try:
                user_choice = int(user_input)
                if user_choice not in range(1, len(options_list) + 1):
                    user_input = input(f"\nInvalid option {user_input}, please enter valid choice: ")
                else:
                    return options_list[user_choice - 1]
            except ValueError:
                user_input = input("\nThe option must be number, please enter valid choice: ")

    def integration_init(self) -> bool:
        """Creates a new integration according to a template.

        Returns:
            bool. True if the integration was created successfully, False otherwise.
        """
        # if output directory given create the integration there
        if self.output:
            self.full_output_path = os.path.join(self.output, self.dir_name)

        # will create the integration under the Integrations directory of the pack
        elif os.path.isdir(INTEGRATIONS_DIR):
            self.full_output_path = os.path.join(INTEGRATIONS_DIR, self.dir_name)

        # if non of the conditions above apply - create the integration in the local directory
        else:
            self.full_output_path = self.dir_name

        if not self.create_new_directory():
            return False

        integration_template_files = self.get_template_files()
        if not self.get_remote_templates(integration_template_files, dir=INTEGRATIONS_DIR):
            local_template_path = os.path.normpath(os.path.join(__file__, "..", 'templates', self.template))
            copy_tree(str(local_template_path), self.full_output_path)

        if self.id != self.template:
            # note rename does not work on the yml file - that is done in the yml_reformatting function.
            self.rename(current_suffix=self.template)
            self.yml_reformatting(current_suffix=self.template, integration=True)
            self.fix_test_file_import(name_to_change=self.template)

        self.copy_common_server_python()
        self.copy_demistotmock()

        click.echo(f"Finished creating integration: {self.full_output_path}.", color=LOG_COLORS.GREEN)

        return True

    def script_init(self) -> bool:
        """Creates a new script according to a template.

        Returns:
            bool. True if the script was created successfully, False otherwise.
        """
        # if output directory given create the script there
        if self.output:
            self.full_output_path = os.path.join(self.output, self.dir_name)

        # will create the script under the Scripts directory of the pack
        elif os.path.isdir(SCRIPTS_DIR):
            self.full_output_path = os.path.join('Scripts', self.dir_name)

        # if non of the conditions above apply - create the integration in the local directory
        else:
            self.full_output_path = self.dir_name

        if not self.create_new_directory():
            return False

        script_template_files = self.get_template_files()
        if not self.get_remote_templates(script_template_files, dir=SCRIPTS_DIR):
            local_template_path = os.path.normpath(os.path.join(__file__, "..", 'templates', self.template))
            copy_tree(str(local_template_path), self.full_output_path)

        if self.id != self.template:
            # note rename does not work on the yml file - that is done in the yml_reformatting function.
            self.rename(current_suffix=self.template)
            self.yml_reformatting(current_suffix=self.template)
            self.fix_test_file_import(name_to_change=self.template)

        self.copy_common_server_python()
        self.copy_demistotmock()

        click.echo(f"Finished creating script: {self.full_output_path}", color=LOG_COLORS.GREEN)

        return True

    def feed_init(self) -> bool:
        """Creates a new feed according to a template.

        Returns:
            bool. True if the feed was created successfully, False otherwise.
        """
        # if output directory given create the feed there
        if self.output:
            self.full_output_path = os.path.join(self.output, self.dir_name)

        # will create the feed under the Integrations directory of the pack
        elif os.path.isdir(INTEGRATIONS_DIR):
            self.full_output_path = os.path.join('Integrations', self.dir_name)

        # if non of the conditions above apply - create the feed in the local directory
        else:
            self.full_output_path = self.dir_name

        if not self.create_new_directory():
            return False

        if not self.get_remote_templates(self.HELLO_WORLD_FEED_FILES):
            hello_world_path = os.path.normpath(os.path.join(__file__, "..", 'templates', self.HELLO_WORLD_FEED))
            copy_tree(str(hello_world_path), self.full_output_path)

        if self.id != self.HELLO_WORLD_FEED:
            # note rename does not work on the yml file - that is done in the yml_reformatting function.
            self.rename(current_suffix=self.HELLO_WORLD_FEED)
            self.yml_reformatting(current_suffix=self.HELLO_WORLD_FEED, integration=True)
            self.fix_test_file_import(name_to_change=self.HELLO_WORLD_FEED)

        self.copy_common_server_python()
        self.copy_demistotmock()

        click.echo(f"Finished creating feed: {self.full_output_path}.", color=LOG_COLORS.GREEN)

        return True

    def yml_reformatting(self, current_suffix: str, integration: bool = False):
        """Formats the given yml to fit the newly created integration/script

        Args:
            current_suffix (str): The yml file name (HelloWorld, HelloWorldScript or FeedHelloWorld)
            integration (bool): Indicates if integration yml is being reformatted.
        """
        with open(os.path.join(self.full_output_path, f"{current_suffix}.yml")) as f:
            yml_dict = yaml.load(f, Loader=yamlordereddictloader.SafeLoader)
        yml_dict["commonfields"]["id"] = self.id
        yml_dict['name'] = self.id
        if integration:
            yml_dict["display"] = self.id

        with open(os.path.join(self.full_output_path, f"{self.dir_name}.yml"), 'w') as f:
            yaml.dump(
                yml_dict,
                f,
                Dumper=yamlordereddictloader.SafeDumper,
                default_flow_style=False)

        os.remove(os.path.join(self.full_output_path, f"{current_suffix}.yml"))

    def rename(self, current_suffix: str):
        """Renames the python, description, test and image file in the path to fit the newly created integration/script

        Args:
            current_suffix (str): The yml file name (HelloWorld or HelloWorldScript)
        """
        os.rename(os.path.join(self.full_output_path, f"{current_suffix}.py"),
                  os.path.join(self.full_output_path, f"{self.dir_name}.py"))
        os.rename(os.path.join(self.full_output_path, f"{current_suffix}_test.py"),
                  os.path.join(self.full_output_path, f"{self.dir_name}_test.py"))
        if self.is_integration or self.is_feed:
            os.rename(os.path.join(self.full_output_path, f"{current_suffix}_image.png"),
                      os.path.join(self.full_output_path, f"{self.dir_name}_image.png"))
            os.rename(os.path.join(self.full_output_path, f"{current_suffix}_description.md"),
                      os.path.join(self.full_output_path, f"{self.dir_name}_description.md"))

    def create_new_directory(self, ) -> bool:
        """Creates a new directory for the integration/script/pack/feed.

        Returns:
            bool. True if directory was successfully created, False otherwise.
        """
        try:
            os.mkdir(self.full_output_path)

        except FileExistsError:
            to_delete = str(input(f"The directory {self.full_output_path} "
                                  f"already exists.\nDo you want to overwrite it? Y/N ")).lower()
            while to_delete != 'y' and to_delete != 'n':
                to_delete = str(input("Your response was invalid.\nDo you want to delete it? Y/N ").lower())

            if to_delete in ['y', 'yes']:
                shutil.rmtree(path=self.full_output_path, ignore_errors=True)
                os.mkdir(self.full_output_path)

            else:
                print_error(f"Pack not created in {self.full_output_path}")
                return False

        return True

    def fix_test_file_import(self, name_to_change: str):
        """Fixes the import statement in the _test.py file in the newly created initegration/script

        Args:
            name_to_change (str): The name of the former integration/script to replace in the import.
        """
        with open(os.path.join(self.full_output_path, f"{self.dir_name}_test.py"), 'r') as fp:
            file_contents = fp.read()

        file_contents = file_contents.replace(f'.{name_to_change}', self.dir_name)

        with open(os.path.join(self.full_output_path, f"{self.dir_name}_test.py"), 'w') as fp:
            fp.write(file_contents)

    def copy_common_server_python(self):
        """copy commonserverpython from the base pack"""
        if self.common_server:
            try:
                common_server_path = get_common_server_path(self.configuration.env_dir)
                shutil.copy(common_server_path, self.full_output_path)
            except Exception as err:
                print_v(f'Could not copy CommonServerPython: {str(err)}')

    def copy_demistotmock(self):
        """copy demistomock from content"""
        if self.demisto_mock:
            try:
                shutil.copy(f'{self.configuration.env_dir}/Tests/demistomock/demistomock.py', self.full_output_path)
            except Exception as err:
                print_v(f'Could not copy demistomock: {str(err)}')

    def get_template_files(self):
        """
        Gets the list of the integration/script file names to create according to the selected template.
        Returns:
            set. The names of integration/script files to create.
        """
        if self.is_integration:
            template_files = {filename.replace(self.TEMPLATE_INTEGRATION_NAME, self.template)
                              for filename in self.TEMPLATE_INTEGRATION_FILES}

            if self.template == self.HELLO_WORLD_INTEGRATION:
                template_files = template_files.union(self.HELLO_WORLD_TEST_DATA_FILES)

            elif self.template == self.DEFAULT_INTEGRATION_TEMPLATE:
                template_files = template_files.union(self.DEFAULT_INTEGRATION_TEST_DATA_FILES)
        else:
            template_files = {filename.replace(self.TEMPLATE_SCRIPT_NAME, self.template)
                              for filename in self.TEMPLATE_SCRIPT_FILES}

            if self.template == self.DEFAULT_SCRIPT_TEMPLATE:
                template_files = template_files.union(self.DEFAULT_SCRIPT_TEST_DATA_FILES)

        return template_files

    def get_remote_templates(self, files_list, dir):
        """
        Downloading the object related template-files and saving them in the output path.
        Args:
            files_list: List of files to download.
            dir: The name of the relevant directory (e.g. "Integrations", "Scripts").
        Returns:
            bool. True if the files were downloaded and saved successfully, False otherwise.
        """
        if self.template in [self.HELLO_WORLD_INTEGRATION] + self.DEFAULT_TEMPLATES:
            os.mkdir(os.path.join(self.full_output_path, self.TEST_DATA_DIR))
<<<<<<< HEAD
        elif self.is_feed:
            path = os.path.join('Packs', 'HelloWorld', 'Integrations', 'FeedHelloWorld')
            os.mkdir(os.path.join(self.full_output_path, self.TEST_DATA_DIR))
=======

        if self.template in self.DEFAULT_TEMPLATES:
            pack_name = self.DEFAULT_TEMPLATE_PACK_NAME

        elif self.template in self.HELLO_WORLD_TEMPLATES:
            pack_name = self.HELLO_WORLD_PACK_NAME

>>>>>>> 397699b8
        else:
            pack_name = self.template

        path = os.path.join('Packs', pack_name, dir, self.template)

        for file in files_list:
            try:
                filename = file
                if 'README.md' in file and self.template not in self.HELLO_WORLD_TEMPLATES:
                    # Actual readme file name is `README_example.md`
                    filename = file.replace('README.md', 'README_example.md')
                file_content = tools.get_remote_file(os.path.join(path, filename), return_content=True)
                with open(os.path.join(self.full_output_path, file), 'wb') as f:
                    f.write(file_content)
            except Exception:
                print_warning(f"Could not fetch remote template - {file}. Using local templates instead.")
                return False

        return True<|MERGE_RESOLUTION|>--- conflicted
+++ resolved
@@ -35,10 +35,6 @@
            full_output_path (str): The full path to the newly created pack/integration/script
     """
 
-<<<<<<< HEAD
-    def __init__(self, output: str, name: str = '', id: str = '', integration: bool = False, script: bool = False,
-                 pack: bool = False, demisto_mock: bool = False, common_server: bool = False, feed: bool = False):
-=======
     TEST_DATA_DIR = 'test_data'
 
     ''' INTEGRATION TEMPLATES CONSTANTS '''
@@ -95,20 +91,18 @@
 
     def __init__(self, output: str, name: str = '', id: str = '', integration: bool = False, template: str = '',
                  script: bool = False, pack: bool = False, demisto_mock: bool = False, common_server: bool = False):
->>>>>>> 397699b8
         self.output = output if output else ''
         self.id = id
 
         self.is_integration = integration
         self.is_script = script
         self.is_pack = pack
-        self.is_feed = feed
         self.demisto_mock = demisto_mock
         self.common_server = common_server
         self.configuration = Configuration()
 
         # if no flag given automatically create a pack.
-        if not integration and not script and not pack and not feed:
+        if not integration and not script and not pack:
             self.is_pack = True
 
         self.template = self.get_selected_template(template)
@@ -120,35 +114,8 @@
 
         self.dir_name = name
 
-        self.is_pack_creation = not all([self.is_script, self.is_integration, self.is_feed])
-
-<<<<<<< HEAD
-    HELLO_WORLD_INTEGRATION = 'HelloWorld'
-    HELLO_WORLD_SCRIPT = 'HelloWorldScript'
-    HELLO_WORLD_FEED = 'HeloWorldFeed'
-    HELLO_WORLD_SCRIPT_FILES = {'HelloWorldScript.py', 'HelloWorldScript.yml', 'HelloWorldScript_test.py'}
-    HELLO_WORLD_INTEGRATION_FILES = {'HelloWorld.py', 'HelloWorld.yml', 'HelloWorld_description.md',
-                                     'HelloWorld_image.png', 'HelloWorld_test.py', 'Pipfile', 'Pipfile.lock',
-                                     os.path.join('test_data', 'domain_reputation.json'),
-                                     os.path.join('test_data', 'get_alert.json'),
-                                     os.path.join('test_data', 'ip_reputation.json'),
-                                     os.path.join('test_data', 'scan_results.json'),
-                                     os.path.join('test_data', 'search_alerts.json'),
-                                     os.path.join('test_data', 'update_alert_status.json'),
-                                     os.path.join('test_data', 'domain_reputation.json')}
-    HELLO_WORLD_FEED_FILES = {'FeedHelloWorld.py', 'FeedHelloWorld.yml', 'FeedHelloWorld_description.md',
-                                     'FeedHelloWorld_image.png', 'FeedHelloWorld_test.py', 'Pipfile', 'Pipfile.lock',
-                                } ########## need to add test data
-    TEST_DATA_DIR = 'test_data'
-    DATE_FORMAT = '%Y-%m-%dT%H:%M:%SZ'
-    PACK_INITIAL_VERSION = "1.0.0"
-
-    DIR_LIST = [INTEGRATIONS_DIR, SCRIPTS_DIR, INCIDENT_FIELDS_DIR, INCIDENT_TYPES_DIR, INDICATOR_FIELDS_DIR,
-                PLAYBOOKS_DIR, LAYOUTS_DIR, TEST_PLAYBOOKS_DIR, CLASSIFIERS_DIR, CONNECTIONS_DIR, DASHBOARDS_DIR,
-                INDICATOR_TYPES_DIR, REPORTS_DIR, WIDGETS_DIR, DOC_FILES_DIR]
-
-=======
->>>>>>> 397699b8
+        self.is_pack_creation = not all([self.is_script, self.is_integration])
+
     def init(self):
         """Starts the init command process.
 
@@ -167,12 +134,6 @@
             self.get_created_dir_name(created_object="pack")
             return self.pack_init()
 
-<<<<<<< HEAD
-        elif self.is_feed:
-            self.get_created_dir_name(created_object="feed")
-            self.get_object_id(created_object="feed")
-            return self.feed_init()
-=======
     def get_selected_template(self, template: str = '') -> str:
         """ Makes sure a valid template is selected
 
@@ -198,7 +159,6 @@
 
         # if reached here it is a pack init - will be used again if user decides to create an integration
         return template
->>>>>>> 397699b8
 
     def get_created_dir_name(self, created_object: str):
         """Makes sure a name is given for the created object
@@ -468,49 +428,11 @@
 
         return True
 
-    def feed_init(self) -> bool:
-        """Creates a new feed according to a template.
-
-        Returns:
-            bool. True if the feed was created successfully, False otherwise.
-        """
-        # if output directory given create the feed there
-        if self.output:
-            self.full_output_path = os.path.join(self.output, self.dir_name)
-
-        # will create the feed under the Integrations directory of the pack
-        elif os.path.isdir(INTEGRATIONS_DIR):
-            self.full_output_path = os.path.join('Integrations', self.dir_name)
-
-        # if non of the conditions above apply - create the feed in the local directory
-        else:
-            self.full_output_path = self.dir_name
-
-        if not self.create_new_directory():
-            return False
-
-        if not self.get_remote_templates(self.HELLO_WORLD_FEED_FILES):
-            hello_world_path = os.path.normpath(os.path.join(__file__, "..", 'templates', self.HELLO_WORLD_FEED))
-            copy_tree(str(hello_world_path), self.full_output_path)
-
-        if self.id != self.HELLO_WORLD_FEED:
-            # note rename does not work on the yml file - that is done in the yml_reformatting function.
-            self.rename(current_suffix=self.HELLO_WORLD_FEED)
-            self.yml_reformatting(current_suffix=self.HELLO_WORLD_FEED, integration=True)
-            self.fix_test_file_import(name_to_change=self.HELLO_WORLD_FEED)
-
-        self.copy_common_server_python()
-        self.copy_demistotmock()
-
-        click.echo(f"Finished creating feed: {self.full_output_path}.", color=LOG_COLORS.GREEN)
-
-        return True
-
     def yml_reformatting(self, current_suffix: str, integration: bool = False):
         """Formats the given yml to fit the newly created integration/script
 
         Args:
-            current_suffix (str): The yml file name (HelloWorld, HelloWorldScript or FeedHelloWorld)
+            current_suffix (str): The yml file name (HelloWorld or HelloWorldScript)
             integration (bool): Indicates if integration yml is being reformatted.
         """
         with open(os.path.join(self.full_output_path, f"{current_suffix}.yml")) as f:
@@ -539,14 +461,14 @@
                   os.path.join(self.full_output_path, f"{self.dir_name}.py"))
         os.rename(os.path.join(self.full_output_path, f"{current_suffix}_test.py"),
                   os.path.join(self.full_output_path, f"{self.dir_name}_test.py"))
-        if self.is_integration or self.is_feed:
+        if self.is_integration:
             os.rename(os.path.join(self.full_output_path, f"{current_suffix}_image.png"),
                       os.path.join(self.full_output_path, f"{self.dir_name}_image.png"))
             os.rename(os.path.join(self.full_output_path, f"{current_suffix}_description.md"),
                       os.path.join(self.full_output_path, f"{self.dir_name}_description.md"))
 
     def create_new_directory(self, ) -> bool:
-        """Creates a new directory for the integration/script/pack/feed.
+        """Creates a new directory for the integration/script/pack.
 
         Returns:
             bool. True if directory was successfully created, False otherwise.
@@ -636,11 +558,6 @@
         """
         if self.template in [self.HELLO_WORLD_INTEGRATION] + self.DEFAULT_TEMPLATES:
             os.mkdir(os.path.join(self.full_output_path, self.TEST_DATA_DIR))
-<<<<<<< HEAD
-        elif self.is_feed:
-            path = os.path.join('Packs', 'HelloWorld', 'Integrations', 'FeedHelloWorld')
-            os.mkdir(os.path.join(self.full_output_path, self.TEST_DATA_DIR))
-=======
 
         if self.template in self.DEFAULT_TEMPLATES:
             pack_name = self.DEFAULT_TEMPLATE_PACK_NAME
@@ -648,7 +565,6 @@
         elif self.template in self.HELLO_WORLD_TEMPLATES:
             pack_name = self.HELLO_WORLD_PACK_NAME
 
->>>>>>> 397699b8
         else:
             pack_name = self.template
 
