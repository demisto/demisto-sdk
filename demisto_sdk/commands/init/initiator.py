--- conflicted
+++ resolved
@@ -13,25 +13,14 @@
 from demisto_sdk.commands.common import tools
 from demisto_sdk.commands.common.configuration import Configuration
 from demisto_sdk.commands.common.constants import (
-<<<<<<< HEAD
-    CLASSIFIERS_DIR, CONNECTIONS_DIR, DASHBOARDS_DIR, DOC_FILES_DIR,
-    GENERIC_DEFINITIONS_DIR, GENERIC_FIELDS_DIR, GENERIC_MODULES_DIR,
-    GENERIC_TYPES_DIR, INCIDENT_FIELDS_DIR, INCIDENT_TYPES_DIR,
-    INDICATOR_FIELDS_DIR, INDICATOR_TYPES_DIR, INTEGRATION_CATEGORIES,
-    INTEGRATIONS_DIR, JOBS_DIR, LAYOUTS_DIR, MARKETPLACE_LIVE_DISCUSSIONS,
-    PACK_INITIAL_VERSION, PACK_SUPPORT_OPTIONS, PLAYBOOKS_DIR, REPORTS_DIR,
-    SCRIPTS_DIR, TEST_PLAYBOOKS_DIR, WIDGETS_DIR, XSOAR_AUTHOR, XSOAR_SUPPORT,
-    XSOAR_SUPPORT_URL, GitContentConfig)
-=======
     CLASSIFIERS_DIR, CONNECTIONS_DIR, DASHBOARDS_DIR,
-    DEFAULT_CONTENT_ITEM_FROM_VERSION, DOC_FILES_DIR, GENERIC_DEFINITIONS_DIR,
+    DEFAULT_CONTENT_ITEM_FROM_VERSION, JOBS_DIR, DOC_FILES_DIR, GENERIC_DEFINITIONS_DIR,
     GENERIC_FIELDS_DIR, GENERIC_MODULES_DIR, GENERIC_TYPES_DIR,
     INCIDENT_FIELDS_DIR, INCIDENT_TYPES_DIR, INDICATOR_FIELDS_DIR,
     INDICATOR_TYPES_DIR, INTEGRATION_CATEGORIES, INTEGRATIONS_DIR, LAYOUTS_DIR,
     MARKETPLACE_LIVE_DISCUSSIONS, PACK_INITIAL_VERSION, PACK_SUPPORT_OPTIONS,
     PLAYBOOKS_DIR, REPORTS_DIR, SCRIPTS_DIR, TEST_PLAYBOOKS_DIR, WIDGETS_DIR,
     XSOAR_AUTHOR, XSOAR_SUPPORT, XSOAR_SUPPORT_URL, GitContentConfig)
->>>>>>> 0f1a1b01
 from demisto_sdk.commands.common.tools import (LOG_COLORS,
                                                get_common_server_path,
                                                get_pack_name, print_error,
