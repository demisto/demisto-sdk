--- conflicted
+++ resolved
@@ -13,7 +13,7 @@
 from demisto_sdk.commands.common.git_util import GitUtil
 from demisto_sdk.commands.common.handlers import DEFAULT_JSON_HANDLER as json
 from demisto_sdk.commands.common.legacy_git_tools import git_path
-from demisto_sdk.commands.common.tools import get_child_directories, get_json
+from demisto_sdk.commands.common.tools import get_child_directories
 from demisto_sdk.commands.init.contribution_converter import (
     ContributionConverter,
     get_previous_nonempty_line,
@@ -604,16 +604,9 @@
     update_file = fake_pack_extracted_dir / "incidentfield-SomeIncidentField.json"
     new_json = {"field": "new_value"}
     update_file.write_text(json.dumps(new_json))
-<<<<<<< HEAD
-    cc = ContributionConverter()
-    cc.pack_dir_path = tmp_path
-    cc.convert_contribution_dir_to_pack_contents(fake_pack_extracted_dir)
-    assert get_json(extant_file) == new_json
-=======
     converter = ContributionConverter(working_dir_path=str(tmp_path))
     converter.convert_contribution_dir_to_pack_contents(fake_pack_extracted_dir)
     assert json.loads(extant_file.read_text()) == new_json
->>>>>>> ed320318
     assert not fake_pack_extracted_dir.exists()
 
 
