--- conflicted
+++ resolved
@@ -26,13 +26,8 @@
 )
 from demisto_sdk.commands.common.handlers import DEFAULT_JSON_HANDLER as json
 from demisto_sdk.commands.common.handlers import DEFAULT_YAML_HANDLER as yaml
-<<<<<<< HEAD
-from demisto_sdk.commands.common.tools import get_yaml
-from demisto_sdk.commands.init.initiator import Initiator
-=======
 from demisto_sdk.commands.common.tools import get_file
 from demisto_sdk.commands.init.initiator import ANALYTICS_AND_SIEM_CATEGORY, Initiator
->>>>>>> f6d94dc6
 from TestSuite.test_tools import ChangeCWD
 
 DIR_NAME = "DirName"
@@ -392,12 +387,7 @@
     initiator.yml_reformatting(
         current_suffix=initiator.HELLO_WORLD_INTEGRATION, integration=True
     )
-<<<<<<< HEAD
-    yml_file = full_output_path / f"{dir_name}.yml"
-    yml_dict = get_yaml(yml_file)
-=======
     yml_dict = get_file(full_output_path / f"{dir_name}.yml")
->>>>>>> f6d94dc6
     assert yml_dict == OrderedDict(
         {
             "commonfields": OrderedDict({"id": "HelloWorld"}),
