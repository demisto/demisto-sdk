import os
from collections import OrderedDict, deque
from os import listdir
from pathlib import Path
from typing import Callable

import pytest
import yaml
import yamlordereddictloader
from demisto_sdk.commands.common import tools
from demisto_sdk.commands.common.constants import (
    INTEGRATION_CATEGORIES, MARKETPLACE_LIVE_DISCUSSIONS, PACK_INITIAL_VERSION,
    PACK_SUPPORT_OPTIONS, XSOAR_AUTHOR, XSOAR_SUPPORT, XSOAR_SUPPORT_URL)
from demisto_sdk.commands.init.initiator import Initiator

DIR_NAME = 'DirName'
PACK_NAME = 'PackName'
PACK_DESC = 'PackDesc'
PACK_SERVER_MIN_VERSION = '5.5.0'
PACK_AUTHOR = 'PackAuthor'
PACK_URL = 'https://www.github.com/pack'
PACK_EMAIL = 'author@mail.com'
PACK_DEV_EMAIL = 'author@mail.com'
PACK_TAGS = 'Tag1,Tag2'
PACK_GITHUB_USERS = ''
INTEGRATION_NAME = 'IntegrationName'
SCRIPT_NAME = 'ScriptName'
DEFAULT_INTEGRATION = 'BaseIntegration'
DEFAULT_SCRIPT = 'BaseScript'


@pytest.fixture
def initiator():
    return Initiator('')


def generate_multiple_inputs(inputs: deque) -> Callable:
    def next_input(_):
        return inputs.popleft()

    return next_input


def raise_file_exists_error():
    raise FileExistsError


def test_get_created_dir_name(monkeypatch, initiator):
    monkeypatch.setattr('builtins.input', lambda _: DIR_NAME)
    initiator.get_created_dir_name('integration')
    assert initiator.dir_name == DIR_NAME


def test_get_object_id(monkeypatch, initiator):
    initiator.dir_name = DIR_NAME
    # test integration object with ID like dir name
    monkeypatch.setattr('builtins.input', lambda _: 'Y')
    initiator.get_object_id('integration')
    assert initiator.id == DIR_NAME

    initiator.id = ''
    # test pack object with ID like dir name
    monkeypatch.setattr('builtins.input', lambda _: 'Y')
    initiator.get_object_id('pack')
    assert initiator.id == DIR_NAME

    initiator.id = ''
    # test script object with ID different than dir name
    monkeypatch.setattr('builtins.input', generate_multiple_inputs(deque(['N', 'SomeIntegrationID'])))
    initiator.get_object_id('script')
    assert initiator.id == 'SomeIntegrationID'


def test_get_object_id_custom_name(monkeypatch, initiator):
    """Tests integration with custom name of id
    """
    given_id = 'given_id'
    monkeypatch.setattr('builtins.input', lambda _: given_id)
    initiator.is_pack_creation = False
    initiator.get_object_id('integration')
    assert given_id == initiator.id


class TestCreateMetadata:
    def test_create_metadata_non_filled_manually(self, initiator):
        """Create a non filled manually pack metadata

        Args:
            initiator (fixture): Initializes an instance of the 'Initiator' class

        Given
        - a non filled manually pack metadata.
        When
        - Creating the pack metadata file.
        Then
        - Ensure pack metadata is created with the expected attributes.
        """
        pack_metadata = initiator.create_metadata(False)
        assert pack_metadata == {
            'name': '## FILL MANDATORY FIELD ##',
            'description': '## FILL MANDATORY FIELD ##',
            'support': XSOAR_SUPPORT,
            'currentVersion': PACK_INITIAL_VERSION,
            'author': XSOAR_AUTHOR,
            'url': XSOAR_SUPPORT_URL,
            'email': '',
            'categories': [],
            'tags': [],
            'useCases': [],
            'keywords': []
        }

    def test_create_metadata_non_filled_manually_with_data(self, initiator):
        """Create a non filled manually pack metadata updated with pre-existing data

        Args:
            initiator (fixture): Initializes an instance of the 'Initiator' class

        Given
        - a non filled manually pack metadata.
        - pre-existing data that should be included in the metadata
        When
        - Creating the pack metadata file.
        Then
        - Ensure pack metadata is created with the expected attributes.
        """
        name = 'Test Pack'
        description = 'Test Pack description'
        data = {'name': name, 'description': description}
        pack_metadata = initiator.create_metadata(False, data)
        assert pack_metadata == {
            'name': name,
            'description': description,
            'support': XSOAR_SUPPORT,
            'currentVersion': PACK_INITIAL_VERSION,
            'author': XSOAR_AUTHOR,
            'url': XSOAR_SUPPORT_URL,
            'email': '',
            'categories': [],
            'tags': [],
            'useCases': [],
            'keywords': []
        }

    def test_create_metadata_partner(self, monkeypatch, initiator):
        """Create a fake partner init inputs and test that it is converted to a metadata file correctly

        Args:
            monkeypatch (MagicMock): Patch of the user inputs
            initiator (fixture): Initializes an instance of the 'Initiator' class

        Given
        - init inputs of a partner supported packs.
        When
        - Creating the pack metadata file.
        Then
        - Ensure inputs are converted correctly to the pack metadata.
        """
        monkeypatch.setattr(
            'builtins.input',
            generate_multiple_inputs(
                deque([
                    PACK_NAME, PACK_DESC, '2', '1', PACK_AUTHOR,
                    PACK_URL, PACK_EMAIL, PACK_DEV_EMAIL, PACK_TAGS, PACK_GITHUB_USERS
                ])
            )
        )
        pack_metadata = initiator.create_metadata(True)
        assert pack_metadata == {
            'author': PACK_AUTHOR,
            'categories': [INTEGRATION_CATEGORIES[0]],
            'currentVersion': '1.0.0',
            'description': PACK_DESC,
            'email': PACK_EMAIL,
            'devEmail': [PACK_DEV_EMAIL],
            'keywords': [],
            'name': PACK_NAME,
            'support': PACK_SUPPORT_OPTIONS[1],
            'tags': ['Tag1', 'Tag2'],
            'url': PACK_URL,
            'useCases': [],
            'githubUser': []
        }

    def test_create_metadata_partner_wrong_url(self, monkeypatch, initiator):
        """Create a fake partner init inputs and test that it is converted to a metadata file correctly

        Args:
            monkeypatch (MagicMock): Patch of the user inputs
            initiator (fixture): Initializes an instance of the 'Initiator' class

        Given
        - init inputs of a partner supported packs with a non valid PACK_URL(gave a value which does not contain http).
        When
        - Creating the pack metadata file.
        Then
        - Ensure inputs are converted correctly to the pack metadata.
        """
        monkeypatch.setattr(
            'builtins.input',
            generate_multiple_inputs(
                deque([
                    PACK_NAME, PACK_DESC, '2', '1', PACK_AUTHOR,
                    'no_h[t][t]p', PACK_URL, PACK_EMAIL, PACK_DEV_EMAIL, PACK_TAGS, PACK_GITHUB_USERS
                ])
            )
        )
        pack_metadata = initiator.create_metadata(True)
        assert pack_metadata == {
            'author': PACK_AUTHOR,
            'categories': [INTEGRATION_CATEGORIES[0]],
            'currentVersion': '1.0.0',
            'description': PACK_DESC,
            'email': PACK_EMAIL,
            'devEmail': [PACK_DEV_EMAIL],
            'keywords': [],
            'name': PACK_NAME,
            'support': PACK_SUPPORT_OPTIONS[1],
            'tags': ['Tag1', 'Tag2'],
            'url': PACK_URL,
            'useCases': [],
            'githubUser': []
        }

    def test_create_metadata_community(self, monkeypatch, initiator):
        """Create a fake community init inputs and test that it is converted to a metadata file correctly

        Args:
            monkeypatch (MagicMock): Patch of the user inputs
            initiator (fixture): Initializes an instance of the 'Initiator' class

        Given
        - init inputs of a community supported packs.
        When
        - Creating the pack metadata file.
        Then
        - Ensure inputs are converted correctly to the pack metadata.
        """
        monkeypatch.setattr(
            'builtins.input',
            generate_multiple_inputs(
                deque([
                    PACK_NAME, PACK_DESC, '4', '1', PACK_AUTHOR,
                    PACK_DEV_EMAIL, PACK_TAGS, PACK_GITHUB_USERS
                ])
            )
        )
        pack_metadata = initiator.create_metadata(True)
        assert pack_metadata == {
            'author': PACK_AUTHOR,
            'categories': [INTEGRATION_CATEGORIES[0]],
            'currentVersion': '1.0.0',
            'description': PACK_DESC,
            'email': '',
            'devEmail': [PACK_DEV_EMAIL],
            'keywords': [],
            'name': PACK_NAME,
            'support': PACK_SUPPORT_OPTIONS[3],
            'tags': ['Tag1', 'Tag2'],
            'url': MARKETPLACE_LIVE_DISCUSSIONS,
            'useCases': [],
            'githubUser': []
        }


def test_pack_init_without_filling_metadata(monkeypatch, mocker, initiator):
    """
    Given
        - Pack init inputs.
    When
        - Creating new pack without filling the metadata file.
    Then
        - Ensure it does not fail.
    """
    monkeypatch.setattr('builtins.input', lambda _: 'n')
    mocker.patch.object(Initiator, 'create_new_directory', return_value=True)
    mocker.patch.object(os, 'mkdir', return_value=None)
    assert initiator.pack_init()


def test_get_valid_user_input(monkeypatch, initiator):
    monkeypatch.setattr('builtins.input', generate_multiple_inputs(deque(['InvalidInput', '100', '1'])))
    user_choice = initiator.get_valid_user_input(INTEGRATION_CATEGORIES, 'Choose category')
    assert user_choice == INTEGRATION_CATEGORIES[0]


def test_create_new_directory(mocker, monkeypatch, initiator):
    full_output_path = 'path'
    initiator.full_output_path = full_output_path

    # create new dir successfully
    mocker.patch.object(os, 'mkdir', return_value=None)
    assert initiator.create_new_directory()

    mocker.patch.object(os, 'mkdir', side_effect=FileExistsError)
    # override dir successfully
    monkeypatch.setattr('builtins.input', lambda _: 'Y')
    with pytest.raises(FileExistsError):
        assert initiator.create_new_directory()

    # fail to create pack cause of existing dir without overriding it
    monkeypatch.setattr('builtins.input', lambda _: 'N')
    assert initiator.create_new_directory() is False


def test_yml_reformatting(tmp_path, initiator):
    integration_id = 'HelloWorld'
    initiator.id = integration_id
    initiator.category = 'Utilities'
    d = tmp_path / integration_id
    d.mkdir()
    full_output_path = Path(d)
    initiator.full_output_path = full_output_path

    p = d / f'{integration_id}.yml'
    with p.open(mode='w') as f:
        yaml.dump(
            {
                'commonfields': {
                    'id': ''
                },
                'name': '',
                'display': ''
            },
            f
        )
    dir_name = 'HelloWorldTest'
    initiator.dir_name = dir_name
    initiator.yml_reformatting(current_suffix=initiator.HELLO_WORLD_INTEGRATION, integration=True)
    with open(full_output_path / f'{dir_name}.yml', 'r') as f:
        yml_dict = yaml.load(f, Loader=yamlordereddictloader.SafeLoader)
        assert yml_dict == OrderedDict({
            'commonfields': OrderedDict({
                'id': 'HelloWorld'
            }),
            'display': 'HelloWorld',
            'name': 'HelloWorld',
            'fromversion': initiator.SUPPORTED_FROM_VERSION,
            'category': 'Utilities'
        })


def test_get_remote_templates__valid(mocker, initiator):
    """
    Tests get_remote_template function.
    Configures mocker instance and patches the tools's get_remote_file to return a file content.

    Given
        - A list of files to download from remote repo
    When
        - Initiating an object - Script or Integration
    Then
        - Ensure file with Test.py name was created in PackName folder
        - Ensure the file's content is the same as the one we got from get_remote_file return value
    """
    mocker.patch.object(tools, 'get_remote_file', return_value=b'Test im in file')
    initiator.full_output_path = PACK_NAME
    os.makedirs(PACK_NAME, exist_ok=True)
    res = initiator.get_remote_templates(['Test.py'], dir=DIR_NAME)
    file_path = os.path.join(PACK_NAME, 'Test.py')
    with open(file_path, 'r') as f:
        file_content = f.read()

    assert res
    assert "Test im in file" in file_content

    os.remove(os.path.join(PACK_NAME, 'Test.py'))
    os.rmdir(PACK_NAME)


def test_get_remote_templates__invalid(mocker, initiator):
    """
    Tests get_remote_template function.
    Configures mocker instance and patches the tools's get_remote_file to return an empty file content.

    Given
        - An unreachable file to download from remote repo
    When
        - Initiating an object - Script or Integration
    Then
        - Ensure get_remote_templates returns False and doesn't raise an exception
    """
    mocker.patch.object(tools, 'get_remote_file', return_value={})
    initiator.full_output_path = PACK_NAME
    os.makedirs(PACK_NAME, exist_ok=True)
    res = initiator.get_remote_templates(['Test.py'], dir=DIR_NAME)

    assert not res

    os.remove(os.path.join(PACK_NAME, 'Test.py'))
    os.rmdir(PACK_NAME)


def test_integration_init(initiator, tmpdir):
    """
    Tests `integration_init` function.

    Given
        - Inputs to init integration in a given output.

    When
        - Running the init command.

    Then
        - Ensure the function's return value is True
        - Ensure integration directory with the desired integration name is created successfully.
        - Ensure integration directory contain all files of the Boilerplate template.
    """
    temp_pack_dir = os.path.join(tmpdir, PACK_NAME)
    os.makedirs(temp_pack_dir, exist_ok=True)

    initiator.output = temp_pack_dir
    initiator.dir_name = INTEGRATION_NAME
    initiator.is_integration = True
    initiator.template = DEFAULT_INTEGRATION
    initiator.category = 'Utilities'

    integration_path = os.path.join(temp_pack_dir, INTEGRATION_NAME)
    res = initiator.integration_init()
    integration_dir_files = {file for file in listdir(integration_path)}
    expected_files = {
        "Pipfile", "Pipfile.lock", "command_examples", "test_data", "README.md", f"{INTEGRATION_NAME}.py",
        f"{INTEGRATION_NAME}.yml", f"{INTEGRATION_NAME}_description.md", f"{INTEGRATION_NAME}_test.py",
        f"{INTEGRATION_NAME}_image.png"
    }

    assert res
    assert os.path.isdir(integration_path)
    assert expected_files == integration_dir_files


@pytest.mark.parametrize("template", ["HelloWorld", "FeedHelloWorld"])
def test_template_integration_init(mocker, initiator, tmpdir, template):
    """
    Tests `integration_init` function with a given integration template name.

    Given
        - Inputs to init integration in a given output.
        - An integration template - HelloWorld.

    When
        - Running the init command.

    Then
        - Ensure the function's return value is True
        - Ensure integration directory with the desired integration name is created successfully.
        - Ensure integration directory contains all the files of the template integration.
    """
    temp_pack_dir = os.path.join(tmpdir, PACK_NAME)
    os.makedirs(temp_pack_dir, exist_ok=True)

    initiator.output = temp_pack_dir
    initiator.dir_name = INTEGRATION_NAME
    initiator.is_integration = True
    initiator.template = template
    initiator.category = 'Utilities'
    mocker.patch('builtins.input', return_value='n')

    integration_path = os.path.join(temp_pack_dir, INTEGRATION_NAME)
    res = initiator.integration_init()
    integration_dir_files = set(listdir(integration_path))
    expected_files = {
        "Pipfile", "Pipfile.lock", "README.md", f"{INTEGRATION_NAME}.py",
        f"{INTEGRATION_NAME}.yml", f"{INTEGRATION_NAME}_description.md", f"{INTEGRATION_NAME}_test.py",
        f"{INTEGRATION_NAME}_image.png", "test_data", "command_examples"
    }

    assert res
    assert os.path.isdir(integration_path)
    diff = expected_files.difference(integration_dir_files)
    assert not diff, f'There\'s a missing file in the copied files, diff is {diff}'


def test_template_integration_init_with_ignore_secrets(initiator, tmpdir, mocker):
    """
    Tests `integration_init` function with a given integration template name.

    Given
        - Inputs to init integration in a given output.
        - An integration template - HelloWorld.

    When
        - Running the init command with secrete ignore.

    Then
        - Ensure the function's return value is True
        - Ensure integration directory with the desired integration name is created successfully.
        - Ensure integration directory contains all the files of the template integration.
        - Ensure .secrets-ignore file is not empty.
    """
    temp_pack_dir = os.path.join(tmpdir, PACK_NAME)
    os.makedirs(temp_pack_dir, exist_ok=True)
    secrets_ignore_path = 'Packs/PackName/.secrets-ignore'

    initiator.output = temp_pack_dir
    initiator.dir_name = INTEGRATION_NAME
    initiator.is_integration = True
    initiator.template = 'HelloWorld'
    initiator.category = 'Utilities'
<<<<<<< HEAD
=======
    mocker.patch('builtins.input', return_value='y')
    mocker.patch('demisto_sdk.commands.init.initiator.get_pack_name', return_value='PackName')
    mocker.patch('demisto_sdk.commands.secrets.secrets.get_pack_name', return_value='PackName')
>>>>>>> 7282a90e

    integration_path = os.path.join(temp_pack_dir, INTEGRATION_NAME)
    mocker.patch('builtins.input', return_value='y')
    mocker.patch('demisto_sdk.commands.init.initiator.get_pack_name', return_value='PackName')
    if os.path.isfile(secrets_ignore_path):
        os.remove(secrets_ignore_path)

    res = initiator.integration_init()

    integration_dir_files = set(listdir(integration_path))
    expected_files = {
        "Pipfile", "Pipfile.lock", "README.md", f"{INTEGRATION_NAME}.py",
        f"{INTEGRATION_NAME}.yml", f"{INTEGRATION_NAME}_description.md", f"{INTEGRATION_NAME}_test.py",
        f"{INTEGRATION_NAME}_image.png", "test_data", "command_examples"
    }

    assert res
    assert os.path.isdir(integration_path)
    diff = expected_files.difference(integration_dir_files)
    assert not diff, f'There\'s a missing file in the copied files, diff is {diff}'
    assert os.stat("Packs/PackName/.secrets-ignore").st_size > 0


def test_script_init(mocker, initiator, tmpdir):
    """
    Tests `script_init` function.

    Given
        - Inputs to init script in a given output.

    When
        - Running the init command.

    Then
        - Ensure the function's return value is True
        - Ensure script directory with the desired script name is created successfully.
        - Ensure script directory contain all files.
    """
    temp_pack_dir = os.path.join(tmpdir, PACK_NAME)
    os.makedirs(temp_pack_dir, exist_ok=True)

    initiator.template = DEFAULT_SCRIPT
    initiator.dir_name = SCRIPT_NAME
    initiator.output = temp_pack_dir
    script_path = os.path.join(temp_pack_dir, SCRIPT_NAME)
    mocker.patch('builtins.input', return_value='n')
    res = initiator.script_init()

    script_dir_files = {file for file in listdir(script_path)}

    assert res
    assert os.path.isdir(script_path)
    assert {f"{SCRIPT_NAME}.py", f"{SCRIPT_NAME}.yml", f"{SCRIPT_NAME}_test.py",
            "README.md", "test_data"} == script_dir_files<|MERGE_RESOLUTION|>--- conflicted
+++ resolved
@@ -263,21 +263,6 @@
         }
 
 
-def test_pack_init_without_filling_metadata(monkeypatch, mocker, initiator):
-    """
-    Given
-        - Pack init inputs.
-    When
-        - Creating new pack without filling the metadata file.
-    Then
-        - Ensure it does not fail.
-    """
-    monkeypatch.setattr('builtins.input', lambda _: 'n')
-    mocker.patch.object(Initiator, 'create_new_directory', return_value=True)
-    mocker.patch.object(os, 'mkdir', return_value=None)
-    assert initiator.pack_init()
-
-
 def test_get_valid_user_input(monkeypatch, initiator):
     monkeypatch.setattr('builtins.input', generate_multiple_inputs(deque(['InvalidInput', '100', '1'])))
     user_choice = initiator.get_valid_user_input(INTEGRATION_CATEGORIES, 'Choose category')
@@ -497,12 +482,6 @@
     initiator.is_integration = True
     initiator.template = 'HelloWorld'
     initiator.category = 'Utilities'
-<<<<<<< HEAD
-=======
-    mocker.patch('builtins.input', return_value='y')
-    mocker.patch('demisto_sdk.commands.init.initiator.get_pack_name', return_value='PackName')
-    mocker.patch('demisto_sdk.commands.secrets.secrets.get_pack_name', return_value='PackName')
->>>>>>> 7282a90e
 
     integration_path = os.path.join(temp_pack_dir, INTEGRATION_NAME)
     mocker.patch('builtins.input', return_value='y')
