### Lint

  Lint command will perform:

  1. Package in host checks - flake8, bandit, mypy, vulture.

  2. Package in docker image checks -  pylint, pytest, powershell - test, powershell -
  analyze.

  Meant to be used with integrations/scripts that use the folder (package) structure. Will
  lookup up what docker image to use and will setup the dev dependencies and file in the target
  folder.

Options:
*  **-i, --input PATH**
    Specify directory(s) of integration/script
*  **-g, --git**
    Will run only on changed packages
*  **-a, --all-packs**
    Run lint on all directories in content repo
*  **-v, --verbose**
    Verbosity level -v / -vv / -vvv  [default: vv]
*  **-q, --quiet**
    Quiet output, only output results in the end
*  **-p, --parallel INTEGER RANGE**
    Run tests in parallel  [default: 1]
*  **--no-flake8**
    Do NOT run flake8 linter
*  **--no-bandit**
    Do NOT run bandit linter
*  **--no-xsoar-linter**
    Do NOT run XSOAR linter
*  **--no-mypy**
    Do NOT run mypy static type checking
*  **--no-vulture**
    Do NOT run vulture linter
*  **--no-pylint**
    Do NOT run pylint linter
*  **--no-test**
    Do NOT test (skip pytest)
*  **--no-pwsh-analyze**
    Do NOT run powershell analyze
*  **--no-pwsh-test**
    Do NOT run powershell test
*  **-kc, --keep-container**
    Keep the test container
*  **--prev-ver**
    Previous branch or SHA1 commit to run checks against
*  **--test-xml PATH**
    Path to store pytest xml results
*  **--failure-report PATH**
    Path to store failed packs report
*  **-lp, --log-path PATH**
    Path to store all levels of logs
*  **-j, --json-file**
    The JSON file path to which to output the command results
*  **--no-coverage**
    Do NOT report coverage
*  **--coverage-report**
    Specify directory for the coverage report files
*  **-dt, --docker-timeout**
    The timeout (in seconds) for requests done by the docker client
*  **-di, --docker-image**
<<<<<<< HEAD
    The docker image to check package on. Possible values: 'native:maintenance', 'native:ga', 'native:dev', 'all', a specific docker image from Docker Hub (e.g devdemisto/python3:3.10.9.12345) or the default 'from-yml'.
*  **-dit --docker-image-target**
    The docker image to lint native supported content with. Should only be used with
    --docker-image native:target. An error will be raised otherwise.
=======
    The docker image to check package on. Can be a comma separated list of Possible values: 'native:maintenance', 'native:ga', 'native:dev', 'all', a specific docker image from Docker Hub (e.g devdemisto/python3:3.10.9.12345) or the default 'from-yml'.
>>>>>>> a06faadc



**Examples**:
---
`demisto-sdk lint -i Integrations/PaloAltoNetworks_XDR,Scripts/HellowWorldScript --no-mypy`
Details:
1. lint and test check will execute on Packages `Integrations/PaloAltoNetworks_XDR,Scripts/HellowWorldScript`
2. Mypy check will not be execute.
3. coverage report will be printed.
---
`demisto-sdk lint -g -p 2`
1. lint and test check will execute on all Packages which are changed from `origin/master` and from in staging.
2. 2 Threads will be used inorder to preform the lint.
3. coverage report will be printed.
---
`demisto-sdk lint -i Integrations/PaloAltoNetworks_XDR,Scripts/HellowWorldScript --coverage-report coverage_report`
Details:
1. lint and test check will execute on Packages `Integrations/PaloAltoNetworks_XDR,Scripts/HellowWorldScript`
2. coverage report will be printed.
3. coverage report files will be exported to coverage_report dir.
---<|MERGE_RESOLUTION|>--- conflicted
+++ resolved
@@ -61,15 +61,10 @@
 *  **-dt, --docker-timeout**
     The timeout (in seconds) for requests done by the docker client
 *  **-di, --docker-image**
-<<<<<<< HEAD
-    The docker image to check package on. Possible values: 'native:maintenance', 'native:ga', 'native:dev', 'all', a specific docker image from Docker Hub (e.g devdemisto/python3:3.10.9.12345) or the default 'from-yml'.
+    The docker image to check package on. Can be a comma separated list of Possible values: 'native:maintenance', 'native:ga', 'native:dev', 'native:target', 'all', a specific docker image from Docker Hub (e.g devdemisto/python3:3.10.9.12345) or the default 'from-yml'.
 *  **-dit --docker-image-target**
     The docker image to lint native supported content with. Should only be used with
     --docker-image native:target. An error will be raised otherwise.
-=======
-    The docker image to check package on. Can be a comma separated list of Possible values: 'native:maintenance', 'native:ga', 'native:dev', 'all', a specific docker image from Docker Hub (e.g devdemisto/python3:3.10.9.12345) or the default 'from-yml'.
->>>>>>> a06faadc
-
 
 
 **Examples**:
