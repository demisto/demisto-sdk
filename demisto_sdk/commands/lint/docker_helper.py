--- conflicted
+++ resolved
@@ -22,7 +22,6 @@
 
     global DOCKER_CLIENT
     if DOCKER_CLIENT is None:
-<<<<<<< HEAD
         if log_prompt:
             logger.info(f'{log_prompt} - init and login the docker client')
         else:
@@ -41,26 +40,9 @@
                                     registry="https://index.docker.io/v1")
             except Exception:
                 logger.exception(f'{log_prompt} - failed to login to docker registry')
-=======
-        try:
-            if log_prompt:
-                logger.info(f'{log_prompt} - init and login the docker client')
-            else:
-                logger.info('init and login the docker client')
-            DOCKER_CLIENT = docker.from_env(timeout=timeout)
-            docker_user = os.getenv('DOCKERHUB_USER')
-            docker_pass = os.getenv('DOCKERHUB_PASSWORD')
-            DOCKER_CLIENT.login(username=docker_user,
-                                password=docker_pass,
-                                registry="https://index.docker.io/v1")
-        except Exception:
-            logger.exception(f'{log_prompt} - failed to login to docker registry')
-
     else:
         msg = 'docker client already available, using current DOCKER_CLIENT'
         logger.debug(f'{log_prompt} - {msg}' if log_prompt else msg)
-
->>>>>>> 6dbf305b
     return DOCKER_CLIENT
 
 
