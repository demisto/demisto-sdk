# STD python packages
import io
import os
import re
import shlex
import shutil
import sqlite3
import tarfile
import textwrap
from contextlib import contextmanager
from functools import lru_cache
from pathlib import Path
from typing import Callable, Dict, Generator, List, Optional, Union

# Third party packages
import coverage
import docker
import docker.errors
import git
import requests
from docker.models.containers import Container
from packaging.version import parse

# Local packages
from demisto_sdk.commands.common.constants import (
    TYPE_PWSH,
    TYPE_PYTHON,
    DemistoException,
)
from demisto_sdk.commands.common.docker_helper import init_global_docker_client
from demisto_sdk.commands.common.logger import logger

# Python2 requirements
from demisto_sdk.commands.common.tools import get_remote_file

PYTHON2_REQ = ["flake8", "vulture"]

# Define check exit code if failed
EXIT_CODES = {
    "flake8": 0b1,
    "XSOAR_linter": 0b1000000000,
    "bandit": 0b10,
    "mypy": 0b100,
    "vulture": 0b1000,
    "pytest": 0b10000,
    "pylint": 0b100000,
    "pwsh_analyze": 0b1000000,
    "pwsh_test": 0b10000000,
    "image": 0b100000000,
}

# Execution exit codes
SUCCESS = 0b0
FAIL = 0b1
RERUN = 0b10
WARNING = 0b100

# Power shell checks
PWSH_CHECKS = ["pwsh_analyze", "pwsh_test"]
PY_CHCEKS = ["flake8", "XSOAR_linter", "bandit", "mypy", "vulture", "pytest", "pylint"]

# Line break
RL = "\n"

<<<<<<< HEAD
=======
IMPORT_API_MODULE_REGEX = r"from (\w+ApiModule) import \*(?:  # noqa: E402)?"

logger = logging.getLogger("demisto-sdk")

>>>>>>> c5e2af17

def build_skipped_exit_code(
    no_flake8: bool,
    no_bandit: bool,
    no_mypy: bool,
    no_pylint: bool,
    no_vulture: bool,
    no_xsoar_linter: bool,
    no_test: bool,
    no_pwsh_analyze: bool,
    no_pwsh_test: bool,
    docker_engine: bool,
) -> float:
    """
    no_flake8(bool): Whether to skip flake8.
    no_xsoar_linter(bool): Whether to skip xsoar linter.
    no_bandit(bool): Whether to skip bandit.
    no_mypy(bool): Whether to skip mypy.
    no_vulture(bool): Whether to skip vulture
    no_pylint(bool): Whether to skip pylint.
    no_test(bool): Whether to skip pytest.
    docker_engine(bool): docker engine exists.
    """
    skipped_code = 0b0
    # When the CI env var is not set - on local env - check if any linters should be skipped
    # Otherwise - When the CI env var is set - Run all linters without skipping
    if not os.environ.get("CI"):
        if no_flake8:
            skipped_code |= EXIT_CODES["flake8"]
        if no_xsoar_linter:
            skipped_code |= EXIT_CODES["XSOAR_linter"]
        if no_bandit:
            skipped_code |= EXIT_CODES["bandit"]
        if no_mypy:
            skipped_code |= EXIT_CODES["mypy"]
        if no_vulture:
            skipped_code |= EXIT_CODES["vulture"]
        if no_pylint or not docker_engine:
            skipped_code |= EXIT_CODES["pylint"]
        if no_test or not docker_engine:
            skipped_code |= EXIT_CODES["pytest"]
        if no_pwsh_analyze or not docker_engine:
            skipped_code |= EXIT_CODES["pwsh_analyze"]
        if no_pwsh_test or not docker_engine:
            skipped_code |= EXIT_CODES["pwsh_test"]

    return skipped_code


def get_test_modules(
    content_repo: Optional[git.Repo], is_external_repo: bool
) -> Dict[Path, bytes]:
    """Get required test modules from content repository - {remote}/master
    1. Tests/demistomock/demistomock.py
    2. Tests/scripts/dev_envs/pytest/conftest.py
    3. Scripts/CommonServerPython/CommonServerPython.py
    4. CommonServerUserPython.py

    Returns:
        dict: path and file content - see below modules dict
    """
    if is_external_repo:
        modules = [
            Path("demistomock.py"),
            Path("dev_envs/pytest/conftest.py"),
            Path("CommonServerPython.py"),
            Path("demistomock.ps1"),
            Path("CommonServerPowerShell.ps1"),
        ]
    else:
        modules = [
            Path("Tests/demistomock/demistomock.py"),
            Path("Tests/scripts/dev_envs/pytest/conftest.py"),
            Path("Packs/Base/Scripts/CommonServerPython/CommonServerPython.py"),
            Path("Tests/demistomock/demistomock.ps1"),
            Path(
                "Packs/Base/Scripts/CommonServerPowerShell/CommonServerPowerShell.ps1"
            ),
        ]
    modules_content = {}
    if content_repo:
        # Trying to get file from local repo before downloading from GitHub repo (Get it from disk), Last fetch
        module_not_found = False

        for module in modules:
            try:
                module_full_path = content_repo.working_dir / module  # type: ignore
                logger.debug(f"read file {module_full_path}")
                if module.match("*CommonServerPython.py"):
                    # Remove import of DemistoClassApiModule in CommonServerPython,
                    # since tests don't use this class and the import fails the tests.
                    modules_content[module] = (
                        (module_full_path)
                        .read_bytes()
                        .replace(b"from DemistoClassApiModule import *", b"")
                    )
                    logger.debug(
                        f"Changed file {module_full_path} without demisto import"
                    )
                else:
                    modules_content[module] = (module_full_path).read_bytes()
            except FileNotFoundError:
                module_not_found = True
                logger.warning(
                    f"Module {module} was not found, possibly deleted due to being in a feature branch"
                )

        if module_not_found and is_external_repo:
            raise DemistoException("Unable to find module in external repository")
    else:
        # If not succeed to get from local repo copy, Download the required modules from GitHub
        for module in modules:
            url = f"https://raw.githubusercontent.com/demisto/content/master/{module}"
            for trial in range(2):
                res = requests.get(url=url, verify=False)
                if res.ok:
                    logger.debug("got file {module} - ok - not 4XX or 5XX")
                    modules_content[module] = res.content
                    break
                elif trial == 2:
                    raise requests.exceptions.ConnectionError

    modules_content[Path("CommonServerUserPython.py")] = b""

    return modules_content


@contextmanager
def add_typing_module(lint_files: List[Path], python_version: str):
    """Check for typing import for python2 packages
        1. Entrance - Add import typing in the begining of the file.
        2. Closing - change back to original.

    Args:
        lint_files(list): File to execute lint - for adding typing in python 2.7
        python_version(str): The package python version.

    Raises:
        IOError: if can't write to files due permissions or other reasons
    """
    added_modules: List[Path] = []
    back_lint_files: List[Path] = []
    try:
        # Add typing import if needed to python version 2 packages
        py_ver = parse(python_version).major  # type: ignore
        if py_ver < 3:
            for lint_file in lint_files:
                data = lint_file.read_text(encoding="utf-8")
                typing_regex = "(from typing import|import typing)"
                module_match = re.search(typing_regex, data)
                if not module_match:
                    original_file = lint_file
                    back_file = lint_file.with_suffix(".bak")
                    original_file.rename(back_file)
                    data = back_file.read_text()
                    original_file.write_text(
                        "from typing import *  # noqa: F401" + "\n" + data
                    )
                    back_lint_files.append(back_file)
                    added_modules.append(original_file)
        yield
    except Exception:
        pass
    finally:
        for added_module in added_modules:
            if added_module.exists():
                added_module.unlink()
        for back_file in back_lint_files:
            if back_file.exists():
                original_name = back_file.with_suffix(".py")
                back_file.rename(original_name)


@contextmanager
def add_tmp_lint_files(
    content_repo: Path,
    pack_path: Path,
    lint_files: List[Path],
    modules: Dict[Path, bytes],
    pack_type: str,
):
    """LintFiles is context manager to mandatory files for lint and test
        1. Entrance - download missing files to pack.
        2. Closing - Remove downloaded files from pack.

    Args:
        pack_path(Path): Absolute path of pack
        lint_files(list): File to execute lint - for adding typing in python 2.7
        modules(dict): modules content to locate in pack path
        content_repo(Path): Repository object
        pack_type(st): Pack type.

    Raises:
        IOError: if can't write to files due permissions or other reasons
    """
    added_modules: List[Path] = []
    try:
        # Add mandatory test,lint modules
        for module, content in modules.items():
            pwsh_module = TYPE_PWSH == pack_type and module.suffix == ".ps1"
            python_module = TYPE_PYTHON == pack_type and module.suffix == ".py"
            if pwsh_module or python_module:
                copied_api_module_path = pack_path / module.name
                if not copied_api_module_path.exists():
                    copied_api_module_path.write_bytes(content)
                    added_modules.append(copied_api_module_path)
        if pack_type == TYPE_PYTHON:
            # Append empty so it will exists
            copied_common_server_python_path = pack_path / "CommonServerUserPython.py"
            if not copied_common_server_python_path.exists():
                copied_common_server_python_path.touch()
                added_modules.append(copied_common_server_python_path)

            api_modules = add_api_modules(lint_files, content_repo, pack_path)
            added_modules.extend(api_modules)

        yield
    except Exception as e:
        logger.error(f"add_tmp_lint_files unexpected exception: {str(e)}")
        raise


def add_api_modules(
    module_list: List[Path], content_repo: Path, pack_path: Path
) -> List[Path]:
    """Add API modules to directory if needed
    Args:
        modules_list(list): Modules that might import Api Modules
        content_repo(Path): Absolute path of the repository
        pack_path(Path): Absolute path of pack
    Returns:
        list[Path]: Paths of the added ApiModules
    Raises:
        IOError: if can't write to files due permissions or other reasons
    """
    added_modules: List[Path] = []
    for module in module_list:
        api_modules = re.findall(IMPORT_API_MODULE_REGEX, module.read_text())
        for module_name in api_modules:
            api_module_path = Path(
                f"Packs/ApiModules/Scripts/{module_name}/{module_name}.py"
            )
            copied_api_module_path = pack_path / f"{module_name}.py"
            if content_repo:  # if working in a repo
                module_path = content_repo / api_module_path
                shutil.copy(src=module_path, dst=copied_api_module_path)
            else:
                api_content = get_remote_file(
                    full_file_path=f"https://raw.githubusercontent.com/demisto/content/master/{api_module_path}",
                    return_content=True,
                )
                copied_api_module_path.write_bytes(api_content)

            added_modules.append(copied_api_module_path)
    # if there is added_modules - we recursively check for ApiModules imported by them
    return (
        added_modules + add_api_modules(added_modules, content_repo, pack_path)
        if added_modules
        else []
    )


@lru_cache(maxsize=300)
def get_python_version_from_image(image: str, timeout: int = 60) -> str:
    """Get python version from docker image

    Args:
        image(str): Docker image id or name
        timeout(int): Docker client request timeout

    Returns:
        str: Python version X.Y (3.7, 3.6, ..)
    """
    # skip pwoershell images
    if "pwsh" in image or "powershell" in image:
        return "3.8"

    match_group = re.match(r"[\d\w]+/python3?:(?P<python_version>[23]\.\d+)", image)
    if match_group:
        return match_group.groupdict()["python_version"]
    py_num = None
    # Run three times
    log_prompt = f"Get python version from image {image}"
    docker_client = init_global_docker_client(timeout=timeout, log_prompt=log_prompt)
    logger.info(f"{log_prompt} - Start")
    try:
        logger.debug(f"{log_prompt} - Running `sys.version_info` in the image")
        command = "python -c \"import sys; print('{}.{}'.format(sys.version_info[0], sys.version_info[1]))\""

        py_num = docker_client.containers.run(
            image=image,
            command=shlex.split(command),
            remove=True,
            restart_policy={"Name": "on-failure", "MaximumRetryCount": 3},
        )
        # Wait for container to finish
        logger.debug(f"{log_prompt} - Container finished running. {py_num=}")

        # Get python version
        py_num = parse(py_num.decode("utf-8")).base_version

    except Exception:
        logger.exception(
            f"{log_prompt} - Failed detecting Python version for image {image}"
        )
    logger.info(f"{log_prompt} - End. Python version is {py_num}")
    return py_num if py_num else "3.8"


def get_file_from_container(
    container_obj: Container, container_path: str, encoding: str = ""
) -> Union[str, bytes]:
    """Copy file from container.

    Args:
        container_obj(Container): Container ID to copy file from
        container_path(Path): Path in container image (file)
        encoding(str): valid encoding e.g. utf-8

    Returns:
        str or bytes: file as string decoded in utf-8

    Raises:
        IOError: Raise IO error if unable to create temp file
    """
    data: Union[str, bytes] = b""
    archive, stat = container_obj.get_archive(container_path)
    file_like = io.BytesIO(b"".join(archive))
    with tarfile.open(fileobj=file_like) as tar:
        before_read = tar.extractfile(stat["name"])
    if isinstance(before_read, io.BufferedReader):
        data = before_read.read()
    if encoding and isinstance(data, bytes):
        data = data.decode(encoding)

    return data


def copy_dir_to_container(
    container_obj: Container, host_path: Path, container_path: Path
):
    """Copy all content directory from container.

    Args:
        container_obj(Container): Container ID to copy file from
        host_path(Path): Path in host (directory)
        container_path(Path): Path in container (directory)

    Returns:
        str: file as string decode as utf-8

    Raises:
        IOError: Rase IO error if unable to create temp file
    """
    excluded_regex = "(__init__.py|.*.back)"
    file_like_object = io.BytesIO()
    old_cwd = os.getcwd()
    with tarfile.open(fileobj=file_like_object, mode="w:gz") as archive:
        os.chdir(host_path)
        archive.add(
            ".",
            recursive=True,
            filter=lambda tarinfo: (
                tarinfo
                if not re.search(excluded_regex, Path(tarinfo.name).name)
                else None
            ),
        )
        os.chdir(old_cwd)

    for trial in range(2):
        status = container_obj.put_archive(
            path=container_path, data=file_like_object.getvalue()
        )
        if status:
            break
        elif trial == 1:
            raise docker.errors.APIError(message="unable to copy dir to container")


def stream_docker_container_output(
    streamer: Generator, logging_level: Callable = logger.info
) -> None:
    """Stream container logs

    Args:
        streamer(Generator): Generator created by docker-sdk
    """
    try:
        wrapper = textwrap.TextWrapper(
            initial_indent="\t", subsequent_indent="\t", width=150
        )
        for chunk in streamer:
            logging_level(wrapper.fill(str(chunk.decode("utf-8"))))
    except Exception:
        logger.info("Failed to stream a container log.")


@contextmanager
def pylint_plugin(dest: Path):
    """
    Function which links the given path with the content of pylint plugins folder in resources.
    The main purpose is to link each pack with the pylint plugins.
    Args:
        dest: Pack path.
    """
    plugin_dirs = Path(__file__).parent / "resources" / "pylint_plugins"

    try:
        for file in plugin_dirs.iterdir():
            if (
                file.is_file()
                and file.name != "__pycache__"
                and file.name.split(".")[1] != "pyc"
            ):
                os.symlink(file, dest / file.name)

        yield
    finally:
        for file in plugin_dirs.iterdir():
            if (
                file.is_file()
                and file.name != "__pycache__"
                and file.name.split(".")[1] != "pyc"
            ):
                if os.path.lexists(dest / f"{file.name}"):
                    (dest / f"{file.name}").unlink()


def split_warnings_errors(output: str):
    """
    Function which splits the given string into warning messages and error using W or E in the beginning of string
    For error messages that do not start with E , they will be returned as other.
    The output of a certain pack can both include:
        - Fail msgs
        - Fail msgs and warnings msgs
        - Passed msgs
        - Passed msgs and warnings msgs
        - warning msgs
    Args:
        output(str): string which contains messages from linters.
    return:
        list of error messags, list of warnings messages, list of all undetected messages
    """
    output_lst = output.split("\n")
    # Warnings and errors lists currently relevant for XSOAR Linter
    warnings_list = []
    error_list = []
    # Others list is relevant for mypy and flake8.
    other_msg_list = []
    for msg in output_lst:
        # 'W:' for python2 xsoar linter
        # 'W[0-9]' for python3 xsoar linter
        if (msg.startswith("W") and msg[1].isdigit()) or "W:" in msg or "W90" in msg:
            warnings_list.append(msg)
        elif (msg.startswith("E") and msg[1].isdigit()) or "E:" in msg or "E90" in msg:
            error_list.append(msg)
        else:
            other_msg_list.append(msg)

    return error_list, warnings_list, other_msg_list


def coverage_report_editor(coverage_file, code_file_absolute_path):
    """

    Args:
        coverage_file: the .coverage file this contains the coverage data in sqlite format.
        code_file_absolute_path: the real absolute path to the measured code file.

    Notes:
        the .coverage files contain all the files list with their absolute path.
        but our tests (pytest step) are running inside a docker container.
        so we have to change the path to the correct one.
    """
    logger.info(f"Editing coverage report for {coverage_file}")
    with sqlite3.connect(coverage_file) as sql_connection:
        cursor = sql_connection.cursor()
        index = cursor.execute("SELECT count(*) FROM file").fetchall()[0][0]
        if not index == 1:
            logger.warning("unexpected file list in coverage report")
        else:
            cursor.execute(
                "UPDATE file SET path = ? WHERE id = ?", (code_file_absolute_path, 1)
            )
            sql_connection.commit()
        cursor.close()
    if not index == 1:
        os.remove(coverage_file)


def coverage_files():
    packs_pass = Path("Packs")
    for cov_path in packs_pass.glob("*/Integrations/*/.coverage"):
        yield str(cov_path)
    for cov_path in packs_pass.glob("*/Scripts/*/.coverage"):
        yield str(cov_path)


def generate_coverage_report(
    html=False, xml=False, report=True, cov_dir="coverage_report"
):
    """
    Args:
        html(bool): should generate an html report. default false
        xml(bool): should generate an xml report. default false
        report(bool): should print the coverage report. default true
        cov_dir(str): the directory to place the report files (.coverage, html and xml report)
    """
    cov_file = os.path.join(cov_dir, ".coverage")
    cov = coverage.Coverage(data_file=cov_file)
    cov.combine(coverage_files())
    if not os.path.exists(cov_file):
        logger.warning(
            f"skipping coverage report {cov_file} file not found. "
            f"Should not expect this if code files were changed or when linting all with pytest."
        )
        return

    export_msg = "exporting {0} coverage report to {1}"
    if report:
        report_data = io.StringIO()
        report_data.write(
            "\n\n############################\n unit-tests coverage report\n############################\n"
        )
        try:
            cov.report(file=report_data)
        except coverage.misc.CoverageException as warning:
            if (
                isinstance(warning.args, tuple)
                and warning.args
                and warning.args[0] == "No data to report."
            ):
                logger.info(f"No coverage data in file {cov_file}")
                return
            raise warning
        report_data.seek(0)
        logger.info(report_data.read())

    if html:
        html_dir = os.path.join(cov_dir, "html")
        logger.info(export_msg.format("html", os.path.join(html_dir, "index.html")))
        try:
            cov.html_report(directory=html_dir)
        except coverage.misc.CoverageException as warning:
            logger.warning(str(warning))
            return
    if xml:
        xml_file = os.path.join(cov_dir, "coverage.xml")
        logger.info(export_msg.format("xml", xml_file))
        try:
            cov.xml_report(outfile=xml_file)
        except coverage.misc.CoverageException as warning:
            logger.warning(str(warning))
            return<|MERGE_RESOLUTION|>--- conflicted
+++ resolved
@@ -62,13 +62,8 @@
 # Line break
 RL = "\n"
 
-<<<<<<< HEAD
-=======
 IMPORT_API_MODULE_REGEX = r"from (\w+ApiModule) import \*(?:  # noqa: E402)?"
 
-logger = logging.getLogger("demisto-sdk")
-
->>>>>>> c5e2af17
 
 def build_skipped_exit_code(
     no_flake8: bool,
