# STD packages
import concurrent.futures
import json
import logging
import os
import re
import sys
import textwrap
from typing import Any, Dict, List, Set

# Third party packages
import docker
import docker.errors
import git
import requests.exceptions
import urllib3.exceptions
from demisto_sdk.commands.common import tools
from demisto_sdk.commands.common.constants import (PACKS_PACK_META_FILE_NAME,
                                                   TYPE_PWSH, TYPE_PYTHON)
# Local packages
from demisto_sdk.commands.common.logger import Colors, logging_setup
from demisto_sdk.commands.common.tools import (print_error, print_v,
                                               print_warning)
from demisto_sdk.commands.lint.helpers import (EXIT_CODES, FAIL, PWSH_CHECKS,
                                               PY_CHCEKS,
                                               build_skipped_exit_code,
                                               get_test_modules, validate_env)
from demisto_sdk.commands.lint.linter import Linter
from wcmatch.pathlib import Path

logger: logging.Logger


class LintManager:
    """ LintManager used to activate lint command using Linters in a single or multi thread.

    Attributes:
        input(str): Directories to run lint on.
        git(bool): Perform lint and test only on chaged packs.
        all_packs(bool): Whether to run on all packages.
        verbose(int): Whether to output a detailed response.
        quiet(bool): Whether to output a quiet response.
        log_path(str): Path to all levels of logs.
    """

    def __init__(self, input: str, git: bool, all_packs: bool, quiet: bool, verbose: int, log_path: str, prev_ver: str):
        # Set logging level and file handler if required
        global logger
        logger = logging_setup(verbose=verbose,
                               quiet=quiet,
                               log_path=log_path)
        # Verbosity level
        self._verbose = not quiet if quiet else verbose
        # Gather facts for manager
        self._facts: dict = self._gather_facts()
        self._prev_ver = prev_ver
        # Filter packages to lint and test check
        self._pkgs: List[Path] = self._get_packages(content_repo=self._facts["content_repo"],
                                                    input=input,
                                                    git=git,
                                                    all_packs=all_packs,
                                                    base_branch=self._prev_ver)

    @staticmethod
    def _gather_facts() -> Dict[str, Any]:
        """ Gather shared required facts for lint command execution - Also perform mandatory resource checkup.
            1. Content repo object.
            2. Requirements file for docker images.
            3. Mandatory test modules - demisto-mock.py etc
            3. Docker daemon check.

        Returns:
            dict: facts
        """
        facts = {
            "content_repo": None,
            "requirements_3": None,
            "requirements_2": None,
            "test_modules": None,
            "docker_engine": True
        }
        # Check env requirements satisfied - bootstrap in use
        validate_env()
        # Get content repo object
        is_external_repo = False
        try:
            git_repo = git.Repo(os.getcwd(),
                                search_parent_directories=True)
            remote_url = git_repo.remote().urls.__next__()
            is_fork_repo = 'content' in remote_url
            is_external_repo = tools.is_external_repository()

            if not is_fork_repo and not is_external_repo:
                raise git.InvalidGitRepositoryError

            facts["content_repo"] = git_repo
            logger.debug(f"Content path {git_repo.working_dir}")
        except (git.InvalidGitRepositoryError, git.NoSuchPathError) as e:
            print_warning("You are running demisto-sdk lint not in content repository!")
            logger.warning(f"can't locate content repo {e}")
        # Get global requirements file
        pipfile_dir = Path(__file__).parent / 'resources'
        try:
            for py_num in ['2', '3']:
                pipfile_lock_path = pipfile_dir / f'pipfile_python{py_num}/Pipfile.lock'
                with open(file=pipfile_lock_path) as f:
                    lock_file: dict = json.load(fp=f)["develop"]
                    facts[f"requirements_{py_num}"] = [key + value["version"] for key, value in  # type: ignore
                                                       lock_file.items()]
                    logger.debug(f"Test requirements successfully collected for python {py_num}:\n"
                                 f" {facts[f'requirements_{py_num}']}")
        except (json.JSONDecodeError, IOError, FileNotFoundError, KeyError) as e:
            print_error("Can't parse pipfile.lock - Aborting!")
            logger.critical(f"demisto-sdk-can't parse pipfile.lock {e}")
            sys.exit(1)
        # ￿Get mandatory modulestest modules and Internet connection for docker usage
        try:
            facts["test_modules"] = get_test_modules(content_repo=facts["content_repo"],  # type: ignore
                                                     is_external_repo=is_external_repo)
            logger.debug("Test mandatory modules successfully collected")
        except git.GitCommandError as e:
            print_error(
                "Unable to get test-modules demisto-mock.py etc - Aborting! corrupt repository of pull from master")
            logger.error(f"demisto-sdk-unable to get mandatory test-modules demisto-mock.py etc {e}")
            sys.exit(1)
        except (requests.exceptions.ConnectionError, urllib3.exceptions.NewConnectionError) as e:
            print_error("Unable to get mandatory test-modules demisto-mock.py etc - Aborting! (Check your internet "
                        "connection)")
            logger.error(f"demisto-sdk-unable to get mandatory test-modules demisto-mock.py etc {e}")
            sys.exit(1)
        # Validating docker engine connection
        docker_client: docker.DockerClient = docker.from_env()
        try:
            docker_client.ping()
        except (requests.exceptions.ConnectionError, urllib3.exceptions.ProtocolError, docker.errors.APIError):
            facts["docker_engine"] = False
            print_warning("Can't communicate with Docker daemon - check your docker Engine is ON - Skipping lint, "
                          "test which require docker!")
            logger.info("demisto-sdk-Can't communicate with Docker daemon")
        logger.debug("Docker daemon test passed")
        return facts

    def _get_packages(self, content_repo: git.Repo, input: str, git: bool, all_packs: bool, base_branch: str) \
            -> List[Path]:
        """ Get packages paths to run lint command.

        Args:
            content_repo(git.Repo): Content repository object.
            input(str): dir pack specified as argument.
            git(bool): Perform lint and test only on changed packs.
            all_packs(bool): Whether to run on all packages.
            base_branch (str): Name of the branch to run the diff on.

        Returns:
            List[Path]: Pkgs to run lint
        """
        pkgs: list
        if all_packs or git:
            pkgs = LintManager._get_all_packages(content_dir=content_repo.working_dir)
        elif not all_packs and not git and not input:
            pkgs = [Path().cwd()]
        else:
            pkgs = []
            for item in input.split(','):
                is_pack = os.path.isdir(item) and os.path.exists(os.path.join(item, PACKS_PACK_META_FILE_NAME))
                if is_pack:
                    pkgs.extend(LintManager._get_all_packages(content_dir=item))
                else:
                    pkgs.append(Path(item))

        total_found = len(pkgs)
        if git:
            pkgs = self._filter_changed_packages(content_repo=content_repo,
                                                 pkgs=pkgs, base_branch=base_branch)
            for pkg in pkgs:
                print_v(f"Found changed package {Colors.Fg.cyan}{pkg}{Colors.reset}",
                        log_verbose=self._verbose)
        print(f"Execute lint and test on {Colors.Fg.cyan}{len(pkgs)}/{total_found}{Colors.reset} packages")

        return pkgs

    @staticmethod
    def _get_all_packages(content_dir: str) -> List[str]:
        """Gets all integration, script in packages and packs in content repo.

        Returns:
            list: A list of integration, script and beta_integration names.
        """
        # ￿Get packages from main content path
        content_main_pkgs: set = set(Path(content_dir).glob(['Integrations/*/',
                                                             'Scripts/*/', ]))
        # Get packages from packs path
        packs_dir: Path = Path(content_dir) / 'Packs'
        content_packs_pkgs: set = set(packs_dir.glob(['*/Integrations/*/',
                                                      '*/Scripts/*/']))
        all_pkgs = content_packs_pkgs.union(content_main_pkgs)

        return list(all_pkgs)

    @staticmethod
    def _filter_changed_packages(content_repo: git.Repo, pkgs: List[Path], base_branch: str) -> List[Path]:
        """ Checks which packages had changes using git (working tree, index, diff between HEAD and master in them and should
        run on Lint.

        Args:
            pkgs(List[Path]): pkgs to check
            base_branch (str): Name of the branch to run the diff on.

        Returns:
            List[Path]: A list of names of packages that should run.
        """
        print(f"Comparing to {Colors.Fg.cyan}{content_repo.remote()}/{base_branch}{Colors.reset} using branch {Colors.Fg.cyan}"
              f"{content_repo.active_branch}{Colors.reset}")
        staged_files = {content_repo.working_dir / Path(item.b_path).parent for item in
                        content_repo.active_branch.commit.tree.diff(None, paths=pkgs)}
        if content_repo.active_branch == 'master':
            last_common_commit = content_repo.remote().refs.master.commit.parents[0]
        else:
            last_common_commit = content_repo.merge_base(content_repo.active_branch.commit,
                                                         f'{content_repo.remote()}/{base_branch}')
        changed_from_base = {content_repo.working_dir / Path(item.b_path).parent for item in
                             content_repo.active_branch.commit.tree.diff(last_common_commit, paths=pkgs)}
        all_changed = staged_files.union(changed_from_base)
        pkgs_to_check = all_changed.intersection(pkgs)

        return list(pkgs_to_check)

    def run_dev_packages(self, parallel: int, no_flake8: bool, no_xsoar_linter: bool, no_bandit: bool, no_mypy: bool, no_pylint: bool,
                         no_vulture: bool, no_test: bool, no_pwsh_analyze: bool, no_pwsh_test: bool,
                         keep_container: bool,
                         test_xml: str, failure_report: str) -> int:
        """ Runs the Lint command on all given packages.

        Args:
            parallel(int): Whether to run command on multiple threads
            no_flake8(bool): Whether to skip flake8
            no_xsoar_linter(bool): Whether to skip xsoar linter
            no_bandit(bool): Whether to skip bandit
            no_mypy(bool): Whether to skip mypy
            no_vulture(bool): Whether to skip vulture
            no_pylint(bool): Whether to skip pylint
            no_test(bool): Whether to skip pytest
            no_pwsh_analyze(bool): Whether to skip powershell code analyzing
            no_pwsh_test(bool): whether to skip powershell tests
            keep_container(bool): Whether to keep the test container
            test_xml(str): Path for saving pytest xml results
            failure_report(str): Path for store failed packs report

        Returns:
            int: exit code by fail exit codes by var EXIT_CODES
        """
        lint_status: Dict = {
            "fail_packs_flake8": [],
            "fail_packs_XSOAR_linter": [],
            "fail_packs_bandit": [],
            "fail_packs_mypy": [],
            "fail_packs_vulture": [],
            "fail_packs_pylint": [],
            "fail_packs_pytest": [],
            "fail_packs_pwsh_analyze": [],
            "fail_packs_pwsh_test": [],
            "fail_packs_image": [],
        }

        # Python or powershell or both
        pkgs_type = []

        # Detailed packages status
        pkgs_status = {}

        # Skiped lint and test codes
        skipped_code = build_skipped_exit_code(no_flake8=no_flake8, no_bandit=no_bandit, no_mypy=no_mypy,
                                               no_vulture=no_vulture, no_xsoar_linter=no_xsoar_linter,
                                               no_pylint=no_pylint, no_test=no_test, no_pwsh_analyze=no_pwsh_analyze,
                                               no_pwsh_test=no_pwsh_test, docker_engine=self._facts["docker_engine"])

        with concurrent.futures.ThreadPoolExecutor(max_workers=parallel) as executor:
            return_exit_code: int = 0
            results = []
            # Executing lint checks in different threads
            for pack in self._pkgs:
                linter: Linter = Linter(pack_dir=pack,
                                        content_repo="" if not self._facts["content_repo"] else
                                        Path(self._facts["content_repo"].working_dir),
                                        req_2=self._facts["requirements_2"],
                                        req_3=self._facts["requirements_3"],
                                        docker_engine=self._facts["docker_engine"])
                results.append(executor.submit(fn=linter.run_dev_packages,
                                               no_flake8=no_flake8,
                                               no_bandit=no_bandit,
                                               no_mypy=no_mypy,
                                               no_vulture=no_vulture,
                                               no_xsoar_linter=no_xsoar_linter,
                                               no_pylint=no_pylint,
                                               no_test=no_test,
                                               no_pwsh_analyze=no_pwsh_analyze,
                                               no_pwsh_test=no_pwsh_test,
                                               modules=self._facts["test_modules"],
                                               keep_container=keep_container,
                                               test_xml=test_xml))
            try:
                for future in concurrent.futures.as_completed(results):
                    pkg_status = future.result()
                    pkgs_status[pkg_status["pkg"]] = pkg_status
                    if pkg_status["exit_code"]:
                        for check, code in EXIT_CODES.items():
                            if pkg_status["exit_code"] == FAIL & code:
                                lint_status[f"fail_packs_{check}"].append(pkg_status["pkg"])
<<<<<<< HEAD
                            # if pkg_status['exit_code']
=======
                                return_exit_code = FAIL
>>>>>>> c8501dc1
                        if not return_exit_code & pkg_status["exit_code"]:
                            return_exit_code += pkg_status["exit_code"]
                    if pkg_status["pack_type"] not in pkgs_type:
                        pkgs_type.append(pkg_status["pack_type"])
            except KeyboardInterrupt:
                print_warning("Stop demisto-sdk lint - Due to 'Ctrl C' signal")
                try:
                    executor.shutdown(wait=False)
                except Exception:
                    pass
                return 1
            except Exception as e:
                print_warning(f"Stop demisto-sdk lint - Due to Exception {e}")
                try:
                    executor.shutdown(wait=False)
                except Exception:
                    pass
                return 1

        self._report_results(lint_status=lint_status,
                             pkgs_status=pkgs_status,
                             return_exit_code=return_exit_code,
                             skipped_code=int(skipped_code),
                             pkgs_type=pkgs_type)
        self._create_failed_packs_report(lint_status=lint_status, path=failure_report)

        return return_exit_code

    def _report_results(self, lint_status: dict, pkgs_status: dict, return_exit_code: int, skipped_code: int,
                        pkgs_type: list):
        """ Log report to console

        Args:
            lint_status(dict): Overall lint status
            pkgs_status(dict): All pkgs status dict
            return_exit_code(int): exit code will indicate which lint or test failed
            skipped_code(int): skipped test code
            pkgs_type(list): list determine which pack type exits.

     """
        self.report_pass_lint_checks(return_exit_code=return_exit_code,
                                     skipped_code=skipped_code,
                                     pkgs_type=pkgs_type)
        self.report_failed_lint_checks(return_exit_code=return_exit_code,
                                       pkgs_status=pkgs_status,
                                       lint_status=lint_status)
        self.report_unit_tests(return_exit_code=return_exit_code,
                               pkgs_status=pkgs_status,
                               lint_status=lint_status)
        self.report_failed_image_creation(return_exit_code=return_exit_code,
                                          pkgs_status=pkgs_status,
                                          lint_status=lint_status)
        self.report_summary(lint_status=lint_status)

    @staticmethod
    def report_pass_lint_checks(return_exit_code: int, skipped_code: int, pkgs_type: list):
        """ Log PASS/FAIL on each lint/test

        Args:
            return_exit_code(int): exit code will indicate which lint or test failed
            skipped_code(int): skipped test code.
            pkgs_type(list): list determine which pack type exits.
         """
        longest_check_key = len(max(EXIT_CODES.keys(), key=len))
        for check, code in EXIT_CODES.items():
            spacing = longest_check_key - len(check)
            if 'XSOAR_linter' in check:
                check_str = check.replace('_', ' ')
            else:
                check_str = check.capitalize().replace('_', ' ')
            if (check in PY_CHCEKS and TYPE_PYTHON in pkgs_type) or (check in PWSH_CHECKS and TYPE_PWSH in pkgs_type):
                if code & skipped_code:
                    print(f"{check_str} {' ' * spacing}- {Colors.Fg.cyan}[SKIPPED]{Colors.reset}")
                elif code & return_exit_code:
                    print(f"{check_str} {' ' * spacing}- {Colors.Fg.red}[FAIL]{Colors.reset}")
                else:
                    print(f"{check_str} {' ' * spacing}- {Colors.Fg.green}[PASS]{Colors.reset}")
            elif check != 'image':
                print(f"{check_str} {' ' * spacing}- {Colors.Fg.cyan}[SKIPPED]{Colors.reset}")

    @staticmethod
    def report_failed_lint_checks(lint_status: dict, pkgs_status: dict, return_exit_code: int):
        """ Log failed lint log if exsits

        Args:
            lint_status(dict): Overall lint status
            pkgs_status(dict): All pkgs status dict
            return_exit_code(int): exit code will indicate which lint or test failed
        """
        for check in ["flake8", "XSOAR_linter", "bandit", "mypy", "vulture"]:
            if EXIT_CODES[check] & return_exit_code:
                sentence = f" {check.capitalize()} errors "
                print(f"\n{Colors.Fg.red}{'#' * len(sentence)}{Colors.reset}")
                print(f"{Colors.Fg.red}{sentence}{Colors.reset}")
                print(f"{Colors.Fg.red}{'#' * len(sentence)}{Colors.reset}\n")
                for fail_pack in lint_status[f"fail_packs_{check}"]:
                    print(f"{Colors.Fg.red}{pkgs_status[fail_pack]['pkg']}{Colors.reset}")
                    print(pkgs_status[fail_pack][f"{check}_errors"])

        for check in ["pylint", "pwsh_analyze", "pwsh_test"]:
            check_str = check.capitalize().replace('_', ' ')
            if EXIT_CODES[check] & return_exit_code:
                sentence = f" {check_str} errors "
                print(f"\n{Colors.Fg.red}{'#' * len(sentence)}{Colors.reset}")
                print(f"{Colors.Fg.red}{sentence}{Colors.reset}")
                print(f"{Colors.Fg.red}{'#' * len(sentence)}{Colors.reset}\n")
                for fail_pack in lint_status[f"fail_packs_{check}"]:
                    print(f"{Colors.Fg.red}{fail_pack}{Colors.reset}")
                    for image in pkgs_status[fail_pack]["images"]:
                        print(image[f"{check}_errors"])

    def report_unit_tests(self, lint_status: dict, pkgs_status: dict, return_exit_code: int):
        """ Log failed unit-tests , if verbosity specified will log also success unit-tests

        Args:
            lint_status(dict): Overall lint status
            pkgs_status(dict): All pkgs status dict
            return_exit_code(int): exit code will indicate which lint or test failed
        """
        # Indentation config
        preferred_width = 100
        pack_indent = 2
        pack_prefix = " " * pack_indent + "- Package: "
        wrapper_pack = textwrap.TextWrapper(initial_indent=pack_prefix,
                                            width=preferred_width,
                                            subsequent_indent=' ' * len(pack_prefix))
        docker_indent = 6
        docker_prefix = " " * docker_indent + "- Image: "
        wrapper_docker_image = textwrap.TextWrapper(initial_indent=docker_prefix,
                                                    width=preferred_width,
                                                    subsequent_indent=' ' * len(docker_prefix))
        test_indent = 9
        test_prefix = " " * test_indent + "- "
        wrapper_test = textwrap.TextWrapper(initial_indent=test_prefix, width=preferred_width,
                                            subsequent_indent=' ' * len(test_prefix))
        error_indent = 9
        error_first_prefix = " " * error_indent + "  Error: "
        error_sec_prefix = " " * error_indent + "         "
        wrapper_first_error = textwrap.TextWrapper(initial_indent=error_first_prefix, width=preferred_width,
                                                   subsequent_indent=' ' * len(error_first_prefix))
        wrapper_sec_error = textwrap.TextWrapper(initial_indent=error_sec_prefix, width=preferred_width,
                                                 subsequent_indent=' ' * len(error_sec_prefix))

        # Log passed unit-tests
        headline_printed = False
        passed_printed = False
        for pkg, status in pkgs_status.items():
            if status.get("images"):
                if status.get("images")[0].get("pytest_json", {}).get("report", {}).get("tests"):
                    if (not headline_printed and self._verbose) and (EXIT_CODES["pytest"] & return_exit_code):
                        # Log unit-tests
                        sentence = " Unit Tests "
                        print(f"\n{Colors.Fg.cyan}{'#' * len(sentence)}")
                        print(f"{sentence}")
                        print(f"{'#' * len(sentence)}{Colors.reset}")
                        headline_printed = True
                    if not passed_printed:
                        print_v(f"\n{Colors.Fg.green}Passed Unit-tests:{Colors.reset}", log_verbose=self._verbose)
                        passed_printed = True
                    print_v(wrapper_pack.fill(f"{Colors.Fg.green}{pkg}{Colors.reset}"), log_verbose=self._verbose)
                    for image in status["images"]:
                        if not image.get("image_errors"):
                            tests = image.get("pytest_json", {}).get("report", {}).get("tests")
                            if tests:
                                print_v(wrapper_docker_image.fill(image['image']), log_verbose=self._verbose)
                                for test_case in tests:
                                    if test_case.get("call", {}).get("outcome") != "failed":
                                        name = re.sub(pattern=r"\[.*\]",
                                                      repl="",
                                                      string=test_case.get("name"))
                                        print_v(wrapper_test.fill(name), log_verbose=self._verbose)

        # Log failed unit-tests
        if EXIT_CODES["pytest"] & return_exit_code:
            if not headline_printed:
                # Log unit-tests
                sentence = " Unit Tests "
                print(f"\n{Colors.Fg.cyan}{'#' * len(sentence)}")
                print(f"{sentence}")
                print(f"{'#' * len(sentence)}{Colors.reset}")
            print(f"\n{Colors.Fg.red}Failed Unit-tests:{Colors.reset}")
            for fail_pack in lint_status["fail_packs_pytest"]:
                print(wrapper_pack.fill(f"{Colors.Fg.red}{fail_pack}{Colors.reset}"))
                for image in pkgs_status[fail_pack]["images"]:
                    tests = image.get("pytest_json", {}).get("report", {}).get("tests")
                    if tests:
                        for test_case in tests:
                            if test_case.get("call", {}).get("outcome") == "failed":
                                name = re.sub(pattern=r"\[.*\]",
                                              repl="",
                                              string=test_case.get("name"))
                                print(wrapper_test.fill(name))
                                if test_case.get("call", {}).get("longrepr"):
                                    print(wrapper_docker_image.fill(image['image']))
                                    for i in range(len(test_case.get("call", {}).get("longrepr"))):
                                        if i == 0:
                                            print(wrapper_first_error.fill(
                                                test_case.get("call", {}).get("longrepr")[i]))
                                        else:
                                            print(wrapper_sec_error.fill(test_case.get("call", {}).get("longrepr")[i]))
                                    print('\n')
                    else:
                        print(wrapper_docker_image.fill(image['image']))
                        errors = image.get("pytest_errors", {})
                        if errors:
                            print(wrapper_sec_error.fill(errors))

    @staticmethod
    def report_failed_image_creation(lint_status: dict, pkgs_status: dict, return_exit_code: int):
        """ Log failed image creation if occured

        Args:
            lint_status(dict): Overall lint status
            pkgs_status(dict): All pkgs status dict
            return_exit_code(int): exit code will indicate which lint or test failed
     """
        # Indentation config
        preferred_width = 100
        indent = 2
        pack_prefix = " " * indent + "- Package: "
        wrapper_pack = textwrap.TextWrapper(initial_indent=pack_prefix,
                                            width=preferred_width,
                                            subsequent_indent=' ' * len(pack_prefix))
        image_prefix = " " * indent + "  Image: "
        wrapper_image = textwrap.TextWrapper(initial_indent=image_prefix, width=preferred_width,
                                             subsequent_indent=' ' * len(image_prefix))
        indent_error = 4
        error_prefix = " " * indent_error + "  Error: "
        wrapper_error = textwrap.TextWrapper(initial_indent=error_prefix, width=preferred_width,
                                             subsequent_indent=' ' * len(error_prefix))
        # Log failed images creation
        if EXIT_CODES["image"] & return_exit_code:
            sentence = " Image creation errors "
            print(f"\n{Colors.Fg.red}{'#' * len(sentence)}{Colors.reset}")
            print(f"{Colors.Fg.red}{sentence}{Colors.reset}")
            print(f"{Colors.Fg.red}{'#' * len(sentence)}{Colors.reset}")
            for fail_pack in lint_status["fail_packs_image"]:
                print(wrapper_pack.fill(f"{Colors.Fg.cyan}{fail_pack}{Colors.reset}"))
                for image in pkgs_status[fail_pack]["images"]:
                    print(wrapper_image.fill(image["image"]))
                    print(wrapper_error.fill(image["image_errors"]))

    def report_summary(self, lint_status: dict):
        """ Log failed image creation if occured

        Args:
            lint_status(dict): Overall lint status
     """
        preferred_width = 100
        fail_pack_indent = 3
        fail_pack_prefix = " " * fail_pack_indent + "- "
        wrapper_fail_pack = textwrap.TextWrapper(initial_indent=fail_pack_prefix, width=preferred_width,
                                                 subsequent_indent=' ' * len(fail_pack_prefix))
        # intersection of all failed packages
        failed: Set[str] = set()
        for packs in lint_status.values():
            failed = failed.union(packs)
        # Log unit-tests summary
        sentence = " Summary "
        print(f"\n{Colors.Fg.cyan}{'#' * len(sentence)}")
        print(f"{sentence}")
        print(f"{'#' * len(sentence)}{Colors.reset}")
        print(f"Packages: {len(self._pkgs)}")
        print(f"Packages PASS: {Colors.Fg.green}{len(self._pkgs) - len(failed)}{Colors.reset}")
        print(f"Packages FAIL: {Colors.Fg.red}{len(failed)}{Colors.reset}")
        if failed:
            print("Failed packages:")
        for fail_pack in failed:
            print(f"{Colors.Fg.red}{wrapper_fail_pack.fill(fail_pack)}{Colors.reset}")

    @staticmethod
    def _create_failed_packs_report(lint_status: dict, path: str):
        """
        Creates and saves a file containing all lint failed packs
        :param lint_status: dict
            Dictionary containing type of failures and corresponding failing tests. Looks like this:
             lint_status = {
            "fail_packs_flake8": [],
            "fail_packs_bandit": [],
            "fail_packs_mypy": [],
            "fail_packs_vulture": [],
            "fail_packs_pylint": [],
            "fail_packs_pytest": [],
            "fail_packs_pwsh_analyze": [],
            "fail_packs_pwsh_test": [],
            "fail_packs_image": []
        }
        :param path: str
            The path to save the report.
        """
        failed_ut: Set[Any] = set().union([second_val for val in lint_status.values() for second_val in val])
        if path and failed_ut:
            file_path = Path(path) / "failed_lint_report.txt"
            file_path.write_text('\n'.join(failed_ut))<|MERGE_RESOLUTION|>--- conflicted
+++ resolved
@@ -304,13 +304,9 @@
                     pkgs_status[pkg_status["pkg"]] = pkg_status
                     if pkg_status["exit_code"]:
                         for check, code in EXIT_CODES.items():
-                            if pkg_status["exit_code"] == FAIL & code:
+                            if pkg_status["exit_code"] & code:
                                 lint_status[f"fail_packs_{check}"].append(pkg_status["pkg"])
-<<<<<<< HEAD
-                            # if pkg_status['exit_code']
-=======
                                 return_exit_code = FAIL
->>>>>>> c8501dc1
                         if not return_exit_code & pkg_status["exit_code"]:
                             return_exit_code += pkg_status["exit_code"]
                     if pkg_status["pack_type"] not in pkgs_type:
