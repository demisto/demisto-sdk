--- conflicted
+++ resolved
@@ -16,33 +16,20 @@
 from packaging.version import Version
 from wcmatch.pathlib import Path, PosixPath
 
-<<<<<<< HEAD
-from demisto_sdk.commands.common.constants import (API_MODULES_PACK, PACKS_PACK_META_FILE_NAME, TYPE_PWSH, TYPE_PYTHON,
-                                                   DemistoException)
-=======
 from demisto_sdk.commands.common.constants import (
+    API_MODULES_PACK,
     PACKS_PACK_META_FILE_NAME,
     TYPE_PWSH,
     TYPE_PYTHON,
     DemistoException,
 )
->>>>>>> 46019796
 from demisto_sdk.commands.common.docker_helper import init_global_docker_client
 from demisto_sdk.commands.common.handlers import JSON_Handler
 from demisto_sdk.commands.common.logger import Colors
 from demisto_sdk.commands.common.timers import report_time_measurements
-<<<<<<< HEAD
-from demisto_sdk.commands.common.tools import (find_file, find_type, get_content_path, get_file_displayed_name,
-                                               get_json, is_external_repository, print_error, print_v, print_warning,
-                                               retrieve_file_ending)
-from demisto_sdk.commands.content_graph.interface.neo4j.neo4j_graph import Neo4jContentGraphInterface
-from demisto_sdk.commands.lint.helpers import (EXIT_CODES, FAIL, PWSH_CHECKS, PY_CHCEKS, SUCCESS,
-                                               build_skipped_exit_code, generate_coverage_report, get_test_modules)
-=======
 from demisto_sdk.commands.common.tools import (
     find_file,
     find_type,
-    get_api_module_dependencies,
     get_content_path,
     get_file_displayed_name,
     get_json,
@@ -51,6 +38,9 @@
     print_v,
     print_warning,
     retrieve_file_ending,
+)
+from demisto_sdk.commands.content_graph.interface.neo4j.neo4j_graph import (
+    Neo4jContentGraphInterface,
 )
 from demisto_sdk.commands.lint.helpers import (
     EXIT_CODES,
@@ -62,7 +52,6 @@
     generate_coverage_report,
     get_test_modules,
 )
->>>>>>> 46019796
 from demisto_sdk.commands.lint.linter import Linter
 
 json = JSON_Handler()
@@ -92,10 +81,6 @@
         files.
     """
 
-<<<<<<< HEAD
-    def __init__(self, input: str, git: bool, all_packs: bool, quiet: bool, verbose: int, prev_ver: str,
-                 json_file_path: str = '', check_dependent_api_module: bool = False):
-=======
     def __init__(
         self,
         input: str,
@@ -105,10 +90,8 @@
         verbose: int,
         prev_ver: str,
         json_file_path: str = "",
-        id_set_path: str = None,
         check_dependent_api_module: bool = False,
     ):
->>>>>>> 46019796
 
         # Verbosity level
         self._verbose = not quiet if quiet else verbose
@@ -129,59 +112,50 @@
         )
 
         if check_dependent_api_module:
-<<<<<<< HEAD
             dependent_on_api_module = self._get_api_module_dependent_items()
             self._pkgs = list(set(self._pkgs + dependent_on_api_module))
 
-=======
-            print(
-                "Checking for packages dependent on the modified API module", end="... "
+        if json_file_path:
+            if os.path.isdir(json_file_path):
+                json_file_path = os.path.join(json_file_path, "lint_outputs.json")
+        self.json_file_path = json_file_path
+        self.linters_error_list: list = []
+
+    def _get_api_module_dependent_items(self) -> list:
+        changed_api_modules = {
+            pkg.name for pkg in self._pkgs if API_MODULES_PACK in pkg.parts
+        }
+        if changed_api_modules:
+            dependent_items = []
+            for changed_api_module in changed_api_modules:
+                print(
+                    f"Checking for packages dependent on the modified API module {changed_api_module}..."
+                )
+                with Neo4jContentGraphInterface() as graph:
+                    api_module_nodes = graph.search(object_id=changed_api_module)
+                    api_module_node = api_module_nodes[0] if api_module_nodes else None
+                    if not api_module_node:
+                        raise ValueError(
+                            f"The modified API module `{changed_api_module}` was not found in the "
+                            f"content graph. Please check that it is up to date, and run"
+                            f" `demisto-sdk update-content-graph` if necessary."
+                        )
+
+                    dependent_items += [
+                        dependency.path for dependency in api_module_node.imported_by
+                    ]
+
+            dependent_on_api_module = self._get_packages(
+                content_repo=self._facts["content_repo"], input=dependent_items
             )
-            dependent_on_api_module = get_api_module_dependencies(
-                self._pkgs, self._id_set_path, self._verbose
-            )
-            dependent_on_api_module = self._get_packages(
-                content_repo=self._facts["content_repo"], input=dependent_on_api_module
-            )
-            self._pkgs = list(set(self._pkgs + dependent_on_api_module))
+
             if dependent_on_api_module:
                 print(
                     f"Found {Colors.Fg.cyan}{len(dependent_on_api_module)}{Colors.reset} dependent packages. "
                     f"Executing lint and test on those as well."
                 )
-            else:
-                print("No dependent packages found.")
->>>>>>> 46019796
-        if json_file_path:
-            if os.path.isdir(json_file_path):
-                json_file_path = os.path.join(json_file_path, "lint_outputs.json")
-        self.json_file_path = json_file_path
-        self.linters_error_list: list = []
-
-    def _get_api_module_dependent_items(self) -> list:
-        changed_api_modules = {pkg.name for pkg in self._pkgs if API_MODULES_PACK in pkg.parts}
-        if changed_api_modules:
-            dependent_items = []
-            for changed_api_module in changed_api_modules:
-                print(f'Checking for packages dependent on the modified API module {changed_api_module}...')
-                with Neo4jContentGraphInterface() as graph:
-                    api_module_nodes = graph.search(object_id=changed_api_module)
-                    api_module_node = api_module_nodes[0] if api_module_nodes else None
-                    if not api_module_node:
-                        raise ValueError(f"The modified API module `{changed_api_module}` was not found in the "
-                                         f"content graph. Please check that it is up to date, and run"
-                                         f" `demisto-sdk update-content-graph` if necessary.")
-
-                    dependent_items += [dependency.path for dependency in api_module_node.imported_by]
-
-            dependent_on_api_module = self._get_packages(content_repo=self._facts["content_repo"],
-                                                         input=dependent_items)
-
-            if dependent_on_api_module:
-                print(f'Found {Colors.Fg.cyan}{len(dependent_on_api_module)}{Colors.reset} dependent packages. '
-                      f'Executing lint and test on those as well.')
                 return dependent_on_api_module
-            print('No dependent packages found.')
+            print("No dependent packages found.")
         return []
 
     @staticmethod
