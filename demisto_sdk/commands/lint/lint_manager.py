# STD packages
import concurrent.futures
import json
import logging
import os
import re
import sys
import textwrap
from typing import Any, Dict, List

# Third party packages
import docker
import docker.errors
import git
import requests.exceptions
import urllib3.exceptions
from demisto_sdk.commands.common.constants import TYPE_PWSH, TYPE_PYTHON
# Local packages
from demisto_sdk.commands.common.logger import Colors, logging_setup
from demisto_sdk.commands.common.tools import (print_error, print_v,
                                               print_warning)
from demisto_sdk.commands.lint.helpers import (EXIT_CODES, PWSH_CHECKS,
                                               PY_CHCEKS,
                                               build_skipped_exit_code,
                                               get_test_modules, validate_env)
from demisto_sdk.commands.lint.linter import Linter
from wcmatch.pathlib import Path

logger: logging.Logger


class LintManager:
    """ LintManager used to activate lint command using Linters in a single or multi thread.

    Attributes:
        input(str): Directories to run lint on.
        git(bool): Perform lint and test only on chaged packs.
        all_packs(bool): Whether to run on all packages.
        verbose(int): Whether to output a detailed response.
        quiet(bool): Whether to output a quiet response.
        log_path(str): Path to all levels of logs.
    """

    def __init__(self, input: str, git: bool, all_packs: bool, quiet: bool, verbose: bool, log_path: str):
        # Set logging level and file handler if required
        global logger
        logger = logging_setup(verbose=verbose,
                               quiet=quiet,
                               log_path=log_path)
        # Verbosity level
        self._verbose = not quiet if quiet else verbose
        # Gather facts for manager
        self._facts: dict = self._gather_facts()
        # Filter packages to lint and test check
        self._pkgs: List[Path] = self._get_packages(content_repo=self._facts["content_repo"],
                                                    input=input,
                                                    git=git,
                                                    all_packs=all_packs)

    @staticmethod
    def _gather_facts() -> Dict[str, Any]:
        """ Gather shared required facts for lint command execution - Also perform mandatory resource checkup.
            1. Content repo object.
            2. Requirements file for docker images.
            3. Mandatory test modules - demisto-mock.py etc
            3. Docker daemon check.

        Returns:
            dict: facts
        """
        facts = {
            "content_repo": None,
            "requirements_3": None,
            "requirements_2": None,
            "test_modules": None,
            "docker_engine": True
        }
        # Check env requirements satisfied - bootstrap in use
        validate_env()
        # Get content repo object
        try:
            git_repo = git.Repo(os.getcwd(),
                                search_parent_directories=True)
            if 'content' not in git_repo.remote().urls.__next__():
                raise git.InvalidGitRepositoryError
            facts["content_repo"] = git_repo
            logger.debug(f"Content path {git_repo.working_dir}")
        except (git.InvalidGitRepositoryError, git.NoSuchPathError) as e:
            print_warning("You are running demisto-sdk lint not in content repositorty!")
            logger.warning(f"can't locate content repo {e}")
        # Get global requirements file
        pipfile_dir = Path(__file__).parent / 'resources'
        try:
            for py_num in ['2', '3']:
                pipfile_lock_path = pipfile_dir / f'pipfile_python{py_num}/Pipfile.lock'
                with open(file=pipfile_lock_path) as f:
                    lock_file: dict = json.load(fp=f)["develop"]
                    facts[f"requirements_{py_num}"] = [key + value["version"] for key, value in lock_file.items()]
                    logger.debug(f"Test requirements successfully collected for python {py_num}:\n"
                                 f" {facts[f'requirements_{py_num}']}")
        except (json.JSONDecodeError, IOError, FileNotFoundError, KeyError) as e:
            print_error("Can't parse pipfile.lock - Aborting!")
            logger.critical(f"demisto-sdk-can't parse pipfile.lock {e}")
            sys.exit(1)
        # ￿Get mandatory modulestest modules and Internet connection for docker usage
        try:
            facts["test_modules"] = get_test_modules(content_repo=facts["content_repo"])
            logger.debug(f"Test mandatory modules successfully collected")
        except git.GitCommandError as e:
            print_error("Unable to get test-modules demisto-mock.py etc - Aborting! corrupt repository of pull from master")
            logger.error(f"demisto-sdk-unable to get mandatory test-modules demisto-mock.py etc {e}")
            sys.exit(1)
        except (requests.exceptions.ConnectionError, urllib3.exceptions.NewConnectionError) as e:
            print_error("Unable to get mandatory test-modules demisto-mock.py etc - Aborting! (Check your internet "
                        "connection)")
            logger.error(f"demisto-sdk-unable to get mandatory test-modules demisto-mock.py etc {e}")
            sys.exit(1)
        # Validating docker engine connection
        docker_client: docker.DockerClient = docker.from_env()
        try:
            docker_client.ping()
        except (requests.exceptions.ConnectionError, urllib3.exceptions.ProtocolError, docker.errors.APIError):
            facts["docker_engine"] = False
            print_warning("Can't communicate with Docker daemon - check your docker Engine is ON - Skiping lint, "
                          "test which require docker!")
            logger.info(f"demisto-sdk-Can't communicate with Docker daemon")
        logger.info(f"Docker daemon test passed")

        return facts

    def _get_packages(self, content_repo: git.Repo, input: str, git: bool, all_packs: bool) -> List[Path]:
        """ Get packages paths to run lint command.

        Args:
            content_repo(git.Repo): Content repository object.
            input(str): dir pack specified as argument.
            git(bool): Perform lint and test only on chaged packs.
            all_packs(bool): Whether to run on all packages.

        Returns:
            List[Path]: Pkgs to run lint
        """
        pkgs: list
        if all_packs or git:
            pkgs = LintManager._get_all_packages(content_dir=content_repo.working_dir)
        elif not all_packs and not git and not input:
            pkgs = [Path().cwd()]
        else:
            pkgs = [Path(item) for item in input.split(',')]
        total_found = len(pkgs)
        if git:
            pkgs = LintManager._filter_changed_packages(content_repo=content_repo,
                                                        pkgs=pkgs)
            for pkg in pkgs:
                print_v(f"Package added after comparing to git {Colors.Fg.cyan}{pkg}{Colors.reset}",
                        log_verbose=self._verbose)
        print(f"Execute lint and test on {Colors.Fg.cyan}{len(pkgs)}/{total_found}{Colors.reset} packages")

        return pkgs

    @staticmethod
    def _get_all_packages(content_dir: str) -> List[str]:
        """Gets all integration, script and beta_integrations in packages and packs in content repo.

        Returns:
            list: A list of integration, script and beta_integration names.
        """
        # ￿Get packages from main content path
        content_main_pkgs: set = set(Path(content_dir).glob(['Integrations/*/',
                                                             'Scripts/*/',
                                                             'Beta_Integrations/*/']))
        # Get packages from packs path
        packs_dir: Path = Path(content_dir) / 'Packs'
        content_packs_pkgs: set = set(packs_dir.glob(['*/Integrations/*/',
                                                      '*/Scripts/*/',
                                                      '*/Beta_Integrations/*/']))
        all_pkgs = content_packs_pkgs.union(content_main_pkgs)

        return list(all_pkgs)

    @staticmethod
    def _filter_changed_packages(content_repo: git.Repo, pkgs: List[Path]) -> List[Path]:
        """ Checks which packages had changes using git (working tree, index, diff between HEAD and master in them and should
        run on Lint.

        Args:
            pkgs(List[Path]): pkgs to check

        Returns:
            List[Path]: A list of names of packages that should run.
        """
        print(f"Comparing to {Colors.Fg.cyan}{content_repo.remote()}/master{Colors.reset} using branch {Colors.Fg.cyan}"
              f"{content_repo.active_branch}{Colors.reset}")
        # untracked_files = {content_repo.working_dir / Path(item).parent for item in content_repo.untracked_files}
        staged_files = {content_repo.working_dir / Path(item.b_path).parent for item in
<<<<<<< HEAD
                        content_repo.active_branch.commit.tree.diff(None, paths=pkgs)}
        changed_from_master = {content_repo.working_dir / Path(item.a_path).parent for item in
                               content_repo.remote().refs.master.commit.diff(content_repo.active_branch, paths=pkgs)}
=======
                        content_repo.index.diff(None, paths=pkgs)}
        last_common_commit = content_repo.merge_base(content_repo.active_branch.commit,
                                                     content_repo.remote().refs.master)
        changed_from_master = {content_repo.working_dir / Path(item.b_path).parent for item in
                               content_repo.active_branch.commit.tree.diff(last_common_commit, paths=pkgs)}
>>>>>>> b1396027
        all_changed = staged_files.union(changed_from_master)
        pkgs_to_check = all_changed.intersection(pkgs)

        return list(pkgs_to_check)

    def run_dev_packages(self, parallel: int, no_flake8: bool, no_bandit: bool, no_mypy: bool, no_pylint: bool,
                         no_vulture: bool, no_test: bool, no_pwsh_analyze: bool, no_pwsh_test: bool, keep_container: bool,
                         test_xml: str, json_report: str) -> int:
        """ Runs the Lint command on all given packages.

        Args:
            parallel(int): Whether to run command on multiple threads
            no_flake8(bool): Whether to skip flake8
            no_bandit(bool): Whether to skip bandit
            no_mypy(bool): Whether to skip mypy
            no_vulture(bool): Whether to skip vulture
            no_pylint(bool): Whether to skip pylint
            no_test(bool): Whether to skip pytest
            no_pwsh_analyze(bool): Whether to skip powershell code analyzing
            no_pwsh_test(bool): whether to skip powershell tests
            keep_container(bool): Whether to keep the test container
            test_xml(str): Path for saving pytest xml results
            json_report(str): Path for store json report

        Returns:
            int: exit code by falil exit codes by var EXIT_CODES
        """
        lint_status = {
            "fail_packs_flake8": [],
            "fail_packs_bandit": [],
            "fail_packs_mypy": [],
            "fail_packs_vulture": [],
            "fail_packs_pylint": [],
            "fail_packs_pytest": [],
            "fail_packs_pwsh_analyze": [],
            "fail_packs_pwsh_test": [],
            "fail_packs_image": [],
        }

        # Python or powershell or both
        pkgs_type = []

        # Detailed packages status
        pkgs_status = {}

        # Skiped lint and test codes
        skipped_code = build_skipped_exit_code(no_flake8=no_flake8, no_bandit=no_bandit, no_mypy=no_mypy,
                                               no_vulture=no_vulture,
                                               no_pylint=no_pylint, no_test=no_test, no_pwsh_analyze=no_pwsh_analyze,
                                               no_pwsh_test=no_pwsh_test, docker_engine=self._facts["docker_engine"])

        with concurrent.futures.ThreadPoolExecutor(max_workers=parallel) as executor:
            return_exit_code: int = 0
            results = []
            # Executing lint checks in diffrent threads
            for pack in self._pkgs:
                linter: Linter = Linter(pack_dir=pack,
                                        content_repo="" if not self._facts["content_repo"] else
                                        Path(self._facts["content_repo"].working_dir),
                                        req_2=self._facts["requirements_2"],
                                        req_3=self._facts["requirements_3"],
                                        docker_engine=self._facts["docker_engine"])
                results.append(executor.submit(fn=linter.run_dev_packages,
                                               no_flake8=no_flake8,
                                               no_bandit=no_bandit,
                                               no_mypy=no_mypy,
                                               no_vulture=no_vulture,
                                               no_pylint=no_pylint,
                                               no_test=no_test,
                                               no_pwsh_analyze=no_pwsh_analyze,
                                               no_pwsh_test=no_pwsh_test,
                                               modules=self._facts["test_modules"],
                                               keep_container=keep_container,
                                               test_xml=test_xml))
            try:
                for future in concurrent.futures.as_completed(results):
                    pkg_status = future.result()
                    pkgs_status[pkg_status["pkg"]] = pkg_status
                    if pkg_status["exit_code"]:
                        for check, code in EXIT_CODES.items():
                            if pkg_status["exit_code"] & code:
                                lint_status[f"fail_packs_{check}"].append(pkg_status["pkg"])
                        if not return_exit_code & pkg_status["exit_code"]:
                            return_exit_code += pkg_status["exit_code"]
                    if pkg_status["pack_type"] not in pkgs_type:
                        pkgs_type.append(pkg_status["pack_type"])
            except KeyboardInterrupt:
                print_warning("Stop demisto-sdk lint - Due to 'Ctrl C' signal")
                try:
                    executor.shutdown(wait=False)
                except Exception:
                    pass
                return 1
            except Exception as e:
                print_warning(f"Stop demisto-sdk lint - Due to Exception {e}")
                try:
                    executor.shutdown(wait=False)
                except Exception:
                    pass
                return 1

        self._report_results(lint_status=lint_status,
                             pkgs_status=pkgs_status,
                             return_exit_code=return_exit_code,
                             skipped_code=skipped_code,
                             pkgs_type=pkgs_type)
        self._create_report(pkgs_status=pkgs_status,
                            path=json_report)

        return return_exit_code

    def _report_results(self, lint_status: dict, pkgs_status: dict, return_exit_code: int, skipped_code: int, pkgs_type: list):
        """ Log report to console

        Args:
            lint_status(dict): Overall lint status
            pkgs_status(dict): All pkgs status dict
            return_exit_code(int): exit code will indicate which lint or test failed
            skipped_code(int): skipped test code
            pkgs_type(list): list determine which pack type exits.

     """
        self.report_pass_lint_checks(return_exit_code=return_exit_code,
                                     skipped_code=skipped_code,
                                     pkgs_type=pkgs_type)
        self.report_failed_lint_checks(return_exit_code=return_exit_code,
                                       pkgs_status=pkgs_status,
                                       lint_status=lint_status)
        self.report_unit_tests(return_exit_code=return_exit_code,
                               pkgs_status=pkgs_status,
                               lint_status=lint_status)
        self.report_failed_image_creation(return_exit_code=return_exit_code,
                                          pkgs_status=pkgs_status,
                                          lint_status=lint_status)
        self.report_summary(lint_status=lint_status)

    @staticmethod
    def report_pass_lint_checks(return_exit_code: int, skipped_code: int, pkgs_type: list):
        """ Log PASS/FAIL on each lint/test

        Args:
            return_exit_code(int): exit code will indicate which lint or test failed
            skipped_code(int): skipped test code.
            pkgs_type(list): list determine which pack type exits.
         """
        longest_check_key = len(max(EXIT_CODES.keys(), key=len))
        for check, code in EXIT_CODES.items():
            spacing = longest_check_key - len(check)
            check_str = check.capitalize().replace('_', ' ')
            if (check in PY_CHCEKS and TYPE_PYTHON in pkgs_type) or (check in PWSH_CHECKS and TYPE_PWSH in pkgs_type):
                if code & skipped_code:
                    print(f"{check_str} {' ' * spacing}- {Colors.Fg.cyan}[SKIPPED]{Colors.reset}")
                elif code & return_exit_code:
                    print(f"{check_str} {' ' * spacing}- {Colors.Fg.red}[FAIL]{Colors.reset}")
                else:
                    print(f"{check_str} {' ' * spacing}- {Colors.Fg.green}[PASS]{Colors.reset}")
            elif check != 'image':
                print(f"{check_str} {' ' * spacing}- {Colors.Fg.cyan}[SKIPPED]{Colors.reset}")

    @staticmethod
    def report_failed_lint_checks(lint_status: dict, pkgs_status: dict, return_exit_code: int):
        """ Log failed lint log if exsits

        Args:
            lint_status(dict): Overall lint status
            pkgs_status(dict): All pkgs status dict
            return_exit_code(int): exit code will indicate which lint or test failed
        """
        for check in ["flake8", "bandit", "mypy", "vulture"]:
            if EXIT_CODES[check] & return_exit_code:
                sentence = f" {check.capitalize()} errors "
                print(f"\n{Colors.Fg.red}{'#' * len(sentence)}{Colors.reset}")
                print(f"{Colors.Fg.red}{sentence}{Colors.reset}")
                print(f"{Colors.Fg.red}{'#' * len(sentence)}{Colors.reset}\n")
                for fail_pack in lint_status[f"fail_packs_{check}"]:
                    print(f"{Colors.Fg.red}{pkgs_status[fail_pack]['pkg']}{Colors.reset}")
                    print(pkgs_status[fail_pack][f"{check}_errors"])

        for check in ["pylint", "pwsh_analyze", "pwsh_test"]:
            check_str = check.capitalize().replace('_', ' ')
            if EXIT_CODES[check] & return_exit_code:
                sentence = f" {check_str} errors "
                print(f"\n{Colors.Fg.red}{'#' * len(sentence)}{Colors.reset}")
                print(f"{Colors.Fg.red}{sentence}{Colors.reset}")
                print(f"{Colors.Fg.red}{'#' * len(sentence)}{Colors.reset}\n")
                for fail_pack in lint_status[f"fail_packs_{check}"]:
                    print(f"{Colors.Fg.red}{fail_pack}{Colors.reset}")
                    print(pkgs_status[fail_pack]["images"][0][f"{check}_errors"])

    def report_unit_tests(self, lint_status: dict, pkgs_status: dict, return_exit_code: int):
        """ Log failed unit-tests , if verbosity specified will log also success unit-tests

        Args:
            lint_status(dict): Overall lint status
            pkgs_status(dict): All pkgs status dict
            return_exit_code(int): exit code will indicate which lint or test failed
        """
        # Indentation config
        preferred_width = 100
        pack_indent = 2
        pack_prefix = " " * pack_indent + "- Package: "
        wrapper_pack = textwrap.TextWrapper(initial_indent=pack_prefix,
                                            width=preferred_width,
                                            subsequent_indent=' ' * len(pack_prefix))
        docker_indent = 6
        docker_prefix = " " * docker_indent + "- Image: "
        wrapper_docker_image = textwrap.TextWrapper(initial_indent=docker_prefix,
                                                    width=preferred_width,
                                                    subsequent_indent=' ' * len(docker_prefix))
        test_indent = 9
        test_prefix = " " * test_indent + "- "
        wrapper_test = textwrap.TextWrapper(initial_indent=test_prefix, width=preferred_width,
                                            subsequent_indent=' ' * len(test_prefix))
        error_indent = 9
        error_first_prefix = " " * error_indent + "  Error: "
        error_sec_prefix = " " * error_indent + "         "
        wrapper_first_error = textwrap.TextWrapper(initial_indent=error_first_prefix, width=preferred_width,
                                                   subsequent_indent=' ' * len(error_first_prefix))
        wrapper_sec_error = textwrap.TextWrapper(initial_indent=error_sec_prefix, width=preferred_width,
                                                 subsequent_indent=' ' * len(error_sec_prefix))

        # Log passed unit-tests
        headline_printed = False
        passed_printed = False
        for pkg, status in pkgs_status.items():
            if status.get("images"):
                if status.get("images")[0].get("pytest_json", {}).get("report", {}).get("tests"):
                    if (not headline_printed and self._verbose) and (EXIT_CODES["pytest"] & return_exit_code):
                        # Log unit-tests
                        sentence = " Unit Tests "
                        print(f"\n{Colors.Fg.cyan}{'#' * len(sentence)}")
                        print(f"{sentence}")
                        print(f"{'#' * len(sentence)}{Colors.reset}")
                        headline_printed = True
                    if not passed_printed:
                        print_v(f"\n{Colors.Fg.green}Passed Unit-tests:{Colors.reset}", log_verbose=self._verbose)
                        passed_printed = True
                    print_v(wrapper_pack.fill(f"{Colors.Fg.green}{pkg}{Colors.reset}"), log_verbose=self._verbose)
                    for image in status["images"]:
                        if not image.get("image_errors"):
                            tests = image.get("pytest_json", {}).get("report", {}).get("tests")
                            if tests:
                                print_v(wrapper_docker_image.fill(image['image']), log_verbose=self._verbose)
                                for test_case in tests:
                                    if test_case.get("call", {}).get("outcome") != "failed":
                                        name = re.sub(pattern=r"\[.*\]",
                                                      repl="",
                                                      string=test_case.get("name"))
                                        print_v(wrapper_test.fill(name), log_verbose=self._verbose)

        # Log failed unit-tests
        if EXIT_CODES["pytest"] & return_exit_code:
            if not headline_printed:
                # Log unit-tests
                sentence = " Unit Tests "
                print(f"\n{Colors.Fg.cyan}{'#' * len(sentence)}")
                print(f"{sentence}")
                print(f"{'#' * len(sentence)}{Colors.reset}")
            print(f"\n{Colors.Fg.red}Failed Unit-tests:{Colors.reset}")
            for fail_pack in lint_status["fail_packs_pytest"]:
                print(wrapper_pack.fill(f"{Colors.Fg.red}{fail_pack}{Colors.reset}"))
                for image in pkgs_status[fail_pack]["images"]:
                    tests = image.get("pytest_json", {}).get("report", {}).get("tests")
                    for test_case in tests:
                        if test_case.get("call", {}).get("outcome") == "failed":
                            name = re.sub(pattern=r"\[.*\]",
                                          repl="",
                                          string=test_case.get("name"))
                            print(wrapper_test.fill(name))
                            if test_case.get("call", {}).get("longrepr"):
                                for i in range(len(test_case.get("call", {}).get("longrepr"))):
                                    if i == 0:
                                        print(wrapper_first_error.fill(
                                            test_case.get("call", {}).get("longrepr")[i]))
                                    else:
                                        print(wrapper_sec_error.fill(test_case.get("call", {}).get("longrepr")[i]))
                                print('\n')

    @staticmethod
    def report_failed_image_creation(lint_status: dict, pkgs_status: dict, return_exit_code: int):
        """ Log failed image creation if occured

        Args:
            lint_status(dict): Overall lint status
            pkgs_status(dict): All pkgs status dict
            return_exit_code(int): exit code will indicate which lint or test failed
     """
        # Indentation config
        preferred_width = 100
        indent = 2
        pack_prefix = " " * indent + "- Package: "
        wrapper_pack = textwrap.TextWrapper(initial_indent=pack_prefix,
                                            width=preferred_width,
                                            subsequent_indent=' ' * len(pack_prefix))
        image_prefix = " " * indent + "  Image: "
        wrapper_image = textwrap.TextWrapper(initial_indent=image_prefix, width=preferred_width,
                                             subsequent_indent=' ' * len(image_prefix))
        indent_error = 4
        error_prefix = " " * indent_error + "  Error: "
        wrapper_error = textwrap.TextWrapper(initial_indent=error_prefix, width=preferred_width,
                                             subsequent_indent=' ' * len(error_prefix))
        # Log failed images creation
        if EXIT_CODES["image"] & return_exit_code:
            sentence = f" Image creation errors "
            print(f"\n{Colors.Fg.red}{'#' * len(sentence)}{Colors.reset}")
            print(f"{Colors.Fg.red}{sentence}{Colors.reset}")
            print(f"{Colors.Fg.red}{'#' * len(sentence)}{Colors.reset}")
            for fail_pack in lint_status["fail_packs_image"]:
                print(wrapper_pack.fill(f"{Colors.Fg.cyan}{fail_pack}{Colors.reset}"))
                for image in pkgs_status[fail_pack]["images"]:
                    print(wrapper_image.fill(image["image"]))
                    print(wrapper_error.fill(image["image_errors"]))

    def report_summary(self, lint_status: dict):
        """ Log failed image creation if occured

        Args:
            lint_status(dict): Overall lint status
     """
        preferred_width = 100
        fail_pack_indent = 3
        fail_pack_prefix = " " * fail_pack_indent + "- "
        wrapper_fail_pack = textwrap.TextWrapper(initial_indent=fail_pack_prefix, width=preferred_width,
                                                 subsequent_indent=' ' * len(fail_pack_prefix))
        # intersection of all failed packages
        failed = set()
        for packs in lint_status.values():
            failed = failed.union(packs)
        # Log unit-tests summary
        sentence = " Summary "
        print(f"\n{Colors.Fg.cyan}{'#' * len(sentence)}")
        print(f"{sentence}")
        print(f"{'#' * len(sentence)}{Colors.reset}")
        print(f"Packages: {len(self._pkgs)}")
        print(f"Packages PASS: {Colors.Fg.green}{len(self._pkgs) - len(failed)}{Colors.reset}")
        print(f"Packages FAIL: {Colors.Fg.red}{len(failed)}{Colors.reset}")
        if failed:
            print(f"Failed packages:")
        for fail_pack in failed:
            print(f"{Colors.Fg.red}{wrapper_fail_pack.fill(fail_pack)}{Colors.reset}")

    @staticmethod
    def _create_report(pkgs_status: dict, path: str):
        if path:
            json_path = Path(path) / "lint_report.json"
            json.dump(fp=json_path.open(mode='w'),
                      obj=pkgs_status,
                      indent=4,
                      sort_keys=True)<|MERGE_RESOLUTION|>--- conflicted
+++ resolved
@@ -193,17 +193,11 @@
               f"{content_repo.active_branch}{Colors.reset}")
         # untracked_files = {content_repo.working_dir / Path(item).parent for item in content_repo.untracked_files}
         staged_files = {content_repo.working_dir / Path(item.b_path).parent for item in
-<<<<<<< HEAD
                         content_repo.active_branch.commit.tree.diff(None, paths=pkgs)}
-        changed_from_master = {content_repo.working_dir / Path(item.a_path).parent for item in
-                               content_repo.remote().refs.master.commit.diff(content_repo.active_branch, paths=pkgs)}
-=======
-                        content_repo.index.diff(None, paths=pkgs)}
         last_common_commit = content_repo.merge_base(content_repo.active_branch.commit,
                                                      content_repo.remote().refs.master)
         changed_from_master = {content_repo.working_dir / Path(item.b_path).parent for item in
                                content_repo.active_branch.commit.tree.diff(last_common_commit, paths=pkgs)}
->>>>>>> b1396027
         all_changed = staged_files.union(changed_from_master)
         pkgs_to_check = all_changed.intersection(pkgs)
 
