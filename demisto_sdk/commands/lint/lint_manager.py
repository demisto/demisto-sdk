# STD packages
import concurrent.futures
import json
import logging
import os
import re
import sys
import textwrap
from typing import Any, Dict, List, Set

# Third party packages
import docker
import docker.errors
import git
import requests.exceptions
import urllib3.exceptions
from demisto_sdk.commands.common import tools
from demisto_sdk.commands.common.constants import (PACKS_PACK_META_FILE_NAME,
                                                   TYPE_PWSH, TYPE_PYTHON)
# Local packages
from demisto_sdk.commands.common.logger import Colors, logging_setup
from demisto_sdk.commands.common.tools import (print_error, print_v,
                                               print_warning)
from demisto_sdk.commands.lint.helpers import (EXIT_CODES, FAIL, PWSH_CHECKS,
                                               PY_CHCEKS,
                                               build_skipped_exit_code,
                                               get_test_modules, validate_env)
from demisto_sdk.commands.lint.linter import Linter
from wcmatch.pathlib import Path

logger: logging.Logger


class LintManager:
    """ LintManager used to activate lint command using Linters in a single or multi thread.

    Attributes:
        input(str): Directories to run lint on.
        git(bool): Perform lint and test only on chaged packs.
        all_packs(bool): Whether to run on all packages.
        verbose(int): Whether to output a detailed response.
        quiet(bool): Whether to output a quiet response.
        log_path(str): Path to all levels of logs.
    """

    def __init__(self, input: str, git: bool, all_packs: bool, quiet: bool, verbose: int, log_path: str, prev_ver: str):
        # Set logging level and file handler if required
        global logger
        logger = logging_setup(verbose=verbose,
                               quiet=quiet,
                               log_path=log_path)
        # Verbosity level
        self._verbose = not quiet if quiet else verbose
        # Gather facts for manager
        self._facts: dict = self._gather_facts()
        self._prev_ver = prev_ver
        # Filter packages to lint and test check
        self._pkgs: List[Path] = self._get_packages(content_repo=self._facts["content_repo"],
                                                    input=input,
                                                    git=git,
                                                    all_packs=all_packs,
                                                    base_branch=self._prev_ver)

    @staticmethod
    def _gather_facts() -> Dict[str, Any]:
        """ Gather shared required facts for lint command execution - Also perform mandatory resource checkup.
            1. Content repo object.
            2. Requirements file for docker images.
            3. Mandatory test modules - demisto-mock.py etc
            3. Docker daemon check.

        Returns:
            dict: facts
        """
        facts = {
            "content_repo": None,
            "requirements_3": None,
            "requirements_2": None,
            "test_modules": None,
            "docker_engine": True
        }
        # Check env requirements satisfied - bootstrap in use
        validate_env()
        # Get content repo object
        is_external_repo = False
        try:
            git_repo = git.Repo(os.getcwd(),
                                search_parent_directories=True)
            remote_url = git_repo.remote().urls.__next__()
            is_fork_repo = 'content' in remote_url
            is_external_repo = tools.is_external_repository()

            if not is_fork_repo and not is_external_repo:
                raise git.InvalidGitRepositoryError

            facts["content_repo"] = git_repo
            logger.debug(f"Content path {git_repo.working_dir}")
        except (git.InvalidGitRepositoryError, git.NoSuchPathError) as e:
            print_warning("You are running demisto-sdk lint not in content repository!")
            logger.warning(f"can't locate content repo {e}")
        # Get global requirements file
        pipfile_dir = Path(__file__).parent / 'resources'
        try:
            for py_num in ['2', '3']:
                pipfile_lock_path = pipfile_dir / f'pipfile_python{py_num}/Pipfile.lock'
                with open(file=pipfile_lock_path) as f:
                    lock_file: dict = json.load(fp=f)["develop"]
                    facts[f"requirements_{py_num}"] = [key + value["version"] for key, value in  # type: ignore
                                                       lock_file.items()]
                    logger.debug(f"Test requirements successfully collected for python {py_num}:\n"
                                 f" {facts[f'requirements_{py_num}']}")
        except (json.JSONDecodeError, IOError, FileNotFoundError, KeyError) as e:
            print_error("Can't parse pipfile.lock - Aborting!")
            logger.critical(f"demisto-sdk-can't parse pipfile.lock {e}")
            sys.exit(1)
        # ￿Get mandatory modulestest modules and Internet connection for docker usage
        try:
            facts["test_modules"] = get_test_modules(content_repo=facts["content_repo"],  # type: ignore
                                                     is_external_repo=is_external_repo)
            logger.debug("Test mandatory modules successfully collected")
        except git.GitCommandError as e:
            print_error(
                "Unable to get test-modules demisto-mock.py etc - Aborting! corrupt repository of pull from master")
            logger.error(f"demisto-sdk-unable to get mandatory test-modules demisto-mock.py etc {e}")
            sys.exit(1)
        except (requests.exceptions.ConnectionError, urllib3.exceptions.NewConnectionError) as e:
            print_error("Unable to get mandatory test-modules demisto-mock.py etc - Aborting! (Check your internet "
                        "connection)")
            logger.error(f"demisto-sdk-unable to get mandatory test-modules demisto-mock.py etc {e}")
            sys.exit(1)
        # Validating docker engine connection
        docker_client: docker.DockerClient = docker.from_env()
        try:
            docker_client.ping()
        except (requests.exceptions.ConnectionError, urllib3.exceptions.ProtocolError, docker.errors.APIError):
            facts["docker_engine"] = False
            print_warning("Can't communicate with Docker daemon - check your docker Engine is ON - Skipping lint, "
                          "test which require docker!")
            logger.info("demisto-sdk-Can't communicate with Docker daemon")
        logger.debug("Docker daemon test passed")
        return facts

    def _get_packages(self, content_repo: git.Repo, input: str, git: bool, all_packs: bool, base_branch: str) \
            -> List[Path]:
        """ Get packages paths to run lint command.

        Args:
            content_repo(git.Repo): Content repository object.
            input(str): dir pack specified as argument.
            git(bool): Perform lint and test only on changed packs.
            all_packs(bool): Whether to run on all packages.
            base_branch (str): Name of the branch to run the diff on.

        Returns:
            List[Path]: Pkgs to run lint
        """
        pkgs: list
        if all_packs or git:
            pkgs = LintManager._get_all_packages(content_dir=content_repo.working_dir)
        elif not all_packs and not git and not input:
            pkgs = [Path().cwd()]
        else:
            pkgs = []
            for item in input.split(','):
                is_pack = os.path.isdir(item) and os.path.exists(os.path.join(item, PACKS_PACK_META_FILE_NAME))
                if is_pack:
                    pkgs.extend(LintManager._get_all_packages(content_dir=item))
                else:
                    pkgs.append(Path(item))

        total_found = len(pkgs)
        if git:
            pkgs = self._filter_changed_packages(content_repo=content_repo,
                                                 pkgs=pkgs, base_branch=base_branch)
            for pkg in pkgs:
                print_v(f"Found changed package {Colors.Fg.cyan}{pkg}{Colors.reset}",
                        log_verbose=self._verbose)
        print(f"Execute lint and test on {Colors.Fg.cyan}{len(pkgs)}/{total_found}{Colors.reset} packages")

        return pkgs

    @staticmethod
    def _get_all_packages(content_dir: str) -> List[str]:
        """Gets all integration, script in packages and packs in content repo.

        Returns:
            list: A list of integration, script and beta_integration names.
        """
        # ￿Get packages from main content path
        content_main_pkgs: set = set(Path(content_dir).glob(['Integrations/*/',
                                                             'Scripts/*/', ]))
        # Get packages from packs path
        packs_dir: Path = Path(content_dir) / 'Packs'
        content_packs_pkgs: set = set(packs_dir.glob(['*/Integrations/*/',
                                                      '*/Scripts/*/']))
        all_pkgs = content_packs_pkgs.union(content_main_pkgs)

        return list(all_pkgs)

    @staticmethod
    def _filter_changed_packages(content_repo: git.Repo, pkgs: List[Path], base_branch: str) -> List[Path]:
        """ Checks which packages had changes using git (working tree, index, diff between HEAD and master in them and should
        run on Lint.

        Args:
            pkgs(List[Path]): pkgs to check
            base_branch (str): Name of the branch to run the diff on.

        Returns:
            List[Path]: A list of names of packages that should run.
        """
        print(f"Comparing to {Colors.Fg.cyan}{content_repo.remote()}/{base_branch}{Colors.reset} using branch {Colors.Fg.cyan}"
              f"{content_repo.active_branch}{Colors.reset}")
        staged_files = {content_repo.working_dir / Path(item.b_path).parent for item in
                        content_repo.active_branch.commit.tree.diff(None, paths=pkgs)}
        if content_repo.active_branch == 'master':
            last_common_commit = content_repo.remote().refs.master.commit.parents[0]
        else:
            last_common_commit = content_repo.merge_base(content_repo.active_branch.commit,
                                                         f'{content_repo.remote()}/{base_branch}')
        changed_from_base = {content_repo.working_dir / Path(item.b_path).parent for item in
                             content_repo.active_branch.commit.tree.diff(last_common_commit, paths=pkgs)}
        all_changed = staged_files.union(changed_from_base)
        pkgs_to_check = all_changed.intersection(pkgs)

        return list(pkgs_to_check)

    def run_dev_packages(self, parallel: int, no_flake8: bool, no_xsoar_linter: bool, no_bandit: bool, no_mypy: bool, no_pylint: bool,
                         no_vulture: bool, no_test: bool, no_pwsh_analyze: bool, no_pwsh_test: bool,
                         keep_container: bool,
                         test_xml: str, failure_report: str) -> int:
        """ Runs the Lint command on all given packages.

        Args:
            parallel(int): Whether to run command on multiple threads
            no_flake8(bool): Whether to skip flake8
            no_xsoar_linter(bool): Whether to skip xsoar linter
            no_bandit(bool): Whether to skip bandit
            no_mypy(bool): Whether to skip mypy
            no_vulture(bool): Whether to skip vulture
            no_pylint(bool): Whether to skip pylint
            no_test(bool): Whether to skip pytest
            no_pwsh_analyze(bool): Whether to skip powershell code analyzing
            no_pwsh_test(bool): whether to skip powershell tests
            keep_container(bool): Whether to keep the test container
            test_xml(str): Path for saving pytest xml results
            failure_report(str): Path for store failed packs report

        Returns:
            int: exit code by fail exit codes by var EXIT_CODES
        """
        lint_status: Dict = {
            "fail_packs_flake8": [],
            "fail_packs_XSOAR_linter": [],
            "fail_packs_bandit": [],
            "fail_packs_mypy": [],
            "fail_packs_vulture": [],
            "fail_packs_pylint": [],
            "fail_packs_pytest": [],
            "fail_packs_pwsh_analyze": [],
            "fail_packs_pwsh_test": [],
            "fail_packs_image": [],
            "warning_packs_flake8": [],
            "warning_packs_XSOAR_linter": [],
            "warning_packs_bandit": [],
            "warning_packs_mypy": [],
            "warning_packs_vulture": [],
            "warning_packs_pylint": [],
            "warning_packs_pytest": [],
            "warning_packs_pwsh_analyze": [],
            "warning_packs_pwsh_test": [],
            "warning_packs_image": [],
        }

        # Python or powershell or both
        pkgs_type = []

        # Detailed packages status
        pkgs_status = {}

        # Skiped lint and test codes
        skipped_code = build_skipped_exit_code(no_flake8=no_flake8, no_bandit=no_bandit, no_mypy=no_mypy,
                                               no_vulture=no_vulture, no_xsoar_linter=no_xsoar_linter,
                                               no_pylint=no_pylint, no_test=no_test, no_pwsh_analyze=no_pwsh_analyze,
                                               no_pwsh_test=no_pwsh_test, docker_engine=self._facts["docker_engine"])

        with concurrent.futures.ThreadPoolExecutor(max_workers=parallel) as executor:
            return_exit_code: int = 0
            return_warning_code: int = 0
            results = []
            # Executing lint checks in different threads
            for pack in self._pkgs:
                linter: Linter = Linter(pack_dir=pack,
                                        content_repo="" if not self._facts["content_repo"] else
                                        Path(self._facts["content_repo"].working_dir),
                                        req_2=self._facts["requirements_2"],
                                        req_3=self._facts["requirements_3"],
                                        docker_engine=self._facts["docker_engine"])
                results.append(executor.submit(fn=linter.run_dev_packages,
                                               no_flake8=no_flake8,
                                               no_bandit=no_bandit,
                                               no_mypy=no_mypy,
                                               no_vulture=no_vulture,
                                               no_xsoar_linter=no_xsoar_linter,
                                               no_pylint=no_pylint,
                                               no_test=no_test,
                                               no_pwsh_analyze=no_pwsh_analyze,
                                               no_pwsh_test=no_pwsh_test,
                                               modules=self._facts["test_modules"],
                                               keep_container=keep_container,
                                               test_xml=test_xml))
            try:
                for future in concurrent.futures.as_completed(results):
                    pkg_status = future.result()
                    pkgs_status[pkg_status["pkg"]] = pkg_status
                    if pkg_status["exit_code"]:
                        for check, code in EXIT_CODES.items():
                            if pkg_status["exit_code"] & code:
                                lint_status[f"fail_packs_{check}"].append(pkg_status["pkg"])
                        if not return_exit_code & pkg_status["exit_code"]:
                            return_exit_code += pkg_status["exit_code"]
                    if pkg_status["warning_code"]:
                        for check, code in EXIT_CODES.items():
                            if pkg_status["warning_code"] & code:
                                lint_status[f"warning_packs_{check}"].append(pkg_status["pkg"])
                        if not return_warning_code & pkg_status["warning_code"]:
                            return_warning_code += pkg_status["warning_code"]
                    if pkg_status["pack_type"] not in pkgs_type:
                        pkgs_type.append(pkg_status["pack_type"])
            except KeyboardInterrupt:
                print_warning("Stop demisto-sdk lint - Due to 'Ctrl C' signal")
                try:
                    executor.shutdown(wait=False)
                except Exception:
                    pass
                return 1
            except Exception as e:
                print_warning(f"Stop demisto-sdk lint - Due to Exception {e}")
                try:
                    executor.shutdown(wait=False)
                except Exception:
                    pass
                return 1

        self._report_results(lint_status=lint_status,
                             pkgs_status=pkgs_status,
                             return_exit_code=return_exit_code,
                             return_warning_code=return_warning_code,
                             skipped_code=int(skipped_code),
                             pkgs_type=pkgs_type)
        self._create_failed_packs_report(lint_status=lint_status, path=failure_report)

<<<<<<< HEAD
        if return_exit_code:
            return_exit_code = FAIL

=======
        # check if there were any errors during lint run , if so set to FAIL as some error codes are bigger
        # then 512 and will not cause failure on the exit code.
        if return_exit_code:
            return_exit_code = FAIL
>>>>>>> 0724fa13
        return return_exit_code

    def _report_results(self, lint_status: dict, pkgs_status: dict, return_exit_code: int, return_warning_code: int, skipped_code: int,
                        pkgs_type: list):
        """ Log report to console

        Args:
            lint_status(dict): Overall lint status
            pkgs_status(dict): All pkgs status dict
            return_exit_code(int): exit code will indicate which lint or test failed
            return_warning_code(int): warning code will indicate which lint or test caused warning messages
            skipped_code(int): skipped test code
            pkgs_type(list): list determine which pack type exits.

     """
        self.report_pass_lint_checks(return_exit_code=return_exit_code,
                                     skipped_code=skipped_code,
                                     pkgs_type=pkgs_type)
        self.report_failed_lint_checks(return_exit_code=return_exit_code,
                                       pkgs_status=pkgs_status,
                                       lint_status=lint_status)
        self.report_warning_lint_checks(return_warning_code=return_warning_code,
                                        pkgs_status=pkgs_status,
                                        lint_status=lint_status)
        self.report_unit_tests(return_exit_code=return_exit_code,
                               pkgs_status=pkgs_status,
                               lint_status=lint_status)
        self.report_failed_image_creation(return_exit_code=return_exit_code,
                                          pkgs_status=pkgs_status,
                                          lint_status=lint_status)
        self.report_summary(lint_status=lint_status)

    @staticmethod
    def report_pass_lint_checks(return_exit_code: int, skipped_code: int, pkgs_type: list):
        """ Log PASS/FAIL on each lint/test

        Args:
            return_exit_code(int): exit code will indicate which lint or test failed
            skipped_code(int): skipped test code.
            pkgs_type(list): list determine which pack type exits.
         """
        longest_check_key = len(max(EXIT_CODES.keys(), key=len))
        for check, code in EXIT_CODES.items():
            spacing = longest_check_key - len(check)
            if 'XSOAR_linter' in check:
                check_str = check.replace('_', ' ')
            else:
                check_str = check.capitalize().replace('_', ' ')
            if (check in PY_CHCEKS and TYPE_PYTHON in pkgs_type) or (check in PWSH_CHECKS and TYPE_PWSH in pkgs_type):
                if code & skipped_code:
                    print(f"{check_str} {' ' * spacing}- {Colors.Fg.cyan}[SKIPPED]{Colors.reset}")
                elif code & return_exit_code:
                    print(f"{check_str} {' ' * spacing}- {Colors.Fg.red}[FAIL]{Colors.reset}")
                else:
                    print(f"{check_str} {' ' * spacing}- {Colors.Fg.green}[PASS]{Colors.reset}")
            elif check != 'image':
                print(f"{check_str} {' ' * spacing}- {Colors.Fg.cyan}[SKIPPED]{Colors.reset}")

    @staticmethod
    def report_failed_lint_checks(lint_status: dict, pkgs_status: dict, return_exit_code: int):
        """ Log failed lint log if exsits

        Args:
            lint_status(dict): Overall lint status
            pkgs_status(dict): All pkgs status dict
            return_exit_code(int): exit code will indicate which lint or test failed
        """
        for check in ["flake8", "XSOAR_linter", "bandit", "mypy", "vulture"]:
            if EXIT_CODES[check] & return_exit_code:
                sentence = f" {check.capitalize()} errors "
                print(f"\n{Colors.Fg.red}{'#' * len(sentence)}{Colors.reset}")
                print(f"{Colors.Fg.red}{sentence}{Colors.reset}")
                print(f"{Colors.Fg.red}{'#' * len(sentence)}{Colors.reset}\n")
                for fail_pack in lint_status[f"fail_packs_{check}"]:
                    print(f"{Colors.Fg.red}{pkgs_status[fail_pack]['pkg']}{Colors.reset}")
                    print(pkgs_status[fail_pack][f"{check}_errors"])

        for check in ["pylint", "pwsh_analyze", "pwsh_test"]:
            check_str = check.capitalize().replace('_', ' ')
            if EXIT_CODES[check] & return_exit_code:
                sentence = f" {check_str} errors "
                print(f"\n{Colors.Fg.red}{'#' * len(sentence)}{Colors.reset}")
                print(f"{Colors.Fg.red}{sentence}{Colors.reset}")
                print(f"{Colors.Fg.red}{'#' * len(sentence)}{Colors.reset}\n")
                for fail_pack in lint_status[f"fail_packs_{check}"]:
                    print(f"{Colors.Fg.red}{fail_pack}{Colors.reset}")
                    for image in pkgs_status[fail_pack]["images"]:
                        print(image[f"{check}_errors"])

    @staticmethod
    def report_warning_lint_checks(lint_status: dict, pkgs_status: dict, return_warning_code: int):
        """ Log warnings lint log if exists

        Args:
            lint_status(dict): Overall lint status
            pkgs_status(dict): All pkgs status dict
            return_warning_code(int): exit code will indicate which lint or test caused warnings
        """
        for check in ["flake8", "XSOAR_linter", "bandit", "mypy", "vulture"]:
            if EXIT_CODES[check] & return_warning_code:
                sentence = f" {check.capitalize()} warnings "
                print(f"\n{Colors.Fg.yellow}{'#' * len(sentence)}{Colors.reset}")
                print(f"{Colors.Fg.yellow}{sentence}{Colors.reset}")
                print(f"{Colors.Fg.yellow}{'#' * len(sentence)}{Colors.reset}\n")
                for fail_pack in lint_status[f"warning_packs_{check}"]:
                    print(f"{Colors.Fg.yellow}{pkgs_status[fail_pack]['pkg']}{Colors.reset}")
                    print(pkgs_status[fail_pack][f"{check}_warnings"])

    def report_unit_tests(self, lint_status: dict, pkgs_status: dict, return_exit_code: int):
        """ Log failed unit-tests , if verbosity specified will log also success unit-tests

        Args:
            lint_status(dict): Overall lint status
            pkgs_status(dict): All pkgs status dict
            return_exit_code(int): exit code will indicate which lint or test failed
        """
        # Indentation config
        preferred_width = 100
        pack_indent = 2
        pack_prefix = " " * pack_indent + "- Package: "
        wrapper_pack = textwrap.TextWrapper(initial_indent=pack_prefix,
                                            width=preferred_width,
                                            subsequent_indent=' ' * len(pack_prefix))
        docker_indent = 6
        docker_prefix = " " * docker_indent + "- Image: "
        wrapper_docker_image = textwrap.TextWrapper(initial_indent=docker_prefix,
                                                    width=preferred_width,
                                                    subsequent_indent=' ' * len(docker_prefix))
        test_indent = 9
        test_prefix = " " * test_indent + "- "
        wrapper_test = textwrap.TextWrapper(initial_indent=test_prefix, width=preferred_width,
                                            subsequent_indent=' ' * len(test_prefix))
        error_indent = 9
        error_first_prefix = " " * error_indent + "  Error: "
        error_sec_prefix = " " * error_indent + "         "
        wrapper_first_error = textwrap.TextWrapper(initial_indent=error_first_prefix, width=preferred_width,
                                                   subsequent_indent=' ' * len(error_first_prefix))
        wrapper_sec_error = textwrap.TextWrapper(initial_indent=error_sec_prefix, width=preferred_width,
                                                 subsequent_indent=' ' * len(error_sec_prefix))

        # Log passed unit-tests
        headline_printed = False
        passed_printed = False
        for pkg, status in pkgs_status.items():
            if status.get("images"):
                if status.get("images")[0].get("pytest_json", {}).get("report", {}).get("tests"):
                    if (not headline_printed and self._verbose) and (EXIT_CODES["pytest"] & return_exit_code):
                        # Log unit-tests
                        sentence = " Unit Tests "
                        print(f"\n{Colors.Fg.cyan}{'#' * len(sentence)}")
                        print(f"{sentence}")
                        print(f"{'#' * len(sentence)}{Colors.reset}")
                        headline_printed = True
                    if not passed_printed:
                        print_v(f"\n{Colors.Fg.green}Passed Unit-tests:{Colors.reset}", log_verbose=self._verbose)
                        passed_printed = True
                    print_v(wrapper_pack.fill(f"{Colors.Fg.green}{pkg}{Colors.reset}"), log_verbose=self._verbose)
                    for image in status["images"]:
                        if not image.get("image_errors"):
                            tests = image.get("pytest_json", {}).get("report", {}).get("tests")
                            if tests:
                                print_v(wrapper_docker_image.fill(image['image']), log_verbose=self._verbose)
                                for test_case in tests:
                                    if test_case.get("call", {}).get("outcome") != "failed":
                                        name = re.sub(pattern=r"\[.*\]",
                                                      repl="",
                                                      string=test_case.get("name"))
                                        print_v(wrapper_test.fill(name), log_verbose=self._verbose)

        # Log failed unit-tests
        if EXIT_CODES["pytest"] & return_exit_code:
            if not headline_printed:
                # Log unit-tests
                sentence = " Unit Tests "
                print(f"\n{Colors.Fg.cyan}{'#' * len(sentence)}")
                print(f"{sentence}")
                print(f"{'#' * len(sentence)}{Colors.reset}")
            print(f"\n{Colors.Fg.red}Failed Unit-tests:{Colors.reset}")
            for fail_pack in lint_status["fail_packs_pytest"]:
                print(wrapper_pack.fill(f"{Colors.Fg.red}{fail_pack}{Colors.reset}"))
                for image in pkgs_status[fail_pack]["images"]:
                    tests = image.get("pytest_json", {}).get("report", {}).get("tests")
                    if tests:
                        for test_case in tests:
                            if test_case.get("call", {}).get("outcome") == "failed":
                                name = re.sub(pattern=r"\[.*\]",
                                              repl="",
                                              string=test_case.get("name"))
                                print(wrapper_test.fill(name))
                                if test_case.get("call", {}).get("longrepr"):
                                    print(wrapper_docker_image.fill(image['image']))
                                    for i in range(len(test_case.get("call", {}).get("longrepr"))):
                                        if i == 0:
                                            print(wrapper_first_error.fill(
                                                test_case.get("call", {}).get("longrepr")[i]))
                                        else:
                                            print(wrapper_sec_error.fill(test_case.get("call", {}).get("longrepr")[i]))
                                    print('\n')
                    else:
                        print(wrapper_docker_image.fill(image['image']))
                        errors = image.get("pytest_errors", {})
                        if errors:
                            print(wrapper_sec_error.fill(errors))

    @staticmethod
    def report_failed_image_creation(lint_status: dict, pkgs_status: dict, return_exit_code: int):
        """ Log failed image creation if occured

        Args:
            lint_status(dict): Overall lint status
            pkgs_status(dict): All pkgs status dict
            return_exit_code(int): exit code will indicate which lint or test failed
     """
        # Indentation config
        preferred_width = 100
        indent = 2
        pack_prefix = " " * indent + "- Package: "
        wrapper_pack = textwrap.TextWrapper(initial_indent=pack_prefix,
                                            width=preferred_width,
                                            subsequent_indent=' ' * len(pack_prefix))
        image_prefix = " " * indent + "  Image: "
        wrapper_image = textwrap.TextWrapper(initial_indent=image_prefix, width=preferred_width,
                                             subsequent_indent=' ' * len(image_prefix))
        indent_error = 4
        error_prefix = " " * indent_error + "  Error: "
        wrapper_error = textwrap.TextWrapper(initial_indent=error_prefix, width=preferred_width,
                                             subsequent_indent=' ' * len(error_prefix))
        # Log failed images creation
        if EXIT_CODES["image"] & return_exit_code:
            sentence = " Image creation errors "
            print(f"\n{Colors.Fg.red}{'#' * len(sentence)}{Colors.reset}")
            print(f"{Colors.Fg.red}{sentence}{Colors.reset}")
            print(f"{Colors.Fg.red}{'#' * len(sentence)}{Colors.reset}")
            for fail_pack in lint_status["fail_packs_image"]:
                print(wrapper_pack.fill(f"{Colors.Fg.cyan}{fail_pack}{Colors.reset}"))
                for image in pkgs_status[fail_pack]["images"]:
                    print(wrapper_image.fill(image["image"]))
                    print(wrapper_error.fill(image["image_errors"]))

    def report_summary(self, lint_status: dict):
        """ Log failed image creation if occured

        Args:
            lint_status(dict): Overall lint status
     """
        preferred_width = 100
        fail_pack_indent = 3
        fail_pack_prefix = " " * fail_pack_indent + "- "
        wrapper_fail_pack = textwrap.TextWrapper(initial_indent=fail_pack_prefix, width=preferred_width,
                                                 subsequent_indent=' ' * len(fail_pack_prefix))
        # intersection of all failed packages
        failed: Set[str] = set()
        warnings: Set[str] = set()
        for key in lint_status:
            if key.startswith('fail'):
                failed = failed.union(lint_status[key])
            if key.startswith('warning'):
                warnings = warnings.union(lint_status[key])
        # Log unit-tests summary
        sentence = " Summary "
        print(f"\n{Colors.Fg.cyan}{'#' * len(sentence)}")
        print(f"{sentence}")
        print(f"{'#' * len(sentence)}{Colors.reset}")
        print(f"Packages: {len(self._pkgs)}")
        print(f"Packages PASS: {Colors.Fg.green}{len(self._pkgs) - len(failed)}{Colors.reset}")
        print(f"Packages FAIL: {Colors.Fg.red}{len(failed)}{Colors.reset}")
        print(f"Packages WARNING: {Colors.Fg.yellow}{len(warnings)}{Colors.reset}")

        if failed:
            print("Failed packages:")
        for fail_pack in failed:
            print(f"{Colors.Fg.red}{wrapper_fail_pack.fill(fail_pack)}{Colors.reset}")

    @staticmethod
    def _create_failed_packs_report(lint_status: dict, path: str):
        """
        Creates and saves a file containing all lint failed packs
        :param lint_status: dict
            Dictionary containing type of failures and corresponding failing tests. Looks like this:
             lint_status = {
            "fail_packs_flake8": [],
            "fail_packs_bandit": [],
            "fail_packs_mypy": [],
            "fail_packs_vulture": [],
            "fail_packs_pylint": [],
            "fail_packs_pytest": [],
            "fail_packs_pwsh_analyze": [],
            "fail_packs_pwsh_test": [],
            "fail_packs_image": []
        }
        :param path: str
            The path to save the report.
        """
        failed_ut: Set[Any] = set().union([second_val for val in lint_status.values() for second_val in val])
        if path and failed_ut:
            file_path = Path(path) / "failed_lint_report.txt"
            file_path.write_text('\n'.join(failed_ut))<|MERGE_RESOLUTION|>--- conflicted
+++ resolved
@@ -350,16 +350,10 @@
                              pkgs_type=pkgs_type)
         self._create_failed_packs_report(lint_status=lint_status, path=failure_report)
 
-<<<<<<< HEAD
-        if return_exit_code:
-            return_exit_code = FAIL
-
-=======
         # check if there were any errors during lint run , if so set to FAIL as some error codes are bigger
         # then 512 and will not cause failure on the exit code.
         if return_exit_code:
             return_exit_code = FAIL
->>>>>>> 0724fa13
         return return_exit_code
 
     def _report_results(self, lint_status: dict, pkgs_status: dict, return_exit_code: int, return_warning_code: int, skipped_code: int,
