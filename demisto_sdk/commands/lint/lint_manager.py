# STD packages
import concurrent.futures
import os
import re
import sys
import textwrap
from typing import Any, Dict, List, Set, Tuple, Union

import docker
import docker.errors
import git
import requests.exceptions
import urllib3.exceptions
from wcmatch.pathlib import Path, PosixPath

import demisto_sdk
from demisto_sdk.commands.common.constants import (
    API_MODULES_PACK,
    DEMISTO_GIT_PRIMARY_BRANCH,
    PACKS_PACK_META_FILE_NAME,
    TYPE_PWSH,
    TYPE_PYTHON,
    DemistoException,
)
from demisto_sdk.commands.common.content_constant_paths import CONTENT_PATH
from demisto_sdk.commands.common.docker_helper import init_global_docker_client
from demisto_sdk.commands.common.git_util import GitUtil
from demisto_sdk.commands.common.handlers import DEFAULT_JSON_HANDLER as json
from demisto_sdk.commands.common.logger import logger
from demisto_sdk.commands.common.timers import report_time_measurements
from demisto_sdk.commands.common.tools import (
    find_file,
    find_type,
    get_file_displayed_name,
    get_json,
    is_external_repository,
)
from demisto_sdk.commands.content_graph.commands.update import (
    update_content_graph,
)
from demisto_sdk.commands.content_graph.interface import (
    ContentGraphInterface,
)
from demisto_sdk.commands.lint.helpers import (
    EXIT_CODES,
    FAIL,
    PWSH_CHECKS,
    PY_CHCEKS,
    SUCCESS,
    build_skipped_exit_code,
    generate_coverage_report,
    get_test_modules,
)
from demisto_sdk.commands.lint.linter import DockerImageFlagOption, Linter

# Third party packages

# Local packages

sha1Regex = re.compile(r"\b[0-9a-fA-F]{40}\b", re.M)


class LintManager:
    """LintManager used to activate lint command using Linters in a single or multi thread.

    Attributes:
        input(str): Directories to run lint on.
        git(bool): Perform lint and test only on changed packs.
        all_packs(bool): Whether to run on all packages.
        log_path(str): Path to all levels of logs.
        prev_ver(str): Previous branch or SHA1 commit to run checks against.
        json_file_path(str): Path to a json file to write the run results to.
        id_set_path(str): Path to an existing id_set.json.
        check_dependent_api_module(bool): Whether to run lint also on the packs dependent on the modified api modules
        files.
        show_deprecation_message (bool): Whether to show deprecation alert or not.
    """

    def __init__(
        self,
        input: str,
        git: bool,
        all_packs: bool,
        prev_ver: str,
        json_file_path: str = "",
        check_dependent_api_module: bool = False,
        show_deprecation_message: bool = True,
    ):
        # Gather facts for manager
        self._facts: dict = self._gather_facts()
        self._prev_ver = prev_ver
        self._all_packs = all_packs
        # Set 'git' to true if no packs have been specified, 'lint' should operate as 'lint -g'
        lint_no_packs_command = not git and not all_packs and not input
        git = True if lint_no_packs_command else git
        # Filter packages to lint and test check
        self._pkgs: List[PosixPath] = self._get_packages(
            content_repo=self._facts["content_repo"],
            input=input,
            git=git,
            all_packs=all_packs,
            base_branch=self._prev_ver,
        )
        self.show_deprecation_message = show_deprecation_message

        if check_dependent_api_module:
            dependent_on_api_module = self._get_api_module_dependent_items()
            self._pkgs.extend(
                [
                    dependent_item
                    for dependent_item in dependent_on_api_module
                    if Path(dependent_item).parent not in self._pkgs
                ]
            )

            # Remove duplicates
            self._pkgs = list(set(self._pkgs))

        if json_file_path:
            if os.path.isdir(json_file_path):
                json_file_path = os.path.join(json_file_path, "lint_outputs.json")
        self.json_file_path = json_file_path
        self.linters_error_list: list = []
        self._git_modified_files = git

    def _get_api_module_dependent_items(self) -> list:
        changed_api_modules = {
            pkg.name for pkg in self._pkgs if API_MODULES_PACK in pkg.parts
        }
        if changed_api_modules:
            dependent_items = []
            for changed_api_module in changed_api_modules:
                logger.info(
                    f"Checking for packages dependent on the modified API module {changed_api_module}..."
                )

                with ContentGraphInterface() as graph:
                    logger.info("Updating graph...")
                    update_content_graph(graph, use_git=True, dependencies=True)

                    api_module_nodes = graph.search(object_id=changed_api_module)
                    api_module_node = api_module_nodes[0] if api_module_nodes else None
                    if not api_module_node:
                        raise ValueError(
                            f"The modified API module `{changed_api_module}` was not found in the "
                            f"content graph. Please check that it is up to date, and run"
                            f" `demisto-sdk update-content-graph` if necessary."
                        )

                    dependent_items += [
                        dependency.path for dependency in api_module_node.imported_by
                    ]

            dependent_on_api_module = self._get_packages(
                content_repo=self._facts["content_repo"], input=dependent_items
            )

            if dependent_on_api_module:
                logger.info(
                    f"Found <cyan>{len(dependent_on_api_module)}</cyan> dependent packages. "
                    f"Executing lint and test on those as well."
                )
                return dependent_on_api_module
            logger.info("No dependent packages found.")
        return []

    @staticmethod
    def _gather_facts() -> Dict[str, Any]:
        """Gather shared required facts for lint command execution - Also perform mandatory resource checkup.
            1. Content repo object.
            2. Requirements file for docker images.
            3. Mandatory test modules - demisto-mock.py etc
            3. Docker daemon check.

        Returns:
            dict: facts
        """
        global logger
        facts = {
            "content_repo": None,
            "requirements_3": None,
            "requirements_2": None,
            "test_modules": None,
            "docker_engine": True,
        }
        # Get content repo object
        is_external_repo = False
        try:
            git_repo = GitUtil()
            remote_url = git_repo.repo.remote().urls.__next__()
            is_fork_repo = "content" in remote_url
            is_external_repo = is_external_repository()

            if not is_fork_repo and not is_external_repo:
                raise git.InvalidGitRepositoryError

            facts["content_repo"] = git_repo  # type: ignore
            logger.debug(f"Content path {git_repo.repo.working_dir}")
        except (git.InvalidGitRepositoryError, git.NoSuchPathError) as e:
            logger.info(
                "<yellow>You are running demisto-sdk lint not in content repository!<yellow>"
            )
            logger.warning(f"can't locate content repo {e}")
        # Get global requirements file
        # ￿Get mandatory modulestest modules and Internet connection for docker usage
        try:
            facts["test_modules"] = get_test_modules(
                content_repo=facts["content_repo"],  # type: ignore
                is_external_repo=is_external_repo,
            )
            logger.debug("Test mandatory modules successfully collected.")
        except (git.GitCommandError, DemistoException) as e:
            if is_external_repo:
                logger.error(
                    "When running on an external repository, you are required to first run "
                    "the '.hooks/bootstrap' script before running the demisto-sdk lint command.\n"
                    "For additional information, refer to: https://xsoar.pan.dev/docs/concepts/dev-setup"
                )
            else:
                logger.error(
                    "Unable to fetch mandatory files (test-modules, demisto-mock.py, etc.) - "
                    "corrupt repository or pull from master. Aborting!"
                )
            logger.error(
                f"demisto-sdk-unable to fetch mandatory files (test-modules, demisto-mock.py, etc.): {e}"
            )
            sys.exit(1)
        except (
            requests.exceptions.ConnectionError,
            urllib3.exceptions.NewConnectionError,
        ) as e:
            logger.info(
                "<red>Unable to get mandatory test-modules demisto-mock.py etc - Aborting! (Check your internet "
                "connection)</red>"
            )
            logger.error(
                f"demisto-sdk-unable to get mandatory test-modules demisto-mock.py etc {e}"
            )
            sys.exit(1)
        # Validating docker engine connection
        logger.debug("creating docker client from env")

        try:
            docker_client: docker.DockerClient = init_global_docker_client(
                log_prompt="LintManager"
            )  # type: ignore
            logger.debug("pinging docker daemon")
            docker_client.ping()
        except (
            docker.errors.DockerException,
            demisto_sdk.commands.common.docker_helper.DockerException,
            requests.exceptions.ConnectionError,
            urllib3.exceptions.ProtocolError,
            docker.errors.APIError,
        ) as ex:
            if os.getenv("CI") and os.getenv("CIRCLE_PROJECT_REPONAME") == "content":
                # when running lint in content we fail if docker isn't available for some reason
                raise ValueError(
                    "Docker engine not available and we are in content CI env. Can not run lint!!"
                ) from ex
            facts["docker_engine"] = False
            logger.info(
                "<yellow>Can't communicate with Docker daemon - check your docker Engine is ON - Skipping lint, "
                "test which require docker!<yellow>"
            )
            logger.info("can not communicate with Docker daemon")
        logger.debug("Docker daemon test passed")
        return facts

    def _get_packages(
        self,
        content_repo: GitUtil,
        input: Union[str, List[str]],
        git: bool = False,
        all_packs: bool = False,
        base_branch: str = DEMISTO_GIT_PRIMARY_BRANCH,
    ) -> List[PosixPath]:
        """Get packages paths to run lint command.

        Args:
            content_repo(git.Repo): Content repository object.
            input(str): dir pack specified as argument.
            git(bool): Perform lint and test only on changed packs.
            all_packs(bool): Whether to run on all packages.
            base_branch (str): Name of the branch or sha1 commit to run the diff on.

        Returns:
            List[PosixPath]: Pkgs to run lint
        """
        pkgs: list
        if all_packs or git:
            pkgs = LintManager._get_all_packages(
                content_dir=content_repo.repo.working_dir  # type: ignore[arg-type]
            )
        else:  # specific pack as input, -i flag has been used
            pkgs = []
            if isinstance(input, str):
                input = input.split(",")
            for item in input:
                is_pack = (
                    Path(item).is_dir()
                    and Path(item, PACKS_PACK_META_FILE_NAME).exists()
                )
                if is_pack:
                    pkgs.extend(LintManager._get_all_packages(content_dir=item))
                else:
                    pkgs.append(Path(item))
        if git:
            pkgs = self._filter_changed_packages(
                content_repo=content_repo, pkgs=pkgs, base_branch=base_branch
            )
            for pkg in pkgs:
                logger.debug(f"Found changed package <cyan>{pkg}</cyan>")
        if pkgs:
            pkgs_str = ", ".join(map(str, pkgs))
            logger.info(
                f"Executing lint and test on integrations and scripts in <cyan>{pkgs_str}</cyan>"
            )

        return pkgs

    @staticmethod
    def _get_all_packages(content_dir: str) -> List[str]:
        """Gets all integration, script in packages and packs in content repo.

        Returns:
            list: A list of integration, script and beta_integration names.
        """
        # Get packages from main content path
        content_main_pkgs: set = set(
            Path(content_dir).glob(
                [
                    "Integrations/*/",
                    "Scripts/*/",
                ]
            )
        )
        # Get packages from packs path
        packs_dir: Path = Path(content_dir) / "Packs"
        content_packs_pkgs: set = set(
            packs_dir.glob(["*/Integrations/*/", "*/Scripts/*/"])
        )
        all_pkgs = content_packs_pkgs.union(content_main_pkgs)

        return list(all_pkgs)

    @staticmethod
    def _get_packages_from_modified_files(modified_files):
        r"""
        Out of all modified files, return only the files relevant for linting, which are the packages
        (scripts\integrations) under the pack.
        Args:
            modified_files: A list of paths of files recognized as modified.

        Returns:
            A list of paths of modified packages (scripts/integrations)
        """
        return [
            path
            for path in modified_files
            if "Scripts" in path.parts or "Intergations" in path.parts
        ]

    @staticmethod
    def _filter_changed_packages(
        content_repo: GitUtil, pkgs: List[PosixPath], base_branch: str
    ) -> List[PosixPath]:
        """Checks which packages had changes in them and should run on Lint.
        The diff is calculated using git, and is done by the following cases:
        - case 1: If the active branch is 'master', the diff is between master and the previous commit.
        - case 2: If the active branch is not master, and no other base branch is specified to comapre to,
         the diff is between the active branch and master.
        - case 3: If the base branch is specified, the diff is between the active branch (master\not master) and the given base branch.

        Args:
            pkgs(List[PosixPath]): pkgs to check
            base_branch (str): Name of the branch or sha1 commit to run the diff on.

        Returns:
            List[PosixPath]: A list of names of packages that should run.
        """
        try:
            active_branch = content_repo.repo.active_branch
            commit = active_branch.commit
            branch_name = active_branch.name
        except TypeError as error:
            logger.debug(f"Could not get active branch, {error}")
            commit = content_repo.get_commit(
                content_repo.repo.head.object.hexsha, from_remote=False
            )
            branch_name = ""

        logger.debug(f"{commit=}, {branch_name=}")

        staged_files = {
            content_repo.repo.working_dir / Path(item.b_path).parent  # type: ignore[operator]
            for item in commit.tree.diff(None, paths=pkgs)
        }

        if (
            base_branch == DEMISTO_GIT_PRIMARY_BRANCH
            and branch_name == DEMISTO_GIT_PRIMARY_BRANCH
        ):
            # case 1: comparing master against the latest previous commit
            last_common_commit = (
                content_repo.repo.remote().refs[base_branch].commit.parents[0]
            )
            logger.info(
                f"Comparing <cyan>master</cyan> to its previous commit "
                f"<cyan>{last_common_commit}</cyan>"
            )

        else:
            # cases 2+3: compare the active branch (master\not master) against the given base branch (master\not master)
            if sha1Regex.match(
                base_branch
            ):  # if the base branch is given as a commit hash
                last_common_commit = base_branch
            else:
                last_common_commit = content_repo.repo.merge_base(
                    commit,
                    f"{content_repo.repo.remote()}/{base_branch}",
                )[0]
            if branch_name:
                logger.info(
                    f"Comparing <cyan>{branch_name}</cyan> to"
                    f" last common commit with <cyan>{last_common_commit}</cyan>"
                )

        changed_from_base = {
            content_repo.repo.working_dir / Path(item.b_path).parent  # type: ignore[operator]
            for item in commit.tree.diff(last_common_commit, paths=pkgs)
        }
        all_changed = staged_files.union(changed_from_base)
        pkgs_to_check = all_changed.intersection(pkgs)

        return list(pkgs_to_check)  # type: ignore

    def execute_all_packages(
        self,
        parallel: int,
        no_flake8: bool,
        no_xsoar_linter: bool,
        no_bandit: bool,
        no_mypy: bool,
        no_pylint: bool,
        no_coverage: bool,
        no_vulture: bool,
        no_test: bool,
        no_pwsh_analyze: bool,
        no_pwsh_test: bool,
        keep_container: bool,
        test_xml: str,
        docker_timeout: int,
        docker_image_flag: str,
        docker_image_target: str,
        lint_status: dict,
        pkgs_status: dict,
        pkgs_type: list,
    ) -> Tuple[int, int]:
        """Runs the Lint command on all given packages.

        Args:
            parallel(int): Whether to run command on multiple threads
            no_flake8(bool): Whether to skip flake8
            no_xsoar_linter(bool): Whether to skip xsoar linter
            no_bandit(bool): Whether to skip bandit
            no_mypy(bool): Whether to skip mypy
            no_vulture(bool): Whether to skip vulture
            no_pylint(bool): Whether to skip pylint
            no_coverage(bool): Run pytest without coverage report
            no_test(bool): Whether to skip pytest
            no_pwsh_analyze(bool): Whether to skip powershell code analyzing
            no_pwsh_test(bool): whether to skip powershell tests
            keep_container(bool): Whether to keep the test container
            test_xml(str): Path for saving pytest xml results
            docker_timeout(int): timeout for docker requests
            docker_image_flag(str): indicates the desirable docker image to run lint on
            docker_image_target(str): The docker image to lint native supported content with
            pkgs_type: List of the pack types
            pkgs_status: Dictionary for pack status (keys are packs, the values are their status)
            lint_status: Dictionary for the lint status  (the keys are the linters, the values are a list of packs)

        Returns:
            Tuple[int, int]: exit code, warning code
        """
        try:
            with concurrent.futures.ThreadPoolExecutor(
                max_workers=parallel
            ) as executor:
                return_exit_code: int = 0
                return_warning_code: int = 0
                results = []
                # Executing lint checks in different threads
                for pack in sorted(self._pkgs):
                    linter: Linter = Linter(
                        pack_dir=pack,
                        content_repo=(
                            ""
                            if not self._facts["content_repo"]
                            else Path(  # type: ignore
                                self._facts["content_repo"].repo.working_dir
                            )
                        ),
                        docker_engine=self._facts["docker_engine"],
                        docker_timeout=docker_timeout,
                        docker_image_flag=docker_image_flag,
                        docker_image_target=docker_image_target,
                        all_packs=self._all_packs,
                        use_git=self._git_modified_files,
                    )
                    results.append(
                        executor.submit(
                            linter.run_pack,
                            no_flake8=no_flake8,
                            no_bandit=no_bandit,
                            no_mypy=no_mypy,
                            no_vulture=no_vulture,
                            no_xsoar_linter=no_xsoar_linter,
                            no_pylint=no_pylint,
                            no_test=no_test,
                            no_pwsh_analyze=no_pwsh_analyze,
                            no_pwsh_test=no_pwsh_test,
                            modules=self._facts["test_modules"],
                            keep_container=keep_container,
                            test_xml=test_xml,
                            no_coverage=no_coverage,
                        )
                    )

                logger.debug("Waiting for futures to complete")
                for i, future in enumerate(concurrent.futures.as_completed(results)):
                    logger.debug(f"checking output of future {i=}")
                    pkg_status = future.result()
                    logger.debug(f'Got lint results for {pkg_status["pkg"]}')
                    pkgs_status[pkg_status["pkg"]] = pkg_status
                    if pkg_status["exit_code"]:
                        for check, code in EXIT_CODES.items():
                            if pkg_status["exit_code"] & code:
                                lint_status[f"fail_packs_{check}"].append(
                                    pkg_status["pkg"]
                                )

                        if not return_exit_code & pkg_status["exit_code"]:
                            return_exit_code += pkg_status["exit_code"]
                    if pkg_status["warning_code"]:
                        for check, code in EXIT_CODES.items():
                            if pkg_status["warning_code"] & code:
                                lint_status[f"warning_packs_{check}"].append(
                                    pkg_status["pkg"]
                                )
                        if not return_warning_code & pkg_status["warning_code"]:
                            return_warning_code += pkg_status["warning_code"]
                    if pkg_status["pack_type"] not in pkgs_type:
                        pkgs_type.append(pkg_status["pack_type"])
                logger.debug("Finished all futures")
                return return_exit_code, return_warning_code
        except KeyboardInterrupt:
            msg = "Stop demisto-sdk lint - Due to 'Ctrl C' signal"
            logger.info(f"<yellow>{msg}</yellow>")
            logger.warning(msg)
            executor.shutdown(
                wait=False
            )  # If keyboard interrupt no need to wait to clean resources
            return 1, 0
        except Exception as e:
            msg = f"Stop demisto-sdk lint - {e}"
<<<<<<< HEAD
            logger.debug(f"<yellow>{msg}</yellow>", exc_info=True)

            if Version(platform.python_version()) > Version("3.9"):
                executor.shutdown(wait=True, cancel_futures=True)  # type: ignore[call-arg]
            else:
                logger.info("Using Python under 3.8, we will cancel futures manually.")
                executor.shutdown(
                    wait=True
                )  # Note that `cancel_futures` not supported in python 3.8
                for res in results:
                    res.cancel()
=======
            logger.debug(f"[yellow]{msg}[/yellow]", exc_info=True)
            executor.shutdown(wait=True, cancel_futures=True)
>>>>>>> ef21a91a
            return 1, 0

    def run(
        self,
        parallel: int,
        no_flake8: bool,
        no_xsoar_linter: bool,
        no_bandit: bool,
        no_mypy: bool,
        no_pylint: bool,
        no_coverage: bool,
        coverage_report: str,
        no_vulture: bool,
        no_test: bool,
        no_pwsh_analyze: bool,
        no_pwsh_test: bool,
        keep_container: bool,
        test_xml: str,
        failure_report: str,
        docker_timeout: int,
        docker_image_flag: str,
        docker_image_target: str,
        time_measurements_dir: str = None,
    ) -> int:
        """Runs the Lint command on all given packages.

        Args:
            parallel(int): Whether to run command on multiple threads
            no_flake8(bool): Whether to skip flake8
            no_xsoar_linter(bool): Whether to skip xsoar linter
            no_bandit(bool): Whether to skip bandit
            no_mypy(bool): Whether to skip mypy
            no_vulture(bool): Whether to skip vulture
            no_pylint(bool): Whether to skip pylint
            no_coverage(bool): Run pytest without coverage report
            coverage_report(str): the directory fo exporting the coverage data
            no_test(bool): Whether to skip pytest
            no_pwsh_analyze(bool): Whether to skip powershell code analyzing
            no_pwsh_test(bool): whether to skip powershell tests
            keep_container(bool): Whether to keep the test container
            test_xml(str): Path for saving pytest xml results
            failure_report(str): Path for store failed packs report
            docker_timeout(int): timeout for docker requests
            docker_image_flag(str): indicates the desirable docker image to run lint on
            docker_image_target(str): The docker image to lint native supported content with
            time_measurements_dir(str): the directory fo exporting the time measurements info
            total_timeout (int): amount of seconds for the task

        Returns:
            int: exit code by fail exit codes by var EXIT_CODES
        """
        lint_status: Dict = {
            "fail_packs_flake8": [],
            "fail_packs_XSOAR_linter": [],
            "fail_packs_bandit": [],
            "fail_packs_mypy": [],
            "fail_packs_vulture": [],
            "fail_packs_pylint": [],
            "fail_packs_pytest": [],
            "fail_packs_pwsh_analyze": [],
            "fail_packs_pwsh_test": [],
            "fail_packs_image": [],
            "warning_packs_flake8": [],
            "warning_packs_XSOAR_linter": [],
            "warning_packs_bandit": [],
            "warning_packs_mypy": [],
            "warning_packs_vulture": [],
            "warning_packs_pylint": [],
            "warning_packs_pytest": [],
            "warning_packs_pwsh_analyze": [],
            "warning_packs_pwsh_test": [],
            "warning_packs_image": [],
        }

        # Python or powershell or both
        pkgs_type: list = []

        # Detailed packages status
        pkgs_status: dict = {}

        # Check docker image flags are in order
        if (
            docker_image_target
            and docker_image_flag != DockerImageFlagOption.NATIVE_TARGET.value
        ):
            raise ValueError(
                f"Recieved docker image target {docker_image_target} without docker "
                f"image flag {DockerImageFlagOption.NATIVE_TARGET.value}. Aborting."
            )

        # Skipped lint and test codes
        skipped_code = build_skipped_exit_code(
            no_flake8=no_flake8,
            no_bandit=no_bandit,
            no_mypy=no_mypy,
            no_vulture=no_vulture,
            no_xsoar_linter=no_xsoar_linter,
            no_pylint=no_pylint,
            no_test=no_test,
            no_pwsh_analyze=no_pwsh_analyze,
            no_pwsh_test=no_pwsh_test,
            docker_engine=self._facts["docker_engine"],
        )

        return_exit_code, return_warning_code = self.execute_all_packages(
            parallel=parallel,
            no_flake8=no_flake8,
            no_xsoar_linter=no_xsoar_linter,
            no_bandit=no_bandit,
            no_mypy=no_mypy,
            no_pylint=no_pylint,
            no_coverage=no_coverage,
            no_vulture=no_vulture,
            no_test=no_test,
            no_pwsh_test=no_pwsh_test,
            keep_container=keep_container,
            test_xml=test_xml,
            docker_timeout=docker_timeout,
            docker_image_flag=docker_image_flag,
            docker_image_target=docker_image_target,
            no_pwsh_analyze=no_pwsh_analyze,
            lint_status=lint_status,
            pkgs_status=pkgs_status,
            pkgs_type=pkgs_type,
        )

        if time_measurements_dir:
            report_time_measurements(
                group_name="lint", time_measurements_dir=time_measurements_dir
            )

        self._report_results(
            lint_status=lint_status,
            pkgs_status=pkgs_status,
            return_exit_code=return_exit_code,
            return_warning_code=return_warning_code,
            skipped_code=int(skipped_code),
            pkgs_type=pkgs_type,
            no_coverage=no_coverage,
            coverage_report=coverage_report,
        )

        self._create_failed_packs_report(lint_status=lint_status, path=failure_report)

        # check if there were any errors during lint run , if so set to FAIL as some error codes are bigger
        # then 512 and will not cause failure on the exit code.
        if return_exit_code:
            # allow all_packs to fail on mypy
            if self._all_packs and return_exit_code == EXIT_CODES["mypy"]:
                return_exit_code = SUCCESS
            else:
                return_exit_code = FAIL

        if self.show_deprecation_message:
            logger.error(
                "This command is deprecated and will be removed soon. Use the `demisto-sdk pre-commit` command instead."
            )

        return return_exit_code

    def _report_results(
        self,
        lint_status: dict,
        pkgs_status: dict,
        return_exit_code: int,
        return_warning_code: int,
        skipped_code: int,
        pkgs_type: list,
        no_coverage: bool,
        coverage_report: str,
    ):
        """Log report to console

        Args:
            lint_status(dict): Overall lint status
            pkgs_status(dict): All pkgs status dict
            return_exit_code(int): exit code will indicate which lint or test failed
            return_warning_code(int): warning code will indicate which lint or test caused warning messages
            skipped_code(int): skipped test code
            pkgs_type(list): list determine which pack type exits.
            no_coverage(bool): Do NOT create coverage report.

        """
        if not no_coverage:
            if coverage_report:
                generate_coverage_report(html=True, xml=True, cov_dir=coverage_report)
            else:
                generate_coverage_report()

        self.report_pass_lint_checks(
            return_exit_code=return_exit_code,
            skipped_code=skipped_code,
            pkgs_type=pkgs_type,
        )
        self.report_warning_lint_checks(
            return_warning_code=return_warning_code,
            pkgs_status=pkgs_status,
            lint_status=lint_status,
            all_packs=self._all_packs,
        )
        self.report_unit_tests(
            return_exit_code=return_exit_code,
            pkgs_status=pkgs_status,
            lint_status=lint_status,
        )
        self.report_failed_lint_checks(
            return_exit_code=return_exit_code,
            pkgs_status=pkgs_status,
            lint_status=lint_status,
        )

        self.report_failed_image_creation(
            return_exit_code=return_exit_code,
            pkgs_status=pkgs_status,
            lint_status=lint_status,
        )

        self.report_summary(
            pkg=self._pkgs,
            pkgs_status=pkgs_status,
            lint_status=lint_status,
            all_packs=self._all_packs,
        )
        self.create_json_output()

    @staticmethod
    def report_pass_lint_checks(
        return_exit_code: int, skipped_code: int, pkgs_type: list
    ):
        """Log PASS/FAIL on each lint/test

        Args:
            return_exit_code(int): exit code will indicate which lint or test failed
            skipped_code(int): skipped test code.
            pkgs_type(list): list determine which pack type exits.
        """
        longest_check_key = len(max(EXIT_CODES.keys(), key=len))
        for check, code in EXIT_CODES.items():
            spacing = longest_check_key - len(check)
            if "XSOAR_linter" in check:
                check_str = check.replace("_", " ")
            else:
                check_str = check.capitalize().replace("_", " ")
            if (check in PY_CHCEKS and TYPE_PYTHON in pkgs_type) or (
                check in PWSH_CHECKS and TYPE_PWSH in pkgs_type
            ):
                if code & skipped_code:
                    logger.info(f"{check_str} {' ' * spacing}- <cyan>[SKIPPED]</cyan>")
                elif code & return_exit_code:
                    logger.info(f"{check_str} {' ' * spacing}- <red>[FAIL]</red>")
                else:
                    logger.info(f"{check_str} {' ' * spacing}- <green>[PASS]</green>")
            elif check != "image":
                logger.info(f"{check_str} {' ' * spacing}- <cyan>[SKIPPED]</cyan>")

    def report_failed_lint_checks(
        self, lint_status: dict, pkgs_status: dict, return_exit_code: int
    ):
        """Log failed lint log if exsits

        Args:
            lint_status(dict): Overall lint status
            pkgs_status(dict): All pkgs status dict
            return_exit_code(int): exit code will indicate which lint or test failed
        """
        for check in ["flake8", "XSOAR_linter", "bandit", "mypy", "vulture"]:
            if EXIT_CODES[check] & return_exit_code:
                sentence = f" {check.capitalize()} errors "
                logger.info(f"\n<red>{'#' * len(sentence)}</red>")
                logger.info(f"<red>{sentence}</red>")
                logger.info(f"<red>{'#' * len(sentence)}</red>\n")
                for fail_pack in lint_status[f"fail_packs_{check}"]:
                    logger.info(f"<red>{pkgs_status[fail_pack]['pkg']}</red>")
                    logger.info(pkgs_status[fail_pack][f"{check}_errors"])
                    self.linters_error_list.append(
                        {
                            "linter": check,
                            "pack": fail_pack,
                            "type": "error",
                            "messages": pkgs_status[fail_pack][f"{check}_errors"],
                        }
                    )

        for check in ["pylint", "pwsh_analyze", "pwsh_test"]:
            check_str = check.capitalize().replace("_", " ")
            if EXIT_CODES[check] & return_exit_code:
                sentence = f" {check_str} errors "
                logger.info(f"\n<red>{'#' * len(sentence)}</red>")
                logger.info(f"<red>{sentence}</red>")
                logger.info(f"<red>{'#' * len(sentence)}</red>\n")
                for fail_pack in lint_status[f"fail_packs_{check}"]:
                    logger.info(f"<red>{fail_pack}</red>")
                    for image in pkgs_status[fail_pack]["images"]:
                        logger.info(image[f"{check}_errors"])

    def report_warning_lint_checks(
        self,
        lint_status: dict,
        pkgs_status: dict,
        return_warning_code: int,
        all_packs: bool,
    ):
        """Log warnings lint log if exists

        Args:
            lint_status(dict): Overall lint status
            pkgs_status(dict): All pkgs status dict
            return_warning_code(int): exit code will indicate which lint or test caused warnings
            all_packs(bool) if all packs runs then no need for warnings messages.
        """
        if not all_packs:
            for check in ["flake8", "XSOAR_linter", "bandit", "mypy", "vulture"]:
                if EXIT_CODES[check] & return_warning_code:
                    sentence = f" {check.capitalize()} warnings "
                    logger.info(f"\n<fg #FFA500>{'#' * len(sentence)}</fg #FFA500>")
                    logger.info(f"<fg #FFA500>{sentence}</fg #FFA500>")
                    logger.info(f"<fg #FFA500>{'#' * len(sentence)}</fg #FFA500>\n")
                    for fail_pack in lint_status[f"warning_packs_{check}"]:
                        logger.info(
                            f"<fg #FFA500>{pkgs_status[fail_pack]['pkg']}</fg #FFA500>"
                        )
                        logger.info(pkgs_status[fail_pack][f"{check}_warnings"])
                        self.linters_error_list.append(
                            {
                                "linter": check,
                                "pack": fail_pack,
                                "type": "warning",
                                "messages": pkgs_status[fail_pack][f"{check}_warnings"],
                            }
                        )

    def report_unit_tests(
        self, lint_status: dict, pkgs_status: dict, return_exit_code: int
    ):
        """Log failed unit-tests , if verbosity specified will log also success unit-tests

        Args:
            lint_status(dict): Overall lint status
            pkgs_status(dict): All pkgs status dict
            return_exit_code(int): exit code will indicate which lint or test failed
        """
        # Indentation config
        preferred_width = 100
        pack_indent = 2
        pack_prefix = " " * pack_indent + "- Package: "
        wrapper_pack = textwrap.TextWrapper(
            initial_indent=pack_prefix,
            width=preferred_width,
            subsequent_indent=" " * len(pack_prefix),
        )
        docker_indent = 6
        docker_prefix = " " * docker_indent + "- Image: "
        wrapper_docker_image = textwrap.TextWrapper(
            initial_indent=docker_prefix,
            width=preferred_width,
            subsequent_indent=" " * len(docker_prefix),
        )
        test_indent = 9
        test_prefix = " " * test_indent + "- "
        wrapper_test = textwrap.TextWrapper(
            initial_indent=test_prefix,
            width=preferred_width,
            subsequent_indent=" " * len(test_prefix),
        )
        error_indent = 9
        error_first_prefix = " " * error_indent + "  Error: "
        error_sec_prefix = " " * error_indent + "         "
        wrapper_first_error = textwrap.TextWrapper(
            initial_indent=error_first_prefix,
            width=preferred_width,
            subsequent_indent=" " * len(error_first_prefix),
        )
        wrapper_sec_error = textwrap.TextWrapper(
            initial_indent=error_sec_prefix,
            width=preferred_width,
            subsequent_indent=" " * len(error_sec_prefix),
        )

        # Log passed unit-tests
        headline_printed = False
        passed_printed = False
        for pkg, status in pkgs_status.items():
            if status.get("images"):
                if (
                    status.get("images")[0]
                    .get("pytest_json", {})
                    .get("report", {})
                    .get("tests")
                ):
                    if (not headline_printed) and (
                        EXIT_CODES["pytest"] & return_exit_code
                    ):
                        # Log unit-tests
                        sentence = " Unit Tests "
                        logger.debug(f"\n<cyan>{'#' * len(sentence)}</cyan>")
                        logger.debug(f"{sentence}")
                        logger.debug(f"{'#' * len(sentence)}")
                        headline_printed = True
                    if not passed_printed:
                        logger.debug("\n<green>Passed Unit-tests:</green>")
                        passed_printed = True
                    logger.debug(wrapper_pack.fill(f"<green>{pkg}</green>"))
                    for image in status["images"]:
                        if not image.get("image_errors"):
                            tests = (
                                image.get("pytest_json", {})
                                .get("report", {})
                                .get("tests")
                            )
                            if tests:
                                logger.debug(wrapper_docker_image.fill(image["image"]))
                                for test_case in tests:
                                    outcome = test_case.get("call", {}).get("outcome")
                                    if outcome != "failed":
                                        name = re.sub(
                                            pattern=r"\[.*\]",
                                            repl="",
                                            string=test_case.get("name"),
                                        )
                                        if outcome and outcome != "passed":
                                            name = f"{name} ({outcome.upper()})"
                                        logger.debug(wrapper_test.fill(name))

        # Log failed unit-tests
        if EXIT_CODES["pytest"] & return_exit_code:
            if not headline_printed:
                # Log unit-tests
                sentence = " Unit Tests "
                logger.info(f"\n<cyan>{'#' * len(sentence)}</cyan>")
                logger.info(f"{sentence}")
                logger.info(f"{'#' * len(sentence)}")
            logger.info("\n<red>Failed Unit-tests:</red>")
            for fail_pack in lint_status["fail_packs_pytest"]:
                logger.info(wrapper_pack.fill(f"<red>{fail_pack}</red>"))
                for image in pkgs_status[fail_pack]["images"]:
                    tests = image.get("pytest_json", {}).get("report", {}).get("tests")
                    if tests:
                        for test_case in tests:
                            if test_case.get("call", {}).get("outcome") == "failed":
                                name = re.sub(
                                    pattern=r"\[.*\]",
                                    repl="",
                                    string=test_case.get("name"),
                                )
                                logger.info(wrapper_test.fill(name))
                                if test_case.get("call", {}).get("longrepr"):
                                    logger.info(
                                        wrapper_docker_image.fill(image["image"])
                                    )
                                    for i in range(
                                        len(test_case.get("call", {}).get("longrepr"))
                                    ):
                                        if i == 0:
                                            logger.info(
                                                wrapper_first_error.fill(
                                                    test_case.get("call", {}).get(
                                                        "longrepr"
                                                    )[i]
                                                )
                                            )
                                        else:
                                            logger.info(
                                                wrapper_sec_error.fill(
                                                    test_case.get("call", {}).get(
                                                        "longrepr"
                                                    )[i]
                                                )
                                            )
                                    logger.info("\n")
                    else:
                        logger.info(wrapper_docker_image.fill(image["image"]))
                        errors = image.get("pytest_errors", {})
                        if errors:
                            logger.info(wrapper_sec_error.fill(errors))

    @staticmethod
    def report_failed_image_creation(
        lint_status: dict, pkgs_status: dict, return_exit_code: int
    ):
        """Log failed image creation if occured

        Args:
            lint_status(dict): Overall lint status
            pkgs_status(dict): All pkgs status dict
            return_exit_code(int): exit code will indicate which lint or test failed
        """
        # Indentation config
        preferred_width = 100
        indent = 2
        pack_prefix = " " * indent + "- Package: "
        wrapper_pack = textwrap.TextWrapper(
            initial_indent=pack_prefix,
            width=preferred_width,
            subsequent_indent=" " * len(pack_prefix),
        )
        image_prefix = " " * indent + "  Image: "
        wrapper_image = textwrap.TextWrapper(
            initial_indent=image_prefix,
            width=preferred_width,
            subsequent_indent=" " * len(image_prefix),
        )
        indent_error = 4
        error_prefix = " " * indent_error + "  Error: "
        wrapper_error = textwrap.TextWrapper(
            initial_indent=error_prefix,
            width=preferred_width,
            subsequent_indent=" " * len(error_prefix),
        )
        # Log failed images creation
        if EXIT_CODES["image"] & return_exit_code:
            sentence = " Image creation errors "
            logger.info(f"\n<red>{'#' * len(sentence)}</red>")
            logger.info(f"<red>{sentence}</red>")
            logger.info(f"<red>{'#' * len(sentence)}</red>")
            for fail_pack in lint_status["fail_packs_image"]:
                logger.info(wrapper_pack.fill(f"<cyan>{fail_pack}</cyan>"))
                for image in pkgs_status[fail_pack]["images"]:
                    logger.info(wrapper_image.fill(image["image"]))
                    logger.info(wrapper_error.fill(image["image_errors"]))

    @staticmethod
    def report_summary(
        pkg, pkgs_status: dict, lint_status: dict, all_packs: bool = False
    ):
        """Log failed image creation if occurred

        Args:
            pkgs_status: The packs status
            lint_status(dict): Overall lint status
            all_packs(bool): True when running lint command with -a flag.
        """
        preferred_width = 100
        fail_pack_indent = 3
        fail_pack_prefix = " " * fail_pack_indent + "- "
        wrapper_fail_pack = textwrap.TextWrapper(
            initial_indent=fail_pack_prefix,
            width=preferred_width,
            subsequent_indent=" " * len(fail_pack_prefix),
        )
        # intersection of all failed packages
        failed: Set[str] = set()

        # intersection of all warnings packages
        warnings: Set[str] = set()
        # each pack is checked for warnings and failures . A certain pack can appear in both failed packages and
        # warnings packages.
        for key in lint_status:
            # ignore mypy errors in all_packs report
            if all_packs and "mypy" in key:
                continue

            if key.startswith("fail"):
                failed = failed.union(lint_status[key])
            if key.startswith("warning"):
                warnings = warnings.union(lint_status[key])
        if all_packs:
            num_passed = len(
                [
                    pack
                    for pack, result in pkgs_status.items()
                    if result.get("exit_code") == 0
                    or result.get("exit_code") == EXIT_CODES["mypy"]
                ]
            )
        else:
            num_passed = len(
                [
                    pack
                    for pack, result in pkgs_status.items()
                    if result.get("exit_code") == 0
                ]
            )
        # Log unit-tests summary
        sentence = " Summary "
        logger.info(f"\n<cyan>{'#' * len(sentence)}</cyan>")
        logger.info(f"{sentence}")
        logger.info(f"{'#' * len(sentence)}")
        logger.info(f"Packages: {len(pkg)}")
        logger.info(f"Packages PASS: <green>{num_passed}</green>")
        logger.info(f"Packages FAIL: <red>{len(failed)}</red>")
        logger.info(
            f"Packages WARNING (can either PASS or FAIL): <fg #FFA500>{len(warnings)}</fg #FFA500>\n"
        )

        if not all_packs:
            if warnings:
                logger.info("Warning packages:")
            for warning in warnings:
                logger.info(
                    f"<fg #FFA500>{wrapper_fail_pack.fill(warning)}</fg #FFA500>"
                )

        if failed:
            logger.info("Failed packages:")
        for fail_pack in failed:
            if fail_pack:
                logger.info(f"<red>{wrapper_fail_pack.fill(fail_pack)}</red>")

    @staticmethod
    def _create_failed_packs_report(lint_status: dict, path: str):
        """
        Creates and saves a file containing all lint failed packs
        :param lint_status: dict
            Dictionary containing type of failures and corresponding failing tests. Looks like this:
             lint_status = {
            "fail_packs_flake8": [],
            "fail_packs_bandit": [],
            "fail_packs_mypy": [],
            "fail_packs_vulture": [],
            "fail_packs_pylint": [],
            "fail_packs_pytest": [],
            "fail_packs_pwsh_analyze": [],
            "fail_packs_pwsh_test": [],
            "fail_packs_image": []
        }
        :param path: str
            The path to save the report.
        """
        failed_ut: set = set()
        for key in lint_status:
            if (
                key.startswith("fail") and "mypy" not in key
            ):  # TODO remove this when reduce the number of failed `mypy` packages.
                failed_ut = failed_ut.union(lint_status[key])
        failed_unit_tests = [str(item) for item in failed_ut if item is not None]
        if path and failed_unit_tests:
            file_path = Path(path) / "failed_lint_report.txt"
            file_path.write_text("\n".join(failed_unit_tests))

    def create_json_output(self):
        """Creates a JSON file output for lints"""
        if not self.json_file_path:
            return

        if Path(self.json_file_path).exists():
            json_contents = get_json(self.json_file_path)
            if not (isinstance(json_contents, list)):
                json_contents = []
        else:
            json_contents = []
        logger.info("Collecting results to write to file")
        # format all linters to JSON format -
        # if any additional linters are added, please add a formatting function here
        for check in self.linters_error_list:
            if check.get("linter") == "flake8":
                self.flake8_error_formatter(check, json_contents)
            elif check.get("linter") == "mypy":
                self.mypy_error_formatter(check, json_contents)
            elif check.get("linter") == "bandit":
                self.bandit_error_formatter(check, json_contents)
            elif check.get("linter") == "vulture":
                self.vulture_error_formatter(check, json_contents)
            elif check.get("linter") == "XSOAR_linter":
                self.xsoar_linter_error_formatter(check, json_contents)
        with open(self.json_file_path, "w+") as f:
            json.dump(json_contents, f, indent=4)

        logger.info(f"Logs saved to {self.json_file_path}")

    def flake8_error_formatter(self, errors: Dict, json_contents: List) -> None:
        """Format flake8 error strings to JSON format and add them the json_contents

        Args:
            errors (Dict): A dictionary containing flake8 error strings
            json_contents (List): The JSON file outputs
        """
        error_messages = errors.get("messages", "")
        error_messages = error_messages.split("\n") if error_messages else []
        for message in error_messages:
            if message:
                file_path, line_number, column_number, _ = message.split(":", 3)
                code = message.split()[1]
                output = {
                    "linter": "flake8",
                    "severity": errors.get("type"),
                    "errorCode": code,
                    "message": message.split(code)[1].lstrip(),
                    "row": line_number,
                    "col": column_number,
                }
                self.add_to_json_outputs(output, file_path, json_contents)

    @staticmethod
    def gather_mypy_errors(error_messages: List) -> List:
        """Gather multi-line mypy errors to a single line

        Args:
            error_messages (List): A list of mypy error outputs

        Returns:
            List. A list of strings, each element is a full mypy error message
        """
        mypy_errors: list = []
        gather_error: list = []
        for line in error_messages:
            if Path(line.split(":")[0]).is_file():
                if gather_error:
                    mypy_errors.append("\n".join(gather_error))
                    gather_error = []
            gather_error.append(line)

        # handle final error
        # last line is irrelevant
        if gather_error:
            mypy_errors.append("\n".join(gather_error[:-1]))

        return mypy_errors

    def mypy_error_formatter(self, errors: Dict, json_contents: List) -> None:
        """Format mypy error strings to JSON format and add them the json_contents

        Args:
            errors (Dict): A dictionary containing mypy error strings
            json_contents (List): The JSON file outputs
        """
        error_messages = errors.get("messages", "")
        error_messages = error_messages.split("\n") if error_messages else []
        mypy_errors = self.gather_mypy_errors(error_messages)

        for message in mypy_errors:
            if message:
                file_path, line_number, column_number, _ = message.split(":", 3)
                output_message = message  # default
                for prefix in ("error:", "note:"):
                    if prefix in message:
                        output_message = message.split(prefix)[1].lstrip()
                        break
                output = {
                    "linter": "mypy",
                    "severity": errors.get("type"),
                    "message": output_message,
                    "row": line_number,
                    "col": column_number,
                }
                self.add_to_json_outputs(output, file_path, json_contents)

    def bandit_error_formatter(self, errors: Dict, json_contents: List) -> None:
        """Format bandit error strings to JSON format and add them the json_contents

        Args:
            errors (Dict): A dictionary containing bandit error strings
            json_contents (List): The JSON file outputs
        """
        error_messages = errors.get("messages", "")
        error_messages = error_messages.split("\n") if error_messages else []
        for message in error_messages:
            if message:
                file_path, line_number, _ = message.split(":", 2)
                output = {
                    "linter": "bandit",
                    "severity": errors.get("type"),
                    "errorCode": message.split(" ")[1],
                    "message": message.split("[")[1].replace("]", " -"),
                    "row": line_number,
                }
                self.add_to_json_outputs(output, file_path, json_contents)

    @staticmethod
    def get_full_file_path_for_vulture(file_name: str, content_path: str) -> str:
        """Get the full file path to a file with a given name from the content path

        Args:
            file_name (str): The file name of the file to find
            content_path (str): The content file path

        Returns:
            str. The path to the file
        """
        file_extension = Path(file_name).suffix
        if not file_extension:
            file_name = f"{file_name}.py"
        elif file_extension != ".py":
            file_name = file_name.replace(file_extension, ".py")
        return find_file(content_path, file_name)

    def vulture_error_formatter(self, errors: Dict, json_contents: List) -> None:
        """Format vulture error strings to JSON format and add them the json_contents

        Args:
            errors (Dict): A dictionary containing vulture error strings
            json_contents (List): The JSON file outputs
        """
        error_messages = errors.get("messages", "")
        error_messages = error_messages.split("\n") if error_messages else []
        content_path = CONTENT_PATH
        for message in error_messages:
            if message:
                file_name, line_number, error_contents = message.split(":", 2)
                file_path = self.get_full_file_path_for_vulture(file_name, content_path)  # type: ignore
                output = {
                    "linter": "vulture",
                    "severity": errors.get("type"),
                    "message": error_contents.lstrip(),
                    "row": line_number,
                }
                self.add_to_json_outputs(output, file_path, json_contents)

    def xsoar_linter_error_formatter(self, errors: Dict, json_contents: List) -> None:
        """Format XSOAR linter error strings to JSON format and add them the json_contents

        Args:
            errors (Dict): A dictionary containing XSOAR linter error strings
            json_contents (List): The JSON file outputs
        """
        error_messages = errors.get("messages", "")
        error_messages = error_messages.split("\n") if error_messages else []
        for message in error_messages:
            if message:
                split_message = message.split(":")
                file_path = split_message[0] if len(split_message) >= 1 else ""
                code = message.split(" ")[1] if len(message.split(" ")) >= 2 else ""
                output = {
                    "linter": "xsoar_linter",
                    "severity": errors.get("type"),
                    "errorCode": code,
                    "message": (
                        message.split(code)[-1].lstrip()
                        if len(message.split(code)) >= 1
                        else ""
                    ),
                    "row": split_message[1] if len(split_message) >= 2 else "",
                    "col": split_message[2] if len(split_message) >= 3 else "",
                }
                self.add_to_json_outputs(output, file_path, json_contents)

    @staticmethod
    def add_to_json_outputs(output: Dict, file_path: str, json_contents: List):
        """Adds an error entry to the JSON file contents

        Args:
            output (Dict): The information about an error entry
            file_path (str): The file path where the error occurred
            json_contents (List): The JSON file outputs
        """
        yml_file_path = file_path.replace(".py", ".yml").replace(".ps1", ".yml")
        file_type = find_type(yml_file_path)
        full_error_output = {
            "filePath": file_path,
            "fileType": os.path.splitext(file_path)[1].replace(".", ""),
            "entityType": file_type.value if file_type else "",
            "errorType": "Code",
            "name": get_file_displayed_name(yml_file_path),  # type: ignore[arg-type]
            **output,
        }
        json_contents.append(full_error_output)<|MERGE_RESOLUTION|>--- conflicted
+++ resolved
@@ -565,22 +565,8 @@
             return 1, 0
         except Exception as e:
             msg = f"Stop demisto-sdk lint - {e}"
-<<<<<<< HEAD
             logger.debug(f"<yellow>{msg}</yellow>", exc_info=True)
-
-            if Version(platform.python_version()) > Version("3.9"):
-                executor.shutdown(wait=True, cancel_futures=True)  # type: ignore[call-arg]
-            else:
-                logger.info("Using Python under 3.8, we will cancel futures manually.")
-                executor.shutdown(
-                    wait=True
-                )  # Note that `cancel_futures` not supported in python 3.8
-                for res in results:
-                    res.cancel()
-=======
-            logger.debug(f"[yellow]{msg}[/yellow]", exc_info=True)
-            executor.shutdown(wait=True, cancel_futures=True)
->>>>>>> ef21a91a
+            executor.shutdown(wait=True, cancel_futures=True)  # type: ignore[call-arg]
             return 1, 0
 
     def run(
