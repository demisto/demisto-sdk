import os
import io
import sys
import yaml
import time
import shutil
import hashlib
import threading
import subprocess
from datetime import datetime
import requests
from typing import List

from demisto_sdk.commands.common.constants import Errors, TYPE_TO_EXTENSION, TYPE_PWSH, TYPE_PYTHON
from demisto_sdk.commands.unify.unifier import Unifier
from demisto_sdk.commands.common.configuration import Configuration
from demisto_sdk.commands.common.tools import print_v, get_all_docker_images, get_python_version, \
    print_error, print_color, LOG_COLORS, get_yml_paths_in_dir, run_command, get_log_verbose


class Linter:
    """Linter used to activate lint command.

        Attributes:
            project_dir (str): The directory to run lint on.
            no_test (bool): Whether to skip pytest.
            no_pylint (bool): Whether to skip pylint.
            no_flake8 (bool): Whether to skip flake8.
            no_mypy (bool): Whether to skip mypy.
            verbose (bool): Whether to output a detailed response.
            root (bool): Whether to run pytest container with root user.
            keep_container (bool): Whether to keep the test container.
            cpu_num (int): Number of CPUs to run pytest on.
            configuration (Configuration): The system configuration.
            lock (threading.Lock): A mutex lock to be used for multi-thread lint.
        """
    common_server_target_path = "CommonServerPython.py"
    common_server_remote_path = "https://raw.githubusercontent.com/demisto/content/master/Scripts/" \
                                "CommonServerPython/CommonServerPython.py"

    def __init__(self, project_dir: str, no_test: bool = False, no_pylint: bool = False, no_flake8: bool = False,
                 no_mypy: bool = False, root: bool = False, keep_container: bool = False,
                 cpu_num: int = 0, configuration: Configuration = Configuration(),
<<<<<<< HEAD
                 lock: threading.Lock = threading.Lock(), no_bandit: bool = False, no_pslint: bool = False,
                 requirements_3: str = '',
                 requirements_2: str = ''):
=======
                 lock: threading.Lock = threading.Lock(), no_bandit: bool = False, requirements_3: str = '',
                 requirements_2: str = '', no_vulture: bool = False):
>>>>>>> c08f127d

        if no_test and no_pylint and no_flake8 and no_mypy and no_bandit and no_vulture:
            raise ValueError("Nothing to run as all --no-* options specified.")

        self.configuration = configuration
        dev_scripts_dir = os.path.join(self.configuration.sdk_env_dir, 'common', 'dev_sh_scripts')
        self.run_dev_tasks_script_name = 'run_dev_tasks.sh'
        self.run_dev_tasks_script_pwsh_name = 'run_dev_tasks_pwsh.sh'
        self.run_mypy_script_name = 'run_mypy.sh'
        self.container_setup_script_name = 'pkg_dev_container_setup.sh'
        self.container_setup_script_pwsh_name = 'pkg_dev_container_setup_pwsh.sh'
        self.cert_file = os.path.join(dev_scripts_dir, 'panw-cert.crt')
        self.run_dev_tasks_script = os.path.join(dev_scripts_dir, self.run_dev_tasks_script_name)
        self.run_dev_tasks_script_pwsh = os.path.join(dev_scripts_dir, self.run_dev_tasks_script_pwsh_name)
        self.container_setup_script = os.path.join(dev_scripts_dir, self.container_setup_script_name)
        self.container_setup_script_pwsh = os.path.join(dev_scripts_dir, self.container_setup_script_pwsh_name)
        self.run_mypy_script = os.path.join(dev_scripts_dir, self.run_mypy_script_name)
        self.docker_login_completed = False
        self.project_dir = os.path.abspath(os.path.join(self.configuration.env_dir, project_dir))
        if self.project_dir[-1] != os.sep:
            self.project_dir = os.path.join(self.project_dir, '')

        self.root = root
        self.keep_container = keep_container
        self.cpu_num = cpu_num
        self.common_server_created = False
        self.run_args = {
            'pylint': not no_pylint,
            'flake8': not no_flake8,
            'mypy': not no_mypy,
            'bandit': not no_bandit,
            'tests': not no_test,
<<<<<<< HEAD
            'pslint': not no_pslint,
=======
            'vulture': not no_vulture
>>>>>>> c08f127d
        }
        self.lock = lock
        self.requirements_3 = requirements_3
        self.requirements_2 = requirements_2
        # load yaml
        _, yml_path = get_yml_paths_in_dir(self.project_dir, Errors.no_yml_file(self.project_dir))
        if not yml_path:
            raise ValueError(f'yml path failed for: {self.project_dir}')
        print_v('Using yaml file: {}'.format(yml_path))
        with open(yml_path, 'r') as yml_file:
            yml_data = yaml.safe_load(yml_file)
        self.script_obj = yml_data
        if isinstance(self.script_obj.get('script'), dict):
            self.script_obj = self.script_obj.get('script')
        self.script_type = self.script_obj.get('type')

    def get_common_server_python(self) -> bool:
        """Getting common server python in not exists changes self.common_server_created to True if needed.

        Returns:
            bool. True if exists/created, else False
        """
        # If not CommonServerPython is dir
        if not os.path.isfile(os.path.join(self.project_dir, self.common_server_target_path)):
            # Get file from git
            try:
                res = requests.get(self.common_server_remote_path, verify=False)
                with open(os.path.join(self.project_dir, self.common_server_target_path), "w+") as f:
                    f.write(res.text)
                    self.common_server_created = True
            except requests.exceptions.RequestException:
                print_error(Errors.no_common_server_python(self.common_server_remote_path))
                return False
        return True

    def remove_common_server_python(self):
        """checking if file exists and removing it."""
        if self.common_server_created:
            os.remove(os.path.join(self.project_dir, self.common_server_target_path))

<<<<<<< HEAD
    def run_py_non_docker_tasks(self, dockers: List[str]) -> int:
=======
    def run_dev_packages(self) -> int:  # noqa: C901
>>>>>>> c08f127d
        return_code = 0
        py_num = get_python_version(dockers[0])
        self._setup_dev_files_py(py_num)
        if self.run_args['flake8']:
            result_val = self.run_flake8(py_num)
            if result_val:
                return_code = result_val

        if self.run_args['mypy']:
            result_val = self.run_mypy(py_num)
            if result_val:
                return_code = result_val

        if self.run_args['bandit']:
            result_val = self.run_bandit(py_num)
            if result_val:
                return_code = result_val
        return return_code

    def run_dev_packages(self) -> int:
        return_code = 0
        supported_types = (TYPE_PYTHON, TYPE_PWSH)
        if self.script_type not in supported_types:
            print(f'Script is not of types: {supported_types}. Found type: {self.script_type}. Nothing to do.')
            return 0

        dockers = get_all_docker_images(self.script_obj)
        print_color("============ Starting process for: {} ============\n".format(self.project_dir),
                    LOG_COLORS.YELLOW)
        if self.script_type == TYPE_PYTHON:
            self.run_py_non_docker_tasks(dockers)
        if self.script_type == TYPE_PWSH:
            self._setup_dev_files_pwsh()

        if self.run_args['vulture']:
            result_val = self.run_vulture(py_num)
            if result_val:
                return_code = result_val

        for docker in dockers:
            for try_num in (1, 2):
                print_v("Using docker image: {}".format(docker))

                try:
                    if self.run_args['tests'] or self.run_args['pylint']:
                        docker_image_created = self._docker_image_create(docker)
                        output, status_code = self._docker_run(docker_image_created)
                        with self.lock:
                            print_color("\n========== Running tests/pylint for: {} =========".format(self.project_dir),
                                        LOG_COLORS.YELLOW)
                            if status_code == 1:
                                raise subprocess.CalledProcessError(*output)
                            else:
                                print(output)
                                print_color("============ Finished process for: {}  "
                                            "with docker: {} ============\n".format(self.project_dir, docker),
                                            LOG_COLORS.GREEN)

                    break  # all is good no need to retry
                except subprocess.CalledProcessError as ex:
                    with self.lock:
                        if ex.output:
                            print_color("=========================== ERROR IN {}==========================="
                                        "\n{}\n".format(self.project_dir, ex.output), LOG_COLORS.RED)
                        else:
                            print_color("========= Test Failed on {}, Look at the error/s above ========\n".format(
                                self.project_dir), LOG_COLORS.RED)
                            return_code = 1

                        if not get_log_verbose():
                            sys.stderr.write("Need a more detailed log? try running with the -v options as so: \n{} -v\n\n"
                                             .format(" ".join(sys.argv[:])))

                        # circle ci docker setup sometimes fails on
                        if try_num > 1 or not ex.output or 'read: connection reset by peer' not in ex.output:
                            return 2
                        else:
                            sys.stderr.write("Retrying as failure seems to be docker communication related...\n")

                finally:
                    sys.stdout.flush()
                    sys.stderr.flush()

        return return_code

    def run_flake8(self, py_num) -> int:
        """Runs flake8

        Args:
            py_num (int): The python version in use

        Returns:
            int. 0 if flake8 is successful, 1 otherwise.
        """
        lint_files = self._get_lint_files()
        python_exe = 'python2' if py_num < 3 else 'python3'
        print_v('Using: {} to run flake8'.format(python_exe))
        output = run_command(f'{python_exe} -m flake8 {self.project_dir}', cwd=self.configuration.env_dir)
        with self.lock:
            print("\n========= Running flake8 on: {}===============".format(lint_files))
            if len(output) == 0:
                print_color("flake8 completed for: {}\n".format(lint_files), LOG_COLORS.GREEN)
                return 0
            else:
                print_error(output)
                return 1

    def run_mypy(self, py_num) -> int:
        """Runs mypy

        Args:
            py_num: The python version in use

        Returns:
            int. 0 on successful mypy run, 1 otherwise.
        """
        self.get_common_server_python()
        lint_files = self._get_lint_files()
        sys.stdout.flush()
        script_path = os.path.abspath(os.path.join(self.configuration.sdk_env_dir, self.run_mypy_script))
        output = run_command(' '.join(['bash', script_path, str(py_num), lint_files]), cwd=self.project_dir)
        with self.lock:
            print("========= Running mypy on: {} ===============".format(lint_files))
            if 'Success: no issues found in 1 source file' in output:
                print(output)
                print_color("mypy completed for: {}\n".format(lint_files), LOG_COLORS.GREEN)
                self.remove_common_server_python()
                return 0
            else:
                print_error(output)
                self.remove_common_server_python()
                return 1

    def run_bandit(self, py_num) -> int:
        """Run bandit

        Args:
            py_num: The python version in use

        Returns:
            int. 0 on successful bandit run, 1 otherwise.
        """
        lint_files = self._get_lint_files()
        python_exe = 'python2' if py_num < 3 else 'python3'
        output = run_command(' '.join([python_exe, '-m', 'bandit', '-lll', '-iii', '-q', lint_files]),
                             cwd=self.project_dir)
        with self.lock:
            print("========= Running bandit on: {} ===============".format(lint_files))
            print_v('Using: {} to run bandit'.format(python_exe))
            if len(output) == 0:
                print_color("bandit completed for: {}\n".format(lint_files), LOG_COLORS.GREEN)
                return 0
            else:
                print_error(output)
                return 1

    def run_vulture(self, py_num) -> int:
        """Run vulture

        Args:
            py_num: The python version in use

        Returns:
            int. 0 on successful vulture run, 1 otherwise.
        """
        lint_files = self._get_lint_files()
        python_exe = 'python2' if py_num < 3 else 'python3'
        cmd_args = [python_exe, '-m', 'vulture', lint_files, '--min-confidence',
                    os.environ.get('VULTURE_MIN_CONFIDENCE_LEVEL', '100')]
        vulture_whitelist_path = os.path.join(self.project_dir, '.vulture_whitelist.py')
        if os.path.isfile(vulture_whitelist_path):
            cmd_args.insert(4, vulture_whitelist_path)
        output = run_command(' '.join(cmd_args), cwd=self.project_dir)
        self.lock.acquire()
        print("========= Running vulture on: {} ===============".format(lint_files))
        print_v('Using: {} to run vulture'.format(python_exe))
        if len(output) == 0:
            print_color("vulture completed for: {}\n".format(lint_files), LOG_COLORS.GREEN)
            if self.lock.locked():
                self.lock.release()
            return 0

        else:
            print_error(output)
            if self.lock.locked():
                self.lock.release()
            return 1

    def _docker_login(self):
        if self.docker_login_completed:
            return True
        docker_user = os.getenv('DOCKERHUB_USER', None)
        if not docker_user:
            print_v('DOCKERHUB_USER not set. Not trying to login to dockerhub')
            return False
        docker_pass = os.getenv('DOCKERHUB_PASSWORD', None)
        # pass is optional for local testing scenario. allowing password to be passed via stdin
        cmd = ['docker', 'login', '-u', docker_user]
        if docker_pass:
            cmd.append('--password-stdin')
        res = subprocess.run(cmd, input=docker_pass, capture_output=True, text=True)
        if res.returncode != 0:
            print("Failed docker login: {}".format(res.stderr))
            return False
        print_v("Completed docker login")
        self.docker_login_completed = True
        return True

    def _docker_image_create(self, docker_base_image):
        """Create the docker image with dev dependencies. Will check if already existing.
        Uses a hash of the requirements to determine the image tag

        Arguments:
            docker_base_image (string): docker image to use as base for installing dev deps

        Returns:
            string. image name to use
        """
        if ':' not in docker_base_image:
            docker_base_image += ':latest'
        setup_script = self.container_setup_script
        setup_script_name = self.container_setup_script_name
        if self.script_type == TYPE_PWSH:
            setup_script = self.container_setup_script_pwsh
            setup_script_name = self.container_setup_script_pwsh_name
            docker_input = None
        else:
            py_num = get_python_version(docker_base_image)
            if py_num == 2.7:
                requirements = self.requirements_2
            else:
                requirements = self.requirements_3
            docker_input = requirements

        with open(setup_script, "rb") as f:
            setup_script_data = f.read()
        if self.script_type == TYPE_PYTHON:
            md5 = hashlib.md5(requirements.encode('utf-8') + setup_script_data).hexdigest()
        else:
            md5 = hashlib.md5(setup_script_data).hexdigest()
        target_image = 'devtest' + docker_base_image + '-' + md5
        lock_file = ".lock-" + target_image.replace("/", "-")
        try:
            if (time.time() - os.path.getctime(lock_file)) > (60 * 5):
                print("{}: Deleting old lock file: {}".format(datetime.now(), lock_file))
                os.remove(lock_file)
        except Exception as ex:
            print_v("Failed check and delete for lock file: {}. Error: {}".format(lock_file, ex))
        wait_print = True
        for x in range(60):
            images_ls = run_command(' '.join(['docker', 'image', 'ls', '--format', '{{.Repository}}:{{.Tag}}',
                                              target_image])).strip()
            if images_ls == target_image:
                print('{}: Using already existing docker image: {}'.format(datetime.now(), target_image))
                return target_image
            if wait_print:
                print("{}: Existing image: {} not found will obtain lock file or wait for image".format(datetime.now(),
                                                                                                        target_image))
                wait_print = False
            print_v("Trying to obtain lock file: " + lock_file)
            try:
                f = open(lock_file, "x")
                f.close()
                print("{}: Obtained lock file: {}".format(datetime.now(), lock_file))
                break
            except Exception as ex:
                print_v("Failed getting lock. Will wait {}".format(str(ex)))
                time.sleep(5)
        try:
            # try doing a pull
            try:
                print("{}: Trying to pull image: {}".format(datetime.now(), target_image))
                pull_res = subprocess.check_output(['docker', 'pull', target_image],
                                                   stderr=subprocess.STDOUT, universal_newlines=True)
                print("Pull succeeded with output: {}".format(pull_res))
                return target_image
            except subprocess.CalledProcessError as cpe:
                print_v("Failed docker pull (will create image) with status: {}. Output: {}".format(cpe.returncode,
                                                                                                    cpe.output))
            print("{}: Creating docker image: {} (this may take a minute or two...)".format(datetime.now(),
                                                                                            target_image))
            update_cert = os.getenv('DEMISTO_LINT_UPDATE_CERTS', 'yes')
            docker_create = ['docker', 'create', '-e', f'DEMISTO_LINT_UPDATE_CERTS={update_cert}', '-i',
                             docker_base_image, 'sh', '/' + setup_script_name]
            print_v(f'running: {docker_create}')
            container_id = subprocess.check_output(docker_create, universal_newlines=True).strip()
            print_v(f'created container with id: {container_id}')
            subprocess.check_call(['docker', 'cp', setup_script,
                                   container_id + ':/' + setup_script_name])
            if self.script_type == TYPE_PWSH:
                if update_cert == 'yes':
                    subprocess.check_call(['docker', 'cp', self.cert_file,
                                           container_id + ':/usr/local/share/ca-certificates/custom.crt'])
            print_v(subprocess.check_output(['docker', 'start', '-a', '-i', container_id],
                                            input=docker_input, stderr=subprocess.STDOUT,
                                            universal_newlines=True))
            print_v(subprocess.check_output(['docker', 'commit', container_id, target_image], stderr=subprocess.STDOUT,
                                            universal_newlines=True))
            print_v(subprocess.check_output(['docker', 'rm', container_id], stderr=subprocess.STDOUT,
                                            universal_newlines=True))
            if self._docker_login():
                print("{}: Pushing image: {} to docker hub".format(datetime.now(), target_image))
                print_v(subprocess.check_output(['docker', 'push', target_image], stderr=subprocess.STDOUT,
                                                universal_newlines=True))
        except subprocess.CalledProcessError as err:
            print("Failed executing command with  error: {} Output: \n{}".format(err, err.output))
            raise err
        finally:
            try:
                os.remove(lock_file)
            except Exception as ex:
                print("{}: Error removing file: {}".format(datetime.now(), ex))
        print('{}: Done creating docker image: {}'.format(datetime.now(), target_image))
        return target_image

    def _docker_run(self, docker_image):
        workdir = '/devwork'  # this is setup in CONTAINER_SETUP_SCRIPT
        lint_files = os.path.basename(self._get_lint_files())

        run_params = ['docker', 'create', '-w', workdir,
                      '-e', 'PYLINT_FILES={}'.format(lint_files)]
        run_params.extend(['-e', f'PS_LINT_FILES={lint_files}'])
        if not self.root:
            run_params.extend(['-u', '{}:4000'.format(os.getuid())])
        if not self.run_args['tests']:
            run_params.extend(['-e', 'PYTEST_SKIP=1'])
            run_params.extend(['-e', 'PS_TEST_SKIP=1'])
        if not self.run_args['pylint']:
            run_params.extend(['-e', 'PYLINT_SKIP=1'])
        if not self.run_args['pslint']:
            run_params.extend(['-e', 'PS_LINT_SKIP=1'])
        run_params.extend(['-e', 'CPU_NUM={}'.format(self.cpu_num)])
        run_params.extend(['-e', 'CI={}'.format(os.getenv("CI", "false"))])
        run_script_name = self.run_dev_tasks_script_name if self.script_type == TYPE_PYTHON else self.run_dev_tasks_script_pwsh_name
        run_script = self.run_dev_tasks_script if self.script_type == TYPE_PYTHON else self.run_dev_tasks_script_pwsh
        run_params.extend([docker_image, 'sh', './{}'.format(run_script_name)])
        print_v(f'container create: {run_params}')
        output = subprocess.check_output(run_params, stderr=subprocess.STDOUT, universal_newlines=True)
        container_id = output.strip()
        try:
            output = output + '\n' + subprocess.check_output(['docker', 'cp', self.project_dir + '/.', container_id +
                                                              ':' + workdir], stderr=subprocess.STDOUT, universal_newlines=True)
            output = output + '\n' + subprocess.check_output(['docker', 'cp', run_script, container_id +
                                                              ':' + workdir], universal_newlines=True, stderr=subprocess.STDOUT)
            output = output + '\n' + subprocess.check_output(['docker', 'start', '-a', container_id],
                                                             stderr=subprocess.STDOUT,
                                                             universal_newlines=True)
            return output, 0
        finally:
            if not self.keep_container:
                run_command(f'docker rm {container_id}')
            else:
                print("Test container [{}] was left available".format(container_id))

    def _setup_dev_files_py(self, py_num):
        # copy demistomock and common server
        try:
            shutil.copy(self.configuration.env_dir + '/Tests/demistomock/demistomock.py', self.project_dir)
            open(self.project_dir + '/CommonServerUserPython.py', 'a').close()  # create empty file
            shutil.rmtree(self.project_dir + '/__pycache__', ignore_errors=True)
            shutil.copy(self.configuration.env_dir + '/Tests/scripts/dev_envs/pytest/conftest.py', self.project_dir)
            self.check_api_module_imports(py_num)
            if "/Scripts/CommonServerPython" not in self.project_dir:
                # Otherwise we already have the CommonServerPython.py file
                shutil.copy(self.configuration.env_dir + '/Scripts/CommonServerPython/CommonServerPython.py',
                            self.project_dir)
        except Exception as e:
            print_v('Could not copy demistomock and CommonServer files: {}'.format(str(e)))

    def _setup_dev_files_pwsh(self):
        # copy common server
        try:
            shutil.copy(self.configuration.env_dir + '/Tests/demistomock/demistomock.ps1', self.project_dir)
            if "/Scripts/CommonServerPowerShell" not in self.project_dir:
                # Otherwise we already have the CommonServerPowerShell.py file
                shutil.copy(self.configuration.env_dir + '/Scripts/CommonServerPowerShell/CommonServerPowerShell.ps1',
                            self.project_dir)
        except Exception as e:
            print('Could not copy CommonServerPowerShell.ps1: {}'.format(str(e)))
            raise

    def check_api_module_imports(self, py_num):
        """
        Checks if the integration imports an API module and if so pastes the module in the package.
        :param py_num: The python version - api modules are in python 3
        """
        if py_num > 3:
            unifier = Unifier(self.project_dir)
            code_file_path = unifier.get_code_file('.py')

            try:
                # Look for an import to an API module in the code. If there is such import, we need to copy the correct
                # module file to the package directory.
                with io.open(code_file_path, mode='r', encoding='utf-8') as script_file:
                    _, module_name = unifier.check_api_module_imports(script_file.read())
                if module_name:
                    module_path = os.path.join(self.configuration.env_dir, 'Packs', 'ApiModules', 'Scripts',
                                               module_name, module_name + '.py')
                    print_v('Copying ' + os.path.join(self.configuration.env_dir, 'Scripts', module_path))
                    if not os.path.exists(module_path):
                        raise ValueError('API Module {} not found, you might be outside of the content repository'
                                         ' or this API module does not exist'.format(module_name))
                    shutil.copy(os.path.join(module_path), self.project_dir)
            except Exception as e:
                print_v('Unable to retrieve the module file {}: {}'.format(module_name, str(e)))

    def _get_lint_files(self):
        unifier = Unifier(self.project_dir)
        code_file = unifier.get_code_file(TYPE_TO_EXTENSION[self.script_type])
        return os.path.abspath(code_file)<|MERGE_RESOLUTION|>--- conflicted
+++ resolved
@@ -41,14 +41,9 @@
     def __init__(self, project_dir: str, no_test: bool = False, no_pylint: bool = False, no_flake8: bool = False,
                  no_mypy: bool = False, root: bool = False, keep_container: bool = False,
                  cpu_num: int = 0, configuration: Configuration = Configuration(),
-<<<<<<< HEAD
                  lock: threading.Lock = threading.Lock(), no_bandit: bool = False, no_pslint: bool = False,
                  requirements_3: str = '',
-                 requirements_2: str = ''):
-=======
-                 lock: threading.Lock = threading.Lock(), no_bandit: bool = False, requirements_3: str = '',
                  requirements_2: str = '', no_vulture: bool = False):
->>>>>>> c08f127d
 
         if no_test and no_pylint and no_flake8 and no_mypy and no_bandit and no_vulture:
             raise ValueError("Nothing to run as all --no-* options specified.")
@@ -81,11 +76,8 @@
             'mypy': not no_mypy,
             'bandit': not no_bandit,
             'tests': not no_test,
-<<<<<<< HEAD
             'pslint': not no_pslint,
-=======
-            'vulture': not no_vulture
->>>>>>> c08f127d
+            'vulture': not no_vulture,
         }
         self.lock = lock
         self.requirements_3 = requirements_3
@@ -126,11 +118,7 @@
         if self.common_server_created:
             os.remove(os.path.join(self.project_dir, self.common_server_target_path))
 
-<<<<<<< HEAD
     def run_py_non_docker_tasks(self, dockers: List[str]) -> int:
-=======
-    def run_dev_packages(self) -> int:  # noqa: C901
->>>>>>> c08f127d
         return_code = 0
         py_num = get_python_version(dockers[0])
         self._setup_dev_files_py(py_num)
@@ -148,6 +136,12 @@
             result_val = self.run_bandit(py_num)
             if result_val:
                 return_code = result_val
+
+        if self.run_args['vulture']:
+            result_val = self.run_vulture(py_num)
+            if result_val:
+                return_code = result_val
+
         return return_code
 
     def run_dev_packages(self) -> int:
@@ -164,11 +158,6 @@
             self.run_py_non_docker_tasks(dockers)
         if self.script_type == TYPE_PWSH:
             self._setup_dev_files_pwsh()
-
-        if self.run_args['vulture']:
-            result_val = self.run_vulture(py_num)
-            if result_val:
-                return_code = result_val
 
         for docker in dockers:
             for try_num in (1, 2):
