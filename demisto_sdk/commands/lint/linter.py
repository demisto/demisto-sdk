# STD python packages
import copy
import hashlib
import logging
import os
import platform
import traceback
from enum import Enum
from typing import Any, Dict, List, Optional, Set, Tuple, Union

import docker
import docker.errors
import docker.models.containers
import git
import requests.exceptions
import urllib3.exceptions
from packaging.version import parse
from wcmatch.pathlib import NEGATE, Path

from demisto_sdk.commands.common.constants import (
    API_MODULE_FILE_SUFFIX,
    INTEGRATIONS_DIR,
    NATIVE_IMAGE_FILE_NAME,
    PACKS_PACK_META_FILE_NAME,
    TYPE_PWSH,
    TYPE_PYTHON,
)
from demisto_sdk.commands.common.docker_helper import (
    get_docker,
    init_global_docker_client,
)
from demisto_sdk.commands.common.handlers import JSON_Handler, YAML_Handler
from demisto_sdk.commands.common.hook_validations.docker import DockerImageValidator
from demisto_sdk.commands.common.native_image import (
    NativeImageConfig,
    ScriptIntegrationSupportedNativeImages,
)
from demisto_sdk.commands.common.timers import timer
from demisto_sdk.commands.common.tools import get_docker_images_from_yml, run_command_os
from demisto_sdk.commands.lint.commands_builder import (
    build_bandit_command,
    build_flake8_command,
    build_mypy_command,
    build_pwsh_analyze_command,
    build_pwsh_test_command,
    build_pylint_command,
    build_pytest_command,
    build_vulture_command,
    build_xsoar_linter_command,
)
from demisto_sdk.commands.lint.helpers import (
    EXIT_CODES,
    FAIL,
    RERUN,
    RL,
    SUCCESS,
    WARNING,
    add_tmp_lint_files,
    add_typing_module,
    coverage_report_editor,
    get_file_from_container,
    get_python_version_from_image,
    pylint_plugin,
    split_warnings_errors,
    stream_docker_container_output,
)

json = JSON_Handler()


# 3-rd party packages

# Local packages

logger = logging.getLogger("demisto-sdk")

NATIVE_IMAGE_DOCKER_NAME = "demisto/py3-native"


class DockerImageFlagOption(Enum):
    FROM_YML = "from-yml"
    NATIVE = "native:"
    NATIVE_DEV = "native:dev"
    NATIVE_GA = "native:ga"
    NATIVE_MAINTENANCE = "native:maintenance"
    ALL_IMAGES = "all"
    NATIVE_TARGET = "native:target"


class Linter:
    """Linter used to activate lint command on single package

    Attributes:
        pack_dir(Path): Pack to run lint on.
        content_repo(Path): Git repo object of content repo.
        req_2(list): requirements for docker using python2.
        req_3(list): requirements for docker using python3.
        docker_engine(bool):  Whether docker engine detected by docker-sdk.
        docker_timeout(int): Timeout for docker requests.
        docker_image_flag(str): Indicates the desirable docker image to run lint on (default value is 'from-yml).
    """

    def __init__(
        self,
        pack_dir: Path,
        content_repo: Path,
        req_3: list,
        req_2: list,
        docker_engine: bool,
        docker_timeout: int,
        docker_image_flag: str = DockerImageFlagOption.FROM_YML.value,
        docker_image_target: str = "",
    ):
        self._req_3 = req_3
        self._req_2 = req_2
        self._content_repo = content_repo

        # For covering the case when a path file is sent instead of a directory
        self._pack_abs_dir = pack_dir if pack_dir.is_dir() else pack_dir.parent

        self._pack_name = None
        self.docker_timeout = docker_timeout
        self.docker_image_flag = docker_image_flag
        self.docker_image_target = docker_image_target
        # Docker client init
        if docker_engine:
            self._docker_client: docker.DockerClient = init_global_docker_client(
                timeout=docker_timeout, log_prompt="Linter"
            )
            self._docker_hub_login = self._docker_login()
        # Facts gathered regarding pack lint and test
        self._facts: Dict[str, Any] = {
            "images": [],
            "python_version": 0,
            "env_vars": {},
            "test": False,
            "lint_files": [],
            "support_level": None,
            "is_long_running": False,
            "lint_unittest_files": [],
            "additional_requirements": [],
            "docker_engine": docker_engine,
            "is_script": False,
            "commands": None,
        }
        # Pack lint status object - visualize it
        self._pkg_lint_status: Dict = {
            "pkg": None,
            "pack_type": None,
            "path": str(self._content_repo),
            "errors": [],
            "images": [],
            "flake8_errors": None,
            "XSOAR_linter_errors": None,
            "bandit_errors": None,
            "mypy_errors": None,
            "vulture_errors": None,
            "flake8_warnings": None,
            "XSOAR_linter_warnings": None,
            "bandit_warnings": None,
            "mypy_warnings": None,
            "vulture_warnings": None,
            "exit_code": SUCCESS,
            "warning_code": SUCCESS,
        }
        self._pack_name = None
        yml_file = self._pack_abs_dir.glob(
            [r"*.yaml", r"*.yml", r"!*unified*.yml"], flags=NEGATE
        )
        if not yml_file:
            logger.info(
                f"{self._pack_abs_dir} - Skipping no yaml file found {yml_file}"
            )
            self._pkg_lint_status["errors"].append("Unable to find yml file in package")
        else:
            try:
                self._yml_file = next(yml_file)  # type: ignore
                self._pack_name = self._yml_file.stem
            except StopIteration:
                logger.info(
                    f"{self._pack_abs_dir} - Skipping no yaml file found {yml_file}"
                )
                self._pkg_lint_status["errors"].append(
                    "Unable to find yml file in package"
                )

    @timer(group_name="lint")
    def run_pack(
        self,
        no_flake8: bool,
        no_bandit: bool,
        no_mypy: bool,
        no_pylint: bool,
        no_vulture: bool,
        no_xsoar_linter: bool,
        no_pwsh_analyze: bool,
        no_pwsh_test: bool,
        no_test: bool,
        modules: dict,
        keep_container: bool,
        test_xml: str,
        no_coverage: bool,
    ) -> dict:
        """Run lint and tests on single package
        Performing the follow:
            1. Run the lint on OS - flake8, bandit, mypy.
            2. Run in package docker - pylint, pytest.

        Args:
            no_xsoar_linter(bool): Whether to skip xsoar-linter
            no_flake8(bool): Whether to skip flake8
            no_bandit(bool): Whether to skip bandit
            no_mypy(bool): Whether to skip mypy
            no_vulture(bool): Whether to skip vulture
            no_pylint(bool): Whether to skip pylint
            no_test(bool): Whether to skip pytest
            no_pwsh_analyze(bool): Whether to skip powershell code analyzing
            no_pwsh_test(bool): whether to skip powershell tests
            modules(dict): Mandatory modules to locate in pack path (CommonServerPython.py etc)
            keep_container(bool): Whether to keep the test container
            test_xml(str): Path for saving pytest xml results
            no_coverage(bool): Run pytest without coverage report

        Returns:
            dict: lint and test all status, pkg status)
        """
        # Gather information for lint check information
        log_prompt = f"{self._pack_name} - Run"
        logger.info(f"{log_prompt} - Start")
        try:
            skip = self._gather_facts(modules)
            # If not python pack - skip pack
            if skip:
                return self._pkg_lint_status
            # Locate mandatory files in pack path - for more info checkout the context manager LintFiles
            with add_tmp_lint_files(
                content_repo=self._content_repo,
                pack_path=self._pack_abs_dir,
                lint_files=self._facts["lint_files"],
                modules=modules,
                pack_type=self._pkg_lint_status["pack_type"],
            ):
                # Run lint check on host - flake8, bandit, mypy
                if self._pkg_lint_status["pack_type"] == TYPE_PYTHON:
                    self._run_lint_in_host(
                        no_bandit=no_bandit,
                        no_mypy=no_mypy,
                        no_xsoar_linter=no_xsoar_linter,
                    )

                # Run lint and test check on pack docker image
                if self._facts["docker_engine"]:
                    self._run_lint_on_docker_image(
                        no_pylint=no_pylint,
                        no_test=no_test,
                        no_pwsh_analyze=no_pwsh_analyze,
                        no_pwsh_test=no_pwsh_test,
                        keep_container=keep_container,
                        test_xml=test_xml,
                        no_coverage=no_coverage,
                        no_vulture=no_vulture,
                        no_flake8=no_flake8,
                    )
        except Exception as ex:
            err = f"{self._pack_abs_dir}: Unexpected fatal exception: {str(ex)}"
            logger.error(f"{err}. Traceback: {traceback.format_exc()}")
            self._pkg_lint_status["errors"].append(err)
            self._pkg_lint_status["exit_code"] += FAIL
        logger.info(f"{log_prompt} - Finished Successfully")
        return self._pkg_lint_status

    @timer(group_name="lint")
    def _gather_facts(self, modules: dict) -> bool:
        """Gathering facts about the package - python version, docker images, valid docker image, yml parsing
        Args:
            modules(dict): Test mandatory modules to be ignore in lint check

        Returns:
            bool: Indicating if to continue further or not, if False exit Thread, Else continue.
        """
        # Looking for pkg yaml
        log_prompt = f"{self._pack_name} - Facts"
        self._pkg_lint_status["pkg"] = self._pack_name
        logger.info(f"{log_prompt} - Using yaml file {self._yml_file}")
        # Parsing pack yaml - in order to verify if check needed
        try:
            script_obj: Dict = {}
            yml_obj: Dict = YAML_Handler().load(self._yml_file)
            if isinstance(yml_obj, dict):
                script_obj = (
                    yml_obj.get("script", {})
                    if isinstance(yml_obj.get("script"), dict)
                    else yml_obj
                )
            self._facts["is_script"] = (
                True if "Scripts" in self._yml_file.parts else False
            )
            self._facts["is_long_running"] = script_obj.get("longRunning")
            self._facts["commands"] = self._get_commands_list(script_obj)
            self._pkg_lint_status["pack_type"] = script_obj.get("type")
        except (FileNotFoundError, OSError, KeyError):
            self._pkg_lint_status["errors"].append("Unable to parse package yml")
            return True
        # return no check needed if not python pack
        if self._pkg_lint_status["pack_type"] not in (TYPE_PYTHON, TYPE_PWSH):
            logger.info(
                f"{log_prompt} - Skipping due to not Python, Powershell package - Pack is"
                f" {self._pkg_lint_status['pack_type']}"
            )
            return True

        # Docker images
        yml_obj_id = (
            yml_obj.get("commonfields", {}).get("id", "")
            if isinstance(yml_obj, dict)
            else ""
        )
        if self._facts["docker_engine"]:
            logger.info(f"{log_prompt} - Collecting all docker images to pull")
<<<<<<< HEAD
            yml_obj_id = (
                yml_obj.get("commonfields", {}).get("id", "")
                if isinstance(yml_obj, dict)
                else ""
            )
            images = self._get_docker_images_for_lint(
                script_obj=script_obj,
                script_id=yml_obj_id,
                docker_image_flag=self.docker_image_flag,
                docker_image_target=self.docker_image_target,
            )
=======
            images = []
            for docker_image in self.docker_image_flag.split(","):
                temp_images = self._get_docker_images_for_lint(
                    script_obj=script_obj,
                    script_id=yml_obj_id,
                    docker_image_flag=docker_image,
                )
                images.extend(temp_images)
                images = list(set(images))
>>>>>>> a06faadc
            if not images:
                # If no docker images to run on - skip checks in both docker and host
                logger.info(
                    f"{log_prompt} - No docker images to run on - Skipping run lint in host as well."
                )
                return True
            self._facts["images"] = [[image, -1] for image in images]

            if os.getenv("GITLAB_CI", False):
                self._facts["images"] = [
                    [f"docker-io.art.code.pan.run/{image[0]}", -1]
                    for image in self._facts["images"]
                ]
            # Gather environment variables for docker execution
            self._facts["env_vars"] = {
                "CI": os.getenv("CI", False),
                "DEMISTO_LINT_UPDATE_CERTS": os.getenv(
                    "DEMISTO_LINT_UPDATE_CERTS", "yes"
                ),
            }

        lint_files = set()
        # Facts for python pack
        if self._pkg_lint_status["pack_type"] == TYPE_PYTHON:
            self._update_support_level()
            if self._facts["docker_engine"]:
                # Getting python version from docker image - verifying if not valid docker image configured
                for image in self._facts["images"]:
                    py_num: str = get_python_version_from_image(
                        image=image[0], timeout=self.docker_timeout
                    )
                    image[1] = py_num
                    logger.info(
                        f"{self._pack_name} - Facts - {image[0]} - Python {py_num}"
                    )
                    if not self._facts["python_version"]:
                        self._facts["python_version"] = py_num

                # Checking whatever *test* exists in package
                self._facts["test"] = (
                    True
                    if next(
                        self._pack_abs_dir.glob([r"test_*.py", r"*_test.py"]), None  # type: ignore
                    )
                    else False
                )
                if self._facts["test"]:
                    logger.info(f"{log_prompt} - Tests found")
                else:
                    logger.info(f"{log_prompt} - Tests not found")
                # Gather package requirements embedded in test-requirements.py file
                test_requirements = self._pack_abs_dir / "test-requirements.txt"
                if test_requirements.exists():
                    try:
                        additional_req = (
                            test_requirements.read_text(encoding="utf-8")
                            .strip()
                            .split("\n")
                        )
                        self._facts["additional_requirements"].extend(additional_req)
                        logger.info(
                            f"{log_prompt} - Additional package Pypi packages found - {additional_req}"
                        )
                    except (FileNotFoundError, OSError):
                        self._pkg_lint_status["errors"].append(
                            "Unable to parse test-requirements.txt in package"
                        )
            elif not self._facts["python_version"]:
                # get python version from yml
                pynum = (
                    "3.7"
                    if (script_obj.get("subtype", "python3") == "python3")
                    else "2.7"
                )
                self._facts["python_version"] = pynum
                logger.info(f"{log_prompt} - Using python version from yml: {pynum}")

            # Get lint files
            lint_files = set(
                self._pack_abs_dir.glob(
                    ["*.py", "!__init__.py", "!*.tmp"], flags=NEGATE
                )
            )
        # Facts for Powershell pack
        elif self._pkg_lint_status["pack_type"] == TYPE_PWSH:
            # Get lint files
            lint_files = set(
                self._pack_abs_dir.glob(
                    [
                        "*.ps1",
                        "!*Tests.ps1",
                        "CommonServerPowerShell.ps1",
                        "demistomock.ps1'",
                    ],
                    flags=NEGATE,
                )
            )

        # Add CommonServer to the lint checks
        if "commonserver" in self._pack_abs_dir.name.lower():
            # Powershell
            if self._pkg_lint_status["pack_type"] == TYPE_PWSH:
                self._facts["lint_files"] = [Path(self._pack_abs_dir / "CommonServerPowerShell.ps1")]  # type: ignore
            # Python
            elif self._pkg_lint_status["pack_type"] == TYPE_PYTHON:
                self._facts["lint_files"] = [Path(self._pack_abs_dir / "CommonServerPython.py")]  # type: ignore
        else:
            test_modules = {
                self._pack_abs_dir / module.name for module in modules.keys()
            }
            lint_files = lint_files.difference(test_modules)
            self._facts["lint_files"] = list(lint_files)

        if self._facts["lint_files"]:
            # Remove files that are in gitignore.
            self._remove_gitignore_files(log_prompt)
            for lint_file in self._facts["lint_files"]:
                logger.info(f"{log_prompt} - Lint file {lint_file}")
        else:
            logger.info(f"{log_prompt} - Lint files not found")

        if not yml_obj_id.endswith(API_MODULE_FILE_SUFFIX):
            # remove api module from lint files if the integration/script that we use is not an api module.
            self._facts["lint_files"] = [
                file
                for file in self._facts["lint_files"]
                if API_MODULE_FILE_SUFFIX not in file.name
            ]

        self._split_lint_files()

        self._linter_to_commands()

        return False

    def _linter_to_commands(self):
        self._facts["lint_to_commands"] = {
            "pylint": build_pylint_command(
                self._facts["lint_files"],
                docker_version=self._facts.get("python_version"),
            ),
            "flake8": build_flake8_command(
                self._facts["lint_files"] + self._facts["lint_unittest_files"]
            ),
            "vulture": build_vulture_command(
                self._facts["lint_files"], self._pack_abs_dir
            ),
        }

    def _remove_gitignore_files(self, log_prompt: str) -> None:
        """
        Skipping files that matches gitignore patterns.
        Args:
            log_prompt(str): log prompt string

        Returns:

        """
        try:
            repo = git.Repo(self._content_repo)
            files_to_ignore = repo.ignored(self._facts["lint_files"])
            for file in files_to_ignore:
                logger.info(f"{log_prompt} - Skipping gitignore file {file}")
            self._facts["lint_files"] = [
                path
                for path in self._facts["lint_files"]
                if path not in files_to_ignore
            ]

        except (git.InvalidGitRepositoryError, git.NoSuchPathError):
            logger.debug("No gitignore files is available")

    def _split_lint_files(self):
        """Remove unit test files from _facts['lint_files'] and put into their own list _facts['lint_unittest_files']
        This is because not all lints should be done on unittest files.
        """
        lint_files_list = copy.deepcopy(self._facts["lint_files"])
        for lint_file in lint_files_list:
            if lint_file.name.startswith("test_") or lint_file.name.endswith(
                "_test.py"
            ):
                self._facts["lint_unittest_files"].append(lint_file)
                self._facts["lint_files"].remove(lint_file)

    @timer(group_name="lint")
    def _run_lint_in_host(self, no_bandit: bool, no_mypy: bool, no_xsoar_linter: bool):
        """Run lint check on host

        Args:
            no_flake8(bool): Whether to skip flake8.
            no_bandit(bool): Whether to skip bandit.
            no_mypy(bool): Whether to skip mypy.
            no_vulture(bool): Whether to skip Vulture.
        """
        log_prompt = f"{self._pack_name} - Run Lint In Host"
        logger.info(f"{log_prompt} - Started")
        exit_code: int = SUCCESS
        for lint_check in ["XSOAR_linter", "bandit", "mypy"]:
            exit_code = SUCCESS
            output = ""
            if self._facts["lint_files"]:
                if lint_check == "XSOAR_linter" and not no_xsoar_linter:
                    exit_code, output = self._run_xsoar_linter(
                        py_num=self._facts["python_version"],
                        lint_files=self._facts["lint_files"],
                    )
                elif lint_check == "bandit" and not no_bandit:
                    exit_code, output = self._run_bandit(
                        lint_files=self._facts["lint_files"]
                    )

                elif (
                    lint_check == "mypy"
                    and not no_mypy
                    and parse(self._facts["python_version"]).major >= 3  # type: ignore[union-attr]
                ):
                    # mypy does not support python2 now
                    exit_code, output = self._run_mypy(
                        py_num=self._facts["python_version"],
                        lint_files=self._facts["lint_files"],
                    )

            self._handle_lint_results(exit_code, lint_check, output)
        logger.info(f"{log_prompt} - Finished successfully")

    def _handle_lint_results(self, exit_code, lint_check, output):
        # check for any exit code other than 0
        if exit_code:
            error, warning, other = split_warnings_errors(output)
        if exit_code and warning:
            self._pkg_lint_status["warning_code"] |= EXIT_CODES[lint_check]
            self._pkg_lint_status[f"{lint_check}_warnings"] = "\n".join(warning)
        if exit_code & FAIL:
            self._pkg_lint_status["exit_code"] |= EXIT_CODES[lint_check]
            # if the error were extracted correctly as they start with E
            if error:
                self._pkg_lint_status[f"{lint_check}_errors"] = "\n".join(error)
                # if there were errors but they do not start with E
            else:
                self._pkg_lint_status[f"{lint_check}_errors"] = "\n".join(other)

    @timer(group_name="lint")
    def _run_xsoar_linter(self, py_num: str, lint_files: List[Path]) -> Tuple[int, str]:
        """Runs Xsaor linter in pack dir

        Args:
            lint_files(List[Path]): file to perform lint

        Returns:
           int:  0 on successful else 1, errors
           str: Xsoar linter errors
        """
        status = SUCCESS
        FAIL_PYLINT = 0b10
        with pylint_plugin(self._pack_abs_dir):
            log_prompt = f"{self._pack_name} - XSOAR Linter"
            logger.info(f"{log_prompt} - Start")
            myenv = os.environ.copy()
            if myenv.get("PYTHONPATH"):
                myenv["PYTHONPATH"] += ":" + str(self._pack_abs_dir)
            else:
                myenv["PYTHONPATH"] = str(self._pack_abs_dir)
            if self._facts["is_long_running"]:
                myenv["LONGRUNNING"] = "True"

            py_ver = parse(py_num).major  # type: ignore
            if py_ver < 3:
                myenv["PY2"] = "True"
            myenv["is_script"] = str(self._facts["is_script"])
            # as Xsoar checker is a pylint plugin and runs as part of pylint code, we can not pass args to it.
            # as a result we can use the env vars as a getway.
            myenv["commands"] = (
                ",".join([str(elem) for elem in self._facts["commands"]])
                if self._facts["commands"]
                else ""
            )
            stdout, stderr, exit_code = run_command_os(
                command=build_xsoar_linter_command(
                    lint_files, self._facts.get("support_level", "base")  # type: ignore
                ),
                cwd=self._pack_abs_dir,
                env=myenv,
            )
        if exit_code & FAIL_PYLINT:
            logger.error(f"{log_prompt} - Finished, errors found")
            status = FAIL
        if exit_code & WARNING:
            logger.warning(f"{log_prompt} - Finished, warnings found")
            if not status:
                status = WARNING
        # if pylint did not run and failure exit code has been returned from run commnad
        elif exit_code & FAIL:
            status = FAIL
            logger.debug(f"{log_prompt} - Actual XSOAR linter error -")
            logger.debug(
                f"{log_prompt} - Full format stdout: {RL if stdout else ''}{stdout}"
            )
            # for contrib prs which are not merged from master and do not have pylint in dev-requirements-py2.
            if os.environ.get("CI"):
                stdout = "Xsoar linter could not run, Please merge from master"
            else:
                stdout = (
                    "Xsoar linter could not run, please make sure you have"
                    " the necessary Pylint version for both py2 and py3"
                )
            logger.error(f"{log_prompt} - Finished, errors found")

        logger.debug(f"{log_prompt} - Finished, exit-code: {exit_code}")
        logger.debug(f"{log_prompt} - Finished, stdout: {RL if stdout else ''}{stdout}")
        logger.debug(f"{log_prompt} - Finished, stderr: {RL if stderr else ''}{stderr}")

        if not exit_code:
            logger.info(f"{log_prompt} - Successfully finished")

        return status, stdout

    @timer(group_name="lint")
    def _run_bandit(self, lint_files: List[Path]) -> Tuple[int, str]:
        """Run bandit in pack dir

        Args:
            lint_files(List[Path]): file to perform lint

        Returns:
           int:  0 on successful else 1, errors
           str: Bandit errors
        """
        log_prompt = f"{self._pack_name} - Bandit"
        logger.info(f"{log_prompt} - Start")
        stdout, stderr, exit_code = run_command_os(
            command=build_bandit_command(lint_files),  # type: ignore
            cwd=self._pack_abs_dir,
        )
        logger.debug(f"{log_prompt} - Finished, exit-code: {exit_code}")
        logger.debug(f"{log_prompt} - Finished, stdout: {RL if stdout else ''}{stdout}")
        logger.debug(f"{log_prompt} - Finished, stderr: {RL if stderr else ''}{stderr}")
        if stderr or exit_code:
            logger.error(f"{log_prompt} - Finished, errors found")
            if stderr:
                return FAIL, stderr
            else:
                return FAIL, stdout

        logger.info(f"{log_prompt} - Successfully finished")

        return SUCCESS, ""

    @timer(group_name="lint")
    def _run_mypy(self, py_num: str, lint_files: List[Path]) -> Tuple[int, str]:
        """Run mypy in pack dir

        Args:
            py_num(str): The python version in use
            lint_files(List[Path]): file to perform lint

        Returns:
           int:  0 on successful else 1, errors
           str: Bandit errors
        """
        log_prompt = f"{self._pack_name} - Mypy"
        logger.info(f"{log_prompt} - Start")
        with add_typing_module(lint_files=lint_files, python_version=py_num):  # type: ignore
            mypy_command = build_mypy_command(
                files=lint_files, version=py_num, content_repo=self._content_repo  # type: ignore
            )
            stdout, stderr, exit_code = run_command_os(
                command=mypy_command, cwd=self._pack_abs_dir
            )
        logger.debug(f"{log_prompt} - Finished, exit-code: {exit_code}")
        logger.debug(f"{log_prompt} - Finished, stdout: {RL if stdout else ''}{stdout}")
        logger.debug(f"{log_prompt} - Finished, stderr: {RL if stderr else ''}{stderr}")
        if stderr or exit_code:
            logger.error(f"{log_prompt} - Finished, errors found")
            if stderr:
                return FAIL, stderr
            else:
                return FAIL, stdout

        logger.info(f"{log_prompt} - Successfully finished")

        return SUCCESS, ""

    @timer(group_name="lint")
    def _run_lint_on_docker_image(
        self,
        no_pylint: bool,
        no_test: bool,
        no_pwsh_analyze: bool,
        no_pwsh_test: bool,
        keep_container: bool,
        test_xml: str,
        no_coverage: bool,
        no_flake8: bool,
        no_vulture: bool,
    ):
        """Run lint check on docker image

        Args:
            no_pylint(bool): Whether to skip pylint
            no_test(bool): Whether to skip pytest
            no_pwsh_analyze(bool): Whether to skip powershell code analyzing
            no_pwsh_test(bool): whether to skip powershell tests
            keep_container(bool): Whether to keep the test container
            test_xml(str): Path for saving pytest xml results
            no_coverage(bool): Run pytest without coverage report

        """
        log_prompt = f"{self._pack_name} - Run Lint On Docker Image"
        if self._facts["images"]:
            logger.info(
                f'{log_prompt} - Running lint: Number of images={self._facts["images"]}'
            )
        else:
            logger.info(f"{log_prompt} - Skipped")
        for image in self._facts["images"]:
            logger.info(f"{log_prompt} - Running lint on docker image {image[0]}")
            # Docker image status - visualize
            status = {
                "image": image[0],
                "image_errors": "",
                "pylint_errors": "",
                "pytest_errors": "",
                "pytest_json": {},
                "pwsh_analyze_errors": "",
                "pwsh_test_errors": "",
            }
            # Creating image if pylint specified or found tests and tests specified
            image_id = ""
            errors = ""
            for trial in range(2):
                image_id, errors = self._docker_image_create(docker_base_image=image)
                if not errors:
                    break

            if image_id and not errors:
                # Set image creation status
                for check in [
                    "pylint",
                    "pytest",
                    "pwsh_analyze",
                    "pwsh_test",
                    "flake8",
                    "vulture",
                ]:
                    exit_code = SUCCESS
                    output = ""
                    for trial in range(2):
                        if self._pkg_lint_status["pack_type"] == TYPE_PYTHON:
                            if (
                                not no_flake8
                                and check == "flake8"
                                and (
                                    self._facts["lint_files"]
                                    or self._facts["lint_unittest_files"]
                                )
                            ):
                                exit_code, output = self._docker_run_linter(
                                    linter=check,
                                    test_image=image_id,
                                    keep_container=keep_container,
                                )
                            if (
                                not no_vulture
                                and check == "vulture"
                                and self._facts["lint_files"]
                            ):
                                exit_code, output = self._docker_run_linter(
                                    linter=check,
                                    test_image=image_id,
                                    keep_container=keep_container,
                                )
                            # Perform pylint
                            if (
                                not no_pylint
                                and check == "pylint"
                                and self._facts["lint_files"]
                            ):
                                exit_code, output = self._docker_run_linter(
                                    linter=check,
                                    test_image=image_id,
                                    keep_container=keep_container,
                                )
                            # Perform pytest
                            elif (
                                not no_test
                                and self._facts["test"]
                                and check == "pytest"
                            ):
                                exit_code, output, test_json = self._docker_run_pytest(
                                    test_image=image_id,
                                    keep_container=keep_container,
                                    test_xml=test_xml,
                                    no_coverage=no_coverage,
                                )
                                status["pytest_json"] = test_json
                        elif self._pkg_lint_status["pack_type"] == TYPE_PWSH:
                            # Perform powershell analyze
                            if (
                                not no_pwsh_analyze
                                and check == "pwsh_analyze"
                                and self._facts["lint_files"]
                            ):
                                exit_code, output = self._docker_run_pwsh_analyze(
                                    test_image=image_id, keep_container=keep_container
                                )
                            # Perform powershell test
                            elif not no_pwsh_test and check == "pwsh_test":
                                exit_code, output = self._docker_run_pwsh_test(
                                    test_image=image_id, keep_container=keep_container
                                )
                        # If lint check perform and failed on reason related to environment will run twice,
                        # But it failing in second time it will count as test failure.
                        if (
                            (exit_code == RERUN and trial == 1)
                            or exit_code == FAIL
                            or exit_code == SUCCESS
                        ):
                            if exit_code in [RERUN, FAIL]:
                                if check in {"flake8", "vulture"}:
                                    self._handle_lint_results(exit_code, check, output)
                                else:
                                    self._pkg_lint_status["exit_code"] |= EXIT_CODES[
                                        check
                                    ]
                                    status[f"{check}_errors"] = output
                            break
            else:
                status["image_errors"] = str(errors)
                self._pkg_lint_status["exit_code"] += EXIT_CODES["image"]
            # Add image status to images
            self._pkg_lint_status["images"].append(status)
            logger.info(f"{log_prompt} - Finished linting on docker image {image[0]}")

        if self._facts["images"]:
            logger.info(
                f'{log_prompt} - Finished linting. Number of images={self._facts["images"]}'
            )

    def _docker_login(self) -> bool:
        """Login to docker-hub using environment variables:
                1. DOCKERHUB_USER - User for docker hub.
                2. DOCKERHUB_PASSWORD - Password for docker-hub.
            Used in Circle-CI for pushing into repo devtestdemisto

        Returns:
            bool: True if logged in successfully.
        """
        docker_user = os.getenv("DOCKERHUB_USER")
        docker_pass = os.getenv("DOCKERHUB_PASSWORD")
        if docker_user and docker_pass:
            try:
                self._docker_client.login(
                    username=docker_user,
                    password=docker_pass,
                    registry="https://index.docker.io/v1",
                )
                return self._docker_client.ping()
            except docker.errors.APIError:
                return False
        return False

    @timer(group_name="lint")
    def _docker_image_create(self, docker_base_image: List[Any]) -> Tuple[str, str]:
        """Create docker image:
            1. Installing 'build base' if required in alpine images version - https://wiki.alpinelinux.org/wiki/GCC
            2. Installing pypi packs - if only pylint required - only pylint installed otherwise all pytest and pylint
               installed, packages which being install can be found in path demisto_sdk/commands/lint/dev_envs
            3. The docker image build done by Dockerfile template located in
                demisto_sdk/commands/lint/templates/dockerfile.jinja2

        Args:
            docker_base_image(list): docker image to use as base for installing dev deps and python version.

        Returns:
            str, str. image name to use and errors string.
        """
        log_prompt = f"{self._pack_name} - Image create"
        # Get requirements file for image
        requirements = []

        if docker_base_image[1] != -1:
            py_ver = parse(docker_base_image[1]).major  # type: ignore
            if py_ver == 2:
                requirements = self._req_2
            elif py_ver == 3:
                requirements = self._req_3
        # Using DockerFile template
        pip_requirements = requirements + self._facts["additional_requirements"]
        # Trying to pull image based on dockerfile hash, will check if something changed
        errors = ""
        identifier = hashlib.md5(
            "\n".join(sorted(pip_requirements)).encode("utf-8")
        ).hexdigest()
        test_image_name = (
            f'{docker_base_image[0].replace("demisto", "devtestdemisto")}-{identifier}'
        )
        test_image = None
        try:
            logger.info(
                f"{log_prompt} - Trying to pull existing image {test_image_name}"
            )
            test_image = get_docker().pull_image(test_image_name)
        except (docker.errors.APIError, docker.errors.ImageNotFound):
            logger.info(f"{log_prompt} - Unable to find image {test_image_name}")
        # Creatng new image if existing image isn't found
        if not test_image:
            logger.info(
                f"{log_prompt} - Creating image based on {docker_base_image[0]} - Could take 2-3 minutes at first "
                f"time"
            )
            try:
                get_docker().create_image(
                    docker_base_image[0],
                    test_image_name,
                    container_type=self._pkg_lint_status["pack_type"],
                    install_packages=pip_requirements,
                )

                if self._docker_hub_login:
                    for _ in range(2):
                        try:
                            test_image_name_to_push = test_image_name.replace(
                                "docker-io.art.code.pan.run/", ""
                            )
                            self._docker_client.images.push(test_image_name_to_push)
                            logger.info(
                                f"{log_prompt} - Image {test_image_name_to_push} pushed to repository"
                            )
                            break
                        except (
                            requests.exceptions.ConnectionError,
                            urllib3.exceptions.ReadTimeoutError,
                            requests.exceptions.ReadTimeout,
                        ):
                            logger.info(
                                f"{log_prompt} - Unable to push image {test_image_name} to repository"
                            )

            except (docker.errors.BuildError, docker.errors.APIError, Exception) as e:
                logger.critical(f"{log_prompt} - Build errors occurred {e}")
                errors = str(e)
        return test_image_name, errors

    def _docker_remove_container(self, container_name: str):
        try:
            container = self._docker_client.containers.get(container_name)
            container.remove(force=True)
        except docker.errors.NotFound:
            pass
        except requests.exceptions.ChunkedEncodingError as err:
            # see: https://github.com/docker/docker-py/issues/2696#issuecomment-721322548
            if platform.system() != "Darwin" or "Connection broken" not in str(err):
                raise

    def _docker_run_linter(
        self, linter: str, test_image: str, keep_container: bool
    ) -> Tuple[int, str]:
        log_prompt = f"{self._pack_name} - {linter} - Image {test_image}"
        logger.info(f"{log_prompt} - Start")
        container_name = f"{self._pack_name}-{linter}"
        # Check if previous run left container a live if it do, we remove it
        self._docker_remove_container(container_name)

        # Run container
        exit_code = SUCCESS
        output = ""
        try:
            container: docker.models.containers.Container = (
                get_docker().create_container(
                    name=container_name,
                    image=test_image,
                    command=[self._facts["lint_to_commands"][linter]],
                    user=f"{os.getuid()}:4000",
                    files_to_push=[(self._pack_abs_dir, "/devwork")],
                    environment=self._facts["env_vars"],
                )
            )
            container.start()
            stream_docker_container_output(container.logs(stream=True))
            # wait for container to finish
            container_status = container.wait(condition="exited")
            # Get container exit code
            container_exit_code = container_status.get("StatusCode")
            # Getting container logs
            container_log = container.logs().decode("utf-8")
            logger.info(f"{log_prompt} - exit-code: {container_exit_code}")
            if container_exit_code in [1, 2, 127]:
                # 1-fatal message issued
                # 2-Error message issued
                # 127-Command failure (for instance the linter is not exists)
                exit_code = FAIL
                output = container_log
                logger.error(f"{log_prompt} - Finished, errors found")
            elif container_exit_code in [4, 8, 16]:
                # 4-Warning message issued
                # 8-refactor message issued
                # 16-convention message issued
                logger.info(f"{log_prompt} - Successfully finished - warnings found")
                exit_code = SUCCESS
            elif container_exit_code == 32:
                # 32-usage error
                logger.critical(f"{log_prompt} - Finished - Usage error")
                exit_code = RERUN
            else:
                logger.info(f"{log_prompt} - Successfully finished")
            # Keeping container if needed or remove it
            if keep_container:
                print(f"{log_prompt} - container name {container_name}")
                container.commit(repository=container_name.lower(), tag=linter)
            else:
                try:
                    container.remove(force=True)
                except docker.errors.NotFound as e:
                    logger.critical(f"{log_prompt} - Unable to delete container - {e}")
        except Exception as e:
            logger.exception(f"{log_prompt} - Unable to run {linter}")
            exit_code = RERUN
            output = str(e)
        return exit_code, output

    @timer(group_name="lint")
    def _docker_run_pytest(
        self,
        test_image: str,
        keep_container: bool,
        test_xml: str,
        no_coverage: bool = False,
    ) -> Tuple[int, str, dict]:
        """Run Pytest in created test image

        Args:
            test_image(str): Test image id/name
            keep_container(bool): True if to keep container after execution finished
            test_xml(str): Xml saving path
            no_coverage(bool): Run pytest without coverage report
        Returns:
            int: 0 on successful, errors 1, need to retry 2
            str: Unit test json report
        """
        log_prompt = f"{self._pack_name} - Pytest - Image {test_image}"
        logger.info(f"{log_prompt} - Start")
        container_name = f"{self._pack_name}-pytest"
        # Check if previous run left container a live if it does, Remove it
        self._docker_remove_container(container_name)
        # Collect tests
        exit_code = SUCCESS
        output = ""
        test_json = {}
        try:
            # Running pytest container
            cov_file_path = Path.joinpath(self._pack_abs_dir, ".coverage")
            cov = self._pack_abs_dir.stem if not no_coverage else ""
            uid = os.getuid() or 4000
            logger.debug(
                f"{log_prompt} - user uid for running lint/test: {uid}"
            )  # lgtm[py/clear-text-logging-sensitive-data]
            container: docker.models.containers.Container = (
                get_docker().create_container(
                    name=container_name,
                    image=test_image,
                    command=[
                        build_pytest_command(test_xml=test_xml, json=True, cov=cov)
                    ],
                    user=f"{uid}:4000",
                    files_to_push=[(self._pack_abs_dir, "/devwork")],
                    environment=self._facts["env_vars"],
                )
            )
            container.start()
            stream_docker_container_output(container.logs(stream=True))
            # Waiting for container to be finished
            container_status: dict = container.wait(condition="exited")
            # Getting container exit code
            container_exit_code = container_status.get("StatusCode")
            # Getting container logs
            logger.info(f"{log_prompt} - exit-code: {container_exit_code}")
            if container_exit_code in [0, 1, 2, 5]:
                # 0-All tests passed
                # 1-Tests were collected and run but some of the tests failed
                # 2-Test execution was interrupted by the user
                # 5-No tests were collected

                if test_xml:
                    test_data_xml = get_file_from_container(
                        container_obj=container,
                        container_path="/devwork/report_pytest.xml",
                    )
                    xml_apth = Path(test_xml) / f"{self._pack_name}_pytest.xml"

                    with open(file=xml_apth, mode="bw") as f:
                        f.write(test_data_xml)  # type: ignore

                if cov:
                    cov_data = get_file_from_container(
                        container_obj=container, container_path="/devwork/.coverage"
                    )
                    cov_data = (
                        cov_data if isinstance(cov_data, bytes) else cov_data.encode()
                    )
                    with open(cov_file_path, "wb") as coverage_file:
                        coverage_file.write(cov_data)
                    coverage_report_editor(
                        cov_file_path,
                        os.path.join(
                            self._pack_abs_dir, f"{self._pack_abs_dir.stem}.py"
                        ),
                    )

                test_json = json.loads(
                    get_file_from_container(
                        container_obj=container,
                        container_path="/devwork/report_pytest.json",
                        encoding="utf-8",
                    )
                )
                for test in test_json.get("report", {}).get("tests"):
                    if test.get("call", {}).get("longrepr"):
                        test["call"]["longrepr"] = test["call"]["longrepr"].split("\n")
                if container_exit_code in [0, 5]:
                    logger.info(f"{log_prompt} - Successfully finished")
                    exit_code = SUCCESS
                elif container_exit_code in [2]:
                    output = container.logs().decode("utf-8")
                    exit_code = FAIL
                else:
                    logger.error(f"{log_prompt} - Finished, errors found")
                    exit_code = FAIL
            elif container_exit_code in [3, 4]:
                # 3-Internal error happened while executing tests
                # 4-pytest command line usage error
                logger.critical(f"{log_prompt} - Usage error")
                exit_code = RERUN
                output = container.logs().decode("utf-8")
            else:
                # Any other container exit code
                logger.error(
                    f"{log_prompt} - Finished, docker container error found ({container_exit_code})"
                )
                exit_code = FAIL
            # Remove container if not needed
            if keep_container:
                print(f"{log_prompt} - Container name {container_name}")
                container.commit(repository=container_name.lower(), tag="pytest")
            else:
                try:
                    container.remove(force=True)
                except docker.errors.NotFound as e:
                    logger.critical(f"{log_prompt} - Unable to remove container {e}")
        except (docker.errors.ImageNotFound, docker.errors.APIError) as e:
            logger.critical(f"{log_prompt} - Unable to run pytest container {e}")
            exit_code = RERUN
        logger.info(f"{self._pack_name} - Pytest finished image {test_image}")
        return exit_code, output, test_json

    def _docker_run_pwsh_analyze(
        self, test_image: str, keep_container: bool
    ) -> Tuple[int, str]:
        """Run Powershell code analyze in created test image

        Args:
            test_image(str): test image id/name
            keep_container(bool): True if to keep container after excution finished

        Returns:
            int: 0 on successful, errors 1, need to retry 2
            str: Container log
        """
        log_prompt = f"{self._pack_name} - Powershell analyze - Image {test_image}"
        logger.info(f"{log_prompt} - Start")
        container_name = f"{self._pack_name}-pwsh-analyze"
        # Check if previous run left container a live if it do, we remove it
        container: docker.models.containers.Container
        try:
            container = self._docker_client.containers.get(container_name)
            container.remove(force=True)
        except docker.errors.NotFound:
            pass

        # Run container
        exit_code = SUCCESS
        output = ""
        try:
            uid = os.getuid() or 4000
            logger.debug(
                f"{log_prompt} - user uid for running lint/test: {uid}"
            )  # lgtm[py/clear-text-logging-sensitive-data]
            container = get_docker().create_container(
                name=container_name,
                image=test_image,
                user=f"{uid}:4000",
                environment=self._facts["env_vars"],
                files_to_push=[(self._pack_abs_dir, "/devwork")],
                command=build_pwsh_analyze_command(self._facts["lint_files"][0]),
            )
            container.start()
            stream_docker_container_output(container.logs(stream=True))
            # wait for container to finish
            container_status = container.wait(condition="exited")
            # Get container exit code
            container_exit_code = container_status.get("StatusCode")
            # Getting container logs
            container_log = container.logs().decode("utf-8")
            logger.info(f"{log_prompt} - exit-code: {container_exit_code}")
            if container_exit_code:
                # 1-fatal message issued
                # 2-Error message issued
                logger.error(f"{log_prompt} - Finished, errors found")
                output = container_log
                exit_code = FAIL
            else:
                logger.info(f"{log_prompt} - Successfully finished")
            # Keeping container if needed or remove it
            if keep_container:
                print(f"{log_prompt} - container name {container_name}")
                container.commit(repository=container_name.lower(), tag="pwsh_analyze")
            else:
                try:
                    container.remove(force=True)
                except docker.errors.NotFound as e:
                    logger.critical(f"{log_prompt} - Unable to delete container - {e}")
        except (
            docker.errors.ImageNotFound,
            docker.errors.APIError,
            requests.exceptions.ReadTimeout,
        ) as e:
            logger.critical(f"{log_prompt} - Unable to run powershell test - {e}")
            exit_code = RERUN

        return exit_code, output

    def _update_support_level(self):
        logger.debug(f"Updating support level for {self._pack_name}")
        pack_dir = (
            self._pack_abs_dir.parent
            if self._pack_abs_dir.parts[-1] == INTEGRATIONS_DIR
            else self._pack_abs_dir.parent.parent
        )
        pack_metadata_file = pack_dir / PACKS_PACK_META_FILE_NAME
        logger.debug(f"Before reading content of {pack_metadata_file}")
        with pack_metadata_file.open() as f:
            pack_meta_content: Dict = json.load(f)
        logger.debug(f"After reading content of {pack_metadata_file}")
        self._facts["support_level"] = pack_meta_content.get("support")
        if self._facts["support_level"] == "partner" and pack_meta_content.get(
            "Certification"
        ):
            self._facts["support_level"] = "certified partner"

    def _docker_run_pwsh_test(
        self, test_image: str, keep_container: bool
    ) -> Tuple[int, str]:
        """Run Powershell tests in created test image

        Args:
            test_image(str): test image id/name
            keep_container(bool): True if to keep container after excution finished

        Returns:
            int: 0 on successful, errors 1, neet to retry 2
            str: Container log
        """
        log_prompt = f"{self._pack_name} - Powershell test - Image {test_image}"
        logger.info(f"{log_prompt} - Start")
        container_name = f"{self._pack_name}-pwsh-test"
        # Check if previous run left container a live if it do, we remove it
        self._docker_remove_container(container_name)

        # Run container
        exit_code = SUCCESS
        output = ""
        try:
            uid = os.getuid() or 4000
            logger.debug(
                f"{log_prompt} - user uid for running lint/test: {uid}"
            )  # lgtm[py/clear-text-logging-sensitive-data]
            container: docker.models.containers.Container = (
                get_docker().create_container(
                    files_to_push=[(self._pack_abs_dir, "/devwork")],
                    name=container_name,
                    image=test_image,
                    command=build_pwsh_test_command(),
                    user=f"{uid}:4000",
                    environment=self._facts["env_vars"],
                )
            )
            container.start()
            stream_docker_container_output(container.logs(stream=True))
            # wait for container to finish
            container_status = container.wait(condition="exited")
            # Get container exit code
            container_exit_code = container_status.get("StatusCode")
            # Getting container logs
            container_log = container.logs().decode("utf-8")
            logger.info(f"{log_prompt} - exit-code: {container_exit_code}")
            if container_exit_code:
                # 1-fatal message issued
                # 2-Error message issued
                logger.error(f"{log_prompt} - Finished, errors found")
                output = container_log
                exit_code = FAIL
            else:
                logger.info(f"{log_prompt} - Successfully finished")
            # Keeping container if needed or remove it
            if keep_container:
                print(f"{log_prompt} - container name {container_name}")
                container.commit(repository=container_name.lower(), tag="pwsh_test")
            else:
                try:
                    container.remove(force=True)
                except docker.errors.NotFound as e:
                    logger.critical(f"{log_prompt} - Unable to delete container - {e}")
        except (
            docker.errors.ImageNotFound,
            docker.errors.APIError,
            requests.exceptions.ReadTimeout,
        ) as e:
            logger.critical(f"{log_prompt} - Unable to run powershell test - {e}")
            exit_code = RERUN

        return exit_code, output

    def _get_commands_list(self, script_obj: dict):
        """Get all commands from yml file of the pack
        Args:
            script_obj(dict): the script section of the yml file.
        Returns:
            list: list of all commands
        """
        commands_list = []
        try:
            commands_obj = script_obj.get("commands", {})
            for command in commands_obj:
                commands_list.append(command.get("name", ""))
        except Exception:
            logger.debug("Failed getting the commands from the yml file")
        return commands_list

    def _is_native_image_support_script(
        self,
        native_image: str,
        supported_native_images: Set[str],
        script_id: str,
    ) -> bool:
        """
        Gets a native image name (flag) and checks if it supports the integration/script that lint runs on.

        Args:
            native_image (str): Name of the Native image to run on.
            supported_native_images (set): A set including the names of the native images that support the
                                           script/integration that lint runs on.
            script_id (str): The ID of the integration/script that lint runs on.
        Returns (bool): True - if the native image supports the integration/script that lint runs on.
                        False - Otherwise.
        """
        if native_image not in supported_native_images:
            # Integration/Script isn't supported by the requested native image
            logger.info(
                f"{script_id} - Skipping checks on docker for {native_image} - {script_id} is not supported by the "
                f"requested native image: {native_image}"
            )
            return False

        return True

    def _check_native_image_flag(self, docker_image_flag):
        """
        Gets a native docker image flag and verify that it is one of the following: 'native:ga', 'native:maintenance',
        'native:dev' or 'native:target'.
        If it isn't, raises a suitable exception.
        Args:
            docker_image_flag (str): Requested docker image flag.
        Returns (None): None
        """

        if docker_image_flag not in (
            DockerImageFlagOption.NATIVE_DEV.value,
            DockerImageFlagOption.NATIVE_GA.value,
            DockerImageFlagOption.NATIVE_MAINTENANCE.value,
            DockerImageFlagOption.NATIVE_TARGET.value,
        ):
            err_msg = (
                f"The requested native image: '{docker_image_flag}' is not supported. The possible options are: "
                f"'native:ga', 'native:maintenance', 'native:dev' and 'native:target'. For supported native image"
                f" versions please see: 'Tests/{NATIVE_IMAGE_FILE_NAME}'"
            )
            logger.error(
                f"Skipping checks on docker for '{docker_image_flag}' - {err_msg}"
            )
            raise ValueError(err_msg)

    def _get_native_image_name_from_config_file(
        self,
        docker_image_flag: str,
    ) -> Union[str, None]:
        """
        Gets a native docker image flag and returns its mapped native image name from the
        'docker_native_image_config.json' file.

        If the requested docker image flag doesn't have a mapped native image in the config file - write to the logs.

        Args:
            docker_image_flag (str): Requested docker image flag.
        Returns (None): None
        """
        native_image_config = (
            NativeImageConfig()
        )  # parsed docker_native_image_config.json file (a singleton obj)

        if native_image := native_image_config.flags_versions_mapping.get(
            docker_image_flag
        ):
            return native_image

        else:
            # The requested native image doesn't exist in the native config file
            logger.info(
                f"Skipping checks on docker for '{docker_image_flag}' - The requested native image: "
                f"'{docker_image_flag}' is not supported. For supported native image versions please see:"
                f" 'Tests/{NATIVE_IMAGE_FILE_NAME}'"
            )
            return None

    def _get_dev_native_image(self, script_id: str) -> Union[str, None]:
        """
        Gets the development (dev) native image, which is the latest tag of the native image from Docker Hub.
        Args:
            script_id (str): The ID of the integration/script that lint runs on.
        Returns: The reference of the dev native image.
        """
        log_prompt = f"{self._pack_name} - Get Dev Native Image"
        logger.info(f"{log_prompt} - Started")

        # Get the latest tag of the native image from Docker Hub
        latest_native_image_tag = (
            DockerImageValidator.get_docker_image_latest_tag_request(
                NATIVE_IMAGE_DOCKER_NAME
            )
        )

        if latest_native_image_tag:
            dev_native_image_full_name = (
                f"{NATIVE_IMAGE_DOCKER_NAME}:{latest_native_image_tag}"
            )
            return dev_native_image_full_name

        else:  # latest tag not found
            err_msg = (
                f"{log_prompt} - {script_id} - Error: Failed getting the native image latest tag from"
                f" Docker Hub."
            )
            logger.error(err_msg)
            raise RuntimeError(err_msg)

    def _get_versioned_native_image(
        self,
        native_image: str,
    ) -> Union[str, None]:
        """
        Gets a versioned native image name, and finds it's reference (tag) in the docker_native_image_config.json file.
        Args:
            native_image (str): Name of the Native image to run on.
        Returns (str): The native image reference (tag).
        """
        logger.info(
            f"{self._pack_name} - Get Versioned Native Image - {native_image} - Started"
        )

        native_image_config = (
            NativeImageConfig()
        )  # parsed docker_native_image_config.json file (a singleton obj)

        return native_image_config.get_native_image_reference(native_image)

    def _get_all_docker_images(
        self,
        script_obj: Dict,
        script_id: str,
        supported_native_images: Set[str],
    ) -> List[str]:
        """
        Gets the following docker images references:
            1. Native GA - the native image of the current server version.
            2. Native Maintenance - the native image of the previous server version.
            3. Native Dev - The latest tag of the native image for Docker Hub.
            4. The docker images that appear in the YML file of the integration/script that lint runs on.
        Args:
            script_obj (Dict): A yml as dict of the integration/script that lint runs on.
            script_id (str): The ID of the integration/script that lint runs on.
            supported_native_images (set): A set including the names of the native images supported for the
                                           script/integration that lint runs on.
        Returns (List): A list including all the docker images to run on.
        """
        logger.info(f"{self._pack_name} - Get All Docker Images Started")

        # Get docker images from yml:
        logger.info(f"{self._pack_name} - Get Docker Image from YML - Started")
        imgs = get_docker_images_from_yml(script_obj)

        # Get native images:
        native_image_config = (
            NativeImageConfig()
        )  # parsed docker_native_image_config.json file (a singleton obj)

        for native_image in native_image_config.native_images:
            if self._is_native_image_support_script(
                native_image, supported_native_images, script_id
            ):

                if native_image == DockerImageFlagOption.NATIVE_DEV.value:
                    #  Get native latest from Docker Hub
                    native_image_ref = self._get_dev_native_image(script_id)
                else:  # versioned native image
                    native_image_ref = self._get_versioned_native_image(native_image)

                if native_image_ref:
                    imgs.append(native_image_ref)

        return imgs

    def _get_docker_images_for_lint(
        self,
        script_obj: Dict,
        script_id: str,
        docker_image_flag: str,
        docker_image_target: Optional[str],
    ) -> List[str]:
        """Gets a yml as dict of the current integration/script that lint runs on, and a flag indicates on which docker
         images lint should run.
         Creates a list including all the desirable docker images according to the following logic:
            - If docker_image_flag is 'native:ga', lint will run on the native image of the ga server version.

            - If docker_image_flag is 'native:maintenance', lint will run on the native image of the previous
              server version.

            - If docker_image_flag is 'native:dev', lint will find the latest tag of the native image (in Docker Hub)
              and will run on it.

            ** If the integration/script that lint runs on not support the requested native image - the checks on
               docker and in host will be skipped.

            - If docker_image_flag is 'from-yml', lint will run on the docker images appearing in the YML file of the
              integration/script.

            - If docker_image_flag is 'all', lint will run on:
                1. Native GA - the native image of the current server version.
                2. Native Maintenance - the native image of the previous server version.
                3. Native Dev - The latest tag of the native image for Docker Hub.
                4. The docker images that appear in the YML file of the integration/script that lint runs on.

            - If the docker_image_flag is a specific docker image tag, lint will try to run on it.
        Args:
            script_obj (dict): A yml dict of the integration/script that lint runs on.
            script_id (str): The ID of the integration/script that lint runs on.
            docker_image_flag (str): A flag indicates on which docker images lint should run.
            docker_image_target (Optional[str]): The docker image to test native supported content on.
                                       Must be used with docker_image_flag native-target
        Returns:
            List. A list of all desirable docker images references.
        """
        log_prompt = f"{self._pack_name} - Get All Docker Images For Lint"
        logger.info(
            f"{log_prompt} - Requested docker image flag is: '{docker_image_flag}'"
        )
        imgs = []

        if (
            docker_image_flag == DockerImageFlagOption.FROM_YML.value
        ):  # the default option
            # Desirable docker images are the docker images from the yml file (alt-dockerimages included)
            logger.info(f"{self._pack_name} - Get Docker Image from YML - Started")
            if imgs := get_docker_images_from_yml(script_obj):
                logger.info(
                    f"{log_prompt} - Docker images to run on are: {', '.join(imgs)}"
                )
            return imgs

        di_from_yml = script_obj.get("dockerimage")
        # If the 'dockerimage' key does not exist in yml - run on native image checks will be skipped
        native_image_config = (
            NativeImageConfig()
        )  # parsed docker_native_image_config.json file (a singleton obj)
        supported_native_images_obj = ScriptIntegrationSupportedNativeImages(
            _id=script_id,
            native_image_config=native_image_config,
            docker_image=di_from_yml,
        )
        supported_native_images = set(
            supported_native_images_obj.get_supported_native_image_versions(
                only_production_tags=False
            )
        )

        if docker_image_flag.startswith(DockerImageFlagOption.NATIVE.value):
            # Desirable docker image to run on is a native image

            self._check_native_image_flag(docker_image_flag)

            image_support = docker_image_flag
            if docker_image_flag == DockerImageFlagOption.NATIVE_TARGET.value:
                image_support = DockerImageFlagOption.NATIVE_DEV.value

            if native_image := self._get_native_image_name_from_config_file(
                image_support
            ):

                if self._is_native_image_support_script(
                    native_image, supported_native_images, script_id
                ):  # Integration/Script is supported by the requested native image
                    native_image_ref: Optional[str] = ""

                    if (
                        docker_image_flag == DockerImageFlagOption.NATIVE_TARGET.value
                        and docker_image_target
                    ):
                        # Desirable docker image to run is the target image only on native supported content.
                        native_image_ref = docker_image_target

                    elif docker_image_flag == DockerImageFlagOption.NATIVE_DEV.value:
                        # Desirable docker image to run on is the dev native image - get the latest tag from Docker Hub
                        native_image_ref = self._get_dev_native_image(script_id)

                    else:
                        # Desirable docker image to run on is a versioned native image - get the docker ref from the
                        # docker_native_image_config.json
                        native_image_ref = self._get_versioned_native_image(
                            native_image
                        )

                    if native_image_ref:
                        imgs.append(native_image_ref)
                        logger.info(
                            f"{log_prompt} - Native image to run on is: {native_image_ref}"
                        )

        elif docker_image_flag == DockerImageFlagOption.ALL_IMAGES.value:
            # Desirable docker images are the docker images from the yml file, the supported versioned native images
            # and the dev native image
            if imgs := self._get_all_docker_images(
                script_obj, script_id, supported_native_images
            ):
                logger.info(
                    f"{log_prompt} - Docker images to run on are: {', '.join(imgs)}"
                )

        else:
            # The flag is a specific docker image (from Docker Hub) or an invalid input -
            # In both cases we will try to run on the given input, if it does not exist in docker hub the run of lint
            # will fail later on.
            imgs.append(docker_image_flag)
            logger.info(
                f"{log_prompt} - Docker image to run on is: {docker_image_flag}"
            )

        return imgs<|MERGE_RESOLUTION|>--- conflicted
+++ resolved
@@ -317,29 +317,16 @@
         )
         if self._facts["docker_engine"]:
             logger.info(f"{log_prompt} - Collecting all docker images to pull")
-<<<<<<< HEAD
-            yml_obj_id = (
-                yml_obj.get("commonfields", {}).get("id", "")
-                if isinstance(yml_obj, dict)
-                else ""
-            )
-            images = self._get_docker_images_for_lint(
-                script_obj=script_obj,
-                script_id=yml_obj_id,
-                docker_image_flag=self.docker_image_flag,
-                docker_image_target=self.docker_image_target,
-            )
-=======
             images = []
             for docker_image in self.docker_image_flag.split(","):
                 temp_images = self._get_docker_images_for_lint(
                     script_obj=script_obj,
                     script_id=yml_obj_id,
                     docker_image_flag=docker_image,
+                    docker_image_target=self.docker_image_target,
                 )
                 images.extend(temp_images)
                 images = list(set(images))
->>>>>>> a06faadc
             if not images:
                 # If no docker images to run on - skip checks in both docker and host
                 logger.info(
