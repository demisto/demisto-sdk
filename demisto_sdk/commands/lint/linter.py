# STD python packages
import copy
import hashlib
import logging
import os
import platform
import traceback
from enum import Enum
from typing import Any, Dict, List, Optional, Set, Tuple, Union

import docker
import docker.errors
import docker.models.containers
import git
import requests.exceptions
import urllib3.exceptions
from packaging.version import parse
from wcmatch.pathlib import NEGATE, Path

from demisto_sdk.commands.common.constants import (
    API_MODULE_FILE_SUFFIX,
    INTEGRATIONS_DIR,
    NATIVE_IMAGE_FILE_NAME,
    PACKS_PACK_META_FILE_NAME,
    TYPE_PWSH,
    TYPE_PYTHON,
)
from demisto_sdk.commands.common.docker_helper import (
    get_docker,
    init_global_docker_client,
)
from demisto_sdk.commands.common.handlers import JSON_Handler, YAML_Handler
from demisto_sdk.commands.common.hook_validations.docker import DockerImageValidator
from demisto_sdk.commands.common.native_image import (
    NativeImageConfig,
    ScriptIntegrationSupportedNativeImages,
)
from demisto_sdk.commands.common.timers import timer
from demisto_sdk.commands.common.tools import get_docker_images_from_yml, run_command_os
from demisto_sdk.commands.lint.commands_builder import (
    build_bandit_command,
    build_flake8_command,
    build_mypy_command,
    build_pwsh_analyze_command,
    build_pwsh_test_command,
    build_pylint_command,
    build_pytest_command,
    build_vulture_command,
    build_xsoar_linter_command,
)
from demisto_sdk.commands.lint.helpers import (
    EXIT_CODES,
    FAIL,
    RERUN,
    RL,
    SUCCESS,
    WARNING,
    add_tmp_lint_files,
    add_typing_module,
    coverage_report_editor,
    get_file_from_container,
    get_python_version_from_image,
    pylint_plugin,
    split_warnings_errors,
    stream_docker_container_output,
)

json = JSON_Handler()


# 3-rd party packages

# Local packages

logger = logging.getLogger("demisto-sdk")

NATIVE_IMAGE_DOCKER_NAME = "demisto/py3-native"


class DockerImageFlagOption(Enum):
    FROM_YML = "from-yml"
    NATIVE = "native:"
    NATIVE_DEV = "native:dev"
    NATIVE_GA = "native:ga"
    NATIVE_MAINTENANCE = "native:maintenance"
    ALL_IMAGES = "all"
    NATIVE_TARGET = "native:target"


class Linter:
    """Linter used to activate lint command on single package

    Attributes:
        pack_dir(Path): Pack to run lint on.
        content_repo(Path): Git repo object of content repo.
        req_2(list): requirements for docker using python2.
        req_3(list): requirements for docker using python3.
        docker_engine(bool):  Whether docker engine detected by docker-sdk.
        docker_timeout(int): Timeout for docker requests.
        docker_image_flag(str): Indicates the desirable docker image to run lint on (default value is 'from-yml).
        all_packs (bool): Indicates whether all the packs should go through lint
    """

    def __init__(
        self,
        pack_dir: Path,
        content_repo: Path,
        req_3: list,
        req_2: list,
        docker_engine: bool,
        docker_timeout: int,
        docker_image_flag: str = DockerImageFlagOption.FROM_YML.value,
<<<<<<< HEAD
        docker_image_target: str = "",
=======
        all_packs: bool = False,
>>>>>>> 2ee8c290
    ):
        self._req_3 = req_3
        self._req_2 = req_2
        self._content_repo = content_repo

        # For covering the case when a path file is sent instead of a directory
        self._pack_abs_dir = pack_dir if pack_dir.is_dir() else pack_dir.parent

        self._pack_name = None
        self.docker_timeout = docker_timeout
        self.docker_image_flag = docker_image_flag
        self.docker_image_target = docker_image_target
        # Docker client init
        if docker_engine:
            self._docker_client: docker.DockerClient = init_global_docker_client(
                timeout=docker_timeout, log_prompt="Linter"
            )
            self._docker_hub_login = self._docker_login()
        # Facts gathered regarding pack lint and test
        self._facts: Dict[str, Any] = {
            "images": [],
            "python_version": 0,
            "env_vars": {},
            "test": False,
            "lint_files": [],
            "support_level": None,
            "is_long_running": False,
            "lint_unittest_files": [],
            "additional_requirements": [],
            "docker_engine": docker_engine,
            "is_script": False,
            "commands": None,
        }
        # Pack lint status object - visualize it
        self._pkg_lint_status: Dict = {
            "pkg": None,
            "pack_type": None,
            "path": str(self._content_repo),
            "errors": [],
            "images": [],
            "flake8_errors": None,
            "XSOAR_linter_errors": None,
            "bandit_errors": None,
            "mypy_errors": None,
            "vulture_errors": None,
            "flake8_warnings": None,
            "XSOAR_linter_warnings": None,
            "bandit_warnings": None,
            "mypy_warnings": None,
            "vulture_warnings": None,
            "exit_code": SUCCESS,
            "warning_code": SUCCESS,
        }
        self._pack_name = None
        yml_file = self._pack_abs_dir.glob(
            [r"*.yaml", r"*.yml", r"!*unified*.yml"], flags=NEGATE
        )
        if not yml_file:
            logger.info(
                f"{self._pack_abs_dir} - Skipping no yaml file found {yml_file}"
            )
            self._pkg_lint_status["errors"].append("Unable to find yml file in package")
        else:
            try:
                self._yml_file = next(yml_file)  # type: ignore
                self._pack_name = self._yml_file.stem
            except StopIteration:
                logger.info(
                    f"{self._pack_abs_dir} - Skipping no yaml file found {yml_file}"
                )
                self._pkg_lint_status["errors"].append(
                    "Unable to find yml file in package"
                )
        self._all_packs = all_packs

    @timer(group_name="lint")
    def run_pack(
        self,
        no_flake8: bool,
        no_bandit: bool,
        no_mypy: bool,
        no_pylint: bool,
        no_vulture: bool,
        no_xsoar_linter: bool,
        no_pwsh_analyze: bool,
        no_pwsh_test: bool,
        no_test: bool,
        modules: dict,
        keep_container: bool,
        test_xml: str,
        no_coverage: bool,
    ) -> dict:
        """Run lint and tests on single package
        Performing the follow:
            1. Run the lint on OS - flake8, bandit, mypy.
            2. Run in package docker - pylint, pytest.

        Args:
            no_xsoar_linter(bool): Whether to skip xsoar-linter
            no_flake8(bool): Whether to skip flake8
            no_bandit(bool): Whether to skip bandit
            no_mypy(bool): Whether to skip mypy
            no_vulture(bool): Whether to skip vulture
            no_pylint(bool): Whether to skip pylint
            no_test(bool): Whether to skip pytest
            no_pwsh_analyze(bool): Whether to skip powershell code analyzing
            no_pwsh_test(bool): whether to skip powershell tests
            modules(dict): Mandatory modules to locate in pack path (CommonServerPython.py etc)
            keep_container(bool): Whether to keep the test container
            test_xml(str): Path for saving pytest xml results
            no_coverage(bool): Run pytest without coverage report

        Returns:
            dict: lint and test all status, pkg status)
        """
        # Gather information for lint check information
        log_prompt = f"{self._pack_name} - Run"
        logger.info(f"{log_prompt} - Start")
        try:
            skip = self._gather_facts(modules)
            # If not python pack - skip pack
            if skip:
                return self._pkg_lint_status
            # Locate mandatory files in pack path - for more info checkout the context manager LintFiles
            with add_tmp_lint_files(
                content_repo=self._content_repo,
                pack_path=self._pack_abs_dir,
                lint_files=self._facts["lint_files"],
                modules=modules,
                pack_type=self._pkg_lint_status["pack_type"],
            ):
                # Run lint check on host - flake8, bandit, mypy
                if self._pkg_lint_status["pack_type"] == TYPE_PYTHON:
                    self._run_lint_in_host(
                        no_bandit=no_bandit,
                        no_mypy=no_mypy,
                        no_xsoar_linter=no_xsoar_linter,
                    )

                # Run lint and test check on pack docker image
                if self._facts["docker_engine"]:
                    self._run_lint_on_docker_image(
                        no_pylint=no_pylint,
                        no_test=no_test,
                        no_pwsh_analyze=no_pwsh_analyze,
                        no_pwsh_test=no_pwsh_test,
                        keep_container=keep_container,
                        test_xml=test_xml,
                        no_coverage=no_coverage,
                        no_vulture=no_vulture,
                        no_flake8=no_flake8,
                    )
        except Exception as ex:
            err = f"{self._pack_abs_dir}: Unexpected fatal exception: {str(ex)}"
            logger.error(f"{err}. Traceback: {traceback.format_exc()}")
            self._pkg_lint_status["errors"].append(err)
            self._pkg_lint_status["exit_code"] += FAIL
        logger.info(f"{log_prompt} - Finished Successfully")
        return self._pkg_lint_status

    @timer(group_name="lint")
    def _gather_facts(self, modules: dict) -> bool:
        """Gathering facts about the package - python version, docker images, valid docker image, yml parsing
        Args:
            modules(dict): Test mandatory modules to be ignore in lint check

        Returns:
            bool: Indicating if to continue further or not, if False exit Thread, Else continue.
        """
        # Looking for pkg yaml
        log_prompt = f"{self._pack_name} - Facts"
        self._pkg_lint_status["pkg"] = self._pack_name
        logger.info(f"{log_prompt} - Using yaml file {self._yml_file}")
        # Parsing pack yaml - in order to verify if check needed
        try:
            script_obj: Dict = {}
            yml_obj: Dict = YAML_Handler().load(self._yml_file)
            if isinstance(yml_obj, dict):
                script_obj = (
                    yml_obj.get("script", {})
                    if isinstance(yml_obj.get("script"), dict)
                    else yml_obj
                )
            # if the script/integration is deprecated and the -a flag
            if self._all_packs and yml_obj.get("deprecated"):
                logger.info(
                    f"skipping lint for {self._pack_name} because its deprecated"
                )
                return True
            self._facts["is_script"] = (
                True if "Scripts" in self._yml_file.parts else False
            )
            self._facts["is_long_running"] = script_obj.get("longRunning")
            self._facts["commands"] = self._get_commands_list(script_obj)
            self._pkg_lint_status["pack_type"] = script_obj.get("type")
        except (FileNotFoundError, OSError, KeyError):
            self._pkg_lint_status["errors"].append("Unable to parse package yml")
            return True
        # return no check needed if not python pack
        if self._pkg_lint_status["pack_type"] not in (TYPE_PYTHON, TYPE_PWSH):
            logger.info(
                f"{log_prompt} - Skipping due to not Python, Powershell package - Pack is"
                f" {self._pkg_lint_status['pack_type']}"
            )
            return True

        # Docker images
        yml_obj_id = (
            yml_obj.get("commonfields", {}).get("id", "")
            if isinstance(yml_obj, dict)
            else ""
        )
        if self._facts["docker_engine"]:
            logger.info(f"{log_prompt} - Collecting all docker images to pull")
            images = []
            for docker_image in self.docker_image_flag.split(","):
                temp_images = self._get_docker_images_for_lint(
                    script_obj=script_obj,
                    script_id=yml_obj_id,
                    docker_image_flag=docker_image,
                    docker_image_target=self.docker_image_target,
                )
                images.extend(temp_images)
                images = list(set(images))
            if not images:
                # If no docker images to run on - skip checks in both docker and host
                logger.info(
                    f"{log_prompt} - No docker images to run on - Skipping run lint in host as well."
                )
                return True
            self._facts["images"] = [[image, -1] for image in images]

            if os.getenv("GITLAB_CI", False):
                self._facts["images"] = [
                    [f"docker-io.art.code.pan.run/{image[0]}", -1]
                    for image in self._facts["images"]
                ]
            # Gather environment variables for docker execution
            self._facts["env_vars"] = {
                "CI": os.getenv("CI", False),
                "DEMISTO_LINT_UPDATE_CERTS": os.getenv(
                    "DEMISTO_LINT_UPDATE_CERTS", "yes"
                ),
            }

        lint_files = set()
        # Facts for python pack
        if self._pkg_lint_status["pack_type"] == TYPE_PYTHON:
            self._update_support_level()
            if self._facts["docker_engine"]:
                # Getting python version from docker image - verifying if not valid docker image configured
                for image in self._facts["images"]:
                    py_num: str = get_python_version_from_image(
                        image=image[0], timeout=self.docker_timeout
                    )
                    image[1] = py_num
                    logger.info(
                        f"{self._pack_name} - Facts - {image[0]} - Python {py_num}"
                    )
                    if not self._facts["python_version"]:
                        self._facts["python_version"] = py_num

                # Checking whatever *test* exists in package
                self._facts["test"] = (
                    True
                    if next(
                        self._pack_abs_dir.glob([r"test_*.py", r"*_test.py"]), None  # type: ignore
                    )
                    else False
                )
                if self._facts["test"]:
                    logger.info(f"{log_prompt} - Tests found")
                else:
                    logger.info(f"{log_prompt} - Tests not found")
                # Gather package requirements embedded in test-requirements.py file
                test_requirements = self._pack_abs_dir / "test-requirements.txt"
                if test_requirements.exists():
                    try:
                        additional_req = (
                            test_requirements.read_text(encoding="utf-8")
                            .strip()
                            .split("\n")
                        )
                        self._facts["additional_requirements"].extend(additional_req)
                        logger.info(
                            f"{log_prompt} - Additional package Pypi packages found - {additional_req}"
                        )
                    except (FileNotFoundError, OSError):
                        self._pkg_lint_status["errors"].append(
                            "Unable to parse test-requirements.txt in package"
                        )
            elif not self._facts["python_version"]:
                # get python version from yml
                pynum = (
                    "3.7"
                    if (script_obj.get("subtype", "python3") == "python3")
                    else "2.7"
                )
                self._facts["python_version"] = pynum
                logger.info(f"{log_prompt} - Using python version from yml: {pynum}")

            # Get lint files
            lint_files = set(
                self._pack_abs_dir.glob(
                    ["*.py", "!__init__.py", "!*.tmp"], flags=NEGATE
                )
            )
        # Facts for Powershell pack
        elif self._pkg_lint_status["pack_type"] == TYPE_PWSH:
            # Get lint files
            lint_files = set(
                self._pack_abs_dir.glob(
                    [
                        "*.ps1",
                        "!*Tests.ps1",
                        "CommonServerPowerShell.ps1",
                        "demistomock.ps1'",
                    ],
                    flags=NEGATE,
                )
            )

        # Add CommonServer to the lint checks
        if "commonserver" in self._pack_abs_dir.name.lower():
            # Powershell
            if self._pkg_lint_status["pack_type"] == TYPE_PWSH:
                self._facts["lint_files"] = [Path(self._pack_abs_dir / "CommonServerPowerShell.ps1")]  # type: ignore
            # Python
            elif self._pkg_lint_status["pack_type"] == TYPE_PYTHON:
                self._facts["lint_files"] = [Path(self._pack_abs_dir / "CommonServerPython.py")]  # type: ignore
        else:
            test_modules = {
                self._pack_abs_dir / module.name for module in modules.keys()
            }
            lint_files = lint_files.difference(test_modules)
            self._facts["lint_files"] = list(lint_files)

        if self._facts["lint_files"]:
            # Remove files that are in gitignore.
            self._remove_gitignore_files(log_prompt)
            for lint_file in self._facts["lint_files"]:
                logger.info(f"{log_prompt} - Lint file {lint_file}")
        else:
            logger.info(f"{log_prompt} - Lint files not found")

        if not yml_obj_id.endswith(API_MODULE_FILE_SUFFIX):
            # remove api module from lint files if the integration/script that we use is not an api module.
            self._facts["lint_files"] = [
                file
                for file in self._facts["lint_files"]
                if API_MODULE_FILE_SUFFIX not in file.name
            ]

        self._split_lint_files()

        self._linter_to_commands()

        return False

    def _linter_to_commands(self):
        self._facts["lint_to_commands"] = {
            "pylint": build_pylint_command(
                self._facts["lint_files"],
                docker_version=self._facts.get("python_version"),
            ),
            "flake8": build_flake8_command(
                self._facts["lint_files"] + self._facts["lint_unittest_files"]
            ),
            "vulture": build_vulture_command(
                self._facts["lint_files"], self._pack_abs_dir
            ),
        }

    def _remove_gitignore_files(self, log_prompt: str) -> None:
        """
        Skipping files that matches gitignore patterns.
        Args:
            log_prompt(str): log prompt string

        Returns:

        """
        try:
            repo = git.Repo(self._content_repo)
            files_to_ignore = repo.ignored(self._facts["lint_files"])
            for file in files_to_ignore:
                logger.info(f"{log_prompt} - Skipping gitignore file {file}")
            self._facts["lint_files"] = [
                path
                for path in self._facts["lint_files"]
                if path not in files_to_ignore
            ]

        except (git.InvalidGitRepositoryError, git.NoSuchPathError):
            logger.debug("No gitignore files is available")

    def _split_lint_files(self):
        """Remove unit test files from _facts['lint_files'] and put into their own list _facts['lint_unittest_files']
        This is because not all lints should be done on unittest files.
        """
        lint_files_list = copy.deepcopy(self._facts["lint_files"])
        for lint_file in lint_files_list:
            if lint_file.name.startswith("test_") or lint_file.name.endswith(
                "_test.py"
            ):
                self._facts["lint_unittest_files"].append(lint_file)
                self._facts["lint_files"].remove(lint_file)

    @timer(group_name="lint")
    def _run_lint_in_host(self, no_bandit: bool, no_mypy: bool, no_xsoar_linter: bool):
        """Run lint check on host

        Args:
            no_flake8(bool): Whether to skip flake8.
            no_bandit(bool): Whether to skip bandit.
            no_mypy(bool): Whether to skip mypy.
            no_vulture(bool): Whether to skip Vulture.
        """
        log_prompt = f"{self._pack_name} - Run Lint In Host"
        logger.info(f"{log_prompt} - Started")
        exit_code: int = SUCCESS
        for lint_check in ["XSOAR_linter", "bandit", "mypy"]:
            exit_code = SUCCESS
            output = ""
            if self._facts["lint_files"]:
                if lint_check == "XSOAR_linter" and not no_xsoar_linter:
                    exit_code, output = self._run_xsoar_linter(
                        py_num=self._facts["python_version"],
                        lint_files=self._facts["lint_files"],
                    )
                elif lint_check == "bandit" and not no_bandit:
                    exit_code, output = self._run_bandit(
                        lint_files=self._facts["lint_files"]
                    )

                elif (
                    lint_check == "mypy"
                    and not no_mypy
                    and parse(self._facts["python_version"]).major >= 3  # type: ignore[union-attr]
                ):
                    # mypy does not support python2 now
                    exit_code, output = self._run_mypy(
                        py_num=self._facts["python_version"],
                        lint_files=self._facts["lint_files"],
                    )

            self._handle_lint_results(exit_code, lint_check, output)
        logger.info(f"{log_prompt} - Finished successfully")

    def _handle_lint_results(self, exit_code, lint_check, output):
        # check for any exit code other than 0
        if exit_code:
            error, warning, other = split_warnings_errors(output)
        if exit_code and warning:
            self._pkg_lint_status["warning_code"] |= EXIT_CODES[lint_check]
            self._pkg_lint_status[f"{lint_check}_warnings"] = "\n".join(warning)
        if exit_code & FAIL:
            self._pkg_lint_status["exit_code"] |= EXIT_CODES[lint_check]
            # if the error were extracted correctly as they start with E
            if error:
                self._pkg_lint_status[f"{lint_check}_errors"] = "\n".join(error)
                # if there were errors but they do not start with E
            else:
                self._pkg_lint_status[f"{lint_check}_errors"] = "\n".join(other)

    @timer(group_name="lint")
    def _run_xsoar_linter(self, py_num: str, lint_files: List[Path]) -> Tuple[int, str]:
        """Runs Xsaor linter in pack dir

        Args:
            lint_files(List[Path]): file to perform lint

        Returns:
           int:  0 on successful else 1, errors
           str: Xsoar linter errors
        """
        status = SUCCESS
        FAIL_PYLINT = 0b10
        with pylint_plugin(self._pack_abs_dir):
            log_prompt = f"{self._pack_name} - XSOAR Linter"
            logger.info(f"{log_prompt} - Start")
            myenv = os.environ.copy()
            if myenv.get("PYTHONPATH"):
                myenv["PYTHONPATH"] += ":" + str(self._pack_abs_dir)
            else:
                myenv["PYTHONPATH"] = str(self._pack_abs_dir)
            if self._facts["is_long_running"]:
                myenv["LONGRUNNING"] = "True"

            py_ver = parse(py_num).major  # type: ignore
            if py_ver < 3:
                myenv["PY2"] = "True"
            myenv["is_script"] = str(self._facts["is_script"])
            # as Xsoar checker is a pylint plugin and runs as part of pylint code, we can not pass args to it.
            # as a result we can use the env vars as a getway.
            myenv["commands"] = (
                ",".join([str(elem) for elem in self._facts["commands"]])
                if self._facts["commands"]
                else ""
            )
            stdout, stderr, exit_code = run_command_os(
                command=build_xsoar_linter_command(
                    lint_files, self._facts.get("support_level", "base")  # type: ignore
                ),
                cwd=self._pack_abs_dir,
                env=myenv,
            )
        if exit_code & FAIL_PYLINT:
            logger.error(f"{log_prompt} - Finished, errors found")
            status = FAIL
        if exit_code & WARNING:
            logger.warning(f"{log_prompt} - Finished, warnings found")
            if not status:
                status = WARNING
        # if pylint did not run and failure exit code has been returned from run commnad
        elif exit_code & FAIL:
            status = FAIL
            logger.debug(f"{log_prompt} - Actual XSOAR linter error -")
            logger.debug(
                f"{log_prompt} - Full format stdout: {RL if stdout else ''}{stdout}"
            )
            # for contrib prs which are not merged from master and do not have pylint in dev-requirements-py2.
            if os.environ.get("CI"):
                stdout = "Xsoar linter could not run, Please merge from master"
            else:
                stdout = (
                    "Xsoar linter could not run, please make sure you have"
                    " the necessary Pylint version for both py2 and py3"
                )
            logger.error(f"{log_prompt} - Finished, errors found")

        logger.debug(f"{log_prompt} - Finished, exit-code: {exit_code}")
        logger.debug(f"{log_prompt} - Finished, stdout: {RL if stdout else ''}{stdout}")
        logger.debug(f"{log_prompt} - Finished, stderr: {RL if stderr else ''}{stderr}")

        if not exit_code:
            logger.info(f"{log_prompt} - Successfully finished")

        return status, stdout

    @timer(group_name="lint")
    def _run_bandit(self, lint_files: List[Path]) -> Tuple[int, str]:
        """Run bandit in pack dir

        Args:
            lint_files(List[Path]): file to perform lint

        Returns:
           int:  0 on successful else 1, errors
           str: Bandit errors
        """
        log_prompt = f"{self._pack_name} - Bandit"
        logger.info(f"{log_prompt} - Start")
        stdout, stderr, exit_code = run_command_os(
            command=build_bandit_command(lint_files),  # type: ignore
            cwd=self._pack_abs_dir,
        )
        logger.debug(f"{log_prompt} - Finished, exit-code: {exit_code}")
        logger.debug(f"{log_prompt} - Finished, stdout: {RL if stdout else ''}{stdout}")
        logger.debug(f"{log_prompt} - Finished, stderr: {RL if stderr else ''}{stderr}")
        if stderr or exit_code:
            logger.error(f"{log_prompt} - Finished, errors found")
            if stderr:
                return FAIL, stderr
            else:
                return FAIL, stdout

        logger.info(f"{log_prompt} - Successfully finished")

        return SUCCESS, ""

    @timer(group_name="lint")
    def _run_mypy(self, py_num: str, lint_files: List[Path]) -> Tuple[int, str]:
        """Run mypy in pack dir

        Args:
            py_num(str): The python version in use
            lint_files(List[Path]): file to perform lint

        Returns:
           int:  0 on successful else 1, errors
           str: Bandit errors
        """
        log_prompt = f"{self._pack_name} - Mypy"
        logger.info(f"{log_prompt} - Start")
        with add_typing_module(lint_files=lint_files, python_version=py_num):  # type: ignore
            mypy_command = build_mypy_command(
                files=lint_files, version=py_num, content_repo=self._content_repo  # type: ignore
            )
            stdout, stderr, exit_code = run_command_os(
                command=mypy_command, cwd=self._pack_abs_dir
            )
        logger.debug(f"{log_prompt} - Finished, exit-code: {exit_code}")
        logger.debug(f"{log_prompt} - Finished, stdout: {RL if stdout else ''}{stdout}")
        logger.debug(f"{log_prompt} - Finished, stderr: {RL if stderr else ''}{stderr}")
        if stderr or exit_code:
            logger.error(f"{log_prompt} - Finished, errors found")
            if stderr:
                return FAIL, stderr
            else:
                return FAIL, stdout

        logger.info(f"{log_prompt} - Successfully finished")

        return SUCCESS, ""

    @timer(group_name="lint")
    def _run_lint_on_docker_image(
        self,
        no_pylint: bool,
        no_test: bool,
        no_pwsh_analyze: bool,
        no_pwsh_test: bool,
        keep_container: bool,
        test_xml: str,
        no_coverage: bool,
        no_flake8: bool,
        no_vulture: bool,
    ):
        """Run lint check on docker image

        Args:
            no_pylint(bool): Whether to skip pylint
            no_test(bool): Whether to skip pytest
            no_pwsh_analyze(bool): Whether to skip powershell code analyzing
            no_pwsh_test(bool): whether to skip powershell tests
            keep_container(bool): Whether to keep the test container
            test_xml(str): Path for saving pytest xml results
            no_coverage(bool): Run pytest without coverage report

        """
        log_prompt = f"{self._pack_name} - Run Lint On Docker Image"
        if self._facts["images"]:
            logger.info(
                f'{log_prompt} - Running lint: Number of images={self._facts["images"]}'
            )
        else:
            logger.info(f"{log_prompt} - Skipped")
        for image in self._facts["images"]:
            logger.info(f"{log_prompt} - Running lint on docker image {image[0]}")
            # Docker image status - visualize
            status = {
                "image": image[0],
                "image_errors": "",
                "pylint_errors": "",
                "pytest_errors": "",
                "pytest_json": {},
                "pwsh_analyze_errors": "",
                "pwsh_test_errors": "",
            }
            # Creating image if pylint specified or found tests and tests specified
            image_id = ""
            errors = ""
            for trial in range(2):
                image_id, errors = self._docker_image_create(docker_base_image=image)
                if not errors:
                    break

            if image_id and not errors:
                # Set image creation status
                for check in [
                    "pylint",
                    "pytest",
                    "pwsh_analyze",
                    "pwsh_test",
                    "flake8",
                    "vulture",
                ]:
                    exit_code = SUCCESS
                    output = ""
                    for trial in range(2):
                        if self._pkg_lint_status["pack_type"] == TYPE_PYTHON:
                            if (
                                not no_flake8
                                and check == "flake8"
                                and (
                                    self._facts["lint_files"]
                                    or self._facts["lint_unittest_files"]
                                )
                            ):
                                exit_code, output = self._docker_run_linter(
                                    linter=check,
                                    test_image=image_id,
                                    keep_container=keep_container,
                                )
                            if (
                                not no_vulture
                                and check == "vulture"
                                and self._facts["lint_files"]
                            ):
                                exit_code, output = self._docker_run_linter(
                                    linter=check,
                                    test_image=image_id,
                                    keep_container=keep_container,
                                )
                            # Perform pylint
                            if (
                                not no_pylint
                                and check == "pylint"
                                and self._facts["lint_files"]
                            ):
                                exit_code, output = self._docker_run_linter(
                                    linter=check,
                                    test_image=image_id,
                                    keep_container=keep_container,
                                )
                            # Perform pytest
                            elif (
                                not no_test
                                and self._facts["test"]
                                and check == "pytest"
                            ):
                                exit_code, output, test_json = self._docker_run_pytest(
                                    test_image=image_id,
                                    keep_container=keep_container,
                                    test_xml=test_xml,
                                    no_coverage=no_coverage,
                                )
                                status["pytest_json"] = test_json
                        elif self._pkg_lint_status["pack_type"] == TYPE_PWSH:
                            # Perform powershell analyze
                            if (
                                not no_pwsh_analyze
                                and check == "pwsh_analyze"
                                and self._facts["lint_files"]
                            ):
                                exit_code, output = self._docker_run_pwsh_analyze(
                                    test_image=image_id, keep_container=keep_container
                                )
                            # Perform powershell test
                            elif not no_pwsh_test and check == "pwsh_test":
                                exit_code, output = self._docker_run_pwsh_test(
                                    test_image=image_id, keep_container=keep_container
                                )
                        # If lint check perform and failed on reason related to environment will run twice,
                        # But it failing in second time it will count as test failure.
                        if (
                            (exit_code == RERUN and trial == 1)
                            or exit_code == FAIL
                            or exit_code == SUCCESS
                        ):
                            if exit_code in [RERUN, FAIL]:
                                if check in {"flake8", "vulture"}:
                                    self._handle_lint_results(exit_code, check, output)
                                else:
                                    self._pkg_lint_status["exit_code"] |= EXIT_CODES[
                                        check
                                    ]
                                    status[f"{check}_errors"] = output
                            break
            else:
                status["image_errors"] = str(errors)
                self._pkg_lint_status["exit_code"] += EXIT_CODES["image"]
            # Add image status to images
            self._pkg_lint_status["images"].append(status)
            logger.info(f"{log_prompt} - Finished linting on docker image {image[0]}")

        if self._facts["images"]:
            logger.info(
                f'{log_prompt} - Finished linting. Number of images={self._facts["images"]}'
            )

    def _docker_login(self) -> bool:
        """Login to docker-hub using environment variables:
                1. DOCKERHUB_USER - User for docker hub.
                2. DOCKERHUB_PASSWORD - Password for docker-hub.
            Used in Circle-CI for pushing into repo devtestdemisto

        Returns:
            bool: True if logged in successfully.
        """
        docker_user = os.getenv("DOCKERHUB_USER")
        docker_pass = os.getenv("DOCKERHUB_PASSWORD")
        if docker_user and docker_pass:
            try:
                self._docker_client.login(
                    username=docker_user,
                    password=docker_pass,
                    registry="https://index.docker.io/v1",
                )
                return self._docker_client.ping()
            except docker.errors.APIError:
                return False
        return False

    @timer(group_name="lint")
    def _docker_image_create(self, docker_base_image: List[Any]) -> Tuple[str, str]:
        """Create docker image:
            1. Installing 'build base' if required in alpine images version - https://wiki.alpinelinux.org/wiki/GCC
            2. Installing pypi packs - if only pylint required - only pylint installed otherwise all pytest and pylint
               installed, packages which being install can be found in path demisto_sdk/commands/lint/dev_envs
            3. The docker image build done by Dockerfile template located in
                demisto_sdk/commands/lint/templates/dockerfile.jinja2

        Args:
            docker_base_image(list): docker image to use as base for installing dev deps and python version.

        Returns:
            str, str. image name to use and errors string.
        """
        log_prompt = f"{self._pack_name} - Image create"
        # Get requirements file for image
        requirements = []

        if docker_base_image[1] != -1:
            py_ver = parse(docker_base_image[1]).major  # type: ignore
            if py_ver == 2:
                requirements = self._req_2
            elif py_ver == 3:
                requirements = self._req_3
        # Using DockerFile template
        pip_requirements = requirements + self._facts["additional_requirements"]
        # Trying to pull image based on dockerfile hash, will check if something changed
        errors = ""
        identifier = hashlib.md5(
            "\n".join(sorted(pip_requirements)).encode("utf-8")
        ).hexdigest()
        test_image_name = (
            f'{docker_base_image[0].replace("demisto", "devtestdemisto")}-{identifier}'
        )
        test_image = None
        try:
            logger.info(
                f"{log_prompt} - Trying to pull existing image {test_image_name}"
            )
            test_image = get_docker().pull_image(test_image_name)
        except (docker.errors.APIError, docker.errors.ImageNotFound):
            logger.info(f"{log_prompt} - Unable to find image {test_image_name}")
        # Creatng new image if existing image isn't found
        if not test_image:
            logger.info(
                f"{log_prompt} - Creating image based on {docker_base_image[0]} - Could take 2-3 minutes at first "
                f"time"
            )
            try:
                get_docker().create_image(
                    docker_base_image[0],
                    test_image_name,
                    container_type=self._pkg_lint_status["pack_type"],
                    install_packages=pip_requirements,
                )

                if self._docker_hub_login:
                    for _ in range(2):
                        try:
                            test_image_name_to_push = test_image_name.replace(
                                "docker-io.art.code.pan.run/", ""
                            )
                            self._docker_client.images.push(test_image_name_to_push)
                            logger.info(
                                f"{log_prompt} - Image {test_image_name_to_push} pushed to repository"
                            )
                            break
                        except (
                            requests.exceptions.ConnectionError,
                            urllib3.exceptions.ReadTimeoutError,
                            requests.exceptions.ReadTimeout,
                        ):
                            logger.info(
                                f"{log_prompt} - Unable to push image {test_image_name} to repository"
                            )

            except (docker.errors.BuildError, docker.errors.APIError, Exception) as e:
                logger.critical(f"{log_prompt} - Build errors occurred {e}")
                errors = str(e)
        return test_image_name, errors

    def _docker_remove_container(self, container_name: str):
        try:
            container = self._docker_client.containers.get(container_name)
            container.remove(force=True)
        except docker.errors.NotFound:
            pass
        except requests.exceptions.ChunkedEncodingError as err:
            # see: https://github.com/docker/docker-py/issues/2696#issuecomment-721322548
            if platform.system() != "Darwin" or "Connection broken" not in str(err):
                raise

    def _docker_run_linter(
        self, linter: str, test_image: str, keep_container: bool
    ) -> Tuple[int, str]:
        log_prompt = f"{self._pack_name} - {linter} - Image {test_image}"
        logger.info(f"{log_prompt} - Start")
        container_name = f"{self._pack_name}-{linter}"
        # Check if previous run left container a live if it do, we remove it
        self._docker_remove_container(container_name)

        # Run container
        exit_code = SUCCESS
        output = ""
        try:
            container: docker.models.containers.Container = (
                get_docker().create_container(
                    name=container_name,
                    image=test_image,
                    command=[self._facts["lint_to_commands"][linter]],
                    user=f"{os.getuid()}:4000",
                    files_to_push=[(self._pack_abs_dir, "/devwork")],
                    environment=self._facts["env_vars"],
                )
            )
            container.start()
            stream_docker_container_output(container.logs(stream=True))
            # wait for container to finish
            container_status = container.wait(condition="exited")
            # Get container exit code
            container_exit_code = container_status.get("StatusCode")
            # Getting container logs
            container_log = container.logs().decode("utf-8")
            logger.info(f"{log_prompt} - exit-code: {container_exit_code}")
            if container_exit_code in [1, 2, 127]:
                # 1-fatal message issued
                # 2-Error message issued
                # 127-Command failure (for instance the linter is not exists)
                exit_code = FAIL
                output = container_log
                logger.error(f"{log_prompt} - Finished, errors found")
            elif container_exit_code in [4, 8, 16]:
                # 4-Warning message issued
                # 8-refactor message issued
                # 16-convention message issued
                logger.info(f"{log_prompt} - Successfully finished - warnings found")
                exit_code = SUCCESS
            elif container_exit_code == 32:
                # 32-usage error
                logger.critical(f"{log_prompt} - Finished - Usage error")
                exit_code = RERUN
            else:
                logger.info(f"{log_prompt} - Successfully finished")
            # Keeping container if needed or remove it
            if keep_container:
                print(f"{log_prompt} - container name {container_name}")
                container.commit(repository=container_name.lower(), tag=linter)
            else:
                try:
                    container.remove(force=True)
                except docker.errors.NotFound as e:
                    logger.critical(f"{log_prompt} - Unable to delete container - {e}")
        except Exception as e:
            logger.exception(f"{log_prompt} - Unable to run {linter}")
            exit_code = RERUN
            output = str(e)
        return exit_code, output

    @timer(group_name="lint")
    def _docker_run_pytest(
        self,
        test_image: str,
        keep_container: bool,
        test_xml: str,
        no_coverage: bool = False,
    ) -> Tuple[int, str, dict]:
        """Run Pytest in created test image

        Args:
            test_image(str): Test image id/name
            keep_container(bool): True if to keep container after execution finished
            test_xml(str): Xml saving path
            no_coverage(bool): Run pytest without coverage report
        Returns:
            int: 0 on successful, errors 1, need to retry 2
            str: Unit test json report
        """
        log_prompt = f"{self._pack_name} - Pytest - Image {test_image}"
        logger.info(f"{log_prompt} - Start")
        container_name = f"{self._pack_name}-pytest"
        # Check if previous run left container a live if it does, Remove it
        self._docker_remove_container(container_name)
        # Collect tests
        exit_code = SUCCESS
        output = ""
        test_json = {}
        try:
            # Running pytest container
            cov_file_path = Path.joinpath(self._pack_abs_dir, ".coverage")
            cov = self._pack_abs_dir.stem if not no_coverage else ""
            uid = os.getuid() or 4000
            logger.debug(
                f"{log_prompt} - user uid for running lint/test: {uid}"
            )  # lgtm[py/clear-text-logging-sensitive-data]
            container: docker.models.containers.Container = (
                get_docker().create_container(
                    name=container_name,
                    image=test_image,
                    command=[
                        build_pytest_command(test_xml=test_xml, json=True, cov=cov)
                    ],
                    user=f"{uid}:4000",
                    files_to_push=[(self._pack_abs_dir, "/devwork")],
                    environment=self._facts["env_vars"],
                )
            )
            container.start()
            stream_docker_container_output(container.logs(stream=True))
            # Waiting for container to be finished
            container_status: dict = container.wait(condition="exited")
            # Getting container exit code
            container_exit_code = container_status.get("StatusCode")
            # Getting container logs
            logger.info(f"{log_prompt} - exit-code: {container_exit_code}")
            if container_exit_code in [0, 1, 2, 5]:
                # 0-All tests passed
                # 1-Tests were collected and run but some of the tests failed
                # 2-Test execution was interrupted by the user
                # 5-No tests were collected

                if test_xml:
                    test_data_xml = get_file_from_container(
                        container_obj=container,
                        container_path="/devwork/report_pytest.xml",
                    )
                    xml_apth = Path(test_xml) / f"{self._pack_name}_pytest.xml"

                    with open(file=xml_apth, mode="bw") as f:
                        f.write(test_data_xml)  # type: ignore

                if cov:
                    cov_data = get_file_from_container(
                        container_obj=container, container_path="/devwork/.coverage"
                    )
                    cov_data = (
                        cov_data if isinstance(cov_data, bytes) else cov_data.encode()
                    )
                    with open(cov_file_path, "wb") as coverage_file:
                        coverage_file.write(cov_data)
                    coverage_report_editor(
                        cov_file_path,
                        os.path.join(
                            self._pack_abs_dir, f"{self._pack_abs_dir.stem}.py"
                        ),
                    )

                test_json = json.loads(
                    get_file_from_container(
                        container_obj=container,
                        container_path="/devwork/report_pytest.json",
                        encoding="utf-8",
                    )
                )
                for test in test_json.get("report", {}).get("tests"):
                    if test.get("call", {}).get("longrepr"):
                        test["call"]["longrepr"] = test["call"]["longrepr"].split("\n")
                if container_exit_code in [0, 5]:
                    logger.info(f"{log_prompt} - Successfully finished")
                    exit_code = SUCCESS
                elif container_exit_code in [2]:
                    output = container.logs().decode("utf-8")
                    exit_code = FAIL
                else:
                    logger.error(f"{log_prompt} - Finished, errors found")
                    exit_code = FAIL
            elif container_exit_code in [3, 4]:
                # 3-Internal error happened while executing tests
                # 4-pytest command line usage error
                logger.critical(f"{log_prompt} - Usage error")
                exit_code = RERUN
                output = container.logs().decode("utf-8")
            else:
                # Any other container exit code
                logger.error(
                    f"{log_prompt} - Finished, docker container error found ({container_exit_code})"
                )
                exit_code = FAIL
            # Remove container if not needed
            if keep_container:
                print(f"{log_prompt} - Container name {container_name}")
                container.commit(repository=container_name.lower(), tag="pytest")
            else:
                try:
                    container.remove(force=True)
                except docker.errors.NotFound as e:
                    logger.critical(f"{log_prompt} - Unable to remove container {e}")
        except (docker.errors.ImageNotFound, docker.errors.APIError) as e:
            logger.critical(f"{log_prompt} - Unable to run pytest container {e}")
            exit_code = RERUN
        logger.info(f"{self._pack_name} - Pytest finished image {test_image}")
        return exit_code, output, test_json

    def _docker_run_pwsh_analyze(
        self, test_image: str, keep_container: bool
    ) -> Tuple[int, str]:
        """Run Powershell code analyze in created test image

        Args:
            test_image(str): test image id/name
            keep_container(bool): True if to keep container after excution finished

        Returns:
            int: 0 on successful, errors 1, need to retry 2
            str: Container log
        """
        log_prompt = f"{self._pack_name} - Powershell analyze - Image {test_image}"
        logger.info(f"{log_prompt} - Start")
        container_name = f"{self._pack_name}-pwsh-analyze"
        # Check if previous run left container a live if it do, we remove it
        container: docker.models.containers.Container
        try:
            container = self._docker_client.containers.get(container_name)
            container.remove(force=True)
        except docker.errors.NotFound:
            pass

        # Run container
        exit_code = SUCCESS
        output = ""
        try:
            uid = os.getuid() or 4000
            logger.debug(
                f"{log_prompt} - user uid for running lint/test: {uid}"
            )  # lgtm[py/clear-text-logging-sensitive-data]
            container = get_docker().create_container(
                name=container_name,
                image=test_image,
                user=f"{uid}:4000",
                environment=self._facts["env_vars"],
                files_to_push=[(self._pack_abs_dir, "/devwork")],
                command=build_pwsh_analyze_command(self._facts["lint_files"][0]),
            )
            container.start()
            stream_docker_container_output(container.logs(stream=True))
            # wait for container to finish
            container_status = container.wait(condition="exited")
            # Get container exit code
            container_exit_code = container_status.get("StatusCode")
            # Getting container logs
            container_log = container.logs().decode("utf-8")
            logger.info(f"{log_prompt} - exit-code: {container_exit_code}")
            if container_exit_code:
                # 1-fatal message issued
                # 2-Error message issued
                logger.error(f"{log_prompt} - Finished, errors found")
                output = container_log
                exit_code = FAIL
            else:
                logger.info(f"{log_prompt} - Successfully finished")
            # Keeping container if needed or remove it
            if keep_container:
                print(f"{log_prompt} - container name {container_name}")
                container.commit(repository=container_name.lower(), tag="pwsh_analyze")
            else:
                try:
                    container.remove(force=True)
                except docker.errors.NotFound as e:
                    logger.critical(f"{log_prompt} - Unable to delete container - {e}")
        except (
            docker.errors.ImageNotFound,
            docker.errors.APIError,
            requests.exceptions.ReadTimeout,
        ) as e:
            logger.critical(f"{log_prompt} - Unable to run powershell test - {e}")
            exit_code = RERUN

        return exit_code, output

    def _update_support_level(self):
        logger.debug(f"Updating support level for {self._pack_name}")
        pack_dir = (
            self._pack_abs_dir.parent
            if self._pack_abs_dir.parts[-1] == INTEGRATIONS_DIR
            else self._pack_abs_dir.parent.parent
        )
        pack_metadata_file = pack_dir / PACKS_PACK_META_FILE_NAME
        logger.debug(f"Before reading content of {pack_metadata_file}")
        with pack_metadata_file.open() as f:
            pack_meta_content: Dict = json.load(f)
        logger.debug(f"After reading content of {pack_metadata_file}")
        self._facts["support_level"] = pack_meta_content.get("support")
        if self._facts["support_level"] == "partner" and pack_meta_content.get(
            "Certification"
        ):
            self._facts["support_level"] = "certified partner"

    def _docker_run_pwsh_test(
        self, test_image: str, keep_container: bool
    ) -> Tuple[int, str]:
        """Run Powershell tests in created test image

        Args:
            test_image(str): test image id/name
            keep_container(bool): True if to keep container after excution finished

        Returns:
            int: 0 on successful, errors 1, neet to retry 2
            str: Container log
        """
        log_prompt = f"{self._pack_name} - Powershell test - Image {test_image}"
        logger.info(f"{log_prompt} - Start")
        container_name = f"{self._pack_name}-pwsh-test"
        # Check if previous run left container a live if it do, we remove it
        self._docker_remove_container(container_name)

        # Run container
        exit_code = SUCCESS
        output = ""
        try:
            uid = os.getuid() or 4000
            logger.debug(
                f"{log_prompt} - user uid for running lint/test: {uid}"
            )  # lgtm[py/clear-text-logging-sensitive-data]
            container: docker.models.containers.Container = (
                get_docker().create_container(
                    files_to_push=[(self._pack_abs_dir, "/devwork")],
                    name=container_name,
                    image=test_image,
                    command=build_pwsh_test_command(),
                    user=f"{uid}:4000",
                    environment=self._facts["env_vars"],
                )
            )
            container.start()
            stream_docker_container_output(container.logs(stream=True))
            # wait for container to finish
            container_status = container.wait(condition="exited")
            # Get container exit code
            container_exit_code = container_status.get("StatusCode")
            # Getting container logs
            container_log = container.logs().decode("utf-8")
            logger.info(f"{log_prompt} - exit-code: {container_exit_code}")
            if container_exit_code:
                # 1-fatal message issued
                # 2-Error message issued
                logger.error(f"{log_prompt} - Finished, errors found")
                output = container_log
                exit_code = FAIL
            else:
                logger.info(f"{log_prompt} - Successfully finished")
            # Keeping container if needed or remove it
            if keep_container:
                print(f"{log_prompt} - container name {container_name}")
                container.commit(repository=container_name.lower(), tag="pwsh_test")
            else:
                try:
                    container.remove(force=True)
                except docker.errors.NotFound as e:
                    logger.critical(f"{log_prompt} - Unable to delete container - {e}")
        except (
            docker.errors.ImageNotFound,
            docker.errors.APIError,
            requests.exceptions.ReadTimeout,
        ) as e:
            logger.critical(f"{log_prompt} - Unable to run powershell test - {e}")
            exit_code = RERUN

        return exit_code, output

    def _get_commands_list(self, script_obj: dict):
        """Get all commands from yml file of the pack
        Args:
            script_obj(dict): the script section of the yml file.
        Returns:
            list: list of all commands
        """
        commands_list = []
        try:
            commands_obj = script_obj.get("commands", {})
            for command in commands_obj:
                commands_list.append(command.get("name", ""))
        except Exception:
            logger.debug("Failed getting the commands from the yml file")
        return commands_list

    def _is_native_image_support_script(
        self,
        native_image: str,
        supported_native_images: Set[str],
        script_id: str,
    ) -> bool:
        """
        Gets a native image name (flag) and checks if it supports the integration/script that lint runs on.

        Args:
            native_image (str): Name of the Native image to run on.
            supported_native_images (set): A set including the names of the native images that support the
                                           script/integration that lint runs on.
            script_id (str): The ID of the integration/script that lint runs on.
        Returns (bool): True - if the native image supports the integration/script that lint runs on.
                        False - Otherwise.
        """
        if native_image not in supported_native_images:
            # Integration/Script isn't supported by the requested native image
            logger.info(
                f"{script_id} - Skipping checks on docker for {native_image} - {script_id} is not supported by the "
                f"requested native image: {native_image}"
            )
            return False

        return True

    def _check_native_image_flag(self, docker_image_flag):
        """
        Gets a native docker image flag and verify that it is one of the following: 'native:ga', 'native:maintenance',
        'native:dev' or 'native:target'.
        If it isn't, raises a suitable exception.
        Args:
            docker_image_flag (str): Requested docker image flag.
        Returns (None): None
        """

        if docker_image_flag not in (
            DockerImageFlagOption.NATIVE_DEV.value,
            DockerImageFlagOption.NATIVE_GA.value,
            DockerImageFlagOption.NATIVE_MAINTENANCE.value,
            DockerImageFlagOption.NATIVE_TARGET.value,
        ):
            err_msg = (
                f"The requested native image: '{docker_image_flag}' is not supported. The possible options are: "
                f"'native:ga', 'native:maintenance', 'native:dev' and 'native:target'. For supported native image"
                f" versions please see: 'Tests/{NATIVE_IMAGE_FILE_NAME}'"
            )
            logger.error(
                f"Skipping checks on docker for '{docker_image_flag}' - {err_msg}"
            )
            raise ValueError(err_msg)

    def _get_native_image_name_from_config_file(
        self,
        docker_image_flag: str,
    ) -> Union[str, None]:
        """
        Gets a native docker image flag and returns its mapped native image name from the
        'docker_native_image_config.json' file.

        If the requested docker image flag doesn't have a mapped native image in the config file - write to the logs.

        Args:
            docker_image_flag (str): Requested docker image flag.
        Returns (None): None
        """
        native_image_config = (
            NativeImageConfig()
        )  # parsed docker_native_image_config.json file (a singleton obj)

        if native_image := native_image_config.flags_versions_mapping.get(
            docker_image_flag
        ):
            return native_image

        else:
            # The requested native image doesn't exist in the native config file
            logger.info(
                f"Skipping checks on docker for '{docker_image_flag}' - The requested native image: "
                f"'{docker_image_flag}' is not supported. For supported native image versions please see:"
                f" 'Tests/{NATIVE_IMAGE_FILE_NAME}'"
            )
            return None

    def _get_dev_native_image(self, script_id: str) -> Union[str, None]:
        """
        Gets the development (dev) native image, which is the latest tag of the native image from Docker Hub.
        Args:
            script_id (str): The ID of the integration/script that lint runs on.
        Returns: The reference of the dev native image.
        """
        log_prompt = f"{self._pack_name} - Get Dev Native Image"
        logger.info(f"{log_prompt} - Started")

        # Get the latest tag of the native image from Docker Hub
        latest_native_image_tag = (
            DockerImageValidator.get_docker_image_latest_tag_request(
                NATIVE_IMAGE_DOCKER_NAME
            )
        )

        if latest_native_image_tag:
            dev_native_image_full_name = (
                f"{NATIVE_IMAGE_DOCKER_NAME}:{latest_native_image_tag}"
            )
            return dev_native_image_full_name

        else:  # latest tag not found
            err_msg = (
                f"{log_prompt} - {script_id} - Error: Failed getting the native image latest tag from"
                f" Docker Hub."
            )
            logger.error(err_msg)
            raise RuntimeError(err_msg)

    def _get_versioned_native_image(
        self,
        native_image: str,
    ) -> Union[str, None]:
        """
        Gets a versioned native image name, and finds it's reference (tag) in the docker_native_image_config.json file.
        Args:
            native_image (str): Name of the Native image to run on.
        Returns (str): The native image reference (tag).
        """
        logger.info(
            f"{self._pack_name} - Get Versioned Native Image - {native_image} - Started"
        )

        native_image_config = (
            NativeImageConfig()
        )  # parsed docker_native_image_config.json file (a singleton obj)

        return native_image_config.get_native_image_reference(native_image)

    def _get_all_docker_images(
        self,
        script_obj: Dict,
        script_id: str,
        supported_native_images: Set[str],
    ) -> List[str]:
        """
        Gets the following docker images references:
            1. Native GA - the native image of the current server version.
            2. Native Maintenance - the native image of the previous server version.
            3. Native Dev - The latest tag of the native image for Docker Hub.
            4. The docker images that appear in the YML file of the integration/script that lint runs on.
        Args:
            script_obj (Dict): A yml as dict of the integration/script that lint runs on.
            script_id (str): The ID of the integration/script that lint runs on.
            supported_native_images (set): A set including the names of the native images supported for the
                                           script/integration that lint runs on.
        Returns (List): A list including all the docker images to run on.
        """
        logger.info(f"{self._pack_name} - Get All Docker Images Started")

        # Get docker images from yml:
        logger.info(f"{self._pack_name} - Get Docker Image from YML - Started")
        imgs = get_docker_images_from_yml(script_obj)

        # Get native images:
        native_image_config = (
            NativeImageConfig()
        )  # parsed docker_native_image_config.json file (a singleton obj)

        for native_image in native_image_config.native_images:
            if self._is_native_image_support_script(
                native_image, supported_native_images, script_id
            ):

                if native_image == DockerImageFlagOption.NATIVE_DEV.value:
                    #  Get native latest from Docker Hub
                    native_image_ref = self._get_dev_native_image(script_id)
                else:  # versioned native image
                    native_image_ref = self._get_versioned_native_image(native_image)

                if native_image_ref:
                    imgs.append(native_image_ref)

        return imgs

    def _get_docker_images_for_lint(
        self,
        script_obj: Dict,
        script_id: str,
        docker_image_flag: str,
        docker_image_target: Optional[str],
    ) -> List[str]:
        """Gets a yml as dict of the current integration/script that lint runs on, and a flag indicates on which docker
         images lint should run.
         Creates a list including all the desirable docker images according to the following logic:
            - If docker_image_flag is 'native:ga', lint will run on the native image of the ga server version.

            - If docker_image_flag is 'native:maintenance', lint will run on the native image of the previous
              server version.

            - If docker_image_flag is 'native:dev', lint will find the latest tag of the native image (in Docker Hub)
              and will run on it.

            ** If the integration/script that lint runs on not support the requested native image - the checks on
               docker and in host will be skipped.

            - If docker_image_flag is 'from-yml', lint will run on the docker images appearing in the YML file of the
              integration/script.

            - If docker_image_flag is 'all', lint will run on:
                1. Native GA - the native image of the current server version.
                2. Native Maintenance - the native image of the previous server version.
                3. Native Dev - The latest tag of the native image for Docker Hub.
                4. The docker images that appear in the YML file of the integration/script that lint runs on.

            - If the docker_image_flag is a specific docker image tag, lint will try to run on it.
        Args:
            script_obj (dict): A yml dict of the integration/script that lint runs on.
            script_id (str): The ID of the integration/script that lint runs on.
            docker_image_flag (str): A flag indicates on which docker images lint should run.
            docker_image_target (Optional[str]): The docker image to test native supported content on.
                                       Must be used with docker_image_flag native-target
        Returns:
            List. A list of all desirable docker images references.
        """
        log_prompt = f"{self._pack_name} - Get All Docker Images For Lint"
        logger.info(
            f"{log_prompt} - Requested docker image flag is: '{docker_image_flag}'"
        )
        imgs = []

        if (
            docker_image_flag == DockerImageFlagOption.FROM_YML.value
        ):  # the default option
            # Desirable docker images are the docker images from the yml file (alt-dockerimages included)
            logger.info(f"{self._pack_name} - Get Docker Image from YML - Started")
            if imgs := get_docker_images_from_yml(script_obj):
                logger.info(
                    f"{log_prompt} - Docker images to run on are: {', '.join(imgs)}"
                )
            return imgs

        di_from_yml = script_obj.get("dockerimage")
        # If the 'dockerimage' key does not exist in yml - run on native image checks will be skipped
        native_image_config = (
            NativeImageConfig()
        )  # parsed docker_native_image_config.json file (a singleton obj)
        supported_native_images_obj = ScriptIntegrationSupportedNativeImages(
            _id=script_id,
            native_image_config=native_image_config,
            docker_image=di_from_yml,
        )
        supported_native_images = set(
            supported_native_images_obj.get_supported_native_image_versions(
                only_production_tags=False
            )
        )

        if docker_image_flag.startswith(DockerImageFlagOption.NATIVE.value):
            # Desirable docker image to run on is a native image

            self._check_native_image_flag(docker_image_flag)

            image_support = docker_image_flag
            if docker_image_flag == DockerImageFlagOption.NATIVE_TARGET.value:
                image_support = DockerImageFlagOption.NATIVE_DEV.value

            if native_image := self._get_native_image_name_from_config_file(
                image_support
            ):

                if self._is_native_image_support_script(
                    native_image, supported_native_images, script_id
                ):  # Integration/Script is supported by the requested native image
                    native_image_ref: Optional[str] = ""

                    if (
                        docker_image_flag == DockerImageFlagOption.NATIVE_TARGET.value
                        and docker_image_target
                    ):
                        # Desirable docker image to run is the target image only on native supported content.
                        native_image_ref = docker_image_target

                    elif docker_image_flag == DockerImageFlagOption.NATIVE_DEV.value:
                        # Desirable docker image to run on is the dev native image - get the latest tag from Docker Hub
                        native_image_ref = self._get_dev_native_image(script_id)

                    else:
                        # Desirable docker image to run on is a versioned native image - get the docker ref from the
                        # docker_native_image_config.json
                        native_image_ref = self._get_versioned_native_image(
                            native_image
                        )

                    if native_image_ref:
                        imgs.append(native_image_ref)
                        logger.info(
                            f"{log_prompt} - Native image to run on is: {native_image_ref}"
                        )

        elif docker_image_flag == DockerImageFlagOption.ALL_IMAGES.value:
            # Desirable docker images are the docker images from the yml file, the supported versioned native images
            # and the dev native image
            if imgs := self._get_all_docker_images(
                script_obj, script_id, supported_native_images
            ):
                logger.info(
                    f"{log_prompt} - Docker images to run on are: {', '.join(imgs)}"
                )

        else:
            # The flag is a specific docker image (from Docker Hub) or an invalid input -
            # In both cases we will try to run on the given input, if it does not exist in docker hub the run of lint
            # will fail later on.
            imgs.append(docker_image_flag)
            logger.info(
                f"{log_prompt} - Docker image to run on is: {docker_image_flag}"
            )

        return imgs<|MERGE_RESOLUTION|>--- conflicted
+++ resolved
@@ -110,11 +110,8 @@
         docker_engine: bool,
         docker_timeout: int,
         docker_image_flag: str = DockerImageFlagOption.FROM_YML.value,
-<<<<<<< HEAD
+        all_packs: bool = False,
         docker_image_target: str = "",
-=======
-        all_packs: bool = False,
->>>>>>> 2ee8c290
     ):
         self._req_3 = req_3
         self._req_2 = req_2
