--- conflicted
+++ resolved
@@ -75,11 +75,8 @@
             "lint_unittest_files": [],
             "additional_requirements": [],
             "docker_engine": docker_engine,
-<<<<<<< HEAD
+            "is_script": False,
             "commands": None
-=======
-            "is_script": False,
->>>>>>> 4a04f156
         }
         # Pack lint status object - visualize it
         self._pkg_lint_status: Dict = {
@@ -409,14 +406,11 @@
                 myenv['LONGRUNNING'] = 'True'
             if py_num < 3:
                 myenv['PY2'] = 'True'
-<<<<<<< HEAD
+            myenv['is_script'] = str(self._facts['is_script'])
             # as Xsoar checker is a pylint plugin and runs as part of pylint code, we can not pass args to it.
             # as a result we can use the env vars as a getway.
             myenv['commands'] = ','.join([str(elem) for elem in self._facts['commands']]) \
                 if self._facts['commands'] else ''
-=======
-            myenv['is_script'] = str(self._facts['is_script'])
->>>>>>> 4a04f156
             stdout, stderr, exit_code = run_command_os(
                 command=build_xsoar_linter_command(lint_files, py_num, self._facts.get('support_level', 'base')),
                 cwd=self._pack_abs_dir, env=myenv)
