[[source]]
name = "pypi"
url = "https://pypi.org/simple"
verify_ssl = true

[dev-packages]
pylint = "*"
pytest = "*"
pytest-mock = "*"
requests-mock = "*"
pytest-asyncio = "*"
pytest-xdist = "*"
pytest-datadir-ng = "*"
freezegun = "*"
pytest-json = "*"
vcrpy = "*"
pytest-cov = "*"
<<<<<<< HEAD
mypy = "*"
=======
hypothesis = "*"
>>>>>>> 45e748fb

[packages]

[requires]
python_version = "3.9"<|MERGE_RESOLUTION|>--- conflicted
+++ resolved
@@ -15,11 +15,8 @@
 pytest-json = "*"
 vcrpy = "*"
 pytest-cov = "*"
-<<<<<<< HEAD
+hypothesis = "*"
 mypy = "*"
-=======
-hypothesis = "*"
->>>>>>> 45e748fb
 
 [packages]
 
