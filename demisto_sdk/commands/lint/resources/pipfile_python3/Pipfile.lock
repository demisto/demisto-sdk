{
    "_meta": {
        "hash": {
<<<<<<< HEAD
            "sha256": "fe48f0705b94a3706582d29c1e89eb17868302bb8307455b5e7e577bfe884a5a"
=======
            "sha256": "0d83517f12d2486ddcc3c59edac8cdb73e0e29f1a5a7d12386ad86b5402b6c37"
>>>>>>> 45e748fb
        },
        "pipfile-spec": 6,
        "requires": {
            "python_version": "3.9"
        },
        "sources": [
            {
                "name": "pypi",
                "url": "https://pypi.org/simple",
                "verify_ssl": true
            }
        ]
    },
    "default": {},
    "develop": {
        "astroid": {
            "hashes": [
                "sha256:4db03ab5fc3340cf619dbc25e42c2cc3755154ce6009469766d7143d1fc2ee4e",
                "sha256:8a398dfce302c13f14bab13e2b14fe385d32b73f4e4853b9bdfb64598baa1975"
            ],
            "markers": "python_version ~= '3.6'",
            "version": "==2.5.6"
        },
        "attrs": {
            "hashes": [
                "sha256:149e90d6d8ac20db7a955ad60cf0e6881a3f20d37096140088356da6c716b0b1",
                "sha256:ef6aaac3ca6cd92904cdd0d83f629a15f18053ec84e6432106f7a4d04ae4f5fb"
            ],
            "markers": "python_version >= '2.7' and python_version not in '3.0, 3.1, 3.2, 3.3, 3.4'",
            "version": "==21.2.0"
        },
        "certifi": {
            "hashes": [
                "sha256:2bbf76fd432960138b3ef6dda3dde0544f27cbf8546c458e60baf371917ba9ee",
                "sha256:50b1e4f8446b06f41be7dd6338db18e0990601dce795c2b1686458aa7e8fa7d8"
            ],
            "version": "==2021.5.30"
        },
        "chardet": {
            "hashes": [
                "sha256:0d6f53a15db4120f2b08c94f11e7d93d2c911ee118b6b30a04ec3ee8310179fa",
                "sha256:f864054d66fd9118f2e67044ac8981a54775ec5b67aed0441892edb553d21da5"
            ],
            "markers": "python_version >= '2.7' and python_version not in '3.0, 3.1, 3.2, 3.3, 3.4'",
            "version": "==4.0.0"
        },
        "coverage": {
            "hashes": [
                "sha256:004d1880bed2d97151facef49f08e255a20ceb6f9432df75f4eef018fdd5a78c",
                "sha256:01d84219b5cdbfc8122223b39a954820929497a1cb1422824bb86b07b74594b6",
                "sha256:040af6c32813fa3eae5305d53f18875bedd079960822ef8ec067a66dd8afcd45",
                "sha256:06191eb60f8d8a5bc046f3799f8a07a2d7aefb9504b0209aff0b47298333302a",
                "sha256:13034c4409db851670bc9acd836243aeee299949bd5673e11844befcb0149f03",
                "sha256:13c4ee887eca0f4c5a247b75398d4114c37882658300e153113dafb1d76de529",
                "sha256:184a47bbe0aa6400ed2d41d8e9ed868b8205046518c52464fde713ea06e3a74a",
                "sha256:18ba8bbede96a2c3dde7b868de9dcbd55670690af0988713f0603f037848418a",
                "sha256:1aa846f56c3d49205c952d8318e76ccc2ae23303351d9270ab220004c580cfe2",
                "sha256:217658ec7187497e3f3ebd901afdca1af062b42cfe3e0dafea4cced3983739f6",
                "sha256:24d4a7de75446be83244eabbff746d66b9240ae020ced65d060815fac3423759",
                "sha256:2910f4d36a6a9b4214bb7038d537f015346f413a975d57ca6b43bf23d6563b53",
                "sha256:2949cad1c5208b8298d5686d5a85b66aae46d73eec2c3e08c817dd3513e5848a",
                "sha256:2a3859cb82dcbda1cfd3e6f71c27081d18aa251d20a17d87d26d4cd216fb0af4",
                "sha256:2cafbbb3af0733db200c9b5f798d18953b1a304d3f86a938367de1567f4b5bff",
                "sha256:2e0d881ad471768bf6e6c2bf905d183543f10098e3b3640fc029509530091502",
                "sha256:30c77c1dc9f253283e34c27935fded5015f7d1abe83bc7821680ac444eaf7793",
                "sha256:3487286bc29a5aa4b93a072e9592f22254291ce96a9fbc5251f566b6b7343cdb",
                "sha256:372da284cfd642d8e08ef606917846fa2ee350f64994bebfbd3afb0040436905",
                "sha256:41179b8a845742d1eb60449bdb2992196e211341818565abded11cfa90efb821",
                "sha256:44d654437b8ddd9eee7d1eaee28b7219bec228520ff809af170488fd2fed3e2b",
                "sha256:4a7697d8cb0f27399b0e393c0b90f0f1e40c82023ea4d45d22bce7032a5d7b81",
                "sha256:51cb9476a3987c8967ebab3f0fe144819781fca264f57f89760037a2ea191cb0",
                "sha256:52596d3d0e8bdf3af43db3e9ba8dcdaac724ba7b5ca3f6358529d56f7a166f8b",
                "sha256:53194af30d5bad77fcba80e23a1441c71abfb3e01192034f8246e0d8f99528f3",
                "sha256:5fec2d43a2cc6965edc0bb9e83e1e4b557f76f843a77a2496cbe719583ce8184",
                "sha256:6c90e11318f0d3c436a42409f2749ee1a115cd8b067d7f14c148f1ce5574d701",
                "sha256:74d881fc777ebb11c63736622b60cb9e4aee5cace591ce274fb69e582a12a61a",
                "sha256:7501140f755b725495941b43347ba8a2777407fc7f250d4f5a7d2a1050ba8e82",
                "sha256:796c9c3c79747146ebd278dbe1e5c5c05dd6b10cc3bcb8389dfdf844f3ead638",
                "sha256:869a64f53488f40fa5b5b9dcb9e9b2962a66a87dab37790f3fcfb5144b996ef5",
                "sha256:8963a499849a1fc54b35b1c9f162f4108017b2e6db2c46c1bed93a72262ed083",
                "sha256:8d0a0725ad7c1a0bcd8d1b437e191107d457e2ec1084b9f190630a4fb1af78e6",
                "sha256:900fbf7759501bc7807fd6638c947d7a831fc9fdf742dc10f02956ff7220fa90",
                "sha256:92b017ce34b68a7d67bd6d117e6d443a9bf63a2ecf8567bb3d8c6c7bc5014465",
                "sha256:970284a88b99673ccb2e4e334cfb38a10aab7cd44f7457564d11898a74b62d0a",
                "sha256:972c85d205b51e30e59525694670de6a8a89691186012535f9d7dbaa230e42c3",
                "sha256:9a1ef3b66e38ef8618ce5fdc7bea3d9f45f3624e2a66295eea5e57966c85909e",
                "sha256:af0e781009aaf59e25c5a678122391cb0f345ac0ec272c7961dc5455e1c40066",
                "sha256:b6d534e4b2ab35c9f93f46229363e17f63c53ad01330df9f2d6bd1187e5eaacf",
                "sha256:b7895207b4c843c76a25ab8c1e866261bcfe27bfaa20c192de5190121770672b",
                "sha256:c0891a6a97b09c1f3e073a890514d5012eb256845c451bd48f7968ef939bf4ae",
                "sha256:c2723d347ab06e7ddad1a58b2a821218239249a9e4365eaff6649d31180c1669",
                "sha256:d1f8bf7b90ba55699b3a5e44930e93ff0189aa27186e96071fac7dd0d06a1873",
                "sha256:d1f9ce122f83b2305592c11d64f181b87153fc2c2bbd3bb4a3dde8303cfb1a6b",
                "sha256:d314ed732c25d29775e84a960c3c60808b682c08d86602ec2c3008e1202e3bb6",
                "sha256:d636598c8305e1f90b439dbf4f66437de4a5e3c31fdf47ad29542478c8508bbb",
                "sha256:deee1077aae10d8fa88cb02c845cfba9b62c55e1183f52f6ae6a2df6a2187160",
                "sha256:ebe78fe9a0e874362175b02371bdfbee64d8edc42a044253ddf4ee7d3c15212c",
                "sha256:f030f8873312a16414c0d8e1a1ddff2d3235655a2174e3648b4fa66b3f2f1079",
                "sha256:f0b278ce10936db1a37e6954e15a3730bea96a0997c26d7fee88e6c396c2086d",
                "sha256:f11642dddbb0253cc8853254301b51390ba0081750a8ac03f20ea8103f0c56b6"
            ],
            "markers": "python_version >= '2.7' and python_version not in '3.0, 3.1, 3.2, 3.3, 3.4' and python_version < '4'",
            "version": "==5.5"
        },
        "execnet": {
            "hashes": [
                "sha256:8f694f3ba9cc92cab508b152dcfe322153975c29bda272e2fd7f3f00f36e47c5",
                "sha256:a295f7cc774947aac58dde7fdc85f4aa00c42adf5d8f5468fc630c1acf30a142"
            ],
            "markers": "python_version >= '2.7' and python_version not in '3.0, 3.1, 3.2, 3.3, 3.4'",
            "version": "==1.9.0"
        },
        "freezegun": {
            "hashes": [
                "sha256:177f9dd59861d871e27a484c3332f35a6e3f5d14626f2bf91be37891f18927f3",
                "sha256:2ae695f7eb96c62529f03a038461afe3c692db3465e215355e1bb4b0ab408712"
            ],
            "index": "pypi",
            "version": "==1.1.0"
        },
        "hypothesis": {
            "hashes": [
                "sha256:27aa2af763af06b8b61ce65c09626cf1da6d3a6ff155900f3c581837b453313a",
                "sha256:9bdee01ae260329b16117e9b0229a839b4a77747a985922653f595bd2a6a541a"
            ],
            "index": "pypi",
            "version": "==6.14.0"
        },
        "idna": {
            "hashes": [
                "sha256:b307872f855b18632ce0c21c5e45be78c0ea7ae4c15c828c20788b26921eb3f6",
                "sha256:b97d804b1e9b523befed77c48dacec60e6dcb0b5391d57af6a65a312a90648c0"
            ],
            "markers": "python_version >= '2.7' and python_version not in '3.0, 3.1, 3.2, 3.3'",
            "version": "==2.10"
        },
        "importlib-metadata": {
            "hashes": [
                "sha256:833b26fb89d5de469b24a390e9df088d4e52e4ba33b01dc5e0e4f41b81a16c00",
                "sha256:b142cc1dd1342f31ff04bb7d022492b09920cb64fed867cd3ea6f80fe3ebd139"
            ],
            "markers": "python_version < '3.8'",
            "version": "==4.5.0"
        },
        "iniconfig": {
            "hashes": [
                "sha256:011e24c64b7f47f6ebd835bb12a743f2fbe9a26d4cecaa7f53bc4f35ee9da8b3",
                "sha256:bc3af051d7d14b2ee5ef9969666def0cd1a000e121eaea580d4a313df4b37f32"
            ],
            "version": "==1.1.1"
        },
        "isort": {
            "hashes": [
                "sha256:83510593e07e433b77bd5bff0f6f607dbafa06d1a89022616f02d8b699cfcd56",
                "sha256:8e2c107091cfec7286bc0f68a547d0ba4c094d460b732075b6fba674f1035c0c"
            ],
<<<<<<< HEAD
            "markers": "python_version < '4.0' and python_full_version >= '3.6.1'",
=======
            "markers": "python_version < '4' and python_full_version >= '3.6.1'",
>>>>>>> 45e748fb
            "version": "==5.9.1"
        },
        "lazy-object-proxy": {
            "hashes": [
                "sha256:17e0967ba374fc24141738c69736da90e94419338fd4c7c7bef01ee26b339653",
                "sha256:1fee665d2638491f4d6e55bd483e15ef21f6c8c2095f235fef72601021e64f61",
                "sha256:22ddd618cefe54305df49e4c069fa65715be4ad0e78e8d252a33debf00f6ede2",
                "sha256:24a5045889cc2729033b3e604d496c2b6f588c754f7a62027ad4437a7ecc4837",
                "sha256:410283732af311b51b837894fa2f24f2c0039aa7f220135192b38fcc42bd43d3",
                "sha256:4732c765372bd78a2d6b2150a6e99d00a78ec963375f236979c0626b97ed8e43",
                "sha256:489000d368377571c6f982fba6497f2aa13c6d1facc40660963da62f5c379726",
                "sha256:4f60460e9f1eb632584c9685bccea152f4ac2130e299784dbaf9fae9f49891b3",
                "sha256:5743a5ab42ae40caa8421b320ebf3a998f89c85cdc8376d6b2e00bd12bd1b587",
                "sha256:85fb7608121fd5621cc4377a8961d0b32ccf84a7285b4f1d21988b2eae2868e8",
                "sha256:9698110e36e2df951c7c36b6729e96429c9c32b3331989ef19976592c5f3c77a",
                "sha256:9d397bf41caad3f489e10774667310d73cb9c4258e9aed94b9ec734b34b495fd",
                "sha256:b579f8acbf2bdd9ea200b1d5dea36abd93cabf56cf626ab9c744a432e15c815f",
                "sha256:b865b01a2e7f96db0c5d12cfea590f98d8c5ba64ad222300d93ce6ff9138bcad",
                "sha256:bf34e368e8dd976423396555078def5cfc3039ebc6fc06d1ae2c5a65eebbcde4",
                "sha256:c6938967f8528b3668622a9ed3b31d145fab161a32f5891ea7b84f6b790be05b",
                "sha256:d1c2676e3d840852a2de7c7d5d76407c772927addff8d742b9808fe0afccebdf",
                "sha256:d7124f52f3bd259f510651450e18e0fd081ed82f3c08541dffc7b94b883aa981",
                "sha256:d900d949b707778696fdf01036f58c9876a0d8bfe116e8d220cfd4b15f14e741",
                "sha256:ebfd274dcd5133e0afae738e6d9da4323c3eb021b3e13052d8cbd0e457b1256e",
                "sha256:ed361bb83436f117f9917d282a456f9e5009ea12fd6de8742d1a4752c3017e93",
                "sha256:f5144c75445ae3ca2057faac03fda5a902eff196702b0a24daf1d6ce0650514b"
            ],
            "markers": "python_version >= '2.7' and python_version not in '3.0, 3.1, 3.2, 3.3, 3.4, 3.5'",
            "version": "==1.6.0"
        },
        "mccabe": {
            "hashes": [
                "sha256:ab8a6258860da4b6677da4bd2fe5dc2c659cff31b3ee4f7f5d64e79735b80d42",
                "sha256:dd8d182285a0fe56bace7f45b5e7d1a6ebcbf524e8f3bd87eb0f125271b8831f"
            ],
            "version": "==0.6.1"
        },
        "multidict": {
            "hashes": [
                "sha256:018132dbd8688c7a69ad89c4a3f39ea2f9f33302ebe567a879da8f4ca73f0d0a",
                "sha256:051012ccee979b2b06be928a6150d237aec75dd6bf2d1eeeb190baf2b05abc93",
                "sha256:05c20b68e512166fddba59a918773ba002fdd77800cad9f55b59790030bab632",
                "sha256:07b42215124aedecc6083f1ce6b7e5ec5b50047afa701f3442054373a6deb656",
                "sha256:0e3c84e6c67eba89c2dbcee08504ba8644ab4284863452450520dad8f1e89b79",
                "sha256:0e929169f9c090dae0646a011c8b058e5e5fb391466016b39d21745b48817fd7",
                "sha256:1ab820665e67373de5802acae069a6a05567ae234ddb129f31d290fc3d1aa56d",
                "sha256:25b4e5f22d3a37ddf3effc0710ba692cfc792c2b9edfb9c05aefe823256e84d5",
                "sha256:2e68965192c4ea61fff1b81c14ff712fc7dc15d2bd120602e4a3494ea6584224",
                "sha256:2f1a132f1c88724674271d636e6b7351477c27722f2ed789f719f9e3545a3d26",
                "sha256:37e5438e1c78931df5d3c0c78ae049092877e5e9c02dd1ff5abb9cf27a5914ea",
                "sha256:3a041b76d13706b7fff23b9fc83117c7b8fe8d5fe9e6be45eee72b9baa75f348",
                "sha256:3a4f32116f8f72ecf2a29dabfb27b23ab7cdc0ba807e8459e59a93a9be9506f6",
                "sha256:46c73e09ad374a6d876c599f2328161bcd95e280f84d2060cf57991dec5cfe76",
                "sha256:46dd362c2f045095c920162e9307de5ffd0a1bfbba0a6e990b344366f55a30c1",
                "sha256:4b186eb7d6ae7c06eb4392411189469e6a820da81447f46c0072a41c748ab73f",
                "sha256:54fd1e83a184e19c598d5e70ba508196fd0bbdd676ce159feb412a4a6664f952",
                "sha256:585fd452dd7782130d112f7ddf3473ffdd521414674c33876187e101b588738a",
                "sha256:5cf3443199b83ed9e955f511b5b241fd3ae004e3cb81c58ec10f4fe47c7dce37",
                "sha256:6a4d5ce640e37b0efcc8441caeea8f43a06addace2335bd11151bc02d2ee31f9",
                "sha256:7df80d07818b385f3129180369079bd6934cf70469f99daaebfac89dca288359",
                "sha256:806068d4f86cb06af37cd65821554f98240a19ce646d3cd24e1c33587f313eb8",
                "sha256:830f57206cc96ed0ccf68304141fec9481a096c4d2e2831f311bde1c404401da",
                "sha256:929006d3c2d923788ba153ad0de8ed2e5ed39fdbe8e7be21e2f22ed06c6783d3",
                "sha256:9436dc58c123f07b230383083855593550c4d301d2532045a17ccf6eca505f6d",
                "sha256:9dd6e9b1a913d096ac95d0399bd737e00f2af1e1594a787e00f7975778c8b2bf",
                "sha256:ace010325c787c378afd7f7c1ac66b26313b3344628652eacd149bdd23c68841",
                "sha256:b47a43177a5e65b771b80db71e7be76c0ba23cc8aa73eeeb089ed5219cdbe27d",
                "sha256:b797515be8743b771aa868f83563f789bbd4b236659ba52243b735d80b29ed93",
                "sha256:b7993704f1a4b204e71debe6095150d43b2ee6150fa4f44d6d966ec356a8d61f",
                "sha256:d5c65bdf4484872c4af3150aeebe101ba560dcfb34488d9a8ff8dbcd21079647",
                "sha256:d81eddcb12d608cc08081fa88d046c78afb1bf8107e6feab5d43503fea74a635",
                "sha256:dc862056f76443a0db4509116c5cd480fe1b6a2d45512a653f9a855cc0517456",
                "sha256:ecc771ab628ea281517e24fd2c52e8f31c41e66652d07599ad8818abaad38cda",
                "sha256:f200755768dc19c6f4e2b672421e0ebb3dd54c38d5a4f262b872d8cfcc9e93b5",
                "sha256:f21756997ad8ef815d8ef3d34edd98804ab5ea337feedcd62fb52d22bf531281",
                "sha256:fc13a9524bc18b6fb6e0dbec3533ba0496bbed167c56d0aabefd965584557d80"
            ],
            "markers": "python_version >= '3.6'",
            "version": "==5.1.0"
        },
        "mypy": {
            "hashes": [
                "sha256:088cd9c7904b4ad80bec811053272986611b84221835e079be5bcad029e79dd9",
                "sha256:0aadfb2d3935988ec3815952e44058a3100499f5be5b28c34ac9d79f002a4a9a",
                "sha256:119bed3832d961f3a880787bf621634ba042cb8dc850a7429f643508eeac97b9",
                "sha256:1a85e280d4d217150ce8cb1a6dddffd14e753a4e0c3cf90baabb32cefa41b59e",
                "sha256:3c4b8ca36877fc75339253721f69603a9c7fdb5d4d5a95a1a1b899d8b86a4de2",
                "sha256:3e382b29f8e0ccf19a2df2b29a167591245df90c0b5a2542249873b5c1d78212",
                "sha256:42c266ced41b65ed40a282c575705325fa7991af370036d3f134518336636f5b",
                "sha256:53fd2eb27a8ee2892614370896956af2ff61254c275aaee4c230ae771cadd885",
                "sha256:704098302473cb31a218f1775a873b376b30b4c18229421e9e9dc8916fd16150",
                "sha256:7df1ead20c81371ccd6091fa3e2878559b5c4d4caadaf1a484cf88d93ca06703",
                "sha256:866c41f28cee548475f146aa4d39a51cf3b6a84246969f3759cb3e9c742fc072",
                "sha256:a155d80ea6cee511a3694b108c4494a39f42de11ee4e61e72bc424c490e46457",
                "sha256:adaeee09bfde366d2c13fe6093a7df5df83c9a2ba98638c7d76b010694db760e",
                "sha256:b6fb13123aeef4a3abbcfd7e71773ff3ff1526a7d3dc538f3929a49b42be03f0",
                "sha256:b94e4b785e304a04ea0828759172a15add27088520dc7e49ceade7834275bedb",
                "sha256:c0df2d30ed496a08de5daed2a9ea807d07c21ae0ab23acf541ab88c24b26ab97",
                "sha256:c6c2602dffb74867498f86e6129fd52a2770c48b7cd3ece77ada4fa38f94eba8",
                "sha256:ceb6e0a6e27fb364fb3853389607cf7eb3a126ad335790fa1e14ed02fba50811",
                "sha256:d9dd839eb0dc1bbe866a288ba3c1afc33a202015d2ad83b31e875b5905a079b6",
                "sha256:e4dab234478e3bd3ce83bac4193b2ecd9cf94e720ddd95ce69840273bf44f6de",
                "sha256:ec4e0cd079db280b6bdabdc807047ff3e199f334050db5cbb91ba3e959a67504",
                "sha256:ecd2c3fe726758037234c93df7e98deb257fd15c24c9180dacf1ef829da5f921",
                "sha256:ef565033fa5a958e62796867b1df10c40263ea9ded87164d67572834e57a174d"
            ],
            "index": "pypi",
            "version": "==0.910"
        },
        "mypy-extensions": {
            "hashes": [
                "sha256:090fedd75945a69ae91ce1303b5824f428daf5a028d2f6ab8a299250a846f15d",
                "sha256:2d82818f5bb3e369420cb3c4060a7970edba416647068eb4c5343488a6c604a8"
            ],
            "version": "==0.4.3"
        },
        "packaging": {
            "hashes": [
                "sha256:5b327ac1320dc863dca72f4514ecc086f31186744b84a230374cc1fd776feae5",
                "sha256:67714da7f7bc052e064859c05c595155bd1ee9f69f76557e21f051443c20947a"
            ],
            "markers": "python_version >= '2.7' and python_version not in '3.0, 3.1, 3.2, 3.3'",
            "version": "==20.9"
        },
        "pluggy": {
            "hashes": [
                "sha256:15b2acde666561e1298d71b523007ed7364de07029219b604cf808bfa1c765b0",
                "sha256:966c145cd83c96502c3c3868f50408687b38434af77734af1e9ca461a4081d2d"
            ],
            "markers": "python_version >= '2.7' and python_version not in '3.0, 3.1, 3.2, 3.3'",
            "version": "==0.13.1"
        },
        "py": {
            "hashes": [
                "sha256:21b81bda15b66ef5e1a777a21c4dcd9c20ad3efd0b3f817e7a809035269e1bd3",
                "sha256:3b80836aa6d1feeaa108e046da6423ab8f6ceda6468545ae8d02d9d58d18818a"
            ],
            "markers": "python_version >= '2.7' and python_version not in '3.0, 3.1, 3.2, 3.3'",
            "version": "==1.10.0"
        },
        "pylint": {
            "hashes": [
                "sha256:0a049c5d47b629d9070c3932d13bff482b12119b6a241a93bc460b0be16953c8",
                "sha256:792b38ff30903884e4a9eab814ee3523731abd3c463f3ba48d7b627e87013484"
            ],
            "index": "pypi",
            "version": "==2.8.3"
        },
        "pyparsing": {
            "hashes": [
                "sha256:c203ec8783bf771a155b207279b9bccb8dea02d8f0c9e5f8ead507bc3246ecc1",
                "sha256:ef9d7589ef3c200abe66653d3f1ab1033c3c419ae9b9bdb1240a85b024efc88b"
            ],
            "markers": "python_version >= '2.6' and python_version not in '3.0, 3.1, 3.2, 3.3'",
            "version": "==2.4.7"
        },
        "pytest": {
            "hashes": [
                "sha256:50bcad0a0b9c5a72c8e4e7c9855a3ad496ca6a881a3641b4260605450772c54b",
                "sha256:91ef2131a9bd6be8f76f1f08eac5c5317221d6ad1e143ae03894b862e8976890"
            ],
            "index": "pypi",
            "version": "==6.2.4"
        },
        "pytest-asyncio": {
            "hashes": [
                "sha256:2564ceb9612bbd560d19ca4b41347b54e7835c2f792c504f698e05395ed63f6f",
                "sha256:3042bcdf1c5d978f6b74d96a151c4cfb9dcece65006198389ccd7e6c60eb1eea"
            ],
            "index": "pypi",
            "version": "==0.15.1"
        },
        "pytest-cov": {
            "hashes": [
                "sha256:261bb9e47e65bd099c89c3edf92972865210c36813f80ede5277dceb77a4a62a",
                "sha256:261ceeb8c227b726249b376b8526b600f38667ee314f910353fa318caa01f4d7"
            ],
            "index": "pypi",
            "version": "==2.12.1"
        },
        "pytest-datadir-ng": {
            "hashes": [
                "sha256:0d9e0212eaa4d0440a4b7c3d2df4b4b7eeebde1854ab383c5aff590764ad8a52",
                "sha256:7fec7a4996a12529a935512c128624fa7289495b520fd31b4645c3a71daa394e"
            ],
            "index": "pypi",
            "version": "==1.1.1"
        },
        "pytest-forked": {
            "hashes": [
                "sha256:6aa9ac7e00ad1a539c41bec6d21011332de671e938c7637378ec9710204e37ca",
                "sha256:dc4147784048e70ef5d437951728825a131b81714b398d5d52f17c7c144d8815"
            ],
            "markers": "python_version >= '2.7' and python_version not in '3.0, 3.1, 3.2, 3.3, 3.4'",
            "version": "==1.3.0"
        },
        "pytest-json": {
            "hashes": [
                "sha256:8bf4e1be1691f4416bc12b14785b5ad9e842887b0b2b2d61b37dcb555b208630"
            ],
            "index": "pypi",
            "version": "==0.4.0"
        },
        "pytest-mock": {
            "hashes": [
                "sha256:30c2f2cc9759e76eee674b81ea28c9f0b94f8f0445a1b87762cadf774f0df7e3",
                "sha256:40217a058c52a63f1042f0784f62009e976ba824c418cced42e88d5f40ab0e62"
            ],
            "index": "pypi",
            "version": "==3.6.1"
        },
        "pytest-xdist": {
            "hashes": [
                "sha256:e8ecde2f85d88fbcadb7d28cb33da0fa29bca5cf7d5967fa89fc0e97e5299ea5",
                "sha256:ed3d7da961070fce2a01818b51f6888327fb88df4379edeb6b9d990e789d9c8d"
            ],
            "index": "pypi",
            "version": "==2.3.0"
        },
        "python-dateutil": {
            "hashes": [
                "sha256:73ebfe9dbf22e832286dafa60473e4cd239f8592f699aa5adaf10050e6e1823c",
                "sha256:75bb3f31ea686f1197762692a9ee6a7550b59fc6ca3a1f4b5d7e32fb98e2da2a"
            ],
            "markers": "python_version >= '2.7' and python_version not in '3.0, 3.1, 3.2, 3.3'",
            "version": "==2.8.1"
        },
        "pyyaml": {
            "hashes": [
                "sha256:08682f6b72c722394747bddaf0aa62277e02557c0fd1c42cb853016a38f8dedf",
                "sha256:0f5f5786c0e09baddcd8b4b45f20a7b5d61a7e7e99846e3c799b05c7c53fa696",
                "sha256:129def1b7c1bf22faffd67b8f3724645203b79d8f4cc81f674654d9902cb4393",
                "sha256:294db365efa064d00b8d1ef65d8ea2c3426ac366c0c4368d930bf1c5fb497f77",
                "sha256:3b2b1824fe7112845700f815ff6a489360226a5609b96ec2190a45e62a9fc922",
                "sha256:3bd0e463264cf257d1ffd2e40223b197271046d09dadf73a0fe82b9c1fc385a5",
                "sha256:4465124ef1b18d9ace298060f4eccc64b0850899ac4ac53294547536533800c8",
                "sha256:49d4cdd9065b9b6e206d0595fee27a96b5dd22618e7520c33204a4a3239d5b10",
                "sha256:4e0583d24c881e14342eaf4ec5fbc97f934b999a6828693a99157fde912540cc",
                "sha256:5accb17103e43963b80e6f837831f38d314a0495500067cb25afab2e8d7a4018",
                "sha256:607774cbba28732bfa802b54baa7484215f530991055bb562efbed5b2f20a45e",
                "sha256:6c78645d400265a062508ae399b60b8c167bf003db364ecb26dcab2bda048253",
                "sha256:72a01f726a9c7851ca9bfad6fd09ca4e090a023c00945ea05ba1638c09dc3347",
                "sha256:74c1485f7707cf707a7aef42ef6322b8f97921bd89be2ab6317fd782c2d53183",
                "sha256:895f61ef02e8fed38159bb70f7e100e00f471eae2bc838cd0f4ebb21e28f8541",
                "sha256:8c1be557ee92a20f184922c7b6424e8ab6691788e6d86137c5d93c1a6ec1b8fb",
                "sha256:bb4191dfc9306777bc594117aee052446b3fa88737cd13b7188d0e7aa8162185",
                "sha256:bfb51918d4ff3d77c1c856a9699f8492c612cde32fd3bcd344af9be34999bfdc",
                "sha256:c20cfa2d49991c8b4147af39859b167664f2ad4561704ee74c1de03318e898db",
                "sha256:cb333c16912324fd5f769fff6bc5de372e9e7a202247b48870bc251ed40239aa",
                "sha256:d2d9808ea7b4af864f35ea216be506ecec180628aced0704e34aca0b040ffe46",
                "sha256:d483ad4e639292c90170eb6f7783ad19490e7a8defb3e46f97dfe4bacae89122",
                "sha256:dd5de0646207f053eb0d6c74ae45ba98c3395a571a2891858e87df7c9b9bd51b",
                "sha256:e1d4970ea66be07ae37a3c2e48b5ec63f7ba6804bdddfdbd3cfd954d25a82e63",
                "sha256:e4fac90784481d221a8e4b1162afa7c47ed953be40d31ab4629ae917510051df",
                "sha256:fa5ae20527d8e831e8230cbffd9f8fe952815b2b7dae6ffec25318803a7528fc",
                "sha256:fd7f6999a8070df521b6384004ef42833b9bd62cfee11a09bda1079b4b704247",
                "sha256:fdc842473cd33f45ff6bce46aea678a54e3d21f1b61a7750ce3c498eedfe25d6",
                "sha256:fe69978f3f768926cfa37b867e3843918e012cf83f680806599ddce33c2c68b0"
            ],
            "markers": "python_version >= '2.7' and python_version not in '3.0, 3.1, 3.2, 3.3, 3.4, 3.5'",
            "version": "==5.4.1"
        },
        "requests": {
            "hashes": [
                "sha256:27973dd4a904a4f13b263a19c866c13b92a39ed1c964655f025f3f8d3d75b804",
                "sha256:c210084e36a42ae6b9219e00e48287def368a26d03a048ddad7bfee44f75871e"
            ],
            "markers": "python_version >= '2.7' and python_version not in '3.0, 3.1, 3.2, 3.3, 3.4'",
            "version": "==2.25.1"
        },
        "requests-mock": {
            "hashes": [
                "sha256:0a2d38a117c08bb78939ec163522976ad59a6b7fdd82b709e23bb98004a44970",
                "sha256:8d72abe54546c1fc9696fa1516672f1031d72a55a1d66c85184f972a24ba0eba"
            ],
            "index": "pypi",
            "version": "==1.9.3"
        },
        "six": {
            "hashes": [
                "sha256:1e61c37477a1626458e36f7b1d82aa5c9b094fa4802892072e49de9c60c4c926",
                "sha256:8abb2f1d86890a2dfb989f9a77cfcfd3e47c2a354b01111771326f8aa26e0254"
            ],
            "markers": "python_version >= '2.7' and python_version not in '3.0, 3.1, 3.2, 3.3'",
            "version": "==1.16.0"
        },
        "sortedcontainers": {
            "hashes": [
                "sha256:25caa5a06cc30b6b83d11423433f65d1f9d76c4c6a0c90e3379eaa43b9bfdb88",
                "sha256:a163dcaede0f1c021485e957a39245190e74249897e2ae4b2aa38595db237ee0"
            ],
            "version": "==2.4.0"
        },
        "toml": {
            "hashes": [
                "sha256:806143ae5bfb6a3c6e736a764057db0e6a0e05e338b5630894a5f779cabb4f9b",
                "sha256:b3bda1d108d5dd99f4a20d24d9c348e91c4db7ab1b749200bded2f839ccbe68f"
            ],
            "markers": "python_version >= '2.6' and python_version not in '3.0, 3.1, 3.2, 3.3'",
            "version": "==0.10.2"
        },
        "typed-ast": {
            "hashes": [
                "sha256:01ae5f73431d21eead5015997ab41afa53aa1fbe252f9da060be5dad2c730ace",
                "sha256:067a74454df670dcaa4e59349a2e5c81e567d8d65458d480a5b3dfecec08c5ff",
                "sha256:0fb71b8c643187d7492c1f8352f2c15b4c4af3f6338f21681d3681b3dc31a266",
                "sha256:1b3ead4a96c9101bef08f9f7d1217c096f31667617b58de957f690c92378b528",
                "sha256:2068531575a125b87a41802130fa7e29f26c09a2833fea68d9a40cf33902eba6",
                "sha256:209596a4ec71d990d71d5e0d312ac935d86930e6eecff6ccc7007fe54d703808",
                "sha256:2c726c276d09fc5c414693a2de063f521052d9ea7c240ce553316f70656c84d4",
                "sha256:398e44cd480f4d2b7ee8d98385ca104e35c81525dd98c519acff1b79bdaac363",
                "sha256:52b1eb8c83f178ab787f3a4283f68258525f8d70f778a2f6dd54d3b5e5fb4341",
                "sha256:5feca99c17af94057417d744607b82dd0a664fd5e4ca98061480fd8b14b18d04",
                "sha256:7538e495704e2ccda9b234b82423a4038f324f3a10c43bc088a1636180f11a41",
                "sha256:760ad187b1041a154f0e4d0f6aae3e40fdb51d6de16e5c99aedadd9246450e9e",
                "sha256:777a26c84bea6cd934422ac2e3b78863a37017618b6e5c08f92ef69853e765d3",
                "sha256:95431a26309a21874005845c21118c83991c63ea800dd44843e42a916aec5899",
                "sha256:9ad2c92ec681e02baf81fdfa056fe0d818645efa9af1f1cd5fd6f1bd2bdfd805",
                "sha256:9c6d1a54552b5330bc657b7ef0eae25d00ba7ffe85d9ea8ae6540d2197a3788c",
                "sha256:aee0c1256be6c07bd3e1263ff920c325b59849dc95392a05f258bb9b259cf39c",
                "sha256:af3d4a73793725138d6b334d9d247ce7e5f084d96284ed23f22ee626a7b88e39",
                "sha256:b36b4f3920103a25e1d5d024d155c504080959582b928e91cb608a65c3a49e1a",
                "sha256:b9574c6f03f685070d859e75c7f9eeca02d6933273b5e69572e5ff9d5e3931c3",
                "sha256:bff6ad71c81b3bba8fa35f0f1921fb24ff4476235a6e94a26ada2e54370e6da7",
                "sha256:c190f0899e9f9f8b6b7863debfb739abcb21a5c054f911ca3596d12b8a4c4c7f",
                "sha256:c907f561b1e83e93fad565bac5ba9c22d96a54e7ea0267c708bffe863cbe4075",
                "sha256:cae53c389825d3b46fb37538441f75d6aecc4174f615d048321b716df2757fb0",
                "sha256:dd4a21253f42b8d2b48410cb31fe501d32f8b9fbeb1f55063ad102fe9c425e40",
                "sha256:dde816ca9dac1d9c01dd504ea5967821606f02e510438120091b84e852367428",
                "sha256:f2362f3cb0f3172c42938946dbc5b7843c2a28aec307c49100c8b38764eb6927",
                "sha256:f328adcfebed9f11301eaedfa48e15bdece9b519fb27e6a8c01aa52a17ec31b3",
                "sha256:f8afcf15cc511ada719a88e013cec87c11aff7b91f019295eb4530f96fe5ef2f",
                "sha256:fb1bbeac803adea29cedd70781399c99138358c26d05fcbd23c13016b7f5ec65"
            ],
            "markers": "python_version < '3.8' and implementation_name == 'cpython'",
            "version": "==1.4.3"
        },
        "typing-extensions": {
            "hashes": [
                "sha256:0ac0f89795dd19de6b97debb0c6af1c70987fd80a2d62d1958f7e56fcc31b497",
                "sha256:50b6f157849174217d0656f99dc82fe932884fb250826c18350e159ec6cdf342",
                "sha256:779383f6086d90c99ae41cf0ff39aac8a7937a9283ce0a414e5dd782f4c94a84"
            ],
            "markers": "python_version < '3.8'",
            "version": "==3.10.0.0"
        },
        "urllib3": {
            "hashes": [
                "sha256:39fb8672126159acb139a7718dd10806104dec1e2f0f6c88aab05d17df10c8d4",
                "sha256:f57b4c16c62fa2760b7e3d97c35b255512fb6b59a259730f36ba32ce9f8e342f"
            ],
            "markers": "python_version >= '2.7' and python_version not in '3.0, 3.1, 3.2, 3.3, 3.4' and python_version < '4'",
            "version": "==1.26.6"
        },
        "vcrpy": {
            "hashes": [
                "sha256:12c3fcdae7b88ecf11fc0d3e6d77586549d4575a2ceee18e82eee75c1f626162",
                "sha256:57095bf22fc0a2d99ee9674cdafebed0f3ba763018582450706f7d3a74fff599"
            ],
            "index": "pypi",
            "version": "==4.1.1"
        },
        "wrapt": {
            "hashes": [
                "sha256:b62ffa81fb85f4332a4f609cab4ac40709470da05643a082ec1eb88e6d9b97d7"
            ],
            "version": "==1.12.1"
        },
        "yarl": {
            "hashes": [
                "sha256:00d7ad91b6583602eb9c1d085a2cf281ada267e9a197e8b7cae487dadbfa293e",
                "sha256:0355a701b3998dcd832d0dc47cc5dedf3874f966ac7f870e0f3a6788d802d434",
                "sha256:15263c3b0b47968c1d90daa89f21fcc889bb4b1aac5555580d74565de6836366",
                "sha256:2ce4c621d21326a4a5500c25031e102af589edb50c09b321049e388b3934eec3",
                "sha256:31ede6e8c4329fb81c86706ba8f6bf661a924b53ba191b27aa5fcee5714d18ec",
                "sha256:324ba3d3c6fee56e2e0b0d09bf5c73824b9f08234339d2b788af65e60040c959",
                "sha256:329412812ecfc94a57cd37c9d547579510a9e83c516bc069470db5f75684629e",
                "sha256:4736eaee5626db8d9cda9eb5282028cc834e2aeb194e0d8b50217d707e98bb5c",
                "sha256:4953fb0b4fdb7e08b2f3b3be80a00d28c5c8a2056bb066169de00e6501b986b6",
                "sha256:4c5bcfc3ed226bf6419f7a33982fb4b8ec2e45785a0561eb99274ebbf09fdd6a",
                "sha256:547f7665ad50fa8563150ed079f8e805e63dd85def6674c97efd78eed6c224a6",
                "sha256:5b883e458058f8d6099e4420f0cc2567989032b5f34b271c0827de9f1079a424",
                "sha256:63f90b20ca654b3ecc7a8d62c03ffa46999595f0167d6450fa8383bab252987e",
                "sha256:68dc568889b1c13f1e4745c96b931cc94fdd0defe92a72c2b8ce01091b22e35f",
                "sha256:69ee97c71fee1f63d04c945f56d5d726483c4762845400a6795a3b75d56b6c50",
                "sha256:6d6283d8e0631b617edf0fd726353cb76630b83a089a40933043894e7f6721e2",
                "sha256:72a660bdd24497e3e84f5519e57a9ee9220b6f3ac4d45056961bf22838ce20cc",
                "sha256:73494d5b71099ae8cb8754f1df131c11d433b387efab7b51849e7e1e851f07a4",
                "sha256:7356644cbed76119d0b6bd32ffba704d30d747e0c217109d7979a7bc36c4d970",
                "sha256:8a9066529240171b68893d60dca86a763eae2139dd42f42106b03cf4b426bf10",
                "sha256:8aa3decd5e0e852dc68335abf5478a518b41bf2ab2f330fe44916399efedfae0",
                "sha256:97b5bdc450d63c3ba30a127d018b866ea94e65655efaf889ebeabc20f7d12406",
                "sha256:9ede61b0854e267fd565e7527e2f2eb3ef8858b301319be0604177690e1a3896",
                "sha256:b2e9a456c121e26d13c29251f8267541bd75e6a1ccf9e859179701c36a078643",
                "sha256:b5dfc9a40c198334f4f3f55880ecf910adebdcb2a0b9a9c23c9345faa9185721",
                "sha256:bafb450deef6861815ed579c7a6113a879a6ef58aed4c3a4be54400ae8871478",
                "sha256:c49ff66d479d38ab863c50f7bb27dee97c6627c5fe60697de15529da9c3de724",
                "sha256:ce3beb46a72d9f2190f9e1027886bfc513702d748047b548b05dab7dfb584d2e",
                "sha256:d26608cf178efb8faa5ff0f2d2e77c208f471c5a3709e577a7b3fd0445703ac8",
                "sha256:d597767fcd2c3dc49d6eea360c458b65643d1e4dbed91361cf5e36e53c1f8c96",
                "sha256:d5c32c82990e4ac4d8150fd7652b972216b204de4e83a122546dce571c1bdf25",
                "sha256:d8d07d102f17b68966e2de0e07bfd6e139c7c02ef06d3a0f8d2f0f055e13bb76",
                "sha256:e46fba844f4895b36f4c398c5af062a9808d1f26b2999c58909517384d5deda2",
                "sha256:e6b5460dc5ad42ad2b36cca524491dfcaffbfd9c8df50508bddc354e787b8dc2",
                "sha256:f040bcc6725c821a4c0665f3aa96a4d0805a7aaf2caf266d256b8ed71b9f041c",
                "sha256:f0b059678fd549c66b89bed03efcabb009075bd131c248ecdf087bdb6faba24a",
                "sha256:fcbb48a93e8699eae920f8d92f7160c03567b421bc17362a9ffbbd706a816f71"
            ],
            "markers": "python_version >= '3.6'",
            "version": "==1.6.3"
        },
        "zipp": {
            "hashes": [
                "sha256:3607921face881ba3e026887d8150cca609d517579abe052ac81fc5aeffdbd76",
                "sha256:51cb66cc54621609dd593d1787f286ee42a5c0adbb4b29abea5a63edc3e03098"
            ],
            "markers": "python_version >= '3.6'",
            "version": "==3.4.1"
        }
    }
}<|MERGE_RESOLUTION|>--- conflicted
+++ resolved
@@ -1,11 +1,7 @@
 {
     "_meta": {
         "hash": {
-<<<<<<< HEAD
-            "sha256": "fe48f0705b94a3706582d29c1e89eb17868302bb8307455b5e7e577bfe884a5a"
-=======
-            "sha256": "0d83517f12d2486ddcc3c59edac8cdb73e0e29f1a5a7d12386ad86b5402b6c37"
->>>>>>> 45e748fb
+            "sha256": "de33736ca269bb4b47785ba00199db750d6c681855d341084f34832b953d73d6"
         },
         "pipfile-spec": 6,
         "requires": {
@@ -23,11 +19,11 @@
     "develop": {
         "astroid": {
             "hashes": [
-                "sha256:4db03ab5fc3340cf619dbc25e42c2cc3755154ce6009469766d7143d1fc2ee4e",
-                "sha256:8a398dfce302c13f14bab13e2b14fe385d32b73f4e4853b9bdfb64598baa1975"
+                "sha256:38b95085e9d92e2ca06cf8b35c12a74fa81da395a6f9e65803742e6509c05892",
+                "sha256:606b2911d10c3dcf35e58d2ee5c97360e8477d7b9f3efc3f24811c93e6fc2cd9"
             ],
             "markers": "python_version ~= '3.6'",
-            "version": "==2.5.6"
+            "version": "==2.6.2"
         },
         "attrs": {
             "hashes": [
@@ -128,11 +124,11 @@
         },
         "hypothesis": {
             "hashes": [
-                "sha256:27aa2af763af06b8b61ce65c09626cf1da6d3a6ff155900f3c581837b453313a",
-                "sha256:9bdee01ae260329b16117e9b0229a839b4a77747a985922653f595bd2a6a541a"
-            ],
-            "index": "pypi",
-            "version": "==6.14.0"
+                "sha256:6dad44da8962cc7c13cdc28cf9b78c6779b5a0b0279a9baac427ae6d109f70e3",
+                "sha256:88b0736a5691b68b8e16a4b7ee8e4c8596810c5a20989ea5b5f64870a7c25740"
+            ],
+            "index": "pypi",
+            "version": "==6.14.1"
         },
         "idna": {
             "hashes": [
@@ -144,11 +140,11 @@
         },
         "importlib-metadata": {
             "hashes": [
-                "sha256:833b26fb89d5de469b24a390e9df088d4e52e4ba33b01dc5e0e4f41b81a16c00",
-                "sha256:b142cc1dd1342f31ff04bb7d022492b09920cb64fed867cd3ea6f80fe3ebd139"
+                "sha256:079ada16b7fc30dfbb5d13399a5113110dab1aa7c2bc62f66af75f0b717c8cac",
+                "sha256:9f55f560e116f8643ecf2922d9cd3e1c7e8d52e683178fecd9d08f6aa357e11e"
             ],
             "markers": "python_version < '3.8'",
-            "version": "==4.5.0"
+            "version": "==4.6.1"
         },
         "iniconfig": {
             "hashes": [
@@ -162,11 +158,7 @@
                 "sha256:83510593e07e433b77bd5bff0f6f607dbafa06d1a89022616f02d8b699cfcd56",
                 "sha256:8e2c107091cfec7286bc0f68a547d0ba4c094d460b732075b6fba674f1035c0c"
             ],
-<<<<<<< HEAD
-            "markers": "python_version < '4.0' and python_full_version >= '3.6.1'",
-=======
             "markers": "python_version < '4' and python_full_version >= '3.6.1'",
->>>>>>> 45e748fb
             "version": "==5.9.1"
         },
         "lazy-object-proxy": {
@@ -285,11 +277,11 @@
         },
         "packaging": {
             "hashes": [
-                "sha256:5b327ac1320dc863dca72f4514ecc086f31186744b84a230374cc1fd776feae5",
-                "sha256:67714da7f7bc052e064859c05c595155bd1ee9f69f76557e21f051443c20947a"
-            ],
-            "markers": "python_version >= '2.7' and python_version not in '3.0, 3.1, 3.2, 3.3'",
-            "version": "==20.9"
+                "sha256:7dc96269f53a4ccec5c0670940a4281106dd0bb343f47b7471f779df49c2fbe7",
+                "sha256:c86254f9220d55e31cc94d69bade760f0847da8000def4dfe1c6b872fd14ff14"
+            ],
+            "markers": "python_version >= '3.6'",
+            "version": "==21.0"
         },
         "pluggy": {
             "hashes": [
@@ -309,11 +301,11 @@
         },
         "pylint": {
             "hashes": [
-                "sha256:0a049c5d47b629d9070c3932d13bff482b12119b6a241a93bc460b0be16953c8",
-                "sha256:792b38ff30903884e4a9eab814ee3523731abd3c463f3ba48d7b627e87013484"
-            ],
-            "index": "pypi",
-            "version": "==2.8.3"
+                "sha256:23a1dc8b30459d78e9ff25942c61bb936108ccbe29dd9e71c01dc8274961709a",
+                "sha256:5d46330e6b8886c31b5e3aba5ff48c10f4aa5e76cbf9002c6544306221e63fbc"
+            ],
+            "index": "pypi",
+            "version": "==2.9.3"
         },
         "pyparsing": {
             "hashes": [
@@ -580,11 +572,11 @@
         },
         "zipp": {
             "hashes": [
-                "sha256:3607921face881ba3e026887d8150cca609d517579abe052ac81fc5aeffdbd76",
-                "sha256:51cb66cc54621609dd593d1787f286ee42a5c0adbb4b29abea5a63edc3e03098"
+                "sha256:957cfda87797e389580cb8b9e3870841ca991e2125350677b2ca83a0e99390a3",
+                "sha256:f5812b1e007e48cff63449a5e9f4e7ebea716b4111f9c4f9a645f91d579bf0c4"
             ],
             "markers": "python_version >= '3.6'",
-            "version": "==3.4.1"
+            "version": "==3.5.0"
         }
     }
 }