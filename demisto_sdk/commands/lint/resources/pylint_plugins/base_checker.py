import os

import astroid
from pylint.checkers import BaseChecker
from pylint.interfaces import IAstroidChecker

# You can find documentation about adding new checker here:
# http://pylint.pycqa.org/en/latest/how_tos/custom_checkers.html#write-a-checker

base_msg = {
    "E9002": ("Print is found, Please remove all prints from the code.", "print-exists",
              "Please remove all prints from the code.",),
    "E9003": ("Sleep is found, Please remove all sleep statements from the code.", "sleep-exists",
              "Please remove all sleep statements from the code.",),
    "E9004": ("exit is found, Please remove all exit() statements from the code.", "exit-exists",
              "Please remove all exit() statements from the code.",),
    "E9005": ("quit is found, Please remove all quit() statements from the code.", "quit-exists",
              "Please remove all quit statements from the code.",),
    "E9006": ("Invalid CommonServerPython import was found. Please change the import to: "
              "from CommonServerPython import *", "invalid-import-common-server-python",
              "Please change the import to: from CommonServerPython import *"),
<<<<<<< HEAD
    "E9010": ("Some commands from yml file are not implemented in the python file, Please make sure that every "
              "command is implemented in your code. The commands that are not implemented are %s",
              "unimplemented-commands-exist",
              "Some commands from yml file are not implemented in the python file, Please make sure that every "
              "command is implemented in your code.")
=======
    "E9007": ("Invalid usage of indicators key in CommandResults was found, Please use indicator key instead.",
              "commandresults-indicators-exists",
              "Invalid usage of indicators key in CommandResults was found, Please use indicator key instead.")
>>>>>>> 27d0a98c
}


# -------------------------------------------- Messages for all linters ------------------------------------------------


class CustomBaseChecker(BaseChecker):
    __implements__ = IAstroidChecker
    name = "base-checker"
    priority = -1
    msgs = base_msg

    def __init__(self, linter=None):
        super(CustomBaseChecker, self).__init__(linter)
        self.commands = os.getenv('commands').split(',') if os.getenv('commands') else []

    def visit_call(self, node):
        self._print_checker(node)
        self._sleep_checker(node)
        self._quit_checker(node)
        self._exit_checker(node)
        self._commandresults_indicator_check(node)

    def visit_importfrom(self, node):
        self._common_server_import(node)
        self._api_module_import_checker(node)

    # Print statment for Python2 only.
    def visit_print(self, node):
        self.add_message("print-exists", node=node)

    def visit_dict(self, node):
        self._commands_in_dict_keys_checker(node)

    def visit_if(self, node):
        self._commands_in_if_statment_checker(node)

    def leave_module(self, node):
        self._all_commands_implemented(node)

    # -------------------------------------------- Validations--------------------------------------------------

    def _print_checker(self, node):
        try:
            if node.func.name == 'print':
                self.add_message("print-exists", node=node)
        except Exception:
            pass

    def _sleep_checker(self, node):
        if not os.getenv('LONGRUNNING'):
            try:
                if node.func.attrname == 'sleep' and node.func.expr.name == 'time' and node and int(
                        node.args[0].value) > 10:
                    self.add_message("sleep-exists", node=node)
            except Exception as exp:
                if str(exp) == "'Name' object has no attribute 'value'":
                    self.add_message("sleep-exists", node=node)
                else:
                    try:
                        if node.func.name == 'sleep' and int(node.args[0].value) > 10:
                            self.add_message("sleep-exists", node=node)
                    except AttributeError as e:
                        if str(e) == "'Name' object has no attribute 'value'":
                            self.add_message("sleep-exists", node=node)
                        else:
                            pass

    def _exit_checker(self, node):
        try:
            if node.func.name == 'exit':
                self.add_message("exit-exists", node=node)
        except Exception:
            pass

    def _quit_checker(self, node):
        try:
            if node.func.name == 'quit':
                self.add_message("quit-exists", node=node)
        except Exception:
            pass

    def _common_server_import(self, node):
        try:
            if node.modname == 'CommonServerPython' and not node.names[0][0] == '*':
                self.add_message("invalid-import-common-server-python", node=node)
        except Exception:
            pass

<<<<<<< HEAD
    def _commands_in_dict_keys_checker(self, node):
        # for py2
        if os.getenv('PY2'):
            try:
                for item in node.items:
                    if item[0].value in self.commands:
                        self.commands.remove(item[0].value)
            except Exception:
                pass
        # for py3
        else:
            try:
                for sub_node in node.itered():
                    if sub_node.value in self.commands:
                        self.commands.remove(sub_node.value)
            except Exception:
                pass

    def _commands_in_if_statment_checker(self, node):
        def _check_if(comp_with):
            if isinstance(comp_with, astroid.Const) and comp_with.value in self.commands:
                self.commands.remove(comp_with.value)
            # for if command in ['command1','command2']
            elif isinstance(comp_with, astroid.List):
                for var_lst in comp_with.itered():
                    if var_lst.value in self.commands:
                        self.commands.remove(var_lst.value)
            # for if command in ('command1','command2')
            elif isinstance(comp_with, astroid.Tuple):
                for var_lst in comp_with.elts:
                    if var_lst.value in self.commands:
                        self.commands.remove(var_lst.value)
        try:
            # for if command == 'command'
            comp_with = node.test.ops[0][1]
            _check_if(comp_with)
            # for elif clause
            for elif_clause in node.orelse:
                comp_with = elif_clause.test.ops[0][1]
                _check_if(comp_with)
        except Exception:
            pass

    def _all_commands_implemented(self, node):
        if self.commands:
            self.add_message("unimplemented-commands-exist",
                             args=str(self.commands), node=node)

    def _api_module_import_checker(self, node):
        try:
            # for feeds which use api module -> the feed required params are implemented in the api module code.
            # as a result we will remove them from param list.
            if 'ApiModule' in node.modname:
                self.commands = []
=======
    def _commandresults_indicator_check(self, node):
        try:
            if node.func.name == 'CommandResults':
                for keyword in node.keywords:
                    if keyword.arg == 'indicators':
                        self.add_message("commandresults-indicators-exists", node=node)
>>>>>>> 27d0a98c
        except Exception:
            pass


def register(linter):
    linter.register_checker(CustomBaseChecker(linter))<|MERGE_RESOLUTION|>--- conflicted
+++ resolved
@@ -19,17 +19,14 @@
     "E9006": ("Invalid CommonServerPython import was found. Please change the import to: "
               "from CommonServerPython import *", "invalid-import-common-server-python",
               "Please change the import to: from CommonServerPython import *"),
-<<<<<<< HEAD
+    "E9007": ("Invalid usage of indicators key in CommandResults was found, Please use indicator key instead.",
+              "commandresults-indicators-exists",
+              "Invalid usage of indicators key in CommandResults was found, Please use indicator key instead."),
     "E9010": ("Some commands from yml file are not implemented in the python file, Please make sure that every "
               "command is implemented in your code. The commands that are not implemented are %s",
               "unimplemented-commands-exist",
               "Some commands from yml file are not implemented in the python file, Please make sure that every "
               "command is implemented in your code.")
-=======
-    "E9007": ("Invalid usage of indicators key in CommandResults was found, Please use indicator key instead.",
-              "commandresults-indicators-exists",
-              "Invalid usage of indicators key in CommandResults was found, Please use indicator key instead.")
->>>>>>> 27d0a98c
 }
 
 
@@ -119,7 +116,6 @@
         except Exception:
             pass
 
-<<<<<<< HEAD
     def _commands_in_dict_keys_checker(self, node):
         # for py2
         if os.getenv('PY2'):
@@ -174,14 +170,15 @@
             # as a result we will remove them from param list.
             if 'ApiModule' in node.modname:
                 self.commands = []
-=======
+        except Exception:
+            pass
+
     def _commandresults_indicator_check(self, node):
         try:
             if node.func.name == 'CommandResults':
                 for keyword in node.keywords:
                     if keyword.arg == 'indicators':
                         self.add_message("commandresults-indicators-exists", node=node)
->>>>>>> 27d0a98c
         except Exception:
             pass
 
