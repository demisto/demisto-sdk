--- conflicted
+++ resolved
@@ -30,11 +30,7 @@
     output = build_xsoar_linter_command(files, 3.8, "base")
     files = [str(file) for file in files]
     expected = f"python3 -m pylint --ignore=CommonServerPython.py,demistomock.py,CommonServerUserPython.py," \
-<<<<<<< HEAD
-               "conftest.py,venv -E --disable=all --enable=E9002,E9003,E9004,E9005,E9006,E9010, --load-plugins " \
-=======
-               "conftest.py,venv -E --disable=all --enable=E9002,E9003,E9004,E9005,E9006,E9007, --load-plugins " \
->>>>>>> 27d0a98c
+               "conftest.py,venv -E --disable=all --enable=E9002,E9003,E9004,E9005,E9006,E9007,E9010, --load-plugins " \
                f"base_checker, {' '.join(files)}"
     assert output == expected
 
@@ -46,11 +42,7 @@
     output = build_xsoar_linter_command(files, 2.7, "base")
     files = [str(file) for file in files]
     expected = f"python2 -m pylint --ignore=CommonServerPython.py,demistomock.py,CommonServerUserPython.py," \
-<<<<<<< HEAD
-               "conftest.py,venv -E --disable=all --enable=E9002,E9003,E9004,E9005,E9006,E9010, --load-plugins " \
-=======
-               "conftest.py,venv -E --disable=all --enable=E9002,E9003,E9004,E9005,E9006,E9007, --load-plugins " \
->>>>>>> 27d0a98c
+               "conftest.py,venv -E --disable=all --enable=E9002,E9003,E9004,E9005,E9006,E9007,E9010, --load-plugins " \
                f"base_checker, {' '.join(files)}"
     assert output == expected
 
