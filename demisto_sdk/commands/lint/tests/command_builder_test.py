from collections import namedtuple
from pathlib import Path
from unittest.mock import MagicMock

import pytest

values = [[Path("file1.py")], [Path("file1.py"), Path("file2.py")]]


@pytest.mark.parametrize(argnames="py_num , expected_exec", argvalues=[(3.7, 'python3'), (2.7, 'python')])
def test_get_python_exec(py_num, expected_exec):
    """Get python exec"""
    from demisto_sdk.commands.lint.commands_builder import get_python_exec
    assert expected_exec == get_python_exec(py_num)


@pytest.mark.parametrize(argnames="files", argvalues=values)
def test_build_flak8_command(files):
    """Build flake8 command"""
    from demisto_sdk.commands.lint.commands_builder import build_flake8_command
    output = build_flake8_command(files, 3.8)
    files = [str(file) for file in files]
    expected = f"python3 -m flake8 {' '.join(files)}"
    assert output == expected


@pytest.mark.parametrize(argnames="files", argvalues=values)
def test_build_xsoar_linter_py3_command(files):
    """Build xsoar linter command"""
    from demisto_sdk.commands.lint.commands_builder import build_xsoar_linter_command
    output = build_xsoar_linter_command(files, 3.8, "base")
    files = [str(file) for file in files]
    expected = f"python3 -m pylint --ignore=CommonServerPython.py,demistomock.py,CommonServerUserPython.py," \
               "conftest.py,venv -E --disable=all --msg-template='{abspath}:{line}:{column}: {msg_id} {obj}: {msg}'" \
<<<<<<< HEAD
               " --enable=E9002,E9003,E9004,E9005,E9006,E9007,E9008,E9010,E9011, --load-plugins " \
=======
               " --enable=E9002,E9003,E9004,E9005,E9006,E9007,E9010,E9011,E9012, --load-plugins " \
>>>>>>> 4aeef48f
               f"base_checker, {' '.join(files)}"
    assert output == expected


@pytest.mark.parametrize(argnames="files", argvalues=values)
def test_build_xsoar_linter_py2_command(files):
    """Build xsoar linter command"""
    from demisto_sdk.commands.lint.commands_builder import build_xsoar_linter_command
    output = build_xsoar_linter_command(files, 2.7, "base")
    files = [str(file) for file in files]
    expected = f"python2 -m pylint --ignore=CommonServerPython.py,demistomock.py,CommonServerUserPython.py," \
               "conftest.py,venv -E --disable=all --msg-template='{abspath}:{line}:{column}: {msg_id} {obj}: {msg}' " \
<<<<<<< HEAD
               "--enable=E9002,E9003,E9004,E9005,E9006,E9007,E9008,E9010,E9011, --load-plugins " \
=======
               "--enable=E9002,E9003,E9004,E9005,E9006,E9007,E9010,E9011,E9012, --load-plugins " \
>>>>>>> 4aeef48f
               f"base_checker, {' '.join(files)}"
    assert output == expected


@pytest.mark.parametrize(argnames="files", argvalues=values)
def test_build_xsoar_linter_no_base_command(files):
    """Build xsoar linter command"""
    from demisto_sdk.commands.lint.commands_builder import build_xsoar_linter_command
    output = build_xsoar_linter_command(files, 2.7, "unsupported")
    files = [str(file) for file in files]
    expected = "python2 -m pylint --ignore=CommonServerPython.py,demistomock.py,CommonServerUserPython.py," \
               "conftest.py,venv -E --disable=all --msg-template='{abspath}:{line}:{column}: {msg_id} {obj}: {msg}' " \
               f"--enable= {' '.join(files)}"
    assert output == expected


@pytest.mark.parametrize(argnames="files", argvalues=values)
def test_build_bandit_command(files):
    """Build bandit command"""
    from demisto_sdk.commands.lint.commands_builder import build_bandit_command
    output = build_bandit_command(files)
    files = [str(file) for file in files]
    expected = "python3 -m bandit -ll -iii -s B301,B303,B310,B314,B318 -a file --exclude=CommonServerPython.py,demistomock.py," \
               "CommonServerUserPython.py," \
               "conftest.py,venv -q --format custom --msg-template " \
               "'{abspath}:{line}: {test_id} [Severity: {severity} Confidence: {confidence}] {msg}' " \
               f"-r {','.join(files)}"
    assert expected == output


@pytest.mark.parametrize(argnames="files, py_num", argvalues=[(values[0], "2.7"), (values[1], "3.7")])
def test_build_mypy_command(files, py_num):
    """Build Mypy command"""
    from demisto_sdk.commands.lint.commands_builder import build_mypy_command
    output = build_mypy_command(files, py_num)
    files = [str(file) for file in files]
    expected = f"python3 -m mypy --python-version {py_num} --check-untyped-defs --ignore-missing-imports " \
               f"--follow-imports=silent --show-column-numbers --show-error-codes --pretty --allow-redefinition " \
               f"--show-absolute-path --cache-dir=/dev/null {' '.join(files)}"
    assert expected == output


@pytest.mark.parametrize(argnames="files", argvalues=values)
def test_build_vulture_command(files, mocker):
    """Build bandit command"""
    from demisto_sdk.commands.lint.commands_builder import build_vulture_command
    from demisto_sdk.commands.lint import commands_builder
    mocker.patch.object(commands_builder, 'os')
    commands_builder.os.environ.get.return_value = 20
    output = build_vulture_command(files, Path('~/dev/content/'), 2.7)
    files = [str(item) for item in files]
    expected = f"python -m vulture --min-confidence 20 --exclude=CommonServerPython.py,demistomock.py," \
               f"CommonServerUserPython.py,conftest.py,venv {' '.join(files)}"
    assert expected == output


@pytest.mark.parametrize(argnames="files", argvalues=values)
def test_build_pylint_command(files):
    """Build Pylint command"""
    from demisto_sdk.commands.lint.commands_builder import build_pylint_command
    output = build_pylint_command(files)
    files = [str(file) for file in files]
    expected = "python -m pylint --ignore=CommonServerPython.py,demistomock.py,CommonServerUserPython.py," \
               "conftest.py,venv -E --disable=bad-option-value -d duplicate-string-formatting-argument " \
               "--msg-template='{abspath}:{line}:{column}: {msg_id} {obj}: {msg}'" \
               f" --generated-members=requests.packages.urllib3,requests.codes.ok {' '.join(files)}"
    assert expected == output


def test_build_pylint_command_3_9_docker():
    """Build Pylint command"""
    from demisto_sdk.commands.lint.commands_builder import build_pylint_command
    NamedFile = namedtuple('File', 'name')
    files = [NamedFile('file1')]
    output = build_pylint_command(files, 3.9)
    assert output.endswith(files[0].name)
    assert 'disable=bad-option-value,unsubscriptable-object' in output


def test_build_pytest_command_1():
    """Build Pytest command without json"""
    from demisto_sdk.commands.lint.commands_builder import build_pytest_command
    command = "python -m pytest -ra --junitxml=/devwork/report_pytest.xml"
    assert command == build_pytest_command(test_xml="test")


def test_build_pytest_command_2():
    """Build Pytest command with json"""
    from demisto_sdk.commands.lint.commands_builder import build_pytest_command
    command = "python -m pytest -ra --junitxml=/devwork/report_pytest.xml --json=/devwork/report_pytest.json"
    assert command == build_pytest_command(test_xml="test",
                                           json=True)


def test_build_pytest_command_3():
    """Build Pytest command with cov"""
    from demisto_sdk.commands.lint.commands_builder import build_pytest_command
    command = "python -m pytest -ra --junitxml=/devwork/report_pytest.xml --cov-report= --cov=test"
    assert command == build_pytest_command(test_xml="test", cov="test")


def test_build_pwsh_analyze():
    """Build Pytest command with json"""
    from demisto_sdk.commands.lint.commands_builder import build_pwsh_analyze_command
    file = MagicMock()
    command = f"pwsh -Command Invoke-ScriptAnalyzer -EnableExit -Path {file.name}"
    assert command == build_pwsh_analyze_command(file)


def test_build_pwsh_test():
    """Build Pytest command with json"""
    from demisto_sdk.commands.lint.commands_builder import build_pwsh_test_command
    command = 'pwsh -Command Invoke-Pester -Configuration \'@{Run=@{Exit=$true}; Output=@{Verbosity="Detailed"}}\''
    assert command == build_pwsh_test_command()<|MERGE_RESOLUTION|>--- conflicted
+++ resolved
@@ -32,11 +32,7 @@
     files = [str(file) for file in files]
     expected = f"python3 -m pylint --ignore=CommonServerPython.py,demistomock.py,CommonServerUserPython.py," \
                "conftest.py,venv -E --disable=all --msg-template='{abspath}:{line}:{column}: {msg_id} {obj}: {msg}'" \
-<<<<<<< HEAD
-               " --enable=E9002,E9003,E9004,E9005,E9006,E9007,E9008,E9010,E9011, --load-plugins " \
-=======
-               " --enable=E9002,E9003,E9004,E9005,E9006,E9007,E9010,E9011,E9012, --load-plugins " \
->>>>>>> 4aeef48f
+               " --enable=E9002,E9003,E9004,E9005,E9006,E9007,E9008,E9010,E9011,E9012, --load-plugins " \
                f"base_checker, {' '.join(files)}"
     assert output == expected
 
@@ -49,11 +45,7 @@
     files = [str(file) for file in files]
     expected = f"python2 -m pylint --ignore=CommonServerPython.py,demistomock.py,CommonServerUserPython.py," \
                "conftest.py,venv -E --disable=all --msg-template='{abspath}:{line}:{column}: {msg_id} {obj}: {msg}' " \
-<<<<<<< HEAD
-               "--enable=E9002,E9003,E9004,E9005,E9006,E9007,E9008,E9010,E9011, --load-plugins " \
-=======
-               "--enable=E9002,E9003,E9004,E9005,E9006,E9007,E9010,E9011,E9012, --load-plugins " \
->>>>>>> 4aeef48f
+               "--enable=E9002,E9003,E9004,E9005,E9006,E9007,E9008,E9010,E9011,E9012, --load-plugins " \
                f"base_checker, {' '.join(files)}"
     assert output == expected
 
