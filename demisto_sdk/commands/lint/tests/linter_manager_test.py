import os
from pathlib import PosixPath
from unittest.mock import MagicMock, patch

import pytest
<<<<<<< HEAD
from demisto_sdk.commands.common.constants import (TYPE_PWSH, TYPE_PYTHON,
                                                   FileType)
from demisto_sdk.commands.common.git_tools import git_path
from demisto_sdk.commands.lint.lint_manager import LintManager
from TestSuite.test_tools import ChangeCWD


def mock_lint_manager(mocker):
    mocker.patch.object(LintManager, '_get_packages', return_value=[])
    mocker.patch.object(LintManager, '_gather_facts', return_value={'content_repo': ''})
    return LintManager(input='',
                       git=False,
                       all_packs=False,
                       quiet=False,
                       verbose=False,
                       log_path='',
                       prev_ver='master',
                       json_file_path='path')
=======
from demisto_sdk.commands.common.constants import TYPE_PWSH, TYPE_PYTHON
from demisto_sdk.commands.common.legacy_git_tools import git_path
>>>>>>> 858bb5da


@patch('builtins.print')
@pytest.mark.parametrize(argnames="return_exit_code, skipped_code, pkgs_type",
                         argvalues=[(0b0, 0b0, [TYPE_PWSH, TYPE_PYTHON])])
def test_report_pass_lint_checks(mocker, return_exit_code: int, skipped_code: int, pkgs_type: list):
    from demisto_sdk.commands.lint import lint_manager
    lint_manager.LintManager.report_pass_lint_checks(return_exit_code, skipped_code, pkgs_type)
    assert mocker.call_count == 9


def test_report_failed_image_creation():
    from demisto_sdk.commands.lint import lint_manager
    from demisto_sdk.commands.lint.helpers import EXIT_CODES
    pkgs_status = MagicMock()
    lint_status = {
        "fail_packs_image": ['pack']
    }
    pkgs_status.return_value = {
        'pack': {
            "images": [{"image": 'alpine', "image_errors": "some_errors"}]
        }
    }
    lint_manager.LintManager.report_failed_image_creation(lint_status=lint_status,
                                                          pkgs_status=pkgs_status,
                                                          return_exit_code=EXIT_CODES["image"])
    assert not pkgs_status.called


def test_create_failed_unit_tests_report_with_failed_tests():
    """
    Given`:
        - Lint manager dictionary with two failed packs -Infoblox and HelloWorld

    When:
        - Creating failed unit tests report

    Then:
        - Ensure report file is created.
        - Ensure report file contains exactly two packs.
        - Ensure both pack appear in the report.
    """
    from demisto_sdk.commands.lint import lint_manager
    lint_status = {
        "fail_packs_flake8": [],
        "fail_packs_bandit": [],
        "fail_xsoar_linter": [],
        "fail_packs_mypy": ['Infoblox'],
        "fail_packs_vulture": [],
        "fail_packs_pylint": ['HelloWorld'],
        "fail_packs_pytest": ['Infoblox'],
        "fail_packs_pwsh_analyze": [],
        "fail_packs_pwsh_test": [],
        "fail_packs_image": [],
    }
    path = f'{git_path()}/demisto_sdk/commands/lint/tests'
    lint_manager.LintManager._create_failed_packs_report(lint_status, path)
    file_path = f'{path}/failed_lint_report.txt'
    assert os.path.isfile(file_path)
    with open(file_path, 'r') as file:
        content = file.read()
        fail_list = content.split('\n')
        assert len(fail_list) == 2
        assert 'HelloWorld' in fail_list
        assert 'Infoblox' in fail_list
    os.remove(file_path)


def test_create_failed_unit_tests_report_no_failed_tests():
    """
    Given:
        - Lint manager dictionary with no failed packs.

    When:
        - Creating failed unit tests report.

    Then:
        - Ensure report file is not created.
    """
    from demisto_sdk.commands.lint import lint_manager
    lint_status = {
        "fail_packs_flake8": [],
        "fail_packs_bandit": [],
        "fail_xsoar_linter": [],
        "fail_packs_mypy": [],
        "fail_packs_vulture": [],
        "fail_packs_pylint": [],
        "fail_packs_pytest": [],
        "fail_packs_pwsh_analyze": [],
        "fail_packs_pwsh_test": [],
        "fail_packs_image": [],
    }
    path = f'{git_path()}/demisto_sdk/commands/lint/tests'
    lint_manager.LintManager._create_failed_packs_report(lint_status, path)
    file_path = f'{path}/failed_lint_report.txt'
    assert not os.path.isfile(file_path)


def test_report_warning_lint_checks_not_packages_tests(capsys, mocker):
    """
    Given:
        - Lint manager dictionary with one pack which has warnings.

    When:
        - Creating warnings lint check report.

    Then:
        - Ensure that the correct warnings printed to stdout.
    """
    lint_status = {'fail_packs_flake8': ['Maltiverse'], 'fail_packs_XSOAR_linter': ['Maltiverse'],
                   'fail_packs_bandit': [], 'fail_packs_mypy': ['Maltiverse'], 'fail_packs_vulture': [],
                   'fail_packs_pylint': ['Maltiverse'], 'fail_packs_pytest': ['Maltiverse'],
                   'fail_packs_pwsh_analyze': [], 'fail_packs_pwsh_test': [], 'fail_packs_image': [],
                   'warning_packs_flake8': [], 'warning_packs_XSOAR_linter': ['Maltiverse'], 'warning_packs_bandit': [],
                   'warning_packs_mypy': [], 'warning_packs_vulture': [], 'warning_packs_pylint': [],
                   'warning_packs_pytest': [], 'warning_packs_pwsh_analyze': [], 'warning_packs_pwsh_test': [],
                   'warning_packs_image': []}
    pkgs_status = {
        'Maltiverse': {'pkg': 'Maltiverse', 'pack_type': 'python', 'path': '/Users/test_user/dev/demisto/content',
                       'errors': [], 'images': [{'image': 'demisto/python3:3.8.2.6981', 'image_errors': '',
                                                 'pylint_errors': "************* Module "
                                                                  "Maltiverse\nMaltiverse.py:521:0: E0602: Undefined "
                                                                  "variable 'z' (undefined-variable)\n",
                                                 'pytest_errors': "============================= test session starts "
                                                                  "==============================\nplatform linux -- "
                                                                  "Python 3.8.2, pytest-6.0.2, py-1.9.0, "
                                                                  "pluggy-0.13.1\nrootdir: /devwork\nplugins: "
                                                                  "forked-1.3.0, json-0.4.0, requests-mock-1.8.0, "
                                                                  "datadir-ng-1.1.1, xdist-2.1.0, mock-3.3.1, "
                                                                  "asyncio-0.14.0\ncollected 0 items / 1 "
                                                                  "error\n\n==================================== "
                                                                  "ERRORS "
                                                                  "====================================\n"
                                                                  "_____________________ ERROR collecting "
                                                                  "Maltiverse_test.py "
                                                                  "______________________\nMaltiverse_test.py:1: in "
                                                                  "<module>\n    from Maltiverse import Client, "
                                                                  "ip_command, url_command, domain_command, "
                                                                  "file_command\nMaltiverse.py:521: in <module>\n    "
                                                                  "z\nE   NameError: name 'z' is not "
                                                                  "defined\n-------------- generated json report: "
                                                                  "/devwork/report_pytest.json "
                                                                  "--------------\n=========================== short "
                                                                  "test summary info "
                                                                  "============================\nERROR "
                                                                  "Maltiverse_test.py - NameError: name 'z' is not "
                                                                  "defined\n!!!!!!!!!!!!!!!!!!!! Interrupted: 1 error "
                                                                  "during collection "
                                                                  "!!!!!!!!!!!!!!!!!!!!\n"
                                                                  "=============================== 1 error in 0.16s "
                                                                  "===============================\n",
                                                 'pytest_json': {'report': {'environment': {}, 'tests': [],
                                                                            'summary': {'num_tests': 0,
                                                                                        'duration': 0.1635439395904541},
                                                                            'created_at': '2020-09-24 15:38:19.053978'}},
                                                 'pwsh_analyze_errors': '', 'pwsh_test_errors': ''}],
                       'flake8_errors': "/Users/test_user/dev/demisto/content/Packs/Maltiverse/Integrations/Maltiverse"
                                        "/Maltiverse.py:508:1: E302 expected 2 blank lines, "
                                        "found "
                                        "1\n/Users/test_user/dev/demisto/content/Packs/Maltiverse/Integrations"
                                        "/Maltiverse/Maltiverse.py:511:1: E302 expected 2 blank lines, "
                                        "found "
                                        "1\n/Users/test_user/dev/demisto/content/Packs/Maltiverse/Integrations"
                                        "/Maltiverse/Maltiverse.py:516:5: F841 local variable 'client' is assigned to "
                                        "but never "
                                        "used\n/Users/test_user/dev/demisto/content/Packs/Maltiverse/Integrations"
                                        "/Maltiverse/Maltiverse.py:521:1: E305 expected 2 blank lines after class or "
                                        "function definition, found 1\n",
                       'XSOAR_linter_errors': 'Maltiverse.py:513:4: E9002: Print is found, Please remove all prints '
                                              'from the code. (print-exists)',
                       'bandit_errors': None,
                       'mypy_errors': "Maltiverse.py:521:1: error: Name 'z' is not defined  [name-defined]\n    z\n   "
                                      " ^\nFound 1 error in 1 file (checked 1 source file)\n",
                       'vulture_errors': None, 'flake8_warnings': None,
                       'XSOAR_linter_warnings': 'Maltiverse.py:511:0: W9010: try and except statements were not found '
                                                'in main function. Please add them ('
                                                'try-except-main-doesnt-exists)\nMaltiverse.py:511:0: W9012: '
                                                'return_error should be used in main function. Please add it. ('
                                                'return-error-does-not-exist-in-main)',
                       'bandit_warnings': None, 'mypy_warnings': None, 'vulture_warnings': None, 'exit_code': 565,
                       'warning_code': 512}}

    mock_lint_manager(mocker).report_warning_lint_checks(lint_status=lint_status, return_warning_code=512,
                                                         pkgs_status=pkgs_status, all_packs=False)
    captured = capsys.readouterr()
    assert "Maltiverse.py:511:0: W9010: try and except statements were not found in main function. Please add them (" \
           "try-except-main-doesnt-exists)" in captured.out
    assert "Maltiverse.py:511:0: W9012: return_error should be used in main function. Please add it. (" \
           "return-error-does-not-exist-in-main)" in captured.out
    assert "Xsoar_linter warnings" in captured.out


def test_report_warning_lint_checks_all_packages_tests(capsys, mocker):
    """
    Given:
        - Lint manager dictionary with one pack which has warnings.

    When:
        - Creating warnings lint check report.
        - All packages param is set to True - the same as running lint -a

    Then:
        - Ensure that there are no warnings printed to stdout.
    """
    lint_status = {'fail_packs_flake8': ['Maltiverse'], 'fail_packs_XSOAR_linter': ['Maltiverse'],
                   'fail_packs_bandit': [], 'fail_packs_mypy': ['Maltiverse'], 'fail_packs_vulture': [],
                   'fail_packs_pylint': ['Maltiverse'], 'fail_packs_pytest': ['Maltiverse'],
                   'fail_packs_pwsh_analyze': [], 'fail_packs_pwsh_test': [], 'fail_packs_image': [],
                   'warning_packs_flake8': [], 'warning_packs_XSOAR_linter': ['Maltiverse'], 'warning_packs_bandit': [],
                   'warning_packs_mypy': [], 'warning_packs_vulture': [], 'warning_packs_pylint': [],
                   'warning_packs_pytest': [], 'warning_packs_pwsh_analyze': [], 'warning_packs_pwsh_test': [],
                   'warning_packs_image': []}
    pkgs_status = {
        'Maltiverse': {'pkg': 'Maltiverse', 'pack_type': 'python', 'path': '/Users/test_user/dev/demisto/content',
                       'errors': [], 'images': [{'image': 'demisto/python3:3.8.2.6981', 'image_errors': '',
                                                 'pylint_errors': "************* Module "
                                                                  "Maltiverse\nMaltiverse.py:521:0: E0602: Undefined "
                                                                  "variable 'z' (undefined-variable)\n",
                                                 'pytest_errors': "============================= test session starts "
                                                                  "==============================\nplatform linux -- "
                                                                  "Python 3.8.2, pytest-6.0.2, py-1.9.0, "
                                                                  "pluggy-0.13.1\nrootdir: /devwork\nplugins: "
                                                                  "forked-1.3.0, json-0.4.0, requests-mock-1.8.0, "
                                                                  "datadir-ng-1.1.1, xdist-2.1.0, mock-3.3.1, "
                                                                  "asyncio-0.14.0\ncollected 0 items / 1 "
                                                                  "error\n\n==================================== "
                                                                  "ERRORS "
                                                                  "====================================\n"
                                                                  "_____________________ ERROR collecting "
                                                                  "Maltiverse_test.py "
                                                                  "______________________\nMaltiverse_test.py:1: in "
                                                                  "<module>\n    from Maltiverse import Client, "
                                                                  "ip_command, url_command, domain_command, "
                                                                  "file_command\nMaltiverse.py:521: in <module>\n    "
                                                                  "z\nE   NameError: name 'z' is not "
                                                                  "defined\n-------------- generated json report: "
                                                                  "/devwork/report_pytest.json "
                                                                  "--------------\n=========================== short "
                                                                  "test summary info "
                                                                  "============================\nERROR "
                                                                  "Maltiverse_test.py - NameError: name 'z' is not "
                                                                  "defined\n!!!!!!!!!!!!!!!!!!!! Interrupted: 1 error "
                                                                  "during collection "
                                                                  "!!!!!!!!!!!!!!!!!!!!\n"
                                                                  "=============================== 1 error in 0.16s "
                                                                  "===============================\n",
                                                 'pytest_json': {'report': {'environment': {}, 'tests': [],
                                                                            'summary': {'num_tests': 0,
                                                                                        'duration': 0.1635439395904541},
                                                                            'created_at': '2020-09-24 15:38:19.053978'}},
                                                 'pwsh_analyze_errors': '', 'pwsh_test_errors': ''}],
                       'flake8_errors': "/Users/test_user/dev/demisto/content/Packs/Maltiverse/Integrations/Maltiverse"
                                        "/Maltiverse.py:508:1: E302 expected 2 blank lines, "
                                        "found "
                                        "1\n/Users/test_user/dev/demisto/content/Packs/Maltiverse/Integrations"
                                        "/Maltiverse/Maltiverse.py:511:1: E302 expected 2 blank lines, "
                                        "found "
                                        "1\n/Users/test_user/dev/demisto/content/Packs/Maltiverse/Integrations"
                                        "/Maltiverse/Maltiverse.py:516:5: F841 local variable 'client' is assigned to "
                                        "but never "
                                        "used\n/Users/test_user/dev/demisto/content/Packs/Maltiverse/Integrations"
                                        "/Maltiverse/Maltiverse.py:521:1: E305 expected 2 blank lines after class or "
                                        "function definition, found 1\n",
                       'XSOAR_linter_errors': 'Maltiverse.py:513:4: E9002: Print is found, Please remove all prints '
                                              'from the code. (print-exists)',
                       'bandit_errors': None,
                       'mypy_errors': "Maltiverse.py:521:1: error: Name 'z' is not defined  [name-defined]\n    z\n   "
                                      " ^\nFound 1 error in 1 file (checked 1 source file)\n",
                       'vulture_errors': None, 'flake8_warnings': None,
                       'XSOAR_linter_warnings': 'Maltiverse.py:511:0: W9010: try and except statements were not found '
                                                'in main function. Please add them ('
                                                'try-except-main-doesnt-exists)\nMaltiverse.py:511:0: W9012: '
                                                'return_error should be used in main function. Please add it. ('
                                                'return-error-does-not-exist-in-main)',
                       'bandit_warnings': None, 'mypy_warnings': None, 'vulture_warnings': None, 'exit_code': 565,
                       'warning_code': 512}}

    mock_lint_manager(mocker).report_warning_lint_checks(lint_status=lint_status, return_warning_code=512,
                                                         pkgs_status=pkgs_status, all_packs=True)
    captured = capsys.readouterr()
    assert captured.out == ""


def test_report_summary_with_warnings(capsys):
    """
    Given:
        - Lint manager dictionary with one pack which has warnings.

    When:
        - Creating summary of the lint.

    Then:
        - Ensure that there are warnings printed in the summary and failed packs.
    """
    from demisto_sdk.commands.lint import lint_manager
    lint_status = {'fail_packs_flake8': ['Maltiverse'], 'fail_packs_XSOAR_linter': ['Maltiverse'],
                   'fail_packs_bandit': [], 'fail_packs_mypy': ['Maltiverse'], 'fail_packs_vulture': [],
                   'fail_packs_pylint': ['Maltiverse'], 'fail_packs_pytest': ['Maltiverse'],
                   'fail_packs_pwsh_analyze': [], 'fail_packs_pwsh_test': [], 'fail_packs_image': [],
                   'warning_packs_flake8': [], 'warning_packs_XSOAR_linter': ['Maltiverse'], 'warning_packs_bandit': [],
                   'warning_packs_mypy': [], 'warning_packs_vulture': [], 'warning_packs_pylint': [],
                   'warning_packs_pytest': [], 'warning_packs_pwsh_analyze': [], 'warning_packs_pwsh_test': [],
                   'warning_packs_image': []}
    pkg = [PosixPath('/Users/test_user/dev/demisto/content/Packs/Maltiverse/Integrations/Maltiverse')]
    lint_manager.LintManager.report_summary(pkg=pkg, lint_status=lint_status)
    captured = capsys.readouterr()
    assert "Packages PASS: \x1b[32m0\x1b[0m" in captured.out
    assert "Packages WARNING (can either PASS or FAIL): \x1b[33m1\x1b[0m" in captured.out
    assert "Packages FAIL: [31m1[0m" in captured.out


def test_report_summary_no_warnings(capsys):
    """
    Given:
        - Lint manager dictionary with one pack which has warnings.

    When:
        - Creating summary of the lint.

    Then:
        - Ensure that there are no warnings printed in the summary and all passed.
    """
    from demisto_sdk.commands.lint import lint_manager
    lint_status = {'fail_packs_flake8': [], 'fail_packs_XSOAR_linter': [],
                   'fail_packs_bandit': [], 'fail_packs_mypy': [], 'fail_packs_vulture': [],
                   'fail_packs_pylint': [], 'fail_packs_pytest': [],
                   'fail_packs_pwsh_analyze': [], 'fail_packs_pwsh_test': [], 'fail_packs_image': [],
                   'warning_packs_flake8': [], 'warning_packs_XSOAR_linter': [], 'warning_packs_bandit': [],
                   'warning_packs_mypy': [], 'warning_packs_vulture': [], 'warning_packs_pylint': [],
                   'warning_packs_pytest': [], 'warning_packs_pwsh_analyze': [], 'warning_packs_pwsh_test': [],
                   'warning_packs_image': []}
    pkg = [PosixPath('/Users/test_user/dev/demisto/content/Packs/Maltiverse/Integrations/Maltiverse')]
    lint_manager.LintManager.report_summary(pkg=pkg, lint_status=lint_status)
    captured = capsys.readouterr()
    assert "Packages PASS: \x1b[32m1\x1b[0m" in captured.out
    assert "Packages WARNING (can either PASS or FAIL): \x1b[33m0\x1b[0m" in captured.out
    assert "Packages FAIL: [31m0[0m" in captured.out


def test_create_json_output_flake8(repo, mocker):
    mocked_lint_manager = mock_lint_manager(mocker)
    from demisto_sdk.commands.lint import lint_manager
    mocker.patch.object(lint_manager, 'find_type', return_value=FileType.INTEGRATION)
    mocker.patch.object(lint_manager, 'get_file_displayed_name', return_value='Display')
    check = {
        'linter': 'flake8',
        'pack': 'myPack',
        'type': 'error',
        'messages': 'Packs/myPack/Integrations/INT1/INT1.py:160:9: E225 missing whitespace around operator\n'
                    'Packs/myPack/Integrations/INT2/INT2.py:160:9: E225 missing whitespace around operator'

    }
    json_contents = {}
    mocked_lint_manager.flake8_error_formatter(check, json_contents)
    expected_format = {
        "Packs/myPack/Integrations/INT1/INT1.py": {
            'file-type': 'py',
            'entity-type': 'integration',
            'display-name': 'Display',
            'outputs': [{
                'linter': 'flake8',
                'severity': 'error',
                'code': 'E225',
                'message': 'missing whitespace around operator',
                'line-number': "160",
                'column-number': "9"
            }]
        },
        "Packs/myPack/Integrations/INT2/INT2.py": {
            'file-type': 'py',
            'entity-type': 'integration',
            'display-name': 'Display',
            'outputs': [{
                'linter': 'flake8',
                'severity': 'error',
                'code': 'E225',
                'message': 'missing whitespace around operator',
                'line-number': "160",
                'column-number': "9"
            }]
        }
    }
    assert json_contents == expected_format


def test_create_json_output_mypy(repo, mocker):
    mocked_lint_manager = mock_lint_manager(mocker)
    from demisto_sdk.commands.lint import lint_manager
    pack = repo.create_pack('Pack')
    integration = pack.create_integration(name="INT")
    integration.create_default_integration()
    mocker.patch.object(lint_manager, 'find_type', return_value=FileType.INTEGRATION)
    mocker.patch.object(lint_manager, 'get_file_displayed_name', return_value='Display')
    check = {
        'linter': 'mypy',
        'pack': 'myPack',
        'type': 'error',
        'messages': f'{integration.code.path}:280:12: error:'
                    'Item "None" of "Optional[datetime]" has no attribute "timestamp"  [union-attr]\n'
                    f'            if incident_created_time.timestamp() > latest_created_time.tim...\n'
                    f'               ^\n'
                    f'{integration.code.path}:284:37: error:\n'
                    f'Item "None" of "Optional[datetime]" has no attribute "timestamp"  [union-attr]\n'
                    f'            if last_fetch.timestamp() < incident_created_time.timestamp():\n'
                    f'                                        ^\n'
                    f'Found 6 errors in 1 file (checked 1 source file)'

    }
    json_contents = {}
    with ChangeCWD(repo.path):
        mocked_lint_manager.mypy_error_formatter(check, json_contents)

    expected_format = {
        f"{integration.code.path}": {
            'file-type': 'py',
            'entity-type': 'integration',
            'display-name': 'Display',
            'outputs': [
                {
                    'linter': 'mypy',
                    'severity': 'error',
                    'message': 'Item "None" of "Optional[datetime]" has no attribute "timestamp"  [union-attr]\n'
                               '            if incident_created_time.timestamp() > latest_created_time.tim...\n'
                               '               ^',
                    'line-number': "280",
                    'column-number': "12"
                },
                {
                    'linter': 'mypy',
                    'severity': 'error',
                    'message': 'Item "None" of "Optional[datetime]" has no attribute "timestamp"  [union-attr]\n'
                               '            if last_fetch.timestamp() < incident_created_time.timestamp():\n'
                               '                                        ^',
                    'line-number': "284",
                    'column-number': "37"
                },
            ]
        }
    }
    assert json_contents == expected_format


def test_create_json_output_bandit(repo, mocker):
    mocked_lint_manager = mock_lint_manager(mocker)
    from demisto_sdk.commands.lint import lint_manager
    mocker.patch.object(lint_manager, 'find_type', return_value=FileType.INTEGRATION)
    mocker.patch.object(lint_manager, 'get_file_displayed_name', return_value='Display')
    check = {
        'linter': 'flake8',
        'pack': 'myPack',
        'type': 'error',
        'messages': 'Packs/myPack/Integrations/INT1/INT1.py:117: '
                    'B110 [Severity: LOW Confidence: HIGH] Try, Except, Pass detected.'

    }
    json_contents = {}
    mocked_lint_manager.bandit_error_formatter(check, json_contents)
    expected_format = {
        "Packs/myPack/Integrations/INT1/INT1.py": {
            'file-type': 'py',
            'display-name': 'Display',
            'entity-type': 'integration',
            'outputs': [{
                'linter': 'bandit',
                'severity': 'error',
                'code': 'B110',
                'message': 'Severity: LOW Confidence: HIGH - Try, Except, Pass detected.',
                'line-number': "117",
            }]
        }
    }
    assert json_contents == expected_format


def test_create_json_output_vulture(repo, mocker):
    mocked_lint_manager = mock_lint_manager(mocker)
    from demisto_sdk.commands.lint import lint_manager
    mocker.patch.object(lint_manager, 'find_type', return_value=FileType.INTEGRATION)
    mocker.patch.object(lint_manager, 'find_file', return_value='Packs/myPack/Integrations/INT1/INT1.py')
    mocker.patch.object(lint_manager, 'get_file_displayed_name', return_value='Display')
    check = {
        'linter': 'vulture',
        'pack': 'myPack',
        'type': 'error',
        'messages': "INT1.py:289: unreachable code after 'return' (100% confidence)"
    }
    json_contents = {}
    mocked_lint_manager.vulture_error_formatter(check, json_contents)
    expected_format = {
        "Packs/myPack/Integrations/INT1/INT1.py": {
            'file-type': 'py',
            'display-name': 'Display',
            'entity-type': 'integration',
            'outputs': [{
                'linter': 'vulture',
                'severity': 'error',
                'message': "unreachable code after 'return' (100% confidence)",
                'line-number': "289",
            }]
        }
    }
    assert json_contents == expected_format


def test_create_json_output_xsoar_linter(repo, mocker):
    mocked_lint_manager = mock_lint_manager(mocker)
    from demisto_sdk.commands.lint import lint_manager
    mocker.patch.object(lint_manager, 'find_type', return_value=FileType.INTEGRATION)
    mocker.patch.object(lint_manager, 'get_file_displayed_name', return_value='Display')
    check = {
        'linter': 'xsoar_linter',
        'pack': 'myPack',
        'type': 'error',
        'messages': 'Packs/myPack/Integrations/INT1/INT1.py:105:8: '
                    'E9001 FileShareLink.prepare_request_object: Sys.exit use is found, Please use return instead.'
    }
    json_contents = {}
    mocked_lint_manager.xsoar_linter_error_formatter(check, json_contents)
    expected_format = {
        "Packs/myPack/Integrations/INT1/INT1.py": {
            'file-type': 'py',
            'entity-type': 'integration',
            'display-name': 'Display',
            'outputs': [{
                'linter': 'xsoar_linter',
                'severity': 'error',
                'code': 'E9001',
                'message': 'FileShareLink.prepare_request_object: Sys.exit use is found, Please use return instead.',
                'line-number': "105",
                "column-number": '8'
            }]
        }
    }
    assert json_contents == expected_format<|MERGE_RESOLUTION|>--- conflicted
+++ resolved
@@ -3,10 +3,9 @@
 from unittest.mock import MagicMock, patch
 
 import pytest
-<<<<<<< HEAD
 from demisto_sdk.commands.common.constants import (TYPE_PWSH, TYPE_PYTHON,
                                                    FileType)
-from demisto_sdk.commands.common.git_tools import git_path
+from demisto_sdk.commands.common.legacy_git_tools import git_path
 from demisto_sdk.commands.lint.lint_manager import LintManager
 from TestSuite.test_tools import ChangeCWD
 
@@ -22,10 +21,6 @@
                        log_path='',
                        prev_ver='master',
                        json_file_path='path')
-=======
-from demisto_sdk.commands.common.constants import TYPE_PWSH, TYPE_PYTHON
-from demisto_sdk.commands.common.legacy_git_tools import git_path
->>>>>>> 858bb5da
 
 
 @patch('builtins.print')
