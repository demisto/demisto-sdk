--- conflicted
+++ resolved
@@ -1,4 +1,4 @@
-<<<<<<< HEAD
+
 class TestGatherFacts:
     """python version, docker images, yml parsing, test exists, lint files"""
 
@@ -108,39 +108,4 @@
         """No lint files exsits - not running any lint check"""
 
     def test_no_tests_found(self):
-        """No test files exsits - not running pytest"""
-=======
-import pytest
-
-from demisto_sdk.commands.lint.linter import Linter
-from demisto_sdk.commands.common.git_tools import git_path
-
-
-class TestLinter:
-    DIR_LIST = [
-        f"{git_path()}/demisto_sdk/tests/test_files/fake_integration"
-    ]
-
-    @pytest.mark.parametrize("directory", DIR_LIST)
-    def test_get_common_server_python(self, directory):
-        linter = Linter(directory)
-        ans = linter.get_common_server_python()
-        linter.remove_common_server_python()
-        assert ans
-
-    @pytest.mark.skip(reason="No mypy")
-    @pytest.mark.parametrize("directory", DIR_LIST)
-    def test_run_mypy(self, directory):
-        linter = Linter(directory)
-        linter.run_mypy("2.7")
-
-    @pytest.mark.parametrize("directory", DIR_LIST)
-    def test_run_bandit(self, directory):
-        linter = Linter(directory)
-        linter.run_bandit(3.7)
-
-    @pytest.mark.parametrize("directory", DIR_LIST)
-    def test_run_vulture(self, directory):
-        linter = Linter(directory)
-        linter.run_vulture(3.7)
->>>>>>> c08f127d
+        """No test files exsits - not running pytest"""