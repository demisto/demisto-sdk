--- conflicted
+++ resolved
@@ -18,11 +18,8 @@
     integration_path,
     docker_engine=False,
     docker_image_flag=linter.DockerImageFlagOption.FROM_YML.value,
-<<<<<<< HEAD
+    all_packs=False,
     docker_image_target="",
-=======
-    all_packs=False,
->>>>>>> 2ee8c290
 ):
     return linter.Linter(
         content_repo=demisto_content,
@@ -32,11 +29,8 @@
         docker_engine=docker_engine,
         docker_timeout=60,
         docker_image_flag=docker_image_flag,
-<<<<<<< HEAD
+        all_packs=all_packs,
         docker_image_target=docker_image_target,
-=======
-        all_packs=all_packs,
->>>>>>> 2ee8c290
     )
 
 
