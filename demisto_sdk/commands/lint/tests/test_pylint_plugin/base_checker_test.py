import astroid
import pylint.testutils
from demisto_sdk.commands.lint.resources.pylint_plugins import base_checker

# You can find documentation about adding new test checker here:
# http://pylint.pycqa.org/en/latest/how_tos/custom_checkers.html#write-a-checker


class TestPrintChecker(pylint.testutils.CheckerTestCase):
    """
    Class which tests the functionality of print checker .
    """
    CHECKER_CLASS = base_checker.CustomBaseChecker

    def test_print(self):
        """
        Given:
            - String of a code part which is being examined by pylint plugin.
        When:
            - print function exists in the code
        Then:
            - Ensure that the correct message id is being added to the message errors of pylint
        """
        _, node_b, _ = astroid.extract_node("""
            def test_function(): #@
                print('catch this print') #@
                return True #@
        """)
        assert node_b is not None
        with self.assertAddsMessages(
                pylint.testutils.Message(
                    msg_id='print-exists',
                    node=node_b,
                ),
        ):
            self.checker.visit_call(node_b)

    def test_no_print(self):
        """
        Given:
            - String of a code part which is being examined by pylint plugin.
        When:
            - print function does not exists in the code
        Then:
            - Ensure that it does not raise any errors, Check that there is no error message.
        """
        node_a, node_b = astroid.extract_node("""
            def test_function():  #@
                return True #@
        """)
        assert node_a is not None and node_b is not None
        with self.assertNoMessages():
            self.checker.visit_call(node_a)
            self.checker.visit_call(node_b)

    def test_print_in_docstr(self):
        """
        Given:
            - String of a code part which is being examined by pylint plugin.
        When:
            - print function exists in the code but only as a comment
        Then:
            - Ensure that it does not raise any errors, Check that there is no error message.
        """
        node_a = astroid.extract_node("""
            def test_function():
                '''this is doc string of print('test') function''' #@
                return True
        """)
        assert node_a is None
        with self.assertNoMessages():
            self.checker.visit_call(node_a)

    def test_number_of_prints(self):
        """
        Given:
            - String of a code part which is being examined by pylint plugin.
        When:
            - print function exists in the code couple of times.
        Then:
            - Ensure that it catches all the prints .
        """
        node_a, node_b = astroid.extract_node("""
            def test_function():
                print("first") #@
                a=1
                if(a==1):
                    print("second") #@
                return True
        """)
        assert node_a is not None and node_b is not None
        with self.assertAddsMessages(
                pylint.testutils.Message(
                    msg_id='print-exists',
                    node=node_b,
                ),
                pylint.testutils.Message(
                    msg_id='print-exists',
                    node=node_a,
                ),
        ):
            self.checker.visit_call(node_b)
            self.checker.visit_call(node_a)


class TestSleepChecker(pylint.testutils.CheckerTestCase):
    """
    Class which tests the functionality of Sleep checker .
    """
    CHECKER_CLASS = base_checker.CustomBaseChecker

    def test_sleep_exists(self):
        """
        Given:
            - String of a code part which is being examined by pylint plugin.
        When:
            - time.sleep(0) exists in the code twice
            - sleep(0) exists in the code.
        Then:
            - Ensure that the correct message id is being added to the message errors of pylint for each appearance
        """
        _, node_a, node_b, node_c, _ = astroid.extract_node("""
            def test_function(): #@
                a=9
                time.sleep(60) #@
                time.sleep(a) #@
                sleep(100) #@
                return True #@
        """)
        assert node_b is not None and node_a is not None and node_c is not None
        with self.assertAddsMessages(
                pylint.testutils.Message(
                    msg_id='sleep-exists',
                    node=node_a,
                ),
                pylint.testutils.Message(
                    msg_id='sleep-exists',
                    node=node_b,
                ),
                pylint.testutils.Message(
                    msg_id='sleep-exists',
                    node=node_c,
                ),
        ):
            self.checker.visit_call(node_a)
            self.checker.visit_call(node_b)
            self.checker.visit_call(node_c)

    def test_no_sleep(self):
        """
        Given:
            - String of a code part which is being examined by pylint plugin.
        When:
            - sleep does not exists in the code .
        Then:
            - Ensure that there is no errors, Check that there is no error message.
        """
        node_a, node_b = astroid.extract_node("""
            def test_function(): #@
                return True #@
        """)
        assert node_a is not None and node_b is not None
        with self.assertNoMessages():
            self.checker.visit_call(node_a)
            self.checker.visit_call(node_b)


class TestExitChecker(pylint.testutils.CheckerTestCase):
    """
    Class which tests the functionality of exit checker .
    """
    CHECKER_CLASS = base_checker.CustomBaseChecker

    def test_exit_exists(self):
        """
        Given:
            - String of a code part which is being examined by pylint plugin.
        When:
            - exit() exists in the code.
        Then:
            - Ensure that the correct message id is being added to the message errors of pylint for each appearance
        """
        _, node_a, node_b, = astroid.extract_node("""
            def test_function(): #@
                if True:
                    exit() #@
                return True
            exit() #@
        """)
        assert node_b is not None and node_a is not None
        with self.assertAddsMessages(
                pylint.testutils.Message(
                    msg_id='exit-exists',
                    node=node_a,
                ),
                pylint.testutils.Message(
                    msg_id='exit-exists',
                    node=node_b,
                ),
        ):
            self.checker.visit_call(node_a)
            self.checker.visit_call(node_b)

    def test_no_exit(self):
        """
        Given:
            - String of a code part which is being examined by pylint plugin.
        When:
            - exit() does not exists in the code .
        Then:
            - Ensure that there is no errors, Check that there is no error message.
        """
        node_a, node_b = astroid.extract_node("""
            def test_function(): #@
                return True #@
        """)
        assert node_a is not None and node_b is not None
        with self.assertNoMessages():
            self.checker.visit_call(node_a)
            self.checker.visit_call(node_b)


class TestQuithecker(pylint.testutils.CheckerTestCase):
    """
    Class which tests the functionality of quit checker .
    """
    CHECKER_CLASS = base_checker.CustomBaseChecker

    def test_exit_exists(self):
        """
        Given:
            - String of a code part which is being examined by pylint plugin.
        When:
            - quit() exists in the code.
        Then:
            - Ensure that the correct message id is being added to the message errors of pylint for each appearance
        """
        _, node_a = astroid.extract_node("""
            def test_function(): #@
                return True
            quit() #@
        """)
        assert node_a is not None
        with self.assertAddsMessages(
                pylint.testutils.Message(
                    msg_id='quit-exists',
                    node=node_a,
                ),
        ):
            self.checker.visit_call(node_a)

    def test_no_quit(self):
        """
        Given:
            - String of a code part which is being examined by pylint plugin.
        When:
            - quit() does not exists in the code .
        Then:
            - Ensure that there is no errors, Check that there is no error message.
        """
        node_a, node_b, node_c = astroid.extract_node("""
            def test_function(): #@
                return True #@
                # quit() #@
        """)
        assert node_a is not None and node_b is not None
        with self.assertNoMessages():
            self.checker.visit_call(node_a)
            self.checker.visit_call(node_b)
            self.checker.visit_call(node_c)


class TestImportCommonServerPythonChecker(pylint.testutils.CheckerTestCase):
    """
    Class which tests the functionality of commonServerPython import checker .
    """
    CHECKER_CLASS = base_checker.CustomBaseChecker

    def test_valid_common_server_python_import(self):
        """
        Given:
            - String of a code part which is being examined by pylint plugin.
        When:
            - valid import of commonServerPython exists in the code.
        Then:
            - Ensure that no being added to the message errors of pylint for each appearance
        """
        node_a = astroid.extract_node("""from CommonServerPython import *""")
        assert node_a
        with self.assertNoMessages():
            self.checker.visit_importfrom(node_a)

    def test_invalid_common_server_python_import(self):
        """
        Given:
            - String of a code part which is being examined by pylint plugin.
        When:
            - Invalid import of commonServerPython exists in the code.
        Then:
            - Ensure that there is no errors, Check that there is no error message.
        """
        node_a = astroid.extract_node("""from CommonServerPython import DemistoException""")
        assert node_a
        with self.assertAddsMessages(
                pylint.testutils.Message(
                    msg_id='invalid-import-common-server-python',
                    node=node_a,
                ),
        ):
            self.checker.visit_importfrom(node_a)


<<<<<<< HEAD
class TestCommandsImplementedChecker(pylint.testutils.CheckerTestCase):
    """
    Class which tests the functionality of commands checker.
    """
    CHECKER_CLASS = base_checker.CustomBaseChecker

    def test_regular_if_else_checker(self):
=======
class TestCommandResultsIndicatorsChecker(pylint.testutils.CheckerTestCase):
    """
    """
    CHECKER_CLASS = base_checker.CustomBaseChecker

    def test_indicators_exist(self):
>>>>>>> 27d0a98c
        """
        Given:
            - String of a code part which is being examined by pylint plugin.
        When:
<<<<<<< HEAD
            - if else claus exists when the if contains only one command instead of two.
        Then:
            - Ensure that the correct message id is being added to the message errors of pylint for each appearance
        """
        self.checker.commands = ['test-1', 'test2']
        node_a = astroid.extract_node("""
            if a == 'test-1': #@
                return true
            else:
                return false
        """)
        assert node_a
        with self.assertAddsMessages(
                pylint.testutils.Message(
                    msg_id='unimplemented-commands-exist',
                    node=node_a,
                    args=str(['test2']),

                ),
        ):
            self.checker.visit_if(node_a)
            self.checker.leave_module(node_a)

    def test_not_command_dict_checker(self):
        """
        Given:
            - String of a code part which is being examined by pylint plugin.
        When:
            - Command names are part of a dict when the key is the command name and the value is the function.
            - Two of the commands appear in the dict as keys.
            - The last command does not appear in the dict as a key, instead it appears as a value.
        Then:
            - Ensure that the correct message id is being added to the message errors of pylint for each appearance
        """
        self.checker.commands = ['test-1', 'test2', 'test3']
        node_a = astroid.extract_node("""
            {'test-1' : 1, 'test2':2 , 'test': 'test3'} #@
        """)
        assert node_a
        with self.assertAddsMessages(
                pylint.testutils.Message(
                    msg_id='unimplemented-commands-exist',
                    node=node_a,
                    args=str(['test3']),
                ),
        ):
            self.checker.visit_dict(node_a)
            self.checker.leave_module(node_a)

    def test_all_command_dict_checker(self):
        """
        Given:
            - String of a code part which is being examined by pylint plugin.
        When:
            - Command names are part of a dict when the key is the command name and the value is the function.
        Then:
            - Ensure that nothing being added to the message errors of pylint for each appearance
        """
        self.checker.commands = ['test-1', 'test2', 'test3']
        node_a = astroid.extract_node("""
            {'test-1' : 1, 'test2':2 , 'test3': 3} #@
        """)
        assert node_a
        with self.assertNoMessages():
            self.checker.visit_dict(node_a)
            self.checker.leave_module(node_a)

    def test_not_all_if_command_in_list_checker(self):
        """
        Given:
            - String of a code part which is being examined by pylint plugin.
        When:
            - Commands appear in the if claus as a list.
            - Two of the commands appear in the list.
            - The last command does not appear in the list.
        Then:
            - Ensure that no being added to the message errors of pylint for each appearance
        """
        self.checker.commands = ['test-1', 'test2', 'test3']
        node_a, node_b = astroid.extract_node("""
            if a in ['test-1','test2']:  #@
                return False
            elif a in ['test2']:
                return True #@
        """)
        assert node_a
        with self.assertAddsMessages(
                pylint.testutils.Message(
                    msg_id='unimplemented-commands-exist',
                    node=node_a,
                    args=str(['test3']),
                ),
        ):
            self.checker.visit_if(node_a)
            self.checker.visit_if(node_b)
            self.checker.leave_module(node_a)

    def test_all_if_command_in_list_checker(self):
        """
        Given:
            - String of a code part which is being examined by pylint plugin.
        When:
            - All commands appear in the if claus as a list.
        Then:
            - Ensure that no being added to the message errors of pylint for each appearance
        """
        self.checker.commands = ['test-1', 'test2', 'test3']
        node_a = astroid.extract_node("""
                   if a in ['test-1','test2','test3']:  #@
                       return False
               """)
        assert node_a
        with self.assertNoMessages():
            self.checker.visit_if(node_a)
            self.checker.leave_module(node_a)

    def test_not_all_if_command_in_tuple_checker(self):
        """
        Given:
            - String of a code part which is being examined by pylint plugin.
        When:
            - Commands appear in the if claus as a tuple.
            - Two of the commands appear in the tuple.
            - The last command does not appear in the tuple.
        Then:
            - Ensure that no being added to the message errors of pylint for each appearance
        """
        self.checker.commands = ['test-1', 'test2', 'test3']
        node_a = astroid.extract_node("""
            if a in ('test-1','test2'):  #@
                return False
            else:
                return True
        """)
        assert node_a
        with self.assertAddsMessages(
                pylint.testutils.Message(
                    msg_id='unimplemented-commands-exist',
                    node=node_a,
                    args=str(['test3']),
                ),
        ):
            self.checker.visit_if(node_a)
            self.checker.leave_module(node_a)

    def test_all_if_command_in_tuple_checker(self):
=======
            - Invalid use of indicators inside of CommandResults in the code.
        Then:
            - Ensure that the correct message id is being added to the message errors of pylint for each appearance

        """
        node_a = astroid.extract_node("""CommandResults(name=name,test=test,indicators=indicators)""")
        assert node_a
        with self.assertAddsMessages(
                pylint.testutils.Message(
                    msg_id='commandresults-indicators-exists',
                    node=node_a,
                ),
        ):
            self.checker.visit_call(node_a)

    def test_indicators_doesnt_exist(self):
>>>>>>> 27d0a98c
        """
        Given:
            - String of a code part which is being examined by pylint plugin.
        When:
<<<<<<< HEAD
            - All commands appear in the if claus as a tuple.
        Then:
            - Ensure that no being added to the message errors of pylint for each appearance
        """
        self.checker.commands = ['test-1', 'test2', 'test3']
        node_a = astroid.extract_node("""
                   if a in ('test-1','test2','test3'):  #@
                       return False
               """)
        assert node_a
        with self.assertNoMessages():
            self.checker.visit_if(node_a)
            self.checker.leave_module(node_a)
=======
            - No use of  indicators inside of CommandResults in the code.
            - Use of indicator instead of indicators inside of CommandResults.
        Then:
            - Ensure that there is no errors, Check that there is no error message.
        """
        node_a = astroid.extract_node("""CommandResults(name=name,test=test,indicator=indicators)""")
        assert node_a
        with self.assertNoMessages():
            self.checker.visit_call(node_a)
>>>>>>> 27d0a98c
<|MERGE_RESOLUTION|>--- conflicted
+++ resolved
@@ -310,7 +310,6 @@
             self.checker.visit_importfrom(node_a)
 
 
-<<<<<<< HEAD
 class TestCommandsImplementedChecker(pylint.testutils.CheckerTestCase):
     """
     Class which tests the functionality of commands checker.
@@ -318,19 +317,10 @@
     CHECKER_CLASS = base_checker.CustomBaseChecker
 
     def test_regular_if_else_checker(self):
-=======
-class TestCommandResultsIndicatorsChecker(pylint.testutils.CheckerTestCase):
-    """
-    """
-    CHECKER_CLASS = base_checker.CustomBaseChecker
-
-    def test_indicators_exist(self):
->>>>>>> 27d0a98c
-        """
-        Given:
-            - String of a code part which is being examined by pylint plugin.
-        When:
-<<<<<<< HEAD
+        """
+        Given:
+            - String of a code part which is being examined by pylint plugin.
+        When:
             - if else claus exists when the if contains only one command instead of two.
         Then:
             - Ensure that the correct message id is being added to the message errors of pylint for each appearance
@@ -477,29 +467,10 @@
             self.checker.leave_module(node_a)
 
     def test_all_if_command_in_tuple_checker(self):
-=======
-            - Invalid use of indicators inside of CommandResults in the code.
-        Then:
-            - Ensure that the correct message id is being added to the message errors of pylint for each appearance
-
-        """
-        node_a = astroid.extract_node("""CommandResults(name=name,test=test,indicators=indicators)""")
-        assert node_a
-        with self.assertAddsMessages(
-                pylint.testutils.Message(
-                    msg_id='commandresults-indicators-exists',
-                    node=node_a,
-                ),
-        ):
-            self.checker.visit_call(node_a)
-
-    def test_indicators_doesnt_exist(self):
->>>>>>> 27d0a98c
-        """
-        Given:
-            - String of a code part which is being examined by pylint plugin.
-        When:
-<<<<<<< HEAD
+        """
+        Given:
+            - String of a code part which is being examined by pylint plugin.
+        When:
             - All commands appear in the if claus as a tuple.
         Then:
             - Ensure that no being added to the message errors of pylint for each appearance
@@ -513,7 +484,38 @@
         with self.assertNoMessages():
             self.checker.visit_if(node_a)
             self.checker.leave_module(node_a)
-=======
+
+
+class TestCommandResultsIndicatorsChecker(pylint.testutils.CheckerTestCase):
+    """
+    """
+    CHECKER_CLASS = base_checker.CustomBaseChecker
+
+    def test_indicators_exist(self):
+        """
+        Given:
+            - String of a code part which is being examined by pylint plugin.
+        When:
+            - Invalid use of indicators inside of CommandResults in the code.
+        Then:
+            - Ensure that the correct message id is being added to the message errors of pylint for each appearance
+
+        """
+        node_a = astroid.extract_node("""CommandResults(name=name,test=test,indicators=indicators)""")
+        assert node_a
+        with self.assertAddsMessages(
+                pylint.testutils.Message(
+                    msg_id='commandresults-indicators-exists',
+                    node=node_a,
+                ),
+        ):
+            self.checker.visit_call(node_a)
+
+    def test_indicators_doesnt_exist(self):
+        """
+        Given:
+            - String of a code part which is being examined by pylint plugin.
+        When:
             - No use of  indicators inside of CommandResults in the code.
             - Use of indicator instead of indicators inside of CommandResults.
         Then:
@@ -522,5 +524,4 @@
         node_a = astroid.extract_node("""CommandResults(name=name,test=test,indicator=indicators)""")
         assert node_a
         with self.assertNoMessages():
-            self.checker.visit_call(node_a)
->>>>>>> 27d0a98c
+            self.checker.visit_call(node_a)