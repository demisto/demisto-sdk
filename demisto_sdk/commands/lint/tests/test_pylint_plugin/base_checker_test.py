--- conflicted
+++ resolved
@@ -310,7 +310,47 @@
             self.checker.visit_importfrom(node_a)
 
 
-<<<<<<< HEAD
+class TestCommandResultsIndicatorsChecker(pylint.testutils.CheckerTestCase):
+    """
+    """
+    CHECKER_CLASS = base_checker.CustomBaseChecker
+
+    def test_indicators_exist(self):
+        """
+        Given:
+            - String of a code part which is being examined by pylint plugin.
+        When:
+            - Invalid use of indicators inside of CommandResults in the code.
+        Then:
+            - Ensure that the correct message id is being added to the message errors of pylint for each appearance
+
+        """
+        node_a = astroid.extract_node("""CommandResults(name=name,test=test,indicators=indicators)""")
+        assert node_a
+        with self.assertAddsMessages(
+                pylint.testutils.Message(
+                    msg_id='commandresults-indicators-exists',
+                    node=node_a,
+                ),
+        ):
+            self.checker.visit_call(node_a)
+
+    def test_indicators_doesnt_exist(self):
+        """
+        Given:
+            - String of a code part which is being examined by pylint plugin.
+        When:
+            - No use of  indicators inside of CommandResults in the code.
+            - Use of indicator instead of indicators inside of CommandResults.
+        Then:
+            - Ensure that there is no errors, Check that there is no error message.
+        """
+        node_a = astroid.extract_node("""CommandResults(name=name,test=test,indicator=indicators)""")
+        assert node_a
+        with self.assertNoMessages():
+            self.checker.visit_call(node_a)
+
+
 class TestAllArgsImplementedChecker(pylint.testutils.CheckerTestCase):
     """
     Class which tests that all arguments from yml file are implemented in the code.
@@ -318,19 +358,10 @@
     CHECKER_CLASS = base_checker.CustomBaseChecker
 
     def test_one_arg_isnt_implemented(self):
-=======
-class TestCommandResultsIndicatorsChecker(pylint.testutils.CheckerTestCase):
-    """
-    """
-    CHECKER_CLASS = base_checker.CustomBaseChecker
-
-    def test_indicators_exist(self):
->>>>>>> f29b8d77
-        """
-        Given:
-            - String of a code part which is being examined by pylint plugin.
-        When:
-<<<<<<< HEAD
+        """
+        Given:
+            - String of a code part which is being examined by pylint plugin.
+        When:
             - One unimplemented arguments in the code.
         Then:
             - Ensure that the correct message id is being added to the message errors of pylint for each appearance
@@ -370,35 +401,17 @@
                 pylint.testutils.Message(
                     msg_id='unimplemented-args-exist',
                     args=str(['test1', 'test2']),
-=======
-            - Invalid use of indicators inside of CommandResults in the code.
-        Then:
-            - Ensure that the correct message id is being added to the message errors of pylint for each appearance
-
-        """
-        node_a = astroid.extract_node("""CommandResults(name=name,test=test,indicators=indicators)""")
-        assert node_a
-        with self.assertAddsMessages(
-                pylint.testutils.Message(
-                    msg_id='commandresults-indicators-exists',
->>>>>>> f29b8d77
-                    node=node_a,
-                ),
-        ):
-            self.checker.visit_call(node_a)
-<<<<<<< HEAD
+                    node=node_a,
+                ),
+        ):
+            self.checker.visit_call(node_a)
             self.checker.leave_module(node_a)
 
     def test_all_args_are_implemented(self):
-=======
-
-    def test_indicators_doesnt_exist(self):
->>>>>>> f29b8d77
-        """
-        Given:
-            - String of a code part which is being examined by pylint plugin.
-        When:
-<<<<<<< HEAD
+        """
+        Given:
+            - String of a code part which is being examined by pylint plugin.
+        When:
             - all args are implemented in the code.
         Then:
             - Ensure that there is no errors, Check that there is no error message.
@@ -677,15 +690,4 @@
                 ),
         ):
             self.checker.visit_call(node_a)
-            self.checker.leave_module(node_a)
-=======
-            - No use of  indicators inside of CommandResults in the code.
-            - Use of indicator instead of indicators inside of CommandResults.
-        Then:
-            - Ensure that there is no errors, Check that there is no error message.
-        """
-        node_a = astroid.extract_node("""CommandResults(name=name,test=test,indicator=indicators)""")
-        assert node_a
-        with self.assertNoMessages():
-            self.checker.visit_call(node_a)
->>>>>>> f29b8d77
+            self.checker.leave_module(node_a)