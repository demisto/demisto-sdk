exclude: .devcontainer/|.vscode|Pipfile.lock|.gitlab/ci/|.circleci/

repos:
  - repo: https://github.com/pre-commit/pre-commit-hooks
    rev: v4.4.0
    hooks:
      - id: check-json
      - id: check-yaml
      - id: check-ast
      - id: check-merge-conflict
      - id: debug-statements
        language_version: python3
      - id: name-tests-test
        files: .+_test.py$

  - repo: https://github.com/hadialqattan/pycln
    rev: v2.1.2
    hooks:
      - id: pycln

  - repo: https://github.com/charliermarsh/ruff-pre-commit
    rev: "v0.0.259"
    hooks:
      - id: ruff

  - repo: https://github.com/pre-commit/mirrors-autopep8
    rev: "v2.0.1"
    hooks:
      - id: autopep8

  - repo: local
    hooks:
      # - id: mypy
      #   name: mypy
      #   entry: mypy
      #   language: python
      #   types: [python]
      #   args:
      #     [
      #       --ignore-missing-imports,
      #       --check-untyped-defs,
      #       --show-error-codes,
      #       --follow-imports=silent,
      #       --allow-redefinition,
      #       # this will be replaced by the python version in the runtime
      #       --python-version=3.10,
      #     ]
      #   exclude: "test_data|tests_data|.venv|.*_test.py$|infrastructure_tests"

      - id: is-circle-changed
        name: is-circle-changed
        description: Checks if circle files are changed, and checkout to current if it is.
        entry: ./Tests/scripts/is_file_up_to_date.sh .circleci/config.yml "" true
        language: script
        pass_filenames: false

      - id: is-gitlab-changed
        name: is-gitlab-changed
        description: Checks if gitlab files are changed, and checkout to current if it is.
        entry: ./Tests/scripts/is_file_up_to_date.sh .gitlab "" true
        language: script
<<<<<<< HEAD

  - repo: https://github.com/PyCQA/flake8
    rev: "6.0.0"
    hooks:
      - id: flake8
  - repo: https://github.com/pre-commit/mirrors-mypy
    rev: "v1.2.0"
    hooks:
      - id: mypy
        args:
          [
            --ignore-missing-imports,
            --check-untyped-defs,
            --show-error-codes,
            --follow-imports=silent,
            --allow-redefinition,
            # this will be replaced by the python version in the runtime
            --python-version=3.10,
          ]
=======
        pass_filenames: false

>>>>>>> 163bf900
  - repo: https://github.com/demisto/demisto-sdk
    rev: ""
    hooks:
      # enable with --test
      - id: run-unit-tests

      - id: format
        # update docker image to the latest version, assume yes
        args: ["-ud", "-y", "--no-validate"]

      - id: validate

      - id: secrets
        args: ["--ignore-entropy"]<|MERGE_RESOLUTION|>--- conflicted
+++ resolved
@@ -59,30 +59,8 @@
         description: Checks if gitlab files are changed, and checkout to current if it is.
         entry: ./Tests/scripts/is_file_up_to_date.sh .gitlab "" true
         language: script
-<<<<<<< HEAD
-
-  - repo: https://github.com/PyCQA/flake8
-    rev: "6.0.0"
-    hooks:
-      - id: flake8
-  - repo: https://github.com/pre-commit/mirrors-mypy
-    rev: "v1.2.0"
-    hooks:
-      - id: mypy
-        args:
-          [
-            --ignore-missing-imports,
-            --check-untyped-defs,
-            --show-error-codes,
-            --follow-imports=silent,
-            --allow-redefinition,
-            # this will be replaced by the python version in the runtime
-            --python-version=3.10,
-          ]
-=======
         pass_filenames: false
 
->>>>>>> 163bf900
   - repo: https://github.com/demisto/demisto-sdk
     rev: ""
     hooks:
