import re
from abc import ABC, abstractmethod
from copy import deepcopy
from pathlib import Path
<<<<<<< HEAD
from typing import Any, Dict, List, Set
=======
from typing import Any, Dict, List, Optional, Set

from demisto_sdk.commands.common.constants import PreCommitModes
from demisto_sdk.commands.common.logger import logger
>>>>>>> fe4c6141


class Hook(ABC):
    def __init__(
        self,
        hook: dict,
        repo: dict,
        mode: str = "",
        all_files: bool = False,
        input_mode: bool = False,
        to_delete: tuple = (),
    ) -> None:
        self.hooks: List[dict] = repo["hooks"]
        self.base_hook = deepcopy(hook)
        self.hook_index = self.hooks.index(self.base_hook)
        self.hooks.remove(self.base_hook)
        self.mode = mode
        self.all_files = all_files
        self.input_mode = input_mode
        self._set_properties(hook={}, to_delete=to_delete)

    @abstractmethod
    def prepare_hook(self, **kwargs):
        """
        This method should be implemented in each hook.
        Since we removed the base hook from the hooks list, we must add it back.
        So "self.hooks.append(self.base_hook)" or copy of the "self.base_hook" should be added anyway.
        """
        ...

<<<<<<< HEAD
=======
    def _set_files_on_hook(self, hook: dict, files) -> int:
        """

        Args:
            hook: mutates the hook with files returned from filter_files_matching_hook_config
            files: the list of files to set on the hook

        Returns: the number of files that ultimately are set on the hook. Use this to decide if to run the hook at all

        """
        files_to_run_on_hook = self.filter_files_matching_hook_config(files)
        hook["files"] = join_files(files_to_run_on_hook)

        return len(files_to_run_on_hook)

    def filter_files_matching_hook_config(self, files):
        """
        returns files that should be run in this hook according to the provided regexs in files and exclude
        Note, we could easily support glob syntax here too in the future.
        (or whatever function precomit uses internally)
        Args:
            files: The files to set on the hook
        Returns:
            The number of files set
        """
        include_pattern = None
        exclude_pattern = None
        try:

            if files_reg := self.base_hook.get("files"):
                include_pattern = re.compile(files_reg)
            if exclude_reg := self.base_hook.get("exclude"):
                exclude_pattern = re.compile(exclude_reg)
        except re.error:
            logger.info("regex not set correctly on hook. Ignoring")

        return {
            file
            for file in files
            if (
                not include_pattern or re.search(include_pattern, str(file))
            )  # include all if not defined
            and (not exclude_pattern or not re.search(exclude_pattern, str(file)))
        }  # only exclude if defined

>>>>>>> fe4c6141
    def _get_property(self, name, default=None):
        """
        Will get the given property from the base hook, taking mode into account
        Args:
            name: the key to get from the config
            default: the default value to return
<<<<<<< HEAD
=======

>>>>>>> fe4c6141
        Returns: The value from the base hook
        """
        ret = None
        if self.mode:
<<<<<<< HEAD
            ret = self.base_hook.get(f"{name}:{self.mode}")
=======
            ret = self.base_hook.get(f"{name}:{self.mode.value}")
>>>>>>> fe4c6141
        return ret or self.base_hook.get(name, default)

    def _set_properties(self, hook, to_delete=()):
        """
        Will alter the new hook, setting the properties that don't need unique behavior
        For any propery x, if x isn't already defined, x will be set according to the mode provided.
<<<<<<< HEAD
        For example, given an input
        args: 123
        args:nightly 456
        if the mode provided is nightly, args will be set to 456. Otherwise, the default (key with no :) will be taken
        Args:
            hook: the hook to modify
            to_delete: keys on the demisto config that we dont want to pass to precommit
=======

        For example, given an input

        args: 123
        args:nightly 456

        if the mode provided is nightly, args will be set to 456. Otherwise, the default (key with no :) will be taken

        Args:
            hook: the hook to modify
            to_delete: keys on the demisto config that we dont want to pass to precommit

>>>>>>> fe4c6141
        """
        for full_key in self.base_hook:
            key = full_key.split(":")[0]
            if hook.get(key) or key in to_delete:
                continue
            if prop := self._get_property(key):
                hook[key] = prop
<<<<<<< HEAD
        self.base_hook = hook
=======
>>>>>>> fe4c6141


def join_files(files: Set[Path], separator: str = "|") -> str:
    """
    Joins a list of files into a single string using the specified separator.
    Args:
        files (list): A list of files to be joined.
        separator (str, optional): The separator to use when joining the files. Defaults to "|".
    Returns:
        str: The joined string.
    """
    return separator.join(map(str, files))


def safe_update_hook_args(hook: Dict, value: Any) -> None:
    """
    Updates the 'args' key in the given hook dictionary with the provided value.
    Args:
        hook (Dict): The hook dictionary to update.
        value (Any): The value to append to the 'args' key.
    Returns:
        None
    """
    args_key = "args"
    if args_key in hook:
        hook[args_key].append(value)
    else:
        hook[args_key] = [value]<|MERGE_RESOLUTION|>--- conflicted
+++ resolved
@@ -2,14 +2,9 @@
 from abc import ABC, abstractmethod
 from copy import deepcopy
 from pathlib import Path
-<<<<<<< HEAD
-from typing import Any, Dict, List, Set
-=======
+
 from typing import Any, Dict, List, Optional, Set
-
-from demisto_sdk.commands.common.constants import PreCommitModes
 from demisto_sdk.commands.common.logger import logger
->>>>>>> fe4c6141
 
 
 class Hook(ABC):
@@ -40,8 +35,6 @@
         """
         ...
 
-<<<<<<< HEAD
-=======
     def _set_files_on_hook(self, hook: dict, files) -> int:
         """
 
@@ -87,33 +80,23 @@
             and (not exclude_pattern or not re.search(exclude_pattern, str(file)))
         }  # only exclude if defined
 
->>>>>>> fe4c6141
     def _get_property(self, name, default=None):
         """
         Will get the given property from the base hook, taking mode into account
         Args:
             name: the key to get from the config
             default: the default value to return
-<<<<<<< HEAD
-=======
-
->>>>>>> fe4c6141
         Returns: The value from the base hook
         """
         ret = None
         if self.mode:
-<<<<<<< HEAD
             ret = self.base_hook.get(f"{name}:{self.mode}")
-=======
-            ret = self.base_hook.get(f"{name}:{self.mode.value}")
->>>>>>> fe4c6141
         return ret or self.base_hook.get(name, default)
 
     def _set_properties(self, hook, to_delete=()):
         """
         Will alter the new hook, setting the properties that don't need unique behavior
         For any propery x, if x isn't already defined, x will be set according to the mode provided.
-<<<<<<< HEAD
         For example, given an input
         args: 123
         args:nightly 456
@@ -121,20 +104,6 @@
         Args:
             hook: the hook to modify
             to_delete: keys on the demisto config that we dont want to pass to precommit
-=======
-
-        For example, given an input
-
-        args: 123
-        args:nightly 456
-
-        if the mode provided is nightly, args will be set to 456. Otherwise, the default (key with no :) will be taken
-
-        Args:
-            hook: the hook to modify
-            to_delete: keys on the demisto config that we dont want to pass to precommit
-
->>>>>>> fe4c6141
         """
         for full_key in self.base_hook:
             key = full_key.split(":")[0]
@@ -142,10 +111,7 @@
                 continue
             if prop := self._get_property(key):
                 hook[key] = prop
-<<<<<<< HEAD
         self.base_hook = hook
-=======
->>>>>>> fe4c6141
 
 
 def join_files(files: Set[Path], separator: str = "|") -> str:
