--- conflicted
+++ resolved
@@ -43,11 +43,8 @@
 from demisto_sdk.commands.pre_commit.hooks.validate_format import ValidateFormatHook
 from demisto_sdk.commands.pre_commit.pre_commit_context import (
     PRECOMMIT_CONFIG_MAIN_PATH,
-<<<<<<< HEAD
-=======
     PRECOMMIT_DOCKER_CONFIGS,
     PRECOMMIT_TEMPLATE_PATH,
->>>>>>> b2aafe29
     PreCommitContext,
 )
 
