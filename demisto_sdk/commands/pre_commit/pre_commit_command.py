--- conflicted
+++ resolved
@@ -31,11 +31,8 @@
 from demisto_sdk.commands.content_graph.objects.integration_script import (
     IntegrationScript,
 )
-<<<<<<< HEAD
 from demisto_sdk.commands.pre_commit.hooks.general_hook import GeneralHook
-=======
 from demisto_sdk.commands.pre_commit.hooks.docker import DockerHook
->>>>>>> fe4c6141
 from demisto_sdk.commands.pre_commit.hooks.hook import join_files
 from demisto_sdk.commands.pre_commit.hooks.mypy import MypyHook
 from demisto_sdk.commands.pre_commit.hooks.pycln import PyclnHook
@@ -170,17 +167,19 @@
         ValidateFormatHook(**hooks.pop("format"), **kwargs).prepare_hook(
             self.files_to_run
         )
-<<<<<<< HEAD
-        for value in hooks.values():
-            GeneralHook(**value, **kwargs).prepare_hook()
-=======
-        ValidateFormatHook(**hooks["format"], **kwargs).prepare_hook(self.files_to_run)
         [
             DockerHook(**hook, **kwargs).prepare_hook(files_to_run=self.files_to_run)
             for hook_id, hook in hooks.items()
             if hook_id.endswith("in-docker")
         ]
->>>>>>> fe4c6141
+        docker_without_hooks = [
+            hook
+            for hook_id, hook in hooks.items()
+            if not hook_id.endswith("in-docker")
+        ]
+        for hook in docker_without_hooks:
+            value = hooks.get(hook)
+            GeneralHook(**value, **kwargs).prepare_hook()
 
     def run(
         self,
