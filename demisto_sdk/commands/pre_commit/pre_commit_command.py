import itertools
import multiprocessing
import os
import re
import shutil
import subprocess
import sys
from collections import defaultdict
from dataclasses import dataclass, field
from functools import cached_property, partial
from multiprocessing.pool import ThreadPool
from pathlib import Path
from typing import Dict, Iterable, List, Optional, Set, Tuple

from packaging.version import Version

from demisto_sdk.commands.common.constants import (
    DEFAULT_PYTHON2_VERSION,
    DEFAULT_PYTHON_VERSION,
    INTEGRATIONS_DIR,
    PACKS_FOLDER,
    SCRIPTS_DIR,
)
from demisto_sdk.commands.common.content_constant_paths import CONTENT_PATH, PYTHONPATH
from demisto_sdk.commands.common.cpu_count import cpu_count
from demisto_sdk.commands.common.git_util import GitUtil
from demisto_sdk.commands.common.logger import logger
from demisto_sdk.commands.common.tools import (
    get_file_or_remote,
    get_remote_file,
    string_to_bool,
    write_dict,
)
from demisto_sdk.commands.content_graph.objects.base_content import BaseContent
from demisto_sdk.commands.content_graph.objects.integration_script import (
    IntegrationScript,
)
from demisto_sdk.commands.pre_commit.hooks.docker import DockerHook
from demisto_sdk.commands.pre_commit.hooks.hook import Hook, join_files
from demisto_sdk.commands.pre_commit.hooks.mypy import MypyHook
from demisto_sdk.commands.pre_commit.hooks.pycln import PyclnHook
from demisto_sdk.commands.pre_commit.hooks.ruff import RuffHook
from demisto_sdk.commands.pre_commit.hooks.sourcery import SourceryHook
from demisto_sdk.commands.pre_commit.hooks.system import SystemHook
from demisto_sdk.commands.pre_commit.hooks.validate_format import ValidateFormatHook

IS_GITHUB_ACTIONS = string_to_bool(os.getenv("GITHUB_ACTIONS"), False)

PRECOMMIT_TEMPLATE_NAME = ".pre-commit-config_template.yaml"
PRECOMMIT_TEMPLATE_PATH = CONTENT_PATH / PRECOMMIT_TEMPLATE_NAME
PRECOMMIT_FOLDER = CONTENT_PATH / ".pre-commit"
PRECOMMIT_CONFIG = PRECOMMIT_FOLDER / "config"
PRECOMMIT_CONFIG_MAIN_PATH = PRECOMMIT_CONFIG / ".pre-commit-config-main.yaml"
PRECOMMIT_DOCKER_CONFIGS = PRECOMMIT_CONFIG / "docker"
SOURCERY_CONFIG_PATH = CONTENT_PATH / ".sourcery.yaml"

SKIPPED_HOOKS = {"format", "validate", "secrets"}

INTEGRATION_SCRIPT_REGEX = re.compile(r"^Packs/.*/(?:Integrations|Scripts)/.*.yml$")

PYTHON2_SUPPORTED_HOOKS = {
    "check-json",
    "check-yaml",
    "check-ast",
    "check-merge-conflict",
    "validate",
    "format",
    "pylint-in-docker",
    "pytest-in-docker",
}


@dataclass
class PreCommitRunner:
    """This class is responsible of running pre-commit hooks."""

    input_files: Optional[List[Path]]
    all_files: bool
    mode: Optional[str]
    language_version_to_files_with_objects: Dict[
        str, Set[Tuple[Path, Optional[IntegrationScript]]]
    ]
    run_hook: Optional[str] = None
    skipped_hooks: Set[str] = field(default_factory=set)
    run_docker_hooks: bool = True

    def __post_init__(self):
        """
        We initialize the hooks and all_files for later use.
        """
        shutil.rmtree(PRECOMMIT_FOLDER, ignore_errors=True)
        PRECOMMIT_FOLDER.mkdir()
        PRECOMMIT_CONFIG.mkdir()
        PRECOMMIT_DOCKER_CONFIGS.mkdir()

        self.precommit_template = get_file_or_remote(PRECOMMIT_TEMPLATE_PATH)
        remote_config_file = get_remote_file(str(PRECOMMIT_TEMPLATE_PATH))
        if remote_config_file and remote_config_file != self.precommit_template:
            logger.info(
                f"Your local {PRECOMMIT_TEMPLATE_NAME} is not up to date to the remote one."
            )
        if not isinstance(self.precommit_template, dict):
            raise TypeError(
                f"Pre-commit template in {PRECOMMIT_TEMPLATE_PATH} is not a dictionary."
            )
        self.hooks = self._get_hooks(self.precommit_template)
        self.hooks_need_docker = self._hooks_need_docker()

    @cached_property
    def files_to_run_with_objects(
        self,
    ) -> Set[Tuple[Path, Optional[IntegrationScript]]]:
        return set(
            itertools.chain.from_iterable(
                self.language_version_to_files_with_objects.values()
            )
        )

    @cached_property
    def files_to_run(self) -> Set[Path]:
        return {file for file, _ in self.files_to_run_with_objects}

    @cached_property
    def language_to_files(self) -> Dict[str, Set[Path]]:
        return {
            version: {path for path, _ in paths_with_objects}
            for version, paths_with_objects in self.language_version_to_files_with_objects.items()
        }

    @cached_property
    def python_version_to_files(self) -> Dict[str, Set[Path]]:
        return {
            version: {path for path, _ in paths_with_objects}
            for version, paths_with_objects in self.language_version_to_files_with_objects.items()
            if version not in {"javascript", "powershell"}
        }

    @staticmethod
    def _get_repos(pre_commit_config: dict) -> dict:
        repos = {}
        for repo in pre_commit_config["repos"]:
            repos[repo["repo"]] = repo
        return repos

    def _get_hooks(self, pre_commit_config: dict) -> dict:
        hooks = {}
        for repo in pre_commit_config["repos"]:
            new_hooks = []
            for hook in repo["hooks"]:
                if not self.run_docker_hooks and hook["id"].endswith("in-docker"):
                    continue
                if (self.run_hook and hook["id"] in self.run_hook) or (
                    not self.run_hook
                    and hook["id"] not in self.skipped_hooks
                    and not Hook.get_property(hook, self.mode, "skip")
                ):
                    needs = Hook.get_property(hook, self.mode, "needs")
                    if needs and any(need not in hooks for need in needs):
                        continue
                    new_hooks.append(hook)
                    hooks[hook["id"]] = {"repo": repo, "hook": hook}

                repo["hooks"] = new_hooks

        return hooks

    def exclude_python2_of_non_supported_hooks(self) -> None:
        """
        This function handles the python2 files.
        Files with python2 run only the hooks that in PYTHON2_SUPPORTED_HOOKS.
        """
        python2_files = self.python_version_to_files.get(DEFAULT_PYTHON2_VERSION)
        if not python2_files:
            return

        logger.info(
            f"Python {DEFAULT_PYTHON2_VERSION} files running only with the following hooks: {', '.join(PYTHON2_SUPPORTED_HOOKS)}"
        )

        join_files_string = join_files(python2_files)
        for hook in self.hooks.values():
            if hook["hook"]["id"] in PYTHON2_SUPPORTED_HOOKS:
                continue
            elif hook["hook"].get("exclude"):
                hook["hook"]["exclude"] += f"|{join_files_string}"
            else:
                hook["hook"]["exclude"] = join_files_string

    def prepare_hooks(self, dry_run: bool) -> None:
        hooks = self.hooks
        kwargs = {
            "mode": self.mode,
            "all_files": self.all_files,
            "input_mode": bool(self.input_files),
        }
        if "pycln" in hooks:
            PyclnHook(**hooks.pop("pycln"), **kwargs).prepare_hook(PYTHONPATH)
        if "ruff" in hooks:
            RuffHook(**hooks.pop("ruff"), **kwargs).prepare_hook(
                self.python_version_to_files, IS_GITHUB_ACTIONS
            )
        if "mypy" in hooks:
            MypyHook(**hooks.pop("mypy"), **kwargs).prepare_hook(
                self.python_version_to_files
            )
        if "sourcery" in hooks:
            SourceryHook(**hooks.pop("sourcery"), **kwargs).prepare_hook(
                self.python_version_to_files, config_file_path=SOURCERY_CONFIG_PATH
            )
        if "validate" in hooks:
            ValidateFormatHook(**hooks.pop("validate"), **kwargs).prepare_hook(
                self.input_files
            )
        if "format" in hooks:
            ValidateFormatHook(**hooks.pop("format"), **kwargs).prepare_hook(
                self.input_files
            )
        [
            DockerHook(**hooks.pop(hook_id), **kwargs).prepare_hook(
                files_to_run_with_objects=self.files_to_run_with_objects,
                dry_run=dry_run,
            )
            for hook_id in hooks.copy()
            if hook_id.endswith("in-docker")
        ]
        # iterate the rest of the hooks
        for hook_id in hooks.copy():
            # this is used to handle the mode property correctly
            Hook(**hooks.pop(hook_id), **kwargs).prepare_hook()
        # get the hooks again because we want to get all the hooks, including the once that already prepared
        hooks = self._get_hooks(self.precommit_template)
        system_hooks = [
            hook_id
            for hook_id, hook in hooks.items()
            if hook["hook"].get("language") == "system"
        ]
        for hook_id in system_hooks.copy():
            SystemHook(**hooks.pop(hook_id), **kwargs).prepare_hook()

    def _hooks_need_docker(self) -> Set[str]:
        """
        Get all the hook ids that needs docker based on the "needs" property
        """
        return {
            hook_id
            for hook_id, hook in self.hooks.items()
            if (needs := hook["hook"].pop("needs", None))
            and any("in-docker" in need for need in needs)
        }

    def _get_docker_and_no_docker_hooks(
        self, local_repo: dict
    ) -> Tuple[List[dict], List[dict]]:
        """This function separates the docker and no docker hooks of a local repo

        Args:
            local_repo (dict): The local repo

        Returns:
            Tuple[List[dict], List[dict]]: The first item is the list of docker hooks, the second is the list of no docker hooks
        """
        local_repo_hooks = local_repo["hooks"]
        docker_hooks = [hook for hook in local_repo_hooks if "in-docker" in hook["id"]]
        no_docker_hooks = [
            hook for hook in local_repo_hooks if "in-docker" not in hook["id"]
        ]
        return docker_hooks, no_docker_hooks

    def run_hooks(
        self,
        index: Optional[int],
        precommit_env: dict,
        verbose: bool = False,
        stdout: Optional[int] = subprocess.PIPE,
    ):
        """This function runs the pre-commit process and waits until finished.
        We run this function in multithread.

        Args:
            index (Optional[int]): The index of the docker hook. if None, runs main pre-commit config
            precommit_env (dict): The pre-commit environment variables
            verbose (bool, optional): Whether print verbose output. Defaults to False.
            stdout (Optional[int], optional): The way to handle stdout. Defaults to subprocess.PIPE.

        Returns:
            int: return code - 0 if hooks passed, 1 if failed
        """
        if index is None:
            process = self._run_pre_commit_process(
                PRECOMMIT_CONFIG_MAIN_PATH, precommit_env, verbose, stdout
            )
        else:
            process = self._run_pre_commit_process(
                PRECOMMIT_DOCKER_CONFIGS / f"pre-commit-config-docker-{index}.yaml",
                precommit_env,
                verbose,
                stdout,
            )
        if process.stdout:
            logger.info(process.stdout)
        if process.stderr:
            logger.error(process.stderr)
        return process.returncode

    def _filter_hooks_need_docker(self, repos: dict) -> dict:
        """
        This filters the pre-commit config file the hooks that needed docker, so we will be able to execute them after the docker hooks are finished
        """
        full_hooks_need_docker = {}
        for repo, repo_dict in repos.items():
            hooks = []
            for hook in repo_dict["hooks"]:
                if hook["id"] not in self.hooks_need_docker:
                    hooks.append(hook)
                else:
                    full_hooks_need_docker[hook["id"]] = {
                        "repo": repo_dict,
                        "hook": hook,
                    }
            repo_dict["hooks"] = hooks
        return full_hooks_need_docker

    def _update_hooks_needs_docker(self, hooks_needs_docker: dict):
        """
        This is to populate the pre-commit config file only for hooks that needs docker
        This is needed because we need to execute this after all docker hooks are finished
        """
        self.precommit_template["repos"] = []
        for _, hook in hooks_needs_docker.items():
            repos = {repo["repo"] for repo in self.precommit_template["repos"]}
            repo_in_hook = hook["repo"]["repo"]
            if repo_in_hook not in repos:
                hook["repo"]["hooks"] = []
                self.precommit_template["repos"].append(hook["repo"])
                repo = self.precommit_template["repos"][-1]
            else:
                repo = next(
                    repo
                    for repo in self.precommit_template["repos"]
                    if repo["repo"] == repo_in_hook
                )
            repo["hooks"].append(hook["hook"])

    def _run_pre_commit_process(
        self,
        path: Path,
        precommit_env: dict,
        verbose: bool,
        stdout=None,
        command: Optional[List[str]] = None,
    ) -> subprocess.CompletedProcess:
        """Runs a process of pre-commit

        Args:
            path (Path): Pre commit path
            precommit_env (dict): Environment variables set on pre-commit
            verbose (bool): whether to print verbose output
            stdout (optional): use `subprocess.PIPE` to capture stdout. Use None to print it. Defaults to None.
            command (Optional[List[str]], optional): The pre-commit command to run. Defaults to None.

        Returns:
            _type_: _description_
        """
        if command is None:
            command = ["run", "-a"]
        return subprocess.run(
            list(
                filter(
                    None,
                    [
                        sys.executable,
                        "-m",
                        "pre_commit",
                        *command,
                        "-c",
                        str(path),
                        "-v" if verbose and "run" in command else "",
                    ],
                )
            ),
            env=precommit_env,
            cwd=CONTENT_PATH,
            stdout=stdout,
            stderr=stdout,
            universal_newlines=True,
        )

    def run(
        self, precommit_env: dict, verbose: bool, show_diff_on_failure: bool
    ) -> int:
        if self.mode:
            logger.info(
                f"[yellow]Running pre-commit hooks in `{self.mode}` mode.[/yellow]"
            )
        if self.run_hook:
            logger.info(f"[yellow]Running hook {self.run_hook}[/yellow]")
        repos = self._get_repos(self.precommit_template)
        local_repo = repos["local"]
        docker_hooks, no_docker_hooks = self._get_docker_and_no_docker_hooks(local_repo)
        local_repo["hooks"] = no_docker_hooks
        full_hooks_need_docker = self._filter_hooks_need_docker(repos)

        num_processes = cpu_count()
        logger.info(f"Pre-Commit will use {num_processes} processes")
        write_dict(PRECOMMIT_CONFIG_MAIN_PATH, self.precommit_template)
        # first, run the hooks without docker hooks
        stdout = subprocess.PIPE if docker_hooks else None
        self._run_pre_commit_process(
            PRECOMMIT_CONFIG_MAIN_PATH,
            precommit_env,
            verbose,
            command=["install-hooks"],
        )
        for i, hook in enumerate(docker_hooks):
            self.precommit_template["repos"] = [local_repo]
            local_repo["hooks"] = [hook]
            path = PRECOMMIT_DOCKER_CONFIGS / f"pre-commit-config-docker-{i}.yaml"
            write_dict(path, data=self.precommit_template)

        # the threads will run in separate process and will wait for completion
        with ThreadPool(num_processes) as pool:
            results = pool.map(
                partial(
                    self.run_hooks,
                    precommit_env=precommit_env,
                    verbose=verbose,
                    stdout=stdout,
                ),
                [None] + list(range(len(docker_hooks))),
            )
        return_code = int(any(results))
        if self.hooks_need_docker:
            # run hooks that needs docker after all the docker hooks finished
            self._update_hooks_needs_docker(full_hooks_need_docker)
            path = PRECOMMIT_CONFIG_MAIN_PATH.with_name(
                f"{PRECOMMIT_CONFIG_MAIN_PATH.stem}-needs.yaml"
            )
            write_dict(path, self.precommit_template)
            process_needs_docker = self._run_pre_commit_process(
                path, precommit_env, verbose=verbose
            )

            return_code = return_code or process_needs_docker.returncode

        if return_code and show_diff_on_failure:
            logger.info(
                "Pre-Commit changed the following. If you experience this in CI, please run `demisto-sdk pre-commit`"
            )
            git_diff = subprocess.run(
                ["git", "--no-pager", "diff", "--no-ext-diff"],
                stdout=subprocess.PIPE,
                universal_newlines=True,
            )
            logger.info(git_diff.stdout)
        return return_code

    def prepare_and_run(
        self,
        verbose: bool = False,
        show_diff_on_failure: bool = False,
        exclude_files: Optional[Set[Path]] = None,
        dry_run: bool = False,
    ) -> int:

        ret_val = 0
        precommit_env = os.environ.copy()
        precommit_env["PYTHONPATH"] = ":".join(str(path) for path in PYTHONPATH)
        # The PYTHONPATH should be the same as the PYTHONPATH, but without the site-packages because MYPY does not support it
        precommit_env["MYPYPATH"] = ":".join(
            str(path) for path in sorted(PYTHONPATH) if "site-packages" not in str(path)
        )
        precommit_env["DEMISTO_SDK_CONTENT_PATH"] = str(CONTENT_PATH)
        precommit_env["SYSTEMD_COLORS"] = "1"  # for colorful output
        precommit_env["PRE_COMMIT_COLOR"] = "always"
        self.exclude_python2_of_non_supported_hooks()

        if not self.all_files:
            for (
                python_version,
                changed_files_by_version,
            ) in self.python_version_to_files.items():
                changed_files_string = "\n".join(
                    sorted(str(file) for file in changed_files_by_version)
                )
                logger.info(
                    f"Running pre-commit with Python {python_version} on:\n{changed_files_string}"
                )

        self.prepare_hooks(dry_run)
        if self.all_files:
            self.precommit_template[
                "exclude"
            ] += f"|{join_files(exclude_files or set())}"
        else:
            self.precommit_template["files"] = join_files(self.files_to_run)

        if dry_run:
            write_dict(PRECOMMIT_CONFIG_MAIN_PATH, data=self.precommit_template)
            logger.info(
                f"Dry run, skipping pre-commit.\nConfig file saved to {PRECOMMIT_CONFIG_MAIN_PATH}"
            )
            return ret_val
        ret_val = self.run(precommit_env, verbose, show_diff_on_failure)
        return ret_val


def group_by_language(
    files: Set[Path],
) -> Tuple[Dict[str, Set[Tuple[Path, Optional[IntegrationScript]]]], Set[Path]]:
    """This function groups the files to run pre-commit on by the python version.

    Args:
        files (Set[Path]): files to run pre-commit on.

    Raises:
        Exception: If invalid files were given.

    Returns:
        Dict[str, set]: The files grouped by their python version, and a set of excluded paths
    """
    integrations_scripts_mapping = defaultdict(set)
    infra_files = []
    for file in files:
        if file.is_dir():
            continue
        if (
            set(file.parts) & {INTEGRATIONS_DIR, SCRIPTS_DIR}
            and file.parts[0] == PACKS_FOLDER  # this is relative path so it works
        ):
            find_path_index = (
                i + 1
                for i, part in enumerate(file.parts)
                if part in {INTEGRATIONS_DIR, SCRIPTS_DIR}
            )
            if not find_path_index:
                raise Exception(f"Could not find Integrations/Scripts path for {file}")
            code_file_path = CONTENT_PATH / Path(
                *file.parts[: next(find_path_index) + 1]
            )
            if not code_file_path.is_dir():
                continue
            integrations_scripts_mapping[code_file_path].add(file)
        else:
            infra_files.append(file)

    language_to_files: Dict[str, Set] = defaultdict(set)
    with multiprocessing.Pool() as pool:
        integrations_scripts = pool.map(
            BaseContent.from_path, integrations_scripts_mapping.keys()
        )

    exclude_integration_script = set()
    for integration_script in integrations_scripts:
        if not integration_script or not isinstance(
            integration_script, IntegrationScript
        ):
            continue
        if integration_script.deprecated:
            # we exclude deprecate integrations and scripts from pre-commit.
            # the reason we maintain this set is for performance when running with --all-files. It is much faster to exclude.
            if integration_script.is_unified:
                exclude_integration_script.add(
                    integration_script.path.relative_to(CONTENT_PATH)
                )
            else:
                exclude_integration_script.add(
                    integration_script.path.parent.relative_to(CONTENT_PATH)
                )
            continue

        code_file_path = integration_script.path.parent
        if python_version := integration_script.python_version:
            version = Version(python_version)
            language = f"{version.major}.{version.minor}"
        else:
            language = integration_script.type
        language_to_files[language].update(
            {
                (path, integration_script)
                for path in integrations_scripts_mapping[code_file_path]
            },
            {(integration_script.path.relative_to(CONTENT_PATH), integration_script)},
        )

    if infra_files:
        language_to_files[DEFAULT_PYTHON_VERSION].update(
            [(infra, None) for infra in infra_files]
        )

    if exclude_integration_script:
        logger.info(
            f"Skipping deprecated integrations or scripts: {join_files(exclude_integration_script, ', ')}"
        )
    return language_to_files, exclude_integration_script


def pre_commit_manager(
    input_files: Optional[Iterable[Path]] = None,
    staged_only: bool = False,
    commited_only: bool = False,
    git_diff: bool = False,
    all_files: bool = False,
    mode: str = "",
    skip_hooks: Optional[List[str]] = None,
    validate: bool = False,
    format: bool = False,
    secrets: bool = False,
    verbose: bool = False,
    show_diff_on_failure: bool = False,
    dry_run: bool = False,
    run_docker_hooks: bool = True,
    run_hook: Optional[str] = None,
) -> int:
    """Run pre-commit hooks .

    Args:
        input_files (Iterable[Path], optional): Input files to run pre-commit on. Defaults to None.
        staged_only (bool, optional): Whether to run on staged files only. Defaults to False.
        commited_only (bool, optional): Whether to run on commited files only. Defaults to False.
        git_diff (bool, optional): Whether use git to determine precommit files. Defaults to False.
        all_files (bool, optional): Whether to run on all_files. Defaults to False.
        mode (str): The mode to run pre-commit in. Defaults to empty str.
        skip_hooks (Optional[List[str]], optional): List of hooks to skip. Defaults to None.
        force_run_hooks (Optional[List[str]], optional): List for hooks to force run. Defaults to None.
        verbose (bool, optional): Whether run pre-commit in verbose mode. Defaults to False.
        show_diff_on_failure (bool, optional): Whether show git diff after pre-commit failure. Defaults to False.
        dry_run (bool, optional): Whether to run the pre-commit hooks in dry-run mode, which will only create the config file.
        run_docker_hooks (bool, optional): Whether to run docker based hooks or not.

    Returns:
        int: Return code of pre-commit.
    """
    # We have imports to this module, however it does not exists in the repo.
    (CONTENT_PATH / "CommonServerUserPython.py").touch()

    if not any((input_files, staged_only, git_diff, all_files)):
        logger.info("No arguments were given, running on staged files and git changes.")
        git_diff = True

    files_to_run = preprocess_files(
        input_files, staged_only, commited_only, git_diff, all_files
    )
    if not files_to_run:
        logger.info("No files were changed, skipping pre-commit.")
<<<<<<< HEAD
        return None

    if not all_files:
        files_to_run_string = "\n".join(
            sorted((str(changed_path) for changed_path in files_to_run))
        )

        # This is the files that pre-commit received,
        # but in fact it will run on files returned from group_by_python_version
        logger.info(f"pre-commit received the following files:\n{files_to_run_string}")
=======
        return 0
>>>>>>> 5aa270f0

    language_to_files_with_objects, exclude_files = group_by_language(files_to_run)
    if not language_to_files_with_objects:
        logger.info("No files to run pre-commit on, skipping pre-commit.")
        return 0

    skipped_hooks: set = SKIPPED_HOOKS
    skipped_hooks.update(set(skip_hooks or ()))
    if validate and "validate" in skipped_hooks:
        skipped_hooks.remove("validate")
    if format and "format" in skipped_hooks:
        skipped_hooks.remove("format")
    if secrets and "secrets" in skipped_hooks:
        skipped_hooks.remove("secrets")

    pre_commit_runner = PreCommitRunner(
        list(input_files) if input_files else None,
        all_files,
        mode,
        language_to_files_with_objects,
        run_hook,
        skipped_hooks,
        run_docker_hooks,
    )
    return pre_commit_runner.prepare_and_run(
        verbose,
        show_diff_on_failure,
        exclude_files,
        dry_run,
    )


def preprocess_files(
    input_files: Optional[Iterable[Path]] = None,
    staged_only: bool = False,
    commited_only: bool = False,
    use_git: bool = False,
    all_files: bool = False,
) -> Set[Path]:
    git_util = GitUtil()
    staged_files = git_util._get_staged_files()
    all_git_files = git_util.get_all_files().union(staged_files)
    if input_files:
        raw_files = set(input_files)
    elif staged_only:
        raw_files = staged_files
    elif use_git:
        raw_files = git_util._get_all_changed_files()
        if not commited_only:
            raw_files = raw_files.union(staged_files)
    elif all_files:
        raw_files = all_git_files
    else:
        raise ValueError(
            "No files were given to run pre-commit on, and no flags were given."
        )
    files_to_run: Set[Path] = set()
    for file in raw_files:
        if file.is_dir():
            files_to_run.update({path for path in file.rglob("*") if path.is_file()})
        else:
            files_to_run.add(file)
            # If the current file is a yml file, add the matching python file to files_to_run
            if file.suffix == ".yml":
                py_file_path = file.with_suffix(".py")
                if py_file_path.exists():
                    files_to_run.add(py_file_path)
            if file.suffix in (".py", ".ps1"):
                if file.suffix == ".py":
                    test_file = file.with_name(f"{file.stem}_test.py")
                else:
                    test_file = file.with_name(f"{file.stem}.Tests.ps1")
                if test_file.exists():
                    files_to_run.add(test_file)

    # convert to relative file to content path
    relative_paths = {
        file.relative_to(CONTENT_PATH) if file.is_absolute() else file
        for file in files_to_run
    }
    # filter out files that are not in the content git repo (e.g in .gitignore)
    return relative_paths & all_git_files<|MERGE_RESOLUTION|>--- conflicted
+++ resolved
@@ -642,23 +642,21 @@
     )
     if not files_to_run:
         logger.info("No files were changed, skipping pre-commit.")
-<<<<<<< HEAD
         return None
 
-    if not all_files:
-        files_to_run_string = "\n".join(
-            sorted((str(changed_path) for changed_path in files_to_run))
-        )
-
-        # This is the files that pre-commit received,
-        # but in fact it will run on files returned from group_by_python_version
-        logger.info(f"pre-commit received the following files:\n{files_to_run_string}")
-=======
-        return 0
->>>>>>> 5aa270f0
-
-    language_to_files_with_objects, exclude_files = group_by_language(files_to_run)
-    if not language_to_files_with_objects:
+    files_to_run_string = ", ".join(
+        sorted((str(changed_path) for changed_path in files_to_run))
+    )
+
+    # This is the files that pre-commit received, but in fact it will run on files returned from group_by_python_version
+    logger.info(f"pre-commit received the following files: {files_to_run_string}")
+
+    if not sdk_ref:
+        sdk_ref = f"v{get_last_remote_release_version()}"
+    python_version_to_files_with_objects, exclude_files = group_by_python_version(
+        files_to_run
+    )
+    if not python_version_to_files_with_objects:
         logger.info("No files to run pre-commit on, skipping pre-commit.")
         return 0
 
