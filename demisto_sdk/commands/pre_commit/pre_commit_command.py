import multiprocessing
import os
import re
import subprocess
import sys
from collections import defaultdict
from functools import partial
from multiprocessing.pool import ThreadPool
from pathlib import Path
from typing import Dict, Iterable, List, Optional, Set, Tuple

import more_itertools
from packaging.version import Version

from demisto_sdk.commands.common.constants import (
    API_MODULES_PACK,
    DEFAULT_PYTHON_VERSION,
    INTEGRATIONS_DIR,
    PACKS_FOLDER,
    SCRIPTS_DIR,
)
from demisto_sdk.commands.common.content_constant_paths import CONTENT_PATH, PYTHONPATH
from demisto_sdk.commands.common.cpu_count import cpu_count
from demisto_sdk.commands.common.git_util import GitUtil
from demisto_sdk.commands.common.logger import logger
from demisto_sdk.commands.common.tools import (
    write_dict,
)
from demisto_sdk.commands.content_graph.commands.update import update_content_graph
from demisto_sdk.commands.content_graph.interface import ContentGraphInterface
from demisto_sdk.commands.content_graph.objects.base_content import BaseContent
from demisto_sdk.commands.content_graph.objects.integration_script import (
    IntegrationScript,
)
from demisto_sdk.commands.content_graph.objects.script import Script
from demisto_sdk.commands.pre_commit.hooks.docker import DockerHook
from demisto_sdk.commands.pre_commit.hooks.hook import GeneratedHooks, Hook, join_files
from demisto_sdk.commands.pre_commit.hooks.mypy import MypyHook
from demisto_sdk.commands.pre_commit.hooks.pycln import PyclnHook
from demisto_sdk.commands.pre_commit.hooks.ruff import RuffHook
from demisto_sdk.commands.pre_commit.hooks.sourcery import SourceryHook
from demisto_sdk.commands.pre_commit.hooks.system import SystemHook
from demisto_sdk.commands.pre_commit.hooks.validate_format import ValidateFormatHook
from demisto_sdk.commands.pre_commit.pre_commit_context import (
    DEFAULT_PRE_COMMIT_TEMPLATE_PATH,
    PRECOMMIT_CONFIG_MAIN_PATH,
    PRECOMMIT_TEMPLATE_PATH,
    PreCommitContext,
)

SKIPPED_HOOKS = {"format", "validate", "secrets"}

INTEGRATION_SCRIPT_REGEX = re.compile(r"^Packs/.*/(?:Integrations|Scripts)/.*.yml$")
INTEGRATIONS_BATCH = 100


class PreCommitRunner:

    original_hook_id_to_generated_hook_ids: Dict[str, GeneratedHooks] = {}

    @staticmethod
    def prepare_hooks(pre_commit_context: PreCommitContext) -> None:
        """
        Prepares the hooks for a pre-commit execution.

        Note:
            The hooks execution will be ordered according to their order definition at the template file.

        Args:
            pre_commit_context: pre-commit context object
        """
        hooks = pre_commit_context.hooks

        custom_hooks_to_classes = {
            "pycln": PyclnHook,
            "ruff": RuffHook,
            "sourcery": SourceryHook,
            "validate": ValidateFormatHook,
            "format": ValidateFormatHook,
            "mypy": MypyHook,
        }

        for hook_id in hooks.copy():
            if hook_id in custom_hooks_to_classes:
                PreCommitRunner.original_hook_id_to_generated_hook_ids[
                    hook_id
                ] = custom_hooks_to_classes[hook_id](
                    **hooks.pop(hook_id), context=pre_commit_context
                ).prepare_hook()
            elif hook_id.endswith("in-docker"):
                PreCommitRunner.original_hook_id_to_generated_hook_ids[
                    hook_id
                ] = DockerHook(
                    **hooks.pop(hook_id), context=pre_commit_context
                ).prepare_hook()
            else:
                # this is used to handle the mode property correctly even for non-custom hooks which do not require
                # special preparation
                PreCommitRunner.original_hook_id_to_generated_hook_ids[hook_id] = Hook(
                    **hooks.pop(hook_id), context=pre_commit_context
                ).prepare_hook()

            logger.debug(f"Prepared hook {hook_id} successfully")

        # get the hooks again because we want to get all the hooks, including the once that already prepared
        hooks = pre_commit_context._get_hooks(pre_commit_context.precommit_template)
        system_hooks = [
            hook_id
            for hook_id, hook in hooks.items()
            if hook["hook"].get("language") == "system"
        ]
        for hook_id in system_hooks.copy():
            SystemHook(**hooks[hook_id], context=pre_commit_context).prepare_hook()
            logger.debug(f"Prepared system hook {hook_id} successfully")

    @staticmethod
    def run_hook(
        hook_id: str,
        precommit_env: dict,
        verbose: bool = False,
        stdout: Optional[int] = subprocess.PIPE,
    ) -> int:
        """This function runs the pre-commit process and waits until finished.
        We run this function in multithread.

        Args:
            hook_id (str): The hook ID to run
            precommit_env (dict): The pre-commit environment variables
            verbose (bool, optional): Whether print verbose output. Defaults to False.
            stdout (Optional[int], optional): The way to handle stdout. Defaults to subprocess.PIPE.

        Returns:
            int: return code - 0 if hook passed, 1 if failed
        """
        logger.debug(f"Running hook {hook_id}")
        process = PreCommitRunner._run_pre_commit_process(
            PRECOMMIT_CONFIG_MAIN_PATH,
            precommit_env,
            verbose,
            stdout,
            command=["run", "-a", hook_id],
        )

        if process.stdout:
            logger.info("%s", process.stdout)
        if process.stderr:
            logger.error("%s", process.stderr)
        return process.returncode

    @staticmethod
    def _run_pre_commit_process(
        path: Path,
        precommit_env: dict,
        verbose: bool,
        stdout=None,
        command: Optional[List[str]] = None,
    ) -> subprocess.CompletedProcess:
        """Runs a process of pre-commit

        Args:
            path (Path): Pre commit path
            precommit_env (dict): Environment variables set on pre-commit
            verbose (bool): whether to print verbose output
            stdout (optional): use `subprocess.PIPE` to capture stdout. Use None to print it. Defaults to None.
            command (Optional[List[str]], optional): The pre-commit command to run. Defaults to None.

        Returns:
            _type_: _description_
        """
        if command is None:
            command = ["run", "-a"]
        return subprocess.run(
            list(
                filter(
                    None,
                    [
                        sys.executable,
                        "-m",
                        "pre_commit",
                        *command,
                        "-c",
                        str(path),
                        "-v" if verbose and "run" in command else "",
                    ],
                )
            ),
            env=precommit_env,
            cwd=CONTENT_PATH,
            stdout=stdout,
            stderr=stdout,
            universal_newlines=True,
        )

    @staticmethod
    def run(
        pre_commit_context: PreCommitContext,
        precommit_env: dict,
        verbose: bool,
        show_diff_on_failure: bool,
    ) -> int:
        if pre_commit_context.mode:
            logger.info(
                f"[yellow]Running pre-commit hooks in `{pre_commit_context.mode}` mode.[/yellow]"
            )
        if pre_commit_context.run_hook:
            logger.info(f"[yellow]Running hook {pre_commit_context.run_hook}[/yellow]")

        write_dict(PRECOMMIT_CONFIG_MAIN_PATH, pre_commit_context.precommit_template)
        # we don't need the context anymore, we can clear it to free up memory for the pre-commit checks
        del pre_commit_context
        # install dependencies of all hooks in advance
        PreCommitRunner._run_pre_commit_process(
            PRECOMMIT_CONFIG_MAIN_PATH,
            precommit_env,
            verbose,
            command=["install-hooks"],
        )

        num_processes = cpu_count()
        all_hooks_exit_codes = []
        for (
            original_hook_id,
            generated_hooks,
        ) in PreCommitRunner.original_hook_id_to_generated_hook_ids.items():
            if generated_hooks:
                logger.debug(f"Running hook {original_hook_id} with {generated_hooks}")
                hook_ids = generated_hooks.hook_ids
                if generated_hooks.parallel and len(hook_ids) > 1:
                    with ThreadPool(num_processes) as pool:
                        current_hooks_exit_codes = pool.map(
                            partial(
                                PreCommitRunner.run_hook,
                                precommit_env=precommit_env,
                                verbose=verbose,
                                stdout=subprocess.PIPE,
                            ),
                            hook_ids,
                        )
                else:
                    current_hooks_exit_codes = [
                        PreCommitRunner.run_hook(
                            hook_id,
                            precommit_env=precommit_env,
                            verbose=verbose,
                            stdout=None,
                        )
                        for hook_id in hook_ids
                    ]

                all_hooks_exit_codes.extend(current_hooks_exit_codes)

            else:
                logger.debug(
                    f"Skipping hook {original_hook_id} as it does not have any generated-hook-ids"
                )

        return_code = int(any(all_hooks_exit_codes))
        if return_code and show_diff_on_failure:
            logger.info(
                "Pre-Commit changed the following. If you experience this in CI, please run `demisto-sdk pre-commit`"
            )
            git_diff = subprocess.run(
                ["git", "--no-pager", "diff", "--no-ext-diff"],
                stdout=subprocess.PIPE,
                universal_newlines=True,
            )
            logger.info(git_diff.stdout)
        return return_code

    @staticmethod
    def prepare_and_run(
        pre_commit_context: PreCommitContext,
        verbose: bool = False,
        show_diff_on_failure: bool = False,
        exclude_files: Optional[Set[Path]] = None,
        dry_run: bool = False,
    ) -> int:

        ret_val = 0
        pre_commit_context.dry_run = dry_run
        precommit_env = os.environ.copy()
        precommit_env["PYTHONPATH"] = ":".join(str(path) for path in PYTHONPATH)
        # The PYTHONPATH should be the same as the PYTHONPATH, but without the site-packages because MYPY does not support it
        precommit_env["MYPYPATH"] = ":".join(
            str(path) for path in sorted(PYTHONPATH) if "site-packages" not in str(path)
        )
        precommit_env["DEMISTO_SDK_CONTENT_PATH"] = str(CONTENT_PATH)
        precommit_env["SYSTEMD_COLORS"] = "1"  # for colorful output
        precommit_env["PRE_COMMIT_COLOR"] = "always"

        if pre_commit_context.all_files:
            logger.info("Running pre-commit on all files")

        else:
            for (
                python_version,
                changed_files_by_version,
            ) in pre_commit_context.python_version_to_files.items():
                changed_files_string = "\n".join(
                    sorted(str(file) for file in changed_files_by_version)
                )
                logger.info(
                    f"Running pre-commit with Python {python_version} on:\n{changed_files_string}"
                )

        PreCommitRunner.prepare_hooks(pre_commit_context)

        if pre_commit_context.all_files:
            pre_commit_context.precommit_template[
                "exclude"
            ] += f"|{join_files(exclude_files or set())}"
        else:
            pre_commit_context.precommit_template["files"] = join_files(
                pre_commit_context.files_to_run
            )

        if dry_run:
            write_dict(
                PRECOMMIT_CONFIG_MAIN_PATH, data=pre_commit_context.precommit_template
            )
            logger.info(
                f"Dry run, skipping pre-commit.\nConfig file saved to {PRECOMMIT_CONFIG_MAIN_PATH}"
            )
            return ret_val
        ret_val = PreCommitRunner.run(
            pre_commit_context, precommit_env, verbose, show_diff_on_failure
        )
        return ret_val


def group_by_language(
    files: Set[Path],
) -> Tuple[Dict[str, Set[Tuple[Path, Optional[IntegrationScript]]]], Set[Path]]:
    """This function groups the files to run pre-commit on by the python version.

    Args:
        files (Set[Path]): files to run pre-commit on.

    Raises:
        Exception: If invalid files were given.

    Returns:
        Dict[str, set]: The files grouped by their python version, and a set of excluded paths
    """
    integrations_scripts_mapping = defaultdict(set)
    infra_files = []
    api_modules = []
    for file in files:
        if file.is_dir():
            continue
        if (
            set(file.parts) & {INTEGRATIONS_DIR, SCRIPTS_DIR}
            and file.parts[0] == PACKS_FOLDER  # this is relative path so it works
        ):
            find_path_index = (
                i + 1
                for i, part in enumerate(file.parts)
                if part in {INTEGRATIONS_DIR, SCRIPTS_DIR}
            )
            if not find_path_index:
                raise Exception(f"Could not find Integrations/Scripts path for {file}")
            code_file_path = CONTENT_PATH / Path(
                *file.parts[: next(find_path_index) + 1]
            )
            if not code_file_path.is_dir():
                continue
            integrations_scripts_mapping[code_file_path].add(file)
        else:
            infra_files.append(file)

    language_to_files: Dict[str, Set] = defaultdict(set)
    integrations_scripts: Set[IntegrationScript] = set()
    for integration_script_paths in more_itertools.chunked_even(
        integrations_scripts_mapping.keys(), INTEGRATIONS_BATCH
    ):
        with multiprocessing.Pool(processes=cpu_count()) as pool:
            content_items = pool.map(BaseContent.from_path, integration_script_paths)
            for content_item in content_items:
                if not content_item or not isinstance(content_item, IntegrationScript):
                    continue
                # content-item is a script/integration
                integrations_scripts.add(content_item)
    exclude_integration_script = set()
    for integration_script in integrations_scripts:
        if (pack := integration_script.in_pack) and pack.object_id == API_MODULES_PACK:
            # add api modules to the api_modules list, we will handle them later
            api_modules.append(integration_script)
            continue
    if api_modules:
        with ContentGraphInterface() as graph:
            update_content_graph(graph)
            api_modules: List[Script] = graph.search(  # type: ignore[no-redef]
                object_id=[api_module.object_id for api_module in api_modules]
            )
        for api_module in api_modules:
            assert isinstance(api_module, Script)
            for imported_by in api_module.imported_by:
                # we need to add the api module for each integration that uses it, so it will execute the api module check
                integrations_scripts.add(imported_by)
                integrations_scripts_mapping[imported_by.path.parent].update(
                    add_related_files(
                        api_module.path
                        if not api_module.path.is_absolute()
                        else api_module.path.relative_to(CONTENT_PATH)
                    )
                    | add_related_files(
                        imported_by.path
                        if not imported_by.path.is_absolute()
                        else imported_by.path.relative_to(CONTENT_PATH)
                    )
                )

    for integration_script in integrations_scripts:
        if (pack := integration_script.in_pack) and pack.object_id == API_MODULES_PACK:
            # we dont need to lint them individually, they will be run with the integrations that uses them
            continue
        if integration_script.deprecated:
            # we exclude deprecate integrations and scripts from pre-commit.
            # the reason we maintain this set is for performance when running with --all-files. It is much faster to exclude.
            if integration_script.is_unified:
                exclude_integration_script.add(
                    integration_script.path.relative_to(CONTENT_PATH)
                )
            else:
                exclude_integration_script.add(
                    integration_script.path.parent.relative_to(CONTENT_PATH)
                )
            continue

        code_file_path = integration_script.path.parent
        if python_version := integration_script.python_version:
            version = Version(python_version)
            language = f"{version.major}.{version.minor}"
        else:
            language = integration_script.type
        language_to_files[language].update(
            {
                (path, integration_script)
                for path in integrations_scripts_mapping[code_file_path]
            },
            {
                (
                    integration_script.path.relative_to(CONTENT_PATH)
                    if integration_script.path.is_absolute()
                    else integration_script.path,
                    integration_script,
                )
            },
        )

    if infra_files:
        language_to_files[DEFAULT_PYTHON_VERSION].update(
            [(infra, None) for infra in infra_files]
        )

    if exclude_integration_script:
        logger.info(
            f"Skipping deprecated integrations or scripts: {join_files(exclude_integration_script, ', ')}"
        )
    return language_to_files, exclude_integration_script


def pre_commit_manager(
    input_files: Optional[Iterable[Path]] = None,
    staged_only: bool = False,
    commited_only: bool = False,
    git_diff: bool = False,
    prev_version: Optional[str] = None,
    all_files: bool = False,
    mode: str = "",
    skip_hooks: Optional[List[str]] = None,
    validate: bool = False,
    format: bool = False,
    secrets: bool = False,
    verbose: bool = False,
    show_diff_on_failure: bool = False,
    dry_run: bool = False,
    run_docker_hooks: bool = True,
    image_ref: Optional[str] = None,
    docker_image: Optional[str] = None,
    run_hook: Optional[str] = None,
    pre_commit_template_path: Optional[Path] = None,
) -> int:
    """Run pre-commit hooks .

    Args:
        input_files (Iterable[Path], optional): Input files to run pre-commit on. Defaults to None.
        staged_only (bool, optional): Whether to run on staged files only. Defaults to False.
        commited_only (bool, optional): Whether to run on commited files only. Defaults to False.
        git_diff (bool, optional): Whether use git to determine precommit files. Defaults to False.
        all_files (bool, optional): Whether to run on all_files. Defaults to False.
        mode (str): The mode to run pre-commit in. Defaults to empty str.
        skip_hooks (Optional[List[str]], optional): List of hooks to skip. Defaults to None.
        force_run_hooks (Optional[List[str]], optional): List for hooks to force run. Defaults to None.
        verbose (bool, optional): Whether run pre-commit in verbose mode. Defaults to False.
        show_diff_on_failure (bool, optional): Whether show git diff after pre-commit failure. Defaults to False.
        dry_run (bool, optional): Whether to run the pre-commit hooks in dry-run mode, which will only create the config file.
        run_docker_hooks (bool, optional): Whether to run docker based hooks or not.
        image_ref: (str, optional): Override the image from YAML / native config file with this image reference.
        docker_image: (str, optional): Override the `docker_image` property in the template file. This is a comma separated list of: `from-yml`, `native:dev`, `native:ga`, `native:candidate`.
        pre_commit_template_path (Path, optional): Path to the template pre-commit file.

    Returns:
        int: Return code of pre-commit.
    """
    # We have imports to this module, however it does not exists in the repo.
    (CONTENT_PATH / "CommonServerUserPython.py").touch()

    if not any((input_files, staged_only, git_diff, all_files)):
        logger.info("No arguments were given, running on staged files and git changes.")
        git_diff = True

    files_to_run = preprocess_files(
        input_files=input_files,
        staged_only=staged_only,
        commited_only=commited_only,
        use_git=git_diff,
        all_files=all_files,
        prev_version=prev_version,
    )
    if not files_to_run:
        logger.info("No files were changed, skipping pre-commit.")
        return 0

    language_to_files_with_objects, exclude_files = group_by_language(files_to_run)
    if not language_to_files_with_objects:
        logger.info("No files to run pre-commit on, skipping pre-commit.")
        return 0

    skipped_hooks: set = SKIPPED_HOOKS
    skipped_hooks.update(set(skip_hooks or ()))
    if validate and "validate" in skipped_hooks:
        skipped_hooks.remove("validate")
    if format and "format" in skipped_hooks:
        skipped_hooks.remove("format")
    if secrets and "secrets" in skipped_hooks:
        skipped_hooks.remove("secrets")

    if not pre_commit_template_path:
        if PRECOMMIT_TEMPLATE_PATH.exists():
            pre_commit_template_path = PRECOMMIT_TEMPLATE_PATH
        else:
            pre_commit_template_path = DEFAULT_PRE_COMMIT_TEMPLATE_PATH

    if pre_commit_template_path and not pre_commit_template_path.exists():
        logger.error(
            f"pre-commit template {pre_commit_template_path} does not exist, enter a valid pre-commit template"
        )
        return 1

    logger.info(f"Running pre-commit using template {pre_commit_template_path}")

    pre_commit_context = PreCommitContext(
        list(input_files) if input_files else None,
        all_files,
        mode,
        language_to_files_with_objects,
        run_hook,
        skipped_hooks,
        run_docker_hooks,
<<<<<<< HEAD
        pre_commit_template_path=pre_commit_template_path,
=======
        image_ref,
        docker_image,
        pre_commit_template_path=pre_commit_template_path or PRECOMMIT_TEMPLATE_PATH,
>>>>>>> 264c5f98
    )
    return PreCommitRunner.prepare_and_run(
        pre_commit_context,
        verbose,
        show_diff_on_failure,
        exclude_files,
        dry_run,
    )


def add_related_files(file: Path) -> Set[Path]:
    """This returns the related files set, including the original file
    If the file is `.yml`, it will add the `.py` file and the test file.
    If the file is `.py` or `.ps1`, it will add the tests file.

    Args:
        file (Path): The file to add related files for.

    Returns:
        Set[Path]: The set of related files.
    """
    files_to_run = set()
    files_to_run.add(file)
    if ".yml" in (file.suffix for file in files_to_run):
        py_file_path = file.with_suffix(".py")
        if py_file_path.exists():
            files_to_run.add(py_file_path)
    if {".py", ".ps1"}.intersection({file.suffix for file in files_to_run}):
        if ".py" in (file.suffix for file in files_to_run):
            test_file = file.with_name(f"{file.stem}_test.py")
        else:
            test_file = file.with_name(f"{file.stem}.Tests.ps1")
        if test_file.exists():
            files_to_run.add(test_file)
    return files_to_run


def preprocess_files(
    input_files: Optional[Iterable[Path]] = None,
    staged_only: bool = False,
    commited_only: bool = False,
    use_git: bool = False,
    all_files: bool = False,
    prev_version: Optional[str] = None,
) -> Set[Path]:
    git_util = GitUtil()
    staged_files = git_util._get_staged_files()
    all_git_files = git_util.get_all_files().union(staged_files)
    if input_files:
        raw_files = set(input_files)
    elif staged_only:
        raw_files = staged_files
    elif use_git:
        raw_files = git_util._get_all_changed_files(prev_version)
        if not commited_only:
            raw_files = raw_files.union(staged_files)
    elif all_files:
        raw_files = all_git_files
    else:
        raise ValueError(
            "No files were given to run pre-commit on, and no flags were given."
        )
    files_to_run: Set[Path] = set()
    for file in raw_files:
        if file.is_dir():
            files_to_run.update({path for path in file.rglob("*") if path.is_file()})
        else:
            files_to_run.update(add_related_files(file))
    # convert to relative file to content path
    relative_paths = {
        file.relative_to(CONTENT_PATH) if file.is_absolute() else file
        for file in files_to_run
    }
    # filter out files that are not in the content git repo (e.g in .gitignore)
    return relative_paths & all_git_files<|MERGE_RESOLUTION|>--- conflicted
+++ resolved
@@ -558,13 +558,9 @@
         run_hook,
         skipped_hooks,
         run_docker_hooks,
-<<<<<<< HEAD
-        pre_commit_template_path=pre_commit_template_path,
-=======
         image_ref,
         docker_image,
-        pre_commit_template_path=pre_commit_template_path or PRECOMMIT_TEMPLATE_PATH,
->>>>>>> 264c5f98
+        pre_commit_template_path=pre_commit_template_path,
     )
     return PreCommitRunner.prepare_and_run(
         pre_commit_context,
