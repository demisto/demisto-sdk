import itertools
import os
import shutil
from collections import defaultdict
from dataclasses import dataclass, field
from functools import cached_property
from pathlib import Path
from typing import Dict, List, Optional, Set, Tuple

from demisto_sdk.commands.common.constants import CACHE_DIR
from demisto_sdk.commands.common.content_constant_paths import CONTENT_PATH
from demisto_sdk.commands.common.logger import logger
from demisto_sdk.commands.common.tools import (
    get_file_or_remote,
    get_remote_file,
    string_to_bool,
)
from demisto_sdk.commands.content_graph.objects.integration_script import (
    IntegrationScript,
)
from demisto_sdk.commands.pre_commit.hooks.utils import get_property

IS_GITHUB_ACTIONS = string_to_bool(os.getenv("GITHUB_ACTIONS"), False)

PRECOMMIT_TEMPLATE_NAME = ".pre-commit-config_template.yaml"
PRECOMMIT_TEMPLATE_PATH = CONTENT_PATH / PRECOMMIT_TEMPLATE_NAME
PRECOMMIT_FOLDER = CACHE_DIR / "pre-commit"
PRECOMMIT_CONFIG = PRECOMMIT_FOLDER / "config"
PRECOMMIT_CONFIG_MAIN_PATH = PRECOMMIT_CONFIG / "pre-commit-config-main.yaml"
PRECOMMIT_SPLIT_HOOKS_CONFIGS = PRECOMMIT_CONFIG / "split-hooks"

# This has to be relative to content path so the docker will be able to write to it
PRE_COMMIT_FOLDER_SHARED = CONTENT_PATH / ".pre-commit"


@dataclass
class PreCommitContext:
    """This class is saving the context run of pre-commit hooks.
    This data is shared between all hooks"""

    input_files: Optional[List[Path]]
    all_files: bool
    mode: str
    language_version_to_files_with_objects: Dict[
        str, Set[Tuple[Path, Optional[IntegrationScript]]]
    ]
    run_hook: Optional[str] = None
    skipped_hooks: Set[str] = field(default_factory=set)
    run_docker_hooks: bool = True
    dry_run: bool = False

    def __post_init__(self):
        """
        We initialize the hooks and all_files for later use.
        """
        shutil.rmtree(PRECOMMIT_FOLDER, ignore_errors=True)
        shutil.rmtree(PRE_COMMIT_FOLDER_SHARED, ignore_errors=True)
        PRECOMMIT_FOLDER.mkdir(parents=True)
        PRECOMMIT_CONFIG.mkdir()
<<<<<<< HEAD
        PRECOMMIT_SPLIT_HOOKS_CONFIGS.mkdir()

        self.precommit_template = get_file_or_remote(PRECOMMIT_TEMPLATE_PATH)
=======
        PRECOMMIT_DOCKER_CONFIGS.mkdir()
        self.precommit_template: dict = get_file_or_remote(PRECOMMIT_TEMPLATE_PATH)  # type: ignore[assignment]
>>>>>>> ac9d1bc4
        remote_config_file = get_remote_file(str(PRECOMMIT_TEMPLATE_PATH))
        if remote_config_file and remote_config_file != self.precommit_template:
            logger.info(
                f"Your local {PRECOMMIT_TEMPLATE_NAME} is not up to date to the remote one."
            )
        if not isinstance(self.precommit_template, dict):
            raise TypeError(
                f"Pre-commit template in {PRECOMMIT_TEMPLATE_PATH} is not a dictionary."
            )
        self.hooks = self._get_hooks(self.precommit_template)
        self.split_hooks: Dict[
            str, Set[str]
        ] = {}  # mapping between original hook IDs to their newly created hook IDs
        self.hooks_need_docker = self._hooks_need_docker()
        logger.debug(f"PreCommitContext: {self.asdict()}")

    def asdict(self):
        dct = self.__dict__.copy()
        dct.pop("language_version_to_files_with_objects", None)
        dct["python_version_to_files"] = self.python_version_to_files
        return dct

    @cached_property
    def files_to_run_with_objects(
        self,
    ) -> Set[Tuple[Path, Optional[IntegrationScript]]]:
        return set(
            itertools.chain.from_iterable(
                self.language_version_to_files_with_objects.values()
            )
        )

    @cached_property
    def files_to_run(self) -> Set[Path]:
        return {file for file, _ in self.files_to_run_with_objects}

    @cached_property
    def language_to_files(self) -> Dict[str, Set[Path]]:
        return {
            version: {path for path, _ in paths_with_objects}
            for version, paths_with_objects in self.language_version_to_files_with_objects.items()
        }

    @cached_property
    def python_version_to_files(self) -> Dict[str, Set[Path]]:
        return {
            version: {path for path, _ in paths_with_objects}
            for version, paths_with_objects in self.language_version_to_files_with_objects.items()
            if version not in {"javascript", "powershell"}
        }

    @cached_property
    def support_level_to_files(self) -> Dict[str, Set[Path]]:
        support_level_to_files = defaultdict(set)
        for path, obj in self.files_to_run_with_objects:
            if obj is not None:
                support_level_to_files[obj.support_level].add(path)
        return support_level_to_files

    @staticmethod
    def _get_repos(pre_commit_config: dict) -> dict:
        repos = {}
        for repo in pre_commit_config["repos"]:
            repos[repo["repo"]] = repo
        return repos

    def _get_hooks(self, pre_commit_config: dict) -> dict:
        hooks = {}
        for repo in pre_commit_config.get("repos", []):
            new_hooks = []
            for hook in repo.get("hooks", []):
                if not self.run_docker_hooks and hook["id"].endswith("in-docker"):
                    continue
                if (self.run_hook and self.run_hook in hook["id"]) or (
                    not self.run_hook
                    and hook["id"] not in self.skipped_hooks
                    and not get_property(hook, self.mode, "skip")
                ):
                    needs = get_property(hook, self.mode, "needs")
                    if needs and any(need not in hooks for need in needs):
                        continue
                    new_hooks.append(hook)
                    hooks[hook["id"]] = {"repo": repo, "hook": hook}

                repo["hooks"] = new_hooks

        return hooks

    def _hooks_need_docker(self) -> Set[str]:
        """
        Get all the hook ids that needs docker based on the "needs" property
        """
        return {
            hook_id
            for hook_id, hook in self.hooks.items()
            if (needs := hook["hook"].pop("needs", None))
            and any("in-docker" in need for need in needs)
        }

    def _get_split_and_non_split_hooks(
        self, local_repo: dict
    ) -> Tuple[List[dict], List[dict]]:
        """This function separates the docker and no docker hooks of a local repo

        Args:
            local_repo (dict): The local repo

        Returns:
            Tuple[List[dict], List[dict]]: The first item is the list of docker hooks, the second is the list of no docker hooks
        """
        local_repo_hooks = local_repo["hooks"]
        split_hooks = []
        non_split_hooks = []
        split_hook_ids = set().union(*self._yield_split_hooks())
        for hook in local_repo_hooks:
            if hook["id"] in split_hook_ids:
                split_hooks.append(hook)
            else:
                non_split_hooks.append(hook)

        return split_hooks, non_split_hooks

    def _yield_split_hooks(self):
        for hook_ids in self.split_hooks.values():
            if hook_ids:
                yield hook_ids

    def _filter_hooks_need_docker(self, repos: dict) -> dict:
        """
        This filters the pre-commit config file the hooks that needed docker, so we will be able to execute them after the docker hooks are finished
        """
        full_hooks_need_docker = {}
        for repo, repo_dict in repos.items():
            hooks = []
            for hook in repo_dict["hooks"]:
                if hook["id"] not in self.hooks_need_docker:
                    hooks.append(hook)
                else:
                    full_hooks_need_docker[hook["id"]] = {
                        "repo": repo_dict,
                        "hook": hook,
                    }
            repo_dict["hooks"] = hooks
        return full_hooks_need_docker

    def _update_hooks_needs_docker(self, hooks_needs_docker: dict):
        """
        This is to populate the pre-commit config file only for hooks that needs docker
        This is needed because we need to execute this after all docker hooks are finished
        """
        self.precommit_template["repos"] = []
        for _, hook in hooks_needs_docker.items():
            repos = {repo["repo"] for repo in self.precommit_template["repos"]}
            repo_in_hook = hook["repo"]["repo"]
            if repo_in_hook not in repos:
                hook["repo"]["hooks"] = []
                self.precommit_template["repos"].append(hook["repo"])
                repo = self.precommit_template["repos"][-1]
            else:
                repo = next(
                    repo
                    for repo in self.precommit_template["repos"]
                    if repo["repo"] == repo_in_hook
                )
            repo["hooks"].append(hook["hook"])<|MERGE_RESOLUTION|>--- conflicted
+++ resolved
@@ -57,14 +57,8 @@
         shutil.rmtree(PRE_COMMIT_FOLDER_SHARED, ignore_errors=True)
         PRECOMMIT_FOLDER.mkdir(parents=True)
         PRECOMMIT_CONFIG.mkdir()
-<<<<<<< HEAD
         PRECOMMIT_SPLIT_HOOKS_CONFIGS.mkdir()
-
-        self.precommit_template = get_file_or_remote(PRECOMMIT_TEMPLATE_PATH)
-=======
-        PRECOMMIT_DOCKER_CONFIGS.mkdir()
         self.precommit_template: dict = get_file_or_remote(PRECOMMIT_TEMPLATE_PATH)  # type: ignore[assignment]
->>>>>>> ac9d1bc4
         remote_config_file = get_remote_file(str(PRECOMMIT_TEMPLATE_PATH))
         if remote_config_file and remote_config_file != self.precommit_template:
             logger.info(
