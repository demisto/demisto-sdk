import itertools
import os
import shutil
from collections import defaultdict
from dataclasses import dataclass, field
from functools import cached_property
from pathlib import Path
from typing import Dict, List, Optional, Set, Tuple

from demisto_sdk.commands.common.constants import CACHE_DIR
from demisto_sdk.commands.common.content_constant_paths import CONTENT_PATH
from demisto_sdk.commands.common.logger import logger
from demisto_sdk.commands.common.tools import (
    get_file_or_remote,
    get_remote_file,
    string_to_bool,
)
from demisto_sdk.commands.content_graph.objects.integration_script import (
    IntegrationScript,
)
from demisto_sdk.commands.pre_commit.hooks.utils import get_property

IS_GITHUB_ACTIONS = string_to_bool(os.getenv("GITHUB_ACTIONS"), False)

PRECOMMIT_TEMPLATE_NAME = ".pre-commit-config_template.yaml"
PRECOMMIT_TEMPLATE_PATH = CONTENT_PATH / PRECOMMIT_TEMPLATE_NAME
PRECOMMIT_FOLDER = CACHE_DIR / "pre-commit"
PRECOMMIT_CONFIG = PRECOMMIT_FOLDER / "config"
PRECOMMIT_CONFIG_MAIN_PATH = PRECOMMIT_CONFIG / "pre-commit-config-main.yaml"
PRECOMMIT_DOCKER_CONFIGS = PRECOMMIT_CONFIG / "docker"


@dataclass
class PreCommitContext:
    """This class is saving the context run of pre-commit hooks.
    This data is shared between all hooks"""

    input_files: Optional[List[Path]]
    all_files: bool
    mode: str
    language_version_to_files_with_objects: Dict[
        str, Set[Tuple[Path, Optional[IntegrationScript]]]
    ]
    run_hook: Optional[str] = None
    skipped_hooks: Set[str] = field(default_factory=set)
    run_docker_hooks: bool = True
    dry_run: bool = False

    def __post_init__(self):
        """
        We initialize the hooks and all_files for later use.
        """
        shutil.rmtree(PRECOMMIT_FOLDER, ignore_errors=True)
<<<<<<< HEAD
        PRECOMMIT_FOLDER.mkdir(mode=777)
        (PRECOMMIT_FOLDER / "coverage").mkdir(mode=777)
        (PRECOMMIT_FOLDER / "pytest-junit").mkdir(mode=777)
=======
        PRECOMMIT_FOLDER.mkdir(parents=True)
>>>>>>> eafbff62
        PRECOMMIT_CONFIG.mkdir()
        PRECOMMIT_DOCKER_CONFIGS.mkdir()

        self.precommit_template: dict = get_file_or_remote(PRECOMMIT_TEMPLATE_PATH)  # type: ignore[assignment]
        remote_config_file = get_remote_file(str(PRECOMMIT_TEMPLATE_PATH))
        if remote_config_file and remote_config_file != self.precommit_template:
            logger.info(
                f"Your local {PRECOMMIT_TEMPLATE_NAME} is not up to date to the remote one."
            )
        if not isinstance(self.precommit_template, dict):
            raise TypeError(
                f"Pre-commit template in {PRECOMMIT_TEMPLATE_PATH} is not a dictionary."
            )
        self.hooks = self._get_hooks(self.precommit_template)
        self.hooks_need_docker = self._hooks_need_docker()
        logger.debug(f"PreCommitContext: {self.asdict()}")

    def asdict(self):
        dct = self.__dict__.copy()
        dct.pop("language_version_to_files_with_objects", None)
        dct["python_version_to_files"] = self.python_version_to_files
        return dct

    @cached_property
    def files_to_run_with_objects(
        self,
    ) -> Set[Tuple[Path, Optional[IntegrationScript]]]:
        return set(
            itertools.chain.from_iterable(
                self.language_version_to_files_with_objects.values()
            )
        )

    @cached_property
    def files_to_run(self) -> Set[Path]:
        return {file for file, _ in self.files_to_run_with_objects}

    @cached_property
    def language_to_files(self) -> Dict[str, Set[Path]]:
        return {
            version: {path for path, _ in paths_with_objects}
            for version, paths_with_objects in self.language_version_to_files_with_objects.items()
        }

    @cached_property
    def python_version_to_files(self) -> Dict[str, Set[Path]]:
        return {
            version: {path for path, _ in paths_with_objects}
            for version, paths_with_objects in self.language_version_to_files_with_objects.items()
            if version not in {"javascript", "powershell"}
        }

    @staticmethod
    def _get_support_level(item: Tuple[Path, Optional[IntegrationScript]]):
        path, obj = item
        return (path, obj.support_level) if obj else (path, None)

    @cached_property
    def support_level_to_files(self) -> Dict[str, Set[Path]]:

        # with Pool() as pool:
        #     results = pool.map(self._get_support_level, self.files_to_run_with_objects)
        support_level_to_files = defaultdict(set)
        for path, obj in self.files_to_run_with_objects:
            if obj is not None:
                support_level_to_files[obj.support_level].add(path)
        return support_level_to_files

    @staticmethod
    def _get_repos(pre_commit_config: dict) -> dict:
        repos = {}
        for repo in pre_commit_config["repos"]:
            repos[repo["repo"]] = repo
        return repos

    def _get_hooks(self, pre_commit_config: dict) -> dict:
        hooks = {}
        for repo in pre_commit_config.get("repos", []):
            new_hooks = []
            for hook in repo.get("hooks", []):
                if not self.run_docker_hooks and hook["id"].endswith("in-docker"):
                    continue
                if (self.run_hook and self.run_hook in hook["id"]) or (
                    not self.run_hook
                    and hook["id"] not in self.skipped_hooks
                    and not get_property(hook, self.mode, "skip")
                ):
                    needs = get_property(hook, self.mode, "needs")
                    if needs and any(need not in hooks for need in needs):
                        continue
                    new_hooks.append(hook)
                    hooks[hook["id"]] = {"repo": repo, "hook": hook}

                repo["hooks"] = new_hooks

        return hooks

    def _hooks_need_docker(self) -> Set[str]:
        """
        Get all the hook ids that needs docker based on the "needs" property
        """
        return {
            hook_id
            for hook_id, hook in self.hooks.items()
            if (needs := hook["hook"].pop("needs", None))
            and any("in-docker" in need for need in needs)
        }

    def _get_docker_and_no_docker_hooks(
        self, local_repo: dict
    ) -> Tuple[List[dict], List[dict]]:
        """This function separates the docker and no docker hooks of a local repo

        Args:
            local_repo (dict): The local repo

        Returns:
            Tuple[List[dict], List[dict]]: The first item is the list of docker hooks, the second is the list of no docker hooks
        """
        local_repo_hooks = local_repo["hooks"]
        docker_hooks = [hook for hook in local_repo_hooks if "in-docker" in hook["id"]]
        no_docker_hooks = [
            hook for hook in local_repo_hooks if "in-docker" not in hook["id"]
        ]
        return docker_hooks, no_docker_hooks

    def _filter_hooks_need_docker(self, repos: dict) -> dict:
        """
        This filters the pre-commit config file the hooks that needed docker, so we will be able to execute them after the docker hooks are finished
        """
        full_hooks_need_docker = {}
        for repo, repo_dict in repos.items():
            hooks = []
            for hook in repo_dict["hooks"]:
                if hook["id"] not in self.hooks_need_docker:
                    hooks.append(hook)
                else:
                    full_hooks_need_docker[hook["id"]] = {
                        "repo": repo_dict,
                        "hook": hook,
                    }
            repo_dict["hooks"] = hooks
        return full_hooks_need_docker

    def _update_hooks_needs_docker(self, hooks_needs_docker: dict):
        """
        This is to populate the pre-commit config file only for hooks that needs docker
        This is needed because we need to execute this after all docker hooks are finished
        """
        self.precommit_template["repos"] = []
        for _, hook in hooks_needs_docker.items():
            repos = {repo["repo"] for repo in self.precommit_template["repos"]}
            repo_in_hook = hook["repo"]["repo"]
            if repo_in_hook not in repos:
                hook["repo"]["hooks"] = []
                self.precommit_template["repos"].append(hook["repo"])
                repo = self.precommit_template["repos"][-1]
            else:
                repo = next(
                    repo
                    for repo in self.precommit_template["repos"]
                    if repo["repo"] == repo_in_hook
                )
            repo["hooks"].append(hook["hook"])<|MERGE_RESOLUTION|>--- conflicted
+++ resolved
@@ -51,13 +51,9 @@
         We initialize the hooks and all_files for later use.
         """
         shutil.rmtree(PRECOMMIT_FOLDER, ignore_errors=True)
-<<<<<<< HEAD
         PRECOMMIT_FOLDER.mkdir(mode=777)
         (PRECOMMIT_FOLDER / "coverage").mkdir(mode=777)
         (PRECOMMIT_FOLDER / "pytest-junit").mkdir(mode=777)
-=======
-        PRECOMMIT_FOLDER.mkdir(parents=True)
->>>>>>> eafbff62
         PRECOMMIT_CONFIG.mkdir()
         PRECOMMIT_DOCKER_CONFIGS.mkdir()
 
