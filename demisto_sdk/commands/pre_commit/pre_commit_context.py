import itertools
import os
import shutil
from collections import defaultdict
from dataclasses import dataclass, field
from functools import cached_property
from pathlib import Path
from typing import Dict, List, Optional, Set, Tuple

from demisto_sdk.commands.common.constants import CACHE_DIR
from demisto_sdk.commands.common.content_constant_paths import CONTENT_PATH
from demisto_sdk.commands.common.logger import logger
from demisto_sdk.commands.common.tools import (
    get_file_or_remote,
    get_remote_file,
    string_to_bool,
)
from demisto_sdk.commands.content_graph.objects.integration_script import (
    IntegrationScript,
)
from demisto_sdk.commands.pre_commit.hooks.utils import get_property

IS_GITHUB_ACTIONS = string_to_bool(os.getenv("GITHUB_ACTIONS"), False)

PRECOMMIT_TEMPLATE_NAME = ".pre-commit-config_template.yaml"
PRECOMMIT_TEMPLATE_PATH = CONTENT_PATH / PRECOMMIT_TEMPLATE_NAME
PRECOMMIT_FOLDER = CACHE_DIR / "pre-commit"
PRECOMMIT_CONFIG = PRECOMMIT_FOLDER / "config"
PRECOMMIT_CONFIG_MAIN_PATH = PRECOMMIT_CONFIG / "pre-commit-config-main.yaml"

# This has to be relative to content path so the docker will be able to write to it
PRE_COMMIT_FOLDER_SHARED = CONTENT_PATH / ".pre-commit"


@dataclass
class PreCommitContext:
    """This class is saving the context run of pre-commit hooks.
    This data is shared between all hooks"""

    input_files: Optional[List[Path]]
    all_files: bool
    mode: str
    language_version_to_files_with_objects: Dict[
        str, Set[Tuple[Path, Optional[IntegrationScript]]]
    ]
    run_hook: Optional[str] = None
    skipped_hooks: Set[str] = field(default_factory=set)
    run_docker_hooks: bool = True
    dry_run: bool = False
    pre_commit_template_path: Path = PRECOMMIT_TEMPLATE_PATH

    def __post_init__(self):
        """
        We initialize the hooks and all_files for later use.
        """
        shutil.rmtree(PRECOMMIT_FOLDER, ignore_errors=True)
        shutil.rmtree(PRE_COMMIT_FOLDER_SHARED, ignore_errors=True)
        PRECOMMIT_FOLDER.mkdir(parents=True)
        PRECOMMIT_CONFIG.mkdir()
<<<<<<< HEAD
        self.precommit_template: dict = get_file_or_remote(PRECOMMIT_TEMPLATE_PATH)  # type: ignore[assignment]
        remote_config_file = get_remote_file(str(PRECOMMIT_TEMPLATE_PATH))
=======
        PRECOMMIT_DOCKER_CONFIGS.mkdir()
        self.precommit_template: dict = get_file_or_remote(
            self.pre_commit_template_path
        )
        remote_config_file = get_remote_file(str(self.pre_commit_template_path))
>>>>>>> b2aafe29
        if remote_config_file and remote_config_file != self.precommit_template:
            logger.info(
                f"Your local {PRECOMMIT_TEMPLATE_NAME} is not up to date to the remote one."
            )
        if not isinstance(self.precommit_template, dict):
            raise TypeError(
                f"Pre-commit template in {self.pre_commit_template_path} is not a dictionary."
            )
        self.hooks = self._get_hooks(self.precommit_template)
        self.hooks_need_docker = self._hooks_need_docker()
        logger.debug(f"PreCommitContext: {self.asdict()}")

    def asdict(self):
        dct = self.__dict__.copy()
        dct.pop("language_version_to_files_with_objects", None)
        dct["python_version_to_files"] = self.python_version_to_files
        return dct

    @cached_property
    def files_to_run_with_objects(
        self,
    ) -> Set[Tuple[Path, Optional[IntegrationScript]]]:
        return set(
            itertools.chain.from_iterable(
                self.language_version_to_files_with_objects.values()
            )
        )

    @cached_property
    def files_to_run(self) -> Set[Path]:
        return {file for file, _ in self.files_to_run_with_objects}

    @cached_property
    def language_to_files(self) -> Dict[str, Set[Path]]:
        return {
            version: {path for path, _ in paths_with_objects}
            for version, paths_with_objects in self.language_version_to_files_with_objects.items()
        }

    @cached_property
    def python_version_to_files(self) -> Dict[str, Set[Path]]:
        return {
            version: {path for path, _ in paths_with_objects}
            for version, paths_with_objects in self.language_version_to_files_with_objects.items()
            if version not in {"javascript", "powershell"}
        }

    @cached_property
    def support_level_to_files(self) -> Dict[str, Set[Path]]:
        support_level_to_files = defaultdict(set)
        for path, obj in self.files_to_run_with_objects:
            if obj is not None:
                support_level_to_files[obj.support_level].add(path)
        return support_level_to_files

    def _get_hooks(self, pre_commit_config: dict) -> dict:
        hooks = {}
        for repo in pre_commit_config.get("repos", []):
            new_hooks = []
            for hook in repo.get("hooks", []):
                if not self.run_docker_hooks and hook["id"].endswith("in-docker"):
                    continue
                if (self.run_hook and self.run_hook in hook["id"]) or (
                    not self.run_hook
                    and hook["id"] not in self.skipped_hooks
                    and not get_property(hook, self.mode, "skip")
                ):
                    needs = get_property(hook, self.mode, "needs")
                    if needs and any(need not in hooks for need in needs):
                        continue
                    new_hooks.append(hook)
                    hooks[hook["id"]] = {"repo": repo, "hook": hook}

                repo["hooks"] = new_hooks

        return hooks

    def _hooks_need_docker(self) -> Set[str]:
        """
        Get all the hook ids that needs docker based on the "needs" property
        """
        return {
            hook_id
            for hook_id, hook in self.hooks.items()
            if (needs := hook["hook"].pop("needs", None))
            and any("in-docker" in need for need in needs)
        }<|MERGE_RESOLUTION|>--- conflicted
+++ resolved
@@ -57,16 +57,11 @@
         shutil.rmtree(PRE_COMMIT_FOLDER_SHARED, ignore_errors=True)
         PRECOMMIT_FOLDER.mkdir(parents=True)
         PRECOMMIT_CONFIG.mkdir()
-<<<<<<< HEAD
-        self.precommit_template: dict = get_file_or_remote(PRECOMMIT_TEMPLATE_PATH)  # type: ignore[assignment]
-        remote_config_file = get_remote_file(str(PRECOMMIT_TEMPLATE_PATH))
-=======
         PRECOMMIT_DOCKER_CONFIGS.mkdir()
         self.precommit_template: dict = get_file_or_remote(
             self.pre_commit_template_path
         )
         remote_config_file = get_remote_file(str(self.pre_commit_template_path))
->>>>>>> b2aafe29
         if remote_config_file and remote_config_file != self.precommit_template:
             logger.info(
                 f"Your local {PRECOMMIT_TEMPLATE_NAME} is not up to date to the remote one."
