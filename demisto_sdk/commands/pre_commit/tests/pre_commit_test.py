import itertools
from pathlib import Path

import pytest

import demisto_sdk.commands.pre_commit.pre_commit_command as pre_commit_command
from demisto_sdk.commands.common.handlers import DEFAULT_YAML_HANDLER as yaml
from demisto_sdk.commands.common.legacy_git_tools import git_path
from demisto_sdk.commands.pre_commit.hooks.docker import DockerHook
from demisto_sdk.commands.pre_commit.hooks.hook import Hook, join_files
from demisto_sdk.commands.pre_commit.hooks.mypy import MypyHook
from demisto_sdk.commands.pre_commit.hooks.ruff import RuffHook
from demisto_sdk.commands.pre_commit.hooks.validate_format import ValidateFormatHook
from demisto_sdk.commands.pre_commit.pre_commit_command import (
    PYTHON2_SUPPORTED_HOOKS,
    GitUtil,
    group_by_language,
    preprocess_files,
    subprocess,
)
from TestSuite.repo import Repo

TEST_DATA_PATH = (
    Path(git_path()) / "demisto_sdk" / "commands" / "pre_commit" / "tests" / "test_data"
)

PYTHON_VERSION_TO_FILES = {
    "3.8": {Path("Packs/Pack1/Integrations/integration1/integration1.py")},
    "3.9": {Path("Packs/Pack1/Integrations/integration2/integration2.py")},
    "3.10": {Path("Packs/Pack1/Integrations/integration3/integration3.py")},
}


def create_hook(hook: dict):
    """
    This function mocks hook as he returns in _get_hooks() function
    """
    repo_and_hook: dict = {"repo": {"repo": "repo", "hooks": [hook]}}
    repo_and_hook["hook"] = repo_and_hook["repo"]["hooks"][0]
    return repo_and_hook


@pytest.mark.parametrize("is_test", [True, False])
def test_config_files(mocker, repo: Repo, is_test: bool):
    """
    Given:
        A repository with different scripts and integration of different python versions

    When:
        Calling demisto-sdk pre-commit

    Then:
        Categorize the scripts and integration by python version, and make sure that pre-commit configuration is created for each
    """
    mocker.patch.object(
        pre_commit_command,
        "PRECOMMIT_TEMPLATE_PATH",
        TEST_DATA_PATH / ".pre-commit-config_template.yaml",
    )
    pack1 = repo.create_pack("Pack1")
    mocker.patch.object(pre_commit_command, "CONTENT_PATH", Path(repo.path))

    integration1 = pack1.create_integration(
        "integration1", docker_image="demisto/python3:3.9.1.14969"
    )
    integration2 = pack1.create_integration(
        "integration2", docker_image="demisto/python3:3.10.2.14969"
    )
    integration3 = pack1.create_integration(
        "integration3", docker_image="demisto/python3:3.8.2.14969"
    )
    script1 = pack1.create_script("script1", docker_image="demisto/python3:2.7.1.14969")
    integration_deprecated = pack1.create_integration(
        "integration_deprecated", docker_image="demisto/python3:3.10.2.14969"
    )
    integration_deprecated.yml.update({"deprecated": "true"})
    incident_field = pack1.create_incident_field("incident_field")
    classifier = pack1.create_classifier("classifier")
    mocker.patch.object(yaml, "dump", side_effect=lambda *args: [])
    mock_subprocess = mocker.patch.object(subprocess, "run")
    relative_paths = {
        path.relative_to(repo.path)
        for path in Path(pack1.path).rglob("*")
        if path.is_file()
    }
    mocker.patch.object(
        GitUtil,
        "get_all_files",
        return_value=relative_paths
        | {Path("README.md"), Path("test.md"), Path("fix.md")},
    )
    files_to_run = preprocess_files([Path(pack1.path)])
    assert files_to_run == relative_paths

    version_to_files, _ = group_by_language(files_to_run)
    pre_commit = pre_commit_command.PreCommitRunner(
        None, None, None, version_to_files, ""
    )
    assert (
        Path(script1.yml.path).relative_to(repo.path)
        in pre_commit.language_to_files["2.7"]
    )
    assert (
        Path(integration3.yml.path).relative_to(repo.path)
        in pre_commit.language_to_files["3.8"]
    )
    assert (
        Path(integration1.yml.path).relative_to(repo.path)
        in pre_commit.language_to_files["3.9"]
    )
    assert (
        Path(integration2.yml.path).relative_to(repo.path)
        in pre_commit.language_to_files["3.10"]
    )
    assert all(
        Path(obj.path).relative_to(repo.path)
        in pre_commit.language_to_files["3.10"]
        for obj in (incident_field, classifier)
    )
    assert (
        Path(integration_deprecated.yml.path).relative_to(repo.path)
        not in pre_commit.language_to_files["3.10"]
    )

    pre_commit.run(unit_test=is_test)

    assert mock_subprocess.call_count == 1

    tests_we_should_skip = {"format", "validate", "secrets", "should_be_skipped"}
    if not is_test:
        tests_we_should_skip.add("run-unit-tests")
        tests_we_should_skip.add("coverage-analyze")
        tests_we_should_skip.add("merge-coverage-report")
    for m in mock_subprocess.call_args_list:
        assert set(m.kwargs["env"]["SKIP"].split(",")) == tests_we_should_skip


def test_mypy_hooks():
    """
    Testing mypy hook created successfully (the python version is correct)
    """
    mypy_hook = {
        "args": [
            "--ignore-missing-imports",
            "--check-untyped-defs",
            "--show-error-codes",
            "--follow-imports=silent",
            "--allow-redefinition",
            "--python-version=3.10",
        ]
    }
    mypy_hook = create_hook(mypy_hook)

    MypyHook(**mypy_hook).prepare_hook(PYTHON_VERSION_TO_FILES)
    for (hook, python_version) in itertools.zip_longest(
        mypy_hook["repo"]["hooks"], PYTHON_VERSION_TO_FILES.keys()
    ):
        assert hook["args"][-1] == f"--python-version={python_version}"
        assert hook["name"] == f"mypy-py{python_version}"
        assert hook["files"] == join_files(PYTHON_VERSION_TO_FILES[python_version])


@pytest.mark.parametrize("github_actions", [True, False])
def test_ruff_hook(github_actions):
    """
    Testing ruff hook created successfully (the python version is correct and github action created successfully)
    """
    ruff_hook = create_hook(
        {"args": ["--fix"], "args:nightly": ["--config=nightly_ruff.toml"]}
    )
    RuffHook(**ruff_hook).prepare_hook(PYTHON_VERSION_TO_FILES, github_actions)
    python_version_to_ruff = {"3.8": "py38", "3.9": "py39", "3.10": "py310"}
    for (hook, python_version) in itertools.zip_longest(
        ruff_hook["repo"]["hooks"], PYTHON_VERSION_TO_FILES.keys()
    ):
        assert (
            f"--target-version={python_version_to_ruff[python_version]}" in hook["args"]
        )
        assert "--fix" in hook["args"]
        assert hook["name"] == f"ruff-py{python_version}"
        assert hook["files"] == join_files(PYTHON_VERSION_TO_FILES[python_version])
        if github_actions:
            assert hook["args"][2] == "--format=github"


def test_ruff_hook_nightly_mode():
    """
    Testing ruff hook created successfully in nightly mode (the --fix flag is not exist and the --config arg is added)
    """
<<<<<<< HEAD
    ruff_hook = create_hook({})
    RuffHook(**ruff_hook, mode=PreCommitModes.NIGHTLY).prepare_hook(PYTHON_VERSION_TO_FILES)
=======
    ruff_hook = create_hook(
        {"args": ["--fix"], "args:nightly": ["--config=nightly_ruff.toml"]}
    )
    RuffHook(**ruff_hook, mode="nightly").prepare_hook(PYTHON_VERSION_TO_FILES)
>>>>>>> 2cbe49f2

    for (hook, _) in itertools.zip_longest(
        ruff_hook["repo"]["hooks"], PYTHON_VERSION_TO_FILES.keys()
    ):
        hook_args = hook["args"]
        assert "--fix" not in hook_args
        assert "--config=nightly_ruff.toml" in hook_args


def test_validate_format_hook_nightly_mode_and_all_files():
    """
    Testing validate_format hook created successfully (the -a flag is added and the -i arg is not exist)
    """
    validate_format_hook = create_hook({"args": []})
    kwargs = {"mode": "nightly", "all_files": True}
    ValidateFormatHook(**validate_format_hook, **kwargs).prepare_hook(
        PYTHON_VERSION_TO_FILES
    )

    hook_args = validate_format_hook["repo"]["hooks"][0]["args"]
    assert "-a" in hook_args
    assert "-i" not in hook_args


def test_validate_format_hook_nightly_mode():
    """
    Testing validate_format hook created successfully (the -i arg is added and the -a flag is not exist, even in nightly mode)
    """
    validate_format_hook = create_hook({"args": []})
    kwargs = {"mode": "nightly", "input_mode": True}
    ValidateFormatHook(**validate_format_hook, **kwargs).prepare_hook(
        PYTHON_VERSION_TO_FILES
    )

    hook_args = validate_format_hook["repo"]["hooks"][0]["args"]
    assert "-a" not in hook_args
    assert "-i" in hook_args


def test_validate_format_hook_all_files():
    """
    Testing validate_format hook created successfully (the -i arg is added and the -a flag is not exist)
    """
    validate_format_hook = create_hook({"args": []})
    ValidateFormatHook(**validate_format_hook, **{"all_files": True}).prepare_hook(
        PYTHON_VERSION_TO_FILES
    )

    hook_args = validate_format_hook["repo"]["hooks"][0]["args"]
    assert "-a" not in hook_args
    assert "-i" in hook_args


class TestPreprocessFiles:
    def test_preprocess_files_with_input_files(self, mocker):
        input_files = [Path("file1.txt"), Path("file2.txt")]
        expected_output = set(input_files)
        mocker.patch.object(GitUtil, "get_all_files", return_value=set(input_files))
        output = preprocess_files(input_files=input_files)
        assert output == expected_output

    def test_preprocess_files_with_input_yml_files(self, mocker, repo):
        """
        Given:
            - A yml file.
        When:
            - Running demisto-sdk pre-commit -i file1.yml.
        Then:
            - Check that the associated python file was gathered correctly.
        """
        pack1 = repo.create_pack("Pack1")
        mocker.patch.object(pre_commit_command, "CONTENT_PATH", Path(repo.path))

        integration = pack1.create_integration("integration")
        relative_paths = {
            path.relative_to(repo.path)
            for path in Path(pack1.path).rglob("*")
            if path.is_file()
        }
        input_files = [Path(integration.yml.path)]
        expected_output = {
            Path(integration.yml.rel_path),
            Path(integration.code.rel_path),
        }
        mocker.patch.object(GitUtil, "get_all_files", return_value=relative_paths)
        output = preprocess_files(input_files=input_files)
        assert output == expected_output

    def test_preprocess_files_with_input_yml_files_not_exists(self, mocker):
        """
        Given:
            - A yml file.
        When:
            - Running demisto-sdk pre-commit -i file1.yml.
        Then:
            - Check that the associated python file was not gathered because it doesn't exist.
        """
        input_files = [Path("file1.yml")]
        expected_output = {Path("file1.yml")}
        mocker.patch.object(GitUtil, "get_all_files", return_value=expected_output)
        output = preprocess_files(input_files=input_files)
        assert output == expected_output

    def test_preprocess_files_with_staged_only(self, mocker):
        expected_output = set([Path("file1.txt"), Path("file2.txt")])
        mocker.patch.object(GitUtil, "_get_staged_files", return_value=expected_output)
        mocker.patch.object(GitUtil, "get_all_files", return_value=expected_output)
        output = preprocess_files(staged_only=True)
        assert output == expected_output

    def test_preprocess_files_with_empty_input_files(self):
        input_files = []
        with pytest.raises(ValueError):
            preprocess_files(input_files=input_files)

    def test_preprocess_files_with_nonexistent_files(self, mocker):
        input_files = [Path("file1.txt"), Path("file2.txt"), Path("nonexistent.txt")]
        expected_output = set([Path("file1.txt"), Path("file2.txt")])
        mocker.patch.object(GitUtil, "get_all_files", return_value=expected_output)
        output = preprocess_files(input_files=input_files)
        assert output == expected_output

    def test_preprocess_files_with_use_git(self, mocker):
        expected_output = set([Path("file1.txt"), Path("file2.txt")])
        mocker.patch.object(
            GitUtil, "_get_all_changed_files", return_value=expected_output
        )
        mocker.patch.object(GitUtil, "_get_staged_files", return_value=set())
        mocker.patch.object(GitUtil, "get_all_files", return_value=expected_output)
        output = preprocess_files(use_git=True)
        assert output == expected_output

    # Tests that preprocess_files() returns the correct set of Path objects when all_files is True.
    def test_preprocess_files_with_all_files(self, mocker):
        expected_output = set([Path("file1.txt"), Path("file2.txt"), Path("file3.txt")])
        mocker.patch.object(GitUtil, "get_all_files", return_value=expected_output)
        mocker.patch.object(GitUtil, "_get_staged_files", return_value=set())
        output = preprocess_files(all_files=True)
        assert output == expected_output


def test_exclude_python2_of_non_supported_hooks(mocker, repo: Repo):
    """
    Given:
        language_to_files with python 2.7 and python 3.8 files, and unit_test is True
    When:
        Calling handle_python2_files
    Then:
        1. python2_files contain the python 2.7 files
        2. language_to_files should contain only python 3.8 files
        3. The logger should print that it is running pre-commit with python 2.7 on file1.py
        4. The exclude field of the run-unit-tests hook should be None
        5. The exclude field of the other hooks should be file1.py
    """
    mocker.patch.object(
        pre_commit_command,
        "PRECOMMIT_TEMPLATE_PATH",
        TEST_DATA_PATH / ".pre-commit-config_template.yaml",
    )
    mocker.patch.object(pre_commit_command, "CONTENT_PATH", Path(repo.path))
    mocker.patch.object(pre_commit_command, "logger")
    python_version_to_files = {"2.7": {"file1.py"}, "3.8": {"file2.py"}}
    pre_commit_runner = pre_commit_command.PreCommitRunner(
        None, None, None, python_version_to_files, ""
    )

    pre_commit_runner.exclude_python2_of_non_supported_hooks()

    assert (
        "Python 2.7 files running only with the following hooks:"
        in pre_commit_command.logger.info.call_args[0][0]
    )

    for hook in pre_commit_runner.hooks.values():
        if hook["hook"]["id"] in PYTHON2_SUPPORTED_HOOKS:
            assert hook["hook"].get("exclude") is None
        else:
            assert "file1.py" in hook["hook"]["exclude"]


args = [
    "-i",
    ".coverage",
    "--report-dir",
    "coverage_report",
    "--report-type",
    "all",
    "--previous-coverage-report-url",
    "https://storage.googleapis.com/marketplace-dist-dev/code-coverage-reports/coverage-min.json",
]
args_nightly = [
    "-i",
    ".coverage",
    "--report-dir",
    "coverage_report",
    "--report-type",
    "all",
    "--allowed-coverage-degradation-percentage",
    "100",
]


@pytest.mark.parametrize(
    "mode, expected_args", [(None, args), ("nightly", args_nightly)]
)
def test_coverage_analyze_general_hook(mode, expected_args):
    """
    Given:
        - A hook and kwargs.
    When:
        - pre-commit command is running.
    Then:
        - Make sure that the coverage-analyze hook was created successfully.
    """

    coverage_analyze_hook = create_hook({"args": args, "args:nightly": args_nightly})
    kwargs = {"mode": mode, "all_files": False, "input_mode": True}
    Hook(**coverage_analyze_hook, **kwargs).prepare_hook()
    hook_args = coverage_analyze_hook["repo"]["hooks"][0]["args"]
    assert expected_args == hook_args


@pytest.mark.parametrize(
    "hook, expected_result",
    [
        ({"files": r"\.py$", "exclude": r"_test\.py$"}, ["file1.py", "file6.py"]),
        (
            {
                "files": r"\.py$",
            },
            ["file1.py", "file6.py", "file2_test.py"],
        ),
        (
            {},
            [
                "file1.py",
                "file2_test.py",
                "file3.ps1",
                "file4.md",
                "file5.md",
                "file6.py",
            ],
        ),
        ({"files": r"\.ps1$"}, ["file3.ps1"]),
    ],
)
def test_filter_files_matching_hook_config(hook, expected_result):
    """
    Given:
        an exclude regex, an include regex, and a list of files
    When:
        running filter_files_matching_hook_config on those files
    Then:
        Only get files matching files and not matching exclude

    """
    base_hook = create_hook(hook)

    files = [
        Path(x)
        for x in [
            "file1.py",
            "file2_test.py",
            "file3.ps1",
            "file4.md",
            "file5.md",
            "file6.py",
        ]
    ]

    assert {Path(x) for x in expected_result} == set(
        DockerHook(**base_hook).filter_files_matching_hook_config(files)
    )


def test_no_docker_flag_docker_hook():
    """
    Given:
        run_docker flag (--no-docker) is given.
    When:
        running pre-commit command.
    Then:
        Do not add the docker hook to the list of hooks.
    """
    file_path = Path("SomeFile.py")
    docker_hook = create_hook({"args": ["test"]})
    kwargs = {"mode": None, "all_files": False, "input_mode": True}
    DockerHook(**docker_hook, **kwargs).prepare_hook(
        files_to_run=[file_path], run_docker_hooks=False
    )

    assert len(docker_hook["repo"]["hooks"]) == 0<|MERGE_RESOLUTION|>--- conflicted
+++ resolved
@@ -187,15 +187,10 @@
     """
     Testing ruff hook created successfully in nightly mode (the --fix flag is not exist and the --config arg is added)
     """
-<<<<<<< HEAD
-    ruff_hook = create_hook({})
-    RuffHook(**ruff_hook, mode=PreCommitModes.NIGHTLY).prepare_hook(PYTHON_VERSION_TO_FILES)
-=======
     ruff_hook = create_hook(
         {"args": ["--fix"], "args:nightly": ["--config=nightly_ruff.toml"]}
     )
     RuffHook(**ruff_hook, mode="nightly").prepare_hook(PYTHON_VERSION_TO_FILES)
->>>>>>> 2cbe49f2
 
     for (hook, _) in itertools.zip_longest(
         ruff_hook["repo"]["hooks"], PYTHON_VERSION_TO_FILES.keys()
