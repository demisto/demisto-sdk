--- conflicted
+++ resolved
@@ -3,10 +3,6 @@
 from typing import Optional, Union
 
 from demisto_sdk.commands.common.constants import MarketplaceVersions
-<<<<<<< HEAD
-from demisto_sdk.commands.common.content_constant_paths import CONTENT_PATH
-=======
->>>>>>> 55451675
 from demisto_sdk.commands.content_graph.interface.neo4j.neo4j_graph import (
     Neo4jContentGraphInterface,
 )
@@ -23,10 +19,7 @@
         marketplace: MarketplaceVersions = MarketplaceVersions.XSOAR,
         force: bool = False,
         graph: bool = False,
-<<<<<<< HEAD
-=======
         skip_update: bool = False,
->>>>>>> 55451675
         **kwargs,
     ) -> Path:
         if isinstance(input, str):
@@ -44,24 +37,12 @@
 
         if graph:
             # enrich the content item with the graph
-<<<<<<< HEAD
-            with Neo4jContentGraphInterface(should_update=True) as interface:
-                results = interface.search(
-                    marketplace=marketplace,
-                    path=content_item.path.relative_to(CONTENT_PATH),
-                )
-                if not results:
-                    raise ValueError(f"Could not find {input} in the graph.")
-                if not (content_item := results[0]):
-                    raise ValueError(f"Could not find {input} in the graph.")
-=======
             with Neo4jContentGraphInterface(should_update=not skip_update) as interface:
                 content_item = interface.from_path(
                     path=content_item.path,
                     marketplace=marketplace,
                 )
         content_item: Union[Pack, ContentItem]  # (for mypy)
->>>>>>> 55451675
         if not output:
             if not input.is_dir():
                 input = input.parent
@@ -69,11 +50,7 @@
         else:
             if output.is_dir():
                 output = output / content_item.normalize_name
-<<<<<<< HEAD
-        output: Path  # Output is not optional anymore
-=======
         output: Path  # Output is not optional anymore (for mypy)
->>>>>>> 55451675
         if isinstance(content_item, Pack):
             Pack.dump(content_item, output, marketplace)
             shutil.make_archive(str(output), "zip", output)
