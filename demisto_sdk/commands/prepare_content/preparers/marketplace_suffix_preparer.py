<<<<<<< HEAD
import logging
from typing import Any, Dict, List, Optional
=======
from typing import Any, Dict
>>>>>>> 3d3843bc

from demisto_sdk.commands.common.constants import MarketplaceVersions
from demisto_sdk.commands.common.logger import logger


class MarketplaceSuffixPreparer:
    MARKETPLACE_TO_SUFFIX: Dict[MarketplaceVersions, str] = {
        MarketplaceVersions.MarketplaceV2: "_x2",
    }

    @staticmethod
    def prepare(
        data: dict,
        current_marketplace: MarketplaceVersions = MarketplaceVersions.XSOAR,
        supported_marketplaces: Optional[List] = None,
    ) -> dict:
        """
        Iterate over all of the given content item fields and if there is a field with an alternative name,
        then use that value as the value of the original field (the corresponding one without the suffix).
        Args:
            data: content item data
            supported_marketplaces: list of the marketplaces this content item supports.
            current_marketplace: Marketplace. Used to determine the specific suffix

        Returns: A (possibliy) modified content item data

        """
        if supported_marketplaces is None:
            supported_marketplaces = list(MarketplaceVersions)
        if not (
            suffix := MarketplaceSuffixPreparer.MARKETPLACE_TO_SUFFIX.get(
                current_marketplace, ""
            )
        ):
            return data
        suffix_len = len(suffix)

        def fix_recursively(datum: Any) -> Any:
            if isinstance(datum, list):
                return [fix_recursively(item) for item in datum]

            elif isinstance(datum, dict):
                # performs the actual fix, without accessing the MARKETPLACE_TO_SUFFIX dictionary.
                for key in tuple(
                    datum.keys()
                ):  # deliberately not iterating over .items(), as the dict changes during iteration
                    value = datum[key]
                    if isinstance(key, str) and key.casefold().endswith(suffix):
                        clean_key = key[:-suffix_len]  # without suffix
                        logger.debug(
                            f"Replacing {clean_key}={datum[clean_key]} to {value}."
                        )
                        datum[clean_key] = value
                        datum.pop(key, None)

                    else:
                        datum[key] = fix_recursively(value)

            return datum

        if not isinstance(result := fix_recursively(data), dict):  # to calm mypy
            raise ValueError(
                f"unexpected result type {type(result)}, expected dictionary"
            )
        return result<|MERGE_RESOLUTION|>--- conflicted
+++ resolved
@@ -1,9 +1,4 @@
-<<<<<<< HEAD
-import logging
 from typing import Any, Dict, List, Optional
-=======
-from typing import Any, Dict
->>>>>>> 3d3843bc
 
 from demisto_sdk.commands.common.constants import MarketplaceVersions
 from demisto_sdk.commands.common.logger import logger
