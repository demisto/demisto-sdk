--- conflicted
+++ resolved
@@ -156,16 +156,12 @@
                     volumes=[
                         f"{CONTENT_PATH}:/content",
                     ],
-<<<<<<< HEAD
                     command=[
                         PWSH_COMMAND
                         if integration_script.type == "powershell"
                         else PYTEST_COMMAND
                     ],
-=======
-                    command="sh test_runner.sh",
                     user=f"{os.getuid()}:{os.getgid()}",
->>>>>>> 47c3b6ae
                     working_dir=working_dir,
                     detach=True,
                 )
