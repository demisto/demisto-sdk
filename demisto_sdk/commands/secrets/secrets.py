--- conflicted
+++ resolved
@@ -438,13 +438,8 @@
             pdf_file_obj = open('./' + file_path, 'rb')
             pdf_reader = PyPDF2.PdfFileReader(pdf_file_obj)
             num_pages = pdf_reader.numPages
-<<<<<<< HEAD
         except PyPDF2.errors.PdfReadError:
-            print('ERROR: Could not parse PDF file in path: {} - ***Review Manually***'.format(file_path))
-=======
-        except PyPDF2.utils.PdfReadError:
             print(f'ERROR: Could not parse PDF file in path: {file_path} - ***Review Manually***')
->>>>>>> 121d7aff
             return file_contents
         while page_num < num_pages:
             pdf_page = pdf_reader.getPage(page_num)
