--- conflicted
+++ resolved
@@ -12,7 +12,6 @@
 from demisto_sdk.commands.common.configuration import Configuration
 from demisto_sdk.commands.common.constants import TYPE_PWSH, TYPE_PYTHON, TYPE_TO_EXTENSION
 from demisto_sdk.commands.common.handlers import YAML_Handler
-<<<<<<< HEAD
 from demisto_sdk.commands.common.tools import (LOG_COLORS,
                                                get_all_docker_images, get_file,
                                                get_pipenv_dir,
@@ -21,11 +20,9 @@
                                                print_error)
 from demisto_sdk.commands.unify.integration_script_unifier import \
     IntegrationScriptUnifier
-=======
 from demisto_sdk.commands.common.tools import (LOG_COLORS, get_all_docker_images, get_pipenv_dir, get_python_version,
                                                pascal_case, print_color, print_error)
 from demisto_sdk.commands.prepare_content.integration_script_unifier import IntegrationScriptUnifier
->>>>>>> 86095f62
 
 yaml = YAML_Handler()
 
