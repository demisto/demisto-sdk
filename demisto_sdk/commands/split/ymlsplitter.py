--- conflicted
+++ resolved
@@ -2,12 +2,9 @@
 import os
 import re
 import shutil
-<<<<<<< HEAD
-from io import open
-=======
 import subprocess
 import tempfile
->>>>>>> 7f1a5052
+from io import open
 from pathlib import Path
 from typing import Optional
 
@@ -22,10 +19,6 @@
     TYPE_TO_EXTENSION,
 )
 from demisto_sdk.commands.common.handlers import YAML_Handler
-<<<<<<< HEAD
-from demisto_sdk.commands.common.tools import (LOG_COLORS, pascal_case, print_color, print_error)
-from demisto_sdk.commands.unify.integration_script_unifier import IntegrationScriptUnifier
-=======
 from demisto_sdk.commands.common.tools import (
     LOG_COLORS,
     get_docker_images_from_yml,
@@ -39,7 +32,6 @@
 from demisto_sdk.commands.prepare_content.integration_script_unifier import (
     IntegrationScriptUnifier,
 )
->>>>>>> 7f1a5052
 
 yaml = YAML_Handler()
 
@@ -47,8 +39,6 @@
 INTEGRATIONS_DOCS_REFERENCE = "https://xsoar.pan.dev/docs/reference/integrations/"
 
 
-<<<<<<< HEAD
-=======
 def get_pip_requirements(docker_image: str):
     return subprocess.check_output(
         [
@@ -64,7 +54,6 @@
         stderr=subprocess.DEVNULL,
     ).strip()
 
->>>>>>> 7f1a5052
 
 class YmlSplitter:
     """YmlSplitter is a class that's designed to split a yml file to it's components.
@@ -228,13 +217,7 @@
                         log_color=LOG_COLORS.NATIVE,
                     )
                     try:
-<<<<<<< HEAD
                         autopep8.fix_code(code_file, options={'max_line_length': 130, 'in_place': 1})
-=======
-                        subprocess.call(
-                            ["autopep8", "-i", "--max-line-length", "130", code_file]
-                        )
->>>>>>> 7f1a5052
                     except FileNotFoundError:
                         self.print_logs(
                             "autopep8 skipped! It doesn't seem you have autopep8 installed.\n"
@@ -249,129 +232,17 @@
                     try:
                         isort.file(code_file)
                     except FileNotFoundError:
-<<<<<<< HEAD
-                        self.print_logs("isort skipped! It doesn't seem you have isort installed.\n"
-                                        "Make sure to install it with: pip install isort.\n"
-                                        "Then run: isort {}".format(code_file), LOG_COLORS.YELLOW)
-
-        self.print_logs(f"Finished splitting the yml file - you can find the split results here: {output_path}",
-                        log_color=LOG_COLORS.GREEN)
-=======
                         self.print_logs(
                             "isort skipped! It doesn't seem you have isort installed.\n"
                             "Make sure to install it with: pip install isort.\n"
                             "Then run: isort {}".format(code_file),
                             LOG_COLORS.YELLOW,
                         )
-                if self.pipenv:
-                    try:
-                        self.print_logs(
-                            "Detecting python version and setting up pipenv files ...",
-                            log_color=LOG_COLORS.NATIVE,
-                        )
-                        docker = get_docker_images_from_yml(script_obj)[0]
-                        py_ver = get_python_version(docker, self.config.log_verbose)
-                        pip_env_dir = get_pipenv_dir(py_ver, self.config.envs_dirs_base)
-                        self.print_logs(
-                            f"Copying pipenv files from: {pip_env_dir}",
-                            log_color=LOG_COLORS.NATIVE,
-                        )
-                        shutil.copy(f"{pip_env_dir}/Pipfile", output_path)
-                        shutil.copy(f"{pip_env_dir}/Pipfile.lock", output_path)
-                        env = os.environ.copy()
-                        env["PIPENV_IGNORE_VIRTUALENVS"] = "1"
-                        try:
-                            subprocess.call(
-                                ["pipenv", "install", "--dev"], cwd=output_path, env=env
-                            )
-                            self.print_logs(
-                                f"Installing all py requirements from docker: [{docker}] into pipenv",
-                                LOG_COLORS.NATIVE,
-                            )
-                            requirements = get_pip_requirements(docker)
-                            fp = tempfile.NamedTemporaryFile(delete=False)
-                            fp.write(requirements.encode("utf-8"))
-                            fp.close()
-
-                            try:
-                                subprocess.check_call(
-                                    ["pipenv", "install", "-r", fp.name],
-                                    cwd=output_path,
-                                    env=env,
-                                )
-
-                            except Exception:
-                                self.print_logs(
-                                    "Failed installing requirements in pipenv.\n "
-                                    "Please try installing manually after extract ends\n",
-                                    LOG_COLORS.RED,
-                                )
-
-                            os.unlink(fp.name)
-                            self.print_logs(
-                                "Installing flake8 for linting",
-                                log_color=LOG_COLORS.NATIVE,
-                            )
-                            subprocess.call(
-                                ["pipenv", "install", "--dev", "flake8"],
-                                cwd=output_path,
-                                env=env,
-                            )
-                        except FileNotFoundError as err:
-                            self.print_logs(
-                                "pipenv install skipped! It doesn't seem you have pipenv installed.\n"
-                                "Make sure to install it with: pip3 install pipenv.\n"
-                                f"Then run in the package dir: pipenv install --dev\n.Err: {err}",
-                                LOG_COLORS.YELLOW,
-                            )
-                        arg_path = output_path.relative_to()
-                        self.print_logs(
-                            f"\nCompleted: setting up package: {arg_path}\n",
-                            LOG_COLORS.GREEN,
-                        )
-                        next_steps: str = (
-                            "Next steps: \n"
-                            "* Install additional py packages for unit testing (if needed): cd {};"
-                            " pipenv install <package>\n".format(arg_path)
-                            if code_type == TYPE_PYTHON
-                            else ""
-                        )
-                        next_steps += (
-                            "* Create unit tests\n"
-                            "* Check linting and unit tests by running: demisto-sdk lint -i {}\n".format(
-                                arg_path
-                            )
-                        )
-                        next_steps += (
-                            "* When ready, remove from git the old yml and/or README and add the new package:\n"
-                            "    git rm {}\n".format(self.input)
-                        )
-                        if found_readme:
-                            next_steps += "    git rm {}\n".format(
-                                self.input.parent / f"{self.input.stem}_README.md"
-                            )
-                        next_steps += f"    git add {arg_path}\n"
-                        self.print_logs(next_steps, log_color=LOG_COLORS.NATIVE)
-
-                    except Exception:
-                        self.print_logs(
-                            "An unexpected error has occurred while trying to install "
-                            "the requirements in pipenv.\n"
-                            "Please try installing manually after extract ends.\n",
-                            LOG_COLORS.RED,
-                        )
-
-                else:
-                    self.print_logs(
-                        "Skipping pipenv and requirements installation - Note: no Pipfile will be created",
-                        log_color=LOG_COLORS.YELLOW,
-                    )
 
         self.print_logs(
             f"Finished splitting the yml file - you can find the split results here: {output_path}",
             log_color=LOG_COLORS.GREEN,
         )
->>>>>>> 7f1a5052
         return 0
 
     def extract_code(
