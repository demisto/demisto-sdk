--- conflicted
+++ resolved
@@ -1,16 +1,11 @@
 import base64
 import os
 
+import yaml
 from demisto_sdk.commands.common.configuration import Configuration
 from demisto_sdk.commands.common.constants import DEFAULT_IMAGE_BASE64
 from demisto_sdk.commands.common.git_tools import git_path
 from demisto_sdk.commands.split_yml.extractor import Extractor
-<<<<<<< HEAD
-import os
-import base64
-import yaml
-=======
->>>>>>> 7e46f80b
 
 
 def test_extract_long_description(tmpdir):
@@ -114,12 +109,10 @@
     with open(out.join('PowerShellRemotingOverSSH').join('README.md'), 'r') as f:
         file_data = f.read()
         assert 'This is a sample test README' in file_data
-<<<<<<< HEAD
     with open(out.join('PowerShellRemotingOverSSH').join('PowerShellRemotingOverSSH.yml'), 'r') as f:
         yaml_obj = yaml.safe_load(f)
         assert yaml_obj['fromversion'] == '5.5.0'
         assert not yaml_obj['script']['script']
-=======
 
 
 def test_extract_to_package_format_py(tmpdir, mocker):
@@ -139,5 +132,4 @@
         file_data = f.read()
         # check imports are sorted
         assert 'import datetime\nimport json\nimport shutil\nfrom zipfile import ZipFile\n\nimport requests\n\n' \
-               'import demistomock as demisto\nimport jwt\nfrom CommonServerPython import *\n' in file_data
->>>>>>> 7e46f80b
+               'import demistomock as demisto\nimport jwt\nfrom CommonServerPython import *\n' in file_data