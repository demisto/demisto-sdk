--- conflicted
+++ resolved
@@ -108,11 +108,8 @@
         self.context_print_dt = test_configuration.get('context_print_dt')
         self.test_integrations: List[str] = self._parse_integrations_conf(test_configuration)
         self.test_instance_names: List[str] = self._parse_instance_names_conf(test_configuration)
-<<<<<<< HEAD
+        self.instance_configuration: dict = test_configuration.get('instance_configuration', {})
         self.external_playbook_config: dict = test_configuration.get('external_playbook_config', {})
-=======
-        self.instance_configuration: dict = test_configuration.get('instance_configuration', {})
->>>>>>> 6ba14cba
 
     @staticmethod
     def _parse_integrations_conf(test_configuration):
