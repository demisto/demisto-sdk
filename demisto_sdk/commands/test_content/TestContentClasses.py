--- conflicted
+++ resolved
@@ -262,13 +262,10 @@
         for integration in self.integrations:
             instance_created = integration.create_integration_instance(client,
                                                                        self.configuration.playbook_id,
-<<<<<<< HEAD
-                                                                       self.is_mockable, self.integrations)
-=======
                                                                        self.is_mockable,
-                                                                       server_context,
+                                                                       self.integrations,
+                                                                       server_context
                                                                        )
->>>>>>> e11bf0b0
             if not instance_created:
                 self.build_context.logging_module.error(
                     f'Cannot run playbook {self}, integration {integration} failed to configure')
@@ -1055,27 +1052,21 @@
         )
         server_context.prev_system_conf = prev_system_conf
 
-<<<<<<< HEAD
-    def create_integration_instance(self, client: DefaultApi, playbook_id: str, is_mockable: bool, integrations: List) -> bool:
-=======
     def create_integration_instance(self,
                                     client: DefaultApi,
                                     playbook_id: str,
                                     is_mockable: bool,
+                                    integrations: List,
                                     server_context: 'ServerContext',
-                                    ) -> bool:
->>>>>>> e11bf0b0
+                                   ) -> bool:
         """
         Create an instance of the integration in the server specified in the demisto client instance.
         Args:
             client: The demisto_client instance to use
             playbook_id: The playbook id for which the instance should be created
             is_mockable: Indicates whether the integration should be configured with proxy=True or not
-<<<<<<< HEAD
             integrations: The current list of integrations inherited from the TestPlaybook Class
-=======
             server_context (ServerContext): The ServerContext instance in which the TestContext instance is created in
->>>>>>> e11bf0b0
 
         Returns:
             The integration configuration as it exists on the server after it was configured
