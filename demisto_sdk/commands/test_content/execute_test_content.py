import os
import sys
from threading import Thread

import requests
from demisto_sdk.commands.test_content.ParallelLoggingManager import \
    ParallelLoggingManager
from demisto_sdk.commands.test_content.TestContentClasses import (
    BuildContext, ServerContext)

SKIPPED_INTEGRATION_COMMENT = 'The following integrations are skipped and critical for the test'


def _handle_github_response(response, logging_module) -> dict:
    res_dict = response.json()
    if not response.ok:
        logging_module.error(f'Add pull request comment failed: {res_dict.get("message")}', real_time=True)
    return res_dict


def _add_pr_comment(comment, logging_module):
    token = os.environ['CONTENT_GITHUB_TOKEN']
    branch_name = os.environ['CIRCLE_BRANCH']
    sha1 = os.environ['CIRCLE_SHA1']

    query = '?q={}+repo:demisto/content+org:demisto+is:pr+is:open+head:{}+is:open'.format(sha1, branch_name)
    url = 'https://api.github.com/search/issues'
    headers = {'Authorization': 'Bearer ' + token}
    try:
        response = requests.get(url + query, headers=headers, verify=False)
        res = _handle_github_response(response, logging_module)

        if res and res.get('total_count', 0) == 1:
            issue_url = res['items'][0].get('comments_url') if res.get('items', []) else None
            if issue_url:
                # Check if a comment about skipped tests already exists. If there is delete it first and then post a
                # new comment:
                response = requests.get(issue_url, headers=headers, verify=False)
                issue_comments = _handle_github_response(response, logging_module)
                for existing_comment in issue_comments:
                    if SKIPPED_INTEGRATION_COMMENT in existing_comment.get('body'):
                        comment_url = existing_comment.get('url')
                        requests.delete(comment_url, headers=headers, verify=False)
                response = requests.post(issue_url, json={'body': comment}, headers=headers, verify=False)
                _handle_github_response(response, logging_module)
        else:
            logging_module.warning('Add pull request comment failed: There is more then one open pull '
                                   f'request for branch {branch_name}.', real_time=True)
    except Exception:
        logging_module.exception('Add pull request comment failed')


def execute_test_content(**kwargs):
    logging_manager = ParallelLoggingManager('Run_Tests.log', real_time_logs_only=not kwargs['nightly'])
    build_context = BuildContext(kwargs, logging_manager)
    threads_list = []
    for server_ip, port in build_context.instances_ips.items():
        tests_execution_instance = ServerContext(build_context, server_private_ip=server_ip, tunnel_port=port)
        threads_list.append(Thread(target=tests_execution_instance.execute_tests))

    for thread in threads_list:
        thread.start()

    for t in threads_list:
        t.join()

    if not build_context.unmockable_tests_to_run.empty() or not build_context.mockable_tests_to_run.empty():
        raise Exception('Not all tests have been executed')
<<<<<<< HEAD
    if build_context.tests_data_keeper.playbook_skipped_integration and build_context.build_name != 'master':
        skipped_integrations = '\n- '.join(build_context.tests_data_keeper.playbook_skipped_integration)
        comment = f'{SKIPPED_INTEGRATION_COMMENT}:\n- {skipped_integrations}'
=======
    if build_context.tests_data_keeper.playbook_skipped_integration \
            and build_context.build_name != 'master' \
            and not build_context.is_nightly:
        comment = 'The following integrations are skipped and critical for the test:\n {}'. \
            format('\n- '.join(build_context.tests_data_keeper.playbook_skipped_integration))
>>>>>>> 6124e49f
        _add_pr_comment(comment, logging_manager)
    build_context.tests_data_keeper.print_test_summary(build_context.isAMI, logging_manager)
    build_context.tests_data_keeper.create_result_files()
    if build_context.tests_data_keeper.failed_playbooks:
        logging_manager.critical("Some tests have failed. Not destroying instances.", real_time=True)
        sys.exit(1)<|MERGE_RESOLUTION|>--- conflicted
+++ resolved
@@ -66,17 +66,11 @@
 
     if not build_context.unmockable_tests_to_run.empty() or not build_context.mockable_tests_to_run.empty():
         raise Exception('Not all tests have been executed')
-<<<<<<< HEAD
-    if build_context.tests_data_keeper.playbook_skipped_integration and build_context.build_name != 'master':
-        skipped_integrations = '\n- '.join(build_context.tests_data_keeper.playbook_skipped_integration)
-        comment = f'{SKIPPED_INTEGRATION_COMMENT}:\n- {skipped_integrations}'
-=======
     if build_context.tests_data_keeper.playbook_skipped_integration \
             and build_context.build_name != 'master' \
             and not build_context.is_nightly:
-        comment = 'The following integrations are skipped and critical for the test:\n {}'. \
-            format('\n- '.join(build_context.tests_data_keeper.playbook_skipped_integration))
->>>>>>> 6124e49f
+        skipped_integrations = '\n- '.join(build_context.tests_data_keeper.playbook_skipped_integration)
+        comment = f'{SKIPPED_INTEGRATION_COMMENT}:\n- {skipped_integrations}'
         _add_pr_comment(comment, logging_manager)
     build_context.tests_data_keeper.print_test_summary(build_context.isAMI, logging_manager)
     build_context.tests_data_keeper.create_result_files()
