import logging
import os
from datetime import datetime, timezone
from pathlib import Path
from time import sleep
from typing import Any, Dict, List, Optional, Tuple, Union
from uuid import UUID

import dateparser
import pytz
import requests
import typer
from junitparser import Error, Failure, JUnitXml, Skipped, TestCase, TestSuite
from junitparser.junitparser import Result
from tabulate import tabulate
from tenacity import (
    Retrying,
    before_sleep_log,
    retry_if_exception_type,
    stop_after_attempt,
    wait_fixed,
)
from typer.main import get_command_from_info

from demisto_sdk.commands.common.content.objects.pack_objects.modeling_rule.modeling_rule import (
    ModelingRule,
    SingleModelingRule,
)
from demisto_sdk.commands.common.content_constant_paths import CONTENT_PATH
from demisto_sdk.commands.common.handlers import (
    DEFAULT_JSON_HANDLER as json,
)
from demisto_sdk.commands.common.logger import (
    handle_deprecated_args,
    logger,
    logging_setup,
)
from demisto_sdk.commands.common.tools import is_epoch_datetime, parse_int_or_default
from demisto_sdk.commands.test_content.test_modeling_rule.constants import (
    EXPECTED_SCHEMA_MAPPINGS,
    FAILURE_TO_PUSH_EXPLANATION,
    NOT_AVAILABLE,
    SYNTAX_ERROR_IN_MODELING_RULE,
    TIME_ZONE_WARNING,
    XQL_QUERY_ERROR_EXPLANATION,
)
from demisto_sdk.commands.test_content.xsiam_tools.test_data import (
    TestData,
    Validations,
)
from demisto_sdk.commands.test_content.xsiam_tools.xsiam_client import (
    XsiamApiClient,
    XsiamApiClientConfig,
    XsiamApiQueryError,
)
from demisto_sdk.commands.upload.upload import upload_content_entity as upload_cmd
from demisto_sdk.utils.utils import get_containing_pack

<<<<<<< HEAD
custom_theme = Theme(
    {
        "info": "cyan",
        "info_h1": "cyan underline",
        "warning": "yellow",
        "error": "red",
        "danger": "bold red",
        "success": "green",
        "em": "italic",
    }
)
console = Console(theme=custom_theme)
=======
CI_PIPELINE_ID = os.environ.get("CI_PIPELINE_ID")
XSIAM_CLIENT_SLEEP_INTERVAL = 60
XSIAM_CLIENT_RETRY_ATTEMPTS = 5
>>>>>>> 7b0ab516

app = typer.Typer()


def duration_since_start_time(start_time: datetime) -> float:
    """Get the duration since the given start time, in seconds.

    Args:
        start_time (datetime): Start time.

    Returns:
        float: Duration since the given start time, in seconds.
    """
    return (datetime.now(timezone.utc) - start_time).total_seconds()


def create_table(expected: Dict[str, Any], received: Dict[str, Any]) -> str:
    """Create a table to display the expected and received values.

    Args:
        expected: mapping of keys to expected values
        received: mapping of keys to received values

    Returns:
        String representation of a table, to display the expected and received values.
    """
    data = [(key, str(val), str(received.get(key))) for key, val in expected.items()]
    return tabulate(
        data,
        tablefmt="fancy_grid",
        headers=["Model Field", "Expected Value", "Received Value"],
    )


def day_suffix(day: int) -> str:
    """
    Returns a suffix string base on the day of the month.
        for 1, 21, 31 => st
        for 2, 22 => nd
        for 3, 23 => rd
        for to all the others => th

        see here for more details: https://en.wikipedia.org/wiki/English_numerals#Ordinal_numbers

    Args:
        day: The day of the month represented by a number.

    Returns:
        suffix string (st, nd, rd, th).
    """
    return "th" if 11 <= day <= 13 else {1: "st", 2: "nd", 3: "rd"}.get(day % 10, "th")


def get_relative_path_to_content(path: Path) -> str:
    """Get the relative path to the content directory.

    Args:
        path: The path to the content item.

    Returns:
        Path: The relative path to the content directory.
    """
    if path.is_absolute() and path.as_posix().startswith(CONTENT_PATH.as_posix()):
        return path.as_posix().replace(f"{CONTENT_PATH.as_posix()}{os.path.sep}", "")
    return path.as_posix()


def convert_epoch_time_to_string_time(
    epoch_time: int, with_ms: bool = False, tenant_timezone: str = "UTC"
) -> str:
    """
    Converts epoch time with milliseconds to string time with timezone delta.

    Args:
        epoch_time: The received epoch time (with milliseconds).
        with_ms: Whether to convert the epoch time with ms or not default is False.
        tenant_timezone: The timezone of the XSIAM tenant.

    Returns:
        The string time with timezone delta.
    """
    datetime_object = datetime.fromtimestamp(
        epoch_time / 1000, pytz.timezone(tenant_timezone)
    )
    time_format = (
        f"%b %-d{day_suffix(datetime_object.day)} %Y %H:%M:%S{'.%f' if with_ms else ''}"
    )
    return datetime_object.strftime(time_format)


def get_type_pretty_name(obj: Any) -> str:
    """Get the pretty name of the type of the given object.

    Args:
        obj (Any): The object to get the type name for.

    Returns:
        str: The pretty name of the type of the given object.
    """
    return {
        type(None): "null",
        list: "list",
        dict: "dict",
        tuple: "tuple",
        set: "set",
        UUID: "UUID",
        str: "string",
        int: "int",
        float: "float",
        bool: "boolean",
        datetime: "datetime",
    }.get(type(obj), str(type(obj)))


def create_retrying_caller(retry_attempts: int, sleep_interval: int) -> Retrying:
    """Create a Retrying object with the given retry_attempts and sleep_interval."""
    sleep_interval = parse_int_or_default(sleep_interval, XSIAM_CLIENT_SLEEP_INTERVAL)
    retry_attempts = parse_int_or_default(retry_attempts, XSIAM_CLIENT_RETRY_ATTEMPTS)
    retry_params: Dict[str, Any] = {
        "reraise": True,
        "before_sleep": before_sleep_log(logger, logging.DEBUG),
        "retry": retry_if_exception_type(requests.exceptions.HTTPError),
        "stop": stop_after_attempt(retry_attempts),
        "wait": wait_fixed(sleep_interval),
    }
    return Retrying(**retry_params)


def xsiam_execute_query(
    xsiam_client: XsiamApiClient, query: str, print_req_error: bool = True
) -> List[dict]:
    """Execute an XQL query and return the results.
    Wrapper for XsiamApiClient.execute_query() with retry logic.
    """
    execution_id = xsiam_client.start_xql_query(query, print_req_error)
    return xsiam_client.get_xql_query_result(execution_id)


def xsiam_push_to_dataset(
    xsiam_client: XsiamApiClient, events_test_data: List[dict], rule: SingleModelingRule
) -> Dict[str, Any]:
    """Push the test data to the XSIAM dataset.
    Wrapper for XsiamApiClient.push_to_dataset() with retry logic.
    """
    return xsiam_client.push_to_dataset(events_test_data, rule.vendor, rule.product)


def xsiam_get_installed_packs(xsiam_client: XsiamApiClient) -> List[Dict[str, Any]]:
    """Get the list of installed packs from the XSIAM tenant.
    Wrapper for XsiamApiClient.get_installed_packs() with retry logic.
    """
    return xsiam_client.installed_packs


def verify_results(
    modeling_rule: ModelingRule,
    tested_dataset: str,
    results: List[dict],
    test_data: TestData,
) -> List[TestCase]:
    """Verify that the results of the XQL query match the expected values.

    Args:
        modeling_rule: The modeling rule object parsed from the modeling rule file.
        tested_dataset (str): The dataset to verify result for.
        results (List[dict]): The results of the XQL query.
        test_data (init_test_data.TestData): The data parsed from the test data file.

    Returns:
        list[TestCase]: List of test cases for the results of the XQL query.
    """

    if not results:
        logger.error(
            f"[red]{SYNTAX_ERROR_IN_MODELING_RULE}[/red]", extra={"markup": True}
        )
        test_case = TestCase(
            f"Modeling rule - {modeling_rule.normalize_file_name()}",
            classname="Modeling Rule Results",
        )
        test_case.result += [Failure(SYNTAX_ERROR_IN_MODELING_RULE)]
        test_case.system_err = SYNTAX_ERROR_IN_MODELING_RULE
        return [test_case]

    rule_relevant_data = [
        data for data in test_data.data if data.dataset == tested_dataset
    ]
    if len(results) != len(rule_relevant_data):
        err = (
            f"Expected {len(test_data.data)} results, got {len(results)}. Verify that the event"
            " data used in your test data file meets the criteria of the modeling rule, e.g. the filter"
            " condition."
        )
        test_case = TestCase(
            f"Modeling rule - {modeling_rule.normalize_file_name()}",
            classname="Modeling Rule Results",
        )
        test_case.result += [Failure(err)]
        logger.error(f"[red]{err}[/red]", extra={"markup": True})
        return [test_case]

    test_cases = []
    for i, result in enumerate(results, start=1):
        logger.info(
            f"\n[cyan][underline]Result {i}/{len(results)}[/underline][/cyan]",
            extra={"markup": True},
        )
        td_event_id = result.pop(f"{tested_dataset}.test_data_event_id")
        result_test_case = TestCase(
            f"Modeling rule - {get_relative_path_to_content(modeling_rule.path)} {i}/{len(results)}"
            f" test_data_event_id:{td_event_id}",
            classname=f"test_data_event_id:{td_event_id}",
        )
        verify_results_against_test_data(
            result_test_case, result, test_data, td_event_id
        )

        test_cases.append(result_test_case)

    return test_cases


def verify_results_against_test_data(
    result_test_case: TestCase,
    result: Dict[str, Any],
    test_data: TestData,
    td_event_id: str,
):
    """Verify that the results of the XQL query match the expected values."""

    result_test_case_system_out = []
    result_test_case_system_err = []
    result_test_case_results = []
    tenant_timezone: str = ""
    expected_values = None
    # Find the expected values for the given test data event ID.
    for e in test_data.data:
        if str(e.test_data_event_id) == td_event_id:
            expected_values = e.expected_values
            tenant_timezone = e.tenant_timezone
            break
    if not tenant_timezone:
        result_test_case_system_out.append(TIME_ZONE_WARNING)
        logger.warning(f"[yellow]{TIME_ZONE_WARNING}[/yellow]")
    if expected_values:
        if (
            expected_time_value := expected_values.get(SingleModelingRule.TIME_FIELD)
        ) and (time_value := result.get(SingleModelingRule.TIME_FIELD)):
            result[SingleModelingRule.TIME_FIELD] = convert_epoch_time_to_string_time(
                time_value, "." in expected_time_value, tenant_timezone
            )
        table_result = create_table(expected_values, result)
        logger.info(f"\n{table_result}")
        for key, val in expected_values.items():
            if val:
                result_val = result.get(key)
                out = f"Checking for key {key}:\n - expected: {val}\n - received: {result_val}"
                logger.debug(f"[cyan]{out}[/cyan]", extra={"markup": True})
                result_test_case_system_out.append(out)

                if type(result_val) == type(val) and result_val == val:
                    out = f"Value:{result_val} and Type:{get_type_pretty_name(result_val)} Matched for key {key}"
                    result_test_case_system_out.append(out)
                    logger.debug(out)
                else:
                    if type(result_val) == type(val):
                        err = (
                            f"Expected value does not match for key {key}: - expected: {val} - received: {result_val} "
                            f"Types match:{get_type_pretty_name(result_val)}"
                        )
                        logger.error(
                            f'[red][bold]{key}[/bold] --- "{result_val}" != "{val}" '
                            f"Types match:{get_type_pretty_name(result_val)}[/red]",
                            extra={"markup": True},
                        )
                    else:
                        err = (
                            f"Expected value and type do not match for key {key}: - expected: {val} - received: {result_val} "
                            f"expected type: {get_type_pretty_name(val)} "
                            f"received type: {get_type_pretty_name(result_val)}"
                        )
                        logger.error(
                            f'[red][bold]{key}[/bold][red] --- "{result_val}" != "{val}"\n'
                            f' [bold]{key}[/bold][red] --- Received value type: "{get_type_pretty_name(result_val)}" '
                            f'!= Expected value type: "{get_type_pretty_name(val)}"[/red]',
                            extra={"markup": True},
                        )
                    result_test_case_system_err.append(err)
                    result_test_case_results.append(Failure(err))
            else:
                err = f"No mapping for this {key} - skipping checking match"
                result_test_case_system_out.append(err)
                result_test_case_results.append(Skipped(err))
                logger.debug(f"[cyan]{err}[/cyan]", extra={"markup": True})
    else:
        err = f"No matching expected_values found for test_data_event_id={td_event_id} in test_data {test_data}"
        logger.error(f"[red]{err}[/red]", extra={"markup": True})
        result_test_case_results.append(Failure(err))
    result_test_case.system_err = "\n".join(result_test_case_system_err)
    result_test_case.system_out = "\n".join(result_test_case_system_out)
    if result_test_case_results:
        result_test_case.result += result_test_case_results
    return result_test_case


def generate_xql_query(rule: SingleModelingRule, test_data_event_ids: List[str]) -> str:
    """Generate an XQL query from the given rule and test data event IDs.

    Args:
        rule (SingleModelingRule): Rule object parsed from the modeling rule file.
        test_data_event_ids (List[str]): List of test data event IDs to query.

    Returns:
        str: The XQL query.
    """
    fields = ", ".join(list(rule.fields))
    td_event_ids = ", ".join(
        [f'"{td_event_id}"' for td_event_id in test_data_event_ids]
    )
    return (
        f"config timeframe = 10y | datamodel dataset in({rule.dataset}) | "
        f"filter {rule.dataset}.test_data_event_id in({td_event_ids}) | "
        f"dedup {rule.dataset}.test_data_event_id by desc _insert_time | "
        f"fields {rule.dataset}.test_data_event_id, {fields}"
    )


def build_event_id_query(rule, test_data) -> str:
    """
    Build an XQL query to get the event IDs of the test data events that match the given modeling rule.
    Args:
        rule (SingleModelingRule): Rule object parsed from the modeling rule file.
        test_data (init_test_data.TestData): The data parsed from the test data file.
    Returns:
        str: The XQL query.
    """
    query = generate_xql_query(
        rule,
        [
            str(d.test_data_event_id)
            for d in test_data.data
            if d.dataset == rule.dataset
        ],
    )
    logger.debug(query)
    return query


def run_query(xsiam_client, query) -> List[dict]:
    """
    Run the given XQL query and return the results.
    Args:
        xsiam_client (XsiamApiClient): The XsiamApiClient object.
        query (str): The XQL query to run.
    Returns:
        List[dict]: The results of the query.
    """
    execution_id = xsiam_client.start_xql_query(query)
    results = xsiam_client.get_xql_query_result(execution_id)
    return results


def validate_expected_values(
    xsiam_client: XsiamApiClient,
<<<<<<< HEAD
    mr: ModelingRule,
    test_data: init_test_data.TestData,
):
    """
    Validate the expected_values in the given test data file.
    Args:
        xsiam_client (XsiamApiClient): The XsiamApiClient object.
        mr (ModelingRule): The ModelingRule object.
        test_data (init_test_data.TestData): The data parsed from the test data file.
    """
    logger.info("[cyan]Validating expected_values...[/cyan]", extra={"markup": True})
    success = True
    result = []

    for rule in mr.rules:
        query = build_event_id_query(rule, test_data)
        try:
            result = run_query(xsiam_client, query)
=======
    retrying_caller: Retrying,
    modeling_rule: ModelingRule,
    test_data: TestData,
) -> List[TestCase]:
    """Validate the expected_values in the given test data file."""
    validate_expected_values_test_cases = []
    for rule in modeling_rule.rules:
        validate_expected_values_test_case = TestCase(
            f"Validate expected_values {modeling_rule.path} dataset:{rule.dataset} "
            f"vendor:{rule.vendor} product:{rule.product}",
            classname="Validate expected values query",
        )
        query = generate_xql_query(
            rule,
            [
                str(d.test_data_event_id)
                for d in test_data.data
                if d.dataset == rule.dataset
            ],
        )
        query_info = f"Query for dataset {rule.dataset}:\n{query}"
        logger.debug(query_info)
        validate_expected_values_test_case_system_out = [query_info]
        try:
            results = retrying_caller(xsiam_execute_query, xsiam_client, query)
>>>>>>> 7b0ab516
        except requests.exceptions.HTTPError:
            logger.error(
                f"[red]{XQL_QUERY_ERROR_EXPLANATION}[/red]",
                extra={"markup": True},
            )
<<<<<<< HEAD
            raise typer.Exit(1)
        except XsiamApiQueryError:
            success = False
        success &= verify_results(rule.dataset, result, test_data)
    if success:
        success_message = "[green]Mappings validated successfully[/green]"
        logger.info(success_message, extra={"markup": True})
        return
    raise typer.Exit(1)
=======
            validate_expected_values_test_case.system_err = XQL_QUERY_ERROR_EXPLANATION
            validate_expected_values_test_case.result += [
                Error("Failed to execute XQL query")
            ]
        else:
            verify_results_test_cases = verify_results(
                modeling_rule, rule.dataset, results, test_data
            )
            validate_expected_values_test_cases.extend(verify_results_test_cases)
        validate_expected_values_test_case.system_out = "\n".join(
            validate_expected_values_test_case_system_out
        )
        validate_expected_values_test_cases.append(validate_expected_values_test_case)

    return validate_expected_values_test_cases
>>>>>>> 7b0ab516


def validate_schema_aligned_with_test_data(
    test_data: TestData,
    schema: Dict,
) -> Tuple[bool, List[Result]]:
    """
    Validates that the schema is aligned with the test-data types.

    Args:
        test_data: the test data object.
        schema: the content of the schema file.
    Returns:
        Tuple[bool, List[Result]]: if the schema is aligned with the test-data types and a list of the results.
    """

    # map each dataset from the schema to the correct events that has the same dataset
    schema_dataset_to_events = {
        dataset: [
            event_log for event_log in test_data.data if event_log.dataset == dataset
        ]
        for dataset in schema.keys()
    }

    errors_occurred = False
    results = []

    for dataset, event_logs in schema_dataset_to_events.items():
        all_schema_dataset_mappings = schema[dataset]
        test_data_mappings: Dict = {}
        error_logs = set()
        for event_log in event_logs:
            for event_key, event_val in event_log.event_data.items():
                if (
                    event_val is None
                ):  # if event_val is None, warn and continue looping.

                    info = f"{event_key=} is null on {event_log.test_data_event_id} event for {dataset=}, ignoring {event_key=}"
                    logger.warning(f"[yellow]{info}[/yellow]", extra={"markup": True})
                    results.append(Skipped(info))
                    # add the event key to the mapping to validate there isn't another key with a different type
                    test_data_mappings[event_key] = None
                    continue

                if schema_key_mappings := all_schema_dataset_mappings.get(event_key):
                    # we do not consider epochs as datetime in xsiam
                    if (
                        isinstance(event_val, str)
                        and not is_epoch_datetime(event_val)
                        and dateparser.parse(
                            event_val, settings={"STRICT_PARSING": True}
                        )
                    ):
                        event_val_type = datetime
                    else:
                        event_val_type = type(event_val)

                    test_data_key_mappings = EXPECTED_SCHEMA_MAPPINGS[event_val_type]

                    if (
                        existing_testdata_key_mapping := test_data_mappings.get(
                            event_key
                        )
                    ) and existing_testdata_key_mapping != test_data_key_mappings:
                        err = (
                            f"The testdata contains events with the same {event_key=} "
                            f"that have different types for dataset {dataset}"
                        )
                        error_logs.add(err)
                        results.append(Error(err))
                        errors_occurred = True
                        continue
                    else:
                        test_data_mappings[event_key] = test_data_key_mappings

                    if test_data_key_mappings != schema_key_mappings:
                        err = (
                            f"The field {event_key} has mismatch on type or is_array in "
                            f"event ID {event_log.test_data_event_id} between testdata and schema --- "
                            f'TestData Mapping "{test_data_key_mappings}" != Schema Mapping "{schema_key_mappings}"'
                        )
                        results.append(Error(err))
                        error_logs.add(
                            f"[red][bold]the field {event_key} has mismatch on type or is_array in "
                            f"event ID {event_log.test_data_event_id} between testdata and schema[/bold][red] --- "
                            f'TestData Mapping "{test_data_key_mappings}" != Schema Mapping "{schema_key_mappings}"[/red]'
                        )
                        errors_occurred = True

        if missing_test_data_keys := set(all_schema_dataset_mappings.keys()) - set(
            test_data_mappings.keys()
        ):
            skipped = (
                f"The following fields {missing_test_data_keys} are in schema for dataset {dataset}, but not "
                "in test-data, make sure to remove them from the schema or add them to test-data if necessary"
            )
            logger.warning(f"[yellow]{skipped}[/yellow]", extra={"markup": True})
            results.append(Skipped(skipped))

        if error_logs:
            for _log in error_logs:
                logger.error(_log, extra={"markup": True})
        else:
            logger.info(
                f"[green]Schema type mappings = Testdata type mappings for dataset {dataset}[/green]",
                extra={"markup": True},
            )
    return not errors_occurred, results


def check_dataset_exists(
    xsiam_client: XsiamApiClient,
    retrying_caller: Retrying,
    test_data: TestData,
    init_sleep_time: int = 30,
<<<<<<< HEAD
) -> bool:
=======
) -> TestCase:
>>>>>>> 7b0ab516
    """Check if the dataset in the test data file exists in the tenant.

    Args:
        xsiam_client (XsiamApiClient): Xsiam API client.
        retrying_caller (tenacity.Retrying): The retrying caller object.
        test_data (init_test_data.TestData): The data parsed from the test data file.
        init_sleep_time (int, optional): The number of seconds to wait for dataset installation. Defaults to 30.
<<<<<<< HEAD

    Raises:
        typer.Exit: If the dataset does not exist after the timeout.
    Return:
        bool: True if the dataset exists otherwise False.
    """
    process_failed = False
    dataset_set = {data.dataset for data in test_data.data}

=======
    Returns:
        TestCase: Test case for checking if the dataset exists in the tenant.
    """
    process_failed = False
    dataset_set = {data.dataset for data in test_data.data}
    dataset_set_test_case = TestCase(
        "Check if dataset exists in tenant", classname="Check dataset exists"
    )
    dataset_set_test_case_start_time = datetime.now(timezone.utc)
    test_case_results = []
>>>>>>> 7b0ab516
    logger.debug(
        f"Sleeping for {init_sleep_time} seconds before query for the dataset, to make sure the dataset was installed correctly."
    )
    sleep(init_sleep_time)
    for dataset in dataset_set:
<<<<<<< HEAD
        dataset_exist, results_exist = is_dataset_exists_with_results(
            xsiam_client, dataset, timeout, interval
        )
        if not dataset_exist:
            err = f"[red]Dataset {dataset} does not exist after {timeout} seconds[/red]"
            logger.error(err, extra={"markup": True})
        # There are no results from the dataset but it exists.
        elif not results_exist:
=======
        start_time = datetime.now(tz=pytz.UTC)
        results_exist = False
        dataset_exist = False
        logger.info(
            f'[cyan]Checking if dataset "{dataset}" exists on the tenant...[/cyan]',
            extra={"markup": True},
        )
        query = f"config timeframe = 10y | dataset = {dataset}"
        try:
            results = retrying_caller(xsiam_execute_query, xsiam_client, query)

            dataset_exist = True
            if results:
                logger.info(
                    f"[green]Dataset {dataset} exists[/green]",
                    extra={"markup": True},
                )
                results_exist = True
        except requests.exceptions.HTTPError:
            results = []

        # There are no results from the dataset, but it exists.
        if not results:
>>>>>>> 7b0ab516
            err = (
                f"Dataset {dataset} exists but no results were returned. This could mean that your testdata "
                "does not meet the criteria for an associated Parsing Rule and is therefore being dropped from "
                "the dataset. Check to see if a Parsing Rule exists for your dataset and that your testdata "
                "meets the criteria for that rule."
            )
<<<<<<< HEAD
            logger.error(err, extra={"markup": True})
        # OR statement between existence var and results of each data set, if at least one of dataset_exist or results_exist are False process_failed will be true.
        process_failed |= not (dataset_exist and results_exist)

    if process_failed:
        raise typer.Exit(1)
    return True
=======
            test_case_results.append(Error(err))
            logger.error(f"[red]{err}[/red]", extra={"markup": True})
        if not dataset_exist:
            err = f"[red]Dataset {dataset} does not exist[/red]"
            test_case_results.append(Error(err))
            logger.error(f"[red]{err}[/red]", extra={"markup": True})

        duration = datetime.now(tz=pytz.UTC) - start_time
        logger.info(
            f"Processing Dataset {dataset} finished after {duration.total_seconds():.2f} seconds"
        )
        # OR statement between existence var and results of each data set, if at least one of dataset_exist or results_exist are False process_failed will be true.
        process_failed |= not (dataset_exist and results_exist)

    if test_case_results:
        dataset_set_test_case.result += test_case_results
    dataset_set_test_case.time = duration_since_start_time(
        dataset_set_test_case_start_time
    )
    return dataset_set_test_case
>>>>>>> 7b0ab516


def push_test_data_to_tenant(
    xsiam_client: XsiamApiClient,
    retrying_caller: Retrying,
    mr: ModelingRule,
    test_data: TestData,
) -> TestCase:
    """Push the test data to the tenant.

    Args:
        retrying_caller (tenacity.Retrying): The retrying caller object.
        xsiam_client (XsiamApiClient): Xsiam API client.
        mr (ModelingRule): Modeling rule object parsed from the modeling rule file.
        test_data (init_test_data.TestData): Test data object parsed from the test data file.
    Returns:
        TestCase: Test case for pushing the test data to the tenant.
    """
    push_test_data_test_case = TestCase(
        f"Push test data to tenant {mr.path}",
        classname="Push test data to tenant",
    )
    push_test_data_test_case_start_time = datetime.now(timezone.utc)
    system_errors = []
    for rule in mr.rules:
        events_test_data = [
            {
                **event_log.event_data,
                "test_data_event_id": str(event_log.test_data_event_id),
            }
            for event_log in test_data.data
            if isinstance(event_log.event_data, dict)
            and event_log.dataset == rule.dataset
        ]
        logger.info(
            f"[cyan]Pushing test data for {rule.dataset} to tenant...[/cyan]",
            extra={"markup": True},
        )
        try:
            retrying_caller(xsiam_push_to_dataset, xsiam_client, events_test_data, rule)
        except requests.exceptions.HTTPError:
            system_err = (
                f"Failed pushing test data to tenant for dataset {rule.dataset}"
            )
            system_errors.append(system_err)
            logger.error(f"[red]{system_err}[/red]", extra={"markup": True})

    if system_errors:
        logger.error(
            f"[red]{FAILURE_TO_PUSH_EXPLANATION}[/red]",
            extra={"markup": True},
        )
        push_test_data_test_case.system_err = "\n".join(system_errors)
        push_test_data_test_case.result += [Failure(FAILURE_TO_PUSH_EXPLANATION)]
    else:
        system_out = f"Test data pushed successfully for Modeling rule:{get_relative_path_to_content(mr.path)}"
        push_test_data_test_case.system_out = system_out
        logger.info(f"[green]{system_out}[/green]", extra={"markup": True})
    push_test_data_test_case.time = duration_since_start_time(
        push_test_data_test_case_start_time
    )
    return push_test_data_test_case


def verify_pack_exists_on_tenant(
    xsiam_client: XsiamApiClient,
    retrying_caller: Retrying,
    mr: ModelingRule,
    interactive: bool,
) -> bool:
    """Verify that the pack containing the modeling rule exists on the tenant.

    Args:
        retrying_caller (tenacity.Retrying): The retrying caller object.
        xsiam_client (XsiamApiClient): Xsiam API client.
        mr (ModelingRule): Modeling rule object parsed from the modeling rule file.
        interactive (bool): Whether command is being run in interactive mode.
    """
    logger.info(
        "[cyan]Verifying pack installed on tenant[/cyan]", extra={"markup": True}
    )
    containing_pack = get_containing_pack(mr)
    containing_pack_id = containing_pack.id
    installed_packs = retrying_caller(xsiam_get_installed_packs, xsiam_client)
    if found_pack := next(
        (pack for pack in installed_packs if containing_pack_id == pack.get("id")),
        None,
    ):
        logger.debug(
            f"[cyan]Found pack on tenant:\n{found_pack}[/cyan]", extra={"markup": True}
        )
    else:
        logger.error(
            f"[red]Pack {containing_pack_id} was not found on tenant[/red]",
            extra={"markup": True},
        )

        upload_result = 0
        if interactive:
            if typer.confirm(
                f"Would you like to upload {containing_pack_id} to the tenant?"
            ):
                logger.info(
                    f'[cyan][underline]Upload "{containing_pack_id}"[/underline][/cyan]',
                    extra={"markup": True},
                )
                upload_kwargs = {
                    "zip": True,
                    "xsiam": True,
                    "input": containing_pack.path,
                    "keep_zip": None,
                    "insecure": False,
                    "input_config_file": None,
                    "skip_validation": False,
                    "reattach": True,
                }
                upload_result = upload_cmd(**upload_kwargs)
                if upload_result != 0:
                    logger.error(
                        f"[red]Failed to upload pack {containing_pack_id} to tenant[/red]",
                        extra={"markup": True},
                    )
                # wait for pack to finish installing
                sleep(1)
            else:
                upload_result = 1
        if not interactive or upload_result != 0:
            logger.error(
                "[red]Pack does not exist on the tenant. Please install or upload the pack and try again[/red]",
                extra={"markup": True},
            )
            typer.echo(
                f"demisto-sdk upload -z -x -i {containing_pack.path}\ndemisto-sdk modeling-rules test {mr.path.parent}"
            )
            return False
    return True


def is_test_data_exists_on_server(
    test_data_path: Path,
) -> Tuple[List[UUID], List[UUID]]:
    """Verify that the test data exists and is valid.

    Args:
        test_data_path (Path): Path to the test data file.

    Returns:
        Tuple[List[str], List[str]]: Tuple of lists where the first list is test event
            first list: ids that do not have example event data.
            second list is test event ids that do not have expected_values to check.
    """
    missing_event_data, missing_expected_values_data = [], []
    test_data = TestData.parse_file(test_data_path)
    for event_log in test_data.data:
        if not event_log.event_data:
            missing_event_data.append(event_log.test_data_event_id)
        if all(val is None for val in event_log.expected_values.values()):
            missing_expected_values_data.append(event_log.test_data_event_id)
    return missing_event_data, missing_expected_values_data


def verify_event_id_does_not_exist_on_tenant(
    xsiam_client: XsiamApiClient,
    mr: ModelingRule,
    test_data: init_test_data.TestData,
):
    """
    Verify that the event ID does not exist on the tenant.
    Args:
        xsiam_client (XsiamApiClient): Xsiam API client.
        mr (ModelingRule): Modeling rule object parsed from the modeling rule file.
        test_data (init_test_data.TestData): Test data object parsed from the test data file.
    """
    logger.debug("Verifying that the event ID does not exist on the tenant.")
    for rule in mr.rules:
        try:
            query = build_event_id_query(rule, test_data)
            result = run_query(xsiam_client, query)
        except requests.exceptions.HTTPError:
            logger.error(
                (
                    "[red]Error executing XQL query, potential reasons could be:\n - mismatch between "
                    "dataset/vendor/product marked in the test data from what is in the modeling rule\n"
                    " - dataset was not created in the tenant\n - model fields in the query are invalid\n"
                    "Try manually querying your tenant to discover the exact problem.[/red]"
                ),
                extra={"markup": True},
            )
        except XsiamApiQueryError:
            # If the query fails, it means that the event ID does not exist on the tenant.
            logger.info(
                "[green]The event ids does not exists on the tenant[/green]",
                extra={"markup": True},
            )
            return
        else:
            if not result:
                logger.info(
                    "[green]The event ids does not exists on the tenant[/green]",
                    extra={"markup": True},
                )
                return
    logger.error(
        ("[red]The event id already exists in the tenant[/red]"),
        extra={"markup": True},
    )
    raise typer.Exit(1)


def delete_dataset(
    xsiam_client: XsiamApiClient,
    dataset_name: str,
):
    logger.info(
        f"[cyan]Deleting existing {dataset_name} dataset[/cyan]",
        extra={"markup": True},
    )
    xsiam_client.delete_dataset(dataset_name)
    logger.info(
        f"[green]Dataset {dataset_name} deleted successfully[/green]",
        extra={"markup": True},
    )


def is_dataset_exists_with_results(
    xsiam_client, dataset, timeout=60, interval=5, ignore_errors=False
) -> Tuple[bool, bool]:
    """
    Check if the given dataset exists on the tenant and has results.
    Args:
        xsiam_client (XsiamApiClient): The XsiamApiClient object.
        dataset (str): The dataset to check.
        timeout (int): The timeout in seconds.
        interval (int): The interval in seconds.
        ignore_errors (bool): Ignore errors.
    """
    logger.info(
        f'[cyan]Checking if dataset "{dataset}" exists on the tenant...[/cyan]',
        extra={"markup": True},
    )
    query = f"config timeframe = 10y | dataset = {dataset}"
    num_of_attempts = timeout // interval
    for i in range(num_of_attempts):
        logger.debug(f"Check #{i + 1}...")
        try:
            results = run_query(xsiam_client, query)
            # if we got result we will break from the loop
            if results:
                logger.info(
                    f"[green]Dataset {dataset} exists[/green]",
                    extra={"markup": True},
                )
                return True, True
            # if we don't have results from the dataset immediately we will continue to try until the timeout.
            else:
                logger.info(
                    f"[cyan]trying to get results from the dataset for the {i + 1}th time. continuing to try to get the results.[/cyan]",
                    extra={"markup": True},
                )
        # If the dataset doesn't exist HTTPError exception is raised.
        # except requests.exceptions.HTTPError:
        except XsiamApiQueryError as e:
            if i + 1 == num_of_attempts:
                if not ignore_errors:
                    logger.error(e)
                return False, False
            else:
                logger.info("Still processing. Please wait...")
        sleep(interval)
    return True, False


def delete_existing_dataset_flow(xsiam_client: XsiamApiClient, test_data) -> None:
    """
    Delete existing dataset if it exists in the tenant.
    Args:
        xsiam_client (XsiamApiClient): Xsiam API client.
        test_data (TestData): Test data object parsed from the test data file.
    """
    dataset_names_set = {data.dataset for data in test_data.data}
    for dataset_name in dataset_names_set:
        dataset_exists, _ = is_dataset_exists_with_results(
            xsiam_client, dataset_name, timeout=1, interval=1, ignore_errors=True
        )
        if dataset_exists:
            delete_dataset(xsiam_client, dataset_name)
        else:
            logger.info("[cyan]Dataset does not exists on tenant[/cyan]")


def validate_modeling_rule(
    modeling_rule_directory: Path,
    xsiam_url: str,
    retrying_caller: Retrying,
    api_key: str,
    auth_id: str,
    xsiam_token: str,
    collector_token: str,
    push: bool,
    interactive: bool,
    ctx: typer.Context,
<<<<<<< HEAD
    delete_existing_dataset: bool,
):
=======
) -> Tuple[bool, Union[TestSuite, None]]:
>>>>>>> 7b0ab516
    """Validate a modeling rule.

    Args:
        modeling_rule_directory (Path): Path to the modeling rule directory.
        retrying_caller (tenacity.Retrying): The retrying caller object.
        xsiam_url (str): URL of the xsiam tenant.
        api_key (str): xsiam API key.
        auth_id (str): xsiam auth ID.
        xsiam_token (str): xsiam token.
        collector_token: collector token.
        push (bool): Whether to push test event data to the tenant.
        interactive (bool): Whether command is being run in interactive mode.
        ctx (typer.Context): Typer context.
        delete_existing_dataset (bool): Whether to delete the existing dataset in the tenant.
    """
    logger.info(
        f"[cyan]<<<< Test Modeling Rule: {get_relative_path_to_content(modeling_rule_directory)} >>>>[/cyan]",
        extra={"markup": True},
    )
    modeling_rule = ModelingRule(modeling_rule_directory.as_posix())
    modeling_rule_file_name = Path(modeling_rule.path).name
    containing_pack = get_containing_pack(modeling_rule)
    executed_command = (
        f"{ctx.command_path} {get_relative_path_to_content(modeling_rule_directory)}"
    )

    modeling_rule_test_suite = TestSuite(
        f"Modeling Rule Test Results {modeling_rule_file_name}"
    )
    modeling_rule_test_suite.add_property(
        "file_name", modeling_rule_file_name
    )  # used in the convert to jira issue.
    modeling_rule_test_suite.filepath = get_relative_path_to_content(modeling_rule.path)
    modeling_rule_test_suite.add_property(
        "modeling_rule_path", get_relative_path_to_content(modeling_rule.path)
    )
    modeling_rule_test_suite.add_property(
        "modeling_rule_file_name", modeling_rule_file_name
    )
    modeling_rule_test_suite.add_property(
        "test_data_path",
        get_relative_path_to_content(modeling_rule.testdata_path)
        if modeling_rule.testdata_path
        else NOT_AVAILABLE,
    )
    modeling_rule_test_suite.add_property(
        "schema_path", get_relative_path_to_content(modeling_rule.schema_path)
    )
    modeling_rule_test_suite.add_property("push", push)
    modeling_rule_test_suite.add_property("interactive", interactive)
    modeling_rule_test_suite.add_property("xsiam_url", xsiam_url)
    modeling_rule_test_suite.add_property("from_version", modeling_rule.from_version)
    modeling_rule_test_suite.add_property("to_version", modeling_rule.to_version)
    modeling_rule_test_suite.add_property(
        "pack_id", containing_pack.id
    )  # used in the convert to jira issue.
    if CI_PIPELINE_ID:
        modeling_rule_test_suite.add_property("ci_pipeline_id", CI_PIPELINE_ID)
    if modeling_rule.testdata_path:
        logger.info(
            f"[cyan]Test data file found at {modeling_rule.testdata_path}\n"
            f"Checking that event data was added to the test data file[/cyan]",
            extra={"markup": True},
        )
        missing_event_data, _ = is_test_data_exists_on_server(
            modeling_rule.testdata_path
        )

        # initialize xsiam client
        xsiam_client_cfg = XsiamApiClientConfig(
            base_url=xsiam_url,  # type: ignore[arg-type]
            api_key=api_key,  # type: ignore[arg-type]
            auth_id=auth_id,  # type: ignore[arg-type]
            token=xsiam_token,  # type: ignore[arg-type]
            collector_token=collector_token,  # type: ignore[arg-type]
        )
        xsiam_client = XsiamApiClient(xsiam_client_cfg)
        if not verify_pack_exists_on_tenant(
            xsiam_client, retrying_caller, modeling_rule, interactive
        ):
            test_case = TestCase(
                "Pack not installed on tenant", classname="Modeling Rule"
            )
            return add_result_to_test_case(
                "Pack not installed on tenant",
                test_case,
                modeling_rule_test_suite,
            )
        test_data = TestData.parse_file(modeling_rule.testdata_path.as_posix())

        schema_test_case = TestCase("Validate Schema", classname="Modeling Rule")
        if schema_path := modeling_rule.schema_path:
            with open(modeling_rule.schema_path) as schema_file:
                try:
                    schema = json.load(schema_file)
                except json.JSONDecodeError as ex:
                    err = f"Failed to parse schema file {modeling_rule.schema_path} as JSON"
                    logger.error(
                        f"[red]{err}[/red]",
                        extra={"markup": True},
                    )
                    schema_test_case.system_err = str(ex)
                    return add_result_to_test_case(
                        err, schema_test_case, modeling_rule_test_suite
                    )
        else:
            err = f"Schema file does not exist in path {modeling_rule.schema_path}"
            return log_error_to_test_case(
                err, schema_test_case, modeling_rule_test_suite
            )
        if (
            Validations.SCHEMA_TYPES_ALIGNED_WITH_TEST_DATA.value
            not in test_data.ignored_validations
        ):
            logger.info(
                f"[green]Validating that the schema {get_relative_path_to_content(schema_path)} "
                "is aligned with TestData file.[/green]",
                extra={"markup": True},
            )

            success, results = validate_schema_aligned_with_test_data(
                test_data=test_data, schema=schema
            )
            schema_test_case.result += results
            if not success:
                err = (
                    f"The schema {get_relative_path_to_content(schema_path)} is not aligned with the test data file "
                    f"{get_relative_path_to_content(modeling_rule.testdata_path)}"
                )
                return log_error_to_test_case(
                    err, schema_test_case, modeling_rule_test_suite
                )
        else:
            skipped = (
                f"Skipping the validation to check that the schema {get_relative_path_to_content(schema_path)} "
                "is aligned with TestData file."
            )
            logger.info(f"[green]{skipped}[/green]", extra={"markup": True})
            schema_test_case.result += [Skipped(skipped)]
            modeling_rule_test_suite.add_testcase(schema_test_case)

        if push:
            if missing_event_data:
                return handle_missing_event_data_in_modeling_rule(
                    missing_event_data,
                    modeling_rule,
                    modeling_rule_test_suite,
                    executed_command,
                )
            push_test_data_test_case = push_test_data_to_tenant(
                xsiam_client, retrying_caller, modeling_rule, test_data
            )
            modeling_rule_test_suite.add_testcase(push_test_data_test_case)
            if not push_test_data_test_case.is_passed:
                return False, modeling_rule_test_suite

            dataset_set_test_case = check_dataset_exists(
                xsiam_client, retrying_caller, test_data
            )
            modeling_rule_test_suite.add_testcase(dataset_set_test_case)
            if not dataset_set_test_case.is_passed:
                return False, modeling_rule_test_suite
        else:
            logger.info(
                '[cyan]The command flag "--no-push" was passed - skipping pushing of test data[/cyan]',
                extra={"markup": True},
            )
        logger.info(
            "[cyan]Validating expected_values...[/cyan]", extra={"markup": True}
        )
        validate_expected_values_test_cases = validate_expected_values(
            xsiam_client, retrying_caller, modeling_rule, test_data
        )
        modeling_rule_test_suite.add_testcases(validate_expected_values_test_cases)
        if (
            not modeling_rule_test_suite.errors
            and not modeling_rule_test_suite.failures
        ):
            logger.info(
                "[green]All mappings validated successfully[/green]",
                extra={"markup": True},
            )
            return True, modeling_rule_test_suite
        return False, modeling_rule_test_suite
    else:
        logger.warning(
            f"[yellow]No test data file found for {get_relative_path_to_content(modeling_rule_directory)}[/yellow]",
            extra={"markup": True},
        )
        if interactive:
            if typer.confirm(
                f"Would you like to generate a test data file for {get_relative_path_to_content(modeling_rule_directory)}?"
            ):
                logger.info(
                    "[cyan][underline]Generate Test Data File[/underline][/cyan]",
                    extra={"markup": True},
                )
                events_count = typer.prompt(
                    "For how many events would you like to generate templates?",
                    type=int,
                    default=1,
                    show_default=True,
                )

                from demisto_sdk.commands.test_content.test_modeling_rule.init_test_data import (
                    app as init_td_app,
                )

                if not init_td_app.registered_commands:
                    err = (
                        '[red]Failed to load the "init-test-data" typer application to interactively create a '
                        "testdata file.[/red]"
                    )
                    logger.error(err, extra={"markup": True})
                    return False, None

                # the init-test-data typer application should only have the one command
                init_td_cmd_info = init_td_app.registered_commands[0]

                init_td_cmd = get_command_from_info(
                    init_td_cmd_info,
                    pretty_exceptions_short=app.pretty_exceptions_short,
                    rich_markup_mode=app.rich_markup_mode,
                )
                init_td_cmd_ctx = init_td_cmd.make_context(
                    init_td_cmd.name,
                    [modeling_rule_directory.as_posix(), f"--count={events_count}"],
                    parent=ctx,
                )
                init_td_cmd.invoke(init_td_cmd_ctx)

                if modeling_rule.testdata_path:
                    logger.info(
                        f"[green]Test data file generated for "
                        f"{get_relative_path_to_content(modeling_rule_directory)}"
                        f"Please complete the test data file at {get_relative_path_to_content(modeling_rule.testdata_path)} "
                        f"with test event(s) data and expected outputs and then run:\n[bold]{executed_command}[/bold][/green]",
                        extra={"markup": True},
                    )
                    return True, None
                logger.error(
                    f"[red]Failed to generate test data file for "
                    f"{get_relative_path_to_content(modeling_rule_directory)}[/red]",
                    extra={"markup": True},
                )
            else:
                logger.warning(
                    f"[yellow]Skipping test data file generation for "
                    f"{get_relative_path_to_content(modeling_rule_directory)}[/yellow]",
                    extra={"markup": True},
                )
                logger.error(
                    f"[red]Please create a test data file for "
                    f"{get_relative_path_to_content(modeling_rule_directory)} and then rerun[/red]",
                    extra={"markup": True},
                )
                typer.echo(executed_command)
        else:
            logger.error(
                f"[red]Please create a test data file for "
                f"{get_relative_path_to_content(modeling_rule_directory)} and then rerun[/red]",
                extra={"markup": True},
            )
            typer.echo(executed_command)
        return False, None


def handle_missing_event_data_in_modeling_rule(
    missing_event_data: List[UUID],
    modeling_rule: ModelingRule,
    modeling_rule_test_suite: TestSuite,
    executed_command: str,
) -> Tuple[bool, TestSuite]:
    """Handle missing event data in the modeling rule.
    Args:
        missing_event_data (List[UUID]): List of event ids that do not have example event data.
        modeling_rule (ModelingRule): Modeling rule object parsed from the modeling rule file.
        modeling_rule_test_suite (TestSuite): Test suite for the modeling rule.
        executed_command (str): The executed command.
    Returns:
        Tuple[bool, TestSuite]: Tuple of a boolean indicating whether the test passed and the test suite.
    """
    missing_event_data_test_case = TestCase(
        "Missing Event Data", classname="Modeling Rule"
    )
    err = f"Missing Event Data for the following test data event ids: {missing_event_data}"
    missing_event_data_test_case.result += [Error(err)]
    prefix = "Event log test data is missing for the following ids:"
    system_errors = [prefix]
    logger.warning(
        f"[yellow]{prefix}[/yellow]",
        extra={"markup": True},
    )
    for test_data_event_id in missing_event_data:
        logger.warning(
            f"[yellow] - {test_data_event_id}[/yellow]",
            extra={"markup": True},
        )
        system_errors.append(str(test_data_event_id))
    suffix = (
        f"Please complete the test data file at {get_relative_path_to_content(modeling_rule.testdata_path)} "
        f"with test event(s) data and expected outputs and then rerun"
    )
    logger.warning(
        f"[yellow]{suffix}[/yellow]\n[bold][yellow]{executed_command}[/yellow][/bold]",
        extra={"markup": True},
    )
    system_errors.extend([suffix, executed_command])
    missing_event_data_test_case.system_err = "\n".join(system_errors)
    modeling_rule_test_suite.add_testcase(missing_event_data_test_case)

<<<<<<< HEAD
        # initialize xsiam client
        xsiam_client_cfg = XsiamApiClientConfig(
            base_url=xsiam_url,
            api_key=api_key,
            auth_id=auth_id,  # type: ignore[arg-type]
            token=xsiam_token,
            collector_token=collector_token,  # type: ignore[arg-type]
        )
        xsiam_client = XsiamApiClient(xsiam_client_cfg)
        verify_pack_exists_on_tenant(xsiam_client, mr_entity, interactive)
        test_data = init_test_data.TestData.parse_file(
            mr_entity.testdata_path.as_posix()
        )
        if delete_existing_dataset:
            delete_existing_dataset_flow(xsiam_client, test_data)
=======
    return False, modeling_rule_test_suite
>>>>>>> 7b0ab516


def log_error_to_test_case(
    err: str, schema_test_case: TestCase, modeling_rule_test_suite: TestSuite
) -> Tuple[bool, TestSuite]:
    logger.error(
        f"[red]{err}[/red]",
        extra={"markup": True},
    )
    schema_test_case.system_err = err
    return add_result_to_test_case(err, schema_test_case, modeling_rule_test_suite)


<<<<<<< HEAD
        if push:
            verify_event_id_does_not_exist_on_tenant(xsiam_client, mr_entity, test_data)
            push_test_data_to_tenant(xsiam_client, mr_entity, test_data)
            check_dataset_exists(xsiam_client, test_data)
        else:
            logger.info(
                '[cyan]The command flag "--no-push" was passed - skipping pushing of test data[/cyan]',
                extra={"markup": True},
            )
        validate_expected_values(xsiam_client, mr_entity, test_data)
=======
def add_result_to_test_case(
    err: str, test_case: TestCase, modeling_rule_test_suite: TestSuite
) -> Tuple[bool, TestSuite]:
    test_case.result += [Error(err)]
    modeling_rule_test_suite.add_testcase(test_case)
    return False, modeling_rule_test_suite
>>>>>>> 7b0ab516


# ====================== test-modeling-rule ====================== #


def tenant_config_cb(
    ctx: typer.Context, param: typer.CallbackParam, value: Optional[str]
):
    if ctx.resilient_parsing:
        return
    if param.value_is_missing(value):
        err_str = (
            f"{param.name} must be set either via the environment variable "
            f'"{param.envvar}" or passed explicitly when running the command'
        )
        raise typer.BadParameter(err_str)
    return value


def logs_token_cb(ctx: typer.Context, param: typer.CallbackParam, value: Optional[str]):
    if ctx.resilient_parsing:
        return
    if param.value_is_missing(value):
        parameter_to_check = "xsiam_token"
        other_token = ctx.params.get(parameter_to_check)
        if not other_token:
            err_str = (
                f"One of {param.name} or {parameter_to_check} must be set either via it's associated"
                " environment variable or passed explicitly when running the command"
            )
            raise typer.BadParameter(err_str)
    return value


@app.command(
    no_args_is_help=True,
    context_settings={"allow_extra_args": True, "ignore_unknown_options": True},
)
def test_modeling_rule(
    ctx: typer.Context,
    inputs: List[Path] = typer.Argument(
        ...,
        exists=True,
        dir_okay=True,
        resolve_path=True,
        show_default=False,
        help="The path to a directory of a modeling rule. May pass multiple paths to test multiple modeling rules.",
    ),
    xsiam_url: Optional[str] = typer.Option(
        None,
        envvar="DEMISTO_BASE_URL",
        help="The base url to the xsiam tenant.",
        rich_help_panel="XSIAM Tenant Configuration",
        show_default=False,
        callback=tenant_config_cb,
    ),
    api_key: Optional[str] = typer.Option(
        None,
        envvar="DEMISTO_API_KEY",
        help="The api key for the xsiam tenant.",
        rich_help_panel="XSIAM Tenant Configuration",
        show_default=False,
        callback=tenant_config_cb,
    ),
    auth_id: Optional[str] = typer.Option(
        None,
        envvar="XSIAM_AUTH_ID",
        help="The auth id associated with the xsiam api key being used.",
        rich_help_panel="XSIAM Tenant Configuration",
        show_default=False,
        callback=tenant_config_cb,
    ),
    xsiam_token: Optional[str] = typer.Option(
        None,
        envvar="XSIAM_TOKEN",
        help="The token used to push event logs to XSIAM",
        rich_help_panel="XSIAM Tenant Configuration",
        show_default=False,
    ),
    collector_token: Optional[str] = typer.Option(
        None,
        envvar="XSIAM_COLLECTOR_TOKEN",
        help="The token used to push event logs to a custom HTTP Collector",
        rich_help_panel="XSIAM Tenant Configuration",
        show_default=False,
        callback=logs_token_cb,
    ),
    push: bool = typer.Option(
        True,
        "--push/--no-push",
        "-p/-np",
        help=(
            "In the event that you've already pushed test data and only want to verify expected values, you can"
            ' pass "--no-push" to skip pushing the test data.'
        ),
        rich_help_panel="Interactive Configuration",
    ),
    interactive: bool = typer.Option(
        True,
        "--interactive/--non-interactive",
        "-i/-ni",
        help=(
            "Interactive mode, will prompt the user if they want to generate test "
            "data templates if none exists for the passed modeling rules."
        ),
        rich_help_panel="Interactive Configuration",
        hidden=True,
    ),
    output_junit_file: Optional[Path] = typer.Option(
        None, "-jp", "--junit-path", help="Path to the output JUnit XML file."
    ),
    sleep_interval: int = typer.Option(
        XSIAM_CLIENT_SLEEP_INTERVAL,
        "-si",
        "--sleep_interval",
        min=0,
        show_default=True,
        help="The number of seconds to wait between requests to the server.",
    ),
    retry_attempts: int = typer.Option(
        XSIAM_CLIENT_RETRY_ATTEMPTS,
        "-ra",
        "--retry_attempts",
        min=0,
        show_default=True,
        help="The number of times to retry the request against the server.",
    ),
    console_log_threshold: str = typer.Option(
        "INFO",
        "-clt",
        "--console-log-threshold",
        help=("Minimum logging threshold for the console logger."),
    ),
    file_log_threshold: str = typer.Option(
        "DEBUG",
        "-flt",
        "--file-log-threshold",
        help=("Minimum logging threshold for the file logger."),
    ),
    log_file_path: str = typer.Option(
        "demisto_sdk_debug.log",
        "-lp",
        "--log-file-path",
        help=("Path to the log file. Default: ./demisto_sdk_debug.log."),
    ),
    delete_existing_dataset: bool = typer.Option(
        False,
        "--delete_existing_dataset",
        "-dd",
        help=("Deletion of the existing dataset from the tenant. Default: False."),
    ),
):
    """
    Test a modeling rule against an XSIAM tenant
    """
    logging_setup(
        console_log_threshold=console_log_threshold,  # type: ignore[arg-type]
        file_log_threshold=file_log_threshold,  # type: ignore[arg-type]
        log_file_path=log_file_path,
    )
    handle_deprecated_args(ctx.args)

    logger.info(
        f"[cyan]Modeling Rules directories to test: {inputs}[/cyan]",
        extra={"markup": True},
    )

    retrying_caller = create_retrying_caller(retry_attempts, sleep_interval)

    errors = False
<<<<<<< HEAD
    for mrule_dir in input:
        try:
            validate_modeling_rule(
                mrule_dir,
                # can ignore the types since if they are not set to str values an error occurs
                xsiam_url,  # type: ignore[arg-type]
                api_key,  # type: ignore[arg-type]
                auth_id,  # type: ignore[arg-type]
                xsiam_token,  # type: ignore[arg-type]
                collector_token,  # type: ignore[arg-type]
                push,
                interactive,
                ctx,
                delete_existing_dataset,
=======
    xml = JUnitXml()
    start_time = datetime.now(timezone.utc)
    for modeling_rule_directory in inputs:
        success, modeling_rule_test_suite = validate_modeling_rule(
            modeling_rule_directory,
            # can ignore the types since if they are not set to str values an error occurs
            xsiam_url,  # type: ignore[arg-type]
            retrying_caller,
            api_key,  # type: ignore[arg-type]
            auth_id,  # type: ignore[arg-type]
            xsiam_token,  # type: ignore[arg-type]
            collector_token,  # type: ignore[arg-type]
            push,
            interactive,
            ctx,
        )
        if not success:
            errors = True
            logger.error(
                f"[red]Error testing modeling rule {get_relative_path_to_content(modeling_rule_directory)}[/red]",
                extra={"markup": True},
>>>>>>> 7b0ab516
            )
        if modeling_rule_test_suite:
            modeling_rule_test_suite.add_property("start_time", start_time)
            xml.add_testsuite(modeling_rule_test_suite)

    if output_junit_file:
        xml.write(output_junit_file.as_posix(), pretty=True)

    if errors:
        raise typer.Exit(1)


if __name__ == "__main__":
    app()<|MERGE_RESOLUTION|>--- conflicted
+++ resolved
@@ -51,29 +51,13 @@
 from demisto_sdk.commands.test_content.xsiam_tools.xsiam_client import (
     XsiamApiClient,
     XsiamApiClientConfig,
-    XsiamApiQueryError,
 )
 from demisto_sdk.commands.upload.upload import upload_content_entity as upload_cmd
 from demisto_sdk.utils.utils import get_containing_pack
 
-<<<<<<< HEAD
-custom_theme = Theme(
-    {
-        "info": "cyan",
-        "info_h1": "cyan underline",
-        "warning": "yellow",
-        "error": "red",
-        "danger": "bold red",
-        "success": "green",
-        "em": "italic",
-    }
-)
-console = Console(theme=custom_theme)
-=======
 CI_PIPELINE_ID = os.environ.get("CI_PIPELINE_ID")
 XSIAM_CLIENT_SLEEP_INTERVAL = 60
 XSIAM_CLIENT_RETRY_ATTEMPTS = 5
->>>>>>> 7b0ab516
 
 app = typer.Typer()
 
@@ -438,26 +422,6 @@
 
 def validate_expected_values(
     xsiam_client: XsiamApiClient,
-<<<<<<< HEAD
-    mr: ModelingRule,
-    test_data: init_test_data.TestData,
-):
-    """
-    Validate the expected_values in the given test data file.
-    Args:
-        xsiam_client (XsiamApiClient): The XsiamApiClient object.
-        mr (ModelingRule): The ModelingRule object.
-        test_data (init_test_data.TestData): The data parsed from the test data file.
-    """
-    logger.info("[cyan]Validating expected_values...[/cyan]", extra={"markup": True})
-    success = True
-    result = []
-
-    for rule in mr.rules:
-        query = build_event_id_query(rule, test_data)
-        try:
-            result = run_query(xsiam_client, query)
-=======
     retrying_caller: Retrying,
     modeling_rule: ModelingRule,
     test_data: TestData,
@@ -483,23 +447,11 @@
         validate_expected_values_test_case_system_out = [query_info]
         try:
             results = retrying_caller(xsiam_execute_query, xsiam_client, query)
->>>>>>> 7b0ab516
         except requests.exceptions.HTTPError:
             logger.error(
                 f"[red]{XQL_QUERY_ERROR_EXPLANATION}[/red]",
                 extra={"markup": True},
             )
-<<<<<<< HEAD
-            raise typer.Exit(1)
-        except XsiamApiQueryError:
-            success = False
-        success &= verify_results(rule.dataset, result, test_data)
-    if success:
-        success_message = "[green]Mappings validated successfully[/green]"
-        logger.info(success_message, extra={"markup": True})
-        return
-    raise typer.Exit(1)
-=======
             validate_expected_values_test_case.system_err = XQL_QUERY_ERROR_EXPLANATION
             validate_expected_values_test_case.result += [
                 Error("Failed to execute XQL query")
@@ -515,7 +467,6 @@
         validate_expected_values_test_cases.append(validate_expected_values_test_case)
 
     return validate_expected_values_test_cases
->>>>>>> 7b0ab516
 
 
 def validate_schema_aligned_with_test_data(
@@ -631,11 +582,7 @@
     retrying_caller: Retrying,
     test_data: TestData,
     init_sleep_time: int = 30,
-<<<<<<< HEAD
-) -> bool:
-=======
 ) -> TestCase:
->>>>>>> 7b0ab516
     """Check if the dataset in the test data file exists in the tenant.
 
     Args:
@@ -643,17 +590,6 @@
         retrying_caller (tenacity.Retrying): The retrying caller object.
         test_data (init_test_data.TestData): The data parsed from the test data file.
         init_sleep_time (int, optional): The number of seconds to wait for dataset installation. Defaults to 30.
-<<<<<<< HEAD
-
-    Raises:
-        typer.Exit: If the dataset does not exist after the timeout.
-    Return:
-        bool: True if the dataset exists otherwise False.
-    """
-    process_failed = False
-    dataset_set = {data.dataset for data in test_data.data}
-
-=======
     Returns:
         TestCase: Test case for checking if the dataset exists in the tenant.
     """
@@ -664,22 +600,11 @@
     )
     dataset_set_test_case_start_time = datetime.now(timezone.utc)
     test_case_results = []
->>>>>>> 7b0ab516
     logger.debug(
         f"Sleeping for {init_sleep_time} seconds before query for the dataset, to make sure the dataset was installed correctly."
     )
     sleep(init_sleep_time)
     for dataset in dataset_set:
-<<<<<<< HEAD
-        dataset_exist, results_exist = is_dataset_exists_with_results(
-            xsiam_client, dataset, timeout, interval
-        )
-        if not dataset_exist:
-            err = f"[red]Dataset {dataset} does not exist after {timeout} seconds[/red]"
-            logger.error(err, extra={"markup": True})
-        # There are no results from the dataset but it exists.
-        elif not results_exist:
-=======
         start_time = datetime.now(tz=pytz.UTC)
         results_exist = False
         dataset_exist = False
@@ -703,22 +628,12 @@
 
         # There are no results from the dataset, but it exists.
         if not results:
->>>>>>> 7b0ab516
             err = (
                 f"Dataset {dataset} exists but no results were returned. This could mean that your testdata "
                 "does not meet the criteria for an associated Parsing Rule and is therefore being dropped from "
                 "the dataset. Check to see if a Parsing Rule exists for your dataset and that your testdata "
                 "meets the criteria for that rule."
             )
-<<<<<<< HEAD
-            logger.error(err, extra={"markup": True})
-        # OR statement between existence var and results of each data set, if at least one of dataset_exist or results_exist are False process_failed will be true.
-        process_failed |= not (dataset_exist and results_exist)
-
-    if process_failed:
-        raise typer.Exit(1)
-    return True
-=======
             test_case_results.append(Error(err))
             logger.error(f"[red]{err}[/red]", extra={"markup": True})
         if not dataset_exist:
@@ -739,7 +654,6 @@
         dataset_set_test_case_start_time
     )
     return dataset_set_test_case
->>>>>>> 7b0ab516
 
 
 def push_test_data_to_tenant(
@@ -904,7 +818,7 @@
 def verify_event_id_does_not_exist_on_tenant(
     xsiam_client: XsiamApiClient,
     mr: ModelingRule,
-    test_data: init_test_data.TestData,
+    test_data: TestData,
 ):
     """
     Verify that the event ID does not exist on the tenant.
@@ -1041,12 +955,8 @@
     push: bool,
     interactive: bool,
     ctx: typer.Context,
-<<<<<<< HEAD
     delete_existing_dataset: bool,
-):
-=======
 ) -> Tuple[bool, Union[TestSuite, None]]:
->>>>>>> 7b0ab516
     """Validate a modeling rule.
 
     Args:
@@ -1136,7 +1046,8 @@
                 modeling_rule_test_suite,
             )
         test_data = TestData.parse_file(modeling_rule.testdata_path.as_posix())
-
+        if delete_existing_dataset:
+            delete_existing_dataset_flow(xsiam_client, test_data)
         schema_test_case = TestCase("Validate Schema", classname="Modeling Rule")
         if schema_path := modeling_rule.schema_path:
             with open(modeling_rule.schema_path) as schema_file:
@@ -1189,6 +1100,9 @@
             modeling_rule_test_suite.add_testcase(schema_test_case)
 
         if push:
+            verify_event_id_does_not_exist_on_tenant(
+                xsiam_client, modeling_rule, test_data
+            )
             if missing_event_data:
                 return handle_missing_event_data_in_modeling_rule(
                     missing_event_data,
@@ -1358,25 +1272,7 @@
     missing_event_data_test_case.system_err = "\n".join(system_errors)
     modeling_rule_test_suite.add_testcase(missing_event_data_test_case)
 
-<<<<<<< HEAD
-        # initialize xsiam client
-        xsiam_client_cfg = XsiamApiClientConfig(
-            base_url=xsiam_url,
-            api_key=api_key,
-            auth_id=auth_id,  # type: ignore[arg-type]
-            token=xsiam_token,
-            collector_token=collector_token,  # type: ignore[arg-type]
-        )
-        xsiam_client = XsiamApiClient(xsiam_client_cfg)
-        verify_pack_exists_on_tenant(xsiam_client, mr_entity, interactive)
-        test_data = init_test_data.TestData.parse_file(
-            mr_entity.testdata_path.as_posix()
-        )
-        if delete_existing_dataset:
-            delete_existing_dataset_flow(xsiam_client, test_data)
-=======
     return False, modeling_rule_test_suite
->>>>>>> 7b0ab516
 
 
 def log_error_to_test_case(
@@ -1390,25 +1286,12 @@
     return add_result_to_test_case(err, schema_test_case, modeling_rule_test_suite)
 
 
-<<<<<<< HEAD
-        if push:
-            verify_event_id_does_not_exist_on_tenant(xsiam_client, mr_entity, test_data)
-            push_test_data_to_tenant(xsiam_client, mr_entity, test_data)
-            check_dataset_exists(xsiam_client, test_data)
-        else:
-            logger.info(
-                '[cyan]The command flag "--no-push" was passed - skipping pushing of test data[/cyan]',
-                extra={"markup": True},
-            )
-        validate_expected_values(xsiam_client, mr_entity, test_data)
-=======
 def add_result_to_test_case(
     err: str, test_case: TestCase, modeling_rule_test_suite: TestSuite
 ) -> Tuple[bool, TestSuite]:
     test_case.result += [Error(err)]
     modeling_rule_test_suite.add_testcase(test_case)
     return False, modeling_rule_test_suite
->>>>>>> 7b0ab516
 
 
 # ====================== test-modeling-rule ====================== #
@@ -1579,22 +1462,6 @@
     retrying_caller = create_retrying_caller(retry_attempts, sleep_interval)
 
     errors = False
-<<<<<<< HEAD
-    for mrule_dir in input:
-        try:
-            validate_modeling_rule(
-                mrule_dir,
-                # can ignore the types since if they are not set to str values an error occurs
-                xsiam_url,  # type: ignore[arg-type]
-                api_key,  # type: ignore[arg-type]
-                auth_id,  # type: ignore[arg-type]
-                xsiam_token,  # type: ignore[arg-type]
-                collector_token,  # type: ignore[arg-type]
-                push,
-                interactive,
-                ctx,
-                delete_existing_dataset,
-=======
     xml = JUnitXml()
     start_time = datetime.now(timezone.utc)
     for modeling_rule_directory in inputs:
@@ -1610,13 +1477,13 @@
             push,
             interactive,
             ctx,
+            delete_existing_dataset,
         )
         if not success:
             errors = True
             logger.error(
                 f"[red]Error testing modeling rule {get_relative_path_to_content(modeling_rule_directory)}[/red]",
                 extra={"markup": True},
->>>>>>> 7b0ab516
             )
         if modeling_rule_test_suite:
             modeling_rule_test_suite.add_property("start_time", start_time)
