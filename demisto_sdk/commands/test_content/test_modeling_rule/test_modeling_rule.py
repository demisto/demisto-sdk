--- conflicted
+++ resolved
@@ -54,7 +54,7 @@
 )
 from demisto_sdk.commands.test_content.xsiam_tools.xsiam_client import (
     XsiamApiClient,
-    XsiamApiClientConfig, XsiamApiQueryError,
+    XsiamApiClientConfig,
 )
 from demisto_sdk.commands.upload.upload import upload_content_entity as upload_cmd
 from demisto_sdk.utils.utils import get_containing_pack
@@ -131,7 +131,7 @@
 
 
 def convert_epoch_time_to_string_time(
-        epoch_time: int, with_ms: bool = False, tenant_timezone: str = "UTC"
+    epoch_time: int, with_ms: bool = False, tenant_timezone: str = "UTC"
 ) -> str:
     """
     Converts epoch time with milliseconds to string time with timezone delta.
@@ -178,7 +178,7 @@
 
 
 def sanitize_received_value_by_expected_type(
-        received_value: Any, expected_type: str
+    received_value: Any, expected_type: str
 ) -> Tuple[str, Any]:
     """
     XSIAM returns numeric values from the API always as float, so we need to check if the expected type is int and if that's the
@@ -193,9 +193,9 @@
     received_value_type = get_type_pretty_name(received_value)
     # The values returned from XSIAM for int/float are always float, so we need to check if the expected type is int.
     if (
-            expected_type == "int"
-            and received_value_type == "float"
-            and int(received_value) == received_value
+        expected_type == "int"
+        and received_value_type == "float"
+        and int(received_value) == received_value
     ):
         return "int", int(received_value)
     return received_value_type, received_value
@@ -216,17 +216,17 @@
 
 
 def xsiam_execute_query(
-        xsiam_client: XsiamApiClient, query: str, print_req_error: bool = True
+    xsiam_client: XsiamApiClient, query: str, print_req_error: bool = True
 ) -> List[dict]:
     """Execute an XQL query and return the results.
     Wrapper for XsiamApiClient.execute_query() with retry logic.
     """
-    execution_id = xsiam_client.start_xql_query(query)
+    execution_id = xsiam_client.start_xql_query(query, print_req_error)
     return xsiam_client.get_xql_query_result(execution_id)
 
 
 def xsiam_push_to_dataset(
-        xsiam_client: XsiamApiClient, events_test_data: List[dict], rule: SingleModelingRule
+    xsiam_client: XsiamApiClient, events_test_data: List[dict], rule: SingleModelingRule
 ) -> Dict[str, Any]:
     """Push the test data to the XSIAM dataset.
     Wrapper for XsiamApiClient.push_to_dataset() with retry logic.
@@ -242,10 +242,10 @@
 
 
 def verify_results(
-        modeling_rule: ModelingRule,
-        tested_dataset: str,
-        results: List[dict],
-        test_data: TestData,
+    modeling_rule: ModelingRule,
+    tested_dataset: str,
+    results: List[dict],
+    test_data: TestData,
 ) -> List[TestCase]:
     """Verify that the results of the XQL query match the expected values.
 
@@ -313,10 +313,10 @@
 
 
 def verify_results_against_test_data(
-        result_test_case: TestCase,
-        result: Dict[str, Any],
-        test_data: TestData,
-        td_event_id: str,
+    result_test_case: TestCase,
+    result: Dict[str, Any],
+    test_data: TestData,
+    td_event_id: str,
 ):
     """Verify that the results of the XQL query match the expected values."""
 
@@ -336,7 +336,7 @@
         logger.warning(f"[yellow]{TIME_ZONE_WARNING}[/yellow]")
     if expected_values:
         if (
-                expected_time_value := expected_values.get(SingleModelingRule.TIME_FIELD)
+            expected_time_value := expected_values.get(SingleModelingRule.TIME_FIELD)
         ) and (time_value := result.get(SingleModelingRule.TIME_FIELD)):
             result[SingleModelingRule.TIME_FIELD] = convert_epoch_time_to_string_time(
                 time_value, "." in expected_time_value, tenant_timezone
@@ -363,8 +363,8 @@
                 logger.debug(f"[cyan]{out}[/cyan]", extra={"markup": True})
                 result_test_case_system_out.append(out)
                 if (
-                        received_value_sanitized == expected_value
-                        and received_value_type_sanitized == expected_value_type
+                    received_value_sanitized == expected_value
+                    and received_value_type_sanitized == expected_value_type
                 ):
                     out = f"Value:{received_value_sanitized} and Type:{received_value_type_sanitized} Matched for key {expected_key}"
                     result_test_case_system_out.append(out)
@@ -435,10 +435,10 @@
 
 
 def validate_expected_values(
-        xsiam_client: XsiamApiClient,
-        retrying_caller: Retrying,
-        modeling_rule: ModelingRule,
-        test_data: TestData,
+    xsiam_client: XsiamApiClient,
+    retrying_caller: Retrying,
+    modeling_rule: ModelingRule,
+    test_data: TestData,
 ) -> List[TestCase]:
     """Validate the expected_values in the given test data file."""
     validate_expected_values_test_cases = []
@@ -484,8 +484,8 @@
 
 
 def validate_schema_aligned_with_test_data(
-        test_data: TestData,
-        schema: Dict,
+    test_data: TestData,
+    schema: Dict,
 ) -> Tuple[bool, List[Result]]:
     """
     Validates that the schema is aligned with the test-data types.
@@ -515,7 +515,7 @@
         for event_log in event_logs:
             for event_key, event_val in event_log.event_data.items():
                 if (
-                        event_val is None
+                    event_val is None
                 ):  # if event_val is None, warn and continue looping.
 
                     info = f"{event_key=} is null on {event_log.test_data_event_id} event for {dataset=}, ignoring {event_key=}"
@@ -528,11 +528,11 @@
                 if schema_key_mappings := all_schema_dataset_mappings.get(event_key):
                     # we do not consider epochs as datetime in xsiam
                     if (
-                            isinstance(event_val, str)
-                            and not is_epoch_datetime(event_val)
-                            and dateparser.parse(
-                        event_val, settings={"STRICT_PARSING": True}
-                    )
+                        isinstance(event_val, str)
+                        and not is_epoch_datetime(event_val)
+                        and dateparser.parse(
+                            event_val, settings={"STRICT_PARSING": True}
+                        )
                     ):
                         event_val_type = datetime
                     else:
@@ -541,9 +541,9 @@
                     test_data_key_mappings = EXPECTED_SCHEMA_MAPPINGS[event_val_type]
 
                     if (
-                            existing_testdata_key_mapping := test_data_mappings.get(
-                                event_key
-                            )
+                        existing_testdata_key_mapping := test_data_mappings.get(
+                            event_key
+                        )
                     ) and existing_testdata_key_mapping != test_data_key_mappings:
                         err = (
                             f"The testdata contains events with the same {event_key=} "
@@ -571,7 +571,7 @@
                         errors_occurred = True
 
         if missing_test_data_keys := set(all_schema_dataset_mappings.keys()) - set(
-                test_data_mappings.keys()
+            test_data_mappings.keys()
         ):
             skipped = (
                 f"The following fields {missing_test_data_keys} are in schema for dataset {dataset}, but not "
@@ -592,11 +592,10 @@
 
 
 def check_dataset_exists(
-        xsiam_client: XsiamApiClient,
-        retrying_caller: Retrying,
-        test_data: TestData,
-        init_sleep_time: int = 30,
-        print_errors: bool = True,
+    xsiam_client: XsiamApiClient,
+    retrying_caller: Retrying,
+    test_data: TestData,
+    init_sleep_time: int = 30,
 ) -> TestCase:
     """Check if the dataset in the test data file exists in the tenant.
 
@@ -605,7 +604,6 @@
         retrying_caller (tenacity.Retrying): The retrying caller object.
         test_data (init_test_data.TestData): The data parsed from the test data file.
         init_sleep_time (int, optional): The number of seconds to wait for dataset installation. Defaults to 30.
-        print_errors (bool): Whether to print errors.
     Returns:
         TestCase: Test case for checking if the dataset exists in the tenant.
     """
@@ -641,8 +639,6 @@
                 results_exist = True
         except requests.exceptions.HTTPError:
             results = []
-        except XsiamApiQueryError:
-            results = []
 
         # There are no results from the dataset, but it exists.
         if not results:
@@ -653,13 +649,11 @@
                 "meets the criteria for that rule."
             )
             test_case_results.append(Error(err))
-            if print_errors:
-                logger.error(f"[red]{err}[/red]", extra={"markup": True})
+            logger.error(f"[red]{err}[/red]", extra={"markup": True})
         if not dataset_exist:
             err = f"[red]Dataset {dataset} does not exist[/red]"
             test_case_results.append(Error(err))
-            if print_errors:
-                logger.error(f"[red]{err}[/red]", extra={"markup": True})
+            logger.error(f"[red]{err}[/red]", extra={"markup": True})
 
         duration = datetime.now(tz=pytz.UTC) - start_time
         logger.info(
@@ -677,10 +671,10 @@
 
 
 def push_test_data_to_tenant(
-        xsiam_client: XsiamApiClient,
-        retrying_caller: Retrying,
-        mr: ModelingRule,
-        test_data: TestData,
+    xsiam_client: XsiamApiClient,
+    retrying_caller: Retrying,
+    mr: ModelingRule,
+    test_data: TestData,
 ) -> TestCase:
     """Push the test data to the tenant.
 
@@ -706,7 +700,7 @@
             }
             for event_log in test_data.data
             if isinstance(event_log.event_data, dict)
-               and event_log.dataset == rule.dataset
+            and event_log.dataset == rule.dataset
         ]
         logger.info(
             f"[cyan]Pushing test data for {rule.dataset} to tenant...[/cyan]",
@@ -739,10 +733,10 @@
 
 
 def verify_pack_exists_on_tenant(
-        xsiam_client: XsiamApiClient,
-        retrying_caller: Retrying,
-        mr: ModelingRule,
-        interactive: bool,
+    xsiam_client: XsiamApiClient,
+    retrying_caller: Retrying,
+    mr: ModelingRule,
+    interactive: bool,
 ) -> bool:
     """Verify that the pack containing the modeling rule exists on the tenant.
 
@@ -759,8 +753,8 @@
     containing_pack_id = containing_pack.id
     installed_packs = retrying_caller(xsiam_get_installed_packs, xsiam_client)
     if found_pack := next(
-            (pack for pack in installed_packs if containing_pack_id == pack.get("id")),
-            None,
+        (pack for pack in installed_packs if containing_pack_id == pack.get("id")),
+        None,
     ):
         logger.debug(
             f"[cyan]Found pack on tenant:\n{found_pack}[/cyan]", extra={"markup": True}
@@ -774,7 +768,7 @@
         upload_result = 0
         if interactive:
             if typer.confirm(
-                    f"Would you like to upload {containing_pack_id} to the tenant?"
+                f"Would you like to upload {containing_pack_id} to the tenant?"
             ):
                 logger.info(
                     f'[cyan][underline]Upload "{containing_pack_id}"[/underline][/cyan]',
@@ -813,7 +807,7 @@
 
 
 def is_test_data_exists_on_server(
-        test_data_path: Path,
+    test_data_path: Path,
 ) -> Tuple[List[UUID], List[UUID]]:
     """Verify that the test data exists and is valid.
 
@@ -835,119 +829,17 @@
     return missing_event_data, missing_expected_values_data
 
 
-def verify_event_id_does_not_exist_on_tenant(
-        xsiam_client: XsiamApiClient,
-        modeling_rule: ModelingRule,
-        test_data: TestData,
-) -> List[TestCase]:
-    """
-    Verify that the event ID does not exist on the tenant.
-    Args:
-        xsiam_client (XsiamApiClient): Xsiam API client.
-        modeling_rule (ModelingRule): Modeling rule object parsed from the modeling rule file.
-        test_data (init_test_data.TestData): Test data object parsed from the test data file.
-    """
-    logger.debug("Verifying that the event ID does not exist on the tenant.")
-    success_msg = "[green]The event ids does not exists on the tenant[/green]"
-    error_msg = "[red]The event id already exists in the tenant[/red]"
-    validate_expected_values_test_cases = []
-
-    for rule in modeling_rule.rules:
-        validate_event_id_does_not_exist_on_tenant_test_case = TestCase(
-            f"Validate event_id_does_not_exist_on_tenant {modeling_rule.path} dataset:{rule.dataset} "
-            f"vendor:{rule.vendor} product:{rule.product}",
-            classname="Validate event id does not exist query",
-        )
-        test_data_event_ids = [
-            f'"{d.test_data_event_id}"'
-            for d in test_data.data
-            if d.dataset == rule.dataset
-        ]
-        td_event_ids = ", ".join(test_data_event_ids)
-        query = f"config timeframe = 10y | datamodel dataset in({rule.dataset}) | filter {rule.dataset}.test_data_event_id in({td_event_ids})"
-
-        try:
-            result = xsiam_execute_query(xsiam_client, query)
-        except requests.exceptions.HTTPError:
-            logger.error(
-                f"[red]{XQL_QUERY_ERROR_EXPLANATION}[/red]",
-                extra={"markup": True},
-            )
-            validate_event_id_does_not_exist_on_tenant_test_case.system_err = XQL_QUERY_ERROR_EXPLANATION
-            validate_event_id_does_not_exist_on_tenant_test_case.result += [
-                Error("Failed to execute XQL query")
-            ]
-        except XsiamApiQueryError:
-            # If the query fails, it means that the event ID does not exist on the tenant.
-            logger.info(success_msg,
-                        extra={"markup": True},
-                        )
-            validate_event_id_does_not_exist_on_tenant_test_case.result += [success_msg]
-        else:
-            if not result:
-                logger.info(success_msg,
-                            extra={"markup": True},
-                            )
-                validate_event_id_does_not_exist_on_tenant_test_case.result += [success_msg]
-            else:
-                logger.error(
-                    error_msg,
-                    extra={"markup": True},
-                )
-                validate_event_id_does_not_exist_on_tenant_test_case.result += [error_msg]
-        validate_expected_values_test_cases.append(
-            validate_event_id_does_not_exist_on_tenant_test_case
-        )
-
-    return validate_expected_values_test_cases
-
-
-def delete_dataset(
-        xsiam_client: XsiamApiClient,
-        dataset_name: str,
-):
-    logger.info(
-        f"[cyan]Deleting existing {dataset_name} dataset[/cyan]",
-        extra={"markup": True},
-    )
-    xsiam_client.delete_dataset(dataset_name)
-    logger.info(
-        f"[green]Dataset {dataset_name} deleted successfully[/green]",
-        extra={"markup": True},
-    )
-
-
-def delete_existing_dataset_flow(xsiam_client: XsiamApiClient, test_data: TestData, retrying_caller: Retrying) -> None:
-    """
-    Delete existing dataset if it exists in the tenant.
-    Args:
-        xsiam_client (XsiamApiClient): Xsiam API client.
-        test_data (TestData): Test data object parsed from the test data file.
-        retrying_caller (Retrying): The retrying caller object.
-    """
-    dataset_names_set = {data.dataset for data in test_data.data}
-    for dataset_name in dataset_names_set:
-        dataset_set_test_case = check_dataset_exists(
-            xsiam_client, retrying_caller, test_data, print_errors=False
-        )
-        if not dataset_set_test_case.is_passed:
-            delete_dataset(xsiam_client, dataset_name)
-        else:
-            logger.info("[cyan]Dataset does not exists on tenant[/cyan]")
-
-
 def validate_modeling_rule(
-        modeling_rule_directory: Path,
-        xsiam_url: str,
-        retrying_caller: Retrying,
-        api_key: str,
-        auth_id: str,
-        xsiam_token: str,
-        collector_token: str,
-        push: bool,
-        interactive: bool,
-        ctx: typer.Context,
-        delete_existing_dataset: bool,
+    modeling_rule_directory: Path,
+    xsiam_url: str,
+    retrying_caller: Retrying,
+    api_key: str,
+    auth_id: str,
+    xsiam_token: str,
+    collector_token: str,
+    push: bool,
+    interactive: bool,
+    ctx: typer.Context,
 ) -> Tuple[bool, Union[TestSuite, None]]:
     """Validate a modeling rule.
 
@@ -962,7 +854,6 @@
         push (bool): Whether to push test event data to the tenant.
         interactive (bool): Whether command is being run in interactive mode.
         ctx (typer.Context): Typer context.
-        delete_existing_dataset (bool): Whether to delete the existing dataset in the tenant.
     """
     modeling_rule = ModelingRule(modeling_rule_directory.as_posix())
     modeling_rule_file_name = Path(modeling_rule.path).name
@@ -1009,28 +900,10 @@
             f"Checking that event data was added to the test data file[/cyan]",
             extra={"markup": True},
         )
-<<<<<<< HEAD
-        missing_event_data, _ = is_test_data_exists_on_server(
-            modeling_rule.testdata_path
-        )
-
-        # initialize xsiam client
-        xsiam_client_cfg = XsiamApiClientConfig(
-            base_url=xsiam_url,  # type: ignore[arg-type]
-            api_key=api_key,  # type: ignore[arg-type]
-            auth_id=auth_id,  # type: ignore[arg-type]
-            token=xsiam_token,  # type: ignore[arg-type]
-            collector_token=collector_token,  # type: ignore[arg-type]
-        )
-        xsiam_client = XsiamApiClient(xsiam_client_cfg)
-        if not verify_pack_exists_on_tenant(
-                xsiam_client, retrying_caller, modeling_rule, interactive
-=======
         test_data = TestData.parse_file(modeling_rule.testdata_path.as_posix())
         if (
             Validations.TEST_DATA_CONFIG_IGNORE.value
             not in test_data.ignored_validations
->>>>>>> a52d574d
         ):
             logger.info(
                 "[green]test data config is not ignored starting the test data validation...[/green]",
@@ -1039,17 +912,6 @@
             missing_event_data, _ = is_test_data_exists_on_server(
                 modeling_rule.testdata_path
             )
-<<<<<<< HEAD
-        test_data = TestData.parse_file(modeling_rule.testdata_path.as_posix())
-        if delete_existing_dataset:
-            delete_existing_dataset_flow(xsiam_client, test_data, retrying_caller)
-        schema_test_case = TestCase(
-            "Validate Schema",
-            classname=f"Modeling Rule {get_relative_path_to_content(modeling_rule.schema_path)}",
-        )
-        if schema_path := modeling_rule.schema_path:
-            with open(modeling_rule.schema_path) as schema_file:
-=======
 
             # initialize xsiam client
             xsiam_client_cfg = XsiamApiClientConfig(
@@ -1077,7 +939,6 @@
                 classname=f"Modeling Rule {get_relative_path_to_content(modeling_rule.schema_path)}",
             )
             if schema_path := modeling_rule.schema_path:
->>>>>>> a52d574d
                 try:
                     schema = get_file(modeling_rule.schema_path)
                 except json.JSONDecodeError as ex:
@@ -1090,55 +951,6 @@
                     return add_result_to_test_case(
                         err, schema_test_case, modeling_rule_test_suite
                     )
-<<<<<<< HEAD
-        else:
-            err = f"Schema file does not exist in path {get_relative_path_to_content(modeling_rule.schema_path)}"
-            return log_error_to_test_case(
-                err, schema_test_case, modeling_rule_test_suite
-            )
-        if (
-                Validations.SCHEMA_TYPES_ALIGNED_WITH_TEST_DATA.value
-                not in test_data.ignored_validations
-        ):
-            logger.info(
-                f"[green]Validating that the schema {get_relative_path_to_content(schema_path)} "
-                "is aligned with TestData file.[/green]",
-                extra={"markup": True},
-            )
-
-            success, results = validate_schema_aligned_with_test_data(
-                test_data=test_data, schema=schema
-            )
-            schema_test_case.result += results
-            if not success:
-                err = (
-                    f"The schema {get_relative_path_to_content(schema_path)} is not aligned with the test data file "
-                    f"{get_relative_path_to_content(modeling_rule.testdata_path)}"
-                )
-                return log_error_to_test_case(
-                    err, schema_test_case, modeling_rule_test_suite
-                )
-        else:
-            skipped = (
-                f"Skipping the validation to check that the schema {get_relative_path_to_content(schema_path)} "
-                "is aligned with TestData file."
-            )
-            logger.info(f"[green]{skipped}[/green]", extra={"markup": True})
-            schema_test_case.result += [Skipped(skipped)]
-            modeling_rule_test_suite.add_testcase(schema_test_case)
-
-        if push:
-            event_id_exists_test_case = verify_event_id_does_not_exist_on_tenant(
-                xsiam_client, modeling_rule, test_data
-            )
-            modeling_rule_test_suite.add_testcases(event_id_exists_test_case)
-            if missing_event_data:
-                return handle_missing_event_data_in_modeling_rule(
-                    missing_event_data,
-                    modeling_rule,
-                    modeling_rule_test_suite,
-                    executed_command,
-=======
             else:
                 err = f"Schema file does not exist in path {get_relative_path_to_content(modeling_rule.schema_path)}"
                 return log_error_to_test_case(
@@ -1152,7 +964,6 @@
                     f"[green]Validating that the schema {get_relative_path_to_content(schema_path)} "
                     "is aligned with TestData file.[/green]",
                     extra={"markup": True},
->>>>>>> a52d574d
                 )
 
                 success, results = validate_schema_aligned_with_test_data(
@@ -1205,19 +1016,6 @@
             logger.info(
                 "[cyan]Validating expected_values...[/cyan]", extra={"markup": True}
             )
-<<<<<<< HEAD
-        logger.info(
-            "[cyan]Validating expected_values...[/cyan]", extra={"markup": True}
-        )
-        validate_expected_values_test_cases = validate_expected_values(
-            xsiam_client, retrying_caller, modeling_rule, test_data
-        )
-        modeling_rule_test_suite.add_testcases(validate_expected_values_test_cases)
-        if (
-                not modeling_rule_test_suite.errors
-                and not modeling_rule_test_suite.failures
-        ):
-=======
             validate_expected_values_test_cases = validate_expected_values(
                 xsiam_client, retrying_caller, modeling_rule, test_data
             )
@@ -1233,7 +1031,6 @@
                 return True, modeling_rule_test_suite
             return False, modeling_rule_test_suite
         else:
->>>>>>> a52d574d
             logger.info(
                 "[green]test data config is ignored skipping the test data validation[/green]",
                 extra={"markup": True},
@@ -1246,7 +1043,7 @@
         )
         if interactive:
             if typer.confirm(
-                    f"Would you like to generate a test data file for {get_relative_path_to_content(modeling_rule_directory)}?"
+                f"Would you like to generate a test data file for {get_relative_path_to_content(modeling_rule_directory)}?"
             ):
                 logger.info(
                     "[cyan][underline]Generate Test Data File[/underline][/cyan]",
@@ -1321,10 +1118,10 @@
 
 
 def handle_missing_event_data_in_modeling_rule(
-        missing_event_data: List[UUID],
-        modeling_rule: ModelingRule,
-        modeling_rule_test_suite: TestSuite,
-        executed_command: str,
+    missing_event_data: List[UUID],
+    modeling_rule: ModelingRule,
+    modeling_rule_test_suite: TestSuite,
+    executed_command: str,
 ) -> Tuple[bool, TestSuite]:
     """Handle missing event data in the modeling rule.
     Args:
@@ -1368,7 +1165,7 @@
 
 
 def log_error_to_test_case(
-        err: str, schema_test_case: TestCase, modeling_rule_test_suite: TestSuite
+    err: str, schema_test_case: TestCase, modeling_rule_test_suite: TestSuite
 ) -> Tuple[bool, TestSuite]:
     logger.error(
         f"[red]{err}[/red]",
@@ -1379,7 +1176,7 @@
 
 
 def add_result_to_test_case(
-        err: str, test_case: TestCase, modeling_rule_test_suite: TestSuite
+    err: str, test_case: TestCase, modeling_rule_test_suite: TestSuite
 ) -> Tuple[bool, TestSuite]:
     test_case.result += [Error(err)]
     modeling_rule_test_suite.add_testcase(test_case)
@@ -1390,7 +1187,7 @@
 
 
 def tenant_config_cb(
-        ctx: typer.Context, param: typer.CallbackParam, value: Optional[str]
+    ctx: typer.Context, param: typer.CallbackParam, value: Optional[str]
 ):
     if ctx.resilient_parsing:
         return
@@ -1423,118 +1220,112 @@
     context_settings={"allow_extra_args": True, "ignore_unknown_options": True},
 )
 def test_modeling_rule(
-        ctx: typer.Context,
-        inputs: List[Path] = typer.Argument(
-            ...,
-            exists=True,
-            dir_okay=True,
-            resolve_path=True,
-            show_default=False,
-            help="The path to a directory of a modeling rule. May pass multiple paths to test multiple modeling rules.",
+    ctx: typer.Context,
+    inputs: List[Path] = typer.Argument(
+        ...,
+        exists=True,
+        dir_okay=True,
+        resolve_path=True,
+        show_default=False,
+        help="The path to a directory of a modeling rule. May pass multiple paths to test multiple modeling rules.",
+    ),
+    xsiam_url: Optional[str] = typer.Option(
+        None,
+        envvar="DEMISTO_BASE_URL",
+        help="The base url to the xsiam tenant.",
+        rich_help_panel="XSIAM Tenant Configuration",
+        show_default=False,
+        callback=tenant_config_cb,
+    ),
+    api_key: Optional[str] = typer.Option(
+        None,
+        envvar="DEMISTO_API_KEY",
+        help="The api key for the xsiam tenant.",
+        rich_help_panel="XSIAM Tenant Configuration",
+        show_default=False,
+        callback=tenant_config_cb,
+    ),
+    auth_id: Optional[str] = typer.Option(
+        None,
+        envvar="XSIAM_AUTH_ID",
+        help="The auth id associated with the xsiam api key being used.",
+        rich_help_panel="XSIAM Tenant Configuration",
+        show_default=False,
+        callback=tenant_config_cb,
+    ),
+    xsiam_token: Optional[str] = typer.Option(
+        None,
+        envvar="XSIAM_TOKEN",
+        help="The token used to push event logs to XSIAM",
+        rich_help_panel="XSIAM Tenant Configuration",
+        show_default=False,
+    ),
+    collector_token: Optional[str] = typer.Option(
+        None,
+        envvar="XSIAM_COLLECTOR_TOKEN",
+        help="The token used to push event logs to a custom HTTP Collector",
+        rich_help_panel="XSIAM Tenant Configuration",
+        show_default=False,
+        callback=logs_token_cb,
+    ),
+    push: bool = typer.Option(
+        True,
+        "--push/--no-push",
+        "-p/-np",
+        help=(
+            "In the event that you've already pushed test data and only want to verify expected values, you can"
+            ' pass "--no-push" to skip pushing the test data.'
         ),
-        xsiam_url: Optional[str] = typer.Option(
-            None,
-            envvar="DEMISTO_BASE_URL",
-            help="The base url to the xsiam tenant.",
-            rich_help_panel="XSIAM Tenant Configuration",
-            show_default=False,
-            callback=tenant_config_cb,
+        rich_help_panel="Interactive Configuration",
+    ),
+    interactive: bool = typer.Option(
+        True,
+        "--interactive/--non-interactive",
+        "-i/-ni",
+        help=(
+            "Interactive mode, will prompt the user if they want to generate test "
+            "data templates if none exists for the passed modeling rules."
         ),
-        api_key: Optional[str] = typer.Option(
-            None,
-            envvar="DEMISTO_API_KEY",
-            help="The api key for the xsiam tenant.",
-            rich_help_panel="XSIAM Tenant Configuration",
-            show_default=False,
-            callback=tenant_config_cb,
-        ),
-        auth_id: Optional[str] = typer.Option(
-            None,
-            envvar="XSIAM_AUTH_ID",
-            help="The auth id associated with the xsiam api key being used.",
-            rich_help_panel="XSIAM Tenant Configuration",
-            show_default=False,
-            callback=tenant_config_cb,
-        ),
-        xsiam_token: Optional[str] = typer.Option(
-            None,
-            envvar="XSIAM_TOKEN",
-            help="The token used to push event logs to XSIAM",
-            rich_help_panel="XSIAM Tenant Configuration",
-            show_default=False,
-        ),
-        collector_token: Optional[str] = typer.Option(
-            None,
-            envvar="XSIAM_COLLECTOR_TOKEN",
-            help="The token used to push event logs to a custom HTTP Collector",
-            rich_help_panel="XSIAM Tenant Configuration",
-            show_default=False,
-            callback=logs_token_cb,
-        ),
-        push: bool = typer.Option(
-            True,
-            "--push/--no-push",
-            "-p/-np",
-            help=(
-                    "In the event that you've already pushed test data and only want to verify expected values, you can"
-                    ' pass "--no-push" to skip pushing the test data.'
-            ),
-            rich_help_panel="Interactive Configuration",
-        ),
-        interactive: bool = typer.Option(
-            True,
-            "--interactive/--non-interactive",
-            "-i/-ni",
-            help=(
-                    "Interactive mode, will prompt the user if they want to generate test "
-                    "data templates if none exists for the passed modeling rules."
-            ),
-            rich_help_panel="Interactive Configuration",
-            hidden=True,
-        ),
-        output_junit_file: Optional[Path] = typer.Option(
-            None, "-jp", "--junit-path", help="Path to the output JUnit XML file."
-        ),
-        sleep_interval: int = typer.Option(
-            XSIAM_CLIENT_SLEEP_INTERVAL,
-            "-si",
-            "--sleep_interval",
-            min=0,
-            show_default=True,
-            help="The number of seconds to wait between requests to the server.",
-        ),
-        retry_attempts: int = typer.Option(
-            XSIAM_CLIENT_RETRY_ATTEMPTS,
-            "-ra",
-            "--retry_attempts",
-            min=0,
-            show_default=True,
-            help="The number of times to retry the request against the server.",
-        ),
-        console_log_threshold: str = typer.Option(
-            "INFO",
-            "-clt",
-            "--console-log-threshold",
-            help="Minimum logging threshold for the console logger.",
-        ),
-        file_log_threshold: str = typer.Option(
-            "DEBUG",
-            "-flt",
-            "--file-log-threshold",
-            help="Minimum logging threshold for the file logger.",
-        ),
-        log_file_path: str = typer.Option(
-            "demisto_sdk_debug.log",
-            "-lp",
-            "--log-file-path",
-            help="Path to the log file. Default: ./demisto_sdk_debug.log.",
-        ),
-        delete_existing_dataset: bool = typer.Option(
-            False,
-            "--delete_existing_dataset",
-            "-dd",
-            help=("Deletion of the existing dataset from the tenant. Default: False."),
-        ),
+        rich_help_panel="Interactive Configuration",
+        hidden=True,
+    ),
+    output_junit_file: Optional[Path] = typer.Option(
+        None, "-jp", "--junit-path", help="Path to the output JUnit XML file."
+    ),
+    sleep_interval: int = typer.Option(
+        XSIAM_CLIENT_SLEEP_INTERVAL,
+        "-si",
+        "--sleep_interval",
+        min=0,
+        show_default=True,
+        help="The number of seconds to wait between requests to the server.",
+    ),
+    retry_attempts: int = typer.Option(
+        XSIAM_CLIENT_RETRY_ATTEMPTS,
+        "-ra",
+        "--retry_attempts",
+        min=0,
+        show_default=True,
+        help="The number of times to retry the request against the server.",
+    ),
+    console_log_threshold: str = typer.Option(
+        "INFO",
+        "-clt",
+        "--console-log-threshold",
+        help="Minimum logging threshold for the console logger.",
+    ),
+    file_log_threshold: str = typer.Option(
+        "DEBUG",
+        "-flt",
+        "--file-log-threshold",
+        help="Minimum logging threshold for the file logger.",
+    ),
+    log_file_path: str = typer.Option(
+        "demisto_sdk_debug.log",
+        "-lp",
+        "--log-file-path",
+        help="Path to the log file. Default: ./demisto_sdk_debug.log.",
+    ),
 ):
     """
     Test a modeling rule against an XSIAM tenant
@@ -1579,7 +1370,6 @@
             push,
             interactive,
             ctx,
-            delete_existing_dataset,
         )
         if success:
             logger.info(
