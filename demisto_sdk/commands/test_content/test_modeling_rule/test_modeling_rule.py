--- conflicted
+++ resolved
@@ -50,7 +50,7 @@
 )
 from demisto_sdk.commands.test_content.xsiam_tools.xsiam_client import (
     XsiamApiClient,
-    XsiamApiClientConfig,
+    XsiamApiClientConfig, XsiamApiQueryError,
 )
 from demisto_sdk.commands.upload.upload import upload_content_entity as upload_cmd
 from demisto_sdk.utils.utils import get_containing_pack
@@ -127,7 +127,7 @@
 
 
 def convert_epoch_time_to_string_time(
-    epoch_time: int, with_ms: bool = False, tenant_timezone: str = "UTC"
+        epoch_time: int, with_ms: bool = False, tenant_timezone: str = "UTC"
 ) -> str:
     """
     Converts epoch time with milliseconds to string time with timezone delta.
@@ -174,7 +174,7 @@
 
 
 def sanitize_received_value_by_expected_type(
-    received_value: Any, expected_type: str
+        received_value: Any, expected_type: str
 ) -> Tuple[str, Any]:
     """
     XSIAM returns numeric values from the API always as float, so we need to check if the expected type is int and if that's the
@@ -189,9 +189,9 @@
     received_value_type = get_type_pretty_name(received_value)
     # The values returned from XSIAM for int/float are always float, so we need to check if the expected type is int.
     if (
-        expected_type == "int"
-        and received_value_type == "float"
-        and int(received_value) == received_value
+            expected_type == "int"
+            and received_value_type == "float"
+            and int(received_value) == received_value
     ):
         return "int", int(received_value)
     return received_value_type, received_value
@@ -212,17 +212,17 @@
 
 
 def xsiam_execute_query(
-    xsiam_client: XsiamApiClient, query: str, print_req_error: bool = True
+        xsiam_client: XsiamApiClient, query: str, print_req_error: bool = True
 ) -> List[dict]:
     """Execute an XQL query and return the results.
     Wrapper for XsiamApiClient.execute_query() with retry logic.
     """
-    execution_id = xsiam_client.start_xql_query(query, print_req_error)
+    execution_id = xsiam_client.start_xql_query(query)
     return xsiam_client.get_xql_query_result(execution_id)
 
 
 def xsiam_push_to_dataset(
-    xsiam_client: XsiamApiClient, events_test_data: List[dict], rule: SingleModelingRule
+        xsiam_client: XsiamApiClient, events_test_data: List[dict], rule: SingleModelingRule
 ) -> Dict[str, Any]:
     """Push the test data to the XSIAM dataset.
     Wrapper for XsiamApiClient.push_to_dataset() with retry logic.
@@ -238,10 +238,10 @@
 
 
 def verify_results(
-    modeling_rule: ModelingRule,
-    tested_dataset: str,
-    results: List[dict],
-    test_data: TestData,
+        modeling_rule: ModelingRule,
+        tested_dataset: str,
+        results: List[dict],
+        test_data: TestData,
 ) -> List[TestCase]:
     """Verify that the results of the XQL query match the expected values.
 
@@ -309,10 +309,10 @@
 
 
 def verify_results_against_test_data(
-    result_test_case: TestCase,
-    result: Dict[str, Any],
-    test_data: TestData,
-    td_event_id: str,
+        result_test_case: TestCase,
+        result: Dict[str, Any],
+        test_data: TestData,
+        td_event_id: str,
 ):
     """Verify that the results of the XQL query match the expected values."""
 
@@ -332,7 +332,7 @@
         logger.warning(f"[yellow]{TIME_ZONE_WARNING}[/yellow]")
     if expected_values:
         if (
-            expected_time_value := expected_values.get(SingleModelingRule.TIME_FIELD)
+                expected_time_value := expected_values.get(SingleModelingRule.TIME_FIELD)
         ) and (time_value := result.get(SingleModelingRule.TIME_FIELD)):
             result[SingleModelingRule.TIME_FIELD] = convert_epoch_time_to_string_time(
                 time_value, "." in expected_time_value, tenant_timezone
@@ -359,8 +359,8 @@
                 logger.debug(f"[cyan]{out}[/cyan]", extra={"markup": True})
                 result_test_case_system_out.append(out)
                 if (
-                    received_value_sanitized == expected_value
-                    and received_value_type_sanitized == expected_value_type
+                        received_value_sanitized == expected_value
+                        and received_value_type_sanitized == expected_value_type
                 ):
                     out = f"Value:{received_value_sanitized} and Type:{received_value_type_sanitized} Matched for key {expected_key}"
                     result_test_case_system_out.append(out)
@@ -430,46 +430,11 @@
     )
 
 
-def build_event_id_query(rule, test_data) -> str:
-    """
-    Build an XQL query to get the event IDs of the test data events that match the given modeling rule.
-    Args:
-        rule (SingleModelingRule): Rule object parsed from the modeling rule file.
-        test_data (init_test_data.TestData): The data parsed from the test data file.
-    Returns:
-        str: The XQL query.
-    """
-    query = generate_xql_query(
-        rule,
-        [
-            str(d.test_data_event_id)
-            for d in test_data.data
-            if d.dataset == rule.dataset
-        ],
-    )
-    logger.debug(query)
-    return query
-
-
-def run_query(xsiam_client, query) -> List[dict]:
-    """
-    Run the given XQL query and return the results.
-    Args:
-        xsiam_client (XsiamApiClient): The XsiamApiClient object.
-        query (str): The XQL query to run.
-    Returns:
-        List[dict]: The results of the query.
-    """
-    execution_id = xsiam_client.start_xql_query(query)
-    results = xsiam_client.get_xql_query_result(execution_id)
-    return results
-
-
 def validate_expected_values(
-    xsiam_client: XsiamApiClient,
-    retrying_caller: Retrying,
-    modeling_rule: ModelingRule,
-    test_data: TestData,
+        xsiam_client: XsiamApiClient,
+        retrying_caller: Retrying,
+        modeling_rule: ModelingRule,
+        test_data: TestData,
 ) -> List[TestCase]:
     """Validate the expected_values in the given test data file."""
     validate_expected_values_test_cases = []
@@ -515,8 +480,8 @@
 
 
 def validate_schema_aligned_with_test_data(
-    test_data: TestData,
-    schema: Dict,
+        test_data: TestData,
+        schema: Dict,
 ) -> Tuple[bool, List[Result]]:
     """
     Validates that the schema is aligned with the test-data types.
@@ -546,7 +511,7 @@
         for event_log in event_logs:
             for event_key, event_val in event_log.event_data.items():
                 if (
-                    event_val is None
+                        event_val is None
                 ):  # if event_val is None, warn and continue looping.
 
                     info = f"{event_key=} is null on {event_log.test_data_event_id} event for {dataset=}, ignoring {event_key=}"
@@ -559,11 +524,11 @@
                 if schema_key_mappings := all_schema_dataset_mappings.get(event_key):
                     # we do not consider epochs as datetime in xsiam
                     if (
-                        isinstance(event_val, str)
-                        and not is_epoch_datetime(event_val)
-                        and dateparser.parse(
-                            event_val, settings={"STRICT_PARSING": True}
-                        )
+                            isinstance(event_val, str)
+                            and not is_epoch_datetime(event_val)
+                            and dateparser.parse(
+                        event_val, settings={"STRICT_PARSING": True}
+                    )
                     ):
                         event_val_type = datetime
                     else:
@@ -572,9 +537,9 @@
                     test_data_key_mappings = EXPECTED_SCHEMA_MAPPINGS[event_val_type]
 
                     if (
-                        existing_testdata_key_mapping := test_data_mappings.get(
-                            event_key
-                        )
+                            existing_testdata_key_mapping := test_data_mappings.get(
+                                event_key
+                            )
                     ) and existing_testdata_key_mapping != test_data_key_mappings:
                         err = (
                             f"The testdata contains events with the same {event_key=} "
@@ -602,7 +567,7 @@
                         errors_occurred = True
 
         if missing_test_data_keys := set(all_schema_dataset_mappings.keys()) - set(
-            test_data_mappings.keys()
+                test_data_mappings.keys()
         ):
             skipped = (
                 f"The following fields {missing_test_data_keys} are in schema for dataset {dataset}, but not "
@@ -623,10 +588,11 @@
 
 
 def check_dataset_exists(
-    xsiam_client: XsiamApiClient,
-    retrying_caller: Retrying,
-    test_data: TestData,
-    init_sleep_time: int = 30,
+        xsiam_client: XsiamApiClient,
+        retrying_caller: Retrying,
+        test_data: TestData,
+        init_sleep_time: int = 30,
+        print_errors: bool = True,
 ) -> TestCase:
     """Check if the dataset in the test data file exists in the tenant.
 
@@ -635,6 +601,7 @@
         retrying_caller (tenacity.Retrying): The retrying caller object.
         test_data (init_test_data.TestData): The data parsed from the test data file.
         init_sleep_time (int, optional): The number of seconds to wait for dataset installation. Defaults to 30.
+        print_errors (bool): Whether to print errors.
     Returns:
         TestCase: Test case for checking if the dataset exists in the tenant.
     """
@@ -670,6 +637,8 @@
                 results_exist = True
         except requests.exceptions.HTTPError:
             results = []
+        except XsiamApiQueryError:
+            results = []
 
         # There are no results from the dataset, but it exists.
         if not results:
@@ -680,11 +649,13 @@
                 "meets the criteria for that rule."
             )
             test_case_results.append(Error(err))
-            logger.error(f"[red]{err}[/red]", extra={"markup": True})
+            if print_errors:
+                logger.error(f"[red]{err}[/red]", extra={"markup": True})
         if not dataset_exist:
             err = f"[red]Dataset {dataset} does not exist[/red]"
             test_case_results.append(Error(err))
-            logger.error(f"[red]{err}[/red]", extra={"markup": True})
+            if print_errors:
+                logger.error(f"[red]{err}[/red]", extra={"markup": True})
 
         duration = datetime.now(tz=pytz.UTC) - start_time
         logger.info(
@@ -702,10 +673,10 @@
 
 
 def push_test_data_to_tenant(
-    xsiam_client: XsiamApiClient,
-    retrying_caller: Retrying,
-    mr: ModelingRule,
-    test_data: TestData,
+        xsiam_client: XsiamApiClient,
+        retrying_caller: Retrying,
+        mr: ModelingRule,
+        test_data: TestData,
 ) -> TestCase:
     """Push the test data to the tenant.
 
@@ -731,7 +702,7 @@
             }
             for event_log in test_data.data
             if isinstance(event_log.event_data, dict)
-            and event_log.dataset == rule.dataset
+               and event_log.dataset == rule.dataset
         ]
         logger.info(
             f"[cyan]Pushing test data for {rule.dataset} to tenant...[/cyan]",
@@ -764,10 +735,10 @@
 
 
 def verify_pack_exists_on_tenant(
-    xsiam_client: XsiamApiClient,
-    retrying_caller: Retrying,
-    mr: ModelingRule,
-    interactive: bool,
+        xsiam_client: XsiamApiClient,
+        retrying_caller: Retrying,
+        mr: ModelingRule,
+        interactive: bool,
 ) -> bool:
     """Verify that the pack containing the modeling rule exists on the tenant.
 
@@ -784,8 +755,8 @@
     containing_pack_id = containing_pack.id
     installed_packs = retrying_caller(xsiam_get_installed_packs, xsiam_client)
     if found_pack := next(
-        (pack for pack in installed_packs if containing_pack_id == pack.get("id")),
-        None,
+            (pack for pack in installed_packs if containing_pack_id == pack.get("id")),
+            None,
     ):
         logger.debug(
             f"[cyan]Found pack on tenant:\n{found_pack}[/cyan]", extra={"markup": True}
@@ -799,7 +770,7 @@
         upload_result = 0
         if interactive:
             if typer.confirm(
-                f"Would you like to upload {containing_pack_id} to the tenant?"
+                    f"Would you like to upload {containing_pack_id} to the tenant?"
             ):
                 logger.info(
                     f'[cyan][underline]Upload "{containing_pack_id}"[/underline][/cyan]',
@@ -838,7 +809,7 @@
 
 
 def is_test_data_exists_on_server(
-    test_data_path: Path,
+        test_data_path: Path,
 ) -> Tuple[List[UUID], List[UUID]]:
     """Verify that the test data exists and is valid.
 
@@ -861,56 +832,75 @@
 
 
 def verify_event_id_does_not_exist_on_tenant(
-    xsiam_client: XsiamApiClient,
-    mr: ModelingRule,
-    test_data: TestData,
-):
+        xsiam_client: XsiamApiClient,
+        modeling_rule: ModelingRule,
+        test_data: TestData,
+) -> List[TestCase]:
     """
     Verify that the event ID does not exist on the tenant.
     Args:
         xsiam_client (XsiamApiClient): Xsiam API client.
-        mr (ModelingRule): Modeling rule object parsed from the modeling rule file.
+        modeling_rule (ModelingRule): Modeling rule object parsed from the modeling rule file.
         test_data (init_test_data.TestData): Test data object parsed from the test data file.
     """
     logger.debug("Verifying that the event ID does not exist on the tenant.")
-    for rule in mr.rules:
+    success_msg = "[green]The event ids does not exists on the tenant[/green]"
+    error_msg = "[red]The event id already exists in the tenant[/red]"
+    validate_expected_values_test_cases = []
+
+    for rule in modeling_rule.rules:
+        validate_event_id_does_not_exist_on_tenant_test_case = TestCase(
+            f"Validate event_id_does_not_exist_on_tenant {modeling_rule.path} dataset:{rule.dataset} "
+            f"vendor:{rule.vendor} product:{rule.product}",
+            classname="Validate event id does not exist query",
+        )
+        test_data_event_ids = [
+            f'"{d.test_data_event_id}"'
+            for d in test_data.data
+            if d.dataset == rule.dataset
+        ]
+        td_event_ids = ", ".join(test_data_event_ids)
+        query = f"config timeframe = 10y | datamodel dataset in({rule.dataset}) | filter {rule.dataset}.test_data_event_id in({td_event_ids})"
+
         try:
-            query = build_event_id_query(rule, test_data)
-            result = run_query(xsiam_client, query)
+            result = xsiam_execute_query(xsiam_client, query)
         except requests.exceptions.HTTPError:
             logger.error(
-                (
-                    "[red]Error executing XQL query, potential reasons could be:\n - mismatch between "
-                    "dataset/vendor/product marked in the test data from what is in the modeling rule\n"
-                    " - dataset was not created in the tenant\n - model fields in the query are invalid\n"
-                    "Try manually querying your tenant to discover the exact problem.[/red]"
-                ),
+                f"[red]{XQL_QUERY_ERROR_EXPLANATION}[/red]",
                 extra={"markup": True},
             )
+            validate_event_id_does_not_exist_on_tenant_test_case.system_err = XQL_QUERY_ERROR_EXPLANATION
+            validate_event_id_does_not_exist_on_tenant_test_case.result += [
+                Error("Failed to execute XQL query")
+            ]
         except XsiamApiQueryError:
             # If the query fails, it means that the event ID does not exist on the tenant.
-            logger.info(
-                "[green]The event ids does not exists on the tenant[/green]",
-                extra={"markup": True},
-            )
-            return
+            logger.info(success_msg,
+                        extra={"markup": True},
+                        )
+            validate_event_id_does_not_exist_on_tenant_test_case.result += [success_msg]
         else:
             if not result:
-                logger.info(
-                    "[green]The event ids does not exists on the tenant[/green]",
+                logger.info(success_msg,
+                            extra={"markup": True},
+                            )
+                validate_event_id_does_not_exist_on_tenant_test_case.result += [success_msg]
+            else:
+                logger.error(
+                    error_msg,
                     extra={"markup": True},
                 )
-                return
-    logger.error(
-        ("[red]The event id already exists in the tenant[/red]"),
-        extra={"markup": True},
-    )
-    raise typer.Exit(1)
+                validate_event_id_does_not_exist_on_tenant_test_case.result += [error_msg]
+        validate_expected_values_test_cases.append(
+            validate_event_id_does_not_exist_on_tenant_test_case
+        )
+
+    return validate_expected_values_test_cases
 
 
 def delete_dataset(
-    xsiam_client: XsiamApiClient,
-    dataset_name: str,
+        xsiam_client: XsiamApiClient,
+        dataset_name: str,
 ):
     logger.info(
         f"[cyan]Deleting existing {dataset_name} dataset[/cyan]",
@@ -923,84 +913,37 @@
     )
 
 
-def is_dataset_exists_with_results(
-    xsiam_client, dataset, timeout=60, interval=5, ignore_errors=False
-) -> Tuple[bool, bool]:
-    """
-    Check if the given dataset exists on the tenant and has results.
-    Args:
-        xsiam_client (XsiamApiClient): The XsiamApiClient object.
-        dataset (str): The dataset to check.
-        timeout (int): The timeout in seconds.
-        interval (int): The interval in seconds.
-        ignore_errors (bool): Ignore errors.
-    """
-    logger.info(
-        f'[cyan]Checking if dataset "{dataset}" exists on the tenant...[/cyan]',
-        extra={"markup": True},
-    )
-    query = f"config timeframe = 10y | dataset = {dataset}"
-    num_of_attempts = timeout // interval
-    for i in range(num_of_attempts):
-        logger.debug(f"Check #{i + 1}...")
-        try:
-            results = run_query(xsiam_client, query)
-            # if we got result we will break from the loop
-            if results:
-                logger.info(
-                    f"[green]Dataset {dataset} exists[/green]",
-                    extra={"markup": True},
-                )
-                return True, True
-            # if we don't have results from the dataset immediately we will continue to try until the timeout.
-            else:
-                logger.info(
-                    f"[cyan]trying to get results from the dataset for the {i + 1}th time. continuing to try to get the results.[/cyan]",
-                    extra={"markup": True},
-                )
-        # If the dataset doesn't exist HTTPError exception is raised.
-        # except requests.exceptions.HTTPError:
-        except XsiamApiQueryError as e:
-            if i + 1 == num_of_attempts:
-                if not ignore_errors:
-                    logger.error(e)
-                return False, False
-            else:
-                logger.info("Still processing. Please wait...")
-        sleep(interval)
-    return True, False
-
-
-def delete_existing_dataset_flow(xsiam_client: XsiamApiClient, test_data) -> None:
+def delete_existing_dataset_flow(xsiam_client: XsiamApiClient, test_data: TestData, retrying_caller: Retrying) -> None:
     """
     Delete existing dataset if it exists in the tenant.
     Args:
         xsiam_client (XsiamApiClient): Xsiam API client.
         test_data (TestData): Test data object parsed from the test data file.
+        retrying_caller (Retrying): The retrying caller object.
     """
     dataset_names_set = {data.dataset for data in test_data.data}
     for dataset_name in dataset_names_set:
-        dataset_exists, _ = is_dataset_exists_with_results(
-            xsiam_client, dataset_name, timeout=1, interval=1, ignore_errors=True
-        )
-        if dataset_exists:
+        dataset_set_test_case = check_dataset_exists(
+            xsiam_client, retrying_caller, test_data, print_errors=False
+        )
+        if not dataset_set_test_case.is_passed:
             delete_dataset(xsiam_client, dataset_name)
         else:
             logger.info("[cyan]Dataset does not exists on tenant[/cyan]")
 
 
 def validate_modeling_rule(
-    modeling_rule_directory: Path,
-    xsiam_url: str,
-    retrying_caller: Retrying,
-    api_key: str,
-    auth_id: str,
-    xsiam_token: str,
-    collector_token: str,
-    push: bool,
-    interactive: bool,
-    ctx: typer.Context,
-    delete_existing_dataset: bool,
+        modeling_rule_directory: Path,
+        xsiam_url: str,
+        retrying_caller: Retrying,
+        api_key: str,
+        auth_id: str,
+        xsiam_token: str,
+        collector_token: str,
+        push: bool,
+        interactive: bool,
+        ctx: typer.Context,
+        delete_existing_dataset: bool,
 ) -> Tuple[bool, Union[TestSuite, None]]:
     """Validate a modeling rule.
 
@@ -1076,7 +1019,7 @@
         )
         xsiam_client = XsiamApiClient(xsiam_client_cfg)
         if not verify_pack_exists_on_tenant(
-            xsiam_client, retrying_caller, modeling_rule, interactive
+                xsiam_client, retrying_caller, modeling_rule, interactive
         ):
             test_case = TestCase(
                 "Pack not installed on tenant", classname="Modeling Rule"
@@ -1087,17 +1030,12 @@
                 modeling_rule_test_suite,
             )
         test_data = TestData.parse_file(modeling_rule.testdata_path.as_posix())
-<<<<<<< HEAD
         if delete_existing_dataset:
-            delete_existing_dataset_flow(xsiam_client, test_data)
-        schema_test_case = TestCase("Validate Schema", classname="Modeling Rule")
-=======
-
+            delete_existing_dataset_flow(xsiam_client, test_data, retrying_caller)
         schema_test_case = TestCase(
             "Validate Schema",
             classname=f"Modeling Rule {get_relative_path_to_content(modeling_rule.schema_path)}",
         )
->>>>>>> 7fd3a004
         if schema_path := modeling_rule.schema_path:
             with open(modeling_rule.schema_path) as schema_file:
                 try:
@@ -1118,8 +1056,8 @@
                 err, schema_test_case, modeling_rule_test_suite
             )
         if (
-            Validations.SCHEMA_TYPES_ALIGNED_WITH_TEST_DATA.value
-            not in test_data.ignored_validations
+                Validations.SCHEMA_TYPES_ALIGNED_WITH_TEST_DATA.value
+                not in test_data.ignored_validations
         ):
             logger.info(
                 f"[green]Validating that the schema {get_relative_path_to_content(schema_path)} "
@@ -1149,9 +1087,10 @@
             modeling_rule_test_suite.add_testcase(schema_test_case)
 
         if push:
-            verify_event_id_does_not_exist_on_tenant(
+            event_id_exists_test_case = verify_event_id_does_not_exist_on_tenant(
                 xsiam_client, modeling_rule, test_data
             )
+            modeling_rule_test_suite.add_testcases(event_id_exists_test_case)
             if missing_event_data:
                 return handle_missing_event_data_in_modeling_rule(
                     missing_event_data,
@@ -1185,8 +1124,8 @@
         )
         modeling_rule_test_suite.add_testcases(validate_expected_values_test_cases)
         if (
-            not modeling_rule_test_suite.errors
-            and not modeling_rule_test_suite.failures
+                not modeling_rule_test_suite.errors
+                and not modeling_rule_test_suite.failures
         ):
             logger.info(
                 "[green]All mappings validated successfully[/green]",
@@ -1201,7 +1140,7 @@
         )
         if interactive:
             if typer.confirm(
-                f"Would you like to generate a test data file for {get_relative_path_to_content(modeling_rule_directory)}?"
+                    f"Would you like to generate a test data file for {get_relative_path_to_content(modeling_rule_directory)}?"
             ):
                 logger.info(
                     "[cyan][underline]Generate Test Data File[/underline][/cyan]",
@@ -1276,10 +1215,10 @@
 
 
 def handle_missing_event_data_in_modeling_rule(
-    missing_event_data: List[UUID],
-    modeling_rule: ModelingRule,
-    modeling_rule_test_suite: TestSuite,
-    executed_command: str,
+        missing_event_data: List[UUID],
+        modeling_rule: ModelingRule,
+        modeling_rule_test_suite: TestSuite,
+        executed_command: str,
 ) -> Tuple[bool, TestSuite]:
     """Handle missing event data in the modeling rule.
     Args:
@@ -1323,7 +1262,7 @@
 
 
 def log_error_to_test_case(
-    err: str, schema_test_case: TestCase, modeling_rule_test_suite: TestSuite
+        err: str, schema_test_case: TestCase, modeling_rule_test_suite: TestSuite
 ) -> Tuple[bool, TestSuite]:
     logger.error(
         f"[red]{err}[/red]",
@@ -1334,7 +1273,7 @@
 
 
 def add_result_to_test_case(
-    err: str, test_case: TestCase, modeling_rule_test_suite: TestSuite
+        err: str, test_case: TestCase, modeling_rule_test_suite: TestSuite
 ) -> Tuple[bool, TestSuite]:
     test_case.result += [Error(err)]
     modeling_rule_test_suite.add_testcase(test_case)
@@ -1345,7 +1284,7 @@
 
 
 def tenant_config_cb(
-    ctx: typer.Context, param: typer.CallbackParam, value: Optional[str]
+        ctx: typer.Context, param: typer.CallbackParam, value: Optional[str]
 ):
     if ctx.resilient_parsing:
         return
@@ -1378,118 +1317,118 @@
     context_settings={"allow_extra_args": True, "ignore_unknown_options": True},
 )
 def test_modeling_rule(
-    ctx: typer.Context,
-    inputs: List[Path] = typer.Argument(
-        ...,
-        exists=True,
-        dir_okay=True,
-        resolve_path=True,
-        show_default=False,
-        help="The path to a directory of a modeling rule. May pass multiple paths to test multiple modeling rules.",
-    ),
-    xsiam_url: Optional[str] = typer.Option(
-        None,
-        envvar="DEMISTO_BASE_URL",
-        help="The base url to the xsiam tenant.",
-        rich_help_panel="XSIAM Tenant Configuration",
-        show_default=False,
-        callback=tenant_config_cb,
-    ),
-    api_key: Optional[str] = typer.Option(
-        None,
-        envvar="DEMISTO_API_KEY",
-        help="The api key for the xsiam tenant.",
-        rich_help_panel="XSIAM Tenant Configuration",
-        show_default=False,
-        callback=tenant_config_cb,
-    ),
-    auth_id: Optional[str] = typer.Option(
-        None,
-        envvar="XSIAM_AUTH_ID",
-        help="The auth id associated with the xsiam api key being used.",
-        rich_help_panel="XSIAM Tenant Configuration",
-        show_default=False,
-        callback=tenant_config_cb,
-    ),
-    xsiam_token: Optional[str] = typer.Option(
-        None,
-        envvar="XSIAM_TOKEN",
-        help="The token used to push event logs to XSIAM",
-        rich_help_panel="XSIAM Tenant Configuration",
-        show_default=False,
-    ),
-    collector_token: Optional[str] = typer.Option(
-        None,
-        envvar="XSIAM_COLLECTOR_TOKEN",
-        help="The token used to push event logs to a custom HTTP Collector",
-        rich_help_panel="XSIAM Tenant Configuration",
-        show_default=False,
-        callback=logs_token_cb,
-    ),
-    push: bool = typer.Option(
-        True,
-        "--push/--no-push",
-        "-p/-np",
-        help=(
-            "In the event that you've already pushed test data and only want to verify expected values, you can"
-            ' pass "--no-push" to skip pushing the test data.'
+        ctx: typer.Context,
+        inputs: List[Path] = typer.Argument(
+            ...,
+            exists=True,
+            dir_okay=True,
+            resolve_path=True,
+            show_default=False,
+            help="The path to a directory of a modeling rule. May pass multiple paths to test multiple modeling rules.",
         ),
-        rich_help_panel="Interactive Configuration",
-    ),
-    interactive: bool = typer.Option(
-        True,
-        "--interactive/--non-interactive",
-        "-i/-ni",
-        help=(
-            "Interactive mode, will prompt the user if they want to generate test "
-            "data templates if none exists for the passed modeling rules."
+        xsiam_url: Optional[str] = typer.Option(
+            None,
+            envvar="DEMISTO_BASE_URL",
+            help="The base url to the xsiam tenant.",
+            rich_help_panel="XSIAM Tenant Configuration",
+            show_default=False,
+            callback=tenant_config_cb,
         ),
-        rich_help_panel="Interactive Configuration",
-        hidden=True,
-    ),
-    output_junit_file: Optional[Path] = typer.Option(
-        None, "-jp", "--junit-path", help="Path to the output JUnit XML file."
-    ),
-    sleep_interval: int = typer.Option(
-        XSIAM_CLIENT_SLEEP_INTERVAL,
-        "-si",
-        "--sleep_interval",
-        min=0,
-        show_default=True,
-        help="The number of seconds to wait between requests to the server.",
-    ),
-    retry_attempts: int = typer.Option(
-        XSIAM_CLIENT_RETRY_ATTEMPTS,
-        "-ra",
-        "--retry_attempts",
-        min=0,
-        show_default=True,
-        help="The number of times to retry the request against the server.",
-    ),
-    console_log_threshold: str = typer.Option(
-        "INFO",
-        "-clt",
-        "--console-log-threshold",
-        help="Minimum logging threshold for the console logger.",
-    ),
-    file_log_threshold: str = typer.Option(
-        "DEBUG",
-        "-flt",
-        "--file-log-threshold",
-        help="Minimum logging threshold for the file logger.",
-    ),
-    log_file_path: str = typer.Option(
-        "demisto_sdk_debug.log",
-        "-lp",
-        "--log-file-path",
-        help="Path to the log file. Default: ./demisto_sdk_debug.log.",
-    ),
-    delete_existing_dataset: bool = typer.Option(
-        False,
-        "--delete_existing_dataset",
-        "-dd",
-        help=("Deletion of the existing dataset from the tenant. Default: False."),
-    ),
+        api_key: Optional[str] = typer.Option(
+            None,
+            envvar="DEMISTO_API_KEY",
+            help="The api key for the xsiam tenant.",
+            rich_help_panel="XSIAM Tenant Configuration",
+            show_default=False,
+            callback=tenant_config_cb,
+        ),
+        auth_id: Optional[str] = typer.Option(
+            None,
+            envvar="XSIAM_AUTH_ID",
+            help="The auth id associated with the xsiam api key being used.",
+            rich_help_panel="XSIAM Tenant Configuration",
+            show_default=False,
+            callback=tenant_config_cb,
+        ),
+        xsiam_token: Optional[str] = typer.Option(
+            None,
+            envvar="XSIAM_TOKEN",
+            help="The token used to push event logs to XSIAM",
+            rich_help_panel="XSIAM Tenant Configuration",
+            show_default=False,
+        ),
+        collector_token: Optional[str] = typer.Option(
+            None,
+            envvar="XSIAM_COLLECTOR_TOKEN",
+            help="The token used to push event logs to a custom HTTP Collector",
+            rich_help_panel="XSIAM Tenant Configuration",
+            show_default=False,
+            callback=logs_token_cb,
+        ),
+        push: bool = typer.Option(
+            True,
+            "--push/--no-push",
+            "-p/-np",
+            help=(
+                    "In the event that you've already pushed test data and only want to verify expected values, you can"
+                    ' pass "--no-push" to skip pushing the test data.'
+            ),
+            rich_help_panel="Interactive Configuration",
+        ),
+        interactive: bool = typer.Option(
+            True,
+            "--interactive/--non-interactive",
+            "-i/-ni",
+            help=(
+                    "Interactive mode, will prompt the user if they want to generate test "
+                    "data templates if none exists for the passed modeling rules."
+            ),
+            rich_help_panel="Interactive Configuration",
+            hidden=True,
+        ),
+        output_junit_file: Optional[Path] = typer.Option(
+            None, "-jp", "--junit-path", help="Path to the output JUnit XML file."
+        ),
+        sleep_interval: int = typer.Option(
+            XSIAM_CLIENT_SLEEP_INTERVAL,
+            "-si",
+            "--sleep_interval",
+            min=0,
+            show_default=True,
+            help="The number of seconds to wait between requests to the server.",
+        ),
+        retry_attempts: int = typer.Option(
+            XSIAM_CLIENT_RETRY_ATTEMPTS,
+            "-ra",
+            "--retry_attempts",
+            min=0,
+            show_default=True,
+            help="The number of times to retry the request against the server.",
+        ),
+        console_log_threshold: str = typer.Option(
+            "INFO",
+            "-clt",
+            "--console-log-threshold",
+            help="Minimum logging threshold for the console logger.",
+        ),
+        file_log_threshold: str = typer.Option(
+            "DEBUG",
+            "-flt",
+            "--file-log-threshold",
+            help="Minimum logging threshold for the file logger.",
+        ),
+        log_file_path: str = typer.Option(
+            "demisto_sdk_debug.log",
+            "-lp",
+            "--log-file-path",
+            help="Path to the log file. Default: ./demisto_sdk_debug.log.",
+        ),
+        delete_existing_dataset: bool = typer.Option(
+            False,
+            "--delete_existing_dataset",
+            "-dd",
+            help=("Deletion of the existing dataset from the tenant. Default: False."),
+        ),
 ):
     """
     Test a modeling rule against an XSIAM tenant
