--- conflicted
+++ resolved
@@ -1,14 +1,10 @@
-import json
 from datetime import datetime
 from pathlib import Path
 from time import sleep
 from typing import Any, Dict, List, Optional, Tuple
 
-<<<<<<< HEAD
 import dateparser
-=======
 import pytz
->>>>>>> bc472f26
 import requests
 import typer
 from rich import print as printr
