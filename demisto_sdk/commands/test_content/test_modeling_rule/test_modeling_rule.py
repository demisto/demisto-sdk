<<<<<<< HEAD
import contextlib
import os
from datetime import datetime, timezone
from pathlib import Path
from time import sleep
from typing import Any, Dict, List, Optional, Tuple, Union
=======
import logging
from datetime import datetime
from pathlib import Path
from time import sleep
from typing import Any, Dict, List, Optional, Tuple
>>>>>>> b556629d
from uuid import UUID

import dateparser
import pytz
import requests
import typer
<<<<<<< HEAD
from junitparser import Error, Failure, JUnitXml, Skipped, TestCase, TestSuite
from junitparser.junitparser import Result
from tabulate import tabulate
=======
from rich import print as printr
from rich.console import Console, Group
from rich.panel import Panel
from rich.syntax import Syntax
from rich.table import Table
from rich.theme import Theme
from tenacity import (
    Retrying,
    before_sleep_log,
    retry_if_exception_type,
    stop_after_attempt,
    wait_fixed,
)
>>>>>>> b556629d
from typer.main import get_command_from_info

from commands.test_content.test_modeling_rule.constants import (
    EXPECTED_SCHEMA_MAPPINGS,
    SYNTAX_ERROR_IN_MODELING_RULE,
    FAILURE_TO_PUSH_EXPLANATION,
    XQL_QUERY_ERROR_EXPLANATION,
    TIME_ZONE_WARNING,
    NOT_AVAILABLE,
)
from demisto_sdk.commands.common.content.objects.pack_objects.modeling_rule.modeling_rule import (
    ModelingRule,
    SingleModelingRule,
)
from demisto_sdk.commands.common.content_constant_paths import CONTENT_PATH
from demisto_sdk.commands.common.handlers import (
    DEFAULT_JSON_HANDLER as json,  # F401
)
from demisto_sdk.commands.common.logger import (
    handle_deprecated_args,
    logger,
    logging_setup,
)
from demisto_sdk.commands.common.tools import is_epoch_datetime, parse_int_or_default
from demisto_sdk.commands.test_content.test_modeling_rule import init_test_data
from demisto_sdk.commands.test_content.xsiam_tools.test_data import Validations
from demisto_sdk.commands.test_content.xsiam_tools.xsiam_client import (
    XsiamApiClient,
    XsiamApiClientConfig,
)
from demisto_sdk.commands.upload.upload import upload_content_entity as upload_cmd
from demisto_sdk.utils.utils import get_containing_pack

<<<<<<< HEAD
CI_PIPELINE_ID = os.environ.get("CI_PIPELINE_ID")
=======
XSIAM_CLIENT_SLEEP_INTERVAL = 60
XSIAM_CLIENT_RETRY_ATTEMPTS = 5

custom_theme = Theme(
    {
        "info": "cyan",
        "info_h1": "cyan underline",
        "warning": "yellow",
        "error": "red",
        "danger": "bold red",
        "success": "green",
        "em": "italic",
    }
)
console = Console(theme=custom_theme)

>>>>>>> b556629d

app = typer.Typer()


def duration_since_start_time(start_time: datetime) -> float:
    """Get the duration since the given start time.

    Args:
        start_time (datetime): Start time.

    Returns:
        float: Duration since the given start time.
    """
    return (datetime.now(timezone.utc) - start_time).total_seconds()


def create_table(expected: Dict[str, Any], received: Dict[str, Any]) -> str:
    """Create a table to display the expected and received values.

    Args:
        expected: mapping of keys to expected values
        received: mapping of keys to received values

    Returns:
        Table object to display the expected and received values.
    """
    data = [(key, str(val), str(received.get(key))) for key, val in expected.items()]
    return tabulate(
        data,
        tablefmt="fancy_grid",
        headers=["Model Field", "Expected Value", "Received Value"],
    )


def day_suffix(day: int) -> str:
    """
    Returns a suffix string base on the day of the month.
        for 1, 21, 31 => st
        for 2, 22 => nd
        for 3, 23 => rd
        for to all the others => th

        see here for more details: https://en.wikipedia.org/wiki/English_numerals#Ordinal_numbers

    Args:
        day: The day of the month represented by a number.

    Returns:
        suffix string (st, nd, rd, th).
    """
    return "th" if 11 <= day <= 13 else {1: "st", 2: "nd", 3: "rd"}.get(day % 10, "th")


def get_relative_path_to_content(path: Path) -> str:
    """Get the relative path to the content directory.

    Args:
        path: The path to the content item.

    Returns:
        Path: The relative path to the content directory.
    """
    if path.is_absolute() and path.as_posix().startswith(CONTENT_PATH.as_posix()):
        return path.as_posix().replace(f"{CONTENT_PATH.as_posix()}{os.path.sep}", "")
    return path.as_posix()


def convert_epoch_time_to_string_time(
    epoch_time: int, with_ms: bool = False, tenant_timezone: str = "UTC"
) -> str:
    """
    Converts epoch time with milliseconds to string time with timezone delta.

    Args:
        epoch_time: The received epoch time (with milliseconds).
        with_ms: Whether to convert the epoch time with ms or not default is False.
        tenant_timezone: The timezone of the XSIAM tenant.

    Returns:
        The string time with timezone delta.
    """
    datetime_object = datetime.fromtimestamp(
        epoch_time / 1000, pytz.timezone(tenant_timezone)
    )
<<<<<<< HEAD
    time_format = (
        f"%b %-d{day_suffix(datetime_object.day)} %Y %H:%M:%S{'.%f' if with_ms else ''}"
    )
    return datetime_object.strftime(time_format)


def get_type_pretty_name(obj: Any) -> str:
    """Get the pretty name of the type of the given object.

    Args:
        obj (Any): The object to get the type name for.

    Returns:
        str: The pretty name of the type of the given object.
    """
    return {
        type(None): "null",
        list: "list",
        dict: "dict",
        tuple: "tuple",
        set: "set",
        UUID: "UUID",
        str: "string",
        int: "int",
        float: "float",
        bool: "boolean",
        datetime: "datetime",
    }.get(type(obj), str(type(obj)))
=======
    time_format = f"%b %-d{day_suffix(datetime_object.day)} %Y %H:%M:%S"
    if with_ms:
        time_format = f"{time_format}.%f"
    return datetime_object.strftime(time_format)


def create_retrying_caller(retry_attempts: int, sleep_interval: int) -> Retrying:
    """Create a Retrying object with the given retry_attempts and sleep_interval."""
    sleep_interval = parse_int_or_default(sleep_interval, XSIAM_CLIENT_SLEEP_INTERVAL)
    retry_attempts = parse_int_or_default(retry_attempts, XSIAM_CLIENT_RETRY_ATTEMPTS)
    retry_params: Dict[str, Any] = {
        "reraise": True,
        "before_sleep": before_sleep_log(logger, logging.DEBUG),
        "retry": retry_if_exception_type(requests.exceptions.HTTPError),
        "stop": stop_after_attempt(retry_attempts),
        "wait": wait_fixed(sleep_interval),
    }
    return Retrying(**retry_params)


def xsiam_execute_query(
    xsiam_client: XsiamApiClient, query: str, print_req_error: bool = True
) -> List[dict]:
    """Execute an XQL query and return the results.
    Wrapper for XsiamApiClient.execute_query() with retry logic.
    """
    execution_id = xsiam_client.start_xql_query(query, print_req_error)
    return xsiam_client.get_xql_query_result(execution_id)


def xsiam_push_to_dataset(
    xsiam_client: XsiamApiClient, events_test_data: List[dict], rule: SingleModelingRule
) -> Dict[str, Any]:
    """Push the test data to the XSIAM dataset.
    Wrapper for XsiamApiClient.push_to_dataset() with retry logic.
    """
    return xsiam_client.push_to_dataset(events_test_data, rule.vendor, rule.product)


def xsiam_get_installed_packs(xsiam_client: XsiamApiClient) -> List[Dict[str, Any]]:
    """Get the list of installed packs from the XSIAM tenant.
    Wrapper for XsiamApiClient.get_installed_packs() with retry logic.
    """
    return xsiam_client.installed_packs
>>>>>>> b556629d


def verify_results(
    modeling_rule: ModelingRule,
    tested_dataset: str,
    results: List[dict],
    test_data: init_test_data.TestData,
) -> List[TestCase]:
    """Verify that the results of the XQL query match the expected values.

    Args:
        modeling_rule: The modeling rule object parsed from the modeling rule file.
        tested_dataset (str): The dataset to verify result for.
        results (List[dict]): The results of the XQL query.
        test_data (init_test_data.TestData): The data parsed from the test data file.

    Returns:
        list[TestCase]: List of test cases for the results of the XQL query.
    """

    if not results:
        logger.error(
            f"[red]{SYNTAX_ERROR_IN_MODELING_RULE}[/red]", extra={"markup": True}
        )
        test_case = TestCase(
            f"Modeling rule - {modeling_rule.normalize_file_name()}",
            classname="Modeling Rule Results",
        )
        test_case.result += [Failure(SYNTAX_ERROR_IN_MODELING_RULE)]
        test_case.system_err = SYNTAX_ERROR_IN_MODELING_RULE
        return [test_case]

    rule_relevant_data = [
        data for data in test_data.data if data.dataset == tested_dataset
    ]
    if len(results) != len(rule_relevant_data):
        err = (
            f"Expected {len(test_data.data)} results, got {len(results)}. Verify that the event"
            " data used in your test data file meets the criteria of the modeling rule, e.g. the filter"
            " condition."
        )
        test_case = TestCase(
            f"Modeling rule - {modeling_rule.normalize_file_name()}",
            classname="Modeling Rule Results",
        )
        test_case.result += [Failure(err)]
        logger.error(f"[red]{err}[/red]", extra={"markup": True})
        return [test_case]

    test_cases = []
    for i, result in enumerate(results, start=1):
        logger.info(
            f"\n[cyan][underline]Result {i}/{len(results)}[/underline][/cyan]",
            extra={"markup": True},
        )
        td_event_id = result.pop(f"{tested_dataset}.test_data_event_id")
        result_test_case = TestCase(
            f"Modeling rule - {get_relative_path_to_content(modeling_rule.path)} {i}/{len(results)}"
            f"test_data_event_id:{td_event_id}",
            classname=f"test_data_event_id:{td_event_id}",
        )
        verify_results_against_test_data(
            result_test_case, result, test_data, td_event_id
        )

        test_cases.append(result_test_case)

    return test_cases


def verify_results_against_test_data(
    result_test_case: TestCase,
    result: Dict[str, Any],
    test_data: init_test_data.TestData,
    td_event_id: str,
):
    """Verify that the results of the XQL query match the expected values."""

    result_test_case_system_out = []
    result_test_case_system_err = []
    result_test_case_results = []
    tenant_timezone: str = ""
    expected_values = None
    # Find the expected values for the given test data event ID.
    for e in test_data.data:
        if str(e.test_data_event_id) == td_event_id:
            expected_values = e.expected_values
            tenant_timezone = e.tenant_timezone
            break
    if not tenant_timezone:
        result_test_case_system_out.append(TIME_ZONE_WARNING)
        logger.warning(f"[yellow]{TIME_ZONE_WARNING}[/yellow]")
    if expected_values:
        if (
            expected_time_value := expected_values.get(SingleModelingRule.TIME_FIELD)
        ) and (time_value := result.get(SingleModelingRule.TIME_FIELD)):
            result[SingleModelingRule.TIME_FIELD] = convert_epoch_time_to_string_time(
                time_value, "." in expected_time_value, tenant_timezone
            )
        table_result = create_table(expected_values, result)
        typer.echo(table_result)
        for key, val in expected_values.items():
            if val:
                result_val = result.get(key)
                out = f"Checking for key {key}:\n - expected: {val}\n - received: {result_val}"
                logger.debug(f"[cyan]{out}[/cyan]", extra={"markup": True})
                result_test_case_system_out.append(out)

                if type(result_val) == type(val) and result_val == val:
                    out = f"Value:{result_val} and Type:{get_type_pretty_name(result_val)} Matched for key {key}"
                    result_test_case_system_out.append(out)
                    logger.debug(out)
                else:
                    if type(result_val) == type(val):
                        err = (
                            f"Expected value does not match for key {key}: - expected: {val} - received: {result_val} "
                            f"Types match:{get_type_pretty_name(result_val)}"
                        )
                        logger.error(
                            f'[red][bold]{key}[/bold] --- "{result_val}" != "{val}" '
                            f"Types match:{get_type_pretty_name(result_val)}[/red]",
                            extra={"markup": True},
                        )
                    else:
                        err = (
                            f"Expected value and type do not match for key {key}: - expected: {val} - received: {result_val} "
                            f"expected type: {get_type_pretty_name(val)} "
                            f"received type: {get_type_pretty_name(result_val)}"
                        )
                        logger.error(
                            f'[red][bold]{key}[/bold] --- "{result_val}" != "{val}"\n'
                            f'[bold]{key}[/bold] --- Received value type: "{get_type_pretty_name(result_val)}" '
                            f'!=  Expected value type: "{get_type_pretty_name(val)}"[/red]',
                            extra={"markup": True},
                        )
                    result_test_case_system_err.append(err)
                    result_test_case_results.append(Failure(err))
            else:
                err = f"No mapping for this {key} - skipping checking match"
                result_test_case_system_out.append(err)
                result_test_case_results.append(Skipped(err))
                logger.debug(f"[cyan]{err}[/cyan]", extra={"markup": True})
    else:
        err = f"No matching expected_values found for test_data_event_id={td_event_id} in test_data {test_data}"
        logger.error(f"[red]{err}[/red]", extra={"markup": True})
        result_test_case_results.append(Failure(err))
    result_test_case.system_err = "\n".join(result_test_case_system_err)
    result_test_case.system_out = "\n".join(result_test_case_system_out)
    if result_test_case_results:
        result_test_case.result += result_test_case_results
    return result_test_case


def generate_xql_query(rule: SingleModelingRule, test_data_event_ids: List[str]) -> str:
    """Generate an XQL query from the given rule and test data event IDs.

    Args:
        rule (SingleModelingRule): Rule object parsed from the modeling rule file.
        test_data_event_ids (List[str]): List of test data event IDs to query.

    Returns:
        str: The XQL query.
    """
    fields = ", ".join(list(rule.fields))
    td_event_ids = ", ".join(
        [f'"{td_event_id}"' for td_event_id in test_data_event_ids]
    )
<<<<<<< HEAD
    return (
        f"config timeframe = 10y | datamodel dataset in({rule.dataset}) | "
        f"filter {rule.dataset}.test_data_event_id in({td_event_ids}) | "
        f"dedup {rule.dataset}.test_data_event_id by desc _insert_time | "
        f"fields {rule.dataset}.test_data_event_id, {fields}"
    )
=======
    return f"config timeframe = 10y | datamodel dataset in({rule.dataset}) | filter {rule.dataset}.test_data_event_id in({td_event_ids}) | dedup {rule.dataset}.test_data_event_id by desc _insert_time | fields {rule.dataset}.test_data_event_id, {fields}"
>>>>>>> b556629d


def validate_expected_values(
    xsiam_client: XsiamApiClient,
<<<<<<< HEAD
    modeling_rule: ModelingRule,
    test_data: init_test_data.TestData,
) -> List[TestCase]:
=======
    retrying_caller: Retrying,
    mr: ModelingRule,
    test_data: init_test_data.TestData,
):
>>>>>>> b556629d
    """Validate the expected_values in the given test data file."""
    validate_expected_values_test_cases = []
    for rule in modeling_rule.rules:
        validate_expected_values_test_case = TestCase(
            f"Validate expected_values {modeling_rule.path} dataset:{rule.dataset} "
            f"vendor:{rule.vendor} product:{rule.product}",
            classname="Validate expected values query",
        )
        query = generate_xql_query(
            rule,
            [
                str(d.test_data_event_id)
                for d in test_data.data
                if d.dataset == rule.dataset
            ],
        )
        query_info = f"Query for dataset {rule.dataset}:\n{query}"
        logger.debug(query_info)
        validate_expected_values_test_case_system_out = [query_info]
        try:
<<<<<<< HEAD
            execution_id = xsiam_client.start_xql_query(query)
            results = xsiam_client.get_xql_query_result(execution_id)
            validate_expected_values_test_case_system_out.append(
                "Successfully executed XQL query"
            )
            logger.debug("Successfully executed XQL query")
=======
            results = retrying_caller(xsiam_execute_query, xsiam_client, query)
>>>>>>> b556629d
        except requests.exceptions.HTTPError:
            logger.error(
                f"[red]{XQL_QUERY_ERROR_EXPLANATION}[/red]",
                extra={"markup": True},
            )
            validate_expected_values_test_case.system_err = XQL_QUERY_ERROR_EXPLANATION
            validate_expected_values_test_case.result += [
                Error("Failed to execute XQL query")
            ]
        else:
            verify_results_test_cases = verify_results(
                modeling_rule, rule.dataset, results, test_data
            )
            validate_expected_values_test_cases.extend(verify_results_test_cases)
        validate_expected_values_test_case.system_out = "\n".join(
            validate_expected_values_test_case_system_out
        )
        validate_expected_values_test_cases.append(validate_expected_values_test_case)

    return validate_expected_values_test_cases


def validate_schema_aligned_with_test_data(
    test_data: init_test_data.TestData, schema: Dict
) -> Tuple[bool, List[Result]]:
    """
    Validates that the schema is aligned with the test-data types.

    Args:
        test_data: the test data object.
        schema: the content of the schema file.
    Returns:
        Tuple[bool, List[Result]]: if the schema is aligned with the test-data types and a list of the results.
    """

    # map each dataset from the schema to the correct events that has the same dataset
    schema_dataset_to_events = {
        dataset: [
            event_log for event_log in test_data.data if event_log.dataset == dataset
        ]
        for dataset in schema.keys()
    }

    errors_occurred = False
    results = []

    for dataset, event_logs in schema_dataset_to_events.items():
        all_schema_dataset_mappings = schema[dataset]
        test_data_mappings: Dict = {}
        error_logs = set()
        for event_log in event_logs:
            for event_key, event_val in event_log.event_data.items():
                if (
                    event_val is None
                ):  # if event_val is None, warn and continue looping.

                    info = f"{event_key=} is null on {event_log.test_data_event_id} event for {dataset=}, ignoring {event_key=}"
                    logger.warning(f"[yellow]{info}[/yellow]", extra={"markup": True})
                    results.append(Skipped(info))
                    # add the event key to the mapping to validate there isn't another key with a different type
                    test_data_mappings[event_key] = None
                    continue

                if schema_key_mappings := all_schema_dataset_mappings.get(event_key):
                    # we do not consider epochs as datetime in xsiam
                    if (
                        isinstance(event_val, str)
                        and not is_epoch_datetime(event_val)
                        and dateparser.parse(
                            event_val, settings={"STRICT_PARSING": True}
                        )
                    ):
                        event_val_type = datetime
                    else:
                        event_val_type = type(event_val)

                    test_data_key_mappings = EXPECTED_SCHEMA_MAPPINGS[event_val_type]

                    if (
                        existing_testdata_key_mapping := test_data_mappings.get(
                            event_key
                        )
                    ) and existing_testdata_key_mapping != test_data_key_mappings:
                        err = (
                            f"The testdata contains events with the same {event_key=} "
                            f"that have different types for dataset {dataset}"
                        )
                        error_logs.add(err)
                        results.append(Error(err))
                        errors_occurred = True
                        continue
                    else:
                        test_data_mappings[event_key] = test_data_key_mappings

                    if test_data_key_mappings != schema_key_mappings:
                        err = (
                            f"The field {event_key} has mismatch on type or is_array in "
                            f"event ID {event_log.test_data_event_id} between testdata and schema --- "
                            f'TestData Mapping "{test_data_key_mappings}" != Schema Mapping "{schema_key_mappings}"'
                        )
                        results.append(Error(err))
                        error_logs.add(
                            f"[red][bold]the field {event_key} has mismatch on type or is_array in "
                            f"event ID {event_log.test_data_event_id} between testdata and schema[/bold] --- "
                            f'TestData Mapping "{test_data_key_mappings}" != Schema Mapping "{schema_key_mappings}"[/red]'
                        )
                        errors_occurred = True

        if missing_test_data_keys := set(all_schema_dataset_mappings.keys()) - set(
            test_data_mappings.keys()
        ):
<<<<<<< HEAD
            skipped = (
                f"The following fields {missing_test_data_keys} are in schema for dataset {dataset}, but not "
                "in test-data, make sure to remove them from schema or add them to test-data if necessary"
=======
            logger.warning(
                f"[yellow]The following fields {missing_test_data_keys} are in schema for dataset {dataset}, but not "
                f"in test-data, make sure to remove them from schema or add them to test-data if necessary[/yellow]",
                extra={"markup": True},
>>>>>>> b556629d
            )
            logger.warning(f"[yellow]{skipped}[/yellow]", extra={"markup": True})
            results.append(Skipped(skipped))

        if error_logs:
            for _log in error_logs:
                logger.error(_log, extra={"markup": True})
        else:
            logger.info(
                f"[green]Schema type mappings = Testdata type mappings for dataset {dataset}[/green]",
                extra={"markup": True},
            )
    return not errors_occurred, results


def check_dataset_exists(
    xsiam_client: XsiamApiClient,
    retrying_caller: Retrying,
    test_data: init_test_data.TestData,
    init_sleep_time: int = 30,
) -> TestCase:
    """Check if the dataset in the test data file exists in the tenant.

    Args:
        xsiam_client (XsiamApiClient): Xsiam API client.
        retrying_caller (tenacity.Retrying): The retrying caller object.
        test_data (init_test_data.TestData): The data parsed from the test data file.
        init_sleep_time (int, optional): The number of seconds to wait for dataset installation. Defaults to 30.

<<<<<<< HEAD
    """
    process_failed = False
    dataset_set = {data.dataset for data in test_data.data}
    dataset_set_test_case = TestCase(
        "Check if dataset exists in tenant", classname="Check dataset exists"
    )
    dataset_set_test_case_start_time = datetime.now(timezone.utc)
    test_case_results = []
=======
    Raises:
        typer.Exit: If the dataset does not exist after the all the retries.
    """
    process_failed = False
    dataset_set = {data.dataset for data in test_data.data}
>>>>>>> b556629d
    logger.debug(
        f"Sleeping for {init_sleep_time} seconds before query for the dataset, to make sure the dataset was installed correctly."
    )
    sleep(init_sleep_time)
    for dataset in dataset_set:
        start_time = datetime.now(tz=pytz.UTC)
        results_exist = False
        dataset_exist = False
        logger.info(
            f'[cyan]Checking if dataset "{dataset}" exists on the tenant...[/cyan]',
            extra={"markup": True},
        )
        query = f"config timeframe = 10y | dataset = {dataset}"
<<<<<<< HEAD
        results = None
        for i in range(timeout // interval):
            with contextlib.suppress(requests.exceptions.HTTPError):
                # If the dataset doesn't exist HTTPError exception is raised.
                logger.debug(f"Check #{i+1}...")
                execution_id = xsiam_client.start_xql_query(
                    query, print_req_error=(i + 1 == timeout // interval)
                )
                dataset_exist = True
                # if we got result we will break from the loop
                if results := xsiam_client.get_xql_query_result(execution_id):
                    logger.info(
                        f"[green]Dataset {dataset} exists[/green]",
                        extra={"markup": True},
                    )
                    results_exist = True
                    break
                else:
                    results_exist = False
                    logger.info(
                        f"[cyan]trying to get results from the dataset for the {day_suffix(i+1)} time. continuing to try to get the results.[/cyan]",
                        extra={"markup": True},
                    )
                sleep(interval)
=======
        try:
            results = retrying_caller(xsiam_execute_query, xsiam_client, query)

            dataset_exist = True
            if results:
                logger.info(
                    f"[green]Dataset {dataset} exists[/green]",
                    extra={"markup": True},
                )
                results_exist = True
        except requests.exceptions.HTTPError:
            results = []
>>>>>>> b556629d

        # There are no results from the dataset, but it exists.
        if not results:
            err = (
                f"Dataset {dataset} exists but no results were returned. This could mean that your testdata "
                "does not meet the criteria for an associated Parsing Rule and is therefore being dropped from "
                "the dataset. Check to see if a Parsing Rule exists for your dataset and that your testdata "
                "meets the criteria for that rule."
            )
            test_case_results.append(Error(err))
            logger.error(f"[red]{err}[/red]", extra={"markup": True})
        if not dataset_exist:
<<<<<<< HEAD
            err = f"Dataset {dataset} does not exist after {timeout} seconds."
            test_case_results.append(Error(err))
            logger.error(f"[red]{err}[/red]", extra={"markup": True})

=======
            duration = datetime.now(tz=pytz.UTC) - start_time
            err = f"[red]Dataset {dataset} does not exist after {duration.total_seconds():.2f} seconds[/red]"
            logger.error(err, extra={"markup": True})
        # OR statement between existence var and results of each data set, if at least one of dataset_exist or results_exist are False process_failed will be true.
>>>>>>> b556629d
        process_failed |= not (dataset_exist and results_exist)

    if test_case_results:
        dataset_set_test_case.result += test_case_results
    dataset_set_test_case.time = duration_since_start_time(
        dataset_set_test_case_start_time
    )
    return dataset_set_test_case


def push_test_data_to_tenant(
<<<<<<< HEAD
    xsiam_client: XsiamApiClient, mr: ModelingRule, test_data: init_test_data.TestData
) -> TestCase:
=======
    xsiam_client: XsiamApiClient,
    retrying_caller: Retrying,
    mr: ModelingRule,
    test_data: init_test_data.TestData,
):
>>>>>>> b556629d
    """Push the test data to the tenant.

    Args:
        retrying_caller (tenacity.Retrying): The retrying caller object.
        xsiam_client (XsiamApiClient): Xsiam API client.
        mr (ModelingRule): Modeling rule object parsed from the modeling rule file.
        test_data (init_test_data.TestData): Test data object parsed from the test data file.
    Returns:
        TestCase: Test case for pushing the test data to the tenant.
    """
    push_test_data_test_case = TestCase(
        f"Push test data to tenant {mr.path}",
        classname="Push test data to tenant",
    )
    push_test_data_test_case_start_time = datetime.now(timezone.utc)
    system_errors = []
    for rule in mr.rules:
        events_test_data = [
            {
                **event_log.event_data,
                "test_data_event_id": str(event_log.test_data_event_id),
            }
            for event_log in test_data.data
            if isinstance(event_log.event_data, dict)
            and event_log.dataset == rule.dataset
        ]
        logger.info(
            f"[cyan]Pushing test data for {rule.dataset} to tenant...[/cyan]",
            extra={"markup": True},
        )
        try:
            retrying_caller(xsiam_push_to_dataset, xsiam_client, events_test_data, rule)
        except requests.exceptions.HTTPError:
            system_err = (
                f"Failed pushing test data to tenant for dataset {rule.dataset}"
            )
            system_errors.append(system_err)
            logger.error(f"[red]{system_err}[/red]", extra={"markup": True})

    if system_errors:
        logger.error(
            f"[red]{FAILURE_TO_PUSH_EXPLANATION}[/red]",
            extra={"markup": True},
        )
        push_test_data_test_case.system_err = "\n".join(system_errors)
        push_test_data_test_case.result += [Failure(FAILURE_TO_PUSH_EXPLANATION)]
    else:
        system_out = "Test data pushed successfully"
        push_test_data_test_case.system_out = system_out
        logger.info(f"[green]{system_out}[/green]", extra={"markup": True})
    push_test_data_test_case.time = duration_since_start_time(
        push_test_data_test_case_start_time
    )
    return push_test_data_test_case


def verify_pack_exists_on_tenant(
<<<<<<< HEAD
    xsiam_client: XsiamApiClient, mr: ModelingRule, interactive: bool
) -> bool:
=======
    xsiam_client: XsiamApiClient,
    retrying_caller: Retrying,
    mr: ModelingRule,
    interactive: bool,
):
>>>>>>> b556629d
    """Verify that the pack containing the modeling rule exists on the tenant.

    Args:
        retrying_caller (tenacity.Retrying): The retrying caller object.
        xsiam_client (XsiamApiClient): Xsiam API client.
        mr (ModelingRule): Modeling rule object parsed from the modeling rule file.
        interactive (bool): Whether command is being run in interactive mode.
    """
    logger.info(
        "[cyan]Verifying pack installed on tenant[/cyan]", extra={"markup": True}
    )
    containing_pack = get_containing_pack(mr)
    containing_pack_id = containing_pack.id
<<<<<<< HEAD
    installed_packs = xsiam_client.installed_packs
    if found_pack := next(
        (pack for pack in installed_packs if containing_pack_id == pack.get("id")),
        None,
    ):
=======
    installed_packs = retrying_caller(xsiam_get_installed_packs, xsiam_client)
    found_pack = None
    for pack in installed_packs:
        if containing_pack_id == pack.get("id"):
            found_pack = pack
            break
    if found_pack:
>>>>>>> b556629d
        logger.debug(
            f"[cyan]Found pack on tenant:\n{found_pack}[/cyan]", extra={"markup": True}
        )
    else:
        logger.error(
            f"[red]Pack {containing_pack_id} was not found on tenant[/red]",
            extra={"markup": True},
        )

        upload_result = 0
        if interactive:
            if typer.confirm(
                f"Would you like to upload {containing_pack_id} to the tenant?"
            ):
                logger.info(
                    f'[cyan][underline]Upload "{containing_pack_id}"[/underline][/cyan]',
                    extra={"markup": True},
                )
                upload_kwargs = {
                    "zip": True,
                    "xsiam": True,
                    "input": containing_pack.path,
                    "keep_zip": None,
                    "insecure": False,
                    "input_config_file": None,
                    "skip_validation": False,
                    "reattach": True,
                }
                upload_result = upload_cmd(**upload_kwargs)
                if upload_result != 0:
                    logger.error(
                        f"[red]Failed to upload pack {containing_pack_id} to tenant[/red]",
                        extra={"markup": True},
                    )
                # wait for pack to finish installing
                sleep(1)
            else:
                upload_result = 1
        if not interactive or upload_result != 0:
            logger.error(
                "[red]Please install or upload the pack to the tenant and try again[/red]",
                extra={"markup": True},
            )
            typer.echo(
                f"demisto-sdk upload -z -x -i {containing_pack.path}\ndemisto-sdk modeling-rules test {mr.path.parent}"
            )
            return False
    return True


def verify_test_data_exists(test_data_path: Path) -> Tuple[List[UUID], List[UUID]]:
    """Verify that the test data exists and is valid.

    Args:
        test_data_path (Path): Path to the test data file.

    Returns:
        Tuple[List[str], List[str]]: Tuple of lists where the first list is test event
            first list: ids that do not have example event data.
            second list is test event ids that do not have expected_values to check.
    """
    missing_event_data, missing_expected_values_data = [], []
    test_data = init_test_data.TestData.parse_file(test_data_path)
    for event_log in test_data.data:
        if not event_log.event_data:
            missing_event_data.append(event_log.test_data_event_id)
        if all(val is None for val in event_log.expected_values.values()):
            missing_expected_values_data.append(event_log.test_data_event_id)
    return missing_event_data, missing_expected_values_data


def validate_modeling_rule(
    modeling_rule_directory: Path,
    xsiam_url: str,
    retrying_caller: Retrying,
    api_key: str,
    auth_id: str,
    xsiam_token: str,
    collector_token: str,
    push: bool,
    interactive: bool,
    ctx: typer.Context,
) -> Tuple[bool, Union[TestSuite, None]]:
    """Validate a modeling rule.

    Args:
<<<<<<< HEAD
        modeling_rule_directory (Path): Path to the modeling rule directory.
=======
        retrying_caller (tenacity.Retrying): The retrying caller object.
        mrule_dir (Path): Path to the modeling rule directory.
>>>>>>> b556629d
        xsiam_url (str): URL of the xsiam tenant.
        api_key (str): xsiam API key.
        auth_id (str): xsiam auth ID.
        xsiam_token (str): xsiam token.
        collector_token: collector token.
        push (bool): Whether to push test event data to the tenant.
        interactive (bool): Whether command is being run in interactive mode.
        ctx (typer.Context): Typer context.
    """
    logger.info(
        f"[cyan]<<<< Test Modeling Rule:{get_relative_path_to_content(modeling_rule_directory)} >>>>[/cyan]",
        extra={"markup": True},
    )
    modeling_rule = ModelingRule(modeling_rule_directory.as_posix())
    modeling_rule_file_name = Path(modeling_rule.path).name
    containing_pack = get_containing_pack(modeling_rule)
    executed_command = (
        f"{ctx.command_path} {get_relative_path_to_content(modeling_rule_directory)}"
    )

    modeling_rule_test_suite = TestSuite(
        f"Modeling Rule Test Results {modeling_rule_file_name}"
    )
    modeling_rule_test_suite.add_property(
        "file_name", modeling_rule_file_name
    )  # used in the convert to jira issue.
    modeling_rule_test_suite.filepath = get_relative_path_to_content(modeling_rule.path)
    modeling_rule_test_suite.add_property(
        "modeling_rule_path", get_relative_path_to_content(modeling_rule.path)
    )
    modeling_rule_test_suite.add_property(
        "modeling_rule_file_name", modeling_rule_file_name
    )
    modeling_rule_test_suite.add_property(
        "test_data_path",
        get_relative_path_to_content(modeling_rule.testdata_path)
        if modeling_rule.testdata_path
        else NOT_AVAILABLE,
    )
    modeling_rule_test_suite.add_property(
        "schema_path", get_relative_path_to_content(modeling_rule.schema_path)
    )
    modeling_rule_test_suite.add_property("push", push)
    modeling_rule_test_suite.add_property("interactive", interactive)
    modeling_rule_test_suite.add_property("xsiam_url", xsiam_url)
    modeling_rule_test_suite.add_property("from_version", modeling_rule.from_version)
    modeling_rule_test_suite.add_property("to_version", modeling_rule.to_version)
    modeling_rule_test_suite.add_property(
        "pack_id", containing_pack.id
    )  # used in the convert to jira issue.
    if CI_PIPELINE_ID:
        modeling_rule_test_suite.add_property("ci_pipeline_id", CI_PIPELINE_ID)
    if modeling_rule.testdata_path:
        logger.info(
            f"[cyan]Test data file found at {modeling_rule.testdata_path}[/cyan]",
            extra={"markup": True},
        )
        logger.info(
            "[cyan]Checking that event data was added to the test data file[/cyan]",
            extra={"markup": True},
        )
        missing_event_data, _ = verify_test_data_exists(modeling_rule.testdata_path)

        # initialize xsiam client
        xsiam_client_cfg = XsiamApiClientConfig(
            base_url=xsiam_url,  # type: ignore[arg-type]
            api_key=api_key,  # type: ignore[arg-type]
            auth_id=auth_id,  # type: ignore[arg-type]
            token=xsiam_token,  # type: ignore[arg-type]
            collector_token=collector_token,  # type: ignore[arg-type]
        )
        xsiam_client = XsiamApiClient(xsiam_client_cfg)
        if not verify_pack_exists_on_tenant(xsiam_client, modeling_rule, interactive):
            test_case = TestCase(
                "Pack not installed on tenant", classname="Modeling Rule"
            )
            return add_result_to_test_case(
                "Pack not installed on tenant",
                test_case,
                modeling_rule_test_suite,
            )
        test_data = init_test_data.TestData.parse_file(
            modeling_rule.testdata_path.as_posix()
        )

        schema_test_case = TestCase("Validate Schema", classname="Modeling Rule")
        if schema_path := modeling_rule.schema_path:
            with open(modeling_rule.schema_path) as schema_file:
                try:
                    schema = json.load(schema_file)
                except json.JSONDecodeError as ex:
                    err = f"Failed to parse schema file {modeling_rule.schema_path} as JSON"
                    logger.error(
                        f"[red]{err}[/red]",
                        extra={"markup": True},
                    )
                    schema_test_case.system_err = str(ex)
                    return add_result_to_test_case(
                        err, schema_test_case, modeling_rule_test_suite
                    )
        else:
            err = f"Schema file does not exist in path {modeling_rule.schema_path}"
            return log_error_to_test_case(
                err, schema_test_case, modeling_rule_test_suite
            )
        if (
            Validations.SCHEMA_TYPES_ALIGNED_WITH_TEST_DATA.value
            not in test_data.ignored_validations
        ):
            logger.info(
                f"[green]Validating that the schema {get_relative_path_to_content(schema_path)} "
                "is aligned with TestData file.[/green]",
                extra={"markup": True},
            )

            success, results = validate_schema_aligned_with_test_data(
                test_data=test_data, schema=schema
            )
            schema_test_case.result += results
            if not success:
                err = (
                    f"The schema {get_relative_path_to_content(schema_path)} is not aligned with the test data file "
                    f"{get_relative_path_to_content(modeling_rule.testdata_path)}"
                )
                return log_error_to_test_case(
                    err, schema_test_case, modeling_rule_test_suite
                )
        else:
            skipped = (
                f"Skipping the validation to check that the schema {get_relative_path_to_content(schema_path)} "
                "is aligned with TestData file."
            )
            logger.info(f"[green]{skipped}[/green]", extra={"markup": True})
            schema_test_case.result += [Skipped(skipped)]
            modeling_rule_test_suite.add_testcase(schema_test_case)

        if push:
            if missing_event_data:
                return handle_missing_event_data_in_modeling_rule(
                    missing_event_data,
                    modeling_rule,
                    modeling_rule_test_suite,
                    executed_command,
                )
            push_test_data_test_case = push_test_data_to_tenant(
                xsiam_client, modeling_rule, test_data
            )
            modeling_rule_test_suite.add_testcase(push_test_data_test_case)
            if not push_test_data_test_case.is_passed:
                return False, modeling_rule_test_suite

            dataset_set_test_case = check_dataset_exists(xsiam_client, test_data)
            modeling_rule_test_suite.add_testcase(dataset_set_test_case)
            if not dataset_set_test_case.is_passed:
                return False, modeling_rule_test_suite
        else:
            logger.info(
                '[cyan]The command flag "--no-push" was passed - skipping pushing of test data[/cyan]',
                extra={"markup": True},
            )
        logger.info(
            "[cyan]Validating expected_values...[/cyan]", extra={"markup": True}
        )
        validate_expected_values_test_cases = validate_expected_values(
            xsiam_client, modeling_rule, test_data
        )
        modeling_rule_test_suite.add_testcases(validate_expected_values_test_cases)
        if (
            not modeling_rule_test_suite.errors
            and not modeling_rule_test_suite.failures
        ):
            logger.info(
                "[green]Mappings validated successfully[/green]", extra={"markup": True}
            )
            return True, modeling_rule_test_suite
        return False, modeling_rule_test_suite
    else:
        logger.warning(
            f"[yellow]No test data file found for {get_relative_path_to_content(modeling_rule_directory)}[/yellow]",
            extra={"markup": True},
        )
        if interactive:
            if typer.confirm(
                f"Would you like to generate a test data file for {get_relative_path_to_content(modeling_rule_directory)}?"
            ):
                logger.info(
                    "[cyan][underline]Generate Test Data File[/underline][/cyan]",
                    extra={"markup": True},
                )
                events_count = typer.prompt(
                    "For how many events would you like to generate templates?",
                    type=int,
                    default=1,
                    show_default=True,
                )

                from demisto_sdk.commands.test_content.test_modeling_rule.init_test_data import (
                    app as init_td_app,
                )

                if not init_td_app.registered_commands:
                    err = (
                        '[red]Failed to load the "init-test-data" typer application to interactively create a '
                        "testdata file.[/red]"
                    )
                    logger.error(err, extra={"markup": True})
                    return False, None

                # the init-test-data typer application should only have the one command
                init_td_cmd_info = init_td_app.registered_commands[0]

                init_td_cmd = get_command_from_info(
                    init_td_cmd_info,
                    pretty_exceptions_short=app.pretty_exceptions_short,
                    rich_markup_mode=app.rich_markup_mode,
                )
                init_td_cmd_ctx = init_td_cmd.make_context(
                    init_td_cmd.name,
                    [modeling_rule_directory.as_posix(), f"--count={events_count}"],
                    parent=ctx,
                )
                init_td_cmd.invoke(init_td_cmd_ctx)

                if modeling_rule.testdata_path:
                    logger.info(
                        f"[green]Test data file generated for "
                        f"{get_relative_path_to_content(modeling_rule_directory)}[/green]",
                        extra={"markup": True},
                    )
                    logger.info(
                        f"[cyan]Please complete the test data file at "
                        f"{get_relative_path_to_content(modeling_rule.testdata_path)} "
                        "with test event(s) data and expected outputs and then rerun[/cyan]",
                        extra={"markup": True},
                    )
                    typer.echo(executed_command)
                    return True, None
                else:
                    logger.error(
                        f"[red]Failed to generate test data file for "
                        f"{get_relative_path_to_content(modeling_rule_directory)}[/red]",
                        extra={"markup": True},
                    )
            else:
                logger.warning(
                    f"[yellow]Skipping test data file generation for "
                    f"{get_relative_path_to_content(modeling_rule_directory)}[/yellow]",
                    extra={"markup": True},
                )
                logger.error(
                    f"[red]Please create a test data file for "
                    f"{get_relative_path_to_content(modeling_rule_directory)} and then rerun[/red]",
                    extra={"markup": True},
                )
                typer.echo(executed_command)
        else:
            logger.error(
                f"[red]Please create a test data file for "
                f"{get_relative_path_to_content(modeling_rule_directory)} and then rerun[/red]",
                extra={"markup": True},
            )
            typer.echo(executed_command)
        return False, None


def handle_missing_event_data_in_modeling_rule(
    missing_event_data: List[UUID],
    modeling_rule: ModelingRule,
    modeling_rule_test_suite: TestSuite,
    executed_command: str,
) -> Tuple[bool, TestSuite]:
    missing_event_data_test_case = TestCase(
        "Missing Event Data", classname="Modeling Rule"
    )
    err = f"Missing Event Data for the following test data event ids: {missing_event_data}"
    missing_event_data_test_case.result += [Error(err)]
    prefix = "Event log test data is missing for the following ids:"
    system_errors = [prefix]
    logger.warning(
        f"[yellow]{prefix}[/yellow]",
        extra={"markup": True},
    )
    for test_data_event_id in missing_event_data:
        logger.warning(
            f"[yellow] - {test_data_event_id}[/yellow]",
            extra={"markup": True},
        )
        system_errors.append(str(test_data_event_id))
    suffix = (
        f"Please complete the test data file at {get_relative_path_to_content(modeling_rule.testdata_path)} "
        f"with test event(s) data and expected outputs and then rerun"
    )
    logger.warning(
        f"[yellow]{suffix}[/yellow]",
        extra={"markup": True},
    )
    system_errors.append(suffix)
    missing_event_data_test_case.system_err = "\n".join(system_errors)
    modeling_rule_test_suite.add_testcase(missing_event_data_test_case)

<<<<<<< HEAD
    typer.echo(executed_command)
    return False, modeling_rule_test_suite
=======
        # initialize xsiam client
        xsiam_client_cfg = XsiamApiClientConfig(
            base_url=xsiam_url,  # type: ignore[arg-type]
            api_key=api_key,  # type: ignore[arg-type]
            auth_id=auth_id,  # type: ignore[arg-type]
            token=xsiam_token,  # type: ignore[arg-type]
            collector_token=collector_token,  # type: ignore[arg-type]
        )
        xsiam_client = XsiamApiClient(xsiam_client_cfg)
        verify_pack_exists_on_tenant(
            xsiam_client, retrying_caller, mr_entity, interactive
        )
        test_data = init_test_data.TestData.parse_file(
            mr_entity.testdata_path.as_posix()
        )
>>>>>>> b556629d


def log_error_to_test_case(
    err: str, schema_test_case: TestCase, modeling_rule_test_suite: TestSuite
) -> Tuple[bool, TestSuite]:
    logger.error(
        f"[red]{err}[/red]",
        extra={"markup": True},
    )
    schema_test_case.system_err = err
    return add_result_to_test_case(err, schema_test_case, modeling_rule_test_suite)


<<<<<<< HEAD
def add_result_to_test_case(
    err: str, test_case: TestCase, modeling_rule_test_suite: TestSuite
) -> Tuple[bool, TestSuite]:
    test_case.result += [Error(err)]
    modeling_rule_test_suite.add_testcase(test_case)
    return False, modeling_rule_test_suite
=======
        if push:
            if missing_event_data:
                logger.warning(
                    "[yellow]Event log test data is missing for the following ids:[/yellow]",
                    extra={"markup": True},
                )
                for test_data_event_id in missing_event_data:
                    logger.warning(
                        f"[yellow] - {test_data_event_id}[/yellow]",
                        extra={"markup": True},
                    )
                logger.warning(
                    f"[yellow]Please complete the test data file at {mr_entity.testdata_path} "
                    "with test event(s) data and expected outputs and then rerun,[/yellow]",
                    extra={"markup": True},
                )
                printr(execd_cmd)
                raise typer.Exit(1)
            push_test_data_to_tenant(
                xsiam_client, retrying_caller, mr_entity, test_data
            )
            check_dataset_exists(xsiam_client, retrying_caller, test_data)
        else:
            logger.info(
                '[cyan]The command flag "--no-push" was passed - skipping pushing of test data[/cyan]',
                extra={"markup": True},
            )
        validate_expected_values(xsiam_client, retrying_caller, mr_entity, test_data)
>>>>>>> b556629d


# ====================== test-modeling-rule ====================== #


def tenant_config_cb(
    ctx: typer.Context, param: typer.CallbackParam, value: Optional[str]
):
    if ctx.resilient_parsing:
        return
    if param.value_is_missing(value):
        err_str = (
            f"{param.name} must be set either via the environment variable "
            f'"{param.envvar}" or passed explicitly when running the command'
        )
        raise typer.BadParameter(err_str)
    return value


def logs_token_cb(ctx: typer.Context, param: typer.CallbackParam, value: Optional[str]):
    if ctx.resilient_parsing:
        return
    if param.value_is_missing(value):
        parameter_to_check = "xsiam_token"
        other_token = ctx.params.get(parameter_to_check)
        if not other_token:
            err_str = (
                f"One of {param.name} or {parameter_to_check} must be set either via it's associated"
                " environment variable or passed explicitly when running the command"
            )
            raise typer.BadParameter(err_str)
    return value


@app.command(
    no_args_is_help=True,
    context_settings={"allow_extra_args": True, "ignore_unknown_options": True},
)
def test_modeling_rule(
    ctx: typer.Context,
    inputs: List[Path] = typer.Argument(
        ...,
        exists=True,
        dir_okay=True,
        resolve_path=True,
        show_default=False,
        help="The path to a directory of a modeling rule. May pass multiple paths to test multiple modeling rules.",
    ),
    xsiam_url: Optional[str] = typer.Option(
        None,
        envvar="DEMISTO_BASE_URL",
        help="The base url to the xsiam tenant.",
        rich_help_panel="XSIAM Tenant Configuration",
        show_default=False,
        callback=tenant_config_cb,
    ),
    api_key: Optional[str] = typer.Option(
        None,
        envvar="DEMISTO_API_KEY",
        help="The api key for the xsiam tenant.",
        rich_help_panel="XSIAM Tenant Configuration",
        show_default=False,
        callback=tenant_config_cb,
    ),
    auth_id: Optional[str] = typer.Option(
        None,
        envvar="XSIAM_AUTH_ID",
        help="The auth id associated with the xsiam api key being used.",
        rich_help_panel="XSIAM Tenant Configuration",
        show_default=False,
        callback=tenant_config_cb,
    ),
    xsiam_token: Optional[str] = typer.Option(
        None,
        envvar="XSIAM_TOKEN",
        help="The token used to push event logs to XSIAM",
        rich_help_panel="XSIAM Tenant Configuration",
        show_default=False,
    ),
    collector_token: Optional[str] = typer.Option(
        None,
        envvar="XSIAM_COLLECTOR_TOKEN",
        help="The token used to push event logs to a custom HTTP Collector",
        rich_help_panel="XSIAM Tenant Configuration",
        show_default=False,
        callback=logs_token_cb,
    ),
    push: bool = typer.Option(
        True,
        "--push/--no-push",
        "-p/-np",
        help=(
            "In the event that you've already pushed test data and only want to verify expected values, you can"
            ' pass "--no-push" to skip pushing the test data.'
        ),
        rich_help_panel="Interactive Configuration",
    ),
    interactive: bool = typer.Option(
        True,
        "--interactive/--non-interactive",
        "-i/-ni",
        help=(
            "Interactive mode, will prompt the user if they want to generate test "
            "data templates if none exists for the passed modeling rules."
        ),
        rich_help_panel="Interactive Configuration",
        hidden=True,
    ),
<<<<<<< HEAD
    output_junit_file: Optional[Path] = typer.Option(
        None, "-jp", "--junit-path", help="Path to the output JUnit XML file."
=======
    sleep_interval: int = typer.Option(
        XSIAM_CLIENT_SLEEP_INTERVAL,
        "-si",
        "--sleep_interval",
        min=0,
        show_default=True,
        help="The number of seconds to wait between requests to the server.",
    ),
    retry_attempts: int = typer.Option(
        XSIAM_CLIENT_RETRY_ATTEMPTS,
        "-ra",
        "--retry_attempts",
        min=0,
        show_default=True,
        help="The number of times to retry the request against the server.",
>>>>>>> b556629d
    ),
    console_log_threshold: str = typer.Option(
        "INFO",
        "-clt",
        "--console_log_threshold",
        help="Minimum logging threshold for the console logger.",
    ),
    file_log_threshold: str = typer.Option(
        "DEBUG",
        "-flt",
        "--file_log_threshold",
        help="Minimum logging threshold for the file logger.",
    ),
    log_file_path: str = typer.Option(
        "demisto_sdk_debug.log",
        "-lp",
        "--log_file_path",
        help="Path to the log file. Default: ./demisto_sdk_debug.log.",
    ),
):
    """
    Test a modeling rule against an XSIAM tenant
    """
    logging_setup(
        console_log_threshold=console_log_threshold,  # type: ignore[arg-type]
        file_log_threshold=file_log_threshold,  # type: ignore[arg-type]
        log_file_path=log_file_path,
    )
    handle_deprecated_args(ctx.args)

    logger.info(
<<<<<<< HEAD
        f"[cyan]modeling rules directories to test: {inputs}[/cyan]",
=======
        f"[cyan]Modeling Rules directories to test: {input}[/cyan]",
>>>>>>> b556629d
        extra={"markup": True},
    )

    retrying_caller = create_retrying_caller(retry_attempts, sleep_interval)

    errors = False
<<<<<<< HEAD
    xml = JUnitXml()
    start_time = datetime.now(timezone.utc)
    for modeling_rule_directory in inputs:
        success, modeling_rule_test_suite = validate_modeling_rule(
            modeling_rule_directory,
            # can ignore the types since if they are not set to str values an error occurs
            xsiam_url,  # type: ignore[arg-type]
            api_key,  # type: ignore[arg-type]
            auth_id,  # type: ignore[arg-type]
            xsiam_token,  # type: ignore[arg-type]
            collector_token,  # type: ignore[arg-type]
            push,
            interactive,
            ctx,
        )
        if not success:
            errors = True
            logger.error(
                f"[red]Error testing modeling rule {get_relative_path_to_content(modeling_rule_directory)}[/red]",
                extra={"markup": True},
=======
    for mrule_dir in input:
        try:
            validate_modeling_rule(
                mrule_dir,
                # can ignore the types since if they are not set to str values an error occurs
                xsiam_url,  # type: ignore[arg-type]
                retrying_caller,
                api_key,  # type: ignore[arg-type]
                auth_id,  # type: ignore[arg-type]
                xsiam_token,  # type: ignore[arg-type]
                collector_token,  # type: ignore[arg-type]
                push,
                interactive,
                ctx,
>>>>>>> b556629d
            )
        if modeling_rule_test_suite:
            modeling_rule_test_suite.add_property("start_time", start_time)
            xml.add_testsuite(modeling_rule_test_suite)

    if output_junit_file:
        xml.write(output_junit_file.as_posix(), pretty=True)

    if errors:
        raise typer.Exit(1)


if __name__ == "__main__":
    app()<|MERGE_RESOLUTION|>--- conflicted
+++ resolved
@@ -1,34 +1,18 @@
-<<<<<<< HEAD
 import contextlib
 import os
 from datetime import datetime, timezone
 from pathlib import Path
 from time import sleep
 from typing import Any, Dict, List, Optional, Tuple, Union
-=======
-import logging
-from datetime import datetime
-from pathlib import Path
-from time import sleep
-from typing import Any, Dict, List, Optional, Tuple
->>>>>>> b556629d
 from uuid import UUID
 
 import dateparser
 import pytz
 import requests
 import typer
-<<<<<<< HEAD
 from junitparser import Error, Failure, JUnitXml, Skipped, TestCase, TestSuite
 from junitparser.junitparser import Result
 from tabulate import tabulate
-=======
-from rich import print as printr
-from rich.console import Console, Group
-from rich.panel import Panel
-from rich.syntax import Syntax
-from rich.table import Table
-from rich.theme import Theme
 from tenacity import (
     Retrying,
     before_sleep_log,
@@ -36,7 +20,6 @@
     stop_after_attempt,
     wait_fixed,
 )
->>>>>>> b556629d
 from typer.main import get_command_from_info
 
 from commands.test_content.test_modeling_rule.constants import (
@@ -70,26 +53,9 @@
 from demisto_sdk.commands.upload.upload import upload_content_entity as upload_cmd
 from demisto_sdk.utils.utils import get_containing_pack
 
-<<<<<<< HEAD
 CI_PIPELINE_ID = os.environ.get("CI_PIPELINE_ID")
-=======
 XSIAM_CLIENT_SLEEP_INTERVAL = 60
 XSIAM_CLIENT_RETRY_ATTEMPTS = 5
-
-custom_theme = Theme(
-    {
-        "info": "cyan",
-        "info_h1": "cyan underline",
-        "warning": "yellow",
-        "error": "red",
-        "danger": "bold red",
-        "success": "green",
-        "em": "italic",
-    }
-)
-console = Console(theme=custom_theme)
-
->>>>>>> b556629d
 
 app = typer.Typer()
 
@@ -174,7 +140,6 @@
     datetime_object = datetime.fromtimestamp(
         epoch_time / 1000, pytz.timezone(tenant_timezone)
     )
-<<<<<<< HEAD
     time_format = (
         f"%b %-d{day_suffix(datetime_object.day)} %Y %H:%M:%S{'.%f' if with_ms else ''}"
     )
@@ -203,12 +168,6 @@
         bool: "boolean",
         datetime: "datetime",
     }.get(type(obj), str(type(obj)))
-=======
-    time_format = f"%b %-d{day_suffix(datetime_object.day)} %Y %H:%M:%S"
-    if with_ms:
-        time_format = f"{time_format}.%f"
-    return datetime_object.strftime(time_format)
-
 
 def create_retrying_caller(retry_attempts: int, sleep_interval: int) -> Retrying:
     """Create a Retrying object with the given retry_attempts and sleep_interval."""
@@ -248,7 +207,6 @@
     Wrapper for XsiamApiClient.get_installed_packs() with retry logic.
     """
     return xsiam_client.installed_packs
->>>>>>> b556629d
 
 
 def verify_results(
@@ -416,30 +374,20 @@
     td_event_ids = ", ".join(
         [f'"{td_event_id}"' for td_event_id in test_data_event_ids]
     )
-<<<<<<< HEAD
     return (
         f"config timeframe = 10y | datamodel dataset in({rule.dataset}) | "
         f"filter {rule.dataset}.test_data_event_id in({td_event_ids}) | "
         f"dedup {rule.dataset}.test_data_event_id by desc _insert_time | "
         f"fields {rule.dataset}.test_data_event_id, {fields}"
     )
-=======
-    return f"config timeframe = 10y | datamodel dataset in({rule.dataset}) | filter {rule.dataset}.test_data_event_id in({td_event_ids}) | dedup {rule.dataset}.test_data_event_id by desc _insert_time | fields {rule.dataset}.test_data_event_id, {fields}"
->>>>>>> b556629d
 
 
 def validate_expected_values(
     xsiam_client: XsiamApiClient,
-<<<<<<< HEAD
+    retrying_caller: Retrying,
     modeling_rule: ModelingRule,
     test_data: init_test_data.TestData,
 ) -> List[TestCase]:
-=======
-    retrying_caller: Retrying,
-    mr: ModelingRule,
-    test_data: init_test_data.TestData,
-):
->>>>>>> b556629d
     """Validate the expected_values in the given test data file."""
     validate_expected_values_test_cases = []
     for rule in modeling_rule.rules:
@@ -460,16 +408,7 @@
         logger.debug(query_info)
         validate_expected_values_test_case_system_out = [query_info]
         try:
-<<<<<<< HEAD
-            execution_id = xsiam_client.start_xql_query(query)
-            results = xsiam_client.get_xql_query_result(execution_id)
-            validate_expected_values_test_case_system_out.append(
-                "Successfully executed XQL query"
-            )
-            logger.debug("Successfully executed XQL query")
-=======
             results = retrying_caller(xsiam_execute_query, xsiam_client, query)
->>>>>>> b556629d
         except requests.exceptions.HTTPError:
             logger.error(
                 f"[red]{XQL_QUERY_ERROR_EXPLANATION}[/red]",
@@ -581,16 +520,9 @@
         if missing_test_data_keys := set(all_schema_dataset_mappings.keys()) - set(
             test_data_mappings.keys()
         ):
-<<<<<<< HEAD
             skipped = (
                 f"The following fields {missing_test_data_keys} are in schema for dataset {dataset}, but not "
                 "in test-data, make sure to remove them from schema or add them to test-data if necessary"
-=======
-            logger.warning(
-                f"[yellow]The following fields {missing_test_data_keys} are in schema for dataset {dataset}, but not "
-                f"in test-data, make sure to remove them from schema or add them to test-data if necessary[/yellow]",
-                extra={"markup": True},
->>>>>>> b556629d
             )
             logger.warning(f"[yellow]{skipped}[/yellow]", extra={"markup": True})
             results.append(Skipped(skipped))
@@ -620,7 +552,6 @@
         test_data (init_test_data.TestData): The data parsed from the test data file.
         init_sleep_time (int, optional): The number of seconds to wait for dataset installation. Defaults to 30.
 
-<<<<<<< HEAD
     """
     process_failed = False
     dataset_set = {data.dataset for data in test_data.data}
@@ -629,13 +560,6 @@
     )
     dataset_set_test_case_start_time = datetime.now(timezone.utc)
     test_case_results = []
-=======
-    Raises:
-        typer.Exit: If the dataset does not exist after the all the retries.
-    """
-    process_failed = False
-    dataset_set = {data.dataset for data in test_data.data}
->>>>>>> b556629d
     logger.debug(
         f"Sleeping for {init_sleep_time} seconds before query for the dataset, to make sure the dataset was installed correctly."
     )
@@ -649,32 +573,6 @@
             extra={"markup": True},
         )
         query = f"config timeframe = 10y | dataset = {dataset}"
-<<<<<<< HEAD
-        results = None
-        for i in range(timeout // interval):
-            with contextlib.suppress(requests.exceptions.HTTPError):
-                # If the dataset doesn't exist HTTPError exception is raised.
-                logger.debug(f"Check #{i+1}...")
-                execution_id = xsiam_client.start_xql_query(
-                    query, print_req_error=(i + 1 == timeout // interval)
-                )
-                dataset_exist = True
-                # if we got result we will break from the loop
-                if results := xsiam_client.get_xql_query_result(execution_id):
-                    logger.info(
-                        f"[green]Dataset {dataset} exists[/green]",
-                        extra={"markup": True},
-                    )
-                    results_exist = True
-                    break
-                else:
-                    results_exist = False
-                    logger.info(
-                        f"[cyan]trying to get results from the dataset for the {day_suffix(i+1)} time. continuing to try to get the results.[/cyan]",
-                        extra={"markup": True},
-                    )
-                sleep(interval)
-=======
         try:
             results = retrying_caller(xsiam_execute_query, xsiam_client, query)
 
@@ -687,7 +585,6 @@
                 results_exist = True
         except requests.exceptions.HTTPError:
             results = []
->>>>>>> b556629d
 
         # There are no results from the dataset, but it exists.
         if not results:
@@ -700,17 +597,11 @@
             test_case_results.append(Error(err))
             logger.error(f"[red]{err}[/red]", extra={"markup": True})
         if not dataset_exist:
-<<<<<<< HEAD
-            err = f"Dataset {dataset} does not exist after {timeout} seconds."
+            duration = datetime.now(tz=pytz.UTC) - start_time
+            err = f"[red]Dataset {dataset} does not exist after {duration.total_seconds():.2f} seconds[/red]"
             test_case_results.append(Error(err))
             logger.error(f"[red]{err}[/red]", extra={"markup": True})
-
-=======
-            duration = datetime.now(tz=pytz.UTC) - start_time
-            err = f"[red]Dataset {dataset} does not exist after {duration.total_seconds():.2f} seconds[/red]"
-            logger.error(err, extra={"markup": True})
         # OR statement between existence var and results of each data set, if at least one of dataset_exist or results_exist are False process_failed will be true.
->>>>>>> b556629d
         process_failed |= not (dataset_exist and results_exist)
 
     if test_case_results:
@@ -722,16 +613,11 @@
 
 
 def push_test_data_to_tenant(
-<<<<<<< HEAD
-    xsiam_client: XsiamApiClient, mr: ModelingRule, test_data: init_test_data.TestData
-) -> TestCase:
-=======
     xsiam_client: XsiamApiClient,
     retrying_caller: Retrying,
     mr: ModelingRule,
     test_data: init_test_data.TestData,
-):
->>>>>>> b556629d
+) -> TestCase:
     """Push the test data to the tenant.
 
     Args:
@@ -789,16 +675,11 @@
 
 
 def verify_pack_exists_on_tenant(
-<<<<<<< HEAD
-    xsiam_client: XsiamApiClient, mr: ModelingRule, interactive: bool
-) -> bool:
-=======
     xsiam_client: XsiamApiClient,
     retrying_caller: Retrying,
     mr: ModelingRule,
     interactive: bool,
-):
->>>>>>> b556629d
+) -> bool:
     """Verify that the pack containing the modeling rule exists on the tenant.
 
     Args:
@@ -812,21 +693,11 @@
     )
     containing_pack = get_containing_pack(mr)
     containing_pack_id = containing_pack.id
-<<<<<<< HEAD
-    installed_packs = xsiam_client.installed_packs
+    installed_packs = retrying_caller(xsiam_get_installed_packs, xsiam_client)
     if found_pack := next(
         (pack for pack in installed_packs if containing_pack_id == pack.get("id")),
         None,
     ):
-=======
-    installed_packs = retrying_caller(xsiam_get_installed_packs, xsiam_client)
-    found_pack = None
-    for pack in installed_packs:
-        if containing_pack_id == pack.get("id"):
-            found_pack = pack
-            break
-    if found_pack:
->>>>>>> b556629d
         logger.debug(
             f"[cyan]Found pack on tenant:\n{found_pack}[/cyan]", extra={"markup": True}
         )
@@ -913,12 +784,8 @@
     """Validate a modeling rule.
 
     Args:
-<<<<<<< HEAD
         modeling_rule_directory (Path): Path to the modeling rule directory.
-=======
         retrying_caller (tenacity.Retrying): The retrying caller object.
-        mrule_dir (Path): Path to the modeling rule directory.
->>>>>>> b556629d
         xsiam_url (str): URL of the xsiam tenant.
         api_key (str): xsiam API key.
         auth_id (str): xsiam auth ID.
@@ -1219,26 +1086,8 @@
     missing_event_data_test_case.system_err = "\n".join(system_errors)
     modeling_rule_test_suite.add_testcase(missing_event_data_test_case)
 
-<<<<<<< HEAD
     typer.echo(executed_command)
     return False, modeling_rule_test_suite
-=======
-        # initialize xsiam client
-        xsiam_client_cfg = XsiamApiClientConfig(
-            base_url=xsiam_url,  # type: ignore[arg-type]
-            api_key=api_key,  # type: ignore[arg-type]
-            auth_id=auth_id,  # type: ignore[arg-type]
-            token=xsiam_token,  # type: ignore[arg-type]
-            collector_token=collector_token,  # type: ignore[arg-type]
-        )
-        xsiam_client = XsiamApiClient(xsiam_client_cfg)
-        verify_pack_exists_on_tenant(
-            xsiam_client, retrying_caller, mr_entity, interactive
-        )
-        test_data = init_test_data.TestData.parse_file(
-            mr_entity.testdata_path.as_posix()
-        )
->>>>>>> b556629d
 
 
 def log_error_to_test_case(
@@ -1252,43 +1101,13 @@
     return add_result_to_test_case(err, schema_test_case, modeling_rule_test_suite)
 
 
-<<<<<<< HEAD
 def add_result_to_test_case(
     err: str, test_case: TestCase, modeling_rule_test_suite: TestSuite
 ) -> Tuple[bool, TestSuite]:
     test_case.result += [Error(err)]
     modeling_rule_test_suite.add_testcase(test_case)
     return False, modeling_rule_test_suite
-=======
-        if push:
-            if missing_event_data:
-                logger.warning(
-                    "[yellow]Event log test data is missing for the following ids:[/yellow]",
-                    extra={"markup": True},
-                )
-                for test_data_event_id in missing_event_data:
-                    logger.warning(
-                        f"[yellow] - {test_data_event_id}[/yellow]",
-                        extra={"markup": True},
-                    )
-                logger.warning(
-                    f"[yellow]Please complete the test data file at {mr_entity.testdata_path} "
-                    "with test event(s) data and expected outputs and then rerun,[/yellow]",
-                    extra={"markup": True},
-                )
-                printr(execd_cmd)
-                raise typer.Exit(1)
-            push_test_data_to_tenant(
-                xsiam_client, retrying_caller, mr_entity, test_data
-            )
-            check_dataset_exists(xsiam_client, retrying_caller, test_data)
-        else:
-            logger.info(
-                '[cyan]The command flag "--no-push" was passed - skipping pushing of test data[/cyan]',
-                extra={"markup": True},
-            )
-        validate_expected_values(xsiam_client, retrying_caller, mr_entity, test_data)
->>>>>>> b556629d
+
 
 
 # ====================== test-modeling-rule ====================== #
@@ -1397,10 +1216,8 @@
         rich_help_panel="Interactive Configuration",
         hidden=True,
     ),
-<<<<<<< HEAD
     output_junit_file: Optional[Path] = typer.Option(
         None, "-jp", "--junit-path", help="Path to the output JUnit XML file."
-=======
     sleep_interval: int = typer.Option(
         XSIAM_CLIENT_SLEEP_INTERVAL,
         "-si",
@@ -1416,7 +1233,6 @@
         min=0,
         show_default=True,
         help="The number of times to retry the request against the server.",
->>>>>>> b556629d
     ),
     console_log_threshold: str = typer.Option(
         "INFO",
@@ -1448,18 +1264,13 @@
     handle_deprecated_args(ctx.args)
 
     logger.info(
-<<<<<<< HEAD
-        f"[cyan]modeling rules directories to test: {inputs}[/cyan]",
-=======
-        f"[cyan]Modeling Rules directories to test: {input}[/cyan]",
->>>>>>> b556629d
+        f"[cyan]Modeling Rules directories to test: {inputs}[/cyan]",
         extra={"markup": True},
     )
 
     retrying_caller = create_retrying_caller(retry_attempts, sleep_interval)
 
     errors = False
-<<<<<<< HEAD
     xml = JUnitXml()
     start_time = datetime.now(timezone.utc)
     for modeling_rule_directory in inputs:
@@ -1467,6 +1278,7 @@
             modeling_rule_directory,
             # can ignore the types since if they are not set to str values an error occurs
             xsiam_url,  # type: ignore[arg-type]
+            retrying_caller,
             api_key,  # type: ignore[arg-type]
             auth_id,  # type: ignore[arg-type]
             xsiam_token,  # type: ignore[arg-type]
@@ -1480,22 +1292,7 @@
             logger.error(
                 f"[red]Error testing modeling rule {get_relative_path_to_content(modeling_rule_directory)}[/red]",
                 extra={"markup": True},
-=======
-    for mrule_dir in input:
-        try:
-            validate_modeling_rule(
-                mrule_dir,
-                # can ignore the types since if they are not set to str values an error occurs
-                xsiam_url,  # type: ignore[arg-type]
-                retrying_caller,
-                api_key,  # type: ignore[arg-type]
-                auth_id,  # type: ignore[arg-type]
-                xsiam_token,  # type: ignore[arg-type]
-                collector_token,  # type: ignore[arg-type]
-                push,
-                interactive,
-                ctx,
->>>>>>> b556629d
+
             )
         if modeling_rule_test_suite:
             modeling_rule_test_suite.add_property("start_time", start_time)
