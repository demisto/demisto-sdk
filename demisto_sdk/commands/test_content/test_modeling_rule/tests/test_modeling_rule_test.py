import logging
import os
from pathlib import Path
from uuid import UUID

import junitparser
import pytest
import requests_mock
import typer
from freezegun import freeze_time
from typer.testing import CliRunner

from demisto_sdk.commands.common.content_constant_paths import CONTENT_PATH
from demisto_sdk.commands.test_content.xsiam_tools.test_data import Validations
from TestSuite.test_tools import str_in_call_args_list

logger = logging.getLogger("demisto-sdk")

ONE_MODEL_RULE_TEXT = """
[MODEL: dataset=fake_fakerson_raw]
alter
    xdm.session_context_id = externalId,
    xdm.observer.action = act,
    xdm.event.outcome = outcome,
    xdm.event.outcome_reason = reason,
    xdm.network.http.method = requestMethod,
    xdm.network.http.url = request,
    xdm.source.host.hostname = devicehostname,
    xdm.source.host.ipv4_addresses = arraycreate(coalesce(src, "")),
    xdm.target.host.ipv4_addresses = arraycreate(coalesce(dst, "")),
    xdm.network.application_protocol_category = cat,
    xdm.network.protocol_layers = arraycreate(coalesce(app, "")),
    xdm.source.user.username = suser,
    xdm.source.zone = spriv,
    xdm.network.http.domain = dhost,
    xdm.network.http.response_code = outcome,
    xdm.target.sent_bytes = to_integer(out),
    xdm.network.http.url_category = cs2,
    xdm.network.http.content_type = contenttype,
    xdm.alert.category = cs4,
    xdm.alert.name = cs5,
    xdm.alert.severity = to_string(cn1),
    xdm.observer.name = _reporting_device_name,
    xdm.source.user_agent = requestClientApplication,
    xdm.target.interface = destinationServiceName,
    xdm.source.ipv4 = sourceTranslatedAddress,
    xdm.event.type = FakeFakersonURLClass,
    xdm.observer.product = _product,
    xdm.observer.vendor = _vendor,
    xdm.target.process.executable.file_type = fileType;
"""
DEFAULT_MODELING_RULE_NAME = "TestModelingRule"
DEFAULT_MODELING_RULE_NAME_2 = "TestModelingRule2"
DEFAULT_TEST_EVENT_ID = UUID("00000000-0000-0000-0000-000000000000")
DEFAULT_TEST_EVENT_ID_2 = UUID("11111111-1111-1111-1111-111111111111")


class ModelingRuleMock:
    path = Path(CONTENT_PATH)

    def normalize_file_name(self):
        return "test_modeling_rule.yml"


class SetFakeXsiamClientEnvironmentVars:
    def __init__(
        self,
        demisto_base_url: str = "https://api-fake.com",
        demisto_api_key: str = "fake-api-key",
        xsiam_auth_id: str = "fake-auth-id",
        xsiam_token: str = "fake-token",
        collector_token: str = "fake-collector-token",
    ):
        self.og_demisto_base_url = os.getenv("DEMISTO_BASE_URL")
        self.og_demisto_api_key = os.getenv("DEMISTO_API_KEY")
        self.og_xsiam_auth_id = os.getenv("XSIAM_AUTH_ID")
        self.og_xsiam_token = os.getenv("XSIAM_TOKEN")
        self.og_collector_token = os.getenv("COLLECTOR_TOKEN")
        self.demisto_base_url = demisto_base_url
        self.demisto_api_key = demisto_api_key
        self.xsiam_auth_id = xsiam_auth_id
        self.xsiam_token = xsiam_token
        self.collector_token = collector_token

    def __enter__(self):
        os.environ["DEMISTO_BASE_URL"] = self.demisto_base_url
        os.environ["DEMISTO_API_KEY"] = self.demisto_api_key
        os.environ["XSIAM_AUTH_ID"] = self.xsiam_auth_id
        os.environ["XSIAM_TOKEN"] = self.xsiam_token
        os.environ["COLLECTOR_TOKEN"] = self.collector_token
        return self

    def __exit__(self, exc_type, exc_val, exc_tb):
        del os.environ["DEMISTO_BASE_URL"]
        del os.environ["DEMISTO_API_KEY"]
        del os.environ["XSIAM_AUTH_ID"]
        del os.environ["XSIAM_TOKEN"]
        del os.environ["COLLECTOR_TOKEN"]
        if self.og_demisto_base_url:
            os.environ["DEMISTO_BASE_URL"] = self.og_demisto_base_url
        if self.og_demisto_api_key:
            os.environ["DEMISTO_API_KEY"] = self.og_demisto_api_key
        if self.og_xsiam_auth_id:
            os.environ["XSIAM_AUTH_ID"] = self.og_xsiam_auth_id
        if self.og_xsiam_token:
            os.environ["XSIAM_TOKEN"] = self.og_xsiam_token
        if self.og_collector_token:
            os.environ["COLLECTOR_TOKEN"] = self.og_collector_token


class TestVerifyResults:
    def test_verify_results_single_event_matching_expected_outputs(self):
        """
        Given:
            - Simulated query results for one event.
            - Test data for one event, including the expected outputs.

        When:
            - The expected outputs match the simulated query results.

        Then:
            - Verify the function returns True indicating the verification passed.
        """
        from demisto_sdk.commands.test_content.test_modeling_rule.test_modeling_rule import (
            verify_results,
        )
        from demisto_sdk.commands.test_content.xsiam_tools.test_data import (
            EventLog,
            TestData,
        )

        # Arrange
        tested_dataset = "vendor_product_raw"
        query_results = [
            {
                "vendor_product_raw.test_data_event_id": str(DEFAULT_TEST_EVENT_ID),
                "xdm.field1": "value1",
                "xdm.field2": "value2",
                "xdm.field3": "value3",
            }
        ]
        test_data = TestData(
            data=[
                EventLog(
                    test_data_event_id=DEFAULT_TEST_EVENT_ID,
                    vendor="vendor",
                    product="product",
                    dataset=tested_dataset,
                    event_data={},
                    expected_values={
                        "xdm.field1": "value1",
                        "xdm.field2": "value2",
                        "xdm.field3": "value3",
                    },
                )
            ]
        )
        modeling_rule = ModelingRuleMock()

        try:
            assert verify_results(
                modeling_rule, tested_dataset, query_results, test_data
            )
        except typer.Exit:
            assert False, "No exception should be raised in this scenario."

    def test_verify_results_single_event_non_matching_expected_outputs(self):
        """
        Given:
            - Simulated query results for one event.
            - Test data for one event, including the expected outputs.

        When:
            - The expected outputs do not match the simulated query results.

        Then:
            - Verify the function return False indicating the result not match the expected.
        """
        from demisto_sdk.commands.test_content.test_modeling_rule.test_modeling_rule import (
            verify_results,
        )
        from demisto_sdk.commands.test_content.xsiam_tools.test_data import (
            EventLog,
            TestData,
        )

        # Arrange
        tested_dataset = "vendor_product_raw"
        query_results = [
            {
                "vendor_product_raw.test_data_event_id": str(DEFAULT_TEST_EVENT_ID),
                "xdm.field1": "value1",
                "xdm.field2": "value2",
                "xdm.field3": "value3",
            }
        ]
        test_data = TestData(
            data=[
                EventLog(
                    test_data_event_id=DEFAULT_TEST_EVENT_ID,
                    vendor="vendor",
                    product="product",
                    dataset=tested_dataset,
                    event_data={},
                    expected_values={
                        "xdm.field1": "value1",
                        "xdm.field2": "value2",
                        "xdm.field3": "value4",
                    },
                )
            ]
        )

        modeling_rule = ModelingRuleMock()
        test_suite = junitparser.TestSuite("Testing")
        test_suite.add_testcases(
            verify_results(modeling_rule, tested_dataset, query_results, test_data)
        )
        assert (
            test_suite.errors + test_suite.failures != 0
        ), "Test modeling rule should fail"


class TestTheTestModelingRuleCommandSingleRule:
    def test_the_test_modeling_rule_command_pack_not_on_tenant(
        self, pack, monkeypatch, mocker
    ):
        """
        Given:
            - A test data file.

        When:
            - The pack is simulated to not be on the tenant.
            - The command is run in non-interactive mode.

        Then:
            - Verify we get a message saying the pack is not on the tenant.
            - The command returns with a non-zero exit code.
        """
        logger_error = mocker.patch.object(logging.getLogger("demisto-sdk"), "error")
        monkeypatch.setenv("COLUMNS", "1000")

        from demisto_sdk.commands.test_content.test_modeling_rule.test_modeling_rule import (
            app as test_modeling_rule_cmd,
        )
        from demisto_sdk.commands.test_content.xsiam_tools.test_data import TestData

        runner = CliRunner()
        mocker.patch("time.sleep", return_value=None)

        # Create Test Data File
        pack.create_modeling_rule(DEFAULT_MODELING_RULE_NAME, rules=ONE_MODEL_RULE_TEXT)
        modeling_rule_directory = Path(
            pack._modeling_rules_path / DEFAULT_MODELING_RULE_NAME
        )
        test_data_file = (
            modeling_rule_directory / f"{DEFAULT_MODELING_RULE_NAME}_testdata.json"
        )
        path_to_fake_test_data_file = (
            Path(__file__).parent / "test_data/fake_test_data_file.json"
        )
        fake_test_data = TestData.parse_file(path_to_fake_test_data_file.as_posix())
        test_data_file.write_text(fake_test_data.json(indent=4))

        try:
            with requests_mock.Mocker() as m:
                with SetFakeXsiamClientEnvironmentVars() as fake_env_vars:
                    # Arrange
                    m.get(
                        f"{fake_env_vars.demisto_base_url}/xsoar/contentpacks/metadata/installed",
                        json=[],
                    )
                    # Act
                    result = runner.invoke(
                        test_modeling_rule_cmd,
<<<<<<< HEAD
                        [modeling_rule_directory.as_posix(), "--non-interactive"],
=======
                        [
                            mrule_dir.as_posix(),
                            "--non-interactive",
                            "--sleep_interval",
                            "0",
                            "--retry_attempts",
                            "0",
                        ],
>>>>>>> b556629d
                    )
                    # Assert
                    assert result.exit_code == 1
                    assert str_in_call_args_list(
                        logger_error.call_args_list, f"Pack {pack.name} was not found"
                    )
        except typer.Exit:
            assert False, "No exception should be raised in this scenario."

    def test_the_test_modeling_rule_command_fail_to_push_test_data(
        self, pack, monkeypatch, mocker
    ):
        """
        Given:
            - A test data file.

        When:
            - The pack is simulated to be on the tenant.
            - The command is run in non-interactive mode.
            - The push of the test data is simulated to fail.

        Then:
            - Verify we get a message saying the push of the test data failed.
            - The command returns with a non-zero exit code.
        """
        logger_error = mocker.patch.object(logging.getLogger("demisto-sdk"), "error")
        monkeypatch.setenv("COLUMNS", "1000")

        from demisto_sdk.commands.test_content.test_modeling_rule.test_modeling_rule import (
            app as test_modeling_rule_cmd,
        )
        from demisto_sdk.commands.test_content.xsiam_tools.test_data import TestData

        runner = CliRunner()
        mocker.patch("time.sleep", return_value=None)

        # Create Test Data File
        pack.create_modeling_rule(DEFAULT_MODELING_RULE_NAME, rules=ONE_MODEL_RULE_TEXT)
        modeling_rule_directory = Path(
            pack._modeling_rules_path / DEFAULT_MODELING_RULE_NAME
        )
        test_data_file = (
            modeling_rule_directory / f"{DEFAULT_MODELING_RULE_NAME}_testdata.json"
        )
        path_to_fake_test_data_file = (
            Path(__file__).parent / "test_data/fake_test_data_file.json"
        )
        fake_test_data = TestData.parse_file(path_to_fake_test_data_file.as_posix())
        test_data_file.write_text(fake_test_data.json(indent=4))

        try:
            with requests_mock.Mocker() as m:
                with SetFakeXsiamClientEnvironmentVars() as fake_env_vars:
                    # Arrange
                    m.get(
                        f"{fake_env_vars.demisto_base_url}/xsoar/contentpacks/metadata/installed",
                        json=[{"name": pack.name, "id": pack.name}],
                    )
                    m.post(
                        f"{fake_env_vars.demisto_base_url}/logs/v1/xsiam",
                        status_code=500,
                    )
                    # Act
                    result = runner.invoke(
                        test_modeling_rule_cmd,
<<<<<<< HEAD
                        [modeling_rule_directory.as_posix(), "--non-interactive"],
=======
                        [
                            mrule_dir.as_posix(),
                            "--non-interactive",
                            "--sleep_interval",
                            "0",
                            "--retry_attempts",
                            "0",
                        ],
>>>>>>> b556629d
                    )
                    # Assert
                    assert result.exit_code == 1
                    assert str_in_call_args_list(
                        logger_error.call_args_list, "Failed pushing test data"
                    )
        except typer.Exit:
            assert False, "No exception should be raised in this scenario."

    def test_the_test_modeling_rule_command_fail_to_check_dataset_exists(
        self, pack, monkeypatch, mocker
    ):
        """
        Given:
            - A test data file.

        When:
            - The pack is simulated to be on the tenant.
            - The command is run in non-interactive mode.
            - The push of the test data is simulated to succeed.
            - Checking the dataset exists is simulated to fail.

        Then:
            - Verify we get a message saying the dataset was not found.
            - The command returns with a non-zero exit code.
        """
        logger_error = mocker.patch.object(logging.getLogger("demisto-sdk"), "error")
        monkeypatch.setenv("COLUMNS", "1000")

        from demisto_sdk.commands.test_content.test_modeling_rule.test_modeling_rule import (
            app as test_modeling_rule_cmd,
        )
        from demisto_sdk.commands.test_content.xsiam_tools.test_data import TestData

        runner = CliRunner()
        mocker.patch("time.sleep", return_value=None)

        # Create Test Data File
        pack.create_modeling_rule(DEFAULT_MODELING_RULE_NAME, rules=ONE_MODEL_RULE_TEXT)
        modeling_rule_directory = Path(
            pack._modeling_rules_path / DEFAULT_MODELING_RULE_NAME
        )
        test_data_file = (
            modeling_rule_directory / f"{DEFAULT_MODELING_RULE_NAME}_testdata.json"
        )
        path_to_fake_test_data_file = (
            Path(__file__).parent / "test_data/fake_test_data_file.json"
        )
        fake_test_data = TestData.parse_file(path_to_fake_test_data_file.as_posix())
        test_data_file.write_text(fake_test_data.json(indent=4))

        try:
            with requests_mock.Mocker() as m:
                with SetFakeXsiamClientEnvironmentVars() as fake_env_vars:
                    # Arrange
                    m.get(
                        f"{fake_env_vars.demisto_base_url}/xsoar/contentpacks/metadata/installed",
                        json=[{"name": pack.name, "id": pack.name}],
                    )
                    m.post(
                        f"{fake_env_vars.demisto_base_url}/logs/v1/xsiam",
                        json={},
                        status_code=200,
                    )
                    m.post(
                        f"{fake_env_vars.demisto_base_url}/public_api/v1/xql/start_xql_query/",
                        json={},
                        status_code=500,
                    )

                    # Act
                    result = runner.invoke(
                        test_modeling_rule_cmd,
<<<<<<< HEAD
                        [modeling_rule_directory.as_posix(), "--non-interactive"],
=======
                        [
                            mrule_dir.as_posix(),
                            "--non-interactive",
                            "--sleep_interval",
                            "0",
                            "--retry_attempts",
                            "0",
                        ],
>>>>>>> b556629d
                    )
                    # Assert
                    assert result.exit_code == 1
                    assert str_in_call_args_list(
                        logger_error.call_args_list,
                        f"Dataset {fake_test_data.data[0].dataset} does not exist",
                    )
        except typer.Exit:
            assert False, "No exception should be raised in this scenario."

    def test_the_test_modeling_rule_command_fail_to_start_xql_query(
        self, pack, monkeypatch, mocker
    ):
        """
        Given:
            - A test data file.

        When:
            - The pack is simulated to be on the tenant.
            - The command is run in non-interactive mode.
            - The push of the test data is simulated to succeed.
            - Checking the dataset exists is simulated to succeed.
            - Starting the XQL query is simulated to fail.

        Then:
            - Verify we get a message saying XQL query failed.
            - The command returns with a non-zero exit code.
        """
        logger_error = mocker.patch.object(logging.getLogger("demisto-sdk"), "error")
        monkeypatch.setenv("COLUMNS", "1000")

        from demisto_sdk.commands.test_content.test_modeling_rule.test_modeling_rule import (
            app as test_modeling_rule_cmd,
        )
        from demisto_sdk.commands.test_content.xsiam_tools.test_data import TestData

        runner = CliRunner()
        mocker.patch("time.sleep", return_value=None)

        # Create Test Data File
        pack.create_modeling_rule(DEFAULT_MODELING_RULE_NAME, rules=ONE_MODEL_RULE_TEXT)
        modeling_rule_directory = Path(
            pack._modeling_rules_path / DEFAULT_MODELING_RULE_NAME
        )
        test_data_file = (
            modeling_rule_directory / f"{DEFAULT_MODELING_RULE_NAME}_testdata.json"
        )
        path_to_fake_test_data_file = (
            Path(__file__).parent / "test_data/fake_test_data_file.json"
        )
        fake_test_data = TestData.parse_file(path_to_fake_test_data_file.as_posix())
        test_data_file.write_text(fake_test_data.json(indent=4))

        try:
            with requests_mock.Mocker() as m:
                with SetFakeXsiamClientEnvironmentVars() as fake_env_vars:
                    # Arrange
                    m.get(
                        f"{fake_env_vars.demisto_base_url}/xsoar/contentpacks/metadata/installed",
                        json=[{"name": pack.name, "id": pack.name}],
                    )
                    m.post(
                        f"{fake_env_vars.demisto_base_url}/logs/v1/xsiam",
                        json={},
                        status_code=200,
                    )
                    m.post(
                        f"{fake_env_vars.demisto_base_url}/public_api/v1/xql/start_xql_query/",
                        [
                            {
                                "json": {"reply": "fake-execution-id"},
                                "status_code": 200,
                            },
                            {"json": {}, "status_code": 500},
                        ],
                    )
                    m.post(
                        f"{fake_env_vars.demisto_base_url}/public_api/v1/xql/get_query_results/",
                        json={
                            "reply": {
                                "status": "SUCCESS",
                                "results": {"data": ["some-results"]},
                            }
                        },
                        status_code=200,
                    )
                    # Act
                    result = runner.invoke(
                        test_modeling_rule_cmd,
<<<<<<< HEAD
                        [modeling_rule_directory.as_posix(), "--non-interactive"],
=======
                        [
                            mrule_dir.as_posix(),
                            "--non-interactive",
                            "--sleep_interval",
                            "0",
                            "--retry_attempts",
                            "0",
                        ],
>>>>>>> b556629d
                    )
                    # Assert
                    assert result.exit_code == 1
                    assert str_in_call_args_list(
                        logger_error.call_args_list, "Error executing XQL query"
                    )
        except typer.Exit:
            assert False, "No exception should be raised in this scenario."

    def test_the_test_modeling_rule_command_fail_to_get_xql_query_results(
        self, pack, monkeypatch, mocker
    ):
        """
        Given:
            - A test data file.

        When:
            - The pack is simulated to be on the tenant.
            - The command is run in non-interactive mode.
            - The push of the test data is simulated to succeed.
            - Checking the dataset exists is simulated to succeed.
            - Starting the XQL query is simulated to succeed.
            - Getting the XQL query results is simulated to fail.

        Then:
            - Verify we get a message saying XQL query failed.
            - The command returns with a non-zero exit code.
        """
        logger_error = mocker.patch.object(logging.getLogger("demisto-sdk"), "error")
        monkeypatch.setenv("COLUMNS", "1000")

        from demisto_sdk.commands.test_content.test_modeling_rule.test_modeling_rule import (
            app as test_modeling_rule_cmd,
        )
        from demisto_sdk.commands.test_content.xsiam_tools.test_data import TestData

        runner = CliRunner()
        mocker.patch("time.sleep", return_value=None)

        # Create Test Data File
        pack.create_modeling_rule(DEFAULT_MODELING_RULE_NAME, rules=ONE_MODEL_RULE_TEXT)
        modeling_rule_directory = Path(
            pack._modeling_rules_path / DEFAULT_MODELING_RULE_NAME
        )
        test_data_file = (
            modeling_rule_directory / f"{DEFAULT_MODELING_RULE_NAME}_testdata.json"
        )
        path_to_fake_test_data_file = (
            Path(__file__).parent / "test_data/fake_test_data_file.json"
        )
        fake_test_data = TestData.parse_file(path_to_fake_test_data_file.as_posix())
        test_data_file.write_text(fake_test_data.json(indent=4))

        try:
            with requests_mock.Mocker() as m:
                with SetFakeXsiamClientEnvironmentVars() as fake_env_vars:
                    # Arrange
                    m.get(
                        f"{fake_env_vars.demisto_base_url}/xsoar/contentpacks/metadata/installed",
                        json=[{"name": pack.name, "id": pack.name}],
                    )
                    m.post(
                        f"{fake_env_vars.demisto_base_url}/logs/v1/xsiam",
                        json={},
                        status_code=200,
                    )
                    m.post(
                        f"{fake_env_vars.demisto_base_url}/public_api/v1/xql/start_xql_query/",
                        [
                            {
                                "json": {"reply": "fake-execution-id"},
                                "status_code": 200,
                            },
                            {"json": {}, "status_code": 500},
                        ],
                    )
                    m.post(
                        f"{fake_env_vars.demisto_base_url}/public_api/v1/xql/get_query_results/",
                        [
                            {
                                "json": {
                                    "reply": {
                                        "status": "SUCCESS",
                                        "results": {"data": ["some-results"]},
                                    }
                                },
                                "status_code": 200,
                            },
                            {"json": {}, "status_code": 500},
                        ],
                    )
                    # Act
                    result = runner.invoke(
                        test_modeling_rule_cmd,
<<<<<<< HEAD
                        [modeling_rule_directory.as_posix(), "--non-interactive"],
=======
                        [
                            mrule_dir.as_posix(),
                            "--non-interactive",
                            "--sleep_interval",
                            "0",
                            "--retry_attempts",
                            "0",
                        ],
>>>>>>> b556629d
                    )
                    # Assert
                    assert result.exit_code == 1
                    assert str_in_call_args_list(
                        logger_error.call_args_list, "Error executing XQL query"
                    )
        except typer.Exit:
            assert False, "No exception should be raised in this scenario."

    def test_the_test_modeling_rule_command_delayed_to_get_xql_query_results(
        self, pack, monkeypatch, mocker
    ):
        """
        Given:
            - A test data file.

        When:
            - The pack is simulated to be on the tenant.
            - The command is run in non-interactive mode.
            - The push of the test data is simulated to succeed.
            - Checking the dataset exists is simulated to succeed.
            - Starting the XQL query is simulated to succeed.
            - Getting the XQL query results is delayed.

        Then:
            - Verify we get a message saying the results match the expectations.
            - The command returns with a zero exit code.
        """
        logger_info = mocker.patch.object(logging.getLogger("demisto-sdk"), "info")

        from demisto_sdk.commands.test_content.test_modeling_rule.test_modeling_rule import (
            app as test_modeling_rule_cmd,
        )
        from demisto_sdk.commands.test_content.xsiam_tools.test_data import TestData

        runner = CliRunner()
        mocker.patch("time.sleep", return_value=None)

        # Create Test Data File
        pack.create_modeling_rule(DEFAULT_MODELING_RULE_NAME, rules=ONE_MODEL_RULE_TEXT)
        modeling_rule_directory = Path(
            pack._modeling_rules_path / DEFAULT_MODELING_RULE_NAME
        )
        test_data_file = (
            modeling_rule_directory / f"{DEFAULT_MODELING_RULE_NAME}_testdata.json"
        )
        path_to_fake_test_data_file = (
            Path(__file__).parent / "test_data/fake_test_data_file.json"
        )
        fake_test_data = TestData.parse_file(path_to_fake_test_data_file.as_posix())
        test_data_file.write_text(fake_test_data.json(indent=4))

        # mocking Variables
        id_key = f"{fake_test_data.data[0].dataset}.test_data_event_id"
        event_id_1 = str(fake_test_data.data[0].test_data_event_id)
        event_id_2 = str(fake_test_data.data[1].test_data_event_id)

        try:
            with requests_mock.Mocker() as m:
                with SetFakeXsiamClientEnvironmentVars() as fake_env_vars:
                    # installed_packs mock request
                    m.get(
                        f"{fake_env_vars.demisto_base_url}/xsoar/contentpacks/metadata/installed",
                        json=[{"name": pack.name, "id": pack.name}],
                    )
                    # push_to_dataset mock request
                    m.post(
                        f"{fake_env_vars.demisto_base_url}/logs/v1/xsiam",
                        json={},
                        status_code=200,
                    )
                    # start_xql_query mocked request
                    m.post(
                        f"{fake_env_vars.demisto_base_url}/public_api/v1/xql/start_xql_query/",
                        [
                            {
                                "json": {"reply": "fake-execution-id"},
                                "status_code": 200,
                            }
                        ],
                    )
                    # get_xql_query_result mocked request
                    m.post(
                        f"{fake_env_vars.demisto_base_url}/public_api/v1/xql/get_query_results/",
                        [
                            {
                                "json": {
                                    "reply": {
                                        "status": "SUCCESS",
                                        "results": {
                                            "data": [
                                                {
                                                    id_key: event_id_1,
                                                    **fake_test_data.data[
                                                        0
                                                    ].expected_values,
                                                },
                                                {
                                                    id_key: event_id_2,
                                                    **fake_test_data.data[
                                                        1
                                                    ].expected_values,
                                                },
                                            ]
                                        },
                                    }
                                },
                                "status_code": 200,
                            },
                        ],
                    )
                    # Act
                    result = runner.invoke(
                        test_modeling_rule_cmd,
<<<<<<< HEAD
                        [modeling_rule_directory.as_posix(), "--non-interactive"],
=======
                        [
                            mrule_dir.as_posix(),
                            "--non-interactive",
                            "--sleep_interval",
                            "0",
                            "--retry_attempts",
                            "0",
                        ],
>>>>>>> b556629d
                    )
                    # Assert
                    assert result.exit_code == 0
                    assert str_in_call_args_list(
                        logger_info.call_args_list, "Mappings validated successfully"
                    )
        except typer.Exit:
            assert False, "No exception should be raised in this scenario."

    def test_the_test_modeling_rule_command_results_match_expectations(
        self, pack, monkeypatch, mocker
    ):
        """
        Given:
            - A test data file.

        When:
            - The pack is simulated to be on the tenant.
            - The command is run in non-interactive mode.
            - The push of the test data is simulated to succeed.
            - Checking the dataset exists is simulated to succeed.
            - Starting the XQL query is simulated to succeed.
            - Getting the XQL query results is simulated to succeed.
            - The results match the expectations.

        Then:
            - Verify we get a message saying the results match the expectations.
            - The command returns with a zero exit code.
        """
        logger_info = mocker.patch.object(logging.getLogger("demisto-sdk"), "info")
        monkeypatch.setenv("COLUMNS", "1000")

        from demisto_sdk.commands.test_content.test_modeling_rule.test_modeling_rule import (
            app as test_modeling_rule_cmd,
        )
        from demisto_sdk.commands.test_content.xsiam_tools.test_data import TestData

        # so the logged output when running the command will be printed with a width of 120 characters
        monkeypatch.setenv("COLUMNS", "1000")

        runner = CliRunner()
        mocker.patch("time.sleep", return_value=None)

        # Create Test Data File
        pack.create_modeling_rule(DEFAULT_MODELING_RULE_NAME, rules=ONE_MODEL_RULE_TEXT)
        modeling_rule_directory = Path(
            pack._modeling_rules_path / DEFAULT_MODELING_RULE_NAME
        )
        test_data_file = (
            modeling_rule_directory / f"{DEFAULT_MODELING_RULE_NAME}_testdata.json"
        )
        path_to_fake_test_data_file = (
            Path(__file__).parent / "test_data/fake_test_data_file.json"
        )
        fake_test_data = TestData.parse_file(path_to_fake_test_data_file.as_posix())
        test_data_file.write_text(fake_test_data.json(indent=4))

        try:
            with requests_mock.Mocker() as m:
                with SetFakeXsiamClientEnvironmentVars() as fake_env_vars:
                    # Arrange
                    m.get(
                        f"{fake_env_vars.demisto_base_url}/xsoar/contentpacks/metadata/installed",
                        json=[{"name": pack.name, "id": pack.name}],
                    )
                    m.post(
                        f"{fake_env_vars.demisto_base_url}/logs/v1/xsiam",
                        json={},
                        status_code=200,
                    )
                    m.post(
                        f"{fake_env_vars.demisto_base_url}/public_api/v1/xql/start_xql_query/",
                        json={"reply": "fake-execution-id"},
                        status_code=200,
                    )

                    id_key = f"{fake_test_data.data[0].dataset}.test_data_event_id"
                    event_id_1 = str(fake_test_data.data[0].test_data_event_id)
                    event_id_2 = str(fake_test_data.data[1].test_data_event_id)
                    m.post(
                        f"{fake_env_vars.demisto_base_url}/public_api/v1/xql/get_query_results/",
                        [
                            {
                                "json": {
                                    "reply": {
                                        "status": "SUCCESS",
                                        "results": {"data": ["some-results"]},
                                    }
                                },
                                "status_code": 200,
                            },
                            {
                                "json": {
                                    "reply": {
                                        "status": "SUCCESS",
                                        "results": {
                                            "data": [
                                                {
                                                    id_key: event_id_1,
                                                    **fake_test_data.data[
                                                        0
                                                    ].expected_values,
                                                },
                                                {
                                                    id_key: event_id_2,
                                                    **fake_test_data.data[
                                                        1
                                                    ].expected_values,
                                                },
                                            ]
                                        },
                                    }
                                },
                                "status_code": 200,
                            },
                        ],
                    )
                    # Act
                    result = runner.invoke(
                        test_modeling_rule_cmd,
<<<<<<< HEAD
                        [modeling_rule_directory.as_posix(), "--non-interactive"],
=======
                        [
                            mrule_dir.as_posix(),
                            "--non-interactive",
                            "--sleep_interval",
                            "0",
                            "--retry_attempts",
                            "0",
                        ],
>>>>>>> b556629d
                    )
                    # Assert
                    assert result.exit_code == 0
                    assert str_in_call_args_list(
                        logger_info.call_args_list, "Mappings validated successfully"
                    )
        except typer.Exit:
            assert False, "No exception should be raised in this scenario."

    def test_the_test_modeling_rule_command_results_with_ignored_validations(
        self, pack, monkeypatch, mocker
    ):
        """
        Given:
            - A test data file including ignoring a schema/testdata mapping validations.

        When:
            - The pack is simulated to be on the tenant.
            - The command is run in non-interactive mode.
            - The push of the test data is simulated to succeed.
            - Checking the dataset exists is simulated to succeed.
            - Starting the XQL query is simulated to succeed.
            - Getting the XQL query results is simulated to succeed.
            - The results match the expectations.

        Then:
            - Verify we get a message saying the results match the expectations.
            - The command returns with a zero exit code.
            - make sure that the schema/testdata mappings validation is skipped.
        """
        logger_info = mocker.patch.object(logging.getLogger("demisto-sdk"), "info")
        monkeypatch.setenv("COLUMNS", "1000")

        from demisto_sdk.commands.test_content.test_modeling_rule.test_modeling_rule import (
            app as test_modeling_rule_cmd,
        )
        from demisto_sdk.commands.test_content.xsiam_tools.test_data import TestData

        # so the logged output when running the command will be printed with a width of 120 characters
        monkeypatch.setenv("COLUMNS", "1000")

        runner = CliRunner()
        mocker.patch("time.sleep", return_value=None)

        # Create Test Data File
        pack.create_modeling_rule(DEFAULT_MODELING_RULE_NAME, rules=ONE_MODEL_RULE_TEXT)
        modeling_rule_directory = Path(
            pack._modeling_rules_path / DEFAULT_MODELING_RULE_NAME
        )
        path_to_fake_test_data_file = (
            Path(__file__).parent / "test_data/fake_test_data_file.json"
        )

        test_data_file = pack.modeling_rules[0].testdata

        fake_test_data = TestData.parse_file(path_to_fake_test_data_file.as_posix())
        test_data_file.write_as_text(fake_test_data.json(indent=4))
        test_data_file.update(
            {"ignored_validations": [Validations.SCHEMA_TYPES_ALIGNED_WITH_TEST_DATA]}
        )

        try:
            with requests_mock.Mocker() as m:
                with SetFakeXsiamClientEnvironmentVars() as fake_env_vars:
                    # Arrange
                    m.get(
                        f"{fake_env_vars.demisto_base_url}/xsoar/contentpacks/metadata/installed",
                        json=[{"name": pack.name, "id": pack.name}],
                    )
                    m.post(
                        f"{fake_env_vars.demisto_base_url}/logs/v1/xsiam",
                        json={},
                        status_code=200,
                    )
                    m.post(
                        f"{fake_env_vars.demisto_base_url}/public_api/v1/xql/start_xql_query/",
                        json={"reply": "fake-execution-id"},
                        status_code=200,
                    )

                    id_key = f"{fake_test_data.data[0].dataset}.test_data_event_id"
                    event_id_1 = str(fake_test_data.data[0].test_data_event_id)
                    event_id_2 = str(fake_test_data.data[1].test_data_event_id)
                    m.post(
                        f"{fake_env_vars.demisto_base_url}/public_api/v1/xql/get_query_results/",
                        [
                            {
                                "json": {
                                    "reply": {
                                        "status": "SUCCESS",
                                        "results": {"data": ["some-results"]},
                                    }
                                },
                                "status_code": 200,
                            },
                            {
                                "json": {
                                    "reply": {
                                        "status": "SUCCESS",
                                        "results": {
                                            "data": [
                                                {
                                                    id_key: event_id_1,
                                                    **fake_test_data.data[
                                                        0
                                                    ].expected_values,
                                                },
                                                {
                                                    id_key: event_id_2,
                                                    **fake_test_data.data[
                                                        1
                                                    ].expected_values,
                                                },
                                            ]
                                        },
                                    }
                                },
                                "status_code": 200,
                            },
                        ],
                    )
                    # Act
                    result = runner.invoke(
                        test_modeling_rule_cmd,
<<<<<<< HEAD
                        [modeling_rule_directory.as_posix(), "--non-interactive"],
=======
                        [
                            mrule_dir.as_posix(),
                            "--non-interactive",
                            "--sleep_interval",
                            "0",
                            "--retry_attempts",
                            "0",
                        ],
>>>>>>> b556629d
                    )
                    # Assert
                    assert result.exit_code == 0
                    assert str_in_call_args_list(
                        logger_info.call_args_list, "Mappings validated successfully"
                    )
                    # make sure the schema validation was skipped.
                    schema_path = pack.modeling_rules[0].schema.path
                    assert str_in_call_args_list(
                        logger_info.call_args_list,
                        f"Skipping the validation to check that the schema {schema_path} is aligned with TestData file",
                    )
        except typer.Exit:
            assert False, "No exception should be raised in this scenario."

    def test_the_test_modeling_rule_command_results_with_non_existent_ignored_validations(
        self, pack, mocker
    ):
        """
        Given:
            - A test data file including ignoring un-expected validation names.

        When:
            - The pack is simulated to be on the tenant.
            - The command is run in non-interactive mode.
            - The push of the test data is simulated to succeed.
            - Checking the dataset exists is simulated to succeed.
            - Starting the XQL query is simulated to succeed.
            - Getting the XQL query results is simulated to succeed.
            - The results match the expectations.

        Then:
            - Verify the code fails on ValidationError.
            - Make sure the exist code will be 1 (meaning failure).
        """
        from demisto_sdk.commands.test_content.test_modeling_rule.test_modeling_rule import (
            app as test_modeling_rule_cmd,
        )
        from demisto_sdk.commands.test_content.xsiam_tools.test_data import TestData

        runner = CliRunner()
        mocker.patch("time.sleep", return_value=None)

        # Create Test Data File
        pack.create_modeling_rule(DEFAULT_MODELING_RULE_NAME, rules=ONE_MODEL_RULE_TEXT)
        modeling_rule_directory = Path(
            pack._modeling_rules_path / DEFAULT_MODELING_RULE_NAME
        )
        path_to_fake_test_data_file = (
            Path(__file__).parent / "test_data/fake_test_data_file.json"
        )

        test_data_file = pack.modeling_rules[0].testdata

        fake_test_data = TestData.parse_file(path_to_fake_test_data_file.as_posix())
        test_data_file.write_as_text(fake_test_data.json(indent=4))
        test_data_file.update({"ignored_validations": ["blabla"]})

        with requests_mock.Mocker() as m:
            with SetFakeXsiamClientEnvironmentVars() as fake_env_vars:
                # Arrange
                m.get(
                    f"{fake_env_vars.demisto_base_url}/xsoar/contentpacks/metadata/installed",
                    json=[{"name": pack.name, "id": pack.name}],
                )
                m.post(
                    f"{fake_env_vars.demisto_base_url}/logs/v1/xsiam",
                    json={},
                    status_code=200,
                )
                # Act
                result = runner.invoke(
                    test_modeling_rule_cmd,
<<<<<<< HEAD
                    [modeling_rule_directory.as_posix(), "--non-interactive"],
=======
                    [
                        mrule_dir.as_posix(),
                        "--non-interactive",
                        "--sleep_interval",
                        "0",
                        "--retry_attempts",
                        "0",
                    ],
>>>>>>> b556629d
                )
                # Assert
                assert result.exit_code == 1
                # make sure the schema validation was skipped.
                assert (
                    "The following validation names {'blabla'} are invalid"
                    in result.exception.errors()[0]["msg"]
                )

    def test_the_test_modeling_rule_command_results_do_not_match_expectations(
        self, pack, monkeypatch, mocker
    ):
        """
        Given:
            - A test data file.

        When:
            - The pack is simulated to be on the tenant.
            - The command is run in non-interactive mode.
            - The push of the test data is simulated to succeed.
            - Checking the dataset exists is simulated to succeed.
            - Starting the XQL query is simulated to succeed.
            - Getting the XQL query results is simulated to succeed.
            - The results do not match the expectations.

        Then:
            - Verify we get a message saying the results do not match the expectations.
            - The command returns with a non-zero exit code.
        """
        logger_info = mocker.patch.object(logging.getLogger("demisto-sdk"), "info")
        logger_error = mocker.patch.object(logging.getLogger("demisto-sdk"), "error")
        monkeypatch.setenv("COLUMNS", "1000")

        from demisto_sdk.commands.test_content.test_modeling_rule.test_modeling_rule import (
            app as test_modeling_rule_cmd,
        )
        from demisto_sdk.commands.test_content.xsiam_tools.test_data import TestData

        runner = CliRunner()
        mocker.patch("time.sleep", return_value=None)

        # Create Test Data File
        pack.create_modeling_rule(DEFAULT_MODELING_RULE_NAME, rules=ONE_MODEL_RULE_TEXT)
        modeling_rule_directory = Path(
            pack._modeling_rules_path / DEFAULT_MODELING_RULE_NAME
        )
        test_data_file = (
            modeling_rule_directory / f"{DEFAULT_MODELING_RULE_NAME}_testdata.json"
        )
        path_to_fake_test_data_file = (
            Path(__file__).parent / "test_data/fake_test_data_file.json"
        )
        fake_test_data = TestData.parse_file(path_to_fake_test_data_file.as_posix())
        test_data_file.write_text(fake_test_data.json(indent=4))

        try:
            with requests_mock.Mocker() as m:
                with SetFakeXsiamClientEnvironmentVars() as fake_env_vars:
                    # Arrange
                    m.get(
                        f"{fake_env_vars.demisto_base_url}/xsoar/contentpacks/metadata/installed",
                        json=[{"name": pack.name, "id": pack.name}],
                    )
                    m.post(
                        f"{fake_env_vars.demisto_base_url}/logs/v1/xsiam",
                        json={},
                        status_code=200,
                    )
                    m.post(
                        f"{fake_env_vars.demisto_base_url}/public_api/v1/xql/start_xql_query/",
                        json={"reply": "fake-execution-id"},
                        status_code=200,
                    )

                    id_key = f"{fake_test_data.data[0].dataset}.test_data_event_id"
                    event_id_1 = str(fake_test_data.data[0].test_data_event_id)
                    event_id_2 = str(fake_test_data.data[1].test_data_event_id)
                    query_results_1 = fake_test_data.data[0].expected_values.copy()
                    query_results_1["xdm.event.outcome_reason"] = "DisAllowed"
                    m.post(
                        f"{fake_env_vars.demisto_base_url}/public_api/v1/xql/get_query_results/",
                        [
                            {
                                "json": {
                                    "reply": {
                                        "status": "SUCCESS",
                                        "results": {"data": ["some-results"]},
                                    }
                                },
                                "status_code": 200,
                            },
                            {
                                "json": {
                                    "reply": {
                                        "status": "SUCCESS",
                                        "results": {
                                            "data": [
                                                {id_key: event_id_1, **query_results_1},
                                                {
                                                    id_key: event_id_2,
                                                    **fake_test_data.data[
                                                        1
                                                    ].expected_values,
                                                },
                                            ]
                                        },
                                    }
                                },
                                "status_code": 200,
                            },
                        ],
                    )
                    # Act
                    result = runner.invoke(
                        test_modeling_rule_cmd,
<<<<<<< HEAD
                        [modeling_rule_directory.as_posix(), "--non-interactive"],
=======
                        [
                            mrule_dir.as_posix(),
                            "--non-interactive",
                            "--sleep_interval",
                            "0",
                            "--retry_attempts",
                            "0",
                        ],
>>>>>>> b556629d
                    )
                    # Assert
                    assert result.exit_code == 1
                    assert str_in_call_args_list(
                        logger_info.call_args_list, "xdm.event.outcome_reason"
                    )
                    assert str_in_call_args_list(
                        logger_error.call_args_list, '"DisAllowed" != "Allowed"'
                    )
        except typer.Exit:
            assert False, "No exception should be raised in this scenario."


class TestTheTestModelingRuleCommandMultipleRules:
    def test_fail_one_pass_second(self, repo, monkeypatch, mocker):
        """
        Given:
            - Two modeling rules with test data files.

        When:
            - The first modeling rule's containing pack is simulated to not be on the tenant.
            - The second modeling rule's containing pack is simulated to be on the tenant.
            - Testing the second modeling rule is simulated to succeed.
            - The command is run in non-interactive mode.

        Then:
            - Verify we get a message saying the first pack is not on the tenant.
            - Verify we get a message that the second modeling test passed.
            - The command returns with a non-zero exit code.
        """
        logger_info = mocker.patch.object(logging.getLogger("demisto-sdk"), "info")
        logger_error = mocker.patch.object(logging.getLogger("demisto-sdk"), "error")
        monkeypatch.setenv("COLUMNS", "1000")

        from demisto_sdk.commands.test_content.test_modeling_rule.test_modeling_rule import (
            app as test_modeling_rule_cmd,
        )
        from demisto_sdk.commands.test_content.xsiam_tools.test_data import TestData

        # so the logged output when running the command will be printed with a width of 120 characters
        monkeypatch.setenv("COLUMNS", "1000")

        runner = CliRunner()
        mocker.patch("time.sleep", return_value=None)

        # Create Pack 1 with Modeling Rule
        pack_1 = repo.create_pack("Pack1")
        pack_1.create_modeling_rule(
            DEFAULT_MODELING_RULE_NAME, rules=ONE_MODEL_RULE_TEXT
        )
        modeling_rule_directory_1 = Path(
            pack_1._modeling_rules_path / DEFAULT_MODELING_RULE_NAME
        )
        test_data_file = (
            modeling_rule_directory_1 / f"{DEFAULT_MODELING_RULE_NAME}_testdata.json"
        )
        path_to_fake_test_data_file = (
            Path(__file__).parent / "test_data/fake_test_data_file.json"
        )
        fake_test_data = TestData.parse_file(path_to_fake_test_data_file.as_posix())
        test_data_file.write_text(fake_test_data.json(indent=4))

        # Create Pack 2 with Modeling Rule
        pack_2 = repo.create_pack("Pack2")
        pack_2.create_modeling_rule(
            DEFAULT_MODELING_RULE_NAME_2, rules=ONE_MODEL_RULE_TEXT
        )
        modeling_rule_directory_2 = Path(
            pack_2._modeling_rules_path / DEFAULT_MODELING_RULE_NAME_2
        )
        test_data_file = (
            modeling_rule_directory_2 / f"{DEFAULT_MODELING_RULE_NAME_2}_testdata.json"
        )
        path_to_fake_test_data_file = (
            Path(__file__).parent / "test_data/fake_test_data_file.json"
        )
        fake_test_data = TestData.parse_file(path_to_fake_test_data_file.as_posix())
        test_data_file.write_text(fake_test_data.json(indent=4))

        try:
            with requests_mock.Mocker() as m:
                with SetFakeXsiamClientEnvironmentVars() as fake_env_vars:
                    # Arrange
                    m.get(
                        f"{fake_env_vars.demisto_base_url}/xsoar/contentpacks/metadata/installed",
                        [
                            {"json": [], "status_code": 200},
                            {
                                "json": [{"name": pack_2.name, "id": pack_2.name}],
                                "status_code": 200,
                            },
                        ],
                    )
                    m.post(
                        f"{fake_env_vars.demisto_base_url}/logs/v1/xsiam",
                        json={},
                        status_code=200,
                    )
                    m.post(
                        f"{fake_env_vars.demisto_base_url}/public_api/v1/xql/start_xql_query/",
                        json={"reply": "fake-execution-id"},
                        status_code=200,
                    )

                    id_key = f"{fake_test_data.data[0].dataset}.test_data_event_id"
                    event_id_1 = str(fake_test_data.data[0].test_data_event_id)
                    event_id_2 = str(fake_test_data.data[1].test_data_event_id)
                    m.post(
                        f"{fake_env_vars.demisto_base_url}/public_api/v1/xql/get_query_results/",
                        [
                            {
                                "json": {
                                    "reply": {
                                        "status": "SUCCESS",
                                        "results": {"data": ["some-results"]},
                                    }
                                },
                                "status_code": 200,
                            },
                            {
                                "json": {
                                    "reply": {
                                        "status": "SUCCESS",
                                        "results": {
                                            "data": [
                                                {
                                                    id_key: event_id_1,
                                                    **fake_test_data.data[
                                                        0
                                                    ].expected_values,
                                                },
                                                {
                                                    id_key: event_id_2,
                                                    **fake_test_data.data[
                                                        1
                                                    ].expected_values,
                                                },
                                            ]
                                        },
                                    }
                                },
                                "status_code": 200,
                            },
                        ],
                    )
                    # Act
                    result = runner.invoke(
                        test_modeling_rule_cmd,
                        [
                            modeling_rule_directory_1.as_posix(),
                            modeling_rule_directory_2.as_posix(),
                            "--non-interactive",
                            "--sleep_interval",
                            "0",
                            "--retry_attempts",
                            "0",
                        ],
                    )
                    # Assert
                    assert result.exit_code == 1
                    assert str_in_call_args_list(
                        logger_error.call_args_list, f"Pack {pack_1.name} was not found"
                    )
                    assert str_in_call_args_list(
                        logger_info.call_args_list, "Mappings validated successfully"
                    )
        except typer.Exit:
            assert False, "No exception should be raised in this scenario."


class TestTheTestModelingRuleCommandInteractive:
    def test_no_testdata_file_exists(self, repo, monkeypatch, mocker):
        """
        Given:
            - A modeling rule with no test data file.

        When:
            - The command is run in interactive mode.

        Then:
            - Verify we get a message saying the test data file does not exist.
            - Ensure we are prompted  to create a test data file.
            - The command returns with a non-zero exit code.
            - Ensure the test data file was created.
            - Ensure that the log output from creating the testdata file is not duplicated.
        """
        logger_warning = mocker.patch.object(
            logging.getLogger("demisto-sdk"), "warning"
        )
        logger_info = mocker.patch.object(logging.getLogger("demisto-sdk"), "info")
        monkeypatch.setenv("COLUMNS", "1000")

        from demisto_sdk.commands.test_content.test_modeling_rule.test_modeling_rule import (
            app as test_modeling_rule_cmd,
        )

        # need to override this because when running this way the command name is 'test-modeling-rule' (taken from the
        # module name from which it is imported) but the logic in 'init-test-data' command looks to see if the parent
        # command is 'test' to determine if it should execute setup_rich_logging logic
        test_modeling_rule_cmd.registered_commands[0].name = "test"

        # so the logged output when running the command will be printed with a width of 120 characters
        monkeypatch.setenv("COLUMNS", "1000")

        runner = CliRunner()
        mocker.patch("time.sleep", return_value=None)

        # Create Pack with Modeling Rule
        pack = repo.create_pack("Pack1")
        pack.create_modeling_rule(DEFAULT_MODELING_RULE_NAME, rules=ONE_MODEL_RULE_TEXT)
        modeling_rule_directory = Path(
            pack._modeling_rules_path / DEFAULT_MODELING_RULE_NAME
        )
        test_data_file = (
            modeling_rule_directory / f"{DEFAULT_MODELING_RULE_NAME}_testdata.json"
        )
        if test_data_file.exists():
            test_data_file.unlink()

        try:
            with SetFakeXsiamClientEnvironmentVars():
                mock_confirm = mocker.patch(
                    "demisto_sdk.commands.test_content.test_modeling_rule.test_modeling_rule."
                    "typer.confirm"
                )
                mock_prompt = mocker.patch(
                    "demisto_sdk.commands.test_content.test_modeling_rule.test_modeling_rule."
                    "typer.prompt"
                )
                # Arrange
                mock_confirm.return_value = True
                mock_prompt.return_value = 2
                # Act
                result = runner.invoke(
                    test_modeling_rule_cmd,
<<<<<<< HEAD
                    [modeling_rule_directory.as_posix(), "--interactive"],
=======
                    [
                        mrule_dir.as_posix(),
                        "--interactive",
                        "--sleep_interval",
                        "0",
                        "--retry_attempts",
                        "0",
                    ],
>>>>>>> b556629d
                )
                # Assert

                expected_log_count = 1
                assert result.exit_code == 0
                assert test_data_file.exists()
                assert str_in_call_args_list(
                    logger_warning.call_args_list, "No test data file found for"
                )
                call_counter = sum(
                    bool(
                        current_call
                        and isinstance(current_call[0], tuple)
                        and "Creating test data file for: " in current_call[0][0]
                    )
                    for current_call in logger_info.call_args_list
                )
                assert call_counter == expected_log_count

        except typer.Exit:
            assert False, "No exception should be raised in this scenario."


@pytest.mark.parametrize(
    "epoc_time, with_ms, human_readable_time",
    [
        (1686231456000, False, "Jun 8th 2023 13:37:36"),
        (1686231456123, False, "Jun 8th 2023 13:37:36"),
        (1686231456000, True, "Jun 8th 2023 13:37:36.000000"),
        (1686231456123, True, "Jun 8th 2023 13:37:36.123000"),
    ],
)
def test_convert_epoch_time_to_string_time(epoc_time, with_ms, human_readable_time):
    """
    Given:
        - An Epoch time.
            case-1: Epoch time with MS equal to 0. (ignore MS)
            case-2: Epoch time with MS equal to 123. (ignore MS)
            case-3: Epoch time with MS equal to 0.
            case-4: Epoch time with MS equal to 123.

    When:
        - The convert_epoch_time_to_string_time function is running.

    Then:
        - Verify we get the expected results.
    """
    from demisto_sdk.commands.test_content.test_modeling_rule.test_modeling_rule import (
        convert_epoch_time_to_string_time,
    )

    with freeze_time("2023/06/14T10:20:00Z"):
        assert (
            convert_epoch_time_to_string_time(epoc_time, with_ms) == human_readable_time
        )


@pytest.mark.parametrize(
    "day, suffix",
    [
        (1, "st"),
        (2, "nd"),
        (3, "rd"),
        (4, "th"),
        (10, "th"),
        (11, "th"),
        (12, "th"),
        (21, "st"),
        (31, "st"),
    ],
)
def test_day_suffix(day, suffix):
    """
    Given:
        - A day of a month.
            case-1: 1 => st.
            case-2: 2 => nd.
            case-3: 3 => rd.
            case-4: 4 => th.
            case-5: 10 => th.
            case-6: 11 => th.
            case-7: 12 => th.
            case-8: 21 => st.
            case-9: 31 => st.

    When:
        - The day_suffix function is running.

    Then:
        - Verify we get the expected results.
    """
    from demisto_sdk.commands.test_content.test_modeling_rule.test_modeling_rule import (
        day_suffix,
    )

    assert day_suffix(day) == suffix


class TestValidateSchemaAlignedWithTestData:
    @pytest.mark.parametrize(
        "event_data, schema_file",
        [
            (
                {
                    "int": 1,
                    "string": "2",
                    "bool": True,
                    "float": 1.0,
                    "datetime": "Nov 9th 2022 15:46:30",
                    "json": {"1": "2"},
                },
                {
                    "dataset": {
                        "int": {"type": "int", "is_array": False},
                        "string": {"type": "string", "is_array": False},
                        "float": {"type": "float", "is_array": False},
                        "datetime": {"type": "datetime", "is_array": False},
                        "bool": {"type": "boolean", "is_array": False},
                    }
                },
            ),
            (
                {
                    "list_int": [1, 2],
                    "list_string": ["1", "2"],
                    "list_bool": [True, False],
                    "list_float": [1.0, 2.0],
                    "list_datetime": ["Nov 9th 2022 15:46:30", "Nov 9th 2022 15:46:30"],
                    "list_json": [{"1": "2"}, {"1": "2"}],
                },
                {
                    "dataset": {
                        "list_int": {"type": "string", "is_array": False},
                        "list_string": {"type": "string", "is_array": False},
                        "list_float": {"type": "string", "is_array": False},
                        "list_datetime": {"type": "string", "is_array": False},
                        "list_bool": {"type": "string", "is_array": False},
                        "list_json": {"type": "string", "is_array": False},
                    }
                },
            ),
        ],
    )
    def test_validate_schema_aligned_with_test_data_positive(
        self, mocker, event_data: dict, schema_file: dict
    ):
        """
        Given:
            - Case A: event data with all schema types and correct corresponding schema file
            - Case B: event data with all schema types as lists and correct corresponding schema file

        When:
            - running validate_schema_aligned_with_test_data.

        Then:
            - verify no exception is raised.
            - verify that there was not error raised
            - verify not warning was raised
        """
        from demisto_sdk.commands.test_content.test_modeling_rule.test_modeling_rule import (
            validate_schema_aligned_with_test_data,
        )
        from demisto_sdk.commands.test_content.xsiam_tools.test_data import (
            EventLog,
            TestData,
        )

        logger_error_mocker = mocker.patch.object(logger, "error")
        logger_warning_mocker = mocker.patch.object(logger, "warning")

        test_data = TestData(
            data=[
                EventLog(
                    test_data_event_id=DEFAULT_TEST_EVENT_ID,
                    vendor="vendor",
                    product="product",
                    dataset="dataset",
                    event_data=event_data,
                    expected_values={},
                )
            ]
        )

        validate_schema_aligned_with_test_data(test_data=test_data, schema=schema_file)
        assert not logger_error_mocker.called
        assert not logger_warning_mocker.called

    def test_validate_schema_aligned_with_test_data_missing_fields_in_test_data(
        self, mocker
    ):
        """
        Given:
            - event data that is missing one schema field.

        When:
            - running validate_schema_aligned_with_test_data.

        Then:
            - verify no exception is raised.
            - verify that there was not error raised
            - verify that warning was raised indicating that the test data is missing schema field
        """
        from demisto_sdk.commands.test_content.test_modeling_rule.test_modeling_rule import (
            validate_schema_aligned_with_test_data,
        )
        from demisto_sdk.commands.test_content.xsiam_tools.test_data import (
            EventLog,
            TestData,
        )

        logger_error_mocker = mocker.patch.object(logger, "error")
        logger_warning_mocker = mocker.patch.object(logger, "warning")

        test_data = TestData(
            data=[
                EventLog(
                    test_data_event_id=DEFAULT_TEST_EVENT_ID,
                    vendor="vendor",
                    product="product",
                    dataset="dataset",
                    event_data={"int": 1},
                    expected_values={},
                )
            ]
        )

        validate_schema_aligned_with_test_data(
            test_data=test_data,
            schema={
                "dataset": {
                    "int": {"type": "int", "is_array": False},
                    "string": {"type": "string", "is_array": False},
                }
            },
        )
        assert not logger_error_mocker.called
        assert logger_warning_mocker.called

    def test_validate_schema_aligned_with_test_data_invalid_schema_mappings(
        self, mocker
    ):
        """
        Given:
            - event data that it's mapping to schema is wrong.

        When:
            - running validate_schema_aligned_with_test_data.

        Then:
            - verify 'Typer.exception' is raised.
            - verify that there was not warning raised
            - verify that error was raised indicating that the test data is missing schema field
        """
        from demisto_sdk.commands.test_content.test_modeling_rule.test_modeling_rule import (
            validate_schema_aligned_with_test_data,
        )
        from demisto_sdk.commands.test_content.xsiam_tools.test_data import (
            EventLog,
            TestData,
        )

        logger_error_mocker = mocker.patch.object(logger, "error")
        logger_warning_mocker = mocker.patch.object(logger, "warning")

        test_data = TestData(
            data=[
                EventLog(
                    test_data_event_id=DEFAULT_TEST_EVENT_ID,
                    vendor="vendor",
                    product="product",
                    dataset="dataset",
                    event_data={"int": 1, "bool": True},
                    expected_values={},
                )
            ]
        )

        success, _ = validate_schema_aligned_with_test_data(
            test_data=test_data,
            schema={
                "dataset": {
                    "int": {"type": "string", "is_array": False},
                    "bool": {"type": "float", "is_array": False},
                }
            },
        )
        assert success is False
        assert logger_error_mocker.called
        assert not logger_warning_mocker.called

    def test_validate_schema_aligned_with_test_data_events_have_same_key_with_different_types(
        self, mocker
    ):
        """
        Given:
            - 2 events that have the same key with two different types (int and string).

        When:
            - running validate_schema_aligned_with_test_data.

        Then:
            - verify 'Typer.exception' is raised.
            - verify that there was not warning raised
            - verify that error was raised indicating that the testdata contains events that has the same key with
              different types.
        """
        from demisto_sdk.commands.test_content.test_modeling_rule.test_modeling_rule import (
            validate_schema_aligned_with_test_data,
        )
        from demisto_sdk.commands.test_content.xsiam_tools.test_data import (
            EventLog,
            TestData,
        )

        logger_error_mocker = mocker.patch.object(logger, "error")
        logger_warning_mocker = mocker.patch.object(logger, "warning")

        test_data = TestData(
            data=[
                EventLog(
                    test_data_event_id=DEFAULT_TEST_EVENT_ID,
                    vendor="vendor",
                    product="product",
                    dataset="dataset",
                    event_data={"int": 1, "bool": True},
                    expected_values={},
                ),
                EventLog(
                    test_data_event_id=DEFAULT_TEST_EVENT_ID,
                    vendor="vendor",
                    product="product",
                    dataset="dataset",
                    event_data={"int": "1", "bool": True},
                    expected_values={},
                ),
            ]
        )

        success, _ = validate_schema_aligned_with_test_data(
            test_data=test_data,
            schema={
                "dataset": {
                    "int": {"type": "int", "is_array": False},
                    "bool": {"type": "boolean", "is_array": False},
                }
            },
        )
        assert success is False
        assert (
            "The testdata contains events with the same event_key"
            in logger_error_mocker.call_args_list[0].args[0]
        )
        assert not logger_warning_mocker.called<|MERGE_RESOLUTION|>--- conflicted
+++ resolved
@@ -273,18 +273,14 @@
                     # Act
                     result = runner.invoke(
                         test_modeling_rule_cmd,
-<<<<<<< HEAD
-                        [modeling_rule_directory.as_posix(), "--non-interactive"],
-=======
-                        [
-                            mrule_dir.as_posix(),
+                        [
+                            modeling_rule_directory.as_posix(),
                             "--non-interactive",
                             "--sleep_interval",
                             "0",
                             "--retry_attempts",
                             "0",
                         ],
->>>>>>> b556629d
                     )
                     # Assert
                     assert result.exit_code == 1
@@ -350,18 +346,14 @@
                     # Act
                     result = runner.invoke(
                         test_modeling_rule_cmd,
-<<<<<<< HEAD
-                        [modeling_rule_directory.as_posix(), "--non-interactive"],
-=======
-                        [
-                            mrule_dir.as_posix(),
+                        [
+                            modeling_rule_directory.as_posix(),
                             "--non-interactive",
                             "--sleep_interval",
                             "0",
                             "--retry_attempts",
                             "0",
                         ],
->>>>>>> b556629d
                     )
                     # Assert
                     assert result.exit_code == 1
@@ -435,18 +427,14 @@
                     # Act
                     result = runner.invoke(
                         test_modeling_rule_cmd,
-<<<<<<< HEAD
-                        [modeling_rule_directory.as_posix(), "--non-interactive"],
-=======
-                        [
-                            mrule_dir.as_posix(),
+                        [
+                            modeling_rule_directory.as_posix(),
                             "--non-interactive",
                             "--sleep_interval",
                             "0",
                             "--retry_attempts",
                             "0",
                         ],
->>>>>>> b556629d
                     )
                     # Assert
                     assert result.exit_code == 1
@@ -536,18 +524,14 @@
                     # Act
                     result = runner.invoke(
                         test_modeling_rule_cmd,
-<<<<<<< HEAD
-                        [modeling_rule_directory.as_posix(), "--non-interactive"],
-=======
-                        [
-                            mrule_dir.as_posix(),
+                        [
+                            modeling_rule_directory.as_posix(),
                             "--non-interactive",
                             "--sleep_interval",
                             "0",
                             "--retry_attempts",
                             "0",
                         ],
->>>>>>> b556629d
                     )
                     # Assert
                     assert result.exit_code == 1
@@ -642,18 +626,14 @@
                     # Act
                     result = runner.invoke(
                         test_modeling_rule_cmd,
-<<<<<<< HEAD
-                        [modeling_rule_directory.as_posix(), "--non-interactive"],
-=======
-                        [
-                            mrule_dir.as_posix(),
+                        [
+                            modeling_rule_directory.as_posix(),
                             "--non-interactive",
                             "--sleep_interval",
                             "0",
                             "--retry_attempts",
                             "0",
                         ],
->>>>>>> b556629d
                     )
                     # Assert
                     assert result.exit_code == 1
@@ -768,18 +748,14 @@
                     # Act
                     result = runner.invoke(
                         test_modeling_rule_cmd,
-<<<<<<< HEAD
-                        [modeling_rule_directory.as_posix(), "--non-interactive"],
-=======
-                        [
-                            mrule_dir.as_posix(),
+                        [
+                            modeling_rule_directory.as_posix(),
                             "--non-interactive",
                             "--sleep_interval",
                             "0",
                             "--retry_attempts",
                             "0",
                         ],
->>>>>>> b556629d
                     )
                     # Assert
                     assert result.exit_code == 0
@@ -900,18 +876,14 @@
                     # Act
                     result = runner.invoke(
                         test_modeling_rule_cmd,
-<<<<<<< HEAD
-                        [modeling_rule_directory.as_posix(), "--non-interactive"],
-=======
-                        [
-                            mrule_dir.as_posix(),
+                        [
+                            modeling_rule_directory.as_posix(),
                             "--non-interactive",
                             "--sleep_interval",
                             "0",
                             "--retry_attempts",
                             "0",
                         ],
->>>>>>> b556629d
                     )
                     # Assert
                     assert result.exit_code == 0
@@ -1036,18 +1008,14 @@
                     # Act
                     result = runner.invoke(
                         test_modeling_rule_cmd,
-<<<<<<< HEAD
-                        [modeling_rule_directory.as_posix(), "--non-interactive"],
-=======
-                        [
-                            mrule_dir.as_posix(),
+                        [
+                            modeling_rule_directory.as_posix(),
                             "--non-interactive",
                             "--sleep_interval",
                             "0",
                             "--retry_attempts",
                             "0",
                         ],
->>>>>>> b556629d
                     )
                     # Assert
                     assert result.exit_code == 0
@@ -1121,18 +1089,14 @@
                 # Act
                 result = runner.invoke(
                     test_modeling_rule_cmd,
-<<<<<<< HEAD
-                    [modeling_rule_directory.as_posix(), "--non-interactive"],
-=======
                     [
-                        mrule_dir.as_posix(),
+                        modeling_rule_directory.as_posix(),
                         "--non-interactive",
                         "--sleep_interval",
                         "0",
                         "--retry_attempts",
                         "0",
                     ],
->>>>>>> b556629d
                 )
                 # Assert
                 assert result.exit_code == 1
@@ -1248,18 +1212,14 @@
                     # Act
                     result = runner.invoke(
                         test_modeling_rule_cmd,
-<<<<<<< HEAD
-                        [modeling_rule_directory.as_posix(), "--non-interactive"],
-=======
-                        [
-                            mrule_dir.as_posix(),
+                        [
+                            modeling_rule_directory.as_posix(),
                             "--non-interactive",
                             "--sleep_interval",
                             "0",
                             "--retry_attempts",
                             "0",
                         ],
->>>>>>> b556629d
                     )
                     # Assert
                     assert result.exit_code == 1
@@ -1495,18 +1455,14 @@
                 # Act
                 result = runner.invoke(
                     test_modeling_rule_cmd,
-<<<<<<< HEAD
-                    [modeling_rule_directory.as_posix(), "--interactive"],
-=======
                     [
-                        mrule_dir.as_posix(),
+                        modeling_rule_directory.as_posix(),
                         "--interactive",
                         "--sleep_interval",
                         "0",
                         "--retry_attempts",
                         "0",
                     ],
->>>>>>> b556629d
                 )
                 # Assert
 
