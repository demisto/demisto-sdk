## Unify

This command has three main functions:

1. #### Integration/Script Unifier:

    Unifies integration/script code, image, description and yml files to a single XSOAR yml file.

    **Use Cases**:
    This command is used in order to create a unified yml file, able to be uploaded to Demisto via the
    "Upload Integration" or "Upload Script" buttons, in Demisto's Settings and Automation tabs respectively.

    **Arguments**:
    * **-i, --input**
      The path to the directory of an integration/script in which the files reside
    * **-o, --output**
      The path to the directory into which to write the unified yml file
    * **-f, --force**
      Forcefully overwrites the preexisting yml if one exists
    * **-c, --custom**
      Adds a custom label to the name/display/id of the unified yml

    **Examples**:
    `demisto-sdk unify -i Integrations/MyInt -o Integrations`
    This will grab the integration components in "Integrations/MyInt" directory and unify them to a single yaml file
    that will be created in the "Integrations" directory.
    <br/><br/>

    `demisto-sdk unify -i Scripts/MyScr -o Scripts`
    This will grab the script components in "Scripts/MyScr" directory and unify them to a single yaml file
    that will be created in the "Scripts" directory.
    <br/><br/>

    `demisto-sdk unify -u Integrations/MyInt -c Test`
    This will append to the unified yml name/script/id a label ' - Test' that will prevent bumps
    with the uploaded unified yml and the original integration/script on the server.
    origin yml: `{name: integration}` --> unified yml: `{name: integration - Test}`

2. #### GenericModule Unifier:

   Unifies a GenericModule with its Dashboards to a single JSON object.

   **Use Cases**:
   This command is used in order to create a unified GenericModule file, able to be uploaded to Demisto.

   **Arguments**:
   * **-i, --input**
     The path to a GenericModule *file* to unify
   * **-o, --output**
     The path to the directory into which to write the unified GenericModule file
   * **-f --force**
     Forcefully overwrites the preexisting unified GenericModule file if one exists

   **Examples**:
   `demisto-sdk unify -i Packs/RBVM/GenericModules/genericmodule-RBVM.json`
   This will take the GenericModule input file "genericmodule-RBVM.json", unify it with its dashboards and save
   the unified file in the same directory as the input file ("Packs/RBVM/GenericModules").
   <br/><br/>

<<<<<<< HEAD
   `demisto-sdk unify -i Packs/RBVM/GenericModules/genericmodule-RBVM.json -o Packs/RBVM/`
   This will take the GenericModule input file "genericmodule-RBVM.json", unify it with its dashboards and save
   the unified file in the given output directory ("Packs/RBVM/").
=======
    `demisto-sdk unify -i Packs/RBVM/GenericModules/genericmodule-RBVM.json -o Packs/RBVM/`
    This will take the GenericModule input file "genericmodule-RBVM.json", unify it with its dashboards and save
    the unified file in the given output directory ("Packs/RBVM/").

3. #### Parsing/Modeling Rule Unifier:

    Unifies Parsing/Modeling rule YML, XIF and samples JSON files to a single YML file.

    **Use Cases**:
    This command is used in order to create a unified YML file, able to be uploaded to Cortex XSIAM as part of a Content Pack.

    **Arguments**:
    * **-i, --input**
      The path to the directory of a parsing/modeling rule in which the files reside.
    * **-o, --output**
      The path to the directory into which to write the unified YML file.
    * **--force**
      Forcefully overwrites the preexisting YML if one exists.

    **Examples**:
    `demisto-sdk unify -i Packs/SIEMPack/ParsingRule/MyParsingRule -o Packs/SIEMPack/ParsingRule`
    This will grab the parsing rules components (YAML, XIF and JSON) from the `ParsingRule/MyParsingRule` directory and unify them to a single YAML file that will be created in the "ParsingRules" directory.
>>>>>>> e0d0c35e
<|MERGE_RESOLUTION|>--- conflicted
+++ resolved
@@ -57,14 +57,9 @@
    the unified file in the same directory as the input file ("Packs/RBVM/GenericModules").
    <br/><br/>
 
-<<<<<<< HEAD
    `demisto-sdk unify -i Packs/RBVM/GenericModules/genericmodule-RBVM.json -o Packs/RBVM/`
    This will take the GenericModule input file "genericmodule-RBVM.json", unify it with its dashboards and save
    the unified file in the given output directory ("Packs/RBVM/").
-=======
-    `demisto-sdk unify -i Packs/RBVM/GenericModules/genericmodule-RBVM.json -o Packs/RBVM/`
-    This will take the GenericModule input file "genericmodule-RBVM.json", unify it with its dashboards and save
-    the unified file in the given output directory ("Packs/RBVM/").
 
 3. #### Parsing/Modeling Rule Unifier:
 
@@ -83,5 +78,4 @@
 
     **Examples**:
     `demisto-sdk unify -i Packs/SIEMPack/ParsingRule/MyParsingRule -o Packs/SIEMPack/ParsingRule`
-    This will grab the parsing rules components (YAML, XIF and JSON) from the `ParsingRule/MyParsingRule` directory and unify them to a single YAML file that will be created in the "ParsingRules" directory.
->>>>>>> e0d0c35e
+    This will grab the parsing rules components (YAML, XIF and JSON) from the `ParsingRule/MyParsingRule` directory and unify them to a single YAML file that will be created in the "ParsingRules" directory.