--- conflicted
+++ resolved
@@ -14,15 +14,14 @@
 from demisto_sdk.commands.common.handlers import JSON_Handler, YAML_Handler
 from demisto_sdk.commands.common.legacy_git_tools import git_path
 from demisto_sdk.commands.common.tools import get_yaml
-from demisto_sdk.commands.unify.integration_script_unifier import (
-    IntegrationScriptUnifier,
-)
+from demisto_sdk.commands.unify.integration_script_unifier import \
+    IntegrationScriptUnifier
 from TestSuite.test_tools import ChangeCWD
 
 json = JSON_Handler()
 yaml = YAML_Handler()
 
-TEST_VALID_CODE = """import demistomock as demisto
+TEST_VALID_CODE = '''import demistomock as demisto
 from CommonServerPython import *
 
 def main():
@@ -30,16 +29,16 @@
 ​
 if __name__ in ('builtins', '__builtin__', '__main__'):
     main()
-"""
-
-TEST_VALID_DETAILED_DESCRIPTION = """first line
+'''
+
+TEST_VALID_DETAILED_DESCRIPTION = '''first line
 second line
 
 ## header1
 do the following:
 1. say hello
 2. say goodbye
-"""
+'''
 
 DUMMY_SCRIPT = '''
 def main():
@@ -65,7 +64,7 @@
     main()
 '''
 
-DUMMY_MODULE = """
+DUMMY_MODULE = '''
 import requests
 import base64
 from typing import Dict, Tuple
@@ -82,179 +81,119 @@
                  client_id: str = '', client_secret: str = '', scope: str = '', resource: str = '', app_url: str = '',
                  verify: bool = True, auth_type: str = OPROXY_AUTH_TYPE, *args, **kwargs):
 
-"""
+'''
 
 TESTS_DIR = f'{git_path()}/demisto_sdk/tests'
 
 
 def get_dummy_module(name='MicrosoftApiModule', path=None):
-    class_name = {
-        'MicrosoftApiModule': 'MicrosoftClient',
-        'CrowdStrikeApiModule': 'CrowdStrikeApiClient',
-    }[name]
+    class_name = {'MicrosoftApiModule': 'MicrosoftClient', 'CrowdStrikeApiModule': 'CrowdStrikeApiClient'}[name]
     return DUMMY_MODULE.replace('CLASSNAME', class_name)
 
 
 def test_clean_python_code(repo):
     pack = repo.create_pack('PackName')
-    integration = pack.create_integration(
-        'integration', 'bla', INTEGRATION_YAML
-    )
+    integration = pack.create_integration('integration', 'bla', INTEGRATION_YAML)
     unifier = IntegrationScriptUnifier(str(integration.path))
-    script_code = (
-        'import demistomock as demisto\nfrom CommonServerPython import *  # test comment being removed\n'
-        'from CommonServerUserPython import *\nfrom __future__ import print_function'
-    )
+    script_code = "import demistomock as demisto\nfrom CommonServerPython import *  # test comment being removed\n" \
+                  "from CommonServerUserPython import *\nfrom __future__ import print_function"
     # Test remove_print_future is False
-    script_code = unifier.clean_python_code(
-        script_code, remove_print_future=False
-    )
-    assert script_code == '\n\n\nfrom __future__ import print_function'
+    script_code = unifier.clean_python_code(script_code, remove_print_future=False)
+    assert script_code == "\n\n\nfrom __future__ import print_function"
     # Test remove_print_future is True
     script_code = unifier.clean_python_code(script_code)
-    assert script_code.strip() == ''
+    assert script_code.strip() == ""
 
 
 def test_get_code_file():
     # Test integration case
-    unifier = IntegrationScriptUnifier(
-        f'{git_path()}/demisto_sdk/tests/test_files/VulnDB/'
-    )
-    assert (
-        unifier.get_code_file('.py')
-        == f'{git_path()}/demisto_sdk/tests/test_files/VulnDB/VulnDB.py'
-    )
-    unifier = IntegrationScriptUnifier(
-        f'{git_path()}/demisto_sdk/tests/test_files/Unifier/SampleNoPyFile'
-    )
+    unifier = IntegrationScriptUnifier(f"{git_path()}/demisto_sdk/tests/test_files/VulnDB/")
+    assert unifier.get_code_file(".py") == f"{git_path()}/demisto_sdk/tests/test_files/VulnDB/VulnDB.py"
+    unifier = IntegrationScriptUnifier(f"{git_path()}/demisto_sdk/tests/test_files/Unifier/SampleNoPyFile")
     with pytest.raises(Exception):
-        unifier.get_code_file('.py')
+        unifier.get_code_file(".py")
     # Test script case
-    unifier = IntegrationScriptUnifier(
-        f'{git_path()}/demisto_sdk/tests/test_files/CalculateGeoDistance/'
-    )
-    assert (
-        unifier.get_code_file('.py')
-        == f'{git_path()}/demisto_sdk/tests/test_files/CalculateGeoDistance/'
-        f'CalculateGeoDistance.py'
-    )
+    unifier = IntegrationScriptUnifier(f"{git_path()}/demisto_sdk/tests/test_files/CalculateGeoDistance/")
+    assert unifier.get_code_file(".py") == f"{git_path()}/demisto_sdk/tests/test_files/CalculateGeoDistance/" \
+                                           f"CalculateGeoDistance.py"
 
 
 def test_get_code_file_case_insensative(tmp_path):
     # Create an integration dir with some files
-    integration_dir = tmp_path / 'TestDummyInt'
+    integration_dir = tmp_path / "TestDummyInt"
     os.makedirs(integration_dir)
-    open(integration_dir / 'Dummy.ps1', 'a')
-    open(
-        integration_dir / 'ADummy.tests.ps1', 'a'
-    )  # a test file which is named such a way that it comes up first
+    open(integration_dir / "Dummy.ps1", 'a')
+    open(integration_dir / "ADummy.tests.ps1", 'a')  # a test file which is named such a way that it comes up first
     unifier = IntegrationScriptUnifier(str(integration_dir))
-    assert unifier.get_code_file('.ps1') == str(integration_dir / 'Dummy.ps1')
+    assert unifier.get_code_file(".ps1") == str(integration_dir / "Dummy.ps1")
 
 
 def test_get_script_or_integration_package_data():
-    unifier = IntegrationScriptUnifier(
-        f'{git_path()}/demisto_sdk/tests/test_files/Unifier/SampleNoPyFile'
-    )
+    unifier = IntegrationScriptUnifier(f"{git_path()}/demisto_sdk/tests/test_files/Unifier/SampleNoPyFile")
     with pytest.raises(Exception):
         unifier.get_script_or_integration_package_data()
-    unifier = IntegrationScriptUnifier(
-        f'{git_path()}/demisto_sdk/tests/test_files/CalculateGeoDistance'
-    )
-    with open(
-        f'{git_path()}/demisto_sdk/tests/test_files/CalculateGeoDistance/CalculateGeoDistance.py',
-        'r',
-    ) as code_file:
+    unifier = IntegrationScriptUnifier(f"{git_path()}/demisto_sdk/tests/test_files/CalculateGeoDistance")
+    with open(f"{git_path()}/demisto_sdk/tests/test_files/CalculateGeoDistance/CalculateGeoDistance.py", "r") as \
+            code_file:
         code = code_file.read()
     yml_path, code_data = unifier.get_script_or_integration_package_data()
-    assert (
-        yml_path
-        == f'{git_path()}/demisto_sdk/tests/test_files/CalculateGeoDistance/CalculateGeoDistance.yml'
-    )
+    assert yml_path == f"{git_path()}/demisto_sdk/tests/test_files/CalculateGeoDistance/CalculateGeoDistance.yml"
     assert code_data == code
 
 
 def test_get_data():
-    with patch.object(
-        IntegrationScriptUnifier, '__init__', lambda a, b, c, d, e: None
-    ):
+    with patch.object(IntegrationScriptUnifier, "__init__", lambda a, b, c, d, e: None):
         unifier = IntegrationScriptUnifier('', None, None, None)
-        unifier.package_path = (
-            f'{git_path()}/demisto_sdk/tests/test_files/VulnDB/'
-        )
+        unifier.package_path = f"{git_path()}/demisto_sdk/tests/test_files/VulnDB/"
         unifier.is_script_package = False
-        with open(
-            f'{git_path()}/demisto_sdk/tests/test_files/VulnDB/VulnDB_image.png',
-            'rb',
-        ) as image_file:
+        with open(f"{git_path()}/demisto_sdk/tests/test_files/VulnDB/VulnDB_image.png", "rb") as image_file:
             image = image_file.read()
-        data, found_data_path = unifier.get_data(unifier.package_path, '*png')
+        data, found_data_path = unifier.get_data(unifier.package_path, "*png")
         assert data == image
-        assert (
-            found_data_path
-            == f'{git_path()}/demisto_sdk/tests/test_files/VulnDB/VulnDB_image.png'
-        )
+        assert found_data_path == f"{git_path()}/demisto_sdk/tests/test_files/VulnDB/VulnDB_image.png"
         unifier.is_script_package = True
-        data, found_data_path = unifier.get_data(unifier.package_path, '*png')
+        data, found_data_path = unifier.get_data(unifier.package_path, "*png")
         assert data is None
         assert found_data_path is None
 
 
 def test_insert_description_to_yml():
-    with patch.object(
-        IntegrationScriptUnifier, '__init__', lambda a, b, c, d, e: None
-    ):
+    with patch.object(IntegrationScriptUnifier, "__init__", lambda a, b, c, d, e: None):
         unifier = IntegrationScriptUnifier('', None, None, None)
-        unifier.package_path = (
-            f'{git_path()}/demisto_sdk/tests/test_files/VulnDB/'
-        )
-        unifier.dir_name = 'Integrations'
+        unifier.package_path = f"{git_path()}/demisto_sdk/tests/test_files/VulnDB/"
+        unifier.dir_name = "Integrations"
         unifier.is_script_package = False
-        with open(
-            f'{git_path()}/demisto_sdk/tests/test_files/VulnDB/VulnDB_description.md',
-            'rb',
-        ) as desc_file:
-            desc_data = desc_file.read().decode('utf-8')
-        integration_doc_link = (
-            '\n\n---\n[View Integration Documentation]'
-            '(https://xsoar.pan.dev/docs/reference/integrations/vuln-db)'
-        )
+        with open(f"{git_path()}/demisto_sdk/tests/test_files/VulnDB/VulnDB_description.md", "rb") as desc_file:
+            desc_data = desc_file.read().decode("utf-8")
+        integration_doc_link = '\n\n---\n[View Integration Documentation]' \
+                               '(https://xsoar.pan.dev/docs/reference/integrations/vuln-db)'
         yml_unified, found_data_path = unifier.insert_description_to_yml(
             {'commonfields': {'id': 'VulnDB'}}, {}
         )
 
-        assert (
-            found_data_path
-            == f'{git_path()}/demisto_sdk/tests/test_files/VulnDB/VulnDB_description.md'
-        )
-        assert (desc_data + integration_doc_link) == yml_unified[
-            'detaileddescription'
-        ]
+        assert found_data_path == f"{git_path()}/demisto_sdk/tests/test_files/VulnDB/VulnDB_description.md"
+        assert (desc_data + integration_doc_link) == yml_unified['detaileddescription']
 
 
 def test_insert_description_to_yml_with_no_detailed_desc(tmp_path):
     """
-    Given:
-        - Integration with empty detailed description and with non-empty README
-
-    When:
-        - Inserting detailed description to the unified integration YAML
-
-    Then:
-        - Verify the integration doc markdown link is inserted to the detailed description
-    """
+        Given:
+            - Integration with empty detailed description and with non-empty README
+
+        When:
+            - Inserting detailed description to the unified integration YAML
+
+        Then:
+            - Verify the integration doc markdown link is inserted to the detailed description
+        """
     readme = tmp_path / 'README.md'
     readme.write_text('README')
     detailed_desc = tmp_path / 'integration_description.md'
     detailed_desc.write_text('')
     unifier = IntegrationScriptUnifier(str(tmp_path))
-    yml_unified, _ = unifier.insert_description_to_yml(
-        {'commonfields': {'id': 'some integration id'}}, {}
-    )
-    assert (
-        '[View Integration Documentation](https://xsoar.pan.dev/docs/reference/integrations/some-integration-id)'
-        == yml_unified['detaileddescription']
-    )
+    yml_unified, _ = unifier.insert_description_to_yml({'commonfields': {'id': 'some integration id'}}, {})
+    assert '[View Integration Documentation](https://xsoar.pan.dev/docs/reference/integrations/some-integration-id)' \
+           == yml_unified['detaileddescription']
 
 
 def test_get_integration_doc_link_positive(tmp_path):
@@ -272,21 +211,15 @@
     readme = tmp_path / 'README.md'
     readme.write_text('README')
     unifier = IntegrationScriptUnifier(str(tmp_path))
-    integration_doc_link = unifier.get_integration_doc_link(
-        {'commonfields': {'id': 'Cortex XDR - IOC'}}
-    )
-    assert (
-        integration_doc_link
-        == '[View Integration Documentation](https://xsoar.pan.dev/docs/reference/integrations/cortex-xdr---ioc)'
-    )
+    integration_doc_link = unifier.get_integration_doc_link({'commonfields': {'id': 'Cortex XDR - IOC'}})
+    assert integration_doc_link == \
+        '[View Integration Documentation](https://xsoar.pan.dev/docs/reference/integrations/cortex-xdr---ioc)'
     link = re.findall(r'\(([^)]+)\)', integration_doc_link)[0]
     try:
         r = requests.get(link, verify=False, timeout=10)
         r.raise_for_status()
     except requests.HTTPError as ex:
-        raise Exception(
-            f'Failed reaching to integration doc link {link} - {ex}'
-        )
+        raise Exception(f'Failed reaching to integration doc link {link} - {ex}')
 
 
 def test_get_integration_doc_link_negative(tmp_path):
@@ -300,82 +233,53 @@
         - Verify an empty string is returned
     """
     unifier = IntegrationScriptUnifier(str(tmp_path))
-    integration_doc_link = unifier.get_integration_doc_link(
-        {'commonfields': {'id': 'Integration With No README'}}
-    )
+    integration_doc_link = unifier.get_integration_doc_link({'commonfields': {'id': 'Integration With No README'}})
     assert integration_doc_link == ''
 
     readme = tmp_path / 'README.md'
     readme.write_text('')
-    integration_doc_link = unifier.get_integration_doc_link(
-        {'commonfields': {'id': 'Integration With Empty README'}}
-    )
+    integration_doc_link = unifier.get_integration_doc_link({'commonfields': {'id': 'Integration With Empty README'}})
     assert integration_doc_link == ''
 
 
 def test_insert_description_to_yml_doc_link_exist(tmp_path, mocker):
     """
-    Given:
-        - integration which have a detailed description with "View Integration Documentation" doc link
-
-    When:
-        - Getting integration doc link
-
-    Then:
-        - Verify get_integration_doc_link function is not called
-    """
+        Given:
+            - integration which have a detailed description with "View Integration Documentation" doc link
+
+        When:
+            - Getting integration doc link
+
+        Then:
+            - Verify get_integration_doc_link function is not called
+        """
     detailed_desc = tmp_path / 'integration_description.md'
-    detailed_desc.write_text(
-        '[View Integration Documentation]'
-        '(https://xsoar.pan.dev/docs/reference/integrations/some-integration-id)'
-    )
-    mock_func = mocker.patch.object(
-        IntegrationScriptUnifier, 'get_integration_doc_link', return_result=''
-    )
+    detailed_desc.write_text('[View Integration Documentation]'
+                             '(https://xsoar.pan.dev/docs/reference/integrations/some-integration-id)')
+    mock_func = mocker.patch.object(IntegrationScriptUnifier, 'get_integration_doc_link', return_result='')
     unifier = IntegrationScriptUnifier(str(tmp_path))
-    yml_unified, _ = unifier.insert_description_to_yml(
-        {'commonfields': {'id': 'some integration id'}}, {}
-    )
+    yml_unified, _ = unifier.insert_description_to_yml({'commonfields': {'id': 'some integration id'}}, {})
     assert mock_func.call_count == 0
 
 
 def test_insert_image_to_yml():
-    with patch.object(
-        IntegrationScriptUnifier, '__init__', lambda a, b, c, d, e: None
-    ):
+    with patch.object(IntegrationScriptUnifier, "__init__", lambda a, b, c, d, e: None):
         unifier = IntegrationScriptUnifier('', None, None, None)
-        unifier.package_path = (
-            f'{git_path()}/demisto_sdk/tests/test_files/VulnDB/'
-        )
-        unifier.dir_name = 'Integrations'
+        unifier.package_path = f"{git_path()}/demisto_sdk/tests/test_files/VulnDB/"
+        unifier.dir_name = "Integrations"
         unifier.is_script_package = False
-        unifier.image_prefix = 'data:image/png;base64,'
-        with open(
-            f'{git_path()}/demisto_sdk/tests/test_files/VulnDB/VulnDB_image.png',
-            'rb',
-        ) as image_file:
+        unifier.image_prefix = "data:image/png;base64,"
+        with open(f"{git_path()}/demisto_sdk/tests/test_files/VulnDB/VulnDB_image.png", "rb") as image_file:
             image_data = image_file.read()
-            image_data = unifier.image_prefix + base64.b64encode(
-                image_data
-            ).decode('utf-8')
-        with open(
-            f'{git_path()}/demisto_sdk/tests/test_files/VulnDB/VulnDB.yml',
-            mode='r',
-            encoding='utf-8',
-        ) as yml_file:
+            image_data = unifier.image_prefix + base64.b64encode(image_data).decode('utf-8')
+        with open(f"{git_path()}/demisto_sdk/tests/test_files/VulnDB/VulnDB.yml", mode="r", encoding="utf-8") \
+                as yml_file:
             yml_unified_test = yaml.load(yml_file)
-        with open(
-            f'{git_path()}/demisto_sdk/tests/test_files/VulnDB/VulnDB.yml', 'r'
-        ) as yml:
+        with open(f"{git_path()}/demisto_sdk/tests/test_files/VulnDB/VulnDB.yml", "r") as yml:
             yml_data = yaml.load(yml)
-        yml_unified, found_img_path = unifier.insert_image_to_yml(
-            yml_data, yml_unified_test
-        )
+        yml_unified, found_img_path = unifier.insert_image_to_yml(yml_data, yml_unified_test)
         yml_unified_test['image'] = image_data
-        assert (
-            found_img_path
-            == f'{git_path()}/demisto_sdk/tests/test_files/VulnDB/VulnDB_image.png'
-        )
+        assert found_img_path == f"{git_path()}/demisto_sdk/tests/test_files/VulnDB/VulnDB_image.png"
         assert yml_unified == yml_unified_test
 
 
@@ -397,59 +301,43 @@
     integration_obj = {'id': 'SomeIntegration'}
     yaml.dump(integration_obj, integration_yml.open('w'))
     unifier = IntegrationScriptUnifier(str(integration_dir))
-    yml_unified, found_img_path = unifier.insert_image_to_yml(
-        integration_obj, integration_obj
-    )
+    yml_unified, found_img_path = unifier.insert_image_to_yml(integration_obj, integration_obj)
     assert yml_unified == integration_obj
     assert not found_img_path
 
 
 def test_check_api_module_imports():
     """
-    Given:
-     - A dummy script with 2 import statements
-
-    When:
-     - calling check_api_module_imports
-
-    Then:
-     - Recieve a dict of import to name
-    """
-    import_to_name = IntegrationScriptUnifier.check_api_module_imports(
-        DUMMY_SCRIPT
-    )
-    assert import_to_name == {
-        'from MicrosoftApiModule import *  # noqa: E402': 'MicrosoftApiModule',
-        'from CrowdStrikeApiModule import *': 'CrowdStrikeApiModule',
-    }
-
-
-@pytest.mark.parametrize(
-    'import_to_module',
-    [
-        {
-            'from MicrosoftApiModule import *  # noqa: E402': 'MicrosoftApiModule',
-            'from CrowdStrikeApiModule import *': 'CrowdStrikeApiModule',
-        },
-        {'from MicrosoftApiModule import *': 'MicrosoftApiModule'},
-    ],
-)
+       Given:
+        - A dummy script with 2 import statements
+
+       When:
+        - calling check_api_module_imports
+
+       Then:
+        - Recieve a dict of import to name
+       """
+    import_to_name = IntegrationScriptUnifier.check_api_module_imports(DUMMY_SCRIPT)
+    assert import_to_name == {'from MicrosoftApiModule import *  # noqa: E402': 'MicrosoftApiModule',
+                              'from CrowdStrikeApiModule import *': 'CrowdStrikeApiModule'}
+
+
+@pytest.mark.parametrize('import_to_module', [
+    {'from MicrosoftApiModule import *  # noqa: E402': 'MicrosoftApiModule',
+     'from CrowdStrikeApiModule import *': 'CrowdStrikeApiModule'},
+    {'from MicrosoftApiModule import *': 'MicrosoftApiModule'}])
 def test_insert_module_code(mocker, import_to_module):
     """
-    Given:
-     - Import statements and its respective module name
-
-    When:
-     - calling get_generated_module_code
-
-    Then:
-     - Ensure the code returned contains the mocked module code
-    """
-    mocker.patch.object(
-        IntegrationScriptUnifier,
-        '_get_api_module_code',
-        side_effect=get_dummy_module,
-    )
+       Given:
+        - Import statements and its respective module name
+
+       When:
+        - calling get_generated_module_code
+
+       Then:
+        - Ensure the code returned contains the mocked module code
+       """
+    mocker.patch.object(IntegrationScriptUnifier, '_get_api_module_code', side_effect=get_dummy_module)
     expected_result = DUMMY_SCRIPT
     for import_name, module_name in import_to_module.items():
         module_code = get_generated_module_code(import_name, module_name)
@@ -457,23 +345,19 @@
         expected_result = expected_result.replace(import_name, module_code)
         assert module_code in expected_result
 
-    code = IntegrationScriptUnifier.insert_module_code(
-        DUMMY_SCRIPT, import_to_module
-    )
+    code = IntegrationScriptUnifier.insert_module_code(DUMMY_SCRIPT, import_to_module)
 
     assert code == expected_result
 
 
 def get_generated_module_code(import_name, api_module_name):
-    return (
-        f'\n### GENERATED CODE ###'
-        f': {import_name}\n'
-        f'# This code was inserted in place of an API module.\n'
-        f"register_module_line('{api_module_name}', 'start', __line__(), wrapper=-3)\n"
-        f'{get_dummy_module(api_module_name)}\n'
-        f"register_module_line('{api_module_name}', 'end', __line__(), wrapper=1)\n"
-        f'### END GENERATED CODE ###'
-    )
+    return f'\n### GENERATED CODE ###' \
+           f': {import_name}\n' \
+           f'# This code was inserted in place of an API module.\n' \
+           f"register_module_line('{api_module_name}', 'start', __line__(), wrapper=-3)\n" \
+           f'{get_dummy_module(api_module_name)}\n' \
+           f"register_module_line('{api_module_name}', 'end', __line__(), wrapper=1)\n" \
+           f'### END GENERATED CODE ###'
 
 
 def test_insert_module_code__verify_offsets(mocker):
@@ -485,78 +369,46 @@
     Then:
         verify the wrapper of the section line numbers are correct.
     """
-    mocker.patch.object(
-        IntegrationScriptUnifier,
-        '_get_api_module_code',
-        return_value=get_dummy_module(),
-    )
+    mocker.patch.object(IntegrationScriptUnifier, '_get_api_module_code', return_value=get_dummy_module())
     import_name = 'from MicrosoftApiModule import *  # noqa: E402'
     before_api_import, after_api_import = DUMMY_SCRIPT.split(import_name, 1)
     module_name = 'MicrosoftApiModule'
 
-    code = IntegrationScriptUnifier.insert_module_code(
-        DUMMY_SCRIPT, {import_name: module_name}
-    )
+    code = IntegrationScriptUnifier.insert_module_code(DUMMY_SCRIPT, {import_name: module_name})
     # get only the generated ApiModule code
-    code = code[len(before_api_import) : -len(after_api_import)]
+    code = code[len(before_api_import):-len(after_api_import)]
 
     # we expect the start wrapper will have a negative number so adding it to the regex search
-    start_offset = re.search(
-        rf"register_module_line\('{module_name}', 'start', __line__\(\), wrapper=-(\d+)\)\n",
-        code,
-    )
-    end_offset = re.search(
-        rf"register_module_line\('{module_name}', 'end', __line__\(\), wrapper=(\d+)\)\n",
-        code,
-    )
+    start_offset = re.search(rf"register_module_line\('{module_name}', 'start', __line__\(\), wrapper=-(\d+)\)\n", code)
+    end_offset = re.search(rf"register_module_line\('{module_name}', 'end', __line__\(\), wrapper=(\d+)\)\n", code)
 
     assert start_offset
     # the number of lines before the register start match the wrapper value
-    assert int(start_offset.group(1)) == len(
-        code[: start_offset.span()[0]].splitlines()
-    )
+    assert int(start_offset.group(1)) == len(code[:start_offset.span()[0]].splitlines())
     assert end_offset
     # the number of lines after the register end match the wrapper value
-    assert int(end_offset.group(1)) == len(
-        code[end_offset.span()[1] :].splitlines()
-    )
-
-
-@pytest.mark.parametrize(
-    'package_path, dir_name, file_path',
-    [
-        (
-            f'{git_path()}/demisto_sdk/tests/test_files/VulnDB/',
-            'Integrations',
-            f'{git_path()}/demisto_sdk/tests/test_files/' f'VulnDB/VulnDB',
-        ),
-        (
-            f'{git_path()}/demisto_sdk/tests/test_files/CalculateGeoDistance/',
-            'Scripts',
-            f'{git_path()}/demisto_sdk/tests/test_files/CalculateGeoDistance/CalculateGeoDistance',
-        ),
-    ],
-)
+    assert int(end_offset.group(1)) == len(code[end_offset.span()[1]:].splitlines())
+
+
+@pytest.mark.parametrize('package_path, dir_name, file_path', [
+    (f"{git_path()}/demisto_sdk/tests/test_files/VulnDB/", "Integrations", f"{git_path()}/demisto_sdk/tests/test_files/"
+                                                                           f"VulnDB/VulnDB"),
+    (f"{git_path()}/demisto_sdk/tests/test_files/CalculateGeoDistance/", "Scripts",
+     f"{git_path()}/demisto_sdk/tests/test_files/CalculateGeoDistance/CalculateGeoDistance")])
 def test_insert_script_to_yml(package_path, dir_name, file_path):
-    with patch.object(
-        IntegrationScriptUnifier, '__init__', lambda a, b, c, d, e: None
-    ):
-        unifier = IntegrationScriptUnifier('', None, None, None)
+    with patch.object(IntegrationScriptUnifier, "__init__", lambda a, b, c, d, e: None):
+        unifier = IntegrationScriptUnifier("", None, None, None)
         unifier.package_path = package_path
         unifier.dir_name = dir_name
         unifier.is_script_package = dir_name == 'Scripts'
-        with open(file_path + '.yml', 'r') as yml:
+        with open(file_path + ".yml", "r") as yml:
             test_yml_data = yaml.load(yml)
 
         test_yml_unified = copy.deepcopy(test_yml_data)
 
-        yml_unified, script_path = unifier.insert_script_to_yml(
-            '.py', test_yml_unified, test_yml_data
-        )
-
-        with open(
-            file_path + '.py', mode='r', encoding='utf-8'
-        ) as script_file:
+        yml_unified, script_path = unifier.insert_script_to_yml(".py", test_yml_unified, test_yml_data)
+
+        with open(file_path + ".py", mode="r", encoding="utf-8") as script_file:
             script_code = script_file.read()
         clean_code = unifier.clean_python_code(script_code)
 
@@ -566,55 +418,34 @@
             test_yml_unified['script']['script'] = clean_code
 
         assert yml_unified == test_yml_unified
-        assert script_path == file_path + '.py'
-
-
-@pytest.mark.parametrize(
-    'package_path, dir_name, file_path',
-    [
-        (
-            f'{git_path()}/demisto_sdk/tests/test_files/VulnDB/',
-            'Integrations',
-            f'{git_path()}/demisto_sdk/tests/test_files/VulnDB/VulnDB',
-        ),
-        (
-            f'{git_path()}/demisto_sdk/tests/test_files/CalculateGeoDistance/',
-            'Scripts',
-            f'{git_path()}/demisto_sdk/tests/test_files/CalculateGeoDistance/CalculateGeoDistance',
-        ),
-        (
-            f'{git_path()}/demisto_sdk/tests/test_files/VulnDB/',
-            'fake_directory',
-            f'{git_path()}/demisto_sdk/tests/test_files/VulnDB/VulnDB',
-        ),
-    ],
-)
+        assert script_path == file_path + ".py"
+
+
+@pytest.mark.parametrize('package_path, dir_name, file_path', [
+    (f"{git_path()}/demisto_sdk/tests/test_files/VulnDB/", "Integrations",
+     f"{git_path()}/demisto_sdk/tests/test_files/VulnDB/VulnDB"),
+    (f"{git_path()}/demisto_sdk/tests/test_files/CalculateGeoDistance/", "Scripts",
+     f"{git_path()}/demisto_sdk/tests/test_files/CalculateGeoDistance/CalculateGeoDistance"),
+    (f"{git_path()}/demisto_sdk/tests/test_files/VulnDB/", "fake_directory",
+     f"{git_path()}/demisto_sdk/tests/test_files/VulnDB/VulnDB"),
+])
 def test_insert_script_to_yml_exceptions(package_path, dir_name, file_path):
-    with patch.object(
-        IntegrationScriptUnifier, '__init__', lambda a, b, c, d, e: None
-    ):
-        unifier = IntegrationScriptUnifier('', None, None, None)
+    with patch.object(IntegrationScriptUnifier, "__init__", lambda a, b, c, d, e: None):
+        unifier = IntegrationScriptUnifier("", None, None, None)
         unifier.package_path = package_path
         unifier.dir_name = dir_name
         unifier.is_script_package = dir_name == 'Scripts'
-        with open(file_path + '.yml', 'r') as yml:
+        with open(file_path + ".yml", "r") as yml:
             test_yml_data = yaml.load(yml)
-        if dir_name == 'Scripts':
+        if dir_name == "Scripts":
             test_yml_data['script'] = 'blah'
         else:
             test_yml_data['script']['script'] = 'blah'
 
-        unifier.insert_script_to_yml('.py', {'script': {}}, test_yml_data)
-
-
-def create_test_package(
-    test_dir,
-    package_name,
-    base_yml,
-    script_code,
-    detailed_description='',
-    image_file='',
-):
+        unifier.insert_script_to_yml(".py", {'script': {}}, test_yml_data)
+
+
+def create_test_package(test_dir, package_name, base_yml, script_code, detailed_description='', image_file=''):
     package_path = os.path.join(test_dir, package_name)
 
     os.makedirs(package_path)
@@ -624,15 +455,11 @@
         file_.write(script_code)
 
     if detailed_description:
-        with open(
-            os.path.join(package_path, f'{package_name}_description.md'), 'w'
-        ) as file_:
+        with open(os.path.join(package_path, f'{package_name}_description.md'), 'w') as file_:
             file_.write(detailed_description)
 
     if image_file:
-        shutil.copy(
-            image_file, os.path.join(package_path, f'{package_name}_image.png')
-        )
+        shutil.copy(image_file, os.path.join(package_path, f'{package_name}_image.png'))
 
 
 class TestMergeScriptPackageToYMLIntegration:
@@ -641,12 +468,8 @@
         self.test_dir_path = str(tmp_path / 'Unifier' / 'Testing')
         os.makedirs(self.test_dir_path)
         self.package_name = 'SampleIntegPackage'
-        self.export_dir_path = os.path.join(
-            self.test_dir_path, self.package_name
-        )
-        self.expected_yml_path = os.path.join(
-            self.test_dir_path, 'integration-SampleIntegPackage.yml'
-        )
+        self.export_dir_path = os.path.join(self.test_dir_path, self.package_name)
+        self.expected_yml_path = os.path.join(self.test_dir_path, 'integration-SampleIntegPackage.yml')
 
     def test_unify_integration(self):
         """
@@ -662,9 +485,7 @@
             image_file='demisto_sdk/tests/test_files/Unifier/SampleIntegPackage/SampleIntegPackage_image.png',
         )
 
-        unifier = IntegrationScriptUnifier(
-            input=self.export_dir_path, output=self.test_dir_path
-        )
+        unifier = IntegrationScriptUnifier(input=self.export_dir_path, output=self.test_dir_path)
         yml_files = unifier.unify()
         export_yml_path = yml_files[0]
 
@@ -677,25 +498,13 @@
 
         actual_yml = get_yaml(export_yml_path)
 
-        expected_yml = get_yaml(
-            'demisto_sdk/tests/test_files/Unifier/SampleIntegPackage/'
-            'integration-SampleIntegPackageSanity.yml'
-        )
+        expected_yml = get_yaml('demisto_sdk/tests/test_files/Unifier/SampleIntegPackage/'
+                                'integration-SampleIntegPackageSanity.yml')
 
         assert expected_yml == actual_yml
 
-<<<<<<< HEAD
-    @pytest.mark.parametrize(
-        'marketplace',
-        (MarketplaceVersions.XSOAR, MarketplaceVersions.MarketplaceV2),
-    )
-    def test_unify_integration__hidden_param(
-        self, marketplace: MarketplaceVersions
-    ):
-=======
     @pytest.mark.parametrize('marketplace', (MarketplaceVersions.XSOAR, MarketplaceVersions.MarketplaceV2))
     def test_unify_integration__hidden_param(self, marketplace: MarketplaceVersions):
->>>>>>> 7d4ab73b
         """
         Given   an integration file with params that have different valid values for the `hidden` attribute
         When    running unify
@@ -711,16 +520,8 @@
             image_file='demisto_sdk/tests/test_files/Unifier/SampleIntegPackage/SampleIntegPackage_image.png',
         )
 
-<<<<<<< HEAD
-        unifier = IntegrationScriptUnifier(
-            input=self.export_dir_path,
-            output=self.test_dir_path,
-            marketplace=marketplace,
-        )
-=======
         unifier = IntegrationScriptUnifier(input=self.export_dir_path, output=self.test_dir_path,
                                            marketplace=marketplace)
->>>>>>> 7d4ab73b
         yml_files = unifier.unify()
 
         hidden_true = set()
@@ -729,37 +530,6 @@
 
         for param in get_yaml(yml_files[0])['configuration']:
             # updates the three sets
-<<<<<<< HEAD
-            {
-                True: hidden_true,
-                False: hidden_false,
-                None: missing_hidden_field,
-            }[param.get('hidden')].add(param['display'])
-
-        assert hidden_true.isdisjoint(hidden_false)
-        assert (
-            len(missing_hidden_field) == 5
-        )  # old params + `Should not be hidden - no hidden attribute`
-        assert len(hidden_true | hidden_false) == 5
-        assert ('Should be hidden on XSOAR only' in hidden_true) == (
-            marketplace == MarketplaceVersions.XSOAR
-        )
-        assert ('Should be hidden on XSIAM only' in hidden_true) == (
-            marketplace == MarketplaceVersions.MarketplaceV2
-        )
-        assert 'Should be hidden on both - attribute is True' in hidden_true
-        assert (
-            'Should be hidden on both - attribute lists both marketplaces'
-            in hidden_true
-        )
-        assert (
-            'Should not be hidden - hidden attribute is False' in hidden_false
-        )
-        assert (
-            'Should not be hidden - no hidden attribute'
-            in missing_hidden_field
-        )
-=======
             {True: hidden_true,
              False: hidden_false,
              None: missing_hidden_field
@@ -774,18 +544,17 @@
         assert 'Should be hidden on both - attribute lists both marketplaces' in hidden_true
         assert 'Should not be hidden - hidden attribute is False' in hidden_false
         assert 'Should not be hidden - no hidden attribute' in missing_hidden_field
->>>>>>> 7d4ab73b
 
     def test_unify_integration__detailed_description_with_special_char(self):
         """
         -
         """
-        description = """
+        description = '''
         some test with special chars
         שלום
         hello
         你好
-        """
+        '''
 
         create_test_package(
             test_dir=self.test_dir_path,
@@ -796,19 +565,15 @@
             detailed_description=description,
         )
 
-        unifier = IntegrationScriptUnifier(
-            self.export_dir_path, output=self.test_dir_path
-        )
+        unifier = IntegrationScriptUnifier(self.export_dir_path, output=self.test_dir_path)
         yml_files = unifier.unify()
         export_yml_path = yml_files[0]
 
         assert export_yml_path == self.expected_yml_path
         actual_yml = get_yaml(export_yml_path)
 
-        expected_yml = get_yaml(
-            'demisto_sdk/tests/test_files/Unifier/SampleIntegPackage/'
-            'integration-SampleIntegPackageDescSpecialChars.yml'
-        )
+        expected_yml = get_yaml('demisto_sdk/tests/test_files/Unifier/SampleIntegPackage/'
+                                'integration-SampleIntegPackageDescSpecialChars.yml')
 
         assert expected_yml == actual_yml
         assert actual_yml['detaileddescription'] == description
@@ -817,7 +582,7 @@
         """
         -
         """
-        description = """ this is a regular line
+        description = ''' this is a regular line
   some test with special chars
         hello
         key:
@@ -827,7 +592,7 @@
          asd - hello
          hi: 'dsfsd'
 final test: hi
-"""
+'''
 
         create_test_package(
             test_dir=self.test_dir_path,
@@ -838,19 +603,15 @@
             detailed_description=description,
         )
 
-        unifier = IntegrationScriptUnifier(
-            self.export_dir_path, output=self.test_dir_path
-        )
+        unifier = IntegrationScriptUnifier(self.export_dir_path, output=self.test_dir_path)
         yml_files = unifier.unify()
         export_yml_path = yml_files[0]
 
         assert export_yml_path == self.expected_yml_path
 
         actual_yml = get_yaml(export_yml_path)
-        expected_yml = get_yaml(
-            'demisto_sdk/tests/test_files/Unifier/SampleIntegPackage/'
-            'integration-SampleIntegPackageDescAsYML.yml'
-        )
+        expected_yml = get_yaml('demisto_sdk/tests/test_files/Unifier/SampleIntegPackage/'
+                                'integration-SampleIntegPackageDescAsYML.yml')
 
         assert expected_yml == actual_yml
         assert actual_yml['detaileddescription'] == description
@@ -867,23 +628,16 @@
         Then
         - Ensure Unify command works with default output.
         """
-        input_path_integration = (
-            TESTS_DIR + '/test_files/Packs/DummyPack/Integrations/UploadTest'
-        )
+        input_path_integration = TESTS_DIR + '/test_files/Packs/DummyPack/Integrations/UploadTest'
         unifier = IntegrationScriptUnifier(input_path_integration)
         yml_files = unifier.unify()
         export_yml_path = yml_files[0]
-        expected_yml_path = (
-            TESTS_DIR
-            + '/test_files/Packs/DummyPack/Integrations/UploadTest/integration-UploadTest.yml'
-        )
+        expected_yml_path = TESTS_DIR + '/test_files/Packs/DummyPack/Integrations/UploadTest/integration-UploadTest.yml'
 
         assert export_yml_path == expected_yml_path
         os.remove(expected_yml_path)
 
-    def test_unify_default_output_integration_for_relative_current_dir_input(
-        self, mocker
-    ):
+    def test_unify_default_output_integration_for_relative_current_dir_input(self, mocker):
         """
         Given
         - Input path of '.'.
@@ -895,24 +649,15 @@
         Then
         - Ensure Unify command works with default output given relative path to current directory.
         """
-        from demisto_sdk.commands.unify.integration_script_unifier import (
-            IntegrationScriptUnifier,
-        )
-
-        abs_path_mock = mocker.patch(
-            'demisto_sdk.commands.unify.integration_script_unifier.os.path.abspath'
-        )
-        abs_path_mock.return_value = (
-            TESTS_DIR + '/test_files/Packs/DummyPack/Integrations/UploadTest'
-        )
+        from demisto_sdk.commands.unify.integration_script_unifier import \
+            IntegrationScriptUnifier
+        abs_path_mock = mocker.patch('demisto_sdk.commands.unify.integration_script_unifier.os.path.abspath')
+        abs_path_mock.return_value = TESTS_DIR + '/test_files/Packs/DummyPack/Integrations/UploadTest'
         input_path_integration = '.'
         unifier = IntegrationScriptUnifier(input_path_integration)
         yml_files = unifier.unify()
         export_yml_path = yml_files[0]
-        expected_yml_path = (
-            TESTS_DIR
-            + '/test_files/Packs/DummyPack/Integrations/UploadTest/integration-UploadTest.yml'
-        )
+        expected_yml_path = TESTS_DIR + '/test_files/Packs/DummyPack/Integrations/UploadTest/integration-UploadTest.yml'
 
         assert export_yml_path == expected_yml_path
         os.remove(expected_yml_path)
@@ -924,12 +669,8 @@
         self.test_dir_path = str(tmp_path / 'Unifier' / 'Testing')
         os.makedirs(self.test_dir_path)
         self.package_name = 'SampleScriptPackage'
-        self.export_dir_path = os.path.join(
-            self.test_dir_path, self.package_name
-        )
-        self.expected_yml_path = os.path.join(
-            self.test_dir_path, 'script-SampleScriptPackage.yml'
-        )
+        self.export_dir_path = os.path.join(self.test_dir_path, self.package_name)
+        self.expected_yml_path = os.path.join(self.test_dir_path, 'script-SampleScriptPackage.yml')
 
     def test_unify_script(self):
         """
@@ -943,9 +684,7 @@
             script_code=TEST_VALID_CODE,
         )
 
-        unifier = IntegrationScriptUnifier(
-            input=self.export_dir_path, output=self.test_dir_path
-        )
+        unifier = IntegrationScriptUnifier(input=self.export_dir_path, output=self.test_dir_path)
         yml_files = unifier.unify()
         export_yml_path = yml_files[0]
 
@@ -953,10 +692,8 @@
 
         actual_yml = get_yaml(export_yml_path)
 
-        expected_yml = get_yaml(
-            'demisto_sdk/tests/test_files/Unifier/SampleScriptPackage/'
-            'script-SampleScriptPackageSanity.yml'
-        )
+        expected_yml = get_yaml('demisto_sdk/tests/test_files/Unifier/SampleScriptPackage/'
+                                'script-SampleScriptPackageSanity.yml')
 
         assert expected_yml == actual_yml
 
@@ -972,34 +709,26 @@
             script_code=TEST_VALID_CODE,
         )
 
-        unifier = IntegrationScriptUnifier(
-            input=self.export_dir_path, output=self.test_dir_path
-        )
+        unifier = IntegrationScriptUnifier(input=self.export_dir_path, output=self.test_dir_path)
         yml_files = unifier.unify()
         assert len(yml_files) == 2
         export_yml_path = yml_files[0]
         export_yml_path_45 = yml_files[1]
 
         assert export_yml_path == self.expected_yml_path
-        assert export_yml_path_45 == self.expected_yml_path.replace(
-            '.yml', '_45.yml'
-        )
+        assert export_yml_path_45 == self.expected_yml_path.replace('.yml', '_45.yml')
 
         actual_yml = get_yaml(export_yml_path)
 
-        expected_yml = get_yaml(
-            'demisto_sdk/tests/test_files/Unifier/SampleScriptPackage/'
-            'script-SampleScriptPackageSanityDocker45.yml'
-        )
+        expected_yml = get_yaml('demisto_sdk/tests/test_files/Unifier/SampleScriptPackage/'
+                                'script-SampleScriptPackageSanityDocker45.yml')
 
         assert expected_yml == actual_yml
 
         actual_yml_45 = get_yaml(export_yml_path_45)
 
-        expected_yml_45 = get_yaml(
-            'demisto_sdk/tests/test_files/Unifier/SampleScriptPackage/'
-            'script-SampleScriptPackageSanityDocker45_45.yml'
-        )
+        expected_yml_45 = get_yaml('demisto_sdk/tests/test_files/Unifier/SampleScriptPackage/'
+                                   'script-SampleScriptPackageSanityDocker45_45.yml')
         assert expected_yml_45 == actual_yml_45
 
     def test_unify_default_output_script(self):
@@ -1014,138 +743,133 @@
         Then
         - Ensure Unify script works with default output.
         """
-        input_path_script = (
-            TESTS_DIR + '/test_files/Packs/DummyPack/Scripts/DummyScript'
-        )
+        input_path_script = TESTS_DIR + '/test_files/Packs/DummyPack/Scripts/DummyScript'
         unifier = IntegrationScriptUnifier(input_path_script)
         yml_files = unifier.unify()
         export_yml_path = yml_files[0]
-        expected_yml_path = (
-            TESTS_DIR
-            + '/test_files/Packs/DummyPack/Scripts/DummyScript/script-DummyScript.yml'
-        )
+        expected_yml_path = TESTS_DIR + '/test_files/Packs/DummyPack/Scripts/DummyScript/script-DummyScript.yml'
 
         assert export_yml_path == expected_yml_path
         os.remove(expected_yml_path)
 
 
 UNIFY_CMD = 'unify'
-PARTNER_URL = 'https://github.com/bar'
-PARTNER_EMAIL = 'support@test.com'
-
-PACK_METADATA_PARTNER = json.dumps(
-    {
-        'name': 'test',
-        'description': 'test',
-        'support': 'partner',
-        'currentVersion': '1.0.1',
-        'author': 'bar',
-        'url': PARTNER_URL,
-        'email': PARTNER_EMAIL,
-        'categories': ['Data Enrichment & Threat Intelligence'],
-        'tags': [],
-        'useCases': [],
-        'keywords': [],
-    }
-)
-PACK_METADATA_PARTNER_EMAIL_LIST = json.dumps(
-    {
-        'name': 'test',
-        'description': 'test',
-        'support': 'partner',
-        'currentVersion': '1.0.1',
-        'author': 'bar',
-        'url': PARTNER_URL,
-        'email': 'support1@test.com,support2@test.com',
-        'categories': ['Data Enrichment & Threat Intelligence'],
-        'tags': [],
-        'useCases': [],
-        'keywords': [],
-    }
-)
-PACK_METADATA_STRINGS_EMAIL_LIST = json.dumps(
-    {
-        'name': 'test',
-        'description': 'test',
-        'support': 'partner',
-        'currentVersion': '1.0.1',
-        'author': 'bar',
-        'url': PARTNER_URL,
-        'email': "['support1@test.com', 'support2@test.com']",
-        'categories': ['Data Enrichment & Threat Intelligence'],
-        'tags': [],
-        'useCases': [],
-        'keywords': [],
-    }
-)
-PACK_METADATA_PARTNER_NO_EMAIL = json.dumps(
-    {
-        'name': 'test',
-        'description': 'test',
-        'support': 'partner',
-        'currentVersion': '1.0.1',
-        'author': 'bar',
-        'url': PARTNER_URL,
-        'email': '',
-        'categories': ['Data Enrichment & Threat Intelligence'],
-        'tags': [],
-        'useCases': [],
-        'keywords': [],
-    }
-)
-PACK_METADATA_PARTNER_NO_URL = json.dumps(
-    {
-        'name': 'test',
-        'description': 'test',
-        'support': 'partner',
-        'currentVersion': '1.0.1',
-        'author': 'bar',
-        'url': '',
-        'email': PARTNER_EMAIL,
-        'categories': ['Data Enrichment & Threat Intelligence'],
-        'tags': [],
-        'useCases': [],
-        'keywords': [],
-    }
-)
-PACK_METADATA_XSOAR = json.dumps(
-    {
-        'name': 'test',
-        'description': 'test',
-        'support': 'xsoar',
-        'currentVersion': '1.0.0',
-        'author': 'Cortex XSOAR',
-        'url': 'https://www.paloaltonetworks.com/cortex',
-        'email': '',
-        'categories': ['Endpoint'],
-        'tags': [],
-        'useCases': [],
-        'keywords': [],
-    }
-)
-
-PACK_METADATA_COMMUNITY = json.dumps(
-    {
-        'name': 'test',
-        'description': 'test',
-        'support': 'community',
-        'currentVersion': '1.0.0',
-        'author': 'Community Contributor',
-        'url': '',
-        'email': '',
-        'categories': ['Endpoint'],
-        'tags': [],
-        'useCases': [],
-        'keywords': [],
-    }
-)
+PARTNER_URL = "https://github.com/bar"
+PARTNER_EMAIL = "support@test.com"
+
+PACK_METADATA_PARTNER = json.dumps({
+    "name": "test",
+    "description": "test",
+    "support": "partner",
+    "currentVersion": "1.0.1",
+    "author": "bar",
+    "url": PARTNER_URL,
+    "email": PARTNER_EMAIL,
+    "categories": [
+        "Data Enrichment & Threat Intelligence"
+    ],
+    "tags": [],
+    "useCases": [],
+    "keywords": []
+})
+PACK_METADATA_PARTNER_EMAIL_LIST = json.dumps({
+    "name": "test",
+    "description": "test",
+    "support": "partner",
+    "currentVersion": "1.0.1",
+    "author": "bar",
+    "url": PARTNER_URL,
+    "email": "support1@test.com,support2@test.com",
+    "categories": [
+        "Data Enrichment & Threat Intelligence"
+    ],
+    "tags": [],
+    "useCases": [],
+    "keywords": []
+})
+PACK_METADATA_STRINGS_EMAIL_LIST = json.dumps({
+    "name": "test",
+    "description": "test",
+    "support": "partner",
+    "currentVersion": "1.0.1",
+    "author": "bar",
+    "url": PARTNER_URL,
+    "email": "['support1@test.com', 'support2@test.com']",
+    "categories": [
+        "Data Enrichment & Threat Intelligence"
+    ],
+    "tags": [],
+    "useCases": [],
+    "keywords": []
+})
+PACK_METADATA_PARTNER_NO_EMAIL = json.dumps({
+    "name": "test",
+    "description": "test",
+    "support": "partner",
+    "currentVersion": "1.0.1",
+    "author": "bar",
+    "url": PARTNER_URL,
+    "email": '',
+    "categories": [
+        "Data Enrichment & Threat Intelligence"
+    ],
+    "tags": [],
+    "useCases": [],
+    "keywords": []
+})
+PACK_METADATA_PARTNER_NO_URL = json.dumps({
+    "name": "test",
+    "description": "test",
+    "support": "partner",
+    "currentVersion": "1.0.1",
+    "author": "bar",
+    "url": '',
+    "email": PARTNER_EMAIL,
+    "categories": [
+        "Data Enrichment & Threat Intelligence"
+    ],
+    "tags": [],
+    "useCases": [],
+    "keywords": []
+})
+PACK_METADATA_XSOAR = json.dumps({
+    "name": "test",
+    "description": "test",
+    "support": "xsoar",
+    "currentVersion": "1.0.0",
+    "author": "Cortex XSOAR",
+    "url": "https://www.paloaltonetworks.com/cortex",
+    "email": "",
+    "categories": [
+        "Endpoint"
+    ],
+    "tags": [],
+    "useCases": [],
+    "keywords": []
+})
+
+PACK_METADATA_COMMUNITY = json.dumps({
+    "name": "test",
+    "description": "test",
+    "support": "community",
+    "currentVersion": "1.0.0",
+    "author": "Community Contributor",
+    "url": "",
+    "email": "",
+    "categories": [
+        "Endpoint"
+    ],
+    "tags": [],
+    "useCases": [],
+    "keywords": []
+})
 
 PARTNER_UNIFY = {
     'script': {},
     'type': 'python',
     'image': 'image',
     'detaileddescription': 'test details',
-    'display': 'test',
+    'display': 'test'
 }
 PARTNER_UNIFY_NO_EMAIL = PARTNER_UNIFY.copy()
 PARTNER_UNIFY_NO_URL = PARTNER_UNIFY.copy()
@@ -1153,29 +877,19 @@
 COMMUNITY_UNIFY = PARTNER_UNIFY.copy()
 PARTNER_UNIFY_EMAIL_LIST = PARTNER_UNIFY.copy()
 
-INTEGRATION_YAML = {
-    'name': 'IntegrationName',
-    'display': 'test',
-    'script': {'type': 'python'},
-}
+INTEGRATION_YAML = {'name': 'IntegrationName', 'display': 'test', 'script': {'type': 'python'}}
 
 PARTNER_DISPLAY_NAME = 'test (Partner Contribution)'
 COMMUNITY_DISPLAY_NAME = 'test (Community Contribution)'
-PARTNER_DETAILEDDESCRIPTION = (
-    '### This is a partner contributed integration'
-    f'\nFor all questions and enhancement requests please contact the partner directly:'
-    f'\n**Email** - [mailto](mailto:{PARTNER_EMAIL})\n**URL** - [{PARTNER_URL}]({PARTNER_URL})\n***\ntest details'
-)
-PARTNER_DETAILEDDESCRIPTION_NO_EMAIL = (
-    '### This is a partner contributed integration'
-    f'\nFor all questions and enhancement requests please contact the partner directly:'
-    f'\n**URL** - [{PARTNER_URL}]({PARTNER_URL})\n***\ntest details'
-)
-PARTNER_DETAILEDDESCRIPTION_NO_URL = (
-    '### This is a partner contributed integration'
-    f'\nFor all questions and enhancement requests please contact the partner directly:'
-    f'\n**Email** - [mailto](mailto:{PARTNER_EMAIL})\n***\ntest details'
-)
+PARTNER_DETAILEDDESCRIPTION = '### This is a partner contributed integration' \
+                              f'\nFor all questions and enhancement requests please contact the partner directly:' \
+                              f'\n**Email** - [mailto](mailto:{PARTNER_EMAIL})\n**URL** - [{PARTNER_URL}]({PARTNER_URL})\n***\ntest details'
+PARTNER_DETAILEDDESCRIPTION_NO_EMAIL = '### This is a partner contributed integration' \
+                                       f'\nFor all questions and enhancement requests please contact the partner directly:' \
+                                       f'\n**URL** - [{PARTNER_URL}]({PARTNER_URL})\n***\ntest details'
+PARTNER_DETAILEDDESCRIPTION_NO_URL = '### This is a partner contributed integration' \
+                                     f'\nFor all questions and enhancement requests please contact the partner directly:' \
+                                     f'\n**Email** - [mailto](mailto:{PARTNER_EMAIL})\n***\ntest details'
 
 
 def test_unify_partner_contributed_pack(mocker, repo):
@@ -1188,46 +902,25 @@
         - Ensure unify create unified file with partner support notes.
     """
     pack = repo.create_pack('PackName')
-    integration = pack.create_integration(
-        'integration', 'bla', INTEGRATION_YAML
-    )
+    integration = pack.create_integration('integration', 'bla', INTEGRATION_YAML)
     pack.pack_metadata.write_json(PACK_METADATA_PARTNER)
-    mocker.patch.object(
-        IntegrationScriptUnifier,
-        'insert_script_to_yml',
-        return_value=(PARTNER_UNIFY, ''),
-    )
-    mocker.patch.object(
-        IntegrationScriptUnifier,
-        'insert_image_to_yml',
-        return_value=(PARTNER_UNIFY, ''),
-    )
-    mocker.patch.object(
-        IntegrationScriptUnifier,
-        'insert_description_to_yml',
-        return_value=(PARTNER_UNIFY, ''),
-    )
-    mocker.patch.object(
-        IntegrationScriptUnifier,
-        'get_data',
-        return_value=(PACK_METADATA_PARTNER, pack.pack_metadata.path),
-    )
+    mocker.patch.object(IntegrationScriptUnifier, 'insert_script_to_yml', return_value=(PARTNER_UNIFY, ''))
+    mocker.patch.object(IntegrationScriptUnifier, 'insert_image_to_yml', return_value=(PARTNER_UNIFY, ''))
+    mocker.patch.object(IntegrationScriptUnifier, 'insert_description_to_yml', return_value=(PARTNER_UNIFY, ''))
+    mocker.patch.object(IntegrationScriptUnifier, 'get_data',
+                        return_value=(PACK_METADATA_PARTNER, pack.pack_metadata.path))
 
     with ChangeCWD(pack.repo_path):
         runner = CliRunner(mix_stderr=False)
-        result = runner.invoke(
-            main,
-            [UNIFY_CMD, '-i', integration.path, '-o', integration.path],
-            catch_exceptions=True,
-        )
+        result = runner.invoke(main, [UNIFY_CMD, '-i', integration.path, '-o', integration.path], catch_exceptions=True)
     # Verifying unified process
     assert 'Merging package:' in result.stdout
     assert 'Created unified yml:' in result.stdout
     # Verifying the unified file data
-    assert PARTNER_UNIFY['display'] == PARTNER_DISPLAY_NAME
-    assert '#### Integration Author:' in PARTNER_UNIFY['detaileddescription']
-    assert 'Email' in PARTNER_UNIFY['detaileddescription']
-    assert 'URL' in PARTNER_UNIFY['detaileddescription']
+    assert PARTNER_UNIFY["display"] == PARTNER_DISPLAY_NAME
+    assert '#### Integration Author:' in PARTNER_UNIFY["detaileddescription"]
+    assert 'Email' in PARTNER_UNIFY["detaileddescription"]
+    assert 'URL' in PARTNER_UNIFY["detaileddescription"]
 
 
 def test_unify_partner_contributed_pack_no_email(mocker, repo):
@@ -1240,58 +933,30 @@
         - Ensure unify create unified file with partner support notes.
     """
     pack = repo.create_pack('PackName')
-    integration = pack.create_integration(
-        'integration', 'bla', INTEGRATION_YAML
-    )
+    integration = pack.create_integration('integration', 'bla', INTEGRATION_YAML)
     pack.pack_metadata.write_json(PACK_METADATA_PARTNER_NO_EMAIL)
-    mocker.patch.object(
-        IntegrationScriptUnifier,
-        'insert_script_to_yml',
-        return_value=(PARTNER_UNIFY_NO_EMAIL, ''),
-    )
-    mocker.patch.object(
-        IntegrationScriptUnifier,
-        'insert_image_to_yml',
-        return_value=(PARTNER_UNIFY_NO_EMAIL, ''),
-    )
-    mocker.patch.object(
-        IntegrationScriptUnifier,
-        'insert_description_to_yml',
-        return_value=(PARTNER_UNIFY_NO_EMAIL, ''),
-    )
-    mocker.patch.object(
-        IntegrationScriptUnifier,
-        'get_data',
-        return_value=(PACK_METADATA_PARTNER_NO_EMAIL, pack.pack_metadata.path),
-    )
+    mocker.patch.object(IntegrationScriptUnifier, 'insert_script_to_yml', return_value=(PARTNER_UNIFY_NO_EMAIL, ''))
+    mocker.patch.object(IntegrationScriptUnifier, 'insert_image_to_yml', return_value=(PARTNER_UNIFY_NO_EMAIL, ''))
+    mocker.patch.object(IntegrationScriptUnifier, 'insert_description_to_yml',
+                        return_value=(PARTNER_UNIFY_NO_EMAIL, ''))
+    mocker.patch.object(IntegrationScriptUnifier, 'get_data',
+                        return_value=(PACK_METADATA_PARTNER_NO_EMAIL, pack.pack_metadata.path))
 
     with ChangeCWD(pack.repo_path):
         runner = CliRunner(mix_stderr=False)
-        result = runner.invoke(
-            main,
-            [UNIFY_CMD, '-i', integration.path, '-o', integration.path],
-            catch_exceptions=True,
-        )
+        result = runner.invoke(main, [UNIFY_CMD, '-i', integration.path, '-o', integration.path], catch_exceptions=True)
     # Verifying unified process
     assert 'Merging package:' in result.stdout
     assert 'Created unified yml:' in result.stdout
     # Verifying the unified file data
-    assert PARTNER_UNIFY_NO_EMAIL['display'] == PARTNER_DISPLAY_NAME
-    assert (
-        '#### Integration Author:'
-        in PARTNER_UNIFY_NO_EMAIL['detaileddescription']
-    )
-    assert 'Email' not in PARTNER_UNIFY_NO_EMAIL['detaileddescription']
-    assert 'URL' in PARTNER_UNIFY_NO_EMAIL['detaileddescription']
-
-
-@pytest.mark.parametrize(
-    argnames='pack_metadata',
-    argvalues=[
-        PACK_METADATA_PARTNER_EMAIL_LIST,
-        PACK_METADATA_STRINGS_EMAIL_LIST,
-    ],
-)
+    assert PARTNER_UNIFY_NO_EMAIL["display"] == PARTNER_DISPLAY_NAME
+    assert '#### Integration Author:' in PARTNER_UNIFY_NO_EMAIL["detaileddescription"]
+    assert 'Email' not in PARTNER_UNIFY_NO_EMAIL["detaileddescription"]
+    assert 'URL' in PARTNER_UNIFY_NO_EMAIL["detaileddescription"]
+
+
+@pytest.mark.parametrize(argnames="pack_metadata",
+                         argvalues=[PACK_METADATA_PARTNER_EMAIL_LIST, PACK_METADATA_STRINGS_EMAIL_LIST])
 def test_unify_contributor_emails_list(mocker, repo, pack_metadata):
     """
     Given
@@ -1302,42 +967,19 @@
         - Ensure unify create a unified file with partner support email list.
     """
     pack = repo.create_pack('PackName')
-    integration = pack.create_integration(
-        'integration', 'bla', INTEGRATION_YAML
-    )
+    integration = pack.create_integration('integration', 'bla', INTEGRATION_YAML)
     pack.pack_metadata.write_json(pack_metadata)
-    mocker.patch.object(
-        IntegrationScriptUnifier,
-        'insert_image_to_yml',
-        return_value=(PARTNER_UNIFY_EMAIL_LIST, ''),
-    )
-    mocker.patch.object(
-        IntegrationScriptUnifier,
-        'insert_description_to_yml',
-        return_value=(PARTNER_UNIFY_EMAIL_LIST, ''),
-    )
-    mocker.patch.object(
-        IntegrationScriptUnifier,
-        'get_data',
-        return_value=(pack_metadata, pack.pack_metadata.path),
-    )
+    mocker.patch.object(IntegrationScriptUnifier, 'insert_image_to_yml', return_value=(PARTNER_UNIFY_EMAIL_LIST, ''))
+    mocker.patch.object(IntegrationScriptUnifier, 'insert_description_to_yml',
+                        return_value=(PARTNER_UNIFY_EMAIL_LIST, ''))
+    mocker.patch.object(IntegrationScriptUnifier, 'get_data', return_value=(pack_metadata, pack.pack_metadata.path))
 
     with ChangeCWD(pack.repo_path):
         runner = CliRunner(mix_stderr=False)
-        runner.invoke(
-            main,
-            [UNIFY_CMD, '-i', integration.path, '-o', integration.path],
-            catch_exceptions=True,
-        )
+        runner.invoke(main, [UNIFY_CMD, '-i', integration.path, '-o', integration.path], catch_exceptions=True)
     # Verifying the unified file data
-    assert (
-        '**Email**: [support1@test.com]'
-        in PARTNER_UNIFY_EMAIL_LIST['detaileddescription']
-    )
-    assert (
-        '**Email**: [support2@test.com]'
-        in PARTNER_UNIFY_EMAIL_LIST['detaileddescription']
-    )
+    assert "**Email**: [support1@test.com]" in PARTNER_UNIFY_EMAIL_LIST["detaileddescription"]
+    assert "**Email**: [support2@test.com]" in PARTNER_UNIFY_EMAIL_LIST["detaileddescription"]
 
 
 def test_unify_partner_contributed_pack_no_url(mocker, repo):
@@ -1350,49 +992,25 @@
         - Ensure unify create unified file with partner support notes.
     """
     pack = repo.create_pack('PackName')
-    integration = pack.create_integration(
-        'integration', 'bla', INTEGRATION_YAML
-    )
+    integration = pack.create_integration('integration', 'bla', INTEGRATION_YAML)
     pack.pack_metadata.write_json(PACK_METADATA_PARTNER_NO_URL)
-    mocker.patch.object(
-        IntegrationScriptUnifier,
-        'insert_script_to_yml',
-        return_value=(PARTNER_UNIFY_NO_URL, ''),
-    )
-    mocker.patch.object(
-        IntegrationScriptUnifier,
-        'insert_image_to_yml',
-        return_value=(PARTNER_UNIFY_NO_URL, ''),
-    )
-    mocker.patch.object(
-        IntegrationScriptUnifier,
-        'insert_description_to_yml',
-        return_value=(PARTNER_UNIFY_NO_URL, ''),
-    )
-    mocker.patch.object(
-        IntegrationScriptUnifier,
-        'get_data',
-        return_value=(PACK_METADATA_PARTNER_NO_URL, pack.pack_metadata.path),
-    )
+    mocker.patch.object(IntegrationScriptUnifier, 'insert_script_to_yml', return_value=(PARTNER_UNIFY_NO_URL, ''))
+    mocker.patch.object(IntegrationScriptUnifier, 'insert_image_to_yml', return_value=(PARTNER_UNIFY_NO_URL, ''))
+    mocker.patch.object(IntegrationScriptUnifier, 'insert_description_to_yml', return_value=(PARTNER_UNIFY_NO_URL, ''))
+    mocker.patch.object(IntegrationScriptUnifier, 'get_data',
+                        return_value=(PACK_METADATA_PARTNER_NO_URL, pack.pack_metadata.path))
 
     with ChangeCWD(pack.repo_path):
         runner = CliRunner(mix_stderr=False)
-        result = runner.invoke(
-            main,
-            [UNIFY_CMD, '-i', integration.path, '-o', integration.path],
-            catch_exceptions=True,
-        )
+        result = runner.invoke(main, [UNIFY_CMD, '-i', integration.path, '-o', integration.path], catch_exceptions=True)
     # Verifying unified process
     assert 'Merging package:' in result.stdout
     assert 'Created unified yml:' in result.stdout
     # Verifying the unified file data
-    assert PARTNER_UNIFY_NO_URL['display'] == PARTNER_DISPLAY_NAME
-    assert (
-        '#### Integration Author:'
-        in PARTNER_UNIFY_NO_URL['detaileddescription']
-    )
-    assert 'Email' in PARTNER_UNIFY_NO_URL['detaileddescription']
-    assert 'URL' not in PARTNER_UNIFY_NO_URL['detaileddescription']
+    assert PARTNER_UNIFY_NO_URL["display"] == PARTNER_DISPLAY_NAME
+    assert '#### Integration Author:' in PARTNER_UNIFY_NO_URL["detaileddescription"]
+    assert 'Email' in PARTNER_UNIFY_NO_URL["detaileddescription"]
+    assert 'URL' not in PARTNER_UNIFY_NO_URL["detaileddescription"]
 
 
 def test_unify_not_partner_contributed_pack(mocker, repo):
@@ -1405,44 +1023,23 @@
         - Ensure unify create unified file without partner support notes.
     """
     pack = repo.create_pack('PackName')
-    integration = pack.create_integration(
-        'integration', 'bla', INTEGRATION_YAML
-    )
+    integration = pack.create_integration('integration', 'bla', INTEGRATION_YAML)
     pack.pack_metadata.write_json(PACK_METADATA_XSOAR)
-    mocker.patch.object(
-        IntegrationScriptUnifier,
-        'insert_script_to_yml',
-        return_value=(XSOAR_UNIFY, ''),
-    )
-    mocker.patch.object(
-        IntegrationScriptUnifier,
-        'insert_image_to_yml',
-        return_value=(XSOAR_UNIFY, ''),
-    )
-    mocker.patch.object(
-        IntegrationScriptUnifier,
-        'insert_description_to_yml',
-        return_value=(XSOAR_UNIFY, ''),
-    )
-    mocker.patch.object(
-        IntegrationScriptUnifier,
-        'get_data',
-        return_value=(PACK_METADATA_XSOAR, pack.pack_metadata.path),
-    )
+    mocker.patch.object(IntegrationScriptUnifier, 'insert_script_to_yml', return_value=(XSOAR_UNIFY, ''))
+    mocker.patch.object(IntegrationScriptUnifier, 'insert_image_to_yml', return_value=(XSOAR_UNIFY, ''))
+    mocker.patch.object(IntegrationScriptUnifier, 'insert_description_to_yml', return_value=(XSOAR_UNIFY, ''))
+    mocker.patch.object(IntegrationScriptUnifier, 'get_data',
+                        return_value=(PACK_METADATA_XSOAR, pack.pack_metadata.path))
 
     with ChangeCWD(pack.repo_path):
         runner = CliRunner(mix_stderr=False)
-        result = runner.invoke(
-            main,
-            [UNIFY_CMD, '-i', integration.path, '-o', integration.path],
-            catch_exceptions=True,
-        )
+        result = runner.invoke(main, [UNIFY_CMD, '-i', integration.path, '-o', integration.path], catch_exceptions=True)
     # Verifying unified process
     assert 'Merging package:' in result.stdout
     assert 'Created unified yml:' in result.stdout
     # Verifying the unified file data
-    assert 'Partner' not in XSOAR_UNIFY['display']
-    assert 'partner' not in XSOAR_UNIFY['detaileddescription']
+    assert 'Partner' not in XSOAR_UNIFY["display"]
+    assert 'partner' not in XSOAR_UNIFY["detaileddescription"]
 
 
 def test_unify_community_contributed(mocker, repo):
@@ -1456,48 +1053,24 @@
     """
 
     pack = repo.create_pack('PackName')
-    integration = pack.create_integration(
-        'integration', 'bla', INTEGRATION_YAML
-    )
+    integration = pack.create_integration('integration', 'bla', INTEGRATION_YAML)
     pack.pack_metadata.write_json(PACK_METADATA_COMMUNITY)
-    mocker.patch.object(
-        IntegrationScriptUnifier,
-        'insert_script_to_yml',
-        return_value=(COMMUNITY_UNIFY, ''),
-    )
-    mocker.patch.object(
-        IntegrationScriptUnifier,
-        'insert_image_to_yml',
-        return_value=(COMMUNITY_UNIFY, ''),
-    )
-    mocker.patch.object(
-        IntegrationScriptUnifier,
-        'insert_description_to_yml',
-        return_value=(COMMUNITY_UNIFY, ''),
-    )
-    mocker.patch.object(
-        IntegrationScriptUnifier,
-        'get_data',
-        return_value=(PACK_METADATA_COMMUNITY, pack.pack_metadata.path),
-    )
+    mocker.patch.object(IntegrationScriptUnifier, 'insert_script_to_yml', return_value=(COMMUNITY_UNIFY, ''))
+    mocker.patch.object(IntegrationScriptUnifier, 'insert_image_to_yml', return_value=(COMMUNITY_UNIFY, ''))
+    mocker.patch.object(IntegrationScriptUnifier, 'insert_description_to_yml', return_value=(COMMUNITY_UNIFY, ''))
+    mocker.patch.object(IntegrationScriptUnifier, 'get_data',
+                        return_value=(PACK_METADATA_COMMUNITY, pack.pack_metadata.path))
 
     with ChangeCWD(pack.repo_path):
         runner = CliRunner(mix_stderr=False)
-        result = runner.invoke(
-            main,
-            [UNIFY_CMD, '-i', integration.path, '-o', integration.path],
-            catch_exceptions=True,
-        )
+        result = runner.invoke(main, [UNIFY_CMD, '-i', integration.path, '-o', integration.path], catch_exceptions=True)
     # Verifying unified process
     assert 'Merging package:' in result.stdout
     assert 'Created unified yml:' in result.stdout
     # Verifying the unified file data
-    assert COMMUNITY_UNIFY['display'] == COMMUNITY_DISPLAY_NAME
-    assert '#### Integration Author:' in COMMUNITY_UNIFY['detaileddescription']
-    assert (
-        'No support or maintenance is provided by the author.'
-        in COMMUNITY_UNIFY['detaileddescription']
-    )
+    assert COMMUNITY_UNIFY["display"] == COMMUNITY_DISPLAY_NAME
+    assert '#### Integration Author:' in COMMUNITY_UNIFY["detaileddescription"]
+    assert 'No support or maintenance is provided by the author.' in COMMUNITY_UNIFY["detaileddescription"]
 
 
 def test_invalid_path_to_unifier(repo):
@@ -1513,22 +1086,15 @@
 
     """
     pack = repo.create_pack('PackName')
-    integration = pack.create_integration(
-        'integration', 'bla', INTEGRATION_YAML
-    )
+    integration = pack.create_integration('integration', 'bla', INTEGRATION_YAML)
     integration.create_default_integration()
 
     with ChangeCWD(pack.repo_path):
         runner = CliRunner(mix_stderr=False)
-        result = runner.invoke(
-            main, [UNIFY_CMD, '-i', f'{integration.path}/integration.yml']
-        )
-    assert (
-        """Unsupported input. Please provide either:
+        result = runner.invoke(main, [UNIFY_CMD, '-i', f'{integration.path}/integration.yml'])
+    assert '''Unsupported input. Please provide either:
 1. Path to directory of an integration or a script.
-2. Path to directory of a Parsing/Modeling rule."""
-        in result.stdout
-    )
+2. Path to directory of a Parsing/Modeling rule.''' in result.stdout
 
 
 def test_add_contributors_support(tmp_path):
@@ -1545,7 +1111,7 @@
     unifier = IntegrationScriptUnifier(str(tmp_path))
     unified_yml = {
         'display': 'Test Integration (Partner Contribution)',
-        'commonfields': {'id': 'Test Integration'},
+        'commonfields': {'id': 'Test Integration'}
     }
 
     unifier.add_contributors_support(
@@ -1554,25 +1120,25 @@
         contributor_email='',
         contributor_url='',
     )
-    assert unified_yml['display'] == 'Test Integration (Partner Contribution)'
+    assert unified_yml["display"] == 'Test Integration (Partner Contribution)'
 
 
 def test_add_custom_section(tmp_path):
-    """
-    Given:
-        - an Integration to unify
-
-    When:
-        - the --custom flag is True
-
-    Then:
-        - Add a "Test" to the name/display/id of the integration if the yml exsits.
-    """
+    '''
+        Given:
+            - an Integration to unify
+
+        When:
+            - the --custom flag is True
+
+        Then:
+            - Add a "Test" to the name/display/id of the integration if the yml exsits.
+    '''
     unifier = IntegrationScriptUnifier(str(tmp_path), custom='Test')
     unified_yml = {
         'display': 'Integration display',
         'commonfields': {'id': 'Integration id'},
-        'name': 'Integration name',
+        'name': 'Integration name'
     }
     unified = unifier.add_custom_section(unified_yml)
     assert unified.get('display') == 'Integration display - Test'
