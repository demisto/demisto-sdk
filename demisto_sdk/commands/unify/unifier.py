--- conflicted
+++ resolved
@@ -202,15 +202,10 @@
         """
 
         ignore_regex = (r'CommonServerPython\.py|CommonServerUserPython\.py|demistomock\.py|_test\.py'
-<<<<<<< HEAD
-                        r'|conftest\.py|__init__\.py|ApiModule\.py'
+                        r'|conftest\.py|__init__\.py|ApiModule\.py|vulture_whitelist\.py'
                         r'|CommonServerPowerShell\.ps1|CommonServerUserPowerShell\.ps1|demistomock\.ps1|\.Tests\.ps1')
         if self.package_path.endswith('/'):
             self.package_path = self.package_path[:-1]  # remove the last / as we use os.path.join
-=======
-                        r'|conftest\.py|__init__\.py|ApiModule\.py|vulture_whitelist\.py')
-
->>>>>>> c08f127d
         if self.package_path.endswith('Scripts/CommonServerPython'):
             return os.path.join(self.package_path, 'CommonServerPython.py')
         if self.package_path.endswith('Scripts/CommonServerPowerShell'):
