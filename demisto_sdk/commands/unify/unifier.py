--- conflicted
+++ resolved
@@ -10,14 +10,9 @@
                                                    DIR_TO_PREFIX,
                                                    INTEGRATIONS_DIR,
                                                    SCRIPTS_DIR,
-<<<<<<< HEAD
-                                                   TYPE_TO_EXTENSION, Errors)
-from demisto_sdk.commands.common.tools import (LOG_COLORS, find_type, get_yaml,
-=======
                                                    TYPE_TO_EXTENSION)
 from demisto_sdk.commands.common.errors import Errors
-from demisto_sdk.commands.common.tools import (LOG_COLORS, get_yaml,
->>>>>>> e2881d64
+from demisto_sdk.commands.common.tools import (LOG_COLORS, find_type, get_yaml,
                                                get_yml_paths_in_dir,
                                                print_color, print_error,
                                                print_warning,
