--- conflicted
+++ resolved
@@ -85,17 +85,10 @@
                 self.yml_path = path
                 break
 
-<<<<<<< HEAD
         self.xsoar_yaml = XSOAR_YAML(width=50000)  # make sure long lines will not break (relevant for code section)
-        if self.yml_path:
-=======
-        self.ryaml = YAML()
-        self.ryaml.preserve_quotes = True
-        self.ryaml.width = 50000  # make sure long lines will not break (relevant for code section)
         if yml_modified_data:
             self.yml_data = yml_modified_data
         elif self.yml_path:
->>>>>>> be0fcac9
             with io.open(self.yml_path, 'r', encoding='utf8') as yml_file:
                 self.yml_data = self.xsoar_yaml.load(yml_file)
         else:
