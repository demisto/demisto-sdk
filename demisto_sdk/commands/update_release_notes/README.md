## Update Release Notes

**Automatically identify and create a release notes template for changed items.**

### Use Cases
This command is used in order to create or update release notes for a new pack version. The command will also automatically bump the `currentVersion` found in the `pack_metadata.json` file.

In case of a private repo and an un-configured 'DEMISTO_SDK_GITHUB_TOKEN' remote files will be fetched from the remote branch of the local repo.

### Arguments
* **-i, --input <PACK_PATH>**

    The path of the content pack you wish to generate release notes for.

* **-u, --update-type**

    Optional. If no update_type is defined, the `currentVersion` will be bumped as a revision.

    The type of update being done. Available options are:
    - major
    - minor
    - revision
    - maintenance (revision)
    - documentation (revision)

* **-g, --use-git**
<<<<<<< HEAD

    Uses git to identify the relevant changed files and updates all release notes in every pack which has been changed.
    Will be used by default if '-i' is not set. Please note that the `-u` argument will be applied to **all** changed packs.

* **-f, --force**

    Update the release notes of a pack even if no changes that require update were made.
=======

    Uses git to identify the relevant changed files and updates all release notes in every pack which has been changed.
    Will be used by default if '-i' is not set. Please note that the `-u` argument will be applied to **all** changed packs.

* **-f, --force**

    Update the release notes of a pack even if no changes that require update were made.

* **--text**
    
    Text to add to all of the release notes files.
>>>>>>> 9dd9549a

* **--pre_release**

    Indicates that this update is for a pre-release version. The `currentVersion` will change to reflect the pre-release version number.

* **--prev-ver**

    Previous branch or SHA1 commit to run checks against.

* **-v, --version <DESIRED_VERSION>**

    Bump to a specific version. Cannot be used with `-u, --update_type` flags.
    
* **-idp, --id-set-path**
    
    The path of the id-set.json used for APIModule updates.

### Examples
```
demisto-sdk update-release-notes -i Packs/HelloWorld -u minor
```
This will create a new markdown file in the `ReleaseNotes` folder for the HelloWorld pack and bump the `currentVersion` with a **minor** increment.
<br/><br/>
```
demisto-sdk update-release-notes -i Packs/HelloWorld -u major
```
This will create a new markdown file in the `ReleaseNotes` folder for the HelloWorld pack and bump the `currentVersion` with a **major** increment.
<br/><br/>
```
demisto-sdk update-release-notes -i Packs/HelloWorld -u revision
```
This will create a new markdown file in the `ReleaseNotes` folder for the HelloWorld pack and bump the `currentVersion` with a **revision** increment.
<br/><br/>
```
demisto-sdk update-release-notes -g -u revision
```
This will create a new markdown file in the `ReleaseNotes` folder for **all** changed packs and bump the `currentVersion` for **all** changed packs with a **revision** increment.
<br/><br/>

```
demisto-sdk update-release-notes -i Packs/HelloWorld -u revision --pre_release
```
This will create a new markdown file in the `ReleaseNotes` folder for the HellWorld pack and bump the `currentVersion` with a **revision** increment as well as append `pre_release` to the `currentVersion`.<|MERGE_RESOLUTION|>--- conflicted
+++ resolved
@@ -24,15 +24,6 @@
     - documentation (revision)
 
 * **-g, --use-git**
-<<<<<<< HEAD
-
-    Uses git to identify the relevant changed files and updates all release notes in every pack which has been changed.
-    Will be used by default if '-i' is not set. Please note that the `-u` argument will be applied to **all** changed packs.
-
-* **-f, --force**
-
-    Update the release notes of a pack even if no changes that require update were made.
-=======
 
     Uses git to identify the relevant changed files and updates all release notes in every pack which has been changed.
     Will be used by default if '-i' is not set. Please note that the `-u` argument will be applied to **all** changed packs.
@@ -44,7 +35,6 @@
 * **--text**
     
     Text to add to all of the release notes files.
->>>>>>> 9dd9549a
 
 * **--pre_release**
 
