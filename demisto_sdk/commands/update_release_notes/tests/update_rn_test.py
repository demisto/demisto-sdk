import glob
import os
import pathlib
import shutil
from collections import Counter
from copy import deepcopy
from pathlib import Path
from typing import Dict, Optional
from unittest import mock

import pytest

from demisto_sdk.commands.common.constants import (
    DEFAULT_CONTENT_ITEM_TO_VERSION,
    FileType,
)
from demisto_sdk.commands.common.docker.docker_image import DockerImage
from demisto_sdk.commands.common.handlers import DEFAULT_JSON_HANDLER as json
from demisto_sdk.commands.common.hook_validations.readme import ReadMeValidator
from demisto_sdk.commands.common.legacy_git_tools import git_path
from demisto_sdk.commands.common.markdown_lint import run_markdownlint
from demisto_sdk.commands.common.tools import get_json
from demisto_sdk.commands.content_graph.interface import (
    ContentGraphInterface,
)
from demisto_sdk.commands.content_graph.objects.integration import Command
from demisto_sdk.commands.content_graph.tests.create_content_graph_test import (
    mock_integration,
)
from demisto_sdk.commands.update_release_notes.update_rn import (
    UpdateRN,
    content_type,
    generate_content_deprecation_rn,
    get_deprecated_comment_from_desc,
    get_deprecated_rn,
)
from demisto_sdk.commands.validate.tests.test_tools import (
    create_integration_object,
    create_playbook_object,
    create_script_object,
)


class TestRNUpdate:
    FILES_PATH = os.path.normpath(
        os.path.join(__file__, f"{git_path()}/demisto_sdk/tests", "test_files")
    )
    NOT_DEP_INTEGRATION_PATH = pathlib.Path(
        FILES_PATH, "deprecated_rn_test", "not_deprecated_integration.yml"
    )
    DEP_INTEGRATION_PATH = pathlib.Path(
        FILES_PATH, "deprecated_rn_test", "deprecated_integration.yml"
    )
    DEP_DESC_INTEGRATION_PATH = pathlib.Path(
        FILES_PATH, "deprecated_rn_test", "deprecated_desc_integration.yml"
    )
    NOT_DEP_PLAYBOOK_PATH = pathlib.Path(
        FILES_PATH, "deprecated_rn_test", "not_deprecated_playbook.yml"
    )
    DEP_PLAYBOOK_PATH = pathlib.Path(
        FILES_PATH, "deprecated_rn_test", "deprecated_playbook.yml"
    )
    DEP_DESC_PLAYBOOK_PATH = pathlib.Path(
        FILES_PATH, "deprecated_rn_test", "deprecated_desc_playbook.yml"
    )
    NOT_DEP_SCRIPT_PATH = pathlib.Path(
        FILES_PATH, "deprecated_rn_test", "not_deprecated_script.yml"
    )
    DEP_SCRIPT_PATH = pathlib.Path(
        FILES_PATH, "deprecated_rn_test", "deprecated_script.yml"
    )
    DEP_DESC_SCRIPT_PATH = pathlib.Path(
        FILES_PATH, "deprecated_rn_test", "deprecated_desc_script.yml"
    )

    def test_build_rn_template_integration(self, mocker):
        """
        Given:
            - a dict of changed items
        When:
            - we want to produce a release notes template
        Then:
            - return a markdown string
        """
        expected_result = "\n#### Classifiers\n\n##### Hello World Classifier\n\n- Updated the %%UPDATE_CONTENT_ITEM_NAME%% classifier to %%UPDATE_CONTENT_ITEM_CHANGE_DESCRIPTION%%.\n\n#### Dashboards\n\n##### Hello World Dashboard\n\n- Updated the %%UPDATE_CONTENT_ITEM_NAME%% dashboard to %%UPDATE_CONTENT_ITEM_CHANGE_DESCRIPTION%%.\n\n#### Incident Fields\n\n##### Hello World IncidentField\n\n- Updated the %%UPDATE_CONTENT_ITEM_NAME%% incident field to %%UPDATE_CONTENT_ITEM_CHANGE_DESCRIPTION%%.\n\n#### Incident Types\n\n##### Hello World Incident Type\n\n- Updated the %%UPDATE_CONTENT_ITEM_NAME%% incident type to %%UPDATE_CONTENT_ITEM_CHANGE_DESCRIPTION%%.\n\n#### Indicator Fields\n\n##### Hello World Indicator Field\n\n- Updated the %%UPDATE_CONTENT_ITEM_NAME%% indicator field to %%UPDATE_CONTENT_ITEM_CHANGE_DESCRIPTION%%.\n\n#### Indicator Types\n\n##### Hello World Indicator Type\n\n- Updated the %%UPDATE_CONTENT_ITEM_NAME%% indicator type to %%UPDATE_CONTENT_ITEM_CHANGE_DESCRIPTION%%.\n\n#### Integrations\n\n##### Hello World Integration\n\n- Updated the %%UPDATE_CONTENT_ITEM_NAME%% integration to %%UPDATE_CONTENT_ITEM_CHANGE_DESCRIPTION%%.\n\n#### Jobs\n\n##### Hello World Job #1\n\n- Updated the %%UPDATE_CONTENT_ITEM_NAME%% job to %%UPDATE_CONTENT_ITEM_CHANGE_DESCRIPTION%%.\n##### Hello World Job #2\n\n- Updated the %%UPDATE_CONTENT_ITEM_NAME%% job to %%UPDATE_CONTENT_ITEM_CHANGE_DESCRIPTION%%.\n\n#### Layouts\n\n##### Hello World Layout\n\n- Updated the %%UPDATE_CONTENT_ITEM_NAME%% layout to %%UPDATE_CONTENT_ITEM_CHANGE_DESCRIPTION%%.\n##### Second Hello World Layout\n\n- Updated the %%UPDATE_CONTENT_ITEM_NAME%% layout to %%UPDATE_CONTENT_ITEM_CHANGE_DESCRIPTION%%.\n\n#### Modules\n\n##### Hello World Generic Module\n\n- Updated the %%UPDATE_CONTENT_ITEM_NAME%% module to %%UPDATE_CONTENT_ITEM_CHANGE_DESCRIPTION%%.\n\n#### Objects\n\n##### Hello World Generic Definition\n\n- Updated the %%UPDATE_CONTENT_ITEM_NAME%% object to %%UPDATE_CONTENT_ITEM_CHANGE_DESCRIPTION%%.\n\n#### Playbooks\n\n##### Hello World Playbook\n\n- Updated the %%UPDATE_CONTENT_ITEM_NAME%% playbook to %%UPDATE_CONTENT_ITEM_CHANGE_DESCRIPTION%%.\n\n#### Reports\n\n##### Hello World Report\n\n- Updated the %%UPDATE_CONTENT_ITEM_NAME%% report to %%UPDATE_CONTENT_ITEM_CHANGE_DESCRIPTION%%.\n\n#### Scripts\n\n##### Hello World Script\n\n- Updated the %%UPDATE_CONTENT_ITEM_NAME%% script to %%UPDATE_CONTENT_ITEM_CHANGE_DESCRIPTION%%.\n\n#### Widgets\n\n##### Hello World Widget\n\n- Updated the %%UPDATE_CONTENT_ITEM_NAME%% widget to %%UPDATE_CONTENT_ITEM_CHANGE_DESCRIPTION%%.\n\n#### Wizards\n\n##### Hello World Wizard\n\n- Updated the %%UPDATE_CONTENT_ITEM_NAME%% wizard to %%UPDATE_CONTENT_ITEM_CHANGE_DESCRIPTION%%.\n"
        mocker.patch.object(UpdateRN, "get_master_version", return_value="1.0.0")
        mocker.patch(
            "demisto_sdk.commands.update_release_notes.update_rn.get_deprecated_rn",
            return_value="",
        )
        update_rn = UpdateRN(
            pack_path="Packs/HelloWorld",
            update_type="minor",
            modified_files_in_pack={"HelloWorld"},
            added_files=set(),
        )
        changed_items = {
            ("Hello World Integration", FileType.INTEGRATION): {
                "description": "",
                "is_new_file": False,
            },
            ("Hello World Playbook", FileType.PLAYBOOK): {
                "description": "",
                "is_new_file": False,
            },
            ("Hello World Script", FileType.SCRIPT): {
                "description": "",
                "is_new_file": False,
            },
            ("Hello World IncidentField", FileType.INCIDENT_FIELD): {
                "description": "",
                "is_new_file": False,
            },
            ("Hello World Classifier", FileType.CLASSIFIER): {
                "description": "",
                "is_new_file": False,
            },
            ("N/A", FileType.INTEGRATION): {"description": "", "is_new_file": False},
            ("Hello World Layout", FileType.LAYOUT): {
                "description": "",
                "is_new_file": False,
            },
            ("Hello World Incident Type", FileType.INCIDENT_TYPE): {
                "description": "",
                "is_new_file": False,
            },
            ("Hello World Indicator Type", FileType.REPUTATION): {
                "description": "",
                "is_new_file": False,
            },
            ("Hello World Indicator Field", FileType.INDICATOR_FIELD): {
                "description": "",
                "is_new_file": False,
            },
            ("Second Hello World Layout", FileType.LAYOUT): {
                "description": "",
                "is_new_file": False,
            },
            ("Hello World Widget", FileType.WIDGET): {
                "description": "",
                "is_new_file": False,
            },
            ("Hello World Dashboard", FileType.DASHBOARD): {
                "description": "",
                "is_new_file": False,
            },
            ("Hello World Report", FileType.REPORT): {
                "description": "",
                "is_new_file": False,
            },
            ("N/A2", None): {"description": "", "is_new_file": True},
            ("Hello World Generic Module", FileType.GENERIC_MODULE): {
                "description": "",
                "is_new_file": False,
            },
            ("Hello World Generic Definition", FileType.GENERIC_DEFINITION): {
                "description": "",
                "is_new_file": False,
            },
            ("Hello World Job #1", FileType.JOB): {
                "description": "sample job",
                "is_new_file": False,
            },
            ("Hello World Job #2", FileType.JOB): {
                "description": "yet another job",
                "is_new_file": False,
            },
            ("Hello World Wizard", FileType.WIZARD): {
                "description": "sample wizard",
                "is_new_file": False,
            },
        }
        release_notes = update_rn.build_rn_template(changed_items)
        assert expected_result in release_notes

    @mock.patch.object(UpdateRN, "get_master_version")
    def test_build_rn_template_integration_for_generic(self, mock_master):
        """
        Given:
            - a dict of changed generic items
        When:
            - we want to produce a release notes template
        Then:
            - return a markdown string
        """
        expected_result = "\n#### Object Fields\n\n##### Sample Generic Field\n\n- Updated the %%UPDATE_CONTENT_ITEM_NAME%% object field to %%UPDATE_CONTENT_ITEM_CHANGE_DESCRIPTION%%.\n\n#### Object Types\n\n##### Sample Generic Type\n\n- Updated the %%UPDATE_CONTENT_ITEM_NAME%% object type to %%UPDATE_CONTENT_ITEM_CHANGE_DESCRIPTION%%.\n"

        pack_path = TestRNUpdate.FILES_PATH + "/generic_testing"
        mock_master.return_value = "1.0.0"
        update_rn = UpdateRN(
            pack_path=pack_path,
            update_type="minor",
            modified_files_in_pack={"Sample"},
            added_files=set(),
        )
        changed_items = {
            ("Sample Generic Field", FileType.GENERIC_FIELD): {
                "description": "",
                "is_new_file": False,
                "path": pack_path + "/GenericFields/Object" "/genericfield-Sample.json",
            },
            ("Sample Generic Type", FileType.GENERIC_TYPE): {
                "description": "",
                "is_new_file": False,
                "path": pack_path + "/GenericTypes/Object/generictype-Sample.json",
            },
        }
        release_notes = update_rn.build_rn_template(changed_items)
        assert expected_result == release_notes

    @mock.patch.object(UpdateRN, "get_master_version")
    def test_build_rn_template_playbook_new_file(self, mock_master):
        """
        Given:
            - a dict of changed items
        When:
            - we want to produce a release notes template for new file
        Then:
            - return a markdown string
        """
<<<<<<< HEAD
        expected_result = (
            "\n#### Playbooks\n\n##### New: Hello World Playbook\n\n- New: Added"
            " a new playbook- test_playbook that Hello World Playbook description\n\n"
        )
=======
>>>>>>> 510114da
        from demisto_sdk.commands.update_release_notes.update_rn import UpdateRN

        mock_master.return_value = "1.0.0"
        update_rn = UpdateRN(
            pack_path="Packs/HelloWorld",
            update_type="minor",
            modified_files_in_pack={"HelloWorld"},
            added_files=set(),
        )
        changed_items = {
            ("Hello World Playbook", FileType.PLAYBOOK): {
                "description": (
                    "This playbook addresses the following alerts:\n"
                    "Playbook Stages:\nRequirements:\nTriage:\n"
                    "Early Containment:\nInvestigation:\nContainment:\n"
                ),
                "is_new_file": True,
                "name": "test_playbook",
            },
        }
        release_notes = update_rn.build_rn_template(changed_items)
        assert release_notes == (
            "\n#### Playbooks\n\n##### New: Hello World Playbook\n\n"
            "##### This playbook addresses the following alerts:\n"
            "##### Playbook Stages:\n##### Requirements:\n###### Triage:\n"
            "###### Early Containment:\n###### Investigation:\n###### Containment:\n\n"
        )

    @mock.patch.object(UpdateRN, "get_master_version")
    def test_build_rn_template_markdown_valid(self, mock_master, mocker):
        """
        Given:
            - a dict of changed items
        When:
            - we want to produce a release notes template for new file
        Then:
            - return a markdown string
        """
        from demisto_sdk.commands.update_release_notes.update_rn import UpdateRN

        mocker.patch.object(UpdateRN, "get_pack_metadata", return_value={})

        mock_master.return_value = "1.0.0"
        update_rn = UpdateRN(
            pack_path="Packs/HelloWorld",
            update_type="minor",
            modified_files_in_pack={"HelloWorld"},
            added_files=set(),
        )
        changed_items = {
            ("Hello World Integration", FileType.INTEGRATION): {
                "is_new_file": True,
                "name": "Hello World Integration",
                "fromversion": "5.0.0",
                "description": "it is a new integration",
            },
            ("Hello World Playbook", FileType.PLAYBOOK): {
                "description": "",
                "is_new_file": True,
                "name": "Hello World Integration",
                "fromversion": "5.5.0",
            },
            ("Hello World Script", FileType.SCRIPT): {
                "is_new_file": True,
                "name": "Hello World Integration",
                "fromversion": "6.0.0",
                "description": "it is a new script",
            },
        }
        release_notes = update_rn.build_rn_template(changed_items)

        with ReadMeValidator.start_mdx_server():
            markdownlint = run_markdownlint(release_notes)
            assert not markdownlint.has_errors, (
                release_notes + f"\nValidations: {markdownlint.validations}"
            )

    def test_build_rn_template_playbook_modified_file(self, mocker):
        """
        Given:
            - a dict of changed items
        When:
            - we want to produce a release notes template for modified file
        Then:
            - return a markdown string
        """
        expected_result = "\n#### Playbooks\n\n##### Hello World Playbook\n\n- Updated the %%UPDATE_CONTENT_ITEM_NAME%% playbook to %%UPDATE_CONTENT_ITEM_CHANGE_DESCRIPTION%%.\n"
        from demisto_sdk.commands.update_release_notes.update_rn import UpdateRN

        mocker.patch.object(UpdateRN, "get_master_version", return_value="1.0.0")
        mocker.patch(
            "demisto_sdk.commands.update_release_notes.update_rn.get_deprecated_rn",
            return_value="",
        )
        update_rn = UpdateRN(
            pack_path="Packs/HelloWorld",
            update_type="minor",
            modified_files_in_pack={"HelloWorld"},
            added_files=set(),
        )
        changed_items = {
            ("Hello World Playbook", FileType.PLAYBOOK): {
                "description": "Hello World Playbook description",
                "is_new_file": False,
            },
        }
        release_notes = update_rn.build_rn_template(changed_items)
        assert expected_result == release_notes

    @mock.patch.object(UpdateRN, "get_master_version")
    def test_build_rn_template_file_without_description(self, mock_master):
        """
        Given:
            - a dict of changed items
        When:
            - we want to produce a release notes template for files without descriptions like :
            'Incident Types', 'Indicator Types', 'Layouts', 'Incident Fields'
        Then:
            - return a markdown string
        """
        expected_result = "\n#### Incident Fields\n\n##### Hello World IncidentField\n\n- Updated the %%UPDATE_CONTENT_ITEM_NAME%% incident field to %%UPDATE_CONTENT_ITEM_CHANGE_DESCRIPTION%%.\n"
        from demisto_sdk.commands.update_release_notes.update_rn import UpdateRN

        mock_master.return_value = "1.0.0"
        update_rn = UpdateRN(
            pack_path="Packs/HelloWorld",
            update_type="minor",
            modified_files_in_pack={"HelloWorld"},
            added_files=set(),
        )
        changed_items = {
            ("Hello World IncidentField", FileType.INCIDENT_FIELD): {
                "description": "",
                "is_new_file": False,
            },
        }
        release_notes = update_rn.build_rn_template(changed_items)
        assert expected_result == release_notes

    @mock.patch.object(UpdateRN, "get_master_version")
    def test_build_rn_template_file__documentation(self, mock_master):
        """
        Given:
            - a dict of changed items, with a documentation rn update
        When:
            - we want to produce a release notes template for files without descriptions like :
            'Incident Types', 'Indicator Types', 'Layouts', 'Incident Fields'
        Then:
            - return a markdown string
        """
        expected_result = (
            "\n#### Integrations\n\n##### Hello World Integration\n\n"
            "- Documentation and metadata improvements.\n"
        )
        from demisto_sdk.commands.update_release_notes.update_rn import UpdateRN

        mock_master.return_value = "1.0.0"
        update_rn = UpdateRN(
            pack_path="Packs/HelloWorld",
            update_type="documentation",
            modified_files_in_pack={"HelloWorld"},
            added_files=set(),
        )
        changed_items = {
            ("Hello World Integration", FileType.INTEGRATION): {
                "description": "",
                "is_new_file": False,
            },
        }
        release_notes = update_rn.build_rn_template(changed_items)
        assert expected_result == release_notes

    def test_build_rn_template_when_only_pack_metadata_changed(self, mocker):
        """
        Given:
            - an empty dict of changed items
        When:
            - we want to produce release notes template for a pack where only the pack_metadata file changed
        Then:
            - return a markdown string
        """
        expected_result = "## HelloWorld\n\n- %%UPDATE_RN%%\n"
        from demisto_sdk.commands.update_release_notes.update_rn import UpdateRN

        mocker.patch.object(
            UpdateRN, "get_pack_metadata", return_value={"name": "HelloWorld"}
        )
        mocker.patch.object(UpdateRN, "get_master_version", return_value="1.0.0")
        update_rn = UpdateRN(
            pack_path="Packs/HelloWorld",
            update_type="minor",
            modified_files_in_pack=set(),
            added_files=set(),
            pack_metadata_only=True,
        )
        changed_items = {}
        release_notes = update_rn.build_rn_template(changed_items)
        assert release_notes == expected_result

    @mock.patch.object(UpdateRN, "get_master_version")
    def test_only_docs_changed(self, mock_master):
        """
        Given:
            - case 1: only the readme was added/modified
            - case 2: other files except the readme were added/modified
            - case 3: only docs images were added/modified
            - case 4: readme and py files were added/modified
        When:
            - calling the function that check if only the readme changed
        Then:
            - case 1: validate that the output of the function is True
            - case 2: validate that the output of the function is False
            - case 3: validate that the output of the function is True
            - case 4: validate that the output of the function is False
        """
        from demisto_sdk.commands.update_release_notes.update_rn import UpdateRN

        mock_master.return_value = "1.0.0"

        # case 1:
        update_rn = UpdateRN(
            pack_path="Packs/HelloWorld",
            update_type="minor",
            modified_files_in_pack={"HelloWorld/README.md"},
            added_files=set(),
        )
        assert update_rn.only_docs_changed()

        update_rn = UpdateRN(
            pack_path="Packs/HelloWorld",
            update_type="minor",
            modified_files_in_pack=set(),
            added_files={"HelloWorld/README.md"},
        )
        assert update_rn.only_docs_changed()

        # case 2:
        update_rn = UpdateRN(
            pack_path="Packs/HelloWorld",
            update_type="minor",
            modified_files_in_pack={"HelloWorld/README.md"},
            added_files={"HelloWorld/HelloWorld.py"},
        )
        assert not update_rn.only_docs_changed()

        update_rn = UpdateRN(
            pack_path="Packs/HelloWorld",
            update_type="minor",
            modified_files_in_pack={
                "HelloWorld/HelloWorld.yml",
                "HelloWorld/README.md",
            },
            added_files=set(),
        )
        assert not update_rn.only_docs_changed()

        # case 3:
        update_rn = UpdateRN(
            pack_path="Packs/HelloWorld",
            update_type="minor",
            modified_files_in_pack=set(),
            added_files={"HelloWorld/doc_files/added_params.png"},
        )
        assert update_rn.only_docs_changed()

        update_rn = UpdateRN(
            pack_path="Packs/HelloWorld",
            update_type="minor",
            modified_files_in_pack={"HelloWorld/README.md"},
            added_files={"HelloWorld/doc_files/added_params.png"},
        )
        assert update_rn.only_docs_changed()

        # case 4:
        update_rn = UpdateRN(
            pack_path="Packs/HelloWorld",
            update_type="minor",
            modified_files_in_pack=set(),
            added_files={
                "HelloWorld/doc_files/added_params.png",
                "HelloWorld/HelloWorld.yml",
            },
        )
        assert not update_rn.only_docs_changed()

        update_rn = UpdateRN(
            pack_path="Packs/HelloWorld",
            update_type="minor",
            modified_files_in_pack={
                "HelloWorld/README.md",
                "HelloWorld/HelloWorld.yml",
            },
            added_files=set(),
        )
        assert not update_rn.only_docs_changed()

    @mock.patch.object(UpdateRN, "get_master_version")
    def test_find_corresponding_yml(self, mock_master):
        """
        Given:
            - a filepath containing a python file
        When:
            - determining the changed file
        Then:
            - return only the yml of the changed file
        """
        expected_result = "Integration/HelloWorld.yml"
        from demisto_sdk.commands.update_release_notes.update_rn import UpdateRN

        mock_master.return_value = "1.0.0"
        update_rn = UpdateRN(
            pack_path="Packs/HelloWorld",
            update_type="minor",
            modified_files_in_pack={"HelloWorld"},
            added_files=set(),
        )
        filepath = "Integration/HelloWorld.py"
        filename = update_rn.find_corresponding_yml(filepath)
        assert expected_result == filename

    @mock.patch.object(UpdateRN, "get_master_version")
    def test_get_release_notes_path(self, mock_master):
        """
        Given:
            - a pack name and version
        When:
            - building the release notes file within the ReleaseNotes directory
        Then:
            - the filepath of the correct release notes.
        """
        expected_result = "Packs/HelloWorld/ReleaseNotes/1_1_1.md"
        from demisto_sdk.commands.update_release_notes.update_rn import UpdateRN

        mock_master.return_value = "1.0.0"
        update_rn = UpdateRN(
            pack_path="Packs/HelloWorld",
            update_type="minor",
            modified_files_in_pack={"HelloWorld"},
            added_files=set(),
        )
        input_version = "1.1.1"
        result = update_rn.get_release_notes_path(input_version)
        assert expected_result == result

    @mock.patch.object(UpdateRN, "get_master_version")
    def test_bump_version_number_minor(self, mock_master):
        """
        Given:
            - a pack name and version
        When:
            - bumping the version number in the metadata.json
        Then:
            - return the correct bumped version number
        """
        shutil.copy(
            src=os.path.join(TestRNUpdate.FILES_PATH, "fake_pack/pack_metadata.json"),
            dst=os.path.join(TestRNUpdate.FILES_PATH, "fake_pack/_pack_metadata.json"),
        )
        expected_version = "1.1.0"
        from demisto_sdk.commands.update_release_notes.update_rn import UpdateRN

        mock_master.return_value = "1.0.0"
        update_rn = UpdateRN(
            pack_path="Packs/HelloWorld",
            update_type="minor",
            modified_files_in_pack={"HelloWorld"},
            added_files=set(),
        )
        update_rn.metadata_path = os.path.join(
            TestRNUpdate.FILES_PATH, "fake_pack/pack_metadata.json"
        )
        version_number, _ = update_rn.bump_version_number(
            pre_release=False, specific_version=None
        )
        assert version_number == expected_version
        Path(TestRNUpdate.FILES_PATH, "fake_pack/pack_metadata.json").unlink()
        shutil.copy(
            src=os.path.join(TestRNUpdate.FILES_PATH, "fake_pack/_pack_metadata.json"),
            dst=os.path.join(TestRNUpdate.FILES_PATH, "fake_pack/pack_metadata.json"),
        )

    @mock.patch.object(UpdateRN, "get_master_version")
    def test_bump_version_number_major(self, mock_master):
        """
        Given:
            - a pack name and version
        When:
            - bumping the version number in the metadata.json
        Then:
            - return the correct bumped version number
        """
        shutil.copy(
            src=os.path.join(TestRNUpdate.FILES_PATH, "fake_pack/pack_metadata.json"),
            dst=os.path.join(TestRNUpdate.FILES_PATH, "fake_pack/_pack_metadata.json"),
        )
        expected_version = "2.0.0"
        from demisto_sdk.commands.update_release_notes.update_rn import UpdateRN

        mock_master.return_value = "1.0.0"
        update_rn = UpdateRN(
            pack_path="Packs/HelloWorld",
            update_type="major",
            modified_files_in_pack={"HelloWorld"},
            added_files=set(),
        )
        update_rn.metadata_path = os.path.join(
            TestRNUpdate.FILES_PATH, "fake_pack/pack_metadata.json"
        )
        version_number, _ = update_rn.bump_version_number(
            pre_release=False, specific_version=None
        )
        assert version_number == expected_version
        Path(TestRNUpdate.FILES_PATH, "fake_pack/pack_metadata.json").unlink()
        shutil.copy(
            src=os.path.join(TestRNUpdate.FILES_PATH, "fake_pack/_pack_metadata.json"),
            dst=os.path.join(TestRNUpdate.FILES_PATH, "fake_pack/pack_metadata.json"),
        )

    @mock.patch.object(UpdateRN, "get_master_version")
    def test_bump_version_number_revision(self, mock_master):
        """
        Given:
            - a pack name and version
        When:
            - bumping the version number in the metadata.json
        Then:
            - return the correct bumped version number
        """
        shutil.copy(
            src=os.path.join(TestRNUpdate.FILES_PATH, "fake_pack/pack_metadata.json"),
            dst=os.path.join(TestRNUpdate.FILES_PATH, "fake_pack/_pack_metadata.json"),
        )
        expected_version = "1.0.1"
        from demisto_sdk.commands.update_release_notes.update_rn import UpdateRN

        mock_master.return_value = "1.0.0"
        update_rn = UpdateRN(
            pack_path="Packs/HelloWorld",
            update_type="revision",
            modified_files_in_pack={"HelloWorld"},
            added_files=set(),
        )
        update_rn.metadata_path = os.path.join(
            TestRNUpdate.FILES_PATH, "fake_pack/pack_metadata.json"
        )
        version_number, _ = update_rn.bump_version_number(
            pre_release=False, specific_version=None
        )
        assert version_number == expected_version
        Path(TestRNUpdate.FILES_PATH, "fake_pack/pack_metadata.json").unlink()
        shutil.copy(
            src=os.path.join(TestRNUpdate.FILES_PATH, "fake_pack/_pack_metadata.json"),
            dst=os.path.join(TestRNUpdate.FILES_PATH, "fake_pack/pack_metadata.json"),
        )

    @mock.patch.object(UpdateRN, "get_master_version")
    def test_bump_version_number_specific(self, mock_master):
        """
        Given:
            - a pack name and specific version
        When:
            - bumping the version number in the metadata.json
        Then:
            - return the correct bumped version number
        """
        shutil.copy(
            src=os.path.join(TestRNUpdate.FILES_PATH, "fake_pack/pack_metadata.json"),
            dst=os.path.join(TestRNUpdate.FILES_PATH, "fake_pack/_pack_metadata.json"),
        )
        expected_version = "2.0.0"
        from demisto_sdk.commands.update_release_notes.update_rn import UpdateRN

        mock_master.return_value = "1.0.0"
        update_rn = UpdateRN(
            pack_path="Packs/HelloWorld",
            update_type=None,
            specific_version="2.0.0",
            modified_files_in_pack={"HelloWorld"},
            added_files=set(),
        )
        update_rn.metadata_path = os.path.join(
            TestRNUpdate.FILES_PATH, "fake_pack/pack_metadata.json"
        )
        version_number, _ = update_rn.bump_version_number(
            pre_release=False, specific_version="2.0.0"
        )
        assert version_number == expected_version
        Path(TestRNUpdate.FILES_PATH, "fake_pack/pack_metadata.json").unlink()
        shutil.copy(
            src=os.path.join(TestRNUpdate.FILES_PATH, "fake_pack/_pack_metadata.json"),
            dst=os.path.join(TestRNUpdate.FILES_PATH, "fake_pack/pack_metadata.json"),
        )

    @mock.patch.object(UpdateRN, "get_master_version")
    def test_bump_version_number_revision_overflow(self, mock_master):
        """
        Given:
            - a pack name and a version before an overflow condition
        When:
            - bumping the version number in the metadata.json
        Then:
            - return ValueError
        """
        shutil.copy(
            src=os.path.join(
                TestRNUpdate.FILES_PATH, "fake_pack_invalid/pack_metadata.json"
            ),
            dst=os.path.join(
                TestRNUpdate.FILES_PATH, "fake_pack_invalid/_pack_metadata.json"
            ),
        )
        from demisto_sdk.commands.update_release_notes.update_rn import UpdateRN

        mock_master.return_value = "0.0.0"
        update_rn = UpdateRN(
            pack_path="Packs/HelloWorld",
            update_type="revision",
            modified_files_in_pack={"HelloWorld"},
            added_files=set(),
        )
        update_rn.metadata_path = os.path.join(
            TestRNUpdate.FILES_PATH, "fake_pack_invalid/pack_metadata.json"
        )
        with pytest.raises(ValueError):
            update_rn.bump_version_number()
        Path(TestRNUpdate.FILES_PATH, "fake_pack_invalid/pack_metadata.json").unlink()
        shutil.copy(
            src=os.path.join(
                TestRNUpdate.FILES_PATH, "fake_pack_invalid/_pack_metadata.json"
            ),
            dst=os.path.join(
                TestRNUpdate.FILES_PATH, "fake_pack_invalid/pack_metadata.json"
            ),
        )

    @mock.patch.object(UpdateRN, "get_master_version")
    def test_bump_version_number_minor_overflow(self, mock_master):
        """
        Given:
            - a pack name and a version before an overflow condition
        When:
            - bumping the version number in the metadata.json
        Then:
            - return ValueError
        """
        shutil.copy(
            src=os.path.join(
                TestRNUpdate.FILES_PATH, "fake_pack_invalid/pack_metadata.json"
            ),
            dst=os.path.join(
                TestRNUpdate.FILES_PATH, "fake_pack_invalid/_pack_metadata.json"
            ),
        )
        from demisto_sdk.commands.update_release_notes.update_rn import UpdateRN

        mock_master.return_value = "0.0.0"
        update_rn = UpdateRN(
            pack_path="Packs/HelloWorld",
            update_type="minor",
            modified_files_in_pack={"HelloWorld"},
            added_files=set(),
        )
        update_rn.metadata_path = os.path.join(
            TestRNUpdate.FILES_PATH, "fake_pack_invalid/pack_metadata.json"
        )
        with pytest.raises(ValueError):
            update_rn.bump_version_number()
        Path(TestRNUpdate.FILES_PATH, "fake_pack_invalid/pack_metadata.json").unlink()
        shutil.copy(
            src=os.path.join(
                TestRNUpdate.FILES_PATH, "fake_pack_invalid/_pack_metadata.json"
            ),
            dst=os.path.join(
                TestRNUpdate.FILES_PATH, "fake_pack_invalid/pack_metadata.json"
            ),
        )

    @mock.patch.object(UpdateRN, "get_master_version")
    def test_bump_version_number_major_overflow(self, mock_master):
        """
        Given:
            - a pack name and a version before an overflow condition
        When:
            - bumping the version number in the metadata.json
        Then:
            - return ValueError
        """
        shutil.copy(
            src=os.path.join(
                TestRNUpdate.FILES_PATH, "fake_pack_invalid/pack_metadata.json"
            ),
            dst=os.path.join(
                TestRNUpdate.FILES_PATH, "fake_pack_invalid/_pack_metadata.json"
            ),
        )
        from demisto_sdk.commands.update_release_notes.update_rn import UpdateRN

        mock_master.return_value = "0.0.0"
        update_rn = UpdateRN(
            pack_path="Packs/HelloWorld",
            update_type="major",
            modified_files_in_pack={"HelloWorld"},
            added_files=set(),
        )
        update_rn.metadata_path = os.path.join(
            TestRNUpdate.FILES_PATH, "fake_pack_invalid/pack_metadata.json"
        )
        with pytest.raises(ValueError):
            update_rn.bump_version_number()
        Path(TestRNUpdate.FILES_PATH, "fake_pack_invalid/pack_metadata.json").unlink()
        shutil.copy(
            src=os.path.join(
                TestRNUpdate.FILES_PATH, "fake_pack_invalid/_pack_metadata.json"
            ),
            dst=os.path.join(
                TestRNUpdate.FILES_PATH, "fake_pack_invalid/pack_metadata.json"
            ),
        )

    @mock.patch.object(UpdateRN, "get_master_version")
    def test_bump_version_file_not_found(self, mock_master):
        """
        Given:
            - a pack name and a metadata which does not exist
        When:
            - bumping the version number in the metadata.json
        Then:
            - return ValueError
        """
        from demisto_sdk.commands.update_release_notes.update_rn import UpdateRN

        mock_master.return_value = "0.0.0"
        update_rn = UpdateRN(
            pack_path="Packs/HelloWorld",
            update_type="major",
            modified_files_in_pack={"HelloWorld"},
            added_files=set(),
        )
        update_rn.metadata_path = os.path.join(
            TestRNUpdate.FILES_PATH, "fake_pack_invalid/pack_metadata_.json"
        )
        with pytest.raises(Exception) as execinfo:
            update_rn.bump_version_number()
        assert (
            "The metadata file of pack HelloWorld was not found."
            " Please verify the pack name is correct, and that the file exists."
            in execinfo.value.args[0]
        )

    @mock.patch.object(UpdateRN, "get_master_version")
    def test_bump_version_no_version(self, mock_master):
        """
        Given:
            - a pack name and a version before an overflow condition
        When:
            - bumping the version number in the metadata.json
        Then:
            - return ValueError
        """
        from demisto_sdk.commands.update_release_notes.update_rn import UpdateRN

        mock_master.return_value = "1.0.0"
        update_rn = UpdateRN(
            pack_path="Packs/HelloWorld",
            update_type=None,
            modified_files_in_pack={"HelloWorld"},
            added_files=set(),
        )
        update_rn.metadata_path = os.path.join(
            TestRNUpdate.FILES_PATH, "fake_pack_invalid/pack_metadata.json"
        )
        with pytest.raises(ValueError) as execinfo:
            update_rn.bump_version_number()
        assert (
            "Received no update type when one was expected." in execinfo.value.args[0]
        )

    new_file_test_params = [
        (FileType.TEST_SCRIPT, "(Available from Cortex XSOAR 5.5.0).", ["xsoar"]),
        (
            FileType.MODELING_RULE,
            "(Available from Cortex XSIAM %%XSIAM_VERSION%%).",
            ["marketplacev2"],
        ),
    ]

    @pytest.mark.parametrize(
        "file_type, expected_result, marketplaces", new_file_test_params
    )
    def test_build_rn_desc_new_file(
        self, mocker, file_type, expected_result, marketplaces
    ):
        """
        Given
            - A new file
        When
            - Running the command build_rn_desc on a file in order to generate rn description.
        Then
            - Validate That from-version added to the rn description.
        """
        from demisto_sdk.commands.update_release_notes.update_rn import UpdateRN

        mocker.patch.object(
            UpdateRN, "get_pack_metadata", return_value={"marketplaces": marketplaces}
        )

        update_rn = UpdateRN(
            pack_path="Packs/HelloWorld",
            update_type="minor",
            modified_files_in_pack={"HelloWorld"},
            added_files=set(),
        )

        desc = update_rn.build_rn_desc(
            _type=file_type,
            content_name="Hello World Test",
            desc="Test description",
            is_new_file=True,
            text="",
            from_version="5.5.0",
            docker_image=None,
        )
        assert expected_result in desc

    @pytest.mark.parametrize(
        "file_type, marketplaces, expected_result, not_expected",
        [
            (
                # Case 1: xsoar file type and xsoar marketplace, should only have xsoar.
                FileType.TEST_SCRIPT,
                ["xsoar"],
                "<~XSOAR> (Available from Cortex XSOAR 5.5.0).</~XSOAR>",
                "<~XSIAM> (Available from Cortex XSIAM %%XSIAM_VERSION%%).</~XSIAM>",
            ),
            (
                # Case 2: xsoar file type and xsiam marketplace, should only have xsiam.
                FileType.TEST_SCRIPT,
                ["marketplacev2"],
                "<~XSIAM> (Available from Cortex XSIAM %%XSIAM_VERSION%%).</~XSIAM>",
                "<~XSOAR> (Available from Cortex XSOAR 5.5.0).</~XSOAR>",
            ),
            (
                # Case 3: xsoar file type and xsoar & xsiam marketplaces, should have both.
                FileType.TEST_SCRIPT,
                ["xsoar", "marketplacev2"],
                "<~XSIAM> (Available from Cortex XSIAM %%XSIAM_VERSION%%).</~XSIAM>\n"
                "<~XSOAR> (Available from Cortex XSOAR 5.5.0).</~XSOAR>",
                "",
            ),
            (
                # Case 4: xsiam file type and xsiam marketplace, should only have xsiam.
                FileType.MODELING_RULE,
                ["marketplacev2"],
                "<~XSIAM> (Available from Cortex XSIAM %%XSIAM_VERSION%%).</~XSIAM>",
                "<~XSOAR> (Available from Cortex XSOAR 5.5.0).</~XSOAR>",
            ),
            (
                # Case 5: xsiam file type and xsoar & xsiam marketplaces, should only have xsiam.
                FileType.MODELING_RULE,
                ["xsoar", "marketplacev2"],
                "<~XSIAM> (Available from Cortex XSIAM %%XSIAM_VERSION%%).</~XSIAM>",
                "<~XSOAR> (Available from Cortex XSOAR 5.5.0).</~XSOAR>",
            ),
        ],
    )
    def test_build_rn_desc_new_file_several_marketplaces(
        self, pack, file_type, marketplaces, expected_result, not_expected
    ):
        """
        Given: New pack supported in different marketplaces with new file of type file_type.

        When: Running build_rn_desc when updating release notes.

        Then: Check the marketplace specific from version string is as expected.

        Cases:
            Case 1: xsoar file type and xsoar marketplace, should only have xsoar.
            Case 2: xsoar file type and xsiam marketplace, should only have xsiam.
            Case 3: xsoar file type and xsoar & xsiam marketplaces, should have both.
            Case 4: xsiam file type and xsiam marketplace, should only have xsiam.
            Case 5: xsiam file type and xsoar & xsiam marketplaces, should only have xsiam.
        """
        from demisto_sdk.commands.update_release_notes.update_rn import UpdateRN

        pack.pack_metadata.write_json(
            {
                "name": "HelloWorld",
                "description": "This pack.",
                "support": "xsoar",
                "currentVersion": "1.0.1",
                "author": "Cortex XSOAR",
                "url": "https://www.paloaltonetworks.com/cortex",
                "email": "",
                "created": "2021-06-07T07:45:21Z",
                "categories": [],
                "tags": [],
                "useCases": [],
                "keywords": [],
                "marketplaces": marketplaces,
            }
        )

        update_rn = UpdateRN(
            pack_path=pack.path,
            update_type="minor",
            modified_files_in_pack={"HelloWorld"},
            added_files=set(),
        )

        desc = update_rn.build_rn_desc(
            _type=file_type,
            content_name="Hello World Test",
            desc="Test description",
            is_new_file=True,
            text="",
            from_version="5.5.0",
            docker_image=None,
        )
        assert expected_result in desc
        if not_expected:
            assert not_expected not in desc

    def test_build_rn_desc_old_file(self):
        """
        Given
            - An old file
        When
            - Running the command build_rn_desc on a file in order to generate rn description.
        Then
            - Validate That from-version was not added to the rn description.
        """
        from demisto_sdk.commands.update_release_notes.update_rn import UpdateRN

        update_rn = UpdateRN(
            pack_path="Packs/HelloWorld",
            update_type="minor",
            modified_files_in_pack={"HelloWorld"},
            added_files=set(),
        )

        desc = update_rn.build_rn_desc(
            _type=FileType.TEST_SCRIPT,
            content_name="Hello World Test",
            desc="Test description",
            is_new_file=False,
            text="",
            from_version="5.5.0",
            docker_image=None,
        )
        assert "(Available from Cortex XSOAR 5.5.0)." not in desc

    def test_build_rn_template_with_fromversion(self, mocker):
        """
        Given
            - New playbook integration and script.
        When
            - running the command build_rn_template on this files in order to generate rn description.
        Then
            - Validate That from-version added to each of rn descriptions.
        """
        from demisto_sdk.commands.update_release_notes.update_rn import UpdateRN

        mocker.patch.object(UpdateRN, "get_pack_metadata", return_value={})

        changed_items = {
            ("Hello World Integration", FileType.INTEGRATION): {
                "description": "",
                "is_new_file": True,
                "fromversion": "5.0.0",
            },
            ("Hello World Playbook", FileType.PLAYBOOK): {
                "description": "",
                "is_new_file": True,
                "fromversion": "5.5.0",
            },
            ("Hello World Script", FileType.SCRIPT): {
                "description": "",
                "is_new_file": True,
                "fromversion": "6.0.0",
            },
        }
        update_rn = UpdateRN(
            pack_path="Packs/HelloWorld",
            update_type="minor",
            modified_files_in_pack={"HelloWorld"},
            added_files=set(),
        )

        desc = update_rn.build_rn_template(changed_items=changed_items)
        assert "(Available from Cortex XSOAR 5.0.0)." in desc
        assert "(Available from Cortex XSOAR 5.5.0)." in desc
        assert "(Available from Cortex XSOAR 6.0.0)." in desc

    def test_build_rn_desc_event_collector(self):
        """
        Given
            - A new event collector file.
        When
            - Running the command build_rn_desc on a file in order to generate rn description.
        Then
            - Validate that XSIAM from-version added to the rn description.
        """
        from demisto_sdk.commands.update_release_notes.update_rn import UpdateRN

        update_rn = UpdateRN(
            pack_path="Packs/HelloWorldEventCollector",
            update_type="minor",
            modified_files_in_pack={"HelloWorldEventCollector"},
            added_files=set(),
        )

        desc = update_rn.build_rn_desc(
            content_name="Hello World Event Collector",
            is_new_file=True,
            desc="Test description",
            text="",
            docker_image=None,
        )
        assert "(Available from Cortex XSIAM %%XSIAM_VERSION%%)." in desc

    @mock.patch.object(UpdateRN, "bump_version_number")
    @mock.patch.object(UpdateRN, "is_bump_required")
    def test_execute_with_bump_version_raises_error(
        self, mock_bump_version_number, mock_is_bump_required
    ):
        """
        Given
            - Pack path for update release notes
        When
            - bump_version_number function raises valueError
        Then
           - could not bump version number and system exit occurs
        """
        from demisto_sdk.commands.update_release_notes.update_rn import UpdateRN

        mock_bump_version_number.side_effect = ValueError("Test")
        mock_is_bump_required.return_value = True
        with pytest.raises(ValueError) as e:
            client = UpdateRN(
                pack_path="Packs/Test",
                update_type="minor",
                modified_files_in_pack={"Packs/Test/Integrations/Test.yml"},
                added_files=set("Packs/Test/some_added_file.py"),
            )
            client.execute_update()
        assert e.value.args[0] == "Test"

    @mock.patch.object(UpdateRN, "only_docs_changed")
    def test_only_docs_changed_bump_not_required(self, mock_master):
        """
        Given
            - Pack to update release notes
        When
            - Only doc files have changed
        Then
           - bump version number is not required
        """
        from demisto_sdk.commands.update_release_notes.update_rn import UpdateRN

        mock_master.return_value = True
        client = UpdateRN(
            pack_path="Packs/Test",
            update_type="minor",
            modified_files_in_pack={"Packs/Test/Integrations/Test.yml"},
            added_files=set("Packs/Test/some_added_file.py"),
        )
        assert client.is_bump_required() is False

    def test_filter_to_relevant_files_pack_not_found(self):
        """
        Given:
        - Pack input.
        - File difference of a file outside of Packs structure.

        When:
        - Executing filter relevant files from given pack.

        Then:
        - Ensure file is filtered.
        """
        from demisto_sdk.commands.update_release_notes.update_rn_manager import (
            UpdateReleaseNotesManager,
        )
        from demisto_sdk.commands.validate.old_validate_manager import (
            OldValidateManager,
        )

        manager = UpdateReleaseNotesManager(user_input="BitcoinAbuse")
        validate_manager: OldValidateManager = OldValidateManager(
            check_is_unskipped=False
        )
        filtered_set, old_format_files, _ = manager.filter_to_relevant_files(
            {".gitlab/ci/.gitlab-ci.yml"}, validate_manager
        )
        assert filtered_set == set()
        assert old_format_files == set()

    @staticmethod
    def test_update_rn_new_dashboard(repo):
        """
        Case - new dashboard, XSOAR, fromversion exists, description exists
        Expected - release note should contain New, description and version
        """
        pack = repo.create_pack("test_pack")
        new_dashboard = pack.create_dashboard(
            name="dashboard",
            content={"description": "description for testing", "fromversion": "6.0.0"},
        )
        update_rn = UpdateRN(
            pack_path=pack.path,
            update_type="minor",
            added_files=new_dashboard.path,
            modified_files_in_pack=set(),
        )

        rn_desc = update_rn.build_rn_desc(
            _type=FileType.DASHBOARD,
            content_name=pack.name,
            is_new_file=True,
            desc=new_dashboard.read_json_as_dict().get("description"),
            from_version=new_dashboard.read_json_as_dict().get("fromversion"),
        )

        assert (
            "##### New:" in rn_desc
        )  # check if release note contains New - when new file
        assert (
            "description for testing" in rn_desc
        )  # check if release note contains description when description not empty
        assert (
            "(Available from Cortex XSOAR 6.0.0)." in rn_desc
        )  # check if release note contains fromversion when exists

    @staticmethod
    def test_update_rn_new_mapper(repo):
        """
        Case - new mapper, XSOAR, fromversion exists, description exists
        Expected - release note should contain New but should not contain description and version
        """
        pack = repo.create_pack("test_pack")
        new_mapper = pack.create_mapper(name="mapper", content={"description": ""})
        update_rn = UpdateRN(
            pack_path=pack.path,
            update_type="minor",
            added_files=new_mapper.path,
            modified_files_in_pack=set(),
        )

        rn_desc = update_rn.build_rn_desc(
            _type=FileType.MAPPER,
            content_name=pack.name,
            is_new_file=True,
            desc=new_mapper.read_json_as_dict().get("description"),
            from_version=new_mapper.read_json_as_dict().get("fromversion"),
        )

        assert (
            "##### New:" in rn_desc
        )  # check if release note contains New - when new file
        assert (
            "description for testing" not in rn_desc
        )  # check if release note does not contain description when description is empty
        assert (
            "(Available from Cortex XSOAR 6.0.0)." not in rn_desc
        )  # check if release note does not contain fromversion when None

    @staticmethod
    def test_update_rn_new_incident_field(repo):
        """
        Case - new incident field, XSOAR, fromversion exists, description exists
        Expected - release note should contain new and version
        """
        pack = repo.create_pack("test_pack")
        new_incident_field = pack.create_incident_field(
            name="incident field", content={"fromversion": "6.5.0"}
        )
        update_rn = UpdateRN(
            pack_path=pack.path,
            update_type="minor",
            added_files=new_incident_field.path,
            modified_files_in_pack=set(),
        )

        rn_desc = update_rn.build_rn_desc(
            _type=FileType.INCIDENT_FIELD,
            content_name=pack.name,
            is_new_file=True,
            desc=new_incident_field.read_json_as_dict().get("description"),
            from_version=new_incident_field.read_json_as_dict().get("fromversion"),
        )

        assert (
            "##### New:" in rn_desc
        )  # check if release note contains New - when new file
        assert "test_pack" in rn_desc
        assert "(Available from Cortex XSOAR 6.5.0)." in rn_desc

    def test_update_rn_with_deprecated_and_text(self, mocker):
        """
        Given:
            - Path to a Integration
        When:
            - Calling build_rn_desc function
        Then:
            Ensure the function returns a valid rn when the command is deprecated compared to last content object and the
             text is added
        """
        from demisto_sdk.commands.update_release_notes.update_rn import UpdateRN

        changed_content_object = create_integration_object()
        changed_content_object.old_base_content_object = deepcopy(
            changed_content_object
        )
        changed_content_object.old_base_content_object.commands[0].deprecated = False
        changed_content_object.commands[0].deprecated = True
        update_rn = UpdateRN(
            pack_path="Packs/Test",
            update_type="minor",
            modified_files_in_pack={"Integration"},
            added_files=set(),
        )

        desc = update_rn.build_rn_desc(
            _type=FileType.INTEGRATION,
            content_name="Integration test",
            desc="Test description",
            text="text for test",
            from_version="5.5.0",
            docker_image=None,
            changed_content_object=changed_content_object,
        )

        assert (
            desc
            == "##### Integration test\n\n- Deprecated the **test-command** command. Use %%% instead.\ntext for test"
        )

    def test_deprecated_rn_integration_command(self, mocker):
        """
        Given:
            - Path to a Integration
        When:
            - Calling get_deprecated_rn function
        Then:
            Ensure the function returns a valid rn when the command is deprecated compared to last yml
        """

        changed_content_object = create_integration_object()
        changed_content_object.old_base_content_object = deepcopy(
            changed_content_object
        )
        changed_content_object.old_base_content_object.deprecated = True
        changed_content_object.deprecated = True
        # When the command is already deprecated
        res = get_deprecated_rn(changed_content_object)
        assert res == ""
        changed_content_object.old_base_content_object.deprecated = False
        # When the command is not already deprecated
        res = get_deprecated_rn(changed_content_object)
        assert res == "- Deprecated. Use %%% instead.\n"

    def test_deprecated_rn_yml(self, mocker):
        """
        Given:
            - Path to a yml Object, and if the last yml was deprecated
            (1) - (4)- Integration
            (5) - (8) - Playbook
            (9) - (12)- Script
        When:
            - Calling get_deprecated_rn function
        Then:
            Ensure the function returns a valid rn when the yml is deprecated.
        """
        # Integration
        deprecated_integration = create_integration_object()
        deprecated_integration.old_base_content_object = deepcopy(
            deprecated_integration
        )
        deprecated_integration.old_base_content_object.deprecated = True
        deprecated_integration.deprecated = True
        res = get_deprecated_rn(deprecated_integration)
        assert res == ""
        deprecated_integration.old_base_content_object.deprecated = False
        res = get_deprecated_rn(deprecated_integration)
        assert res == "- Deprecated. Use %%% instead.\n"
        # Playbook
        deprecated_playbook = create_playbook_object()
        deprecated_playbook.old_base_content_object = deepcopy(deprecated_playbook)
        deprecated_playbook.old_base_content_object.deprecated = True
        deprecated_playbook.deprecated = True
        res = get_deprecated_rn(deprecated_playbook)
        assert res == ""
        deprecated_playbook.old_base_content_object.deprecated = False
        res = get_deprecated_rn(deprecated_playbook)
        assert res == "- Deprecated. Use %%% instead.\n"
        # Script
        deprecated_script = create_script_object()
        deprecated_script.old_base_content_object = deepcopy(deprecated_script)
        deprecated_script.old_base_content_object.deprecated = True
        deprecated_script.deprecated = True
        res = get_deprecated_rn(deprecated_script)
        assert res == ""
        deprecated_script.old_base_content_object.deprecated = False
        res = get_deprecated_rn(deprecated_script)
        assert res == "- Deprecated. Use %%% instead.\n"

    def test_does_content_item_header_exist_in_rns_true(self):
        """
        Given:
            A release notes string containing a content item header.
        When:
            Checking if the content item header exists in the release notes.
        Then:
            The method should return True.
        """
        update_rn = UpdateRN(
            pack_path="",
            update_type="",
            modified_files_in_pack={},
            added_files={},
        )
        current_rn = "##### Integration Name\n- Added a new feature"
        content_name = "Integration Name"

        result = update_rn.does_content_item_header_exist_in_rns(
            current_rn, content_name
        )

        assert result is True

    def test_does_content_item_header_exist_in_rns_false(self):
        """
        Given:
            A release notes string not containing a specific content item header.
        When:
            Checking if the content item header exists in the release notes.
        Then:
            The method should return False.
        """
        update_rn = UpdateRN(
            pack_path="",
            update_type="",
            modified_files_in_pack={},
            added_files={},
        )
        current_rn = "##### Other Integration\n- Fixed a bug"
        content_name = "Integration Name"

        result = update_rn.does_content_item_header_exist_in_rns(
            current_rn, content_name
        )

        assert result is False

    def test_does_content_item_header_exist_in_rns_object_types(self):
        """
        Given:
            A release notes string containing an Object Types section with a GenericType.
        When:
            Checking if the content item header exists in the release notes.
        Then:
            The method should return True, matching the GenericType name.
        """
        update_rn = UpdateRN(
            pack_path="",
            update_type="",
            modified_files_in_pack={},
            added_files={},
        )
        current_rn = "#### Object Types\n- **Sample GenericType**"
        content_name = "Sample GenericType"

        result = update_rn.does_content_item_header_exist_in_rns(
            current_rn, content_name
        )

        assert result is True

    def test_does_content_item_header_exist_in_rns_playbooks(self):
        """
        Given:
            A release notes string containing a Playbooks section with a new playbook.
        When:
            Checking if the content item header exists in the release notes.
        Then:
            The method should return True, matching the playbook name.
        """
        update_rn = UpdateRN(
            pack_path="",
            update_type="",
            modified_files_in_pack={},
            added_files={},
        )
        current_rn = "#### Playbooks\n\n##### New: Entity Enrichment - Generic v3\n\nNew: Enrich entities using one or more integrations."
        content_name = "Entity Enrichment - Generic v3"

        result = update_rn.does_content_item_header_exist_in_rns(
            current_rn, content_name
        )

        assert result is True


class TestRNUpdateUnit:
    META_BACKUP = ""
    FILES_PATH = os.path.normpath(
        os.path.join(__file__, f"{git_path()}/demisto_sdk/tests", "test_files")
    )
    CURRENT_RN = """
#### Incident Types

##### Cortex XDR Incident

- %%UPDATE_RN%%

#### Incident Fields

##### XDR Alerts

- %%UPDATE_RN%%

#### Object Types

##### Sample GenericType

- %%UPDATE_RN%%

#### Object Fields

##### Sample GenericField

- %%UPDATE_RN%%
"""
    CHANGED_FILES = {
        ("Cortex XDR Incident", FileType.INCIDENT_TYPE): {
            "description": "",
            "is_new_file": False,
        },
        ("XDR Alerts", FileType.INCIDENT_FIELD): {
            "description": "",
            "is_new_file": False,
        },
        ("Sample IncidentField", FileType.INCIDENT_FIELD): {
            "description": "",
            "is_new_file": False,
        },
        ("Cortex XDR - IR", FileType.INTEGRATION): {
            "description": "",
            "is_new_file": False,
        },
        ("Nothing", None): {"description": "", "is_new_file": False},
        ("Sample", FileType.INTEGRATION): {"description": "", "is_new_file": False},
        ("Sample GenericField", FileType.GENERIC_FIELD): {
            "description": "",
            "is_new_file": False,
            "path": "Packs" "/HelloWorld/GenericField/asset/Sample_GenericType",
        },
        ("Sample GenericType", FileType.GENERIC_TYPE): {
            "description": "",
            "is_new_file": False,
            "path": "Packs" "/HelloWorld/GenericType/asset/Sample_GenericType",
        },
    }
    EXPECTED_RN_RES = """
#### Incident Types

##### Cortex XDR Incident

- %%UPDATE_RN%%

#### Incident Fields

##### Sample IncidentField

- Updated the %%UPDATE_CONTENT_ITEM_NAME%% incident field to %%UPDATE_CONTENT_ITEM_CHANGE_DESCRIPTION%%.

##### XDR Alerts

- %%UPDATE_RN%%

#### Object Types

##### Sample GenericType

- %%UPDATE_RN%%

#### Object Fields

##### Sample GenericField

- %%UPDATE_RN%%

#### Integrations

##### Cortex XDR - IR

- Updated the %%UPDATE_CONTENT_ITEM_NAME%% integration to %%UPDATE_CONTENT_ITEM_CHANGE_DESCRIPTION%%.

##### Sample

- Updated the %%UPDATE_CONTENT_ITEM_NAME%% integration to %%UPDATE_CONTENT_ITEM_CHANGE_DESCRIPTION%%.

"""

    diff_package = [
        (
            "Packs/VulnDB",
            "Packs/VulnDB/Layouts/VulnDB/VulnDB.json",
            FileType.LAYOUT,
            ("VulnDB", FileType.LAYOUT),
        ),
        (
            "Packs/VulnDB",
            "Packs/VulnDB/Classifiers/VulnDB/VulnDB.json",
            FileType.CLASSIFIER,
            ("VulnDB", FileType.CLASSIFIER),
        ),
        (
            "Packs/VulnDB",
            "Packs/VulnDB/IncidentTypes/VulnDB/VulnDB.json",
            FileType.INCIDENT_TYPE,
            ("VulnDB", FileType.INCIDENT_TYPE),
        ),
        (
            "Packs/VulnDB",
            "Packs/VulnDB/IncidentFields/VulnDB/VulnDB.json",
            FileType.INCIDENT_FIELD,
            ("VulnDB", FileType.INCIDENT_FIELD),
        ),
        (
            "Packs/CommonTypes",
            "Packs/CommonTypes/IndicatorFields/VulnDB.json",
            FileType.INDICATOR_FIELD,
            ("VulnDB", FileType.INDICATOR_FIELD),
        ),
        (
            "Packs/VulnDB",
            "Packs/VulnDB/Playbooks/VulnDB/VulnDB_playbook.yml",
            FileType.PLAYBOOK,
            ("VulnDB", FileType.PLAYBOOK),
        ),
        (
            "Packs/CommonScripts",
            "Packs/CommonScripts/Playbooks/VulnDB/VulnDB_playbook.yml",
            FileType.PLAYBOOK,
            ("VulnDB", FileType.PLAYBOOK),
        ),
        (
            "Packs/VulnDB",
            "Packs/VulnDB/Scripts/VulnDB/VulnDB.py",
            FileType.SCRIPT,
            ("VulnDB", FileType.SCRIPT),
        ),
        (
            "Packs/CommonPlaybooks",
            "Packs/CommonPlaybooks/Scripts/VulnDB/VulnDB.py",
            FileType.SCRIPT,
            ("VulnDB", FileType.SCRIPT),
        ),
        (
            "Packs/VulnDB",
            "Packs/VulnDB/ReleaseNotes/1_0_1.md",
            FileType.RELEASE_NOTES,
            ("VulnDB", FileType.RELEASE_NOTES),
        ),
        (
            "Packs/VulnDB",
            "Packs/VulnDB/Integrations/VulnDB/VulnDB.yml",
            FileType.INTEGRATION,
            ("VulnDB", FileType.INTEGRATION),
        ),
        (
            "Packs/VulnDB",
            "Packs/VulnDB/Dashboards/VulnDB/VulnDB.yml",
            FileType.DASHBOARD,
            ("VulnDB", FileType.DASHBOARD),
        ),
        (
            "Packs/CommonScripts",
            "Packs/CommonScripts/Dashboards/VulnDB/VulnDB.yml",
            FileType.DASHBOARD,
            ("VulnDB", FileType.DASHBOARD),
        ),
        (
            "Packs/VulnDB",
            "Packs/VulnDB/Widgets/VulnDB/VulnDB.yml",
            FileType.WIDGET,
            ("VulnDB", FileType.WIDGET),
        ),
        (
            "Packs/VulnDB",
            "Packs/VulnDB/Reports/VulnDB/VulnDB.yml",
            FileType.REPORT,
            ("VulnDB", FileType.REPORT),
        ),
        (
            "Packs/VulnDB",
            "Packs/VulnDB/IndicatorTypes/VulnDB/VulnDB.yml",
            FileType.REPUTATION,
            ("VulnDB", FileType.REPUTATION),
        ),
        (
            "Packs/VulnDB",
            "Packs/VulnDB/TestPlaybooks/VulnDB/VulnDB.yml",
            FileType.TEST_PLAYBOOK,
            ("VulnDB", FileType.TEST_PLAYBOOK),
        ),
        (
            "Packs/CommonScripts",
            "Packs/CommonScripts/TestPlaybooks/VulnDB/VulnDB.yml",
            FileType.TEST_PLAYBOOK,
            ("VulnDB", FileType.TEST_PLAYBOOK),
        ),
    ]

    @pytest.fixture(autouse=True)
    def setup_method(self, tmp_path):
        """Tests below modify the file: 'demisto_sdk/commands/update_release_notes/tests_data/Packs/Test/pack_metadata.json'
        We back it up and restore when done.

        """
        self.meta_backup = str(tmp_path / "pack_metadata-backup.json")
        shutil.copy(
            "demisto_sdk/commands/update_release_notes/tests_data/Packs/Test/pack_metadata.json",
            self.meta_backup,
        )

    def teardown_method(self):
        if self.meta_backup:
            shutil.copy(
                self.meta_backup,
                "demisto_sdk/commands/update_release_notes/tests_data/Packs/Test/pack_metadata.json",
            )
        else:
            raise Exception(
                "Expecting self.meta_backup to be set inorder to restore pack_metadata.json file"
            )

    @pytest.mark.parametrize(
        "pack_name, path, find_type_result, expected_result", diff_package
    )
    def test_get_changed_file_name_and_type(
        self, pack_name, path, find_type_result, expected_result, mocker
    ):
        """
        Given:
            - a filepath of a changed file
        When:
            - determining the type of item changed (e.g. Integration, Script, Layout, etc.)
        Then:
            - return tuple where first value is the pack name, and second is the item type
        """
        from demisto_sdk.commands.update_release_notes.update_rn import UpdateRN

        mocker.patch.object(UpdateRN, "get_master_version", return_value="0.0.0")
        update_rn = UpdateRN(
            pack_path=pack_name,
            update_type="minor",
            modified_files_in_pack={"HelloWorld"},
            added_files=set(),
        )
        filepath = os.path.join(TestRNUpdate.FILES_PATH, path)
        mocker.patch.object(
            UpdateRN,
            "find_corresponding_yml",
            return_value="Integrations/VulnDB/VulnDB.yml",
        )
        mocker.patch(
            "demisto_sdk.commands.update_release_notes.update_rn.get_display_name",
            return_value="VulnDB",
        )
        mocker.patch(
            "demisto_sdk.commands.update_release_notes.update_rn.find_type",
            return_value=find_type_result,
        )
        result = update_rn.get_changed_file_name_and_type(filepath)
        assert expected_result == result

    def test_check_rn_directory(self, mocker):
        """
        Given:
            - a filepath for a release notes directory
        When:
            - determining if the directory exists
        Then:
            - create the directory if it does not exist
        """
        from demisto_sdk.commands.update_release_notes.update_rn import UpdateRN

        mocker.patch.object(UpdateRN, "get_master_version", return_value="0.0.0")
        filepath = os.path.join(TestRNUpdate.FILES_PATH, "ReleaseNotes")
        update_rn = UpdateRN(
            pack_path="Packs/VulnDB",
            update_type="minor",
            modified_files_in_pack={"HelloWorld"},
            added_files=set(),
        )
        update_rn.check_rn_dir(filepath)

    def test_create_markdown(self, mocker):
        """
        Given:
            - a filepath for a release notes file and a markdown string
        When:
            - creating a new markdown file
        Then:
            - create the file or skip if it exists.
        """
        from demisto_sdk.commands.update_release_notes.update_rn import UpdateRN

        mocker.patch.object(UpdateRN, "get_master_version", return_value="0.0.0")
        update_rn = UpdateRN(
            pack_path="Packs/VulnDB",
            update_type="minor",
            modified_files_in_pack={"HelloWorld"},
            added_files=set(),
        )
        filepath = os.path.join(TestRNUpdate.FILES_PATH, "ReleaseNotes/1_1_67.md")
        md_string = "### Shelly"
        update_rn.create_markdown(
            release_notes_path=filepath, rn_string=md_string, changed_files={}
        )

    def test_update_existing_rn(self, mocker):
        """
        Given:
            - Existing release notes and set of changed files
        When:
            - rerunning the update command
        Then:
            - return updated release notes while preserving the integrity of the existing notes.
        """
        from demisto_sdk.commands.update_release_notes.update_rn import UpdateRN

        mocker.patch.object(UpdateRN, "get_master_version", return_value="0.0.0")
        mocker.patch(
            "demisto_sdk.commands.update_release_notes.update_rn.get_deprecated_rn",
            return_value="",
        )

        update_rn = UpdateRN(
            pack_path="Packs/HelloWorld",
            update_type="minor",
            modified_files_in_pack={"HelloWorld"},
            added_files=set(),
        )
        new_rn = update_rn.update_existing_rn(self.CURRENT_RN, self.CHANGED_FILES)
        assert self.EXPECTED_RN_RES == new_rn

    def test_write_metadata_To_file(self, mocker):
        """
        Given:
            - No inputs, but a condition where bumping the version is ready
        When:
            - running update
        Then:
            - update the metadata json by the version designated.
        """
        ORIGINAL = os.path.join(
            TestRNUpdate.FILES_PATH, "fake_pack_invalid/pack_metadata.json"
        )
        TEMP_FILE = os.path.join(
            TestRNUpdate.FILES_PATH, "fake_pack_invalid/_pack_metadata.json"
        )
        from demisto_sdk.commands.update_release_notes.update_rn import UpdateRN

        mocker.patch.object(UpdateRN, "get_master_version", return_value="0.0.0")
        update_rn = UpdateRN(
            pack_path="Packs/HelloWorld",
            update_type="minor",
            modified_files_in_pack={"HelloWorld"},
            added_files=set(),
        )
        shutil.copy(src=ORIGINAL, dst=TEMP_FILE)
        data_dict = get_json(TEMP_FILE)
        update_rn.metadata_path = TEMP_FILE
        update_rn.write_metadata_to_file(data_dict)
        Path(ORIGINAL).unlink()
        shutil.copy(src=TEMP_FILE, dst=ORIGINAL)

    def test_find_added_pack_files(self, mocker):
        """
        Given:
            - List of added files
        When:
            - searching for relevant pack files
        Then:
            - return a list of relevant pack files which were added.
        """
        from demisto_sdk.commands.update_release_notes.update_rn import UpdateRN

        added_files = {"HelloWorld/something_new.md", "HelloWorld/test_data/nothing.md"}
        mocker.patch.object(UpdateRN, "get_master_version", return_value="0.0.0")
        update_rn = UpdateRN(
            pack_path="Packs/HelloWorld",
            update_type="minor",
            modified_files_in_pack=set(),
            added_files=added_files,
        )
        update_rn.find_added_pack_files()
        assert update_rn.modified_files_in_pack == {"HelloWorld/something_new.md"}

    def test_does_pack_metadata_exist_no(self, mocker):
        """
        Given:
            - Checking for the existance of a pack metadata file
        When:
            - metadata path is invalid
        Then:
            - return False to indicate it does not exist.
        """
        from demisto_sdk.commands.update_release_notes.update_rn import UpdateRN

        mocker.patch.object(UpdateRN, "get_master_version", return_value="0.0.0")
        update_rn = UpdateRN(
            pack_path="Packs/HelloWorld",
            update_type="minor",
            modified_files_in_pack=set(),
            added_files=set(),
        )
        update_rn.metadata_path = "This/Doesnt/Exist"
        result = update_rn._does_pack_metadata_exist()
        assert result is False

    def test_execute_update_invalid(self, mocker):
        """
        Given:
            - A protected pack name
        When:
            - running the update command
        Then:
            - return an error message and exit.
        """
        from demisto_sdk.commands.update_release_notes.update_rn import UpdateRN

        mocker.patch.object(UpdateRN, "get_master_version", return_value="0.0.0")
        update_rn = UpdateRN(
            pack_path="Packs/Legacy",
            update_type="minor",
            modified_files_in_pack=set(),
            added_files=set(),
        )
        update_rn.execute_update()

    diff_package = [
        ("1.0.1", "1.0.2", True),
        ("1.0.5", "1.0.4", False),
        ("1.0.5", "1.0.5", True),
        ("1.0.0", DEFAULT_CONTENT_ITEM_TO_VERSION, True),
    ]

    @pytest.mark.parametrize(
        "pack_current_version, git_current_version, expected_result", diff_package
    )
    def test_is_bump_required(
        self, pack_current_version, git_current_version, expected_result, mocker
    ):
        """
        Given:
            - Case 1: Version in origin/master is higher than the current version for the pack
            - Case 2: Version of origin/master is lower than current version (indicating bump has
                      happened already.
            - Case 3: Version is the same indicating a bump is necessary.
            - Case 4: Version was not found so default of 99.99.99 is used.
        When:
            - Case 1: Bumping release notes with update-release-notes command.
            - Case 2: Bumping release notes with update-release-notes command.
            - Case 3: Bumping release notes with update-release-notes command.
            - Case 4: Bumping release notes with update-release-notes command.
        Then:
            - Case 1: Return True and throw error saying "The master branch is currently ahead of
                      your pack's version. Please pull from master and re-run the command."
            - Case 2: Return False since bump has already happened.
            - Case 3: Return True since a bump is necessary.
            - Case 4: Return True and throw error saying "The master branch is currently ahead of
                      your pack's version. Please pull from master and re-run the command."
        """
        from subprocess import Popen

        from demisto_sdk.commands.update_release_notes.update_rn import UpdateRN

        mocker.patch.object(
            UpdateRN, "get_master_version", return_value=git_current_version
        )
        update_rn = UpdateRN(
            pack_path="Packs/Base",
            update_type="minor",
            modified_files_in_pack=set(),
            added_files=set(),
        )
        mocker.patch.object(
            UpdateRN,
            "get_pack_metadata",
            return_value={"currentVersion": pack_current_version},
        )
        # mocking the only_docs_changed to test only the is_bump_required
        mocker.patch.object(UpdateRN, "only_docs_changed", return_value=False)
        mocker.patch.object(
            Popen,
            "communicate",
            return_value=(json.dumps({"currentVersion": git_current_version}), ""),
        )
        mocker.patch("sys.exit", return_value=None)
        bump_result = update_rn.is_bump_required()
        assert bump_result is expected_result

    def test_renamed_files(self, mocker):
        """
        Given:
            A file was renamed
        When:
            Bumping release notes with update-release-notes command.
        Then:
            file list should contain the new file path and ignore the old path.
        """
        from demisto_sdk.commands.update_release_notes.update_rn import UpdateRN

        mocker.patch.object(UpdateRN, "get_master_version", return_value="0.0.0")
        modified_files = {"file1", ("file2", "file2_new"), "file3"}
        update_rn = UpdateRN(
            pack_path="Packs/Base",
            update_type="minor",
            modified_files_in_pack=modified_files,
            added_files=set(),
        )

        assert "file1" in update_rn.modified_files_in_pack
        assert "file2_new" in update_rn.modified_files_in_pack
        assert ("file2", "file2_new") not in update_rn.modified_files_in_pack
        assert "file3" in update_rn.modified_files_in_pack

    def test_change_image_or_desc_file_path(self):
        """
        Given:
            case 1: a description file
            case 2: an image file
            case 3: a non-image or description file
        When:
            running change_image_or_desc_file_path method
        Then:
            case 1 & 2: change the file path to the corresponding yml file.
            case 3: file path remains unchnaged
        """
        from demisto_sdk.commands.update_release_notes.update_rn import UpdateRN

        integration_image_file_path = (
            "Packs/DNSDB/Integrations/DNSDB_v2/DNSDB_v2_image.png"
        )
        xsiam_image_file_path = (
            "Packs/Dropbox/XSIAMDashboards/DropboxDashboard_image.png"
        )
        description_file_path = (
            "Packs/DNSDB/Integrations/DNSDB_v2/DNSDB_v2_description.md"
        )
        yml_file_path = "Packs/DNSDB/Integrations/DNSDB_v2/DNSDB_v2.yml"
        json_file_path = "Packs/Dropbox/XSIAMDashboards/DropboxDashboard.json"

        assert yml_file_path == UpdateRN.change_image_or_desc_file_path(
            integration_image_file_path
        )
        assert yml_file_path == UpdateRN.change_image_or_desc_file_path(
            description_file_path
        )
        assert json_file_path == UpdateRN.change_image_or_desc_file_path(
            xsiam_image_file_path
        )
        assert yml_file_path == UpdateRN.change_image_or_desc_file_path(yml_file_path)

    def test_update_api_modules_dependents_rn__happy_flow(self, mocker):
        """
        Given
        - ApiModules_script.yml which is part of APIModules pack was changed.

        When
        - update_api_modules_rn is called

        Then
        - Ensure execute_update_mock is called
        """
        from demisto_sdk.commands.update_release_notes.update_rn import (
            UpdateRN,
            update_api_modules_dependents_rn,
        )

        modified = {"/Packs/ApiModules/Scripts/ApiModules_script/ApiModules_script.yml"}
        added = {}

        integration_mock = mock_integration("SmapleIntegration")
        mocker.patch.object(ContentGraphInterface, "__init__", return_value=None)
        mocker.patch.object(ContentGraphInterface, "__exit__", return_value=None)
        mocker.patch.object(UpdateRN, "get_master_version", return_value="0.0.0")

        mocker.patch(
            "demisto_sdk.commands.update_release_notes.update_rn.update_content_graph",
            return_value=None,
        )
        mocker.patch(
            "demisto_sdk.commands.update_release_notes.update_rn.get_api_module_dependencies_from_graph",
            return_value=[integration_mock],  # Mock the integration path
        )

        execute_update_mock = mocker.patch.object(UpdateRN, "execute_update")

        update_api_modules_dependents_rn(
            pre_release=None,
            update_type=None,
            added=added,
            modified=modified,
        )
        assert execute_update_mock.call_count == 1

    def test_update_docker_image_in_yml(self, mocker):
        """
        Given
            - integration object with a change in docker image.
        When
            - Updating docker image tag.

        Then
            - A new release notes is created. and it has a new record for updating docker image.
        """

        from demisto_sdk.commands.update_release_notes.update_rn import UpdateRN

        integration_for_test = create_integration_object()
        integration_for_test.docker_image = DockerImage("test/test:1111")
        integration_for_test.old_base_content_object = deepcopy(integration_for_test)
        integration_for_test.old_base_content_object.docker_image = DockerImage(
            "test/test:2222"
        )
        with open(
            "demisto_sdk/commands/update_release_notes/tests_data/Packs/Test/pack_metadata.json"
        ) as file:
            pack_data = json.load(file)
        mocker.patch(
            "demisto_sdk.commands.update_release_notes.update_rn.create_content_item_object",
            return_value=integration_for_test,
        )
        mocker.patch.object(UpdateRN, "is_bump_required", return_value=False)
        mocker.patch.object(UpdateRN, "get_pack_metadata", return_value=pack_data)
        mocker.patch.object(
            UpdateRN,
            "get_changed_file_name_and_type",
            return_value=("Test", FileType.INTEGRATION),
        )
        mocker.patch.object(
            UpdateRN,
            "get_release_notes_path",
            return_value="demisto_sdk/commands/update_release_notes/tests_data/Packs/release_notes"
            "/1_1_0.md",
        )
        mocker.patch.object(UpdateRN, "get_master_version", return_value="0.0.0")
        mocker.patch(
            "demisto_sdk.commands.update_release_notes.update_rn.get_deprecated_rn",
            return_value="",
        )

        client = UpdateRN(
            pack_path="demisto_sdk/commands/update_release_notes/tests_data/Packs/Test",
            update_type="minor",
            modified_files_in_pack={"Packs/Test/Integrations/Test.yml"},
            added_files=set(),
        )
        client.execute_update()
        with open(
            "demisto_sdk/commands/update_release_notes/tests_data/Packs/release_notes/1_1_0.md"
        ) as file:
            RN = file.read()
        Path(
            "demisto_sdk/commands/update_release_notes/tests_data/Packs/release_notes/1_1_0.md"
        ).unlink()
        assert "Updated the Docker image to: *test/test:1111*." in RN

    def test_update_docker_image_in_yml_when_RN_aleady_exists(self, mocker):
        """
        Given
            - integration object with a change in docker image.
        When
            - Updating docker image tag.

        Then
            - A new record with the updated docker image is added.
        """
        from demisto_sdk.commands.update_release_notes.update_rn import UpdateRN

        integration_for_test = create_integration_object()
        integration_for_test.docker_image = DockerImage("dockerimage:python/test:1243")
        integration_for_test.old_base_content_object = deepcopy(integration_for_test)
        integration_for_test.old_base_content_object.docker_image = DockerImage(
            "test/test:2222"
        )
        with open(
            "demisto_sdk/commands/update_release_notes/tests_data/Packs/Test/pack_metadata.json"
        ) as file:
            pack_data = json.load(file)
        with open(
            "demisto_sdk/commands/update_release_notes/tests_data/Packs/release_notes/1_0_0.md",
            "w",
        ) as file:
            file.write("### Integrations\n")
        mocker.patch.object(UpdateRN, "is_bump_required", return_value=False)
        mocker.patch.object(UpdateRN, "get_pack_metadata", return_value=pack_data)
        mocker.patch(
            "demisto_sdk.commands.common.tools.get_display_name", return_value="Test"
        )
        mocker.patch.object(UpdateRN, "build_rn_template", return_value="##### Test\n")
        mocker.patch.object(
            UpdateRN,
            "get_release_notes_path",
            return_value="demisto_sdk/commands/update_release_notes/tests_data/Packs/release_notes"
            "/1_0_0.md",
        )
        mocker.patch.object(UpdateRN, "get_master_version", return_value="0.0.0")
        mocker.patch.object(
            UpdateRN,
            "get_changed_file_name_and_type",
            return_value=("Test", FileType.INTEGRATION),
        )
        mocker.patch(
            "demisto_sdk.commands.update_release_notes.update_rn.get_deprecated_rn",
            return_value="",
        )
        mocker.patch(
            "demisto_sdk.commands.update_release_notes.update_rn.create_content_item_object",
            return_value=integration_for_test,
        )

        client = UpdateRN(
            pack_path="Packs/Test",
            update_type=None,
            modified_files_in_pack={"Packs/Test/Integrations/Test.yml"},
            added_files=set(),
        )
        client.execute_update()
        client.execute_update()
        with open(
            "demisto_sdk/commands/update_release_notes/tests_data/Packs/release_notes/1_0_0.md"
        ) as file:
            RN = file.read()
        assert (
            RN.count("Updated the Docker image to: *dockerimage:python/test:1243*.")
            == 1
        )

        with open(
            "demisto_sdk/commands/update_release_notes/tests_data/Packs/release_notes/1_0_0.md",
            "w",
        ) as file:
            file.write("")

    def test_add_and_modify_files_without_update_docker_image(self, mocker):
        """
        Given
            - Modified .yml file, but relevant release notes is already exist.
        When
            - Updating docker image tag.

        Then
            - No update docker image release note exists.
        """

        from demisto_sdk.commands.update_release_notes.update_rn import UpdateRN

        with open(
            "demisto_sdk/commands/update_release_notes/tests_data/Packs/Test/pack_metadata.json"
        ) as file:
            pack_data = json.load(file)
        mocker.patch.object(UpdateRN, "is_bump_required", return_value=True)
        mocker.patch.object(UpdateRN, "get_pack_metadata", return_value=pack_data)
        mocker.patch(
            "demisto_sdk.commands.common.tools.get_display_name", return_value="Test"
        )
        mocker.patch.object(UpdateRN, "build_rn_template", return_value="##### Test\n")
        mocker.patch.object(
            UpdateRN,
            "get_release_notes_path",
            return_value="demisto_sdk/commands"
            "/update_release_notes/tests_data"
            "/Packs/release_notes/1_1_0.md",
        )
        mocker.patch.object(
            UpdateRN,
            "get_changed_file_name_and_type",
            return_value=("Test", FileType.INTEGRATION),
        )
        mocker.patch.object(UpdateRN, "get_master_version", return_value="0.0.0")
        client = UpdateRN(
            pack_path="demisto_sdk/commands/update_release_notes/tests_data/Packs/Test",
            update_type="minor",
            modified_files_in_pack={"Packs/Test/Integrations/Test.yml"},
            added_files=set("Packs/Test/some_added_file.py"),
        )
        client.execute_update()
        with open(
            "demisto_sdk/commands/update_release_notes/tests_data/Packs/release_notes/1_1_0.md"
        ) as file:
            RN = file.read()
        Path(
            "demisto_sdk/commands/update_release_notes/tests_data/Packs/release_notes/1_1_0.md"
        ).unlink()
        assert "Updated the Docker image to: *dockerimage:python/test:1243*" not in RN

    def test_new_integration_docker_not_updated(self, mocker):
        """
        Given
            - New Integration.
        When
            - Updating docker image tag.
        Then
            - No need for add rn for updated docker image.
        """

        from demisto_sdk.commands.update_release_notes.update_rn import UpdateRN

        integration = create_integration_object()
        integration.old_base_content_object = deepcopy(integration)
        integration.old_base_content_object.docker_image = DockerImage(
            "demisto/bs4:1.0.0.7864"
        )
        client = UpdateRN(
            pack_path="demisto_sdk/commands/update_release_notes/tests_data/Packs/Test",
            update_type="minor",
            modified_files_in_pack={"Packs/Test/Integrations/Test.yml"},
            added_files={"Packs/Test/Integrations/Test.yml"},
        )
        assert (
            client.get_docker_image_if_changed(
                integration, "Packs/Test/Integrations/Test.yml"
            )
            is None
        )

    def test_midified_integration_docker_is_updated(self, mocker):
        """
        Given
            - Existing integration.
        When
            - Updating docker image tag.

        Then
            - Updated docker image rn exists.
        """

        from demisto_sdk.commands.update_release_notes.update_rn import UpdateRN

        integration = create_integration_object()
        integration.old_base_content_object = deepcopy(integration)
        integration.old_base_content_object.docker_image = DockerImage(
            "demisto/bs4:1.0.0.7864"
        )
        client = UpdateRN(
            pack_path="demisto_sdk/commands/update_release_notes/tests_data/Packs/Test",
            update_type="minor",
            modified_files_in_pack={"Packs/Test/Integrations/Test.yml"},
            added_files={},
        )
        assert (
            client.get_docker_image_if_changed(
                integration, "Packs/Test/Integrations/Test.yml"
            )
            == "demisto/bs4:1.0.0.7863"
        )

    BUILD_RN_CONFIG_FILE_INPUTS = [
        (False, None, None),
        (True, None, {"breakingChanges": True, "breakingChangesNotes": None}),
        (
            True,
            {"breakingChanges": True},
            {"breakingChanges": True, "breakingChangesNotes": None},
        ),
        (
            True,
            {"breakingChanges": True, "breakingChangesNotes": "bc notes"},
            {"breakingChanges": True, "breakingChangesNotes": "bc notes"},
        ),
    ]

    @pytest.mark.parametrize(
        "is_bc, existing_conf_data, expected_conf_data", BUILD_RN_CONFIG_FILE_INPUTS
    )
    def test_build_rn_config_file(
        self,
        pack,
        is_bc: bool,
        existing_conf_data: Optional[Dict],
        expected_conf_data: Optional[Dict],
    ):
        """
        Given:
        - BC flag - indicating whether new version introduced has breaking changes.

        When:
        - Generating conf file for new RN.
        Case a: BC flag was not specified.
        Case b: BC flag was specified, no conf exists.
        Case c: BC flag was specified, conf exists, breakingChanges field is false.
        Case c: BC flag was specified, conf exists, breakingChangesNotes field is not empty.

        Then:
        - Ensure expected results happen.
        Case a: No conf JSON file generated.
        Case b: Conf JSON file generated with null value for breakingChangesNotes, and true value for breakingChanges.
        Case c: Conf JSON file generated with null value for breakingChangesNotes, and true value for breakingChanges.
        Case d: Conf JSON file generated with old value for breakingChangesNotes, and true value for breakingChanges.

        """
        from demisto_sdk.commands.update_release_notes.update_rn import UpdateRN

        client = UpdateRN(
            pack_path=pack.path,
            update_type=None,
            modified_files_in_pack=set(),
            added_files=set(),
            is_bc=is_bc,
        )
        conf_path: str = f"{pack.path}/ReleaseNotes/1_0_1.json"
        if existing_conf_data:
            with open(conf_path, "w") as f:
                f.write(json.dumps(existing_conf_data))
        client.build_rn_config_file("1.0.1")
        if expected_conf_data:
            assert Path(conf_path).exists()
            with open(conf_path) as f:
                assert json.loads(f.read()) == expected_conf_data
        else:
            assert not Path(conf_path).exists()


def test_get_from_version_at_update_rn(integration):
    """
    Given
        - Case 1: An integration path
        - Case 2: A fake integration path
    When
        - Updating release notes for integration, trying to extract the 'fromversion' key from the integration yml.
    Then
        - Case 1: Assert that the `fromversion` value is 5.0.0
        - Case 2: Assert that the `fromversion` value is None
    """
    from demisto_sdk.commands.update_release_notes.update_rn import (
        get_from_version_at_update_rn,
    )

    integration.yml.write_dict({"fromversion": "5.0.0"})
    fromversion = get_from_version_at_update_rn(integration.yml.path)
    assert fromversion == "5.0.0"
    fromversion = get_from_version_at_update_rn("fake_path.yml")
    assert fromversion is None


def test_docker_image_is_added_for_every_integration(mocker, repo):
    """
    Given:
    - Pack to update with release notes.

    When:
    - First call to update release notes: Two content objects had their docker image updated.
    - Second call to update release notes: Two content objects were updated again.

    Then:
    - Ensure two entries for update docker image are added to release notes, one for each content object.
    - Ensure two entries for update docker images are added to release notes, one for each content object, with the
      newer docker image.

    """
    script_for_test = create_script_object()
    script_for_test.old_base_content_object = deepcopy(script_for_test)
    script_for_test.docker_image = DockerImage("demisto/python3:3.9.5.124")
    script_for_test.old_base_content_object.docker_image = DockerImage(
        "demisto/python3:3.9.5.123"
    )
    script_for_test2 = deepcopy(script_for_test)
    mocker.patch(
        "demisto_sdk.commands.update_release_notes.update_rn.create_content_item_object",
        side_effect=[
            script_for_test,
            script_for_test2,
            script_for_test,
            script_for_test2,
        ],
    )
    mocker.patch(
        "demisto_sdk.commands.update_release_notes.update_rn.get_deprecated_rn",
        return_value="",
    )
    with open(
        "demisto_sdk/commands/update_release_notes/tests_data/Packs/Test/pack_metadata.json"
    ) as file:
        pack_data = json.load(file)
    mocker.patch.object(UpdateRN, "is_bump_required", return_value=True)
    mocker.patch.object(UpdateRN, "get_pack_metadata", return_value=pack_data)
    mocker.patch.object(
        UpdateRN,
        "get_changed_file_name_and_type",
        side_effect=[
            ("Test", FileType.SCRIPT),
            ("Test2", FileType.SCRIPT),
            ("Test", FileType.SCRIPT),
            ("Test2", FileType.SCRIPT),
        ],
    )
    client = UpdateRN(
        pack_path="demisto_sdk/commands/update_release_notes/tests_data/Packs/Test",
        update_type=None,
        modified_files_in_pack={
            "Packs/Test/Integrations/Test.yml",
            "Packs/Test/Integrations/Test2.yml",
        },
        added_files=set(),
    )
    client.execute_update()
    with open(
        "demisto_sdk/commands/update_release_notes/tests_data/Packs/Test/ReleaseNotes/1_19_1.md"
    ) as f:
        rn_text = f.read()
    assert (
        rn_text.count("Updated the Docker image to: *demisto/python3:3.9.5.124*.") == 2
    )
    script_for_test.docker_image = DockerImage("demisto/python3:3.9.5.125")
    script_for_test2.docker_image = DockerImage("demisto/python3:3.9.5.125")
    client = UpdateRN(
        pack_path="demisto_sdk/commands/update_release_notes/tests_data/Packs/Test",
        update_type=None,
        modified_files_in_pack={
            "Packs/Test/Integrations/Test.yml",
            "Packs/Test/Integrations/Test2.yml",
        },
        added_files=set(),
    )
    mocker.patch.object(UpdateRN, "is_bump_required", return_value=False)
    client.execute_update()
    with open(
        "demisto_sdk/commands/update_release_notes/tests_data/Packs/Test/ReleaseNotes/1_19_1.md"
    ) as f:
        rn_text = f.read()
    assert (
        rn_text.count("Updated the Docker image to: *demisto/python3:3.9.5.124*.") == 0
    )
    assert (
        rn_text.count("Updated the Docker image to: *demisto/python3:3.9.5.125*.") == 2
    )
    Path(
        "demisto_sdk/commands/update_release_notes/tests_data/Packs/Test/ReleaseNotes/1_19_1.md"
    ).unlink()


HANDLE_EXISTING_RN_WITH_DOCKER_IMAGE_INPUTS = [
    (
        "#### Integrations\n\n##### IBM QRadar v2\n- %%UPDATE_RN%%\n\n##### IBM QRadar v3\n- %%UPDATE_RN%%",
        "Integrations",
        "demisto/python3:3.9.5.21276",
        "IBM QRadar v3",
        "#### Integrations\n\n##### IBM QRadar v2\n- %%UPDATE_RN%%\n\n##### IBM QRadar v3\n- Updated the Docker image to: "
        "*demisto/python3:3.9.5.21276*.\n- %%UPDATE_RN%%",
    ),
    (
        "#### Integrations\n\n##### IBM QRadar v3\n- %%UPDATE_RN%%",
        "Integrations",
        "demisto/python3:3.9.5.21276",
        "IBM QRadar v3",
        "#### Integrations\n\n##### IBM QRadar v3\n- Updated the Docker image to: "
        "*demisto/python3:3.9.5.21276*.\n- %%UPDATE_RN%%",
    ),
]


@pytest.mark.parametrize(
    "new_rn, header_by_type, docker_image, content_name, expected",
    HANDLE_EXISTING_RN_WITH_DOCKER_IMAGE_INPUTS,
)
def test_handle_existing_rn_with_docker_image(
    new_rn: str,
    header_by_type: str,
    docker_image: str,
    content_name: str,
    expected: str,
):
    """
    Given:
    - 'new_rn': new RN.
    - 'header_by_type': Header of the RN to add docker image to, e.g 'Integrations', 'Scripts'
    - 'docker_image': Docker image to add
    - 'content_name': The content name to add the docker image entry to, e.g integration name, script name.

    When:
    - Adding docker image entry to the relevant RN.
    Case a: Two integrations, adding docker image only to QRadar v3.
    Case b: One integration.

    Then:
    - Ensure expected entry of docker image is added in the expected spot.
    Case a: Added only to QRadar v3 but not to QRadar v2.
    Case b: Added to the integration as expected.

    """
    assert (
        UpdateRN.handle_existing_rn_with_docker_image(
            new_rn, header_by_type, docker_image, content_name
        )
        == expected
    )


@pytest.mark.parametrize(
    "text, expected_rn_string",
    [
        ("Testing the upload", "## PackName\n\n- Testing the upload\n"),
        ("", "## PackName\n\n- %%UPDATE_RN%%\n"),
    ],
)
def test_force_and_text_update_rn(repo, text, expected_rn_string):
    """
    Given:
    - New release note

    When:
    - Updating release notes with *--force* and *--text* flags
    - Updating release notes with *--force* and without the *--text* flag

    Then:
    - Ensure the release note includes the "Testing the upload" text
    - Ensure the release note includes the "%%UPDATE_RN%%" text
    """
    pack = repo.create_pack("PackName")
    client = UpdateRN(
        pack_path=str(pack.path),
        update_type=None,
        modified_files_in_pack=set(),
        added_files=set(),
        is_force=True,
        text=text,
    )

    rn_string = client.build_rn_template({})
    assert rn_string == expected_rn_string


CREATE_MD_IF_CURRENTVERSION_IS_HIGHER_TEST_BANK_ = [(["0_0_1"], ["0_0_1", "0_0_3"])]


@pytest.mark.parametrize(
    "first_expected_results, second_expected_results",
    CREATE_MD_IF_CURRENTVERSION_IS_HIGHER_TEST_BANK_,
)
def test_create_md_if_currentversion_is_higher(
    mocker, first_expected_results, second_expected_results, repo
):
    """
    Given:
        - Case 1: the expected RN files.
    When:
        - creating a new markdown file.
    Then:
        Ensure that the creation was done correctly although the currentversion wasn't matching the latest RN.
        - Case 1: Should create a new RN according to currentversion.
    """
    yml_mock = {
        "display": "test",
        "script": {"type": "python", "dockerimage": "demisto/python3:3.9.5.123"},
    }
    pack = repo.create_pack("PackName")
    mocker.patch(
        "demisto_sdk.commands.update_release_notes.update_rn.get_deprecated_rn",
        return_value="",
    )
    integration = pack.create_integration("integration", "bla", yml_mock)
    integration.create_default_integration()
    integration.yml.update({"display": "Sample1"})
    pack.pack_metadata.write_json({"currentVersion": "0.0.1"})
    client = UpdateRN(
        pack_path=str(pack.path),
        update_type="revision",
        modified_files_in_pack={f"{str(integration.path)}/integration.yml"},
        added_files=set(),
    )
    client.execute_update()
    updated_rn_folder = glob.glob(str(pack.path) + "/ReleaseNotes/*")
    updated_versions_list = [rn[rn.rindex("/") + 1 : -3] for rn in updated_rn_folder]
    assert Counter(first_expected_results) == Counter(updated_versions_list)
    pack.pack_metadata.write_json({"currentVersion": "0.0.3"})
    client.execute_update()
    updated_rn_folder = glob.glob(str(pack.path) + "/ReleaseNotes/*")
    updated_versions_list = [rn[rn.rindex("/") + 1 : -3] for rn in updated_rn_folder]
    assert Counter(second_expected_results) == Counter(updated_versions_list)


def test_deprecated_commands():
    """
    Given:
        - List of commands
    When:
        - Calling deprecated_commands function
    Then:
        Ensure the function return a set of the deprecated commands only.
    """
    old_command = Command(name="command_1", deprecated=False)
    new_command = Command(name="command_1", deprecated=True)
    res = generate_content_deprecation_rn(
        name="command_1",
        old_content=old_command,
        new_content=new_command,
        content_type=content_type.COMMAND,
    )
    assert res == "- Deprecated the **command_1** command. Use %%% instead.\n"


def test_get_deprecated_comment_from_desc():
    """
    Given:
        - Description of  yml as string
    When:
        - Calling get_deprecated_comment_from_desc function
    Then:
        Ensure the function returns a deprecated comment from the string, if found.
    """
    original_desc = (
        "Cortex XDR is the world's first detection and response app that natively\n integrates network, "
        "endpoint and cloud data to stop sophisticated attacks. "
    )
    deprecate_with_replacement = (
        "Deprecated. Use Cortex XDR v2 instead." + original_desc
    )
    deprecate_without_replacement = (
        "Deprecated. No available replacement." + original_desc
    )

    assert get_deprecated_comment_from_desc(original_desc) == ""
    assert (
        get_deprecated_comment_from_desc(deprecate_with_replacement)
        == "Use Cortex XDR v2 instead"
    )
    assert (
        get_deprecated_comment_from_desc(deprecate_without_replacement)
        == "No available replacement"
    )


def test_handle_existing_rn_version_path(mocker, repo):
    """
    Given:
        - Release notes update when there is an existing file.
    When:
        - Calling handle_existing_rn_version_path function
    Then:
        Ensure the function does not sets should delete existing rn property to True when paths are identical.
    """
    pack = repo.create_pack("test")
    mocker.patch.object(UpdateRN, "CONTENT_PATH", return_value=repo.path)
    pack.create_release_notes(version="1_0_1")
    client = UpdateRN(
        pack_path=str(pack.path),
        update_type="revision",
        modified_files_in_pack=set(),
        added_files=set(),
    )
    client.existing_rn_version_path = "ReleaseNotes/1_0_1.md"
    client.handle_existing_rn_version_path(f"{str(pack.path)}/ReleaseNotes/1_0_1.md")
    assert not client.should_delete_existing_rn


def test_no_release_notes_for_first_version(mocker):
    """
    Given:
        - Changes made in the content repo.
    When:
        - runing update release notes for the first version of the pack (1.0.0).
    Then
        - validate the a proper error message is raised.
    """
    mocker.patch.object(UpdateRN, "get_master_version", return_value="0.0.0")
    mocker.patch.object(UpdateRN, "is_bump_required", return_value=False)
    mocker.patch.object(
        UpdateRN, "get_pack_metadata", return_value={"currentVersion": "1.0.0"}
    )
    update_rn = UpdateRN(
        pack_path="Packs/HelloWorld",
        update_type="minor",
        modified_files_in_pack=set(),
        added_files=set(),
        pack_metadata_only=True,
    )

    with pytest.raises(ValueError) as e:
        update_rn.get_new_version_and_metadata()
        assert str(e) == "Release notes do not need to be updated for version '1.0.0'."


def test_git_add_release_notes(mocker):
    """
    Given:
        - a filepath for a release notes file and a markdown string
    When:
        - creating a new markdown file and adding it
    Then:
        - create the file and then remove it.
    """
    from demisto_sdk.commands.update_release_notes.update_rn import UpdateRN

    mocker.patch.object(UpdateRN, "get_master_version", return_value="0.0.0")
    update_rn = UpdateRN(
        pack_path="Packs/VulnDB",
        update_type="minor",
        modified_files_in_pack={"HelloWorld"},
        added_files=set(),
    )
    filepath = os.path.join(TestRNUpdate.FILES_PATH, "ReleaseNotes/1_1_2.md")
    md_string = "### Test Release Notes"
    update_rn.create_markdown(
        release_notes_path=filepath, rn_string=md_string, changed_files={}
    )
    assert Path(filepath).exists()
    Path(filepath).unlink()
    assert not Path(filepath).exists()<|MERGE_RESOLUTION|>--- conflicted
+++ resolved
@@ -218,13 +218,10 @@
         Then:
             - return a markdown string
         """
-<<<<<<< HEAD
         expected_result = (
             "\n#### Playbooks\n\n##### New: Hello World Playbook\n\n- New: Added"
             " a new playbook- test_playbook that Hello World Playbook description\n\n"
         )
-=======
->>>>>>> 510114da
         from demisto_sdk.commands.update_release_notes.update_rn import UpdateRN
 
         mock_master.return_value = "1.0.0"
