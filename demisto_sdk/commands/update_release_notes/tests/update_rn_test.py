--- conflicted
+++ resolved
@@ -1,8 +1,5 @@
-<<<<<<< HEAD
 import glob
 import json
-=======
->>>>>>> 4c16c120
 import os
 import shutil
 import unittest
