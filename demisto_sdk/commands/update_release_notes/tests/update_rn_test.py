import os
import shutil
import unittest

import pytest
from demisto_sdk.commands.common.git_tools import git_path
from demisto_sdk.commands.common.tools import get_json


class TestRNUpdate(unittest.TestCase):
    FILES_PATH = os.path.normpath(os.path.join(__file__, f'{git_path()}/demisto_sdk/tests', 'test_files'))

    def test_build_rn_template_integration(self):
        """
            Given:
                - a dict of changed items
            When:
                - we want to produce a release notes template
            Then:
                - return a markdown string
        """
        expected_result = \
            "\n#### Classifiers\n##### Hello World Classifier\n- %%UPDATE_RN%%\n" \
            "\n#### Connections\n- **Hello World Connection**\n" \
            "\n#### Dashboards\n##### Hello World Dashboard\n- %%UPDATE_RN%%\n" \
            "\n#### Incident Fields\n- **Hello World IncidentField**\n" \
            "\n#### Incident Types\n- **Hello World Incident Type**\n" \
            "\n#### Indicator Types\n- **Hello World Indicator Type**\n" \
            "\n#### Integrations\n##### Hello World Integration\n- %%UPDATE_RN%%\n" \
            "\n#### Layouts\n- **Hello World Layout**\n" \
            "- **Second Hello World Layout**\n" \
            "\n#### Playbooks\n##### Hello World Playbook\n- %%UPDATE_RN%%\n" \
            "\n#### Reports\n##### Hello World Report\n- %%UPDATE_RN%%\n" \
            "\n#### Scripts\n##### Hello World Script\n- %%UPDATE_RN%%\n" \
            "\n#### Widgets\n##### Hello World Widget\n- %%UPDATE_RN%%\n"

<<<<<<< HEAD
        from demisto_sdk.commands.update_release_notes.update_rn import UpdateRN
        update_rn = UpdateRN(pack_path="Packs/HelloWorld", update_type='minor', modified_files_in_pack={'HelloWorld'}, added_files=set())
=======
        from demisto_sdk.commands.update_release_notes.update_rn import \
            UpdateRN
        update_rn = UpdateRN(pack_path="Packs/HelloWorld", update_type='minor', pack_files={'HelloWorld'}, added_files=set())
>>>>>>> abe1a2bf
        changed_items = {
            "Hello World Integration": {"type": "Integration", "description": "", "is_new_file": False},
            "Hello World Playbook": {"type": "Playbook", "description": "", "is_new_file": False},
            "Hello World Script": {"type": "Script", "description": "", "is_new_file": False},
            "Hello World IncidentField": {"type": "Incident Fields", "description": "", "is_new_file": False},
            "Hello World Classifier": {"type": "Classifiers", "description": "", "is_new_file": False},
            "N/A": {"type": "Integration", "description": "", "is_new_file": False},
            "Hello World Layout": {"type": "Layouts", "description": "", "is_new_file": False},
            "Hello World Incident Type": {"type": "Incident Types", "description": "", "is_new_file": False},
            "Hello World Indicator Type": {"type": "Indicator Types", "description": "", "is_new_file": False},
            "Second Hello World Layout": {"type": "Layouts", "description": "", "is_new_file": False},
            "Hello World Widget": {"type": "Widgets", "description": "", "is_new_file": False},
            "Hello World Dashboard": {"type": "Dashboards", "description": "", "is_new_file": False},
            "Hello World Connection": {"type": "Connections", "description": "", "is_new_file": False},
            "Hello World Report": {"type": "Reports", "description": "", "is_new_file": False},
            "N/A2": {"type": None, "description": "", "is_new_file": True},
        }
        release_notes = update_rn.build_rn_template(changed_items)
        assert expected_result == release_notes

    def test_build_rn_template_playbook_new_file(self):
        """
            Given:
                - a dict of changed items
            When:
                - we want to produce a release notes template for new file
            Then:
                - return a markdown string
        """
        expected_result = "\n#### Playbooks\n##### New: Hello World Playbook\n- Hello World Playbook description\n" \


<<<<<<< HEAD
        from demisto_sdk.commands.update_release_notes.update_rn import UpdateRN
        update_rn = UpdateRN(pack_path="Packs/HelloWorld", update_type='minor', modified_files_in_pack={'HelloWorld'}, added_files=set())
=======
        from demisto_sdk.commands.update_release_notes.update_rn import \
            UpdateRN
        update_rn = UpdateRN(pack_path="Packs/HelloWorld", update_type='minor', pack_files={'HelloWorld'}, added_files=set())
>>>>>>> abe1a2bf
        changed_items = {
            "Hello World Playbook": {"type": "Playbook",
                                     "description": "Hello World Playbook description", "is_new_file": True},
        }
        release_notes = update_rn.build_rn_template(changed_items)
        assert expected_result == release_notes

    def test_build_rn_template_playbook_modified_file(self):
        """
            Given:
                - a dict of changed items
            When:
                - we want to produce a release notes template for modified file
            Then:
                - return a markdown string
        """
        expected_result = "\n#### Playbooks\n##### Hello World Playbook\n- %%UPDATE_RN%%\n" \


<<<<<<< HEAD
        from demisto_sdk.commands.update_release_notes.update_rn import UpdateRN
        update_rn = UpdateRN(pack_path="Packs/HelloWorld", update_type='minor', modified_files_in_pack={'HelloWorld'}, added_files=set())
=======
        from demisto_sdk.commands.update_release_notes.update_rn import \
            UpdateRN
        update_rn = UpdateRN(pack_path="Packs/HelloWorld", update_type='minor', pack_files={'HelloWorld'}, added_files=set())
>>>>>>> abe1a2bf
        changed_items = {
            "Hello World Playbook": {"type": "Playbook",
                                     "description": "Hello World Playbook description", "is_new_file": False},
        }
        release_notes = update_rn.build_rn_template(changed_items)
        assert expected_result == release_notes

    def test_build_rn_template_file_without_description(self):
        """
            Given:
                - a dict of changed items
            When:
                - we want to produce a release notes template for files without descriptions like :
                'Connections', 'Incident Types', 'Indicator Types', 'Layouts', 'Incident Fields'
            Then:
                - return a markdown string
        """
        expected_result = "\n#### Incident Fields\n- **Hello World IncidentField**\n" \


<<<<<<< HEAD
        from demisto_sdk.commands.update_release_notes.update_rn import UpdateRN
        update_rn = UpdateRN(pack_path="Packs/HelloWorld", update_type='minor', modified_files_in_pack={'HelloWorld'}, added_files=set())
=======
        from demisto_sdk.commands.update_release_notes.update_rn import \
            UpdateRN
        update_rn = UpdateRN(pack_path="Packs/HelloWorld", update_type='minor', pack_files={'HelloWorld'}, added_files=set())
>>>>>>> abe1a2bf
        changed_items = {
            "Hello World IncidentField": {"type": "Incident Fields", "description": "", "is_new_file": False},
        }
        release_notes = update_rn.build_rn_template(changed_items)
        assert expected_result == release_notes

    def test_build_rn_template_file__maintenance(self):
        """
            Given:
                - a dict of changed items, with a maintenance rn update
            When:
                - we want to produce a release notes template for files without descriptions like :
                'Connections', 'Incident Types', 'Indicator Types', 'Layouts', 'Incident Fields'
            Then:
                - return a markdown string
        """
        expected_result = "\n#### Integrations\n##### Hello World Integration\n" \
                          "- Maintenance and stability enhancements.\n"\

        from demisto_sdk.commands.update_release_notes.update_rn import UpdateRN
        update_rn = UpdateRN(pack_path="Packs/HelloWorld", update_type='maintenance', modified_files_in_pack={'HelloWorld'},
                             added_files=set())
        changed_items = {
            "Hello World Integration": {"type": "Integration", "description": "", "is_new_file": False},
        }
        release_notes = update_rn.build_rn_template(changed_items)
        assert expected_result == release_notes

    def test_build_rn_template_file__documentation(self):
        """
            Given:
                - a dict of changed items, with a maintenance rn update
            When:
                - we want to produce a release notes template for files without descriptions like :
                'Connections', 'Incident Types', 'Indicator Types', 'Layouts', 'Incident Fields'
            Then:
                - return a markdown string
        """
        expected_result = "\n#### Integrations\n##### Hello World Integration\n" \
                          "- Documentation and metadata improvements.\n"\

        from demisto_sdk.commands.update_release_notes.update_rn import UpdateRN
        update_rn = UpdateRN(pack_path="Packs/HelloWorld", update_type='documentation', modified_files_in_pack={'HelloWorld'},
                             added_files=set())
        changed_items = {
            "Hello World Integration": {"type": "Integration", "description": "", "is_new_file": False},
        }
        release_notes = update_rn.build_rn_template(changed_items)
        assert expected_result == release_notes

    def test_build_rn_template_when_only_pack_metadata_changed(self):
        """
        Given:
            - an empty dict of changed items
        When:
            - we want to produce release notes template for a pack where only the pack_metadata file changed
        Then:
            - return a markdown string
        """
        expected_result = "\n#### Integrations\n##### HelloWorld\n- Documentation and metadata improvements.\n"\


<<<<<<< HEAD
        from demisto_sdk.commands.update_release_notes.update_rn import UpdateRN
        update_rn = UpdateRN(pack_path="Packs/HelloWorld", update_type='minor', modified_files_in_pack=set(), added_files=set(),
=======
        from demisto_sdk.commands.update_release_notes.update_rn import \
            UpdateRN
        update_rn = UpdateRN(pack_path="Packs/HelloWorld", update_type='minor', pack_files=set(), added_files=set(),
>>>>>>> abe1a2bf
                             pack_metadata_only=True)
        changed_items = {}
        release_notes = update_rn.build_rn_template(changed_items)
        assert expected_result == release_notes

    def test_only_readme_changed(self):
        """
        Given:
            - case 1: only the readme was added/modified
            - case 2: other files except the readme were added/modified
        When:
            - calling the function that check if only the readme changed
        Then:
            - case 1: validate that the output of the function is True
            - case 2: validate that the output of the function is False
        """
        from demisto_sdk.commands.update_release_notes.update_rn import \
            UpdateRN

        # case 1:
        update_rn = UpdateRN(pack_path="Packs/HelloWorld", update_type='minor', modified_files_in_pack={'HelloWorld/README.md'},
                             added_files=set())
        assert update_rn.only_readme_changed()

        update_rn = UpdateRN(pack_path="Packs/HelloWorld", update_type='minor', modified_files_in_pack=set(),
                             added_files={'HelloWorld/README.md'})
        assert update_rn.only_readme_changed()

        # case 2:
        update_rn = UpdateRN(pack_path="Packs/HelloWorld", update_type='minor', modified_files_in_pack={'HelloWorld/README.md'},
                             added_files={'HelloWorld/HelloWorld.py'})
        assert not update_rn.only_readme_changed()

        update_rn = UpdateRN(pack_path="Packs/HelloWorld", update_type='minor',
                             modified_files_in_pack={'HelloWorld/HelloWorld.yml', 'HelloWorld/README.md'}, added_files=set())
        assert not update_rn.only_readme_changed()

    def test_find_corresponding_yml(self):
        """
            Given:
                - a filepath containing a python file
            When:
                - determining the changed file
            Then:
                - return only the yml of the changed file
        """
        expected_result = "Integration/HelloWorld.yml"
<<<<<<< HEAD
        from demisto_sdk.commands.update_release_notes.update_rn import UpdateRN
        update_rn = UpdateRN(pack_path="Packs/HelloWorld", update_type='minor', modified_files_in_pack={'HelloWorld'}, added_files=set())
=======
        from demisto_sdk.commands.update_release_notes.update_rn import \
            UpdateRN
        update_rn = UpdateRN(pack_path="Packs/HelloWorld", update_type='minor', pack_files={'HelloWorld'}, added_files=set())
>>>>>>> abe1a2bf
        filepath = 'Integration/HelloWorld.py'
        filename = update_rn.find_corresponding_yml(filepath)
        assert expected_result == filename

    def test_return_release_notes_path(self):
        """
            Given:
                - a pack name and version
            When:
                - building the release notes file within the ReleaseNotes directory
            Then:
                - the filepath of the correct release notes.
        """
        expected_result = 'Packs/HelloWorld/ReleaseNotes/1_1_1.md'
<<<<<<< HEAD
        from demisto_sdk.commands.update_release_notes.update_rn import UpdateRN
        update_rn = UpdateRN(pack_path="Packs/HelloWorld", update_type='minor', modified_files_in_pack={'HelloWorld'}, added_files=set())
=======
        from demisto_sdk.commands.update_release_notes.update_rn import \
            UpdateRN
        update_rn = UpdateRN(pack_path="Packs/HelloWorld", update_type='minor', pack_files={'HelloWorld'}, added_files=set())
>>>>>>> abe1a2bf
        input_version = '1.1.1'
        result = update_rn.return_release_notes_path(input_version)
        assert expected_result == result

    def test_bump_version_number_minor(self):
        """
            Given:
                - a pack name and version
            When:
                - bumping the version number in the metadata.json
            Then:
                - return the correct bumped version number
        """
        shutil.copy(src=os.path.join(TestRNUpdate.FILES_PATH, 'fake_pack/pack_metadata.json'),
                    dst=os.path.join(TestRNUpdate.FILES_PATH, 'fake_pack/_pack_metadata.json'))
        expected_version = '1.1.0'
<<<<<<< HEAD
        from demisto_sdk.commands.update_release_notes.update_rn import UpdateRN
        update_rn = UpdateRN(pack_path="Packs/HelloWorld", update_type='minor', modified_files_in_pack={'HelloWorld'}, added_files=set())
=======
        from demisto_sdk.commands.update_release_notes.update_rn import \
            UpdateRN
        update_rn = UpdateRN(pack_path="Packs/HelloWorld", update_type='minor', pack_files={'HelloWorld'}, added_files=set())
>>>>>>> abe1a2bf
        update_rn.metadata_path = os.path.join(TestRNUpdate.FILES_PATH, 'fake_pack/pack_metadata.json')
        version_number, _ = update_rn.bump_version_number(pre_release=False, specific_version=None)
        assert version_number == expected_version
        os.remove(os.path.join(TestRNUpdate.FILES_PATH, 'fake_pack/pack_metadata.json'))
        shutil.copy(src=os.path.join(TestRNUpdate.FILES_PATH, 'fake_pack/_pack_metadata.json'),
                    dst=os.path.join(TestRNUpdate.FILES_PATH, 'fake_pack/pack_metadata.json'))

    def test_bump_version_number_major(self):
        """
            Given:
                - a pack name and version
            When:
                - bumping the version number in the metadata.json
            Then:
                - return the correct bumped version number
        """
        shutil.copy(src=os.path.join(TestRNUpdate.FILES_PATH, 'fake_pack/pack_metadata.json'),
                    dst=os.path.join(TestRNUpdate.FILES_PATH, 'fake_pack/_pack_metadata.json'))
        expected_version = '2.0.0'
<<<<<<< HEAD
        from demisto_sdk.commands.update_release_notes.update_rn import UpdateRN
        update_rn = UpdateRN(pack_path="Packs/HelloWorld", update_type='major', modified_files_in_pack={'HelloWorld'}, added_files=set())
=======
        from demisto_sdk.commands.update_release_notes.update_rn import \
            UpdateRN
        update_rn = UpdateRN(pack_path="Packs/HelloWorld", update_type='major', pack_files={'HelloWorld'}, added_files=set())
>>>>>>> abe1a2bf
        update_rn.metadata_path = os.path.join(TestRNUpdate.FILES_PATH, 'fake_pack/pack_metadata.json')
        version_number, _ = update_rn.bump_version_number(pre_release=False, specific_version=None)
        assert version_number == expected_version
        os.remove(os.path.join(TestRNUpdate.FILES_PATH, 'fake_pack/pack_metadata.json'))
        shutil.copy(src=os.path.join(TestRNUpdate.FILES_PATH, 'fake_pack/_pack_metadata.json'),
                    dst=os.path.join(TestRNUpdate.FILES_PATH, 'fake_pack/pack_metadata.json'))

    def test_bump_version_number_revision(self):
        """
            Given:
                - a pack name and version
            When:
                - bumping the version number in the metadata.json
            Then:
                - return the correct bumped version number
        """
        shutil.copy(src=os.path.join(TestRNUpdate.FILES_PATH, 'fake_pack/pack_metadata.json'),
                    dst=os.path.join(TestRNUpdate.FILES_PATH, 'fake_pack/_pack_metadata.json'))
        expected_version = '1.0.1'
<<<<<<< HEAD
        from demisto_sdk.commands.update_release_notes.update_rn import UpdateRN
        update_rn = UpdateRN(pack_path="Packs/HelloWorld", update_type='revision', modified_files_in_pack={'HelloWorld'}, added_files=set())
=======
        from demisto_sdk.commands.update_release_notes.update_rn import \
            UpdateRN
        update_rn = UpdateRN(pack_path="Packs/HelloWorld", update_type='revision', pack_files={'HelloWorld'}, added_files=set())
>>>>>>> abe1a2bf
        update_rn.metadata_path = os.path.join(TestRNUpdate.FILES_PATH, 'fake_pack/pack_metadata.json')
        version_number, _ = update_rn.bump_version_number(pre_release=False, specific_version=None)
        assert version_number == expected_version
        os.remove(os.path.join(TestRNUpdate.FILES_PATH, 'fake_pack/pack_metadata.json'))
        shutil.copy(src=os.path.join(TestRNUpdate.FILES_PATH, 'fake_pack/_pack_metadata.json'),
                    dst=os.path.join(TestRNUpdate.FILES_PATH, 'fake_pack/pack_metadata.json'))

    def test_bump_version_number_specific(self):
        """
            Given:
                - a pack name and specific version
            When:
                - bumping the version number in the metadata.json
            Then:
                - return the correct bumped version number
        """
        shutil.copy(src=os.path.join(TestRNUpdate.FILES_PATH, 'fake_pack/pack_metadata.json'),
                    dst=os.path.join(TestRNUpdate.FILES_PATH, 'fake_pack/_pack_metadata.json'))
        expected_version = '2.0.0'
        from demisto_sdk.commands.update_release_notes.update_rn import \
            UpdateRN
        update_rn = UpdateRN(pack_path="Packs/HelloWorld", update_type=None, specific_version='2.0.0',
                             modified_files_in_pack={'HelloWorld'}, added_files=set())
        update_rn.metadata_path = os.path.join(TestRNUpdate.FILES_PATH,
                                               'fake_pack/pack_metadata.json')
        version_number, _ = update_rn.bump_version_number(pre_release=False,
                                                          specific_version='2.0.0')
        assert version_number == expected_version
        os.remove(os.path.join(TestRNUpdate.FILES_PATH, 'fake_pack/pack_metadata.json'))
        shutil.copy(src=os.path.join(TestRNUpdate.FILES_PATH, 'fake_pack/_pack_metadata.json'),
                    dst=os.path.join(TestRNUpdate.FILES_PATH, 'fake_pack/pack_metadata.json'))

    def test_bump_version_number_revision_overflow(self):
        """
            Given:
                - a pack name and a version before an overflow condition
            When:
                - bumping the version number in the metadata.json
            Then:
                - return ValueError
        """
        shutil.copy(src=os.path.join(TestRNUpdate.FILES_PATH, 'fake_pack_invalid/pack_metadata.json'),
                    dst=os.path.join(TestRNUpdate.FILES_PATH, 'fake_pack_invalid/_pack_metadata.json'))
<<<<<<< HEAD
        from demisto_sdk.commands.update_release_notes.update_rn import UpdateRN
        update_rn = UpdateRN(pack_path="Packs/HelloWorld", update_type='revision', modified_files_in_pack={'HelloWorld'}, added_files=set())
=======
        from demisto_sdk.commands.update_release_notes.update_rn import \
            UpdateRN
        update_rn = UpdateRN(pack_path="Packs/HelloWorld", update_type='revision', pack_files={'HelloWorld'}, added_files=set())
>>>>>>> abe1a2bf
        update_rn.metadata_path = os.path.join(TestRNUpdate.FILES_PATH, 'fake_pack_invalid/pack_metadata.json')
        self.assertRaises(ValueError, update_rn.bump_version_number)
        os.remove(os.path.join(TestRNUpdate.FILES_PATH, 'fake_pack_invalid/pack_metadata.json'))
        shutil.copy(src=os.path.join(TestRNUpdate.FILES_PATH, 'fake_pack_invalid/_pack_metadata.json'),
                    dst=os.path.join(TestRNUpdate.FILES_PATH, 'fake_pack_invalid/pack_metadata.json'))

    def test_bump_version_number_minor_overflow(self):
        """
            Given:
                - a pack name and a version before an overflow condition
            When:
                - bumping the version number in the metadata.json
            Then:
                - return ValueError
        """
        shutil.copy(src=os.path.join(TestRNUpdate.FILES_PATH, 'fake_pack_invalid/pack_metadata.json'),
                    dst=os.path.join(TestRNUpdate.FILES_PATH, 'fake_pack_invalid/_pack_metadata.json'))
<<<<<<< HEAD
        from demisto_sdk.commands.update_release_notes.update_rn import UpdateRN
        update_rn = UpdateRN(pack_path="Packs/HelloWorld", update_type='minor', modified_files_in_pack={'HelloWorld'}, added_files=set())
=======
        from demisto_sdk.commands.update_release_notes.update_rn import \
            UpdateRN
        update_rn = UpdateRN(pack_path="Packs/HelloWorld", update_type='minor', pack_files={'HelloWorld'}, added_files=set())
>>>>>>> abe1a2bf
        update_rn.metadata_path = os.path.join(TestRNUpdate.FILES_PATH, 'fake_pack_invalid/pack_metadata.json')
        self.assertRaises(ValueError, update_rn.bump_version_number)
        os.remove(os.path.join(TestRNUpdate.FILES_PATH, 'fake_pack_invalid/pack_metadata.json'))
        shutil.copy(src=os.path.join(TestRNUpdate.FILES_PATH, 'fake_pack_invalid/_pack_metadata.json'),
                    dst=os.path.join(TestRNUpdate.FILES_PATH, 'fake_pack_invalid/pack_metadata.json'))

    def test_bump_version_number_major_overflow(self):
        """
            Given:
                - a pack name and a version before an overflow condition
            When:
                - bumping the version number in the metadata.json
            Then:
                - return ValueError
        """
        shutil.copy(src=os.path.join(TestRNUpdate.FILES_PATH, 'fake_pack_invalid/pack_metadata.json'),
                    dst=os.path.join(TestRNUpdate.FILES_PATH, 'fake_pack_invalid/_pack_metadata.json'))
<<<<<<< HEAD
        from demisto_sdk.commands.update_release_notes.update_rn import UpdateRN
        update_rn = UpdateRN(pack_path="Packs/HelloWorld", update_type='major', modified_files_in_pack={'HelloWorld'}, added_files=set())
=======
        from demisto_sdk.commands.update_release_notes.update_rn import \
            UpdateRN
        update_rn = UpdateRN(pack_path="Packs/HelloWorld", update_type='major', pack_files={'HelloWorld'}, added_files=set())
>>>>>>> abe1a2bf
        update_rn.metadata_path = os.path.join(TestRNUpdate.FILES_PATH, 'fake_pack_invalid/pack_metadata.json')
        self.assertRaises(ValueError, update_rn.bump_version_number)
        os.remove(os.path.join(TestRNUpdate.FILES_PATH, 'fake_pack_invalid/pack_metadata.json'))
        shutil.copy(src=os.path.join(TestRNUpdate.FILES_PATH, 'fake_pack_invalid/_pack_metadata.json'),
                    dst=os.path.join(TestRNUpdate.FILES_PATH, 'fake_pack_invalid/pack_metadata.json'))

    def test_bump_version_file_not_found(self):
        """
            Given:
                - a pack name and a metadata which does not exist
            When:
                - bumping the version number in the metadata.json
            Then:
                - return ValueError
        """
<<<<<<< HEAD
        from demisto_sdk.commands.update_release_notes.update_rn import UpdateRN
        update_rn = UpdateRN(pack_path="Packs/HelloWorld", update_type='major', modified_files_in_pack={'HelloWorld'}, added_files=set())
=======
        from demisto_sdk.commands.update_release_notes.update_rn import \
            UpdateRN
        update_rn = UpdateRN(pack_path="Packs/HelloWorld", update_type='major', pack_files={'HelloWorld'}, added_files=set())
>>>>>>> abe1a2bf
        update_rn.metadata_path = os.path.join(TestRNUpdate.FILES_PATH, 'fake_pack_invalid/pack_metadata_.json')
        self.assertRaises(SystemExit, update_rn.bump_version_number)

    def test_bump_version_no_version(self):
        """
            Given:
                - a pack name and a version before an overflow condition
            When:
                - bumping the version number in the metadata.json
            Then:
                - return ValueError
        """
<<<<<<< HEAD
        from demisto_sdk.commands.update_release_notes.update_rn import UpdateRN
        update_rn = UpdateRN(pack_path="Packs/HelloWorld", update_type=None, modified_files_in_pack={'HelloWorld'}, added_files=set())
=======
        from demisto_sdk.commands.update_release_notes.update_rn import \
            UpdateRN
        update_rn = UpdateRN(pack_path="Packs/HelloWorld", update_type=None, pack_files={'HelloWorld'}, added_files=set())
>>>>>>> abe1a2bf
        update_rn.metadata_path = os.path.join(TestRNUpdate.FILES_PATH, 'fake_pack_invalid/pack_metadata.json')
        self.assertRaises(ValueError, update_rn.bump_version_number)


class TestRNUpdateUnit:
    FILES_PATH = os.path.normpath(os.path.join(__file__, f'{git_path()}/demisto_sdk/tests', 'test_files'))
    CURRENT_RN = """
#### Incident Types
- **Cortex XDR Incident**

#### Incident Fields
- **XDR Alerts**
"""
    CHANGED_FILES = {
        "Cortex XDR Incident": {"type": "Incident Types", "description": "", "is_new_file": False},
        "XDR Alerts": {"type": "Incident Fields", "description": "", "is_new_file": False},
        "Sample IncidentField": {"type": "Incident Fields", "description": "", "is_new_file": False},
        "Cortex XDR - IR": {"type": "Integration", "description": "", "is_new_file": False},
        "Nothing": {"type": None, "description": "", "is_new_file": False},
        "Sample": {"type": "Integration", "description": "", "is_new_file": False},
    }
    EXPECTED_RN_RES = """
#### Incident Types
- **Cortex XDR Incident**

#### Incident Fields
- **Sample IncidentField**
- **XDR Alerts**

#### Integration
##### Sample
- %%UPDATE_RN%%

##### Cortex XDR - IR
- %%UPDATE_RN%%
"""

    diff_package = [('Packs/VulnDB', 'Packs/VulnDB/Layouts/VulnDB/VulnDB.json', ('VulnDB', 'Layouts')),
                    ('Packs/VulnDB', 'Packs/VulnDB/Classifiers/VulnDB/VulnDB.json', ('VulnDB', 'Classifiers')),
                    ('Packs/VulnDB', 'Packs/VulnDB/IncidentTypes/VulnDB/VulnDB.json', ('VulnDB', 'Incident Types')),
                    ('Packs/VulnDB', 'Packs/VulnDB/IncidentFields/VulnDB/VulnDB.json', ('VulnDB', 'Incident Fields')),
                    ('Packs/VulnDB', 'Packs/VulnDB/Playbooks/VulnDB/VulnDB_playbook.yml', ('VulnDB', 'Playbook')),
                    ('Packs/CommonScripts', 'Packs/CommonScripts/Playbooks/VulnDB/VulnDB_playbook.yml', ('VulnDB',
                                                                                                         'Playbook')),
                    ('Packs/VulnDB', 'Packs/VulnDB/Scripts/VulnDB/VulnDB.py', ('VulnDB', 'Script')),
                    ('Packs/CommonPlaybooks', 'Packs/CommonPlaybooks/Scripts/VulnDB/VulnDB.py', ('VulnDB', 'Script')),
                    ('Packs/VulnDB', 'Packs/VulnDB/ReleaseNotes/1_0_1.md', ('N/A', None)),
                    ('Packs/VulnDB', 'Packs/VulnDB/Integrations/VulnDB/VulnDB.yml', ('VulnDB', 'Integration')),
                    ('Packs/VulnDB', 'Packs/VulnDB/Connections/VulnDB/VulnDB.yml', ('VulnDB', 'Connections')),
                    ('Packs/VulnDB', 'Packs/VulnDB/Dashboards/VulnDB/VulnDB.yml', ('VulnDB', 'Dashboards')),
                    ('Packs/CommonScripts', 'Packs/CommonScripts/Dashboards/VulnDB/VulnDB.yml', ('VulnDB', 'Dashboards')),
                    ('Packs/VulnDB', 'Packs/VulnDB/Widgets/VulnDB/VulnDB.yml', ('VulnDB', 'Widgets')),
                    ('Packs/VulnDB', 'Packs/VulnDB/Reports/VulnDB/VulnDB.yml', ('VulnDB', 'Reports')),
                    ('Packs/VulnDB', 'Packs/VulnDB/IndicatorTypes/VulnDB/VulnDB.yml', ('VulnDB', 'Indicator Types')),
                    ('Packs/VulnDB', 'Packs/VulnDB/TestPlaybooks/VulnDB/VulnDB.yml', ('N/A', None)),
                    ('Packs/CommonScripts', 'Packs/CommonScripts/TestPlaybooks/VulnDB/VulnDB.yml', ('N/A', None)),
                    ]

    @pytest.mark.parametrize('pack_name, path, expected_result', diff_package)
    def test_ident_changed_file_type(self, pack_name, path, expected_result, mocker):
        """
            Given:
                - a filepath of a changed file
            When:
                - determining the type of item changed (e.g. Integration, Script, Layout, etc.)
            Then:
                - return tuple where first value is the pack name, and second is the item type
        """
<<<<<<< HEAD
        from demisto_sdk.commands.update_release_notes.update_rn import UpdateRN
        update_rn = UpdateRN(pack_path=pack_name, update_type='minor', modified_files_in_pack={'HelloWorld'}, added_files=set())
=======
        from demisto_sdk.commands.update_release_notes.update_rn import \
            UpdateRN
        update_rn = UpdateRN(pack_path=pack_name, update_type='minor', pack_files={'HelloWorld'}, added_files=set())
>>>>>>> abe1a2bf
        filepath = os.path.join(TestRNUpdate.FILES_PATH, path)
        mocker.patch.object(UpdateRN, 'find_corresponding_yml', return_value='Integrations/VulnDB/VulnDB.yml')
        mocker.patch.object(UpdateRN, 'get_display_name', return_value='VulnDB')
        result = update_rn.identify_changed_file_type(filepath)
        assert expected_result == result

    def test_check_rn_directory(self):
        """
            Given:
                - a filepath for a release notes directory
            When:
                - determining if the directory exists
            Then:
                - create the directory if it does not exist
        """
        from demisto_sdk.commands.update_release_notes.update_rn import \
            UpdateRN
        filepath = os.path.join(TestRNUpdate.FILES_PATH, 'ReleaseNotes')
        update_rn = UpdateRN(pack_path="Packs/VulnDB", update_type='minor', modified_files_in_pack={'HelloWorld'}, added_files=set())
        update_rn.check_rn_dir(filepath)

    def test_create_markdown(self):
        """
            Given:
                - a filepath for a release notes file and a markdown string
            When:
                - creating a new markdown file
            Then:
                - create the file or skip if it exists.
        """
<<<<<<< HEAD
        from demisto_sdk.commands.update_release_notes.update_rn import UpdateRN
        update_rn = UpdateRN(pack_path="Packs/VulnDB", update_type='minor', modified_files_in_pack={'HelloWorld'}, added_files=set())
=======
        from demisto_sdk.commands.update_release_notes.update_rn import \
            UpdateRN
        update_rn = UpdateRN(pack_path="Packs/VulnDB", update_type='minor', pack_files={'HelloWorld'}, added_files=set())
>>>>>>> abe1a2bf
        filepath = os.path.join(TestRNUpdate.FILES_PATH, 'ReleaseNotes/1_1_1.md')
        md_string = '### Test'
        update_rn.create_markdown(release_notes_path=filepath, rn_string=md_string, changed_files={})

    def test_update_existing_rn(self):
        """
            Given:
                - Existing release notes and set of changed files
            When:
                - rerunning the update command
            Then:
                - return updated release notes while preserving the integrity of the existing notes.
        """
<<<<<<< HEAD
        from demisto_sdk.commands.update_release_notes.update_rn import UpdateRN
        update_rn = UpdateRN(pack_path="Packs/HelloWorld", update_type='minor', modified_files_in_pack={'HelloWorld'},
=======
        from demisto_sdk.commands.update_release_notes.update_rn import \
            UpdateRN
        update_rn = UpdateRN(pack_path="Packs/HelloWorld", update_type='minor', pack_files={'HelloWorld'},
>>>>>>> abe1a2bf
                             added_files=set())
        new_rn = update_rn.update_existing_rn(self.CURRENT_RN, self.CHANGED_FILES)
        assert self.EXPECTED_RN_RES == new_rn

    def test_commit_to_bump(self):
        """
            Given:
                - No inputs, but a condition where bumping the version is ready
            When:
                - running update
            Then:
                - update the metadata json by the version designated.
        """
        ORIGINAL = os.path.join(TestRNUpdate.FILES_PATH, 'fake_pack_invalid/pack_metadata.json')
        TEMP_FILE = os.path.join(TestRNUpdate.FILES_PATH, 'fake_pack_invalid/_pack_metadata.json')
<<<<<<< HEAD
        from demisto_sdk.commands.update_release_notes.update_rn import UpdateRN
        update_rn = UpdateRN(pack_path="Packs/HelloWorld", update_type='minor', modified_files_in_pack={'HelloWorld'},
=======
        from demisto_sdk.commands.update_release_notes.update_rn import \
            UpdateRN
        update_rn = UpdateRN(pack_path="Packs/HelloWorld", update_type='minor', pack_files={'HelloWorld'},
>>>>>>> abe1a2bf
                             added_files=set())
        shutil.copy(src=ORIGINAL, dst=TEMP_FILE)
        data_dict = get_json(TEMP_FILE)
        update_rn.metadata_path = TEMP_FILE
        update_rn.commit_to_bump(data_dict)
        os.remove(ORIGINAL)
        shutil.copy(src=TEMP_FILE, dst=ORIGINAL)

    def test_find_added_pack_files(self):
        """
            Given:
                - List of added files
            When:
                - searching for relevant pack files
            Then:
                - return a list of relevant pack files which were added.
        """
        from demisto_sdk.commands.update_release_notes.update_rn import \
            UpdateRN
        added_files = {'HelloWorld/something_new.md', 'HelloWorld/test_data/nothing.md'}
        update_rn = UpdateRN(pack_path="Packs/HelloWorld", update_type='minor', modified_files_in_pack=set(),
                             added_files=added_files)
        update_rn.find_added_pack_files()
        assert update_rn.modified_files_in_pack == {'HelloWorld/something_new.md'}

    def test_does_pack_metadata_exist_no(self):
        """
            Given:
                - Checking for the existance of a pack metadata file
            When:
                - metadata path is invalid
            Then:
                - return False to indicate it does not exist.
        """
<<<<<<< HEAD
        from demisto_sdk.commands.update_release_notes.update_rn import UpdateRN
        update_rn = UpdateRN(pack_path="Packs/HelloWorld", update_type='minor', modified_files_in_pack=set(),
=======
        from demisto_sdk.commands.update_release_notes.update_rn import \
            UpdateRN
        update_rn = UpdateRN(pack_path="Packs/HelloWorld", update_type='minor', pack_files=set(),
>>>>>>> abe1a2bf
                             added_files=set())
        update_rn.metadata_path = 'This/Doesnt/Exist'
        result = update_rn._does_pack_metadata_exist()
        assert result is False

    def test_execute_update_invalid(self):
        """
            Given:
                - A protected pack name
            When:
                - running the update command
            Then:
                - return an error message and exit.
        """
<<<<<<< HEAD
        from demisto_sdk.commands.update_release_notes.update_rn import UpdateRN
        update_rn = UpdateRN(pack_path="Packs/Legacy", update_type='minor', modified_files_in_pack=set(),
=======
        from demisto_sdk.commands.update_release_notes.update_rn import \
            UpdateRN
        update_rn = UpdateRN(pack_path="Packs/Legacy", update_type='minor', pack_files=set(),
>>>>>>> abe1a2bf
                             added_files=set())
        update_rn.execute_update()

    diff_package = [
        ("1.0.1", "1.0.2", True),
        ("1.0.5", "1.0.4", False),
        ("1.0.5", "1.0.5", True),
        ("1.0.0", '99.99.99', True)
    ]

    @pytest.mark.parametrize('pack_current_version, git_current_version, expected_result', diff_package)
    def test_is_bump_required(self, pack_current_version, git_current_version, expected_result, mocker):
        """
        Given:
            - Case 1: Version in origin/master is higher than the current version for the pack
            - Case 2: Version of origin/master is lower than current version (indicating bump has
                      happened already.
            - Case 3: Version is the same indicating a bump is necessary.
            - Case 4: Version was not found so default of 99.99.99 is used.
        When:
            - Case 1: Bumping release notes with update-release-notes command.
            - Case 2: Bumping release notes with update-release-notes command.
            - Case 3: Bumping release notes with update-release-notes command.
            - Case 4: Bumping release notes with update-release-notes command.
        Then:
            - Case 1: Return True and throw error saying "The master branch is currently ahead of
                      your pack's version. Please pull from master and re-run the command."
            - Case 2: Return False since bump has already happened.
            - Case 3: Return True since a bump is necessary.
            - Case 4: Return True and throw error saying "The master branch is currently ahead of
                      your pack's version. Please pull from master and re-run the command."
        """
        from demisto_sdk.commands.update_release_notes.update_rn import UpdateRN
        from subprocess import Popen
        import json
        update_rn = UpdateRN(pack_path="Packs/Base", update_type='minor', modified_files_in_pack=set(),
                             added_files=set())
        mocker.patch.object(UpdateRN, 'get_pack_metadata',
                            return_value={"currentVersion": pack_current_version})
        mocker.patch.object(Popen, 'communicate',
                            return_value=(json.dumps({"currentVersion": git_current_version}), ''))
        mocker.patch('sys.exit', return_value=None)
        bump_result = update_rn.is_bump_required()
        assert bump_result is expected_result

    def test_renamed_files(self):
        """
        Given:
            A file was renamed
        When:
            Bumping release notes with update-release-notes command.
        Then:
            file list should contain the new file path and ignore the old path.
        """
        from demisto_sdk.commands.update_release_notes.update_rn import UpdateRN
        modified_files = {
            'file1',
            ('file2', 'file2_new'),
            'file3'
        }
        update_rn = UpdateRN(pack_path="Packs/Base", update_type='minor', modified_files_in_pack=modified_files,
                             added_files=set())

        assert 'file1' in update_rn.modified_files_in_pack
        assert 'file2_new' in update_rn.modified_files_in_pack
        assert ('file2', 'file2_new') not in update_rn.modified_files_in_pack
        assert 'file3' in update_rn.modified_files_in_pack

    def test_check_for_release_notes_valid_file_path(self):
        """
        Given:
            case 1: a description file
            case 2: an image file
            case 3: a non-image or description file
        When:
            running check_for_release_notes_valid_file_path method
        Then:
            case 1 & 2: change the file path to the corresponding yml file.
            case 3: file path remains unchnaged
        """
        from demisto_sdk.commands.update_release_notes.update_rn import UpdateRN
        image_file_path = "Packs/DNSDB/Integrations/DNSDB_v2/DNSDB_v2_image.png"
        description_file_path = "Packs/DNSDB/Integrations/DNSDB_v2/DNSDB_v2_description.md"
        yml_file_path = "Packs/DNSDB/Integrations/DNSDB_v2/DNSDB_v2.yml"

        assert yml_file_path == UpdateRN.check_for_release_notes_valid_file_path(image_file_path)
        assert yml_file_path == UpdateRN.check_for_release_notes_valid_file_path(description_file_path)
        assert yml_file_path == UpdateRN.check_for_release_notes_valid_file_path(yml_file_path)<|MERGE_RESOLUTION|>--- conflicted
+++ resolved
@@ -34,14 +34,8 @@
             "\n#### Scripts\n##### Hello World Script\n- %%UPDATE_RN%%\n" \
             "\n#### Widgets\n##### Hello World Widget\n- %%UPDATE_RN%%\n"
 
-<<<<<<< HEAD
-        from demisto_sdk.commands.update_release_notes.update_rn import UpdateRN
-        update_rn = UpdateRN(pack_path="Packs/HelloWorld", update_type='minor', modified_files_in_pack={'HelloWorld'}, added_files=set())
-=======
-        from demisto_sdk.commands.update_release_notes.update_rn import \
-            UpdateRN
-        update_rn = UpdateRN(pack_path="Packs/HelloWorld", update_type='minor', pack_files={'HelloWorld'}, added_files=set())
->>>>>>> abe1a2bf
+        from demisto_sdk.commands.update_release_notes.update_rn import UpdateRN
+        update_rn = UpdateRN(pack_path="Packs/HelloWorld", update_type='minor', modified_files_in_pack={'HelloWorld'}, added_files=set())
         changed_items = {
             "Hello World Integration": {"type": "Integration", "description": "", "is_new_file": False},
             "Hello World Playbook": {"type": "Playbook", "description": "", "is_new_file": False},
@@ -74,14 +68,8 @@
         expected_result = "\n#### Playbooks\n##### New: Hello World Playbook\n- Hello World Playbook description\n" \
 
 
-<<<<<<< HEAD
-        from demisto_sdk.commands.update_release_notes.update_rn import UpdateRN
-        update_rn = UpdateRN(pack_path="Packs/HelloWorld", update_type='minor', modified_files_in_pack={'HelloWorld'}, added_files=set())
-=======
-        from demisto_sdk.commands.update_release_notes.update_rn import \
-            UpdateRN
-        update_rn = UpdateRN(pack_path="Packs/HelloWorld", update_type='minor', pack_files={'HelloWorld'}, added_files=set())
->>>>>>> abe1a2bf
+        from demisto_sdk.commands.update_release_notes.update_rn import UpdateRN
+        update_rn = UpdateRN(pack_path="Packs/HelloWorld", update_type='minor', modified_files_in_pack={'HelloWorld'}, added_files=set())
         changed_items = {
             "Hello World Playbook": {"type": "Playbook",
                                      "description": "Hello World Playbook description", "is_new_file": True},
@@ -101,14 +89,8 @@
         expected_result = "\n#### Playbooks\n##### Hello World Playbook\n- %%UPDATE_RN%%\n" \
 
 
-<<<<<<< HEAD
-        from demisto_sdk.commands.update_release_notes.update_rn import UpdateRN
-        update_rn = UpdateRN(pack_path="Packs/HelloWorld", update_type='minor', modified_files_in_pack={'HelloWorld'}, added_files=set())
-=======
-        from demisto_sdk.commands.update_release_notes.update_rn import \
-            UpdateRN
-        update_rn = UpdateRN(pack_path="Packs/HelloWorld", update_type='minor', pack_files={'HelloWorld'}, added_files=set())
->>>>>>> abe1a2bf
+        from demisto_sdk.commands.update_release_notes.update_rn import UpdateRN
+        update_rn = UpdateRN(pack_path="Packs/HelloWorld", update_type='minor', modified_files_in_pack={'HelloWorld'}, added_files=set())
         changed_items = {
             "Hello World Playbook": {"type": "Playbook",
                                      "description": "Hello World Playbook description", "is_new_file": False},
@@ -129,14 +111,8 @@
         expected_result = "\n#### Incident Fields\n- **Hello World IncidentField**\n" \
 
 
-<<<<<<< HEAD
-        from demisto_sdk.commands.update_release_notes.update_rn import UpdateRN
-        update_rn = UpdateRN(pack_path="Packs/HelloWorld", update_type='minor', modified_files_in_pack={'HelloWorld'}, added_files=set())
-=======
-        from demisto_sdk.commands.update_release_notes.update_rn import \
-            UpdateRN
-        update_rn = UpdateRN(pack_path="Packs/HelloWorld", update_type='minor', pack_files={'HelloWorld'}, added_files=set())
->>>>>>> abe1a2bf
+        from demisto_sdk.commands.update_release_notes.update_rn import UpdateRN
+        update_rn = UpdateRN(pack_path="Packs/HelloWorld", update_type='minor', modified_files_in_pack={'HelloWorld'}, added_files=set())
         changed_items = {
             "Hello World IncidentField": {"type": "Incident Fields", "description": "", "is_new_file": False},
         }
@@ -199,14 +175,8 @@
         expected_result = "\n#### Integrations\n##### HelloWorld\n- Documentation and metadata improvements.\n"\
 
 
-<<<<<<< HEAD
         from demisto_sdk.commands.update_release_notes.update_rn import UpdateRN
         update_rn = UpdateRN(pack_path="Packs/HelloWorld", update_type='minor', modified_files_in_pack=set(), added_files=set(),
-=======
-        from demisto_sdk.commands.update_release_notes.update_rn import \
-            UpdateRN
-        update_rn = UpdateRN(pack_path="Packs/HelloWorld", update_type='minor', pack_files=set(), added_files=set(),
->>>>>>> abe1a2bf
                              pack_metadata_only=True)
         changed_items = {}
         release_notes = update_rn.build_rn_template(changed_items)
@@ -254,14 +224,8 @@
                 - return only the yml of the changed file
         """
         expected_result = "Integration/HelloWorld.yml"
-<<<<<<< HEAD
-        from demisto_sdk.commands.update_release_notes.update_rn import UpdateRN
-        update_rn = UpdateRN(pack_path="Packs/HelloWorld", update_type='minor', modified_files_in_pack={'HelloWorld'}, added_files=set())
-=======
-        from demisto_sdk.commands.update_release_notes.update_rn import \
-            UpdateRN
-        update_rn = UpdateRN(pack_path="Packs/HelloWorld", update_type='minor', pack_files={'HelloWorld'}, added_files=set())
->>>>>>> abe1a2bf
+        from demisto_sdk.commands.update_release_notes.update_rn import UpdateRN
+        update_rn = UpdateRN(pack_path="Packs/HelloWorld", update_type='minor', modified_files_in_pack={'HelloWorld'}, added_files=set())
         filepath = 'Integration/HelloWorld.py'
         filename = update_rn.find_corresponding_yml(filepath)
         assert expected_result == filename
@@ -276,14 +240,8 @@
                 - the filepath of the correct release notes.
         """
         expected_result = 'Packs/HelloWorld/ReleaseNotes/1_1_1.md'
-<<<<<<< HEAD
-        from demisto_sdk.commands.update_release_notes.update_rn import UpdateRN
-        update_rn = UpdateRN(pack_path="Packs/HelloWorld", update_type='minor', modified_files_in_pack={'HelloWorld'}, added_files=set())
-=======
-        from demisto_sdk.commands.update_release_notes.update_rn import \
-            UpdateRN
-        update_rn = UpdateRN(pack_path="Packs/HelloWorld", update_type='minor', pack_files={'HelloWorld'}, added_files=set())
->>>>>>> abe1a2bf
+        from demisto_sdk.commands.update_release_notes.update_rn import UpdateRN
+        update_rn = UpdateRN(pack_path="Packs/HelloWorld", update_type='minor', modified_files_in_pack={'HelloWorld'}, added_files=set())
         input_version = '1.1.1'
         result = update_rn.return_release_notes_path(input_version)
         assert expected_result == result
@@ -300,14 +258,8 @@
         shutil.copy(src=os.path.join(TestRNUpdate.FILES_PATH, 'fake_pack/pack_metadata.json'),
                     dst=os.path.join(TestRNUpdate.FILES_PATH, 'fake_pack/_pack_metadata.json'))
         expected_version = '1.1.0'
-<<<<<<< HEAD
-        from demisto_sdk.commands.update_release_notes.update_rn import UpdateRN
-        update_rn = UpdateRN(pack_path="Packs/HelloWorld", update_type='minor', modified_files_in_pack={'HelloWorld'}, added_files=set())
-=======
-        from demisto_sdk.commands.update_release_notes.update_rn import \
-            UpdateRN
-        update_rn = UpdateRN(pack_path="Packs/HelloWorld", update_type='minor', pack_files={'HelloWorld'}, added_files=set())
->>>>>>> abe1a2bf
+        from demisto_sdk.commands.update_release_notes.update_rn import UpdateRN
+        update_rn = UpdateRN(pack_path="Packs/HelloWorld", update_type='minor', modified_files_in_pack={'HelloWorld'}, added_files=set())
         update_rn.metadata_path = os.path.join(TestRNUpdate.FILES_PATH, 'fake_pack/pack_metadata.json')
         version_number, _ = update_rn.bump_version_number(pre_release=False, specific_version=None)
         assert version_number == expected_version
@@ -327,14 +279,8 @@
         shutil.copy(src=os.path.join(TestRNUpdate.FILES_PATH, 'fake_pack/pack_metadata.json'),
                     dst=os.path.join(TestRNUpdate.FILES_PATH, 'fake_pack/_pack_metadata.json'))
         expected_version = '2.0.0'
-<<<<<<< HEAD
         from demisto_sdk.commands.update_release_notes.update_rn import UpdateRN
         update_rn = UpdateRN(pack_path="Packs/HelloWorld", update_type='major', modified_files_in_pack={'HelloWorld'}, added_files=set())
-=======
-        from demisto_sdk.commands.update_release_notes.update_rn import \
-            UpdateRN
-        update_rn = UpdateRN(pack_path="Packs/HelloWorld", update_type='major', pack_files={'HelloWorld'}, added_files=set())
->>>>>>> abe1a2bf
         update_rn.metadata_path = os.path.join(TestRNUpdate.FILES_PATH, 'fake_pack/pack_metadata.json')
         version_number, _ = update_rn.bump_version_number(pre_release=False, specific_version=None)
         assert version_number == expected_version
@@ -354,14 +300,8 @@
         shutil.copy(src=os.path.join(TestRNUpdate.FILES_PATH, 'fake_pack/pack_metadata.json'),
                     dst=os.path.join(TestRNUpdate.FILES_PATH, 'fake_pack/_pack_metadata.json'))
         expected_version = '1.0.1'
-<<<<<<< HEAD
         from demisto_sdk.commands.update_release_notes.update_rn import UpdateRN
         update_rn = UpdateRN(pack_path="Packs/HelloWorld", update_type='revision', modified_files_in_pack={'HelloWorld'}, added_files=set())
-=======
-        from demisto_sdk.commands.update_release_notes.update_rn import \
-            UpdateRN
-        update_rn = UpdateRN(pack_path="Packs/HelloWorld", update_type='revision', pack_files={'HelloWorld'}, added_files=set())
->>>>>>> abe1a2bf
         update_rn.metadata_path = os.path.join(TestRNUpdate.FILES_PATH, 'fake_pack/pack_metadata.json')
         version_number, _ = update_rn.bump_version_number(pre_release=False, specific_version=None)
         assert version_number == expected_version
@@ -405,14 +345,8 @@
         """
         shutil.copy(src=os.path.join(TestRNUpdate.FILES_PATH, 'fake_pack_invalid/pack_metadata.json'),
                     dst=os.path.join(TestRNUpdate.FILES_PATH, 'fake_pack_invalid/_pack_metadata.json'))
-<<<<<<< HEAD
         from demisto_sdk.commands.update_release_notes.update_rn import UpdateRN
         update_rn = UpdateRN(pack_path="Packs/HelloWorld", update_type='revision', modified_files_in_pack={'HelloWorld'}, added_files=set())
-=======
-        from demisto_sdk.commands.update_release_notes.update_rn import \
-            UpdateRN
-        update_rn = UpdateRN(pack_path="Packs/HelloWorld", update_type='revision', pack_files={'HelloWorld'}, added_files=set())
->>>>>>> abe1a2bf
         update_rn.metadata_path = os.path.join(TestRNUpdate.FILES_PATH, 'fake_pack_invalid/pack_metadata.json')
         self.assertRaises(ValueError, update_rn.bump_version_number)
         os.remove(os.path.join(TestRNUpdate.FILES_PATH, 'fake_pack_invalid/pack_metadata.json'))
@@ -430,14 +364,8 @@
         """
         shutil.copy(src=os.path.join(TestRNUpdate.FILES_PATH, 'fake_pack_invalid/pack_metadata.json'),
                     dst=os.path.join(TestRNUpdate.FILES_PATH, 'fake_pack_invalid/_pack_metadata.json'))
-<<<<<<< HEAD
-        from demisto_sdk.commands.update_release_notes.update_rn import UpdateRN
-        update_rn = UpdateRN(pack_path="Packs/HelloWorld", update_type='minor', modified_files_in_pack={'HelloWorld'}, added_files=set())
-=======
-        from demisto_sdk.commands.update_release_notes.update_rn import \
-            UpdateRN
-        update_rn = UpdateRN(pack_path="Packs/HelloWorld", update_type='minor', pack_files={'HelloWorld'}, added_files=set())
->>>>>>> abe1a2bf
+        from demisto_sdk.commands.update_release_notes.update_rn import UpdateRN
+        update_rn = UpdateRN(pack_path="Packs/HelloWorld", update_type='minor', modified_files_in_pack={'HelloWorld'}, added_files=set())
         update_rn.metadata_path = os.path.join(TestRNUpdate.FILES_PATH, 'fake_pack_invalid/pack_metadata.json')
         self.assertRaises(ValueError, update_rn.bump_version_number)
         os.remove(os.path.join(TestRNUpdate.FILES_PATH, 'fake_pack_invalid/pack_metadata.json'))
@@ -455,14 +383,8 @@
         """
         shutil.copy(src=os.path.join(TestRNUpdate.FILES_PATH, 'fake_pack_invalid/pack_metadata.json'),
                     dst=os.path.join(TestRNUpdate.FILES_PATH, 'fake_pack_invalid/_pack_metadata.json'))
-<<<<<<< HEAD
         from demisto_sdk.commands.update_release_notes.update_rn import UpdateRN
         update_rn = UpdateRN(pack_path="Packs/HelloWorld", update_type='major', modified_files_in_pack={'HelloWorld'}, added_files=set())
-=======
-        from demisto_sdk.commands.update_release_notes.update_rn import \
-            UpdateRN
-        update_rn = UpdateRN(pack_path="Packs/HelloWorld", update_type='major', pack_files={'HelloWorld'}, added_files=set())
->>>>>>> abe1a2bf
         update_rn.metadata_path = os.path.join(TestRNUpdate.FILES_PATH, 'fake_pack_invalid/pack_metadata.json')
         self.assertRaises(ValueError, update_rn.bump_version_number)
         os.remove(os.path.join(TestRNUpdate.FILES_PATH, 'fake_pack_invalid/pack_metadata.json'))
@@ -478,14 +400,8 @@
             Then:
                 - return ValueError
         """
-<<<<<<< HEAD
         from demisto_sdk.commands.update_release_notes.update_rn import UpdateRN
         update_rn = UpdateRN(pack_path="Packs/HelloWorld", update_type='major', modified_files_in_pack={'HelloWorld'}, added_files=set())
-=======
-        from demisto_sdk.commands.update_release_notes.update_rn import \
-            UpdateRN
-        update_rn = UpdateRN(pack_path="Packs/HelloWorld", update_type='major', pack_files={'HelloWorld'}, added_files=set())
->>>>>>> abe1a2bf
         update_rn.metadata_path = os.path.join(TestRNUpdate.FILES_PATH, 'fake_pack_invalid/pack_metadata_.json')
         self.assertRaises(SystemExit, update_rn.bump_version_number)
 
@@ -498,14 +414,8 @@
             Then:
                 - return ValueError
         """
-<<<<<<< HEAD
         from demisto_sdk.commands.update_release_notes.update_rn import UpdateRN
         update_rn = UpdateRN(pack_path="Packs/HelloWorld", update_type=None, modified_files_in_pack={'HelloWorld'}, added_files=set())
-=======
-        from demisto_sdk.commands.update_release_notes.update_rn import \
-            UpdateRN
-        update_rn = UpdateRN(pack_path="Packs/HelloWorld", update_type=None, pack_files={'HelloWorld'}, added_files=set())
->>>>>>> abe1a2bf
         update_rn.metadata_path = os.path.join(TestRNUpdate.FILES_PATH, 'fake_pack_invalid/pack_metadata.json')
         self.assertRaises(ValueError, update_rn.bump_version_number)
 
@@ -574,14 +484,8 @@
             Then:
                 - return tuple where first value is the pack name, and second is the item type
         """
-<<<<<<< HEAD
         from demisto_sdk.commands.update_release_notes.update_rn import UpdateRN
         update_rn = UpdateRN(pack_path=pack_name, update_type='minor', modified_files_in_pack={'HelloWorld'}, added_files=set())
-=======
-        from demisto_sdk.commands.update_release_notes.update_rn import \
-            UpdateRN
-        update_rn = UpdateRN(pack_path=pack_name, update_type='minor', pack_files={'HelloWorld'}, added_files=set())
->>>>>>> abe1a2bf
         filepath = os.path.join(TestRNUpdate.FILES_PATH, path)
         mocker.patch.object(UpdateRN, 'find_corresponding_yml', return_value='Integrations/VulnDB/VulnDB.yml')
         mocker.patch.object(UpdateRN, 'get_display_name', return_value='VulnDB')
@@ -612,14 +516,8 @@
             Then:
                 - create the file or skip if it exists.
         """
-<<<<<<< HEAD
         from demisto_sdk.commands.update_release_notes.update_rn import UpdateRN
         update_rn = UpdateRN(pack_path="Packs/VulnDB", update_type='minor', modified_files_in_pack={'HelloWorld'}, added_files=set())
-=======
-        from demisto_sdk.commands.update_release_notes.update_rn import \
-            UpdateRN
-        update_rn = UpdateRN(pack_path="Packs/VulnDB", update_type='minor', pack_files={'HelloWorld'}, added_files=set())
->>>>>>> abe1a2bf
         filepath = os.path.join(TestRNUpdate.FILES_PATH, 'ReleaseNotes/1_1_1.md')
         md_string = '### Test'
         update_rn.create_markdown(release_notes_path=filepath, rn_string=md_string, changed_files={})
@@ -633,14 +531,8 @@
             Then:
                 - return updated release notes while preserving the integrity of the existing notes.
         """
-<<<<<<< HEAD
         from demisto_sdk.commands.update_release_notes.update_rn import UpdateRN
         update_rn = UpdateRN(pack_path="Packs/HelloWorld", update_type='minor', modified_files_in_pack={'HelloWorld'},
-=======
-        from demisto_sdk.commands.update_release_notes.update_rn import \
-            UpdateRN
-        update_rn = UpdateRN(pack_path="Packs/HelloWorld", update_type='minor', pack_files={'HelloWorld'},
->>>>>>> abe1a2bf
                              added_files=set())
         new_rn = update_rn.update_existing_rn(self.CURRENT_RN, self.CHANGED_FILES)
         assert self.EXPECTED_RN_RES == new_rn
@@ -656,14 +548,8 @@
         """
         ORIGINAL = os.path.join(TestRNUpdate.FILES_PATH, 'fake_pack_invalid/pack_metadata.json')
         TEMP_FILE = os.path.join(TestRNUpdate.FILES_PATH, 'fake_pack_invalid/_pack_metadata.json')
-<<<<<<< HEAD
         from demisto_sdk.commands.update_release_notes.update_rn import UpdateRN
         update_rn = UpdateRN(pack_path="Packs/HelloWorld", update_type='minor', modified_files_in_pack={'HelloWorld'},
-=======
-        from demisto_sdk.commands.update_release_notes.update_rn import \
-            UpdateRN
-        update_rn = UpdateRN(pack_path="Packs/HelloWorld", update_type='minor', pack_files={'HelloWorld'},
->>>>>>> abe1a2bf
                              added_files=set())
         shutil.copy(src=ORIGINAL, dst=TEMP_FILE)
         data_dict = get_json(TEMP_FILE)
@@ -698,14 +584,8 @@
             Then:
                 - return False to indicate it does not exist.
         """
-<<<<<<< HEAD
         from demisto_sdk.commands.update_release_notes.update_rn import UpdateRN
         update_rn = UpdateRN(pack_path="Packs/HelloWorld", update_type='minor', modified_files_in_pack=set(),
-=======
-        from demisto_sdk.commands.update_release_notes.update_rn import \
-            UpdateRN
-        update_rn = UpdateRN(pack_path="Packs/HelloWorld", update_type='minor', pack_files=set(),
->>>>>>> abe1a2bf
                              added_files=set())
         update_rn.metadata_path = 'This/Doesnt/Exist'
         result = update_rn._does_pack_metadata_exist()
@@ -720,14 +600,8 @@
             Then:
                 - return an error message and exit.
         """
-<<<<<<< HEAD
         from demisto_sdk.commands.update_release_notes.update_rn import UpdateRN
         update_rn = UpdateRN(pack_path="Packs/Legacy", update_type='minor', modified_files_in_pack=set(),
-=======
-        from demisto_sdk.commands.update_release_notes.update_rn import \
-            UpdateRN
-        update_rn = UpdateRN(pack_path="Packs/Legacy", update_type='minor', pack_files=set(),
->>>>>>> abe1a2bf
                              added_files=set())
         update_rn.execute_update()
 
