import json
import os
import shutil
import unittest

import mock
import pytest
from demisto_sdk.commands.common.constants import FileType
from demisto_sdk.commands.common.legacy_git_tools import git_path
from demisto_sdk.commands.common.tools import get_json
from demisto_sdk.commands.common.update_id_set import DEFAULT_ID_SET_PATH
from demisto_sdk.commands.update_release_notes.update_rn import UpdateRN


class TestRNUpdate(unittest.TestCase):
    FILES_PATH = os.path.normpath(os.path.join(__file__, f'{git_path()}/demisto_sdk/tests', 'test_files'))

    @mock.patch.object(UpdateRN, 'get_master_version')
    def test_build_rn_template_integration(self, mock_master):
        """
            Given:
                - a dict of changed items
            When:
                - we want to produce a release notes template
            Then:
                - return a markdown string
        """
        expected_result = \
            "\n#### Classifiers\n##### Hello World Classifier\n- %%UPDATE_RN%%\n" \
            "\n#### Connections\n- **Hello World Connection**\n" \
            "\n#### Dashboards\n##### Hello World Dashboard\n- %%UPDATE_RN%%\n" \
            "\n#### Incident Fields\n- **Hello World IncidentField**\n" \
            "\n#### Incident Types\n- **Hello World Incident Type**\n" \
            "\n#### Indicator Fields\n- **Hello World Indicator Field**\n" \
            "\n#### Indicator Types\n- **Hello World Indicator Type**\n" \
            "\n#### Integrations\n##### Hello World Integration\n- %%UPDATE_RN%%\n" \
            "\n#### Layouts\n- **Hello World Layout**\n" \
            "- **Second Hello World Layout**\n" \
            "\n#### Playbooks\n##### Hello World Playbook\n- %%UPDATE_RN%%\n" \
            "\n#### Reports\n##### Hello World Report\n- %%UPDATE_RN%%\n" \
            "\n#### Scripts\n##### Hello World Script\n- %%UPDATE_RN%%\n" \
            "\n#### Widgets\n##### Hello World Widget\n- %%UPDATE_RN%%\n"

        mock_master.return_value = '1.0.0'
        update_rn = UpdateRN(pack_path="Packs/HelloWorld", update_type='minor', modified_files_in_pack={'HelloWorld'},
                             added_files=set())
        changed_items = {
            "Hello World Integration": {"type": FileType.INTEGRATION, "description": "", "is_new_file": False},
            "Hello World Playbook": {"type": FileType.PLAYBOOK, "description": "", "is_new_file": False},
            "Hello World Script": {"type": FileType.SCRIPT, "description": "", "is_new_file": False},
            "Hello World IncidentField": {"type": FileType.INCIDENT_FIELD, "description": "", "is_new_file": False},
            "Hello World Classifier": {"type": FileType.CLASSIFIER, "description": "", "is_new_file": False},
            "N/A": {"type": FileType.INTEGRATION, "description": "", "is_new_file": False},
            "Hello World Layout": {"type": FileType.LAYOUT, "description": "", "is_new_file": False},
            "Hello World Incident Type": {"type": FileType.INCIDENT_TYPE, "description": "", "is_new_file": False},
            "Hello World Indicator Type": {"type": FileType.REPUTATION, "description": "", "is_new_file": False},
            "Hello World Indicator Field": {"type": FileType.INDICATOR_FIELD, "description": "", "is_new_file": False},
            "Second Hello World Layout": {"type": FileType.LAYOUT, "description": "", "is_new_file": False},
            "Hello World Widget": {"type": FileType.WIDGET, "description": "", "is_new_file": False},
            "Hello World Dashboard": {"type": FileType.DASHBOARD, "description": "", "is_new_file": False},
            "Hello World Connection": {"type": FileType.CONNECTION, "description": "", "is_new_file": False},
            "Hello World Report": {"type": FileType.REPORT, "description": "", "is_new_file": False},
            "N/A2": {"type": None, "description": "", "is_new_file": True},
        }
        release_notes = update_rn.build_rn_template(changed_items)
        assert expected_result == release_notes

    @mock.patch.object(UpdateRN, 'get_master_version')
    def test_build_rn_template_playbook_new_file(self, mock_master):
        """
            Given:
                - a dict of changed items
            When:
                - we want to produce a release notes template for new file
            Then:
                - return a markdown string
        """
        expected_result = "\n#### Playbooks\n##### New: Hello World Playbook\n- Hello World Playbook description\n"
        from demisto_sdk.commands.update_release_notes.update_rn import UpdateRN
        mock_master.return_value = '1.0.0'
        update_rn = UpdateRN(pack_path="Packs/HelloWorld", update_type='minor', modified_files_in_pack={'HelloWorld'},
                             added_files=set())
        changed_items = {
            "Hello World Playbook": {"type": FileType.PLAYBOOK,
                                     "description": "Hello World Playbook description", "is_new_file": True},
        }
        release_notes = update_rn.build_rn_template(changed_items)
        assert expected_result == release_notes

    @mock.patch.object(UpdateRN, 'get_master_version')
    def test_build_rn_template_playbook_modified_file(self, mock_master):
        """
            Given:
                - a dict of changed items
            When:
                - we want to produce a release notes template for modified file
            Then:
                - return a markdown string
        """
        expected_result = "\n#### Playbooks\n##### Hello World Playbook\n- %%UPDATE_RN%%\n"
        from demisto_sdk.commands.update_release_notes.update_rn import UpdateRN
        mock_master.return_value = '1.0.0'
        update_rn = UpdateRN(pack_path="Packs/HelloWorld", update_type='minor', modified_files_in_pack={'HelloWorld'},
                             added_files=set())
        changed_items = {
            "Hello World Playbook": {"type": FileType.PLAYBOOK,
                                     "description": "Hello World Playbook description", "is_new_file": False},
        }
        release_notes = update_rn.build_rn_template(changed_items)
        assert expected_result == release_notes

    @mock.patch.object(UpdateRN, 'get_master_version')
    def test_build_rn_template_file_without_description(self, mock_master):
        """
            Given:
                - a dict of changed items
            When:
                - we want to produce a release notes template for files without descriptions like :
                'Connections', 'Incident Types', 'Indicator Types', 'Layouts', 'Incident Fields'
            Then:
                - return a markdown string
        """
        expected_result = "\n#### Incident Fields\n- **Hello World IncidentField**\n"
        from demisto_sdk.commands.update_release_notes.update_rn import UpdateRN
        mock_master.return_value = '1.0.0'
        update_rn = UpdateRN(pack_path="Packs/HelloWorld", update_type='minor', modified_files_in_pack={'HelloWorld'},
                             added_files=set())
        changed_items = {
            "Hello World IncidentField": {"type": FileType.INCIDENT_FIELD, "description": "", "is_new_file": False},
        }
        release_notes = update_rn.build_rn_template(changed_items)
        assert expected_result == release_notes

    @mock.patch.object(UpdateRN, 'get_master_version')
    def test_build_rn_template_file__maintenance(self, mock_master):
        """
            Given:
                - a dict of changed items, with a maintenance rn update
            When:
                - we want to produce a release notes template for files without descriptions like :
                'Connections', 'Incident Types', 'Indicator Types', 'Layouts', 'Incident Fields'
            Then:
                - return a markdown string
        """
        expected_result = "\n#### Integrations\n##### Hello World Integration\n" \
                          "- Maintenance and stability enhancements.\n"
        from demisto_sdk.commands.update_release_notes.update_rn import UpdateRN
        mock_master.return_value = '1.0.0'
        update_rn = UpdateRN(pack_path="Packs/HelloWorld", update_type='maintenance',
                             modified_files_in_pack={'HelloWorld'},
                             added_files=set())
        changed_items = {
            "Hello World Integration": {"type": FileType.INTEGRATION, "description": "", "is_new_file": False},
        }
        release_notes = update_rn.build_rn_template(changed_items)
        assert expected_result == release_notes

    @mock.patch.object(UpdateRN, 'get_master_version')
    def test_build_rn_template_file__documentation(self, mock_master):
        """
            Given:
                - a dict of changed items, with a maintenance rn update
            When:
                - we want to produce a release notes template for files without descriptions like :
                'Connections', 'Incident Types', 'Indicator Types', 'Layouts', 'Incident Fields'
            Then:
                - return a markdown string
        """
        expected_result = "\n#### Integrations\n##### Hello World Integration\n" \
                          "- Documentation and metadata improvements.\n"
        from demisto_sdk.commands.update_release_notes.update_rn import UpdateRN
        mock_master.return_value = '1.0.0'
        update_rn = UpdateRN(pack_path="Packs/HelloWorld", update_type='documentation',
                             modified_files_in_pack={'HelloWorld'},
                             added_files=set())
        changed_items = {
            "Hello World Integration": {"type": FileType.INTEGRATION, "description": "", "is_new_file": False},
        }
        release_notes = update_rn.build_rn_template(changed_items)
        assert expected_result == release_notes

    @mock.patch.object(UpdateRN, 'get_master_version')
    def test_build_rn_template_when_only_pack_metadata_changed(self, mock_master):
        """
        Given:
            - an empty dict of changed items
        When:
            - we want to produce release notes template for a pack where only the pack_metadata file changed
        Then:
            - return a markdown string
        """
        expected_result = "\n#### Integrations\n##### HelloWorld\n- Documentation and metadata improvements.\n"
        from demisto_sdk.commands.update_release_notes.update_rn import UpdateRN
        mock_master.return_value = '1.0.0'
        update_rn = UpdateRN(pack_path="Packs/HelloWorld", update_type='minor', modified_files_in_pack=set(),
                             added_files=set(),
                             pack_metadata_only=True)
        changed_items = {}
        release_notes = update_rn.build_rn_template(changed_items)
        assert expected_result == release_notes

    @mock.patch.object(UpdateRN, 'get_master_version')
    def test_only_docs_changed(self, mock_master):
        """
        Given:
            - case 1: only the readme was added/modified
            - case 2: other files except the readme were added/modified
            - case 3: only docs images were added/modified
            - case 4: readme and py files were added/modified
        When:
            - calling the function that check if only the readme changed
        Then:
            - case 1: validate that the output of the function is True
            - case 2: validate that the output of the function is False
            - case 3: validate that the output of the function is True
            - case 4: validate that the output of the function is False
        """
        from demisto_sdk.commands.update_release_notes.update_rn import \
            UpdateRN
        mock_master.return_value = '1.0.0'

        # case 1:
        update_rn = UpdateRN(pack_path="Packs/HelloWorld", update_type='minor',
                             modified_files_in_pack={'HelloWorld/README.md'},
                             added_files=set())
        assert update_rn.only_docs_changed()

        update_rn = UpdateRN(pack_path="Packs/HelloWorld", update_type='minor', modified_files_in_pack=set(),
                             added_files={'HelloWorld/README.md'})
        assert update_rn.only_docs_changed()

        # case 2:
        update_rn = UpdateRN(pack_path="Packs/HelloWorld", update_type='minor',
                             modified_files_in_pack={'HelloWorld/README.md'},
                             added_files={'HelloWorld/HelloWorld.py'})
        assert not update_rn.only_docs_changed()

        update_rn = UpdateRN(pack_path="Packs/HelloWorld", update_type='minor',
                             modified_files_in_pack={'HelloWorld/HelloWorld.yml', 'HelloWorld/README.md'},
                             added_files=set())
        assert not update_rn.only_docs_changed()

        # case 3:
        update_rn = UpdateRN(pack_path="Packs/HelloWorld", update_type='minor', modified_files_in_pack=set(),
                             added_files={'HelloWorld/doc_files/added_params.png'})
        assert update_rn.only_docs_changed()

        update_rn = UpdateRN(pack_path="Packs/HelloWorld", update_type='minor',
                             modified_files_in_pack={'HelloWorld/README.md'},
                             added_files={'HelloWorld/doc_files/added_params.png'})
        assert update_rn.only_docs_changed()

        # case 4:
        update_rn = UpdateRN(pack_path="Packs/HelloWorld", update_type='minor', modified_files_in_pack=set(),
                             added_files={'HelloWorld/doc_files/added_params.png', 'HelloWorld/HelloWorld.yml'})
        assert not update_rn.only_docs_changed()

        update_rn = UpdateRN(pack_path="Packs/HelloWorld", update_type='minor',
                             modified_files_in_pack={'HelloWorld/README.md', 'HelloWorld/HelloWorld.yml'},
                             added_files=set())
        assert not update_rn.only_docs_changed()

    @mock.patch.object(UpdateRN, 'get_master_version')
    def test_find_corresponding_yml(self, mock_master):
        """
            Given:
                - a filepath containing a python file
            When:
                - determining the changed file
            Then:
                - return only the yml of the changed file
        """
        expected_result = "Integration/HelloWorld.yml"
        from demisto_sdk.commands.update_release_notes.update_rn import UpdateRN
        mock_master.return_value = '1.0.0'
        update_rn = UpdateRN(pack_path="Packs/HelloWorld", update_type='minor', modified_files_in_pack={'HelloWorld'},
                             added_files=set())
        filepath = 'Integration/HelloWorld.py'
        filename = update_rn.find_corresponding_yml(filepath)
        assert expected_result == filename

    @mock.patch.object(UpdateRN, 'get_master_version')
    def test_get_release_notes_path(self, mock_master):
        """
            Given:
                - a pack name and version
            When:
                - building the release notes file within the ReleaseNotes directory
            Then:
                - the filepath of the correct release notes.
        """
        expected_result = 'Packs/HelloWorld/ReleaseNotes/1_1_1.md'
        from demisto_sdk.commands.update_release_notes.update_rn import UpdateRN
        mock_master.return_value = '1.0.0'
        update_rn = UpdateRN(pack_path="Packs/HelloWorld", update_type='minor', modified_files_in_pack={'HelloWorld'},
                             added_files=set())
        input_version = '1.1.1'
        result = update_rn.get_release_notes_path(input_version)
        assert expected_result == result

    @mock.patch.object(UpdateRN, 'get_master_version')
    def test_bump_version_number_minor(self, mock_master):
        """
            Given:
                - a pack name and version
            When:
                - bumping the version number in the metadata.json
            Then:
                - return the correct bumped version number
        """
        shutil.copy(src=os.path.join(TestRNUpdate.FILES_PATH, 'fake_pack/pack_metadata.json'),
                    dst=os.path.join(TestRNUpdate.FILES_PATH, 'fake_pack/_pack_metadata.json'))
        expected_version = '1.1.0'
        from demisto_sdk.commands.update_release_notes.update_rn import UpdateRN
        mock_master.return_value = '1.0.0'
        update_rn = UpdateRN(pack_path="Packs/HelloWorld", update_type='minor', modified_files_in_pack={'HelloWorld'},
                             added_files=set())
        update_rn.metadata_path = os.path.join(TestRNUpdate.FILES_PATH, 'fake_pack/pack_metadata.json')
        version_number, _ = update_rn.bump_version_number(pre_release=False, specific_version=None)
        assert version_number == expected_version
        os.remove(os.path.join(TestRNUpdate.FILES_PATH, 'fake_pack/pack_metadata.json'))
        shutil.copy(src=os.path.join(TestRNUpdate.FILES_PATH, 'fake_pack/_pack_metadata.json'),
                    dst=os.path.join(TestRNUpdate.FILES_PATH, 'fake_pack/pack_metadata.json'))

    @mock.patch.object(UpdateRN, 'get_master_version')
    def test_bump_version_number_major(self, mock_master):
        """
            Given:
                - a pack name and version
            When:
                - bumping the version number in the metadata.json
            Then:
                - return the correct bumped version number
        """
        shutil.copy(src=os.path.join(TestRNUpdate.FILES_PATH, 'fake_pack/pack_metadata.json'),
                    dst=os.path.join(TestRNUpdate.FILES_PATH, 'fake_pack/_pack_metadata.json'))
        expected_version = '2.0.0'
        from demisto_sdk.commands.update_release_notes.update_rn import UpdateRN
        mock_master.return_value = '1.0.0'
        update_rn = UpdateRN(pack_path="Packs/HelloWorld", update_type='major', modified_files_in_pack={'HelloWorld'},
                             added_files=set())
        update_rn.metadata_path = os.path.join(TestRNUpdate.FILES_PATH, 'fake_pack/pack_metadata.json')
        version_number, _ = update_rn.bump_version_number(pre_release=False, specific_version=None)
        assert version_number == expected_version
        os.remove(os.path.join(TestRNUpdate.FILES_PATH, 'fake_pack/pack_metadata.json'))
        shutil.copy(src=os.path.join(TestRNUpdate.FILES_PATH, 'fake_pack/_pack_metadata.json'),
                    dst=os.path.join(TestRNUpdate.FILES_PATH, 'fake_pack/pack_metadata.json'))

    @mock.patch.object(UpdateRN, 'get_master_version')
    def test_bump_version_number_revision(self, mock_master):
        """
            Given:
                - a pack name and version
            When:
                - bumping the version number in the metadata.json
            Then:
                - return the correct bumped version number
        """
        shutil.copy(src=os.path.join(TestRNUpdate.FILES_PATH, 'fake_pack/pack_metadata.json'),
                    dst=os.path.join(TestRNUpdate.FILES_PATH, 'fake_pack/_pack_metadata.json'))
        expected_version = '1.0.1'
        from demisto_sdk.commands.update_release_notes.update_rn import UpdateRN
        mock_master.return_value = '1.0.0'
        update_rn = UpdateRN(pack_path="Packs/HelloWorld", update_type='revision',
                             modified_files_in_pack={'HelloWorld'}, added_files=set())
        update_rn.metadata_path = os.path.join(TestRNUpdate.FILES_PATH, 'fake_pack/pack_metadata.json')
        version_number, _ = update_rn.bump_version_number(pre_release=False, specific_version=None)
        assert version_number == expected_version
        os.remove(os.path.join(TestRNUpdate.FILES_PATH, 'fake_pack/pack_metadata.json'))
        shutil.copy(src=os.path.join(TestRNUpdate.FILES_PATH, 'fake_pack/_pack_metadata.json'),
                    dst=os.path.join(TestRNUpdate.FILES_PATH, 'fake_pack/pack_metadata.json'))

    @mock.patch.object(UpdateRN, 'get_master_version')
    def test_bump_version_number_specific(self, mock_master):
        """
            Given:
                - a pack name and specific version
            When:
                - bumping the version number in the metadata.json
            Then:
                - return the correct bumped version number
        """
        shutil.copy(src=os.path.join(TestRNUpdate.FILES_PATH, 'fake_pack/pack_metadata.json'),
                    dst=os.path.join(TestRNUpdate.FILES_PATH, 'fake_pack/_pack_metadata.json'))
        expected_version = '2.0.0'
        from demisto_sdk.commands.update_release_notes.update_rn import \
            UpdateRN
        mock_master.return_value = '1.0.0'
        update_rn = UpdateRN(pack_path="Packs/HelloWorld", update_type=None, specific_version='2.0.0',
                             modified_files_in_pack={'HelloWorld'}, added_files=set())
        update_rn.metadata_path = os.path.join(TestRNUpdate.FILES_PATH,
                                               'fake_pack/pack_metadata.json')
        version_number, _ = update_rn.bump_version_number(pre_release=False,
                                                          specific_version='2.0.0')
        assert version_number == expected_version
        os.remove(os.path.join(TestRNUpdate.FILES_PATH, 'fake_pack/pack_metadata.json'))
        shutil.copy(src=os.path.join(TestRNUpdate.FILES_PATH, 'fake_pack/_pack_metadata.json'),
                    dst=os.path.join(TestRNUpdate.FILES_PATH, 'fake_pack/pack_metadata.json'))

    @mock.patch.object(UpdateRN, 'get_master_version')
    def test_bump_version_number_revision_overflow(self, mock_master):
        """
            Given:
                - a pack name and a version before an overflow condition
            When:
                - bumping the version number in the metadata.json
            Then:
                - return ValueError
        """
        shutil.copy(src=os.path.join(TestRNUpdate.FILES_PATH, 'fake_pack_invalid/pack_metadata.json'),
                    dst=os.path.join(TestRNUpdate.FILES_PATH, 'fake_pack_invalid/_pack_metadata.json'))
        from demisto_sdk.commands.update_release_notes.update_rn import UpdateRN
        mock_master.return_value = '0.0.0'
        update_rn = UpdateRN(pack_path="Packs/HelloWorld", update_type='revision',
                             modified_files_in_pack={'HelloWorld'}, added_files=set())
        update_rn.metadata_path = os.path.join(TestRNUpdate.FILES_PATH, 'fake_pack_invalid/pack_metadata.json')
        self.assertRaises(ValueError, update_rn.bump_version_number)
        os.remove(os.path.join(TestRNUpdate.FILES_PATH, 'fake_pack_invalid/pack_metadata.json'))
        shutil.copy(src=os.path.join(TestRNUpdate.FILES_PATH, 'fake_pack_invalid/_pack_metadata.json'),
                    dst=os.path.join(TestRNUpdate.FILES_PATH, 'fake_pack_invalid/pack_metadata.json'))

    @mock.patch.object(UpdateRN, 'get_master_version')
    def test_bump_version_number_minor_overflow(self, mock_master):
        """
            Given:
                - a pack name and a version before an overflow condition
            When:
                - bumping the version number in the metadata.json
            Then:
                - return ValueError
        """
        shutil.copy(src=os.path.join(TestRNUpdate.FILES_PATH, 'fake_pack_invalid/pack_metadata.json'),
                    dst=os.path.join(TestRNUpdate.FILES_PATH, 'fake_pack_invalid/_pack_metadata.json'))
        from demisto_sdk.commands.update_release_notes.update_rn import UpdateRN
        mock_master.return_value = '0.0.0'
        update_rn = UpdateRN(pack_path="Packs/HelloWorld", update_type='minor', modified_files_in_pack={'HelloWorld'},
                             added_files=set())
        update_rn.metadata_path = os.path.join(TestRNUpdate.FILES_PATH, 'fake_pack_invalid/pack_metadata.json')
        self.assertRaises(ValueError, update_rn.bump_version_number)
        os.remove(os.path.join(TestRNUpdate.FILES_PATH, 'fake_pack_invalid/pack_metadata.json'))
        shutil.copy(src=os.path.join(TestRNUpdate.FILES_PATH, 'fake_pack_invalid/_pack_metadata.json'),
                    dst=os.path.join(TestRNUpdate.FILES_PATH, 'fake_pack_invalid/pack_metadata.json'))

    @mock.patch.object(UpdateRN, 'get_master_version')
    def test_bump_version_number_major_overflow(self, mock_master):
        """
            Given:
                - a pack name and a version before an overflow condition
            When:
                - bumping the version number in the metadata.json
            Then:
                - return ValueError
        """
        shutil.copy(src=os.path.join(TestRNUpdate.FILES_PATH, 'fake_pack_invalid/pack_metadata.json'),
                    dst=os.path.join(TestRNUpdate.FILES_PATH, 'fake_pack_invalid/_pack_metadata.json'))
        from demisto_sdk.commands.update_release_notes.update_rn import UpdateRN
        mock_master.return_value = '0.0.0'
        update_rn = UpdateRN(pack_path="Packs/HelloWorld", update_type='major', modified_files_in_pack={'HelloWorld'},
                             added_files=set())
        update_rn.metadata_path = os.path.join(TestRNUpdate.FILES_PATH, 'fake_pack_invalid/pack_metadata.json')
        self.assertRaises(ValueError, update_rn.bump_version_number)
        os.remove(os.path.join(TestRNUpdate.FILES_PATH, 'fake_pack_invalid/pack_metadata.json'))
        shutil.copy(src=os.path.join(TestRNUpdate.FILES_PATH, 'fake_pack_invalid/_pack_metadata.json'),
                    dst=os.path.join(TestRNUpdate.FILES_PATH, 'fake_pack_invalid/pack_metadata.json'))

    @mock.patch.object(UpdateRN, 'get_master_version')
    def test_bump_version_file_not_found(self, mock_master):
        """
            Given:
                - a pack name and a metadata which does not exist
            When:
                - bumping the version number in the metadata.json
            Then:
                - return ValueError
        """
        from demisto_sdk.commands.update_release_notes.update_rn import UpdateRN
        mock_master.return_value = '0.0.0'
        update_rn = UpdateRN(pack_path="Packs/HelloWorld", update_type='major', modified_files_in_pack={'HelloWorld'},
                             added_files=set())
        update_rn.metadata_path = os.path.join(TestRNUpdate.FILES_PATH, 'fake_pack_invalid/pack_metadata_.json')
        self.assertRaises(SystemExit, update_rn.bump_version_number)

    @mock.patch.object(UpdateRN, 'get_master_version')
    def test_bump_version_no_version(self, mock_master):
        """
            Given:
                - a pack name and a version before an overflow condition
            When:
                - bumping the version number in the metadata.json
            Then:
                - return ValueError
        """
        from demisto_sdk.commands.update_release_notes.update_rn import UpdateRN
        mock_master.return_value = '1.0.0'
        update_rn = UpdateRN(pack_path="Packs/HelloWorld", update_type=None, modified_files_in_pack={'HelloWorld'},
                             added_files=set())
        update_rn.metadata_path = os.path.join(TestRNUpdate.FILES_PATH, 'fake_pack_invalid/pack_metadata.json')
        self.assertRaises(ValueError, update_rn.bump_version_number)

    def test_build_rn_desc_new_file(self):
        """
            Given
                - A new file
            When
                - Running the command build_rn_desc on a file in order to generate rn description.
            Then
                - Validate That from-version added to the rn description.
            """
        from demisto_sdk.commands.update_release_notes.update_rn import UpdateRN

        update_rn = UpdateRN(pack_path="Packs/HelloWorld", update_type='minor', modified_files_in_pack={'HelloWorld'},
                             added_files=set())

<<<<<<< HEAD
        desc = update_rn.build_rn_desc(_type=FileType.TEST_SCRIPT, content_name='Hello World Test',
                                       desc='Test description',
                                       is_new_file=True, text='', from_version='5.5.0')
=======
        desc = update_rn.build_rn_desc(_type=FileType.TEST_SCRIPT, content_name='Hello World Test', desc='Test description',
                                       is_new_file=True, text='', from_version='5.5.0', docker_image=None)
>>>>>>> feb713ab
        assert '(Available from Cortex XSOAR 5.5.0).' in desc

    def test_build_rn_desc_old_file(self):
        """
            Given
                - An old file
            When
                - Running the command build_rn_desc on a file in order to generate rn description.
            Then
                - Validate That from-version was not added to the rn description.
            """
        from demisto_sdk.commands.update_release_notes.update_rn import UpdateRN

        update_rn = UpdateRN(pack_path="Packs/HelloWorld", update_type='minor', modified_files_in_pack={'HelloWorld'},
                             added_files=set())

<<<<<<< HEAD
        desc = update_rn.build_rn_desc(_type=FileType.TEST_SCRIPT, content_name='Hello World Test',
                                       desc='Test description',
                                       is_new_file=False, text='', from_version='5.5.0')
=======
        desc = update_rn.build_rn_desc(_type=FileType.TEST_SCRIPT, content_name='Hello World Test', desc='Test description',
                                       is_new_file=False, text='', from_version='5.5.0', docker_image=None)
>>>>>>> feb713ab
        assert '(Available from Cortex XSOAR 5.5.0).' not in desc

    def test_build_rn_template_with_fromversion(self):
        """
            Given
                - New playbook integration and script.
            When
                - running the command build_rn_template on this files in order to generate rn description.
            Then
                - Validate That from-version added to each of rn descriptions.
            """
        from demisto_sdk.commands.update_release_notes.update_rn import UpdateRN

        changed_items = {
            'Hello World Integration': {'type': FileType.INTEGRATION, 'description': "", 'is_new_file': True,
                                        'fromversion': '5.0.0'},
            'Hello World Playbook': {'type': FileType.PLAYBOOK, 'description': '', 'is_new_file': True,
                                     'fromversion': '5.5.0'},
            "Hello World Script": {'type': FileType.SCRIPT, 'description': '', 'is_new_file': True,
                                   'fromversion': '6.0.0'},
        }
        update_rn = UpdateRN(pack_path="Packs/HelloWorld", update_type='minor', modified_files_in_pack={'HelloWorld'},
                             added_files=set())

        desc = update_rn.build_rn_template(changed_items=changed_items)
        assert '(Available from Cortex XSOAR 5.0.0).' in desc
        assert '(Available from Cortex XSOAR 5.5.0).' in desc
        assert '(Available from Cortex XSOAR 6.0.0).' in desc

    @mock.patch.object(UpdateRN, 'bump_version_number')
    @mock.patch.object(UpdateRN, 'is_bump_required')
    def test_execute_with_bump_version_raises_error(self, mock_bump_version_number, mock_is_bump_required):
        """
            Given
                - Pack path for update release notes
            When
                - bump_version_number function raises valueError
            Then
               - could not bump version number and system exit occurs
            """
        from demisto_sdk.commands.update_release_notes.update_rn import UpdateRN
        mock_bump_version_number.side_effect = ValueError('Test')
        mock_is_bump_required.return_value = True
        with pytest.raises(SystemExit) as e:
            client = UpdateRN(pack_path="Packs/Test", update_type='minor', modified_files_in_pack={
                'Packs/Test/Integrations/Test.yml'}, added_files=set('Packs/Test/some_added_file.py'))
            client.execute_update()
        assert e.type == SystemExit
        assert e.value.code == 1

    @mock.patch.object(UpdateRN, 'only_docs_changed')
    def test_only_docs_changed_bump_not_required(self, mock_master):
        """
            Given
                - Pack to update release notes
            When
                - Only doc files have changed
            Then
               - bump version number is not required
            """
        from demisto_sdk.commands.update_release_notes.update_rn import UpdateRN
        mock_master.return_value = True
        client = UpdateRN(pack_path="Packs/Test", update_type='minor', modified_files_in_pack={
            'Packs/Test/Integrations/Test.yml'}, added_files=set('Packs/Test/some_added_file.py'))
        assert client.is_bump_required() is False


class TestRNUpdateUnit:
    META_BACKUP = ""
    FILES_PATH = os.path.normpath(os.path.join(__file__, f'{git_path()}/demisto_sdk/tests', 'test_files'))
    CURRENT_RN = """
#### Incident Types
- **Cortex XDR Incident**

#### Incident Fields
- **XDR Alerts**
"""
    CHANGED_FILES = {
        "Cortex XDR Incident": {"type": FileType.INCIDENT_TYPE, "description": "", "is_new_file": False},
        "XDR Alerts": {"type": FileType.INCIDENT_FIELD, "description": "", "is_new_file": False},
        "Sample IncidentField": {"type": FileType.INCIDENT_FIELD, "description": "", "is_new_file": False},
        "Cortex XDR - IR": {"type": FileType.INTEGRATION, "description": "", "is_new_file": False},
        "Nothing": {"type": None, "description": "", "is_new_file": False},
        "Sample": {"type": FileType.INTEGRATION, "description": "", "is_new_file": False},
    }
    EXPECTED_RN_RES = """
#### Incident Types
- **Cortex XDR Incident**

#### Incident Fields
- **Sample IncidentField**
- **XDR Alerts**

#### Integrations
##### Cortex XDR - IR
- %%UPDATE_RN%%

##### Sample
- %%UPDATE_RN%%
"""

    diff_package = [('Packs/VulnDB', 'Packs/VulnDB/Layouts/VulnDB/VulnDB.json', FileType.LAYOUT,
                     ('VulnDB', FileType.LAYOUT)),
                    ('Packs/VulnDB', 'Packs/VulnDB/Classifiers/VulnDB/VulnDB.json', FileType.CLASSIFIER,
                     ('VulnDB', FileType.CLASSIFIER)),
                    ('Packs/VulnDB', 'Packs/VulnDB/IncidentTypes/VulnDB/VulnDB.json', FileType.INCIDENT_TYPE,
                     ('VulnDB', FileType.INCIDENT_TYPE)),
                    ('Packs/VulnDB', 'Packs/VulnDB/IncidentFields/VulnDB/VulnDB.json', FileType.INCIDENT_FIELD,
                     ('VulnDB', FileType.INCIDENT_FIELD)),
                    ('Packs/CommonTypes', 'Packs/CommonTypes/IndicatorFields/VulnDB.json', FileType.INDICATOR_FIELD,
                     ('VulnDB', FileType.INDICATOR_FIELD)),
                    ('Packs/VulnDB', 'Packs/VulnDB/Playbooks/VulnDB/VulnDB_playbook.yml', FileType.PLAYBOOK,
                     ('VulnDB', FileType.PLAYBOOK)),
                    ('Packs/CommonScripts', 'Packs/CommonScripts/Playbooks/VulnDB/VulnDB_playbook.yml',
                     FileType.PLAYBOOK, ('VulnDB', FileType.PLAYBOOK)),
                    ('Packs/VulnDB', 'Packs/VulnDB/Scripts/VulnDB/VulnDB.py', FileType.SCRIPT,
                     ('VulnDB', FileType.SCRIPT)),
                    ('Packs/CommonPlaybooks', 'Packs/CommonPlaybooks/Scripts/VulnDB/VulnDB.py', FileType.SCRIPT,
                     ('VulnDB', FileType.SCRIPT)),
                    ('Packs/VulnDB', 'Packs/VulnDB/ReleaseNotes/1_0_1.md', FileType.RELEASE_NOTES,
                     ('VulnDB', FileType.RELEASE_NOTES)),
                    ('Packs/VulnDB', 'Packs/VulnDB/Integrations/VulnDB/VulnDB.yml', FileType.INTEGRATION,
                     ('VulnDB', FileType.INTEGRATION)),
                    ('Packs/VulnDB', 'Packs/VulnDB/Connections/VulnDB/VulnDB.yml', FileType.CONNECTION,
                     ('VulnDB', FileType.CONNECTION)),
                    ('Packs/VulnDB', 'Packs/VulnDB/Dashboards/VulnDB/VulnDB.yml', FileType.DASHBOARD,
                     ('VulnDB', FileType.DASHBOARD)),
                    ('Packs/CommonScripts', 'Packs/CommonScripts/Dashboards/VulnDB/VulnDB.yml', FileType.DASHBOARD,
                     ('VulnDB', FileType.DASHBOARD)),
                    ('Packs/VulnDB', 'Packs/VulnDB/Widgets/VulnDB/VulnDB.yml', FileType.WIDGET,
                     ('VulnDB', FileType.WIDGET)),
                    ('Packs/VulnDB', 'Packs/VulnDB/Reports/VulnDB/VulnDB.yml', FileType.REPORT,
                     ('VulnDB', FileType.REPORT)),
                    ('Packs/VulnDB', 'Packs/VulnDB/IndicatorTypes/VulnDB/VulnDB.yml', FileType.REPUTATION,
                     ('VulnDB', FileType.REPUTATION)),
                    ('Packs/VulnDB', 'Packs/VulnDB/TestPlaybooks/VulnDB/VulnDB.yml', FileType.TEST_PLAYBOOK,
                     ('VulnDB', FileType.TEST_PLAYBOOK)),
                    ('Packs/CommonScripts', 'Packs/CommonScripts/TestPlaybooks/VulnDB/VulnDB.yml',
                     FileType.TEST_PLAYBOOK, ('VulnDB', FileType.TEST_PLAYBOOK)),
                    ]

    @pytest.fixture(autouse=True)
    def setup(self, tmp_path):
        """Tests below modify the file: 'demisto_sdk/commands/update_release_notes/tests_data/Packs/Test/pack_metadata.json'
        We back it up and restore when done.

        """
        self.meta_backup = str(tmp_path / 'pack_metadata-backup.json')
        shutil.copy('demisto_sdk/commands/update_release_notes/tests_data/Packs/Test/pack_metadata.json',
                    self.meta_backup)

    def teardown(self):
        if self.meta_backup:
            shutil.copy(self.meta_backup,
                        'demisto_sdk/commands/update_release_notes/tests_data/Packs/Test/pack_metadata.json')
        else:
            raise Exception('Expecting self.meta_backup to be set inorder to restore pack_metadata.json file')

    @pytest.mark.parametrize('pack_name, path, find_type_result, expected_result', diff_package)
    def test_get_changed_file_name_and_type(self, pack_name, path, find_type_result, expected_result, mocker):
        """
            Given:
                - a filepath of a changed file
            When:
                - determining the type of item changed (e.g. Integration, Script, Layout, etc.)
            Then:
                - return tuple where first value is the pack name, and second is the item type
        """
        from demisto_sdk.commands.update_release_notes.update_rn import UpdateRN
        mocker.patch.object(UpdateRN, 'get_master_version', return_value='0.0.0')
        update_rn = UpdateRN(pack_path=pack_name, update_type='minor', modified_files_in_pack={'HelloWorld'},
                             added_files=set())
        filepath = os.path.join(TestRNUpdate.FILES_PATH, path)
        mocker.patch.object(UpdateRN, 'find_corresponding_yml', return_value='Integrations/VulnDB/VulnDB.yml')
        mocker.patch.object(UpdateRN, 'get_display_name', return_value='VulnDB')
        mocker.patch('demisto_sdk.commands.update_release_notes.update_rn.find_type', return_value=find_type_result)
        result = update_rn.get_changed_file_name_and_type(filepath)
        assert expected_result == result

    def test_check_rn_directory(self, mocker):
        """
            Given:
                - a filepath for a release notes directory
            When:
                - determining if the directory exists
            Then:
                - create the directory if it does not exist
        """
        from demisto_sdk.commands.update_release_notes.update_rn import \
            UpdateRN
        mocker.patch.object(UpdateRN, 'get_master_version', return_value='0.0.0')
        filepath = os.path.join(TestRNUpdate.FILES_PATH, 'ReleaseNotes')
        update_rn = UpdateRN(pack_path="Packs/VulnDB", update_type='minor', modified_files_in_pack={'HelloWorld'},
                             added_files=set())
        update_rn.check_rn_dir(filepath)

    def test_create_markdown(self, mocker):
        """
            Given:
                - a filepath for a release notes file and a markdown string
            When:
                - creating a new markdown file
            Then:
                - create the file or skip if it exists.
        """
        from demisto_sdk.commands.update_release_notes.update_rn import UpdateRN
        mocker.patch.object(UpdateRN, 'get_master_version', return_value='0.0.0')
        update_rn = UpdateRN(pack_path="Packs/VulnDB", update_type='minor', modified_files_in_pack={'HelloWorld'},
                             added_files=set())
        filepath = os.path.join(TestRNUpdate.FILES_PATH, 'ReleaseNotes/1_1_1.md')
        md_string = '### Test'
        update_rn.create_markdown(release_notes_path=filepath, rn_string=md_string, changed_files={})

    def test_update_existing_rn(self, mocker):
        """
            Given:
                - Existing release notes and set of changed files
            When:
                - rerunning the update command
            Then:
                - return updated release notes while preserving the integrity of the existing notes.
        """
        from demisto_sdk.commands.update_release_notes.update_rn import UpdateRN
        mocker.patch.object(UpdateRN, 'get_master_version', return_value='0.0.0')
        update_rn = UpdateRN(pack_path="Packs/HelloWorld", update_type='minor', modified_files_in_pack={'HelloWorld'},
                             added_files=set())
        new_rn = update_rn.update_existing_rn(self.CURRENT_RN, self.CHANGED_FILES)
        assert self.EXPECTED_RN_RES == new_rn

    def test_write_metadata_To_file(self, mocker):
        """
            Given:
                - No inputs, but a condition where bumping the version is ready
            When:
                - running update
            Then:
                - update the metadata json by the version designated.
        """
        ORIGINAL = os.path.join(TestRNUpdate.FILES_PATH, 'fake_pack_invalid/pack_metadata.json')
        TEMP_FILE = os.path.join(TestRNUpdate.FILES_PATH, 'fake_pack_invalid/_pack_metadata.json')
        from demisto_sdk.commands.update_release_notes.update_rn import UpdateRN
        mocker.patch.object(UpdateRN, 'get_master_version', return_value='0.0.0')
        update_rn = UpdateRN(pack_path="Packs/HelloWorld", update_type='minor', modified_files_in_pack={'HelloWorld'},
                             added_files=set())
        shutil.copy(src=ORIGINAL, dst=TEMP_FILE)
        data_dict = get_json(TEMP_FILE)
        update_rn.metadata_path = TEMP_FILE
        update_rn.write_metadata_to_file(data_dict)
        os.remove(ORIGINAL)
        shutil.copy(src=TEMP_FILE, dst=ORIGINAL)

    def test_find_added_pack_files(self, mocker):
        """
            Given:
                - List of added files
            When:
                - searching for relevant pack files
            Then:
                - return a list of relevant pack files which were added.
        """
        from demisto_sdk.commands.update_release_notes.update_rn import \
            UpdateRN
        added_files = {'HelloWorld/something_new.md', 'HelloWorld/test_data/nothing.md'}
        mocker.patch.object(UpdateRN, 'get_master_version', return_value='0.0.0')
        update_rn = UpdateRN(pack_path="Packs/HelloWorld", update_type='minor', modified_files_in_pack=set(),
                             added_files=added_files)
        update_rn.find_added_pack_files()
        assert update_rn.modified_files_in_pack == {'HelloWorld/something_new.md'}

    def test_does_pack_metadata_exist_no(self, mocker):
        """
            Given:
                - Checking for the existance of a pack metadata file
            When:
                - metadata path is invalid
            Then:
                - return False to indicate it does not exist.
        """
        from demisto_sdk.commands.update_release_notes.update_rn import UpdateRN
        mocker.patch.object(UpdateRN, 'get_master_version', return_value='0.0.0')
        update_rn = UpdateRN(pack_path="Packs/HelloWorld", update_type='minor', modified_files_in_pack=set(),
                             added_files=set())
        update_rn.metadata_path = 'This/Doesnt/Exist'
        result = update_rn._does_pack_metadata_exist()
        assert result is False

    def test_execute_update_invalid(self, mocker):
        """
            Given:
                - A protected pack name
            When:
                - running the update command
            Then:
                - return an error message and exit.
        """
        from demisto_sdk.commands.update_release_notes.update_rn import UpdateRN
        mocker.patch.object(UpdateRN, 'get_master_version', return_value='0.0.0')
        update_rn = UpdateRN(pack_path="Packs/Legacy", update_type='minor', modified_files_in_pack=set(),
                             added_files=set())
        update_rn.execute_update()

    diff_package = [
        ("1.0.1", "1.0.2", True),
        ("1.0.5", "1.0.4", False),
        ("1.0.5", "1.0.5", True),
        ("1.0.0", '99.99.99', True)
    ]

    @pytest.mark.parametrize('pack_current_version, git_current_version, expected_result', diff_package)
    def test_is_bump_required(self, pack_current_version, git_current_version, expected_result, mocker):
        """
        Given:
            - Case 1: Version in origin/master is higher than the current version for the pack
            - Case 2: Version of origin/master is lower than current version (indicating bump has
                      happened already.
            - Case 3: Version is the same indicating a bump is necessary.
            - Case 4: Version was not found so default of 99.99.99 is used.
        When:
            - Case 1: Bumping release notes with update-release-notes command.
            - Case 2: Bumping release notes with update-release-notes command.
            - Case 3: Bumping release notes with update-release-notes command.
            - Case 4: Bumping release notes with update-release-notes command.
        Then:
            - Case 1: Return True and throw error saying "The master branch is currently ahead of
                      your pack's version. Please pull from master and re-run the command."
            - Case 2: Return False since bump has already happened.
            - Case 3: Return True since a bump is necessary.
            - Case 4: Return True and throw error saying "The master branch is currently ahead of
                      your pack's version. Please pull from master and re-run the command."
        """
        from demisto_sdk.commands.update_release_notes.update_rn import UpdateRN
        from subprocess import Popen
        import json
        mocker.patch.object(UpdateRN, 'get_master_version', return_value=git_current_version)
        update_rn = UpdateRN(pack_path="Packs/Base", update_type='minor', modified_files_in_pack=set(),
                             added_files=set())
        mocker.patch.object(UpdateRN, 'get_pack_metadata', return_value={"currentVersion": pack_current_version})
        # mocking the only_docs_changed to test only the is_bump_required
        mocker.patch.object(UpdateRN, 'only_docs_changed', return_value=False)
        mocker.patch.object(Popen, 'communicate',
                            return_value=(json.dumps({"currentVersion": git_current_version}), ''))
        mocker.patch('sys.exit', return_value=None)
        bump_result = update_rn.is_bump_required()
        assert bump_result is expected_result

    def test_renamed_files(self, mocker):
        """
        Given:
            A file was renamed
        When:
            Bumping release notes with update-release-notes command.
        Then:
            file list should contain the new file path and ignore the old path.
        """
        from demisto_sdk.commands.update_release_notes.update_rn import UpdateRN
        mocker.patch.object(UpdateRN, 'get_master_version', return_value='0.0.0')
        modified_files = {
            'file1',
            ('file2', 'file2_new'),
            'file3'
        }
        update_rn = UpdateRN(pack_path="Packs/Base", update_type='minor', modified_files_in_pack=modified_files,
                             added_files=set())

        assert 'file1' in update_rn.modified_files_in_pack
        assert 'file2_new' in update_rn.modified_files_in_pack
        assert ('file2', 'file2_new') not in update_rn.modified_files_in_pack
        assert 'file3' in update_rn.modified_files_in_pack

    def test_change_image_or_desc_file_path(self):
        """
        Given:
            case 1: a description file
            case 2: an image file
            case 3: a non-image or description file
        When:
            running change_image_or_desc_file_path method
        Then:
            case 1 & 2: change the file path to the corresponding yml file.
            case 3: file path remains unchnaged
        """
        from demisto_sdk.commands.update_release_notes.update_rn import UpdateRN
        image_file_path = "Packs/DNSDB/Integrations/DNSDB_v2/DNSDB_v2_image.png"
        description_file_path = "Packs/DNSDB/Integrations/DNSDB_v2/DNSDB_v2_description.md"
        yml_file_path = "Packs/DNSDB/Integrations/DNSDB_v2/DNSDB_v2.yml"

        assert yml_file_path == UpdateRN.change_image_or_desc_file_path(image_file_path)
        assert yml_file_path == UpdateRN.change_image_or_desc_file_path(description_file_path)
        assert yml_file_path == UpdateRN.change_image_or_desc_file_path(yml_file_path)

    def test_update_api_modules_dependents_rn__no_id_set(self, mocker):
        """
        Given:
            - The file system has no id_set.json in its root
        When:
            - update_api_modules_rn is called without an id_set.json
        Then:
            - Call print_error with the appropriate error message
        """
        import demisto_sdk.commands.update_release_notes.update_rn
        from demisto_sdk.commands.update_release_notes.update_rn import update_api_modules_dependents_rn
        if os.path.exists(DEFAULT_ID_SET_PATH):
            os.remove(DEFAULT_ID_SET_PATH)
        print_error_mock = mocker.patch.object(demisto_sdk.commands.update_release_notes.update_rn, "print_error")
        update_api_modules_dependents_rn(pre_release='', update_type='', added='', modified='',
                                         id_set_path=None)
        assert 'no id_set.json is available' in print_error_mock.call_args[0][0]

    def test_update_api_modules_dependents_rn__happy_flow(self, mocker, tmpdir):
        """
        Given
            - ApiModules_script.yml which is part of APIModules pack was changed.
            - id_set.json indicates FeedTAXII uses APIModules

        When
            - update_api_modules_rn is called with an id_set.json

        Then
            - Ensure execute_update_mock is called
        """
        from demisto_sdk.commands.update_release_notes.update_rn import UpdateRN
        from demisto_sdk.commands.update_release_notes.update_rn import update_api_modules_dependents_rn
        mocker.patch.object(UpdateRN, 'get_master_version', return_value='0.0.0')

        modified = {'/Packs/ApiModules/Scripts/ApiModules_script/ApiModules_script.yml'}
        added = {}
        id_set_content = {'integrations':
                          [
                              {'FeedTAXII_integration':
                               {'name': 'FeedTAXII_integration',
                                'file_path': '/FeedTAXII_integration.yml',
                                'pack': 'FeedTAXII',
                                'api_modules': 'ApiModules_script'
                                }
                               }
                          ]}
        id_set_f = tmpdir / "id_set.json"
        id_set_f.write(json.dumps(id_set_content))

        execute_update_mock = mocker.patch.object(UpdateRN, "execute_update")

        update_api_modules_dependents_rn(pre_release=None, update_type=None, added=added,
                                         modified=modified, id_set_path=id_set_f.strpath)
        assert execute_update_mock.call_count == 1

    def test_update_docker_image_when_yml_has_changed_but_not_docker_image_property(self, mocker):
        """
        Given
            - Modified .yml file
        When
            - Working on an integration's yml, but haven't update docker image

        Then
            - No changes should be done in release notes
        """
        from demisto_sdk.commands.update_release_notes.update_rn import check_docker_image_changed

        return_value = '+category: Utilities\
                        +commonfields:\
                        +  id: Test\
                        +  version: -1\
                        +configuration:\
                        +- defaultvalue: https://soar.test.com\
                        +  display: Server URL (e.g. https://soar.test.com)\
                        +- display: Fetch incidents\
                        +  name: isFetch\
                        +- display: Incident type'

        mocker.patch('demisto_sdk.commands.update_release_notes.update_rn.run_command', return_value=return_value)

        assert check_docker_image_changed('test.yml') is None

    def test_update_docker_image_in_yml(self, mocker):
        """
        Given
            - Modified .yml file
        When
            - Updating docker image tag

        Then
            - A new release notes is created. and it has a new record for updating docker image.
        """
        from demisto_sdk.commands.update_release_notes.update_rn import UpdateRN
        import os
        with open('demisto_sdk/commands/update_release_notes/tests_data/Packs/Test/pack_metadata.json', 'r') as file:
            pack_data = json.load(file)
        mocker.patch('demisto_sdk.commands.update_release_notes.update_rn.run_command',
                     return_value='+  dockerimage:python/test:1243')
        mocker.patch.object(UpdateRN, 'is_bump_required', return_value=False)
        mocker.patch.object(UpdateRN, 'get_pack_metadata', return_value=pack_data)
<<<<<<< HEAD
        mocker.patch.object(UpdateRN, 'build_rn_template', return_value='##### Test')
        mocker.patch.object(UpdateRN, 'get_changed_file_name_and_type', return_value=('Test', FileType.INTEGRATION))
        mocker.patch.object(UpdateRN, 'get_release_notes_path',
=======
        mocker.patch.object(UpdateRN, 'identify_changed_file_type', return_value=('Test', FileType.INTEGRATION))
        mocker.patch.object(UpdateRN, 'return_release_notes_path',
>>>>>>> feb713ab
                            return_value='demisto_sdk/commands/update_release_notes/tests_data/Packs/release_notes'
                                         '/1_1_0.md')
        mocker.patch.object(UpdateRN, 'get_master_version', return_value='0.0.0')

        client = UpdateRN(pack_path="demisto_sdk/commands/update_release_notes/tests_data/Packs/Test",
                          update_type='minor', modified_files_in_pack={'Packs/Test/Integrations/Test.yml'},
                          added_files=set())
        client.execute_update()
        with open('demisto_sdk/commands/update_release_notes/tests_data/Packs/release_notes/1_1_0.md', 'r') as file:
            RN = file.read()
        os.remove('demisto_sdk/commands/update_release_notes/tests_data/Packs/release_notes/1_1_0.md')
        assert 'Updated the Docker image to: *dockerimage:python/test:1243*.' in RN

    def test_update_docker_image_in_yml_when_RN_aleady_exists(self, mocker):
        """
        Given
            - Modified .yml file, but relevant release notes is already exist.
        When
            - Updating docker image tag.

        Then
            - A new record with the updated docker image is added.
        """
        from demisto_sdk.commands.update_release_notes.update_rn import UpdateRN
        with open('demisto_sdk/commands/update_release_notes/tests_data/Packs/Test/pack_metadata.json', 'r') as file:
            pack_data = json.load(file)
        with open('demisto_sdk/commands/update_release_notes/tests_data/Packs/release_notes/1_0_0.md', 'w') as file:
            file.write('### Integrations\n')
        mocker.patch('demisto_sdk.commands.update_release_notes.update_rn.run_command',
                     return_value='+  dockerimage:python/test:1243')
        mocker.patch.object(UpdateRN, 'is_bump_required', return_value=False)
        mocker.patch.object(UpdateRN, 'get_pack_metadata', return_value=pack_data)
        mocker.patch.object(UpdateRN, 'get_display_name', return_value='Test')
        mocker.patch.object(UpdateRN, 'build_rn_template', return_value='##### Test\n')
        mocker.patch.object(UpdateRN, 'get_release_notes_path',
                            return_value='demisto_sdk/commands/update_release_notes/tests_data/Packs/release_notes'
                                         '/1_0_0.md')
        mocker.patch.object(UpdateRN, 'get_master_version', return_value='0.0.0')
        mocker.patch.object(UpdateRN, 'get_changed_file_name_and_type', return_value=('Test', FileType.INTEGRATION))

        client = UpdateRN(pack_path="Packs/Test", update_type=None,
                          modified_files_in_pack={'Packs/Test/Integrations/Test.yml'}, added_files=set())
        client.execute_update()
        client.execute_update()
        with open('demisto_sdk/commands/update_release_notes/tests_data/Packs/release_notes/1_0_0.md', 'r') as file:
            RN = file.read()
        assert RN.count('Updated the Docker image to: *dockerimage:python/test:1243*.') == 1

        with open('demisto_sdk/commands/update_release_notes/tests_data/Packs/release_notes/1_0_0.md', 'w') as file:
            file.write('')

    def test_add_and_modify_files_without_update_docker_image(self, mocker):
        """
        Given
            - Modified .yml file, but relevant release notes is already exist.
        When
            - Updating docker image tag.

        Then
            - A new record with the updated docker image is added.
        """
        from demisto_sdk.commands.update_release_notes.update_rn import UpdateRN
        import os
        with open('demisto_sdk/commands/update_release_notes/tests_data/Packs/Test/pack_metadata.json', 'r') as file:
            pack_data = json.load(file)
        mocker.patch('demisto_sdk.commands.update_release_notes.update_rn.run_command',
                     return_value='+  type:True')
        mocker.patch.object(UpdateRN, 'is_bump_required', return_value=True)
        mocker.patch.object(UpdateRN, 'get_pack_metadata', return_value=pack_data)
        mocker.patch.object(UpdateRN, 'get_display_name', return_value='Test')
        mocker.patch.object(UpdateRN, 'build_rn_template', return_value='##### Test\n')
        mocker.patch.object(UpdateRN, 'get_release_notes_path', return_value='demisto_sdk/commands'
                                                                             '/update_release_notes/tests_data'
                                                                             '/Packs/release_notes/1_1_0.md')
        mocker.patch.object(UpdateRN, 'get_changed_file_name_and_type', return_value=('Test', FileType.INTEGRATION))
        mocker.patch.object(UpdateRN, 'get_master_version', return_value='0.0.0')
        client = UpdateRN(pack_path="demisto_sdk/commands/update_release_notes/tests_data/Packs/Test",
                          update_type='minor', modified_files_in_pack={
                              'Packs/Test/Integrations/Test.yml'}, added_files=set('Packs/Test/some_added_file.py'))
        client.execute_update()
        with open('demisto_sdk/commands/update_release_notes/tests_data/Packs/release_notes/1_1_0.md', 'r') as file:
            RN = file.read()
        os.remove('demisto_sdk/commands/update_release_notes/tests_data/Packs/release_notes/1_1_0.md')
        assert 'Updated the Docker image to: *dockerimage:python/test:1243*' not in RN

    def test_new_integration_docker_not_updated(self, mocker):
        """
        Given
            - New integration created.
        When
            - Running update-release-notes command

        Then
            - Docker is not indicated as updated.
        """
        from demisto_sdk.commands.update_release_notes.update_rn import UpdateRN
        import os
        with open('demisto_sdk/commands/update_release_notes/tests_data/Packs/Test/pack_metadata.json', 'r') as file:
            pack_data = json.load(file)
        mocker.patch('demisto_sdk.commands.update_release_notes.update_rn.run_command',
                     return_value='+  dockerimage:python/test:1243')
        mocker.patch.object(UpdateRN, 'is_bump_required', return_value=False)
        mocker.patch.object(UpdateRN, 'get_pack_metadata', return_value=pack_data)
        mocker.patch.object(UpdateRN, 'build_rn_template', return_value='##### Test')
        mocker.patch.object(UpdateRN, 'get_changed_file_name_and_type', return_value=('Test', FileType.INTEGRATION))
        mocker.patch.object(UpdateRN, 'get_release_notes_path',
                            return_value='demisto_sdk/commands/update_release_notes/tests_data/Packs/release_notes'
                                         '/1_1_0.md')
        mocker.patch.object(UpdateRN, 'get_master_version', return_value='0.0.0')

        client = UpdateRN(pack_path="demisto_sdk/commands/update_release_notes/tests_data/Packs/Test",
                          update_type='minor', modified_files_in_pack={'Packs/Test/Integrations/Test.yml'},
                          added_files={'Packs/Test/Integrations/Test.yml'})
        client.execute_update()
        with open('demisto_sdk/commands/update_release_notes/tests_data/Packs/release_notes/1_1_0.md', 'r') as file:
            RN = file.read()
        os.remove('demisto_sdk/commands/update_release_notes/tests_data/Packs/release_notes/1_1_0.md')
        assert 'Updated the Docker image to: *dockerimage:python/test:1243*' not in RN

    docker_image_test_rn = '#### Integrations\n##### BitcoinAbuse Feed\n- %%UPDATE_RN%%\n- Updated the Docker image ' \
                           'to: *demisto/python3:3.9.1.149615*.\n'
    docker_image_test_data = [
        ('#### Integrations\n##### BitcoinAbuse Feed\n- %%UPDATE_RN%%\n', None,
         '#### Integrations\n##### BitcoinAbuse Feed\n- %%UPDATE_RN%%\n', False),
        ('#### Integrations\n##### BitcoinAbuse Feed\n- %%UPDATE_RN%%\n', 'demisto/python3:3.9.1.149615',
         docker_image_test_rn, True),
        (docker_image_test_rn, 'demisto/python3:3.9.1.149615', docker_image_test_rn, False),
        (docker_image_test_rn, 'demisto/python3:3.9.1.149616',
         '#### Integrations\n##### BitcoinAbuse Feed\n- %%UPDATE_RN%%\n- Updated the Docker image '
         'to: *demisto/python3:3.9.1.149616*.\n', True)
    ]


def test_get_from_version_at_update_rn(integration):
    """
        Given
            - Case 1: An integration path
            - Case 2: A fake integration path
        When
            - Updating release notes for integration, trying to extract the 'fromversion' key from the integration yml.
        Then
            - Case 1: Assert that the `fromversion` value is 5.0.0
            - Case 2: Assert that the `fromversion` value is None
        """
    from demisto_sdk.commands.update_release_notes.update_rn import get_from_version_at_update_rn

    integration.yml.write_dict({'fromversion': '5.0.0'})
    fromversion = get_from_version_at_update_rn(integration.yml.path)
    assert fromversion == '5.0.0'
    fromversion = get_from_version_at_update_rn('fake_path.yml')
    assert fromversion is None


@pytest.mark.parametrize('data, answer', [({'brandName': 'TestBrand'}, 'TestBrand'), ({'id': 'TestID'}, 'TestID'),
                                          ({'name': 'TestName'}, 'TestName'), ({'TypeName': 'TestType'}, 'TestType'),
                                          ({'display': 'TestDisplay'}, 'TestDisplay'),
                                          ({'layout': {'id': 'Testlayout'}}, 'Testlayout')])
def test_get_display_name(data, answer, mocker):
    """
        Given
            - Pack to update release notes
        When
            - get_display_name with file path is called
        Then
           - Returned name determined by the key of the data loaded from the file
        """
    from demisto_sdk.commands.update_release_notes.update_rn import UpdateRN
    mock_object = mocker.patch('demisto_sdk.commands.update_release_notes.update_rn.StructureValidator')
    mock_structure_validator = mock_object.return_value
    mock_structure_validator.load_data_from_file.return_value = data
    client = UpdateRN(pack_path="Packs/Test", update_type='minor', modified_files_in_pack={
        'Packs/Test/Integrations/Test.yml'}, added_files=set('Packs/Test/some_added_file.py'))
    assert client.get_display_name('Packs/Test/test.yml') == answer


def test_docker_image_is_added_for_every_integration(mocker, repo):
    """
    Given:
    - Pack to update with release notes.

    When:
    - First call to update release notes: Two YMLs had their docker image updated.
    - Second call to update release notes: Two YMLs were updated again.

    Then:
    - Ensure two entries for update docker image are added to release notes, one for each YML.
    - Ensure two entries for update docker images are added to release notes, one for each YML, with the
      newer docker image.

    """
    yml_mock = {'display': 'test', 'script': {'type': 'python', 'dockerimage': 'demisto/python3:3.9.5.123'}}
    pack = repo.create_pack('PackName')
    mocker.patch('demisto_sdk.commands.update_release_notes.update_rn.check_docker_image_changed',
                 return_value='demisto/python3:3.9.5.124')
    integration = pack.create_integration('integration', 'bla', yml_mock)
    integration.create_default_integration()
    integration.yml.update({'display': 'Sample1'})
    integration2 = pack.create_integration('integration2', 'bla2', yml_mock)
    integration2.create_default_integration()
    integration2.yml.update({'display': 'Sample2'})
    pack.pack_metadata.write_json({'currentVersion': '0.0.0'})
    client = UpdateRN(pack_path=str(pack.path), update_type='revision',
                      modified_files_in_pack={f'{str(integration.path)}/integration.yml',
                                              f'{str(integration2.path)}/integration2.yml'}, added_files=set())
    client.execute_update()
    with open(str(f'{pack.path}/ReleaseNotes/0_0_1.md')) as f:
        rn_text = f.read()
    assert rn_text.count('Updated the Docker image to: *demisto/python3:3.9.5.124*.') == 2
    mocker.patch('demisto_sdk.commands.update_release_notes.update_rn.check_docker_image_changed',
                 return_value='demisto/python3:3.9.5.125')
    client = UpdateRN(pack_path=str(pack.path), update_type=None,
                      modified_files_in_pack={f'{str(integration.path)}/integration.yml',
                                              f'{str(integration2.path)}/integration2.yml'}, added_files=set())
    client.execute_update()
    with open(str(f'{pack.path}/ReleaseNotes/0_0_1.md')) as f:
        rn_text = f.read()
    assert rn_text.count('Updated the Docker image to: *demisto/python3:3.9.5.124*.') == 0
    assert rn_text.count('Updated the Docker image to: *demisto/python3:3.9.5.125*.') == 2


HANDLE_EXISTING_RN_WITH_DOCKER_IMAGE_INPUTS = [
    ('#### Integrations\n##### IBM QRadar v2\n- %%UPDATE_RN%%\n##### IBM QRadar v3\n- %%UPDATE_RN%%',
     'Integrations', 'demisto/python3:3.9.5.21276', 'IBM QRadar v3',
     '#### Integrations\n##### IBM QRadar v2\n- %%UPDATE_RN%%\n##### IBM QRadar v3\n- Updated the Docker image to: '
     '*demisto/python3:3.9.5.21276*.\n- %%UPDATE_RN%%'),
    ('#### Integrations\n##### IBM QRadar v3\n- %%UPDATE_RN%%',
     'Integrations', 'demisto/python3:3.9.5.21276', 'IBM QRadar v3',
     '#### Integrations\n##### IBM QRadar v3\n- Updated the Docker image to: '
     '*demisto/python3:3.9.5.21276*.\n- %%UPDATE_RN%%')]


@pytest.mark.parametrize('new_rn, header_by_type, docker_image, content_name, expected',
                         HANDLE_EXISTING_RN_WITH_DOCKER_IMAGE_INPUTS)
def test_handle_existing_rn_with_docker_image(new_rn: str, header_by_type: str, docker_image: str,
                                              content_name: str, expected: str):
    """
    Given:
    - 'new_rn': new RN.
    - 'header_by_type': Header of the RN to add docker image to, e.g 'Integrations', 'Scripts'
    - 'docker_image': Docker image to add
    - 'content_name': The content name to add the docker image entry to, e.g integration name, script name.

    When:
    - Adding docker image entry to the relevant RN.
    Case a: Two integrations, adding docker image only to QRadar v3.
    Case b: One integration.

    Then:
    - Ensure expected entry of docker image is added in the expected spot.
    Case a: Added only to QRadar v3 but not to QRadar v2.
    Case b: Added to the integration as expected.

    """
    assert UpdateRN.handle_existing_rn_with_docker_image(new_rn, header_by_type, docker_image,
                                                         content_name) == expected<|MERGE_RESOLUTION|>--- conflicted
+++ resolved
@@ -511,14 +511,8 @@
         update_rn = UpdateRN(pack_path="Packs/HelloWorld", update_type='minor', modified_files_in_pack={'HelloWorld'},
                              added_files=set())
 
-<<<<<<< HEAD
         desc = update_rn.build_rn_desc(_type=FileType.TEST_SCRIPT, content_name='Hello World Test',
-                                       desc='Test description',
-                                       is_new_file=True, text='', from_version='5.5.0')
-=======
-        desc = update_rn.build_rn_desc(_type=FileType.TEST_SCRIPT, content_name='Hello World Test', desc='Test description',
-                                       is_new_file=True, text='', from_version='5.5.0', docker_image=None)
->>>>>>> feb713ab
+                                       desc='Test description', is_new_file=True, text='', from_version='5.5.0', docker_image=None)
         assert '(Available from Cortex XSOAR 5.5.0).' in desc
 
     def test_build_rn_desc_old_file(self):
@@ -535,14 +529,8 @@
         update_rn = UpdateRN(pack_path="Packs/HelloWorld", update_type='minor', modified_files_in_pack={'HelloWorld'},
                              added_files=set())
 
-<<<<<<< HEAD
         desc = update_rn.build_rn_desc(_type=FileType.TEST_SCRIPT, content_name='Hello World Test',
-                                       desc='Test description',
-                                       is_new_file=False, text='', from_version='5.5.0')
-=======
-        desc = update_rn.build_rn_desc(_type=FileType.TEST_SCRIPT, content_name='Hello World Test', desc='Test description',
-                                       is_new_file=False, text='', from_version='5.5.0', docker_image=None)
->>>>>>> feb713ab
+                                       desc='Test description', is_new_file=False, text='', from_version='5.5.0', docker_image=None)
         assert '(Available from Cortex XSOAR 5.5.0).' not in desc
 
     def test_build_rn_template_with_fromversion(self):
@@ -561,8 +549,7 @@
                                         'fromversion': '5.0.0'},
             'Hello World Playbook': {'type': FileType.PLAYBOOK, 'description': '', 'is_new_file': True,
                                      'fromversion': '5.5.0'},
-            "Hello World Script": {'type': FileType.SCRIPT, 'description': '', 'is_new_file': True,
-                                   'fromversion': '6.0.0'},
+            "Hello World Script": {'type': FileType.SCRIPT, 'description': '', 'is_new_file': True, 'fromversion': '6.0.0'},
         }
         update_rn = UpdateRN(pack_path="Packs/HelloWorld", update_type='minor', modified_files_in_pack={'HelloWorld'},
                              added_files=set())
@@ -1033,14 +1020,8 @@
                      return_value='+  dockerimage:python/test:1243')
         mocker.patch.object(UpdateRN, 'is_bump_required', return_value=False)
         mocker.patch.object(UpdateRN, 'get_pack_metadata', return_value=pack_data)
-<<<<<<< HEAD
-        mocker.patch.object(UpdateRN, 'build_rn_template', return_value='##### Test')
         mocker.patch.object(UpdateRN, 'get_changed_file_name_and_type', return_value=('Test', FileType.INTEGRATION))
         mocker.patch.object(UpdateRN, 'get_release_notes_path',
-=======
-        mocker.patch.object(UpdateRN, 'identify_changed_file_type', return_value=('Test', FileType.INTEGRATION))
-        mocker.patch.object(UpdateRN, 'return_release_notes_path',
->>>>>>> feb713ab
                             return_value='demisto_sdk/commands/update_release_notes/tests_data/Packs/release_notes'
                                          '/1_1_0.md')
         mocker.patch.object(UpdateRN, 'get_master_version', return_value='0.0.0')
