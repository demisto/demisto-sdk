--- conflicted
+++ resolved
@@ -388,11 +388,7 @@
                 - return tuple where first value is the pack name, and second is the item type
         """
         from demisto_sdk.commands.update_release_notes.update_rn import UpdateRN
-<<<<<<< HEAD
-        update_rn = UpdateRN(pack_path="VulnDB", update_type='minor', pack_files={'HelloWorld'}, added_files=set())
-=======
-        update_rn = UpdateRN(pack=pack_name, update_type='minor', pack_files={'HelloWorld'}, added_files=set())
->>>>>>> 86f9fe32
+        update_rn = UpdateRN(pack_path=pack_name, update_type='minor', pack_files={'HelloWorld'}, added_files=set())
         filepath = os.path.join(TestRNUpdate.FILES_PATH, path)
         mocker.patch.object(UpdateRN, 'find_corresponding_yml', return_value='Integrations/VulnDB/VulnDB.yml')
         mocker.patch.object(UpdateRN, 'get_display_name', return_value='VulnDB')
