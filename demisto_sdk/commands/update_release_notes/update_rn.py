"""
This script is used to create a release notes template
"""

import copy
import errno
import os
import re
from pathlib import Path
from typing import Any, Iterable, Optional, Tuple, Union

from packaging.version import Version

from demisto_sdk.commands.common.constants import (
    ALL_FILES_VALIDATION_IGNORE_WHITELIST,
    DEPRECATED_DESC_REGEX,
    DEPRECATED_NO_REPLACE_DESC_REGEX,
    EVENT_COLLECTOR,
    IGNORED_PACK_NAMES,
    RN_HEADER_BY_FILE_TYPE,
    SIEM_ONLY_ENTITIES,
    XSIAM_DASHBOARDS_DIR,
    XSIAM_REPORTS_DIR,
    FileType,
    MarketplaceVersions,
)
from demisto_sdk.commands.common.content import Content
from demisto_sdk.commands.common.content.objects.pack_objects import (
    Integration,
    Playbook,
    Script,
)
from demisto_sdk.commands.common.content.objects.pack_objects.abstract_pack_objects.yaml_content_object import (
    YAMLContentObject,
)
from demisto_sdk.commands.common.handlers import DEFAULT_JSON_HANDLER as json
from demisto_sdk.commands.common.logger import logger
from demisto_sdk.commands.common.tools import (
    find_type,
    get_api_module_dependencies_from_graph,
    get_api_module_ids,
    get_content_path,
    get_display_name,
    get_from_version,
    get_json,
    get_latest_release_notes_text,
    get_pack_name,
    get_remote_file,
    get_yaml,
    pack_name_to_path,
    run_command,
)
from demisto_sdk.commands.content_graph.commands.update import update_content_graph
from demisto_sdk.commands.content_graph.interface import (
    ContentGraphInterface,
)

CLASS_BY_FILE_TYPE = {
    FileType.INTEGRATION: Integration,
    FileType.SCRIPT: Script,
    FileType.PLAYBOOK: Playbook,
}


def get_deprecated_comment_from_desc(description: str) -> str:
    """
    find deprecated comment from description
    Args:
        description: The yml description

    Returns:
        If a deprecated description is found return it for rn.
    """
    deprecate_line_with_replacement = re.findall(DEPRECATED_DESC_REGEX, description)
    deprecate_line_no_replacement = re.findall(
        DEPRECATED_NO_REPLACE_DESC_REGEX, description
    )

    deprecate_line = deprecate_line_with_replacement + deprecate_line_no_replacement
    return deprecate_line[0] if deprecate_line else ""


def deprecated_commands(commands: list) -> set:
    """return a set of the deprecated commands only"""
    return {command.get("name") for command in commands if command.get("deprecated")}


def get_yml_objects(path: str, file_type) -> Tuple[Any, YAMLContentObject]:
    """
    Generate yml files from master and from the current branch
    Args:
        path: The requested file path
        file_type: the file type

    Returns:
        Two YML objects, the first of the yml at master (old yml) and the second from the current branch (new yml)
    """
    old_yml_obj = get_remote_file(path)
    new_yml_obj = CLASS_BY_FILE_TYPE[file_type](path)

    return old_yml_obj, new_yml_obj

def generate_command_diff(command_name, old_args, new_args):
    rn = ''
    old_arg_names = {arg['name']: arg for arg in old_args}
    new_arg_names = {arg['name']: arg for arg in new_args}

    # Arguments removed
    for old_arg_name, old_arg in old_arg_names.items():
        if old_arg_name not in new_arg_names:
            rn += f'- Updated the **{command_name}** to not use the `{old_arg_name}` argument.\n'

    # Arguments added or updated
    for new_arg_name, new_arg in new_arg_names.items():
        if new_arg_name not in old_arg_names:
            rn += f'- Updated the **{command_name}** to use the `{new_arg_name}` argument.\n'
        elif new_arg.get('deprecated') and not old_arg_names[new_arg_name].get('deprecated'):
            rn += f'- Deprecated the `{new_arg_name}` argument inside the **{command_name}** command.\n'

    return rn


def get_commands_diff(old_commands, new_commands):
    rn = ''
    old_command_names = {command['name']: command for command in old_commands}
    new_command_names = {command['name']: command for command in new_commands}

    for old_command_name, old_command in old_command_names.items():
        if old_command_name not in new_command_names:
            rn += f'- Deleted the **{old_command_name}** command.\n'

    for new_command_name, new_command in new_command_names.items():
        if new_command_name not in old_command_names:
            rn += f'- Added the **{new_command_name}** command which {new_command.get("description", "")}\n'
        else:
            old_command = old_command_names[new_command_name]
            rn += generate_command_diff(new_command_name, old_command.get('arguments', []), new_command.get('arguments', []))

    return rn


def get_commands_and_args_rn(old_yml, new_yml, file_type):
    if file_type != FileType.INTEGRATION:
        return ''

    old_commands = old_yml.get("script", {}).get("commands", [])
    new_commands = new_yml.script.get("commands", [])

    return get_commands_diff(old_commands, new_commands)


def get_deprecated_rn(old_yml, new_yml, file_type):
    """Generate rn for deprecated items"""
    if not old_yml.get("deprecated") and new_yml.is_deprecated:
        description = (
            new_yml.get("comment")
            if file_type == file_type.SCRIPT
            else new_yml.get("description")
        )
        rn_from_description = get_deprecated_comment_from_desc(description)
        return f'- Deprecated. {rn_from_description or "Use %%% instead"}.\n'

    if file_type != FileType.INTEGRATION:
        return ""

    # look for deprecated commands
    rn = ""
    old_commands = deprecated_commands(old_yml.get("script", {}).get("commands") or [])
    new_commands = deprecated_commands(new_yml.script.get("commands") or [])

    for command_name in new_commands:
        # if command is deprecated in new yml, and not in old yml
        if command_name not in old_commands:
            rn += f"- Deprecated ***{command_name}*** command. Use %%% instead.\n"
    return rn


class UpdateRN:
    CONTENT_PATH = Path(get_content_path())  # type: ignore[arg-type]

    def __init__(
        self,
        pack_path: str,
        update_type: Union[str, None],
        modified_files_in_pack: set,
        added_files: set,
        specific_version: str = None,
        pre_release: bool = False,
        pack: str = None,
        pack_metadata_only: bool = False,
        text: str = "",
        existing_rn_version_path: str = "",
        is_force: bool = False,
        is_bc: bool = False,
    ):
        self.pack = pack if pack else get_pack_name(pack_path)
        self.update_type = update_type
        self.pack_path = pack_path
        # renamed files will appear in the modified list as a tuple: (old path, new path)
        modified_files_in_pack = {
            file_[1] if isinstance(file_, tuple) else file_
            for file_ in modified_files_in_pack
        }
        self.modified_files_in_pack = set()
        for file_path in modified_files_in_pack:
            self.modified_files_in_pack.add(
                self.change_image_or_desc_file_path(
                    (self.CONTENT_PATH / file_path).as_posix()
                )
            )

        self.added_files = added_files
        self.pre_release = pre_release
        self.specific_version = specific_version
        self.existing_rn_changed = False
        self.text = text
        self.existing_rn_version_path = existing_rn_version_path
        self.should_delete_existing_rn = False
        self.pack_metadata_only = pack_metadata_only
        self.is_force = is_force
        git_util = Content.git_util()
        self.main_branch = git_util.handle_prev_ver()[1]
        self.metadata_path = os.path.join(self.pack_path, "pack_metadata.json")
        self.master_version = self.get_master_version()
        self.rn_path = ""
        self.is_bc = is_bc
        self.bc_path = ""

    @staticmethod
    def change_image_or_desc_file_path(file_path: str) -> str:
        """Changes image and description file paths to the corresponding yml file path.
        if a non-image or description file path is given, it remains unchanged.

        :param file_path: The file path to check

        :rtype: ``str``
        :return
            The new file path if was changed
        """

        def validate_new_path(expected_path: str):
            if not Path(expected_path).exists():
                logger.info(
                    f"<yellow>file {file_path} implies the existence of {str(expected_path)}, which is missing. "
                    f"Did you mistype {file_path}?</yellow>"
                )

        if file_path.endswith("_image.png"):
            if Path(file_path).parent.name in (XSIAM_DASHBOARDS_DIR, XSIAM_REPORTS_DIR):
                new_path = file_path.replace("_image.png", ".json")
            else:
                new_path = file_path.replace("_image.png", ".yml")
            validate_new_path(new_path)
            return new_path

        elif file_path.endswith("_description.md"):
            new_path = file_path.replace("_description.md", ".yml")
            validate_new_path(new_path)
            return new_path

        return file_path

    def handle_existing_rn_version_path(self, rn_path: str) -> str:
        """Checks whether the existing RN version path exists and return it's content.

        :param rn_path: The rn path to check

        :rtype: ``str``
        :return
            The content of the rn
        """
        if self.existing_rn_version_path:
            existing_rn_abs_path = self.CONTENT_PATH / self.existing_rn_version_path
            rn_path_abs_path = self.CONTENT_PATH / rn_path
            self.should_delete_existing_rn = str(existing_rn_abs_path) != str(
                rn_path_abs_path
            )
            try:
                return existing_rn_abs_path.read_text()
            except Exception as e:
                logger.info(
                    f"<red>Failed to load the previous release notes file content: {e}</red>"
                )
        return ""

    def execute_update(self) -> bool:
        """Obtains the information needed in order to update the pack and executes the update.

        :rtype: ``bool``
        :return
            Whether the RN was updated successfully or not
        """
        if self.pack in IGNORED_PACK_NAMES:
            logger.info(
                f"<yellow>Release notes are not required for the {self.pack} pack since this pack"
                f" is not versioned.</yellow>"
            )
            return False

        new_version, new_metadata = self.get_new_version_and_metadata()
        rn_path = self.get_release_notes_path(new_version)
        self.check_rn_dir(rn_path)
        self.rn_path = rn_path
        self.find_added_pack_files()
        changed_files = {}
        for packfile in self.modified_files_in_pack:
            file_name, file_type = self.get_changed_file_name_and_type(packfile)
            if (
                "yml" in packfile
                and file_type
                in [FileType.INTEGRATION, FileType.BETA_INTEGRATION, FileType.SCRIPT]
                and packfile not in self.added_files
            ):
                docker_image_name: Optional[str] = check_docker_image_changed(
                    main_branch=self.main_branch, packfile=packfile
                )
            else:
                docker_image_name = None
            if file_type == FileType.METADATA:
                self.pack_metadata_only = True
                continue
            changed_files[(file_name, file_type)] = {
                "description": get_file_description(packfile, file_type),
                "is_new_file": packfile in self.added_files,
                "fromversion": get_from_version_at_update_rn(packfile),
                "dockerimage": docker_image_name,
                "path": packfile,
            }
        self.pack_metadata_only = (not changed_files) and self.pack_metadata_only
        return self.create_pack_rn(rn_path, changed_files, new_metadata, new_version)

    def create_pack_rn(
        self, rn_path: str, changed_files: dict, new_metadata: dict, new_version: str
    ) -> bool:
        """Checks whether the pack requires a new rn and if so, creates it.

        :param
            rn_path (str): The rn path
            changed_files (dict): The changed files details
            new_metadata (dict): The new pack metadata
            new_version (str): The new version str representation, e.g 1.0.2, 1.11.2 etc.


        :rtype: ``bool``
        :return
            Whether the RN was updated successfully or not
        """
        rn_string = self.handle_existing_rn_version_path(rn_path)
        if not rn_string:
            rn_string = self.build_rn_template(changed_files)
        if len(rn_string) > 0 or self.is_force:
            if self.is_bump_required():
                self.write_metadata_to_file(new_metadata)
            self.create_markdown(rn_path, rn_string, changed_files)
            self.build_rn_config_file(new_version)
            if self.existing_rn_changed:
                logger.info(
                    f"<green>Finished updating release notes for {self.pack}.</green>"
                )
                if not self.text:
                    logger.info(
<<<<<<< HEAD
                        f"\n[green]Next Steps:\n - Please review the "
                        f"created release notes found at {rn_path} and document any further changes you "
                        f"made by replacing '%%UPDATE_RN%%' or adding new lines.\n - Commit "
=======
                        f"\n<green>Next Steps:\n - Please review the "
                        f"created release notes found at {rn_path} and document any changes you "
                        f"made by replacing '%%UPDATE_RN%%'.\n - Commit "
>>>>>>> 4f812287
                        f"the new release notes to your branch.\nFor information regarding proper"
                        f" format of the release notes, please refer to "
                        f"https://xsoar.pan.dev/docs/integrations/changelog</green>"
                    )
                return True
            else:
                logger.info(
                    f"<green>No changes to {self.pack} pack files were detected from the previous time "
                    "this command was run. The release notes have not been "
                    "changed.</green>"
                )
        else:
            logger.info(
                "<yellow>No changes which would belong in release notes were detected.</yellow>"
            )
        return False

    def build_rn_config_file(self, new_version: str) -> None:
        """
        Builds RN config file if needed. Currently, we use RN config file only for cases where version has breaking
        changes.
        Args:
            new_version (str): The new version number representation, e.g 1.2.1, 1.22.1, etc.

        Returns:
            (None): Creates/updates config file with BC entries, if -bc flag was given.
        """
        # Currently, we only use config file if version is BC. If version is not BC no need to create config file.
        if not self.is_bc:
            return
        bc_file_path: str = (
            f"""{self.pack_path}/ReleaseNotes/{new_version.replace('.', '_')}.json"""
        )
        self.bc_path = bc_file_path
        bc_file_data: dict = dict()
        if Path(bc_file_path).exists():
            with open(bc_file_path) as f:
                bc_file_data = json.loads(f.read())
        bc_file_data["breakingChanges"] = True
        bc_file_data["breakingChangesNotes"] = bc_file_data.get("breakingChangesNotes")
        with open(bc_file_path, "w") as f:
            f.write(json.dumps(bc_file_data, indent=4))
        logger.info(
            f"<green>Finished creating config file for RN version {new_version}.\n"
            "If the breaking changes apply only for specific marketplaces, add those values under the `marketplaces` field.\n"
            "If you wish only specific text to be shown as breaking changes, please fill the "
            "`breakingChangesNotes` field with the appropriate breaking changes text.</green>"
        )

    def get_new_version_and_metadata(self) -> Tuple[str, dict]:
        """
        Gets the new version and the new metadata after version bump or by getting it from the pack metadata if
        bump is not required.

        :rtype: ``(str, dict)``
        :return: The new version and new metadata dictionary
        """
        if self.is_bump_required():
            if self.update_type is None:
                self.update_type = "revision"
            new_version, new_metadata = self.bump_version_number(
                self.specific_version, self.pre_release
            )
            if self.is_force:
                logger.info(
                    f"Bumping {self.pack} to version: {new_version}",
                )
            else:
                logger.info(
                    f"Changes were detected. Bumping {self.pack} to version: {new_version}",
                )
        else:
            new_metadata = self.get_pack_metadata()
            new_version = new_metadata.get("currentVersion", "99.99.99")

        if self.master_version == "0.0.0" and new_version == "1.0.0":
            raise ValueError(
                "Release notes do not need to be updated for version '1.0.0'."
            )

        return new_version, new_metadata

    def _does_pack_metadata_exist(self) -> bool:
        """Check if pack_metadata.json exists

        :rtype: ``bool``
        :return
            Whether the pack metadata exists
        """
        if not Path(self.metadata_path).is_file():
            logger.info(
                f'<red>"{self.metadata_path}" file does not exist, create one in the root of the pack</red>'
            )
            return False

        return True

    def get_master_version(self) -> str:
        """
        Gets the current version from origin/master or origin/main if available, otherwise return '0.0.0'.

        :rtype: ``str``
        :return
            The master version

        """
        master_current_version = "0.0.0"
        master_metadata = None
        try:
            master_metadata = get_remote_file(self.metadata_path, tag=self.main_branch)
        except Exception:
            logger.exception(
                f"<red>Failed fetching {self.metadata_path} from remote master branch."
                "Using the local version (if exists), instead</red>",
            )
        if master_metadata:
            master_current_version = master_metadata.get("currentVersion", "0.0.0")
        return master_current_version

    def is_bump_required(self) -> bool:
        """
        Checks if the currentVersion in the pack metadata has been changed or not. Additionally, it will verify
        that there is no conflict with the currentVersion in then Master branch.

        :rtype: ``bool``
        :return
            Whether a version bump is required
        """
        try:
            if self.only_docs_changed() and not self.is_force:
                return False
            new_metadata = self.get_pack_metadata()
            new_version = new_metadata.get("currentVersion", "99.99.99")
            if Version(self.master_version) >= Version(new_version):
                return True
            return False
        except RuntimeError as e:
            raise RuntimeError(
                f"Unable to locate a pack with the name {self.pack} in the git diff.\n"
                f"Please verify the pack exists and the pack name is correct."
            ) from e

    def only_docs_changed(self) -> bool:
        """
        Checks if the only files that were changed are documentation files.

        :rtype: ``bool``
        :return
            Whether only the docs were changed
        """
        changed_files = self.added_files.union(self.modified_files_in_pack)
        changed_files_copy = copy.deepcopy(
            changed_files
        )  # copying as pop will leave the file out of the set
        if (len(changed_files) == 1 and "README" in changed_files_copy.pop()) or (
            all(
                "README" in file or (".png" in file and "_image.png" not in file)
                for file in changed_files
            )
        ):
            return True
        return False

    def find_added_pack_files(self):
        """
        Checks if the added files in the given pack require RN and if so, adds them to the modified files in the
        pack.
        """
        for a_file in self.added_files:
            if self.pack in a_file:
                if any(
                    item in a_file for item in ALL_FILES_VALIDATION_IGNORE_WHITELIST
                ):
                    continue
                else:
                    self.modified_files_in_pack.add(
                        self.change_image_or_desc_file_path(a_file)
                    )

    def get_release_notes_path(self, input_version: str) -> str:
        """Gets the release notes path.

        :param input_version: The new rn version

        :rtype: ``bool``
        :return
        Whether the RN was updated successfully or not
        """
        _new_version = input_version.replace(".", "_")
        new_version = _new_version.replace("_prerelease", "")
        return os.path.join(self.pack_path, "ReleaseNotes", f"{new_version}.md")

    @staticmethod
    def find_corresponding_yml(file_path) -> str:
        """Gets the pack's corresponding yml file from the python/yml file.

        :param file_path: The pack python/yml file

        :rtype: ``str``
        :return
        The path to the pack's yml file
        """
        if file_path.endswith(".py"):
            yml_filepath = file_path.replace(".py", ".yml")
        else:
            yml_filepath = file_path
        return yml_filepath

    def get_changed_file_name_and_type(
        self, file_path
    ) -> Tuple[str, Optional[FileType]]:
        """Gets the changed file name and type.

        :param file_path: The file path

        :rtype: ``str, FileType``
        :return
        The changed file name and type
        """
        _file_type = None
        file_name = "N/A"

        if self.pack + "/" in file_path and ("README" not in file_path):
            _file_path = self.find_corresponding_yml(file_path)
            file_name = get_display_name(_file_path)
            _file_type = find_type(_file_path)

        return file_name, _file_type

    def get_pack_metadata(self) -> dict:
        """Gets the pack metadata.

        :rtype: ``dict``
        :return
        The pack metadata dictionary
        """
        try:
            data_dictionary = get_json(self.metadata_path, cache_clear=True)
        except FileNotFoundError as e:
            raise FileNotFoundError(
                f"The metadata file of pack {self.pack} was not found. Please verify the pack name is correct, and that the file exists."
            ) from e
        return data_dictionary

    def bump_version_number(
        self, specific_version: str = None, pre_release: bool = False
    ) -> Tuple[str, dict]:
        """Increases the version number by user input or update type.

        :param
            specific_version: The specific version to change the version to
            pre_release: Indicates that the change should be designated a pre-release version

        :rtype: ``str, dict``
        :return
        The new version number (for example: 1.0.3) and the new pack metadata after version bump
        """
        if self.update_type is None and specific_version is None:
            raise ValueError("Received no update type when one was expected.")
        new_version = ""  # This will never happen since we pre-validate the argument
        data_dictionary = self.get_pack_metadata()
        current_version = (
            self.master_version
            if self.master_version != "0.0.0"
            else self.get_pack_metadata().get("currentVersion", "99.99.99")
        )
        if specific_version:
            logger.info(
                f"Bumping {self.pack} to the version {specific_version}. If you need to update"
                f" the release notes a second time, please remove the -v flag.",
            )
            data_dictionary["currentVersion"] = specific_version
            return specific_version, data_dictionary
        elif self.update_type == "major":
            version = current_version.split(".")
            version[0] = str(int(version[0]) + 1)
            if int(version[0]) > 99:
                raise ValueError(
                    f"Version number is greater than 99 for the {self.pack} pack. "
                    f"Please verify the currentVersion is correct."
                )
            version[1] = "0"
            version[2] = "0"
            new_version = ".".join(version)
        elif self.update_type == "minor":
            version = current_version.split(".")
            version[1] = str(int(version[1]) + 1)
            if int(version[1]) > 99:
                raise ValueError(
                    f"Version number is greater than 99 for the {self.pack} pack. "
                    f"Please verify the currentVersion is correct. If it is, "
                    f"then consider bumping to a new Major version."
                )
            version[2] = "0"
            new_version = ".".join(version)
        # We validate the input via click

        elif self.update_type in ["revision", "documentation"]:
            version = current_version.split(".")
            version[2] = str(int(version[2]) + 1)
            if int(version[2]) > 99:
                raise ValueError(
                    f"Version number is greater than 99 for the {self.pack} pack. "
                    f"Please verify the currentVersion is correct. If it is, "
                    f"then consider bumping to a new Minor version."
                )
            new_version = ".".join(version)
        elif self.update_type == "maintenance":
            raise ValueError(
                "The *maintenance* option is no longer supported."
                ' Please use the "revision" option and make sure to provide informative release notes.'
            )
        if pre_release:
            new_version = new_version + "_prerelease"
        data_dictionary["currentVersion"] = new_version
        return new_version, data_dictionary

    def write_metadata_to_file(self, metadata_dict: dict):
        """Writes the new metadata to the pack metadata file.

        :param
            metadata_dict: The new metadata to write

        """
        if self._does_pack_metadata_exist():
            with open(self.metadata_path, "w") as file_path:
                json.dump(metadata_dict, file_path, indent=4)
                logger.info(
                    f"<green>Updated pack metadata version at path : {self.metadata_path}</green>"
                )
            try:
                run_command(f"git add {self.metadata_path}", exit_on_error=False)
            except RuntimeError:
                logger.error(f"<red>Failed git-adding {self.metadata_path}</red>")

    @staticmethod
    def check_rn_dir(rn_path: str):
        """Checks whether the release notes folder exists and if not creates it.

        :param rn_path: The RN path to check/create

        """
        if not Path(rn_path).parent.exists():
            try:
                os.makedirs(os.path.dirname(rn_path))
            except OSError as exc:  # Guard against race condition
                if exc.errno != errno.EEXIST:
                    raise

    def build_rn_template(self, changed_items: dict) -> str:
        """Builds the new release notes template.

        :param
            changed_items: The changed items data dictionary

        :rtype: ``str``
        :return
        The new release notes template
        """
        rn_string = ""

        if self.pack_metadata_only:
            pack_display_name = self.get_pack_metadata().get("name", self.pack)
            rn_string += f"## {pack_display_name}\n\n- %%UPDATE_RN%%\n"
            return rn_string
        rn_template_as_dict: dict = {}
        if self.is_force:
            pack_display_name = self.get_pack_metadata().get("name", self.pack)
            rn_string = self.build_rn_desc(
                content_name=pack_display_name, text=self.text
            )
        # changed_items.items() looks like that: [((name, type), {...}), (name, type), {...}] and we want to sort
        # them by type (x[0][1])

        for (content_name, _type), data in sorted(
            changed_items.items(),
            key=lambda x: RN_HEADER_BY_FILE_TYPE[x[0][1]] if x[0] and x[0][1] else "",
        ):  # Sort RN by header
            desc = data.get("description", "")
            is_new_file = data.get("is_new_file", False)
            from_version = data.get("fromversion", "")
            docker_image = data.get("dockerimage")
            path = data.get("path")
            # Skipping the invalid files
            if not _type or content_name == "N/A":
                continue
            rn_desc = self.build_rn_desc(
                _type=_type,
                content_name=content_name,
                desc=desc,
                is_new_file=is_new_file,
                text=self.text,
                docker_image=docker_image,
                from_version=from_version,
                path=path,
            )

            header = f"\n#### {RN_HEADER_BY_FILE_TYPE[_type]}\n\n"
            rn_template_as_dict[header] = rn_template_as_dict.get(header, "") + rn_desc

        for key, val in rn_template_as_dict.items():
            rn_string = f"{rn_string}{key}{val}"

        return rn_string

    def build_rn_desc(
        self,
        _type: FileType = None,
        content_name: str = "",
        desc: str = "",
        is_new_file: bool = False,
        text: str = "",
        docker_image: Optional[str] = "",
        from_version: str = "",
        path: str = "",
    ) -> str:
        """Builds the release notes description.

        :param
            _type: The file type
            content_name: The pack name
            desc: The pack description
            is_new_file: True if the file is new
            text: Text to add to the release notes files
            from_version: From version

        :rtype: ``str``
        :return
        The release notes description
        """

        if self.is_force:
            rn_desc = f"## {content_name}\n\n"
            rn_desc += f'- {text or "%%UPDATE_RN%%"}\n'
        else:
            if is_new_file:
                rn_desc = f"##### New: {content_name}\n\n"
                if desc:
                    rn_desc += f"- New: {desc}"
                if _type in SIEM_ONLY_ENTITIES or content_name.replace(
                    " ", ""
                ).lower().endswith(EVENT_COLLECTOR.lower()):
                    rn_desc += "<~XSIAM> (Available from Cortex XSIAM %%XSIAM_VERSION%%).</~XSIAM>"
                elif from_version and _type not in SIEM_ONLY_ENTITIES:
                    pack_marketplaces = self.get_pack_metadata().get(
                        "marketplaces", [MarketplaceVersions.XSOAR.value]
                    )
                    if MarketplaceVersions.MarketplaceV2.value in pack_marketplaces:
                        rn_desc += "<~XSIAM> (Available from Cortex XSIAM %%XSIAM_VERSION%%).</~XSIAM>\n"
                    if (
                        not pack_marketplaces
                        or MarketplaceVersions.XSOAR.value in pack_marketplaces
                    ):
                        rn_desc += f"<~XSOAR> (Available from Cortex XSOAR {from_version}).</~XSOAR>"
                elif _type == FileType.INTEGRATION:
                    rn_desc += "\n- Added the following commands:\n"
                    new_yml = CLASS_BY_FILE_TYPE[_type](path)
                    new_commands = new_yml.script.get("commands", [])
                    for command in new_commands:
                        rn_desc += f"**{command.get('name')}**\n"
                rn_desc += "\n"
            else:
                old_yml, new_yml = get_yml_objects(path, _type)
                rn_desc = f"##### {content_name}\n\n"
                if self.update_type == "documentation":
                    rn_desc += "- Documentation and metadata improvements.\n"
                else:
                    deprecate_rn = ""
                    if _type in (
                        FileType.INTEGRATION,
                        FileType.SCRIPT,
                        FileType.PLAYBOOK,
                    ):
                        deprecate_rn = get_deprecated_rn(old_yml, new_yml, _type)
                    if deprecate_rn:
                        if text:
                            rn_desc += f"- {text}\n"
                        rn_desc += deprecate_rn
                    else:
                        rn_desc += f'- {text or "%%UPDATE_RN%%"}\n'
                    rn_desc += get_commands_and_args_rn(old_yml, new_yml, _type)

        if docker_image:
            rn_desc += f"- Updated the Docker image to: *{docker_image}*.\n"
        return rn_desc

    def does_content_item_header_exist_in_rns(
        self, current_rn: str, content_name: str
    ) -> bool:
        """
        Checks whether the content item header exists in the release notes.

        Args:
            current_rn: The current release notes.
            content_name: The content item name.
        Returns:
            True if the content item header exists in the release notes, False otherwise.
        """
        for line in current_rn.replace("#####", "").replace("**", "").split("\n"):
            if content_name == re.sub(r"^-|New:", "", line.strip()).strip():
                return True
        return False

    def update_existing_rn(self, current_rn, changed_files) -> str:
        """Update the existing release notes.

        :param
            current_rn: The existing rn
            changed_files: The new data to add

        :rtype: ``str``
        :return
        The updated release notes
        """
        update_docker_image_regex = r"- Updated the Docker image to: \*.*\*\."
        # Deleting old entry for docker images, will re-write later, this allows easier generating of updated rn.
        current_rn_without_docker_images = re.sub(
            update_docker_image_regex, "", current_rn
        )
        new_rn = current_rn_without_docker_images
        # changed_files.items() looks like that: [((name, type), {...}), (name, type), {...}] and we want to sort
        # them by name (x[0][0])
        for (content_name, _type), data in sorted(
            changed_files.items(),
            key=lambda x: x[0][0] if x[0][0] else "",
            reverse=True,
        ):
            is_new_file = data.get("is_new_file")
            desc = data.get("description", "")
            docker_image = data.get("dockerimage")
            rn_desc = ""
            path = data.get("path")
            if _type is None:
                continue

            _header_by_type = RN_HEADER_BY_FILE_TYPE.get(_type)
            rn_desc += "\n\n" + self.build_rn_desc(
                _type=_type,
                content_name=content_name,
                desc=desc,
                is_new_file=is_new_file,
                docker_image=docker_image,
                path=path,
            )
            if _header_by_type and _header_by_type in current_rn_without_docker_images:
                if self.does_content_item_header_exist_in_rns(
                    current_rn_without_docker_images, content_name
                ):
                    if docker_image:
                        new_rn = self.handle_existing_rn_with_docker_image(
                            new_rn, _header_by_type, docker_image, content_name
                        )
                else:
                    self.existing_rn_changed = True
                    rn_parts = new_rn.split(_header_by_type)
                    new_rn_part = rn_desc
                    if len(rn_parts) > 1:
                        new_rn = f"{rn_parts[0]}{_header_by_type}{new_rn_part[:-1]}{rn_parts[1]}"
                    else:
                        new_rn = "".join(rn_parts) + new_rn_part
            else:
                self.existing_rn_changed = True
                if _header_by_type and _header_by_type in new_rn:
                    rn_parts = new_rn.split(_header_by_type)
                    new_rn_part = rn_desc
                    if len(rn_parts) > 1:
                        new_rn = f"{rn_parts[0]}{_header_by_type}{new_rn_part[:-1]}{rn_parts[1]}"
                else:
                    new_rn_part = f"\n#### {_header_by_type}{rn_desc}\n"
                    new_rn += new_rn_part
        if new_rn != current_rn:
            self.existing_rn_changed = True
        return new_rn

    @staticmethod
    def handle_existing_rn_with_docker_image(
        new_rn: str, header_by_type: str, docker_image: str, content_name: str
    ) -> str:
        """
        Receives the new RN to be written, performs operations to add the docker image to the given RN.
        Args:
            new_rn (str): new RN.
            header_by_type (str): Header of the RN to add docker image to, e.g 'Integrations', 'Scripts'
            docker_image (str): Docker image to add
            content_name (str): The content name to add the docker image entry to, e.g integration name, script name.

        Returns:
            (str): Updated RN
        """
        # Writing or re-writing docker image to release notes.
        rn_parts = new_rn.split(header_by_type)
        new_rn_part = f"- Updated the Docker image to: *{docker_image}*."
        if len(rn_parts) > 1:
            # Splitting again by content name to append the docker image release note to corresponding
            # content entry only
            content_parts = rn_parts[1].split(f"{content_name}\n")
            new_rn = (
                f"{rn_parts[0]}{header_by_type}{content_parts[0]}{content_name}\n{new_rn_part}\n"
                f"{content_parts[1]}"
            )
        else:
            logger.info(
                f"<yellow>Could not parse release notes {new_rn} by header type: {header_by_type}</yellow>"
            )
        return new_rn

    def create_markdown(
        self, release_notes_path: str, rn_string: str, changed_files: dict
    ):
        """Creates the new markdown and writes it to the release notes file.

        :param
            release_notes_path: The release notes file path
            rn_string: The rn data (if exists)
            changed_files: The changed files details
            docker_image_name: The docker image name

        """
        if Path(release_notes_path).exists() and self.update_type is not None:
            logger.info(
                f"<yellow>Release notes were found at {release_notes_path}. Skipping</yellow>"
            )
        elif self.update_type is None and self.specific_version is None:
            current_rn = get_latest_release_notes_text(release_notes_path)
            updated_rn = self.update_existing_rn(current_rn, changed_files)
            with open(release_notes_path, "w") as fp:
                fp.write(updated_rn)
        else:
            self.existing_rn_changed = True
            with open(release_notes_path, "w") as fp:
                fp.write(rn_string)
        try:
            run_command(f"git add {release_notes_path}", exit_on_error=False)
        except RuntimeError:
            logger.warning(
                f"Could not add the release note files to git: {release_notes_path}"
            )

    def rn_with_docker_image(self, rn_string: str, docker_image: Optional[str]) -> str:
        """
        Receives existing release notes, if docker image was updated, adds docker_image to release notes.
        Taking care of cases s.t:
        1) no docker image update have occurred ('docker_image' is None).
        2) Release notes did not contain updated docker image note.
        3) Release notes contained updated docker image notes, with the newest updated docker image.
        4) Release notes contained updated docker image notes, but docker image was updated again since last time
           release notes have been updated.

        param:
            rn_string (str): The current text contained in the release note
            docker_image (Optional[str]): The docker image str, if given

        :rtype: ``str``
        :return
            The release notes, with the most updated docker image release note, if given
        """
        if not docker_image:
            return rn_string
        docker_image_str = f"- Updated the Docker image to: *{docker_image}*."
        if docker_image_str in rn_string:
            return rn_string
        self.existing_rn_changed = True
        if "- Updated the Docker image to" not in rn_string:
            return rn_string + f"{docker_image_str}\n"
        update_docker_image_regex = r"- Updated the Docker image to: \*.*\*\."
        updated_rn = re.sub(update_docker_image_regex, docker_image_str, rn_string)
        self.existing_rn_changed = True
        return updated_rn


def get_file_description(path, file_type) -> str:
    """Gets the file description.

    :param
        path: The file path
        file_type: The file type

    :rtype: ``str``
    :return
    The file description if exists otherwise returns %%UPDATE_RN%%
    """
    if not Path(path).is_file():
        logger.info(
            f'<yellow>Cannot get file description: "{path}" file does not exist</yellow>'
        )
        return ""

    elif file_type in (
        FileType.PLAYBOOK,
        FileType.INTEGRATION,
        FileType.CORRELATION_RULE,
        FileType.MODELING_RULE,
        FileType.PARSING_RULE,
    ):
        yml_file = get_yaml(path)
        return yml_file.get("description", "")

    elif file_type == FileType.SCRIPT:
        yml_file = get_yaml(path)
        return yml_file.get("comment", "")

    elif file_type in (
        FileType.CLASSIFIER,
        FileType.REPORT,
        FileType.WIDGET,
        FileType.DASHBOARD,
        FileType.JOB,
        FileType.TRIGGER,
        FileType.WIZARD,
    ):
        json_file = get_json(path)
        return json_file.get("description", "")

    return "%%UPDATE_RN%%"


def update_api_modules_dependents_rn(
    pre_release: bool,
    update_type: Union[str, None],
    added: Iterable[str],
    modified: Iterable[str],
    text: str = "",
) -> set:
    """Updates release notes for any pack that depends on API module that has changed.
    :param
        pre_release: Indicates whether the change should be designated as a pre-release version
        update_type: The update type
        added: The added files
        modified: The modified files
        id_set_path: The id set path
        text: Text to add to the release notes files

    :rtype: ``set``
    :return
    A set of updated packs
    """
    total_updated_packs: set = set()
    api_module_set = get_api_module_ids(added)
    api_module_set = api_module_set.union(get_api_module_ids(modified))
    logger.info(
        f"<yellow>Changes were found in the following APIModules : {api_module_set}, updating all dependent "
        f"integrations.</yellow>"
    )
    with ContentGraphInterface() as graph:
        update_content_graph(graph, use_git=True, dependencies=True)
        integrations = get_api_module_dependencies_from_graph(api_module_set, graph)
        if integrations:
            logger.info("Executing update-release-notes on those as well.")
        for integration in integrations:
            integration_pack_name = integration.pack_id
            integration_path = integration.path
            integration_pack_path = pack_name_to_path(integration_pack_name)
            update_pack_rn = UpdateRN(
                pack_path=integration_pack_path,
                update_type=update_type,
                modified_files_in_pack={integration_path},
                pre_release=pre_release,
                added_files=set(),
                pack=integration_pack_name,
                text=text,
            )
            updated = update_pack_rn.execute_update()
            if updated:
                total_updated_packs.add(integration_pack_name)
        return total_updated_packs


def check_docker_image_changed(main_branch: str, packfile: str) -> Optional[str]:
    """Checks whether the docker image was changed in master.

    :param
        main_branch: The git main branch
        packfile: The added or modified yml path

    :rtype: ``Optional[str]``
    :return
    The latest docker image
    """
    try:
        diff = run_command(f"git diff {main_branch} -- {packfile}", exit_on_error=False)
    except RuntimeError as e:
        if any(["is outside repository" in exp for exp in e.args]):
            return None
        else:
            logger.info(
                f"<yellow>skipping docker image check, Encountered the following error:\n{e.args[0]}</yellow>"
            )
            return None
    else:
        diff_lines = diff.splitlines()
        for diff_line in diff_lines:
            if (
                "dockerimage:" in diff_line
            ):  # search whether exists a line that notes that the Docker image was
                # changed.
                split_line = diff_line.split()
                if split_line[0].startswith("+"):
                    return split_line[-1]
        return None


def get_from_version_at_update_rn(path: str) -> Optional[str]:
    """
    param:
        path (str): path to yml file, if exists

    :rtype: ``Optional[str]``
    :return:
        Fromversion if there is a fromversion key in the yml file

    """
    if not Path(path).is_file():
        logger.info(
            f'<yellow>Cannot get file fromversion: "{path}" file does not exist</yellow>'
        )
        return None
    return get_from_version(path)<|MERGE_RESOLUTION|>--- conflicted
+++ resolved
@@ -359,15 +359,9 @@
                 )
                 if not self.text:
                     logger.info(
-<<<<<<< HEAD
-                        f"\n[green]Next Steps:\n - Please review the "
-                        f"created release notes found at {rn_path} and document any further changes you "
-                        f"made by replacing '%%UPDATE_RN%%' or adding new lines.\n - Commit "
-=======
                         f"\n<green>Next Steps:\n - Please review the "
                         f"created release notes found at {rn_path} and document any changes you "
                         f"made by replacing '%%UPDATE_RN%%'.\n - Commit "
->>>>>>> 4f812287
                         f"the new release notes to your branch.\nFor information regarding proper"
                         f" format of the release notes, please refer to "
                         f"https://xsoar.pan.dev/docs/integrations/changelog</green>"
