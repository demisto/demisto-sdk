"""
This script is used to create a release notes template
"""
import copy
import errno
import os
import re
from pathlib import Path
from typing import Any, Iterable, Optional, Tuple, Union

from packaging.version import Version

from demisto_sdk.commands.common.constants import (
    ALL_FILES_VALIDATION_IGNORE_WHITELIST,
    DEPRECATED_DESC_REGEX,
    DEPRECATED_NO_REPLACE_DESC_REGEX,
    EVENT_COLLECTOR,
    IGNORED_PACK_NAMES,
    RN_CONTENT_ENTITY_WITH_STARS,
    RN_HEADER_BY_FILE_TYPE,
    SIEM_ONLY_ENTITIES,
    FileType,
)
from demisto_sdk.commands.common.content import Content
from demisto_sdk.commands.common.content.objects.pack_objects import (
    Integration,
    Playbook,
    Script,
)
from demisto_sdk.commands.common.content.objects.pack_objects.abstract_pack_objects.yaml_content_object import (
    YAMLContentObject,
)
from demisto_sdk.commands.common.git_util import GitUtil
from demisto_sdk.commands.common.handlers import DEFAULT_JSON_HANDLER as json
from demisto_sdk.commands.common.logger import logger
from demisto_sdk.commands.common.tools import (
    find_type,
    get_api_module_dependencies_from_graph,
    get_api_module_ids,
    get_content_path,
    get_json,
    get_latest_release_notes_text,
    get_pack_name,
    get_remote_file,
    pack_name_to_path,
    run_command,
)
from demisto_sdk.commands.content_graph.commands.update import update_content_graph
from demisto_sdk.commands.content_graph.interface import (
    ContentGraphInterface,
)
from demisto_sdk.commands.content_graph.objects.content_item import ContentItem

CLASS_BY_FILE_TYPE = {
    FileType.INTEGRATION: Integration,
    FileType.SCRIPT: Script,
    FileType.PLAYBOOK: Playbook,
}


def get_deprecated_comment_from_desc(description: str) -> str:
    """
    find deprecated comment from description
    Args:
        description: The yml description

    Returns:
        If a deprecated description is found return it for rn.
    """
    deprecate_line_with_replacement = re.findall(DEPRECATED_DESC_REGEX, description)
    deprecate_line_no_replacement = re.findall(
        DEPRECATED_NO_REPLACE_DESC_REGEX, description
    )

    deprecate_line = deprecate_line_with_replacement + deprecate_line_no_replacement
    return deprecate_line[0] if deprecate_line else ""


def deprecated_commands(commands: list) -> set:
    """return a set of the deprecated commands only"""
    return {command.get("name") for command in commands if command.get("deprecated")}


def get_yml_objects(path: str, file_type) -> Tuple[Any, YAMLContentObject]:
    """
    Generate yml files from master and from the current branch
    Args:
        path: The requested file path
        file_type: the file type

    Returns:
        Two YML objects, the first of the yml at master (old yml) and the second from the current branch (new yml)
    """
    old_yml_obj = get_remote_file(path)
    new_yml_obj = CLASS_BY_FILE_TYPE[file_type](path)

    return old_yml_obj, new_yml_obj


def get_deprecated_rn(path: str, file_type):
    """Generate rn for deprecated items"""
    old_yml, new_yml = get_yml_objects(path, file_type)

    if not old_yml.get("deprecated") and new_yml.is_deprecated:
        description = (
            new_yml.get("comment")
            if file_type == file_type.SCRIPT
            else new_yml.get("description")
        )
        rn_from_description = get_deprecated_comment_from_desc(description)
        return f'- Deprecated. {rn_from_description or "Use %%% instead"}.\n'

    if file_type != FileType.INTEGRATION:
        return ""

    # look for deprecated commands
    rn = ""
    old_commands = deprecated_commands(old_yml.get("script", {}).get("commands") or [])
    new_commands = deprecated_commands(new_yml.script.get("commands") or [])

    for command_name in new_commands:
        # if command is deprecated in new yml, and not in old yml
        if command_name not in old_commands:
            rn += f"- Command ***{command_name}*** is deprecated. Use %%% instead.\n"
    return rn


class UpdateRN:
    CONTENT_PATH = Path(get_content_path())  # type: ignore[arg-type]

    def __init__(
        self,
        pack_path: str,
        update_type: Union[str, None],
        modified_files_in_pack: list,
        added_files: list,
        specific_version: str = None,
        pre_release: bool = False,
        pack: str = None,
        pack_metadata_only: bool = False,
        text: str = "",
        existing_rn_version_path: str = "",
        is_force: bool = False,
        is_bc: bool = False,
    ):
        self.pack = pack if pack else get_pack_name(pack_path)
        self.update_type = update_type
        self.pack_path = pack_path
        # renamed files will appear in the modified list as a tuple: (old path, new path)
        # modified_files_in_pack = {
        #     file_[1] if isinstance(file_, tuple) else file_
        #     for file_ in modified_files_in_pack
        # }
        self.modified_files_in_pack = set(modified_files_in_pack)
        self.added_files = set(added_files)
        self.pre_release = pre_release
        self.specific_version = specific_version
        self.existing_rn_changed = False
        self.text = text
        self.existing_rn_version_path = existing_rn_version_path
        self.should_delete_existing_rn = False
        self.pack_metadata_only = pack_metadata_only
        self.is_force = is_force
        git_util = GitUtil(repo=Content.git())
        self.main_branch = git_util.handle_prev_ver()[1]
        self.metadata_path = os.path.join(self.pack_path, "pack_metadata.json")
        self.master_version = self.get_master_version()
        self.rn_path = ""
        self.is_bc = is_bc
        self.bc_path = ""

    # @staticmethod
    # def change_image_or_desc_file_path(content_item: ContentItem) -> ContentItem:
    #     """Changes image and description file paths to the corresponding yml file path.
    #     if a non-image or description file path is given, it remains unchanged.
    #
    #     :param content_item: The content item to check.
    #
    #     :rtype: ``ContentItem``
    #     :return
    #         The content item.
    #     """
    #     def validate_new_path(expected_path: str):
    #         if not Path(expected_path).exists():
    #             logger.info(
    #                 f"[yellow]file {content_item.path} implies the existence of {str(expected_path)},
    #                 which is missing. "
    #                 f"Did you mistype {content_item.path}?[/yellow]"
    #             )
    #     file_path = str(content_item.path)
    #     if file_path.endswith("_image.png"):
    #         if Path(file_path).parent.name in (XSIAM_DASHBOARDS_DIR, XSIAM_REPORTS_DIR):
    #             new_path = file_path.replace("_image.png", ".json")
    #         else:
    #             new_path = file_path.replace("_image.png", ".yml")
    #         validate_new_path(new_path)
    #         return new_path
    #
    #     elif file_path.endswith("_description.md"):
    #         new_path = file_path.replace("_description.md", ".yml")
    #         validate_new_path(new_path)
    #         return new_path
    #     print(file_path)
    #     return content_item

    def handle_existing_rn_version_path(self, rn_path: str) -> str:
        """Checks whether the existing RN version path exists and return it's content.

        :param rn_path: The rn path to check

        :rtype: ``str``
        :return
            The content of the rn
        """
        if self.existing_rn_version_path:
            existing_rn_abs_path = self.CONTENT_PATH / self.existing_rn_version_path
            rn_path_abs_path = self.CONTENT_PATH / rn_path
            self.should_delete_existing_rn = str(existing_rn_abs_path) != str(
                rn_path_abs_path
            )
            try:
                return existing_rn_abs_path.read_text()
            except Exception as e:
                logger.info(
                    f"[red]Failed to load the previous release notes file content: {e}[/red]"
                )
        return ""

    def execute_update(self) -> bool:
        """Obtains the information needed in order to update the pack and executes the update.

        :rtype: ``bool``
        :return
            Whether the RN was updated successfully or not
        """
        if self.pack in IGNORED_PACK_NAMES:
            logger.info(
                f"[yellow]Release notes are not required for the {self.pack} pack since this pack"
                f" is not versioned.[/yellow]"
            )
            return False
        print("GOT HERE")
        new_version, new_metadata = self.get_new_version_and_metadata()
        rn_path = self.get_release_notes_path(new_version)
        self.check_rn_dir(rn_path)
        self.rn_path = rn_path
        self.find_added_pack_files()
        changed_files = {}
        added_files_paths = []
        for item in self.added_files:
            added_files_paths.append(str(item.path))
        for packfile in self.modified_files_in_pack:
            file_name = packfile.name
            file_path = str(packfile.path)
            file_type = find_type(file_path)
            if (
                file_path.endswith("yml")
                and file_type
                in [FileType.INTEGRATION, FileType.BETA_INTEGRATION, FileType.SCRIPT]
                and file_path not in added_files_paths
            ):
                docker_image_name: Optional[str] = check_docker_image_changed(
                    main_branch=self.main_branch, packfile=packfile
                )
            else:
                docker_image_name = None
            changed_files[(file_name, file_type)] = {
                "description": packfile.description,
                "is_new_file": file_path in added_files_paths,
                "fromversion": packfile.fromversion,
                "dockerimage": docker_image_name,
                "path": file_path,
            }
        return self.create_pack_rn(rn_path, changed_files, new_metadata, new_version)

    def create_pack_rn(
        self, rn_path: str, changed_files: dict, new_metadata: dict, new_version: str
    ) -> bool:
        """Checks whether the pack requires a new rn and if so, creates it.

        :param
            rn_path (str): The rn path
            changed_files (dict): The changed files details
            new_metadata (dict): The new pack metadata
            new_version (str): The new version str representation, e.g 1.0.2, 1.11.2 etc.


        :rtype: ``bool``
        :return
            Whether the RN was updated successfully or not
        """
        rn_string = self.handle_existing_rn_version_path(rn_path)
        if not rn_string:
            rn_string = self.build_rn_template(changed_files)
        if len(rn_string) > 0 or self.is_force:
            if self.is_bump_required():
                self.write_metadata_to_file(new_metadata)
            self.create_markdown(rn_path, rn_string, changed_files)
            self.build_rn_config_file(new_version)
            if self.existing_rn_changed:
                logger.info(
                    f"[green]Finished updating release notes for {self.pack}.[/green]"
                )
                if not self.text:
                    logger.info(
                        f"\n[green]Next Steps:\n - Please review the "
                        f"created release notes found at {rn_path} and document any changes you "
                        f"made by replacing '%%UPDATE_RN%%'.\n - Commit "
                        f"the new release notes to your branch.\nFor information regarding proper"
                        f" format of the release notes, please refer to "
                        f"https://xsoar.pan.dev/docs/integrations/changelog[/green]"
                    )
                return True
            else:
                logger.info(
                    f"[green]No changes to {self.pack} pack files were detected from the previous time "
                    "this command was run. The release notes have not been "
                    "changed.[/green]"
                )
        else:
            logger.info(
                "[yellow]No changes which would belong in release notes were detected.[/yellow]"
            )
        return False

    def build_rn_config_file(self, new_version: str) -> None:
        """
        Builds RN config file if needed. Currently, we use RN config file only for cases where version has breaking
        changes.
        Args:
            new_version (str): The new version number representation, e.g 1.2.1, 1.22.1, etc.

        Returns:
            (None): Creates/updates config file with BC entries, if -bc flag was given.
        """
        # Currently, we only use config file if version is BC. If version is not BC no need to create config file.
        if not self.is_bc:
            return
        bc_file_path: str = (
            f"""{self.pack_path}/ReleaseNotes/{new_version.replace('.', '_')}.json"""
        )
        self.bc_path = bc_file_path
        bc_file_data: dict = dict()
        if Path(bc_file_path).exists():
            with open(bc_file_path) as f:
                bc_file_data = json.loads(f.read())
        bc_file_data["breakingChanges"] = True
        bc_file_data["breakingChangesNotes"] = bc_file_data.get("breakingChangesNotes")
        with open(bc_file_path, "w") as f:
            f.write(json.dumps(bc_file_data, indent=4))
        logger.info(
            f"[green]Finished creating config file for RN version {new_version}.\n"
            "If you wish only specific text to be shown as breaking changes, please fill the "
            "`breakingChangesNotes` field with the appropriate breaking changes text.[/green]"
        )

    def get_new_version_and_metadata(self) -> Tuple[str, dict]:
        """
        Gets the new version and the new metadata after version bump or by getting it from the pack metadata if
        bump is not required.

        :rtype: ``(str, dict)``
        :return: The new version and new metadata dictionary
        """
        if self.is_bump_required():
            if not self.update_type:
                self.update_type = "revision"
            new_version, new_metadata = self.bump_version_number(
                self.specific_version, self.pre_release
            )
            if self.is_force:
                logger.info(
                    f"Bumping {self.pack} to version: {new_version}",
                )
            else:
                logger.info(
                    f"Changes were detected. Bumping {self.pack} to version: {new_version}",
                )
        else:
            new_metadata = self.get_pack_metadata()
            new_version = new_metadata.get("currentVersion", "99.99.99")

        if self.master_version == "0.0.0" and new_version == "1.0.0":
            raise ValueError(
                "Release notes do not need to be updated for version '1.0.0'."
            )
        return new_version, new_metadata

    def _does_pack_metadata_exist(self) -> bool:
        """Check if pack_metadata.json exists

        :rtype: ``bool``
        :return
            Whether the pack metadata exists
        """
        if not Path(self.metadata_path).is_file():
            logger.info(
                f'[red]"{self.metadata_path}" file does not exist, create one in the root of the pack[/red]'
            )
            return False

        return True

    def get_master_version(self) -> str:
        """
        Gets the current version from origin/master or origin/main if available, otherwise return '0.0.0'.

        :rtype: ``str``
        :return
            The master version

        """
        master_current_version = "0.0.0"
        master_metadata = None
        try:
            master_metadata = get_remote_file(self.metadata_path, tag=self.main_branch)
        except Exception:
            logger.exception(
                f"[red]Failed fetching {self.metadata_path} from remote master branch."
                "Using the local version (if exists), instead[/red]",
            )
        if master_metadata:
            master_current_version = master_metadata.get("currentVersion", "0.0.0")
        return master_current_version

    def is_bump_required(self) -> bool:
        """
        Checks if the currentVersion in the pack metadata has been changed or not. Additionally, it will verify
        that there is no conflict with the currentVersion in then Master branch.

        :rtype: ``bool``
        :return
            Whether a version bump is required
        """
        try:
            if self.only_docs_changed() and not self.is_force:
                return False
            new_metadata = self.get_pack_metadata()
            new_version = new_metadata.get("currentVersion", "99.99.99")
            if Version(self.master_version) >= Version(new_version):
                return True
            return False
        except RuntimeError as e:
            raise RuntimeError(
                f"Unable to locate a pack with the name {self.pack} in the git diff.\n"
                f"Please verify the pack exists and the pack name is correct."
            ) from e

    def only_docs_changed(self) -> bool:
        """
        Checks if the only files that were changed are documentation files.

        :rtype: ``bool``
        :return
            Whether only the docs were changed
        """
        changed_files = self.added_files.union(self.modified_files_in_pack)
        changed_files_copy = copy.deepcopy(
            changed_files
        )  # copying as pop will leave the file out of the set
        if (len(changed_files) == 1 and "README" in changed_files_copy.pop()) or (
            all(
                "README" in file or (".png" in file and "_image.png" not in file)
                for file in changed_files
            )
        ):
            return True
        return False

    def find_added_pack_files(self):
        """
        Checks if the added files in the given pack require RN and if so, adds them to the modified files in the
        pack.
        """
        for a_file in self.added_files:
            file_path = str(a_file.path)
            if self.pack in file_path:
                if any(
                    item in file_path for item in ALL_FILES_VALIDATION_IGNORE_WHITELIST
                ):
                    continue
                else:
                    self.modified_files_in_pack.add(a_file)

    def get_release_notes_path(self, input_version: str) -> str:
        """Gets the release notes path.

        :param input_version: The new rn version

        :rtype: ``bool``
        :return
        Whether the RN was updated successfully or not
        """
        _new_version = input_version.replace(".", "_")
        new_version = _new_version.replace("_prerelease", "")
        return os.path.join(self.pack_path, "ReleaseNotes", f"{new_version}.md")

    def get_pack_metadata(self) -> dict:
        """Gets the pack metadata.

        :rtype: ``dict``
        :return
        The pack metadata dictionary
        """
        try:
            data_dictionary = get_json(self.metadata_path, cache_clear=True)
        except FileNotFoundError as e:
            raise FileNotFoundError(
                f"The metadata file of pack {self.pack} was not found. Please verify the pack name is correct, "
                f"and that the file exists."
            ) from e
        return data_dictionary

    def bump_version_number(
        self, specific_version: str = None, pre_release: bool = False
    ) -> Tuple[str, dict]:
        """Increases the version number by user input or update type.

        :param
            specific_version: The specific version to change the version to
            pre_release: Indicates that the change should be designated a pre-release version

        :rtype: ``str, dict``
        :return
        The new version number (for example: 1.0.3) and the new pack metadata after version bump
        """
        if self.update_type is None and specific_version is None:
            raise ValueError("Received no update type when one was expected.")
        new_version = ""  # This will never happen since we pre-validate the argument
        data_dictionary = self.get_pack_metadata()
        current_version = (
            self.master_version
            if self.master_version != "0.0.0"
            else self.get_pack_metadata().get("currentVersion", "99.99.99")
        )
        if specific_version:
            logger.info(
                f"Bumping {self.pack} to the version {specific_version}. If you need to update"
                f" the release notes a second time, please remove the -v flag.",
            )
            data_dictionary["currentVersion"] = specific_version
            return specific_version, data_dictionary
        elif self.update_type == "major":
            version = current_version.split(".")
            version[0] = str(int(version[0]) + 1)
            if int(version[0]) > 99:
                raise ValueError(
                    f"Version number is greater than 99 for the {self.pack} pack. "
                    f"Please verify the currentVersion is correct."
                )
            version[1] = "0"
            version[2] = "0"
            new_version = ".".join(version)
        elif self.update_type == "minor":
            version = current_version.split(".")
            version[1] = str(int(version[1]) + 1)
            if int(version[1]) > 99:
                raise ValueError(
                    f"Version number is greater than 99 for the {self.pack} pack. "
                    f"Please verify the currentVersion is correct. If it is, "
                    f"then consider bumping to a new Major version."
                )
            version[2] = "0"
            new_version = ".".join(version)
        # We validate the input via click

        elif self.update_type in ["revision", "documentation"]:
            version = current_version.split(".")
            version[2] = str(int(version[2]) + 1)
            if int(version[2]) > 99:
                raise ValueError(
                    f"Version number is greater than 99 for the {self.pack} pack. "
                    f"Please verify the currentVersion is correct. If it is, "
                    f"then consider bumping to a new Minor version."
                )
            new_version = ".".join(version)
        elif self.update_type == "maintenance":
            raise ValueError(
                "The *maintenance* option is no longer supported."
                ' Please use the "revision" option and make sure to provide informative release notes.'
            )
        if pre_release:
            new_version = new_version + "_prerelease"
        data_dictionary["currentVersion"] = new_version
        return new_version, data_dictionary

    def write_metadata_to_file(self, metadata_dict: dict):
        """Writes the new metadata to the pack metadata file.

        :param
            metadata_dict: The new metadata to write

        """
        if self._does_pack_metadata_exist():
            with open(self.metadata_path, "w") as file_path:
                json.dump(metadata_dict, file_path, indent=4)
                logger.info(
                    f"[green]Updated pack metadata version at path : {self.metadata_path}[/green]"
                )
            try:
                run_command(f"git add {self.metadata_path}", exit_on_error=False)
            except RuntimeError:
                logger.error(f"[red]Failed git-adding {self.metadata_path}[/red]")

    @staticmethod
    def check_rn_dir(rn_path: str):
        """Checks whether the release notes folder exists and if not creates it.

        :param rn_path: The RN path to check/create

        """
        if not Path(rn_path).parent.exists():
            try:
                os.makedirs(os.path.dirname(rn_path))
            except OSError as exc:  # Guard against race condition
                if exc.errno != errno.EEXIST:
                    raise

    def build_rn_template(self, changed_items: dict) -> str:
        """Builds the new release notes template.

        :param
            changed_items: The changed items data dictionary

        :rtype: ``str``
        :return
        The new release notes template
        """
        rn_string = ""

        if self.pack_metadata_only:
            rn_string += f"\n#### Integrations\n\n##### {self.pack}\n\n- Documentation and metadata improvements.\n"
            return rn_string
        rn_template_as_dict: dict = {}
        if self.is_force:
            rn_string = self.build_rn_desc(content_name=self.pack, text=self.text)
        # changed_items.items() looks like that: [((name, type), {...}), (name, type), {...}] and we want to sort
        # them by type (x[0][1])

        for (content_name, _type), data in sorted(
            changed_items.items(),
            key=lambda x: RN_HEADER_BY_FILE_TYPE[x[0][1]] if x[0] and x[0][1] else "",
        ):  # Sort RN by header
            desc = data.get("description", "")
            is_new_file = data.get("is_new_file", False)
            from_version = data.get("fromversion", "")
            docker_image = data.get("dockerimage")
            path = data.get("path")
            # Skipping the invalid files
            if not _type or content_name == "N/A":
                continue
            rn_desc = self.build_rn_desc(
                _type=_type,
                content_name=content_name,
                desc=desc,
                is_new_file=is_new_file,
                text=self.text,
                docker_image=docker_image,
                from_version=from_version,
                path=path,
            )

            header = f"\n#### {RN_HEADER_BY_FILE_TYPE[_type]}\n\n"
            rn_template_as_dict[header] = rn_template_as_dict.get(header, "") + rn_desc

        for key, val in rn_template_as_dict.items():
            rn_string = f"{rn_string}{key}{val}"

        return rn_string

    def build_rn_desc(
        self,
        _type: FileType = None,
        content_name: str = "",
        desc: str = "",
        is_new_file: bool = False,
        text: str = "",
        docker_image: Optional[str] = "",
        from_version: str = "",
        path: str = "",
    ) -> str:
        """Builds the release notes description.

        :param
            _type: The file type
            content_name: The pack name
            desc: The pack description
            is_new_file: True if the file is new
            text: Text to add to the release notes files
            from_version: From version

        :rtype: ``str``
        :return
        The release notes description
        """
        if _type in RN_CONTENT_ENTITY_WITH_STARS:
            if is_new_file:
                rn_desc = f"- New: **{content_name}**\n"
            else:
                rn_desc = f"- **{content_name}**\n"
        else:
            if is_new_file:
                rn_desc = f"##### New: {content_name}\n\n"
                if desc:
                    rn_desc += f"- New: {desc}"
                if _type in SIEM_ONLY_ENTITIES or content_name.replace(
                    " ", ""
                ).lower().endswith(EVENT_COLLECTOR.lower()):
                    rn_desc += "(Available from Cortex XSIAM %%XSIAM_VERSION%%)."
                elif from_version and _type not in SIEM_ONLY_ENTITIES:
                    rn_desc += f" (Available from Cortex XSOAR {from_version})."
                rn_desc += "\n"
            else:
                rn_desc = f"##### {content_name}\n\n"
                if self.update_type == "documentation":
                    rn_desc += "- Documentation and metadata improvements.\n"
                else:
                    deprecate_rn = ""
                    if _type in (
                        FileType.INTEGRATION,
                        FileType.SCRIPT,
                        FileType.PLAYBOOK,
                    ):
                        deprecate_rn = get_deprecated_rn(path, _type)
                    if deprecate_rn:
                        if text:
                            rn_desc += f"- {text}\n"
                        rn_desc += deprecate_rn
                    else:
                        rn_desc += f'- {text or "%%UPDATE_RN%%"}\n'

        if docker_image:
            rn_desc += f"- Updated the Docker image to: *{docker_image}*.\n"
        return rn_desc

    def does_content_item_header_exist_in_rns(
        self, current_rn: str, content_name: str
    ) -> bool:
        """
        Checks whether the content item header exists in the release notes.

        Args:
            current_rn: The current release notes.
            content_name: The content item name.
        Returns:
            True if the content item header exists in the release notes, False otherwise.
        """
        for line in current_rn.replace("#####", "").replace("**", "").split("\n"):
            if content_name == line.replace("-", "", 1).strip():
                return True
        return False

    def update_existing_rn(self, current_rn, changed_files) -> str:
        """Update the existing release notes.

        :param
            current_rn: The existing rn
            changed_files: The new data to add

        :rtype: ``str``
        :return
        The updated release notes
        """
        update_docker_image_regex = r"- Updated the Docker image to: \*.*\*\."
        # Deleting old entry for docker images, will re-write later, this allows easier generating of updated rn.
        current_rn_without_docker_images = re.sub(
            update_docker_image_regex, "", current_rn
        )
        new_rn = current_rn_without_docker_images
        # changed_files.items() looks like that: [((name, type), {...}), (name, type), {...}] and we want to sort
        # them by name (x[0][0])
        for (content_name, _type), data in sorted(
            changed_files.items(),
            key=lambda x: x[0][0] if x[0][0] else "",
            reverse=True,
        ):
            is_new_file = data.get("is_new_file")
            desc = data.get("description", "")
            docker_image = data.get("dockerimage")
            rn_desc = ""
            path = data.get("path")
            if _type is None:
                continue

            _header_by_type = RN_HEADER_BY_FILE_TYPE.get(_type)
            rn_desc += "\n\n" + self.build_rn_desc(
                _type=_type,
                content_name=content_name,
                desc=desc,
                is_new_file=is_new_file,
                docker_image=docker_image,
                path=path,
            )
            if _header_by_type and _header_by_type in current_rn_without_docker_images:
                if self.does_content_item_header_exist_in_rns(
                    current_rn_without_docker_images, content_name
                ):
                    if docker_image:
                        new_rn = self.handle_existing_rn_with_docker_image(
                            new_rn, _header_by_type, docker_image, content_name
                        )
                else:
                    self.existing_rn_changed = True
                    rn_parts = new_rn.split(_header_by_type)
                    new_rn_part = rn_desc
                    if len(rn_parts) > 1:
                        new_rn = f"{rn_parts[0]}{_header_by_type}{new_rn_part[:-1]}{rn_parts[1]}"
                    else:
                        new_rn = "".join(rn_parts) + new_rn_part
            else:
                self.existing_rn_changed = True
                if _header_by_type and _header_by_type in new_rn:
                    rn_parts = new_rn.split(_header_by_type)
                    new_rn_part = rn_desc
                    if len(rn_parts) > 1:
                        new_rn = f"{rn_parts[0]}{_header_by_type}{new_rn_part[:-1]}{rn_parts[1]}"
                else:
                    new_rn_part = f"\n#### {_header_by_type}{rn_desc}\n"
                    new_rn += new_rn_part
        if new_rn != current_rn:
            self.existing_rn_changed = True
        return new_rn

    @staticmethod
    def handle_existing_rn_with_docker_image(
        new_rn: str, header_by_type: str, docker_image: str, content_name: str
    ) -> str:
        """
        Receives the new RN to be written, performs operations to add the docker image to the given RN.
        Args:
            new_rn (str): new RN.
            header_by_type (str): Header of the RN to add docker image to, e.g 'Integrations', 'Scripts'
            docker_image (str): Docker image to add
            content_name (str): The content name to add the docker image entry to, e.g integration name, script name.

        Returns:
            (str): Updated RN
        """
        # Writing or re-writing docker image to release notes.
        rn_parts = new_rn.split(header_by_type)
        new_rn_part = f"- Updated the Docker image to: *{docker_image}*."
        if len(rn_parts) > 1:
            # Splitting again by content name to append the docker image release note to corresponding
            # content entry only
            content_parts = rn_parts[1].split(f"{content_name}\n")
            new_rn = (
                f"{rn_parts[0]}{header_by_type}{content_parts[0]}{content_name}\n{new_rn_part}\n"
                f"{content_parts[1]}"
            )
        else:
            logger.info(
                f"[yellow]Could not parse release notes {new_rn} by header type: {header_by_type}[/yellow]"
            )
        return new_rn

    def create_markdown(
        self, release_notes_path: str, rn_string: str, changed_files: dict
    ):
        """Creates the new markdown and writes it to the release notes file.

        :param
            release_notes_path: The release notes file path
            rn_string: The rn data (if exists)
            changed_files: The changed files details
            docker_image_name: The docker image name

        """
<<<<<<< HEAD
        if os.path.exists(release_notes_path) and self.update_type:
=======
        if Path(release_notes_path).exists() and self.update_type is not None:
>>>>>>> 83be848d
            logger.info(
                f"[yellow]Release notes were found at {release_notes_path}. Skipping[/yellow]"
            )
        elif self.update_type is None and self.specific_version is None:
            current_rn = get_latest_release_notes_text(release_notes_path)
            updated_rn = self.update_existing_rn(current_rn, changed_files)
            with open(release_notes_path, "w") as fp:
                fp.write(updated_rn)
        else:
            self.existing_rn_changed = True
            with open(release_notes_path, "w") as fp:
                fp.write(rn_string)

    def rn_with_docker_image(self, rn_string: str, docker_image: Optional[str]) -> str:
        """
        Receives existing release notes, if docker image was updated, adds docker_image to release notes.
        Taking care of cases s.t:
        1) no docker image update have occurred ('docker_image' is None).
        2) Release notes did not contain updated docker image note.
        3) Release notes contained updated docker image notes, with the newest updated docker image.
        4) Release notes contained updated docker image notes, but docker image was updated again since last time
           release notes have been updated.

        param:
            rn_string (str): The current text contained in the release note
            docker_image (Optional[str]): The docker image str, if given

        :rtype: ``str``
        :return
            The release notes, with the most updated docker image release note, if given
        """
        if not docker_image:
            return rn_string
        docker_image_str = f"- Updated the Docker image to: *{docker_image}*."
        if docker_image_str in rn_string:
            return rn_string
        self.existing_rn_changed = True
        if "- Updated the Docker image to" not in rn_string:
            return rn_string + f"{docker_image_str}\n"
        update_docker_image_regex = r"- Updated the Docker image to: \*.*\*\."
        updated_rn = re.sub(update_docker_image_regex, docker_image_str, rn_string)
        self.existing_rn_changed = True
        return updated_rn


<<<<<<< HEAD
=======
def get_file_description(path, file_type) -> str:
    """Gets the file description.

    :param
        path: The file path
        file_type: The file type

    :rtype: ``str``
    :return
    The file description if exists otherwise returns %%UPDATE_RN%%
    """
    if not Path(path).is_file():
        logger.info(
            f'[yellow]Cannot get file description: "{path}" file does not exist[/yellow]'
        )
        return ""

    elif file_type in (
        FileType.PLAYBOOK,
        FileType.INTEGRATION,
        FileType.CORRELATION_RULE,
        FileType.MODELING_RULE,
        FileType.PARSING_RULE,
    ):
        yml_file = get_yaml(path)
        return yml_file.get("description", "")

    elif file_type == FileType.SCRIPT:
        yml_file = get_yaml(path)
        return yml_file.get("comment", "")

    elif file_type in (
        FileType.CLASSIFIER,
        FileType.REPORT,
        FileType.WIDGET,
        FileType.DASHBOARD,
        FileType.JOB,
        FileType.TRIGGER,
        FileType.WIZARD,
    ):
        json_file = get_json(path)
        return json_file.get("description", "")

    return "%%UPDATE_RN%%"


>>>>>>> 83be848d
def update_api_modules_dependents_rn(
    pre_release: bool,
    update_type: Union[str, None],
    added: Iterable[str],
    modified: Iterable[str],
    text: str = "",
) -> set:
    """Updates release notes for any pack that depends on API module that has changed.
    :param
        pre_release: Indicates whether the change should be designated as a pre-release version
        update_type: The update type
        added: The added files
        modified: The modified files
        text: Text to add to the release notes files

    :rtype: ``set``
    :return
    A set of updated packs
    """
    total_updated_packs: set = set()
    api_module_set = get_api_module_ids(added)
    api_module_set = api_module_set.union(get_api_module_ids(modified))
    logger.info(
        f"[yellow]Changes were found in the following APIModules : {api_module_set}, updating all dependent "
        f"integrations.[/yellow]"
    )
    with ContentGraphInterface() as graph:
        update_content_graph(graph, use_git=True, dependencies=True)
        integrations = get_api_module_dependencies_from_graph(api_module_set, graph)
        if integrations:
            logger.info("Executing update-release-notes on those as well.")
        for integration in integrations:
            integration_pack_name = integration.pack_id
            integration_pack_path = pack_name_to_path(integration_pack_name)
            update_pack_rn = UpdateRN(
                pack_path=integration_pack_path,
                update_type=update_type,
                modified_files_in_pack=[integration],
                pre_release=pre_release,
                added_files=[],
                pack=integration_pack_name,
                text=text,
            )
            updated = update_pack_rn.execute_update()
            if updated:
                total_updated_packs.add(integration_pack_name)
        return total_updated_packs


def check_docker_image_changed(
    main_branch: str, packfile: ContentItem
) -> Optional[str]:
    """Checks whether the docker image was changed from master.

    :param
        main_branch: The git main branch
        packfile: The added or modified ContentItem

    :rtype: ``Optional[str]``
    :return
    The latest docker image
    """
    try:
        diff = run_command(
            f"git diff {main_branch} -- {str(packfile.path)}", exit_on_error=False
        )
    except RuntimeError as e:
        if any(["is outside repository" in exp for exp in e.args]):
            return None
        else:
            logger.info(
                f"[yellow]skipping docker image check, Encountered the following error:\n{e.args[0]}[/yellow]"
            )
            return None
    else:
        diff_lines = diff.splitlines()
        for diff_line in diff_lines:
            if (
                "dockerimage:" in diff_line
            ):  # search whether exists a line that notes that the Docker image was
                # changed.
                split_line = diff_line.split()
                if split_line[0].startswith("+"):
                    return split_line[-1]
<<<<<<< HEAD
        return None
=======
        return None


def get_from_version_at_update_rn(path: str) -> Optional[str]:
    """
    param:
        path (str): path to yml file, if exists

    :rtype: ``Optional[str]``
    :return:
        Fromversion if there is a fromversion key in the yml file

    """
    if not Path(path).is_file():
        logger.info(
            f'[yellow]Cannot get file fromversion: "{path}" file does not exist[/yellow]'
        )
        return None
    return get_from_version(path)
>>>>>>> 83be848d
<|MERGE_RESOLUTION|>--- conflicted
+++ resolved
@@ -239,7 +239,7 @@
                 f" is not versioned.[/yellow]"
             )
             return False
-        print("GOT HERE")
+
         new_version, new_metadata = self.get_new_version_and_metadata()
         rn_path = self.get_release_notes_path(new_version)
         self.check_rn_dir(rn_path)
@@ -865,11 +865,7 @@
             docker_image_name: The docker image name
 
         """
-<<<<<<< HEAD
-        if os.path.exists(release_notes_path) and self.update_type:
-=======
-        if Path(release_notes_path).exists() and self.update_type is not None:
->>>>>>> 83be848d
+        if os.path.exists(release_notes_path) and self.update_type is not None:
             logger.info(
                 f"[yellow]Release notes were found at {release_notes_path}. Skipping[/yellow]"
             )
@@ -915,55 +911,6 @@
         return updated_rn
 
 
-<<<<<<< HEAD
-=======
-def get_file_description(path, file_type) -> str:
-    """Gets the file description.
-
-    :param
-        path: The file path
-        file_type: The file type
-
-    :rtype: ``str``
-    :return
-    The file description if exists otherwise returns %%UPDATE_RN%%
-    """
-    if not Path(path).is_file():
-        logger.info(
-            f'[yellow]Cannot get file description: "{path}" file does not exist[/yellow]'
-        )
-        return ""
-
-    elif file_type in (
-        FileType.PLAYBOOK,
-        FileType.INTEGRATION,
-        FileType.CORRELATION_RULE,
-        FileType.MODELING_RULE,
-        FileType.PARSING_RULE,
-    ):
-        yml_file = get_yaml(path)
-        return yml_file.get("description", "")
-
-    elif file_type == FileType.SCRIPT:
-        yml_file = get_yaml(path)
-        return yml_file.get("comment", "")
-
-    elif file_type in (
-        FileType.CLASSIFIER,
-        FileType.REPORT,
-        FileType.WIDGET,
-        FileType.DASHBOARD,
-        FileType.JOB,
-        FileType.TRIGGER,
-        FileType.WIZARD,
-    ):
-        json_file = get_json(path)
-        return json_file.get("description", "")
-
-    return "%%UPDATE_RN%%"
-
-
->>>>>>> 83be848d
 def update_api_modules_dependents_rn(
     pre_release: bool,
     update_type: Union[str, None],
@@ -1048,26 +995,4 @@
                 split_line = diff_line.split()
                 if split_line[0].startswith("+"):
                     return split_line[-1]
-<<<<<<< HEAD
-        return None
-=======
-        return None
-
-
-def get_from_version_at_update_rn(path: str) -> Optional[str]:
-    """
-    param:
-        path (str): path to yml file, if exists
-
-    :rtype: ``Optional[str]``
-    :return:
-        Fromversion if there is a fromversion key in the yml file
-
-    """
-    if not Path(path).is_file():
-        logger.info(
-            f'[yellow]Cannot get file fromversion: "{path}" file does not exist[/yellow]'
-        )
-        return None
-    return get_from_version(path)
->>>>>>> 83be848d
+        return None