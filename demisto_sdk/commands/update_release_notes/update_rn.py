--- conflicted
+++ resolved
@@ -1211,12 +1211,8 @@
                             type=(type or "%%UPDATE_CONTENT_ITEM_TYPE%%"),
                         )
                     else:
-<<<<<<< HEAD
                         rn_desc += text
 
-=======
-                        rn_desc += f'- {text or "%%UPDATE_RN%%"}\n'
->>>>>>> 394cbb33
         if docker_image:
             rn_desc += f"- Updated the Docker image to: *{docker_image}*.\n\n"
         return rn_desc
