--- conflicted
+++ resolved
@@ -766,11 +766,7 @@
         return yml_file.get('comment', '')
 
     elif file_type in (FileType.CLASSIFIER, FileType.REPORT, FileType.WIDGET, FileType.DASHBOARD, FileType.JOB,
-<<<<<<< HEAD
-                       FileType.WIZARD):
-=======
-                       FileType.TRIGGER):
->>>>>>> 53887a64
+                       FileType.TRIGGER, FileType.WIZARD):
         json_file = get_json(path)
         return json_file.get('description', '')
 
