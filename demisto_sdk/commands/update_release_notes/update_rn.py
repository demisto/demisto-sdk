--- conflicted
+++ resolved
@@ -1177,39 +1177,18 @@
             if is_new_file:
                 # new content items
                 rn_desc = f"##### New: {content_name}\n\n"
-<<<<<<< HEAD
-                rn_desc += NEW_RN_TEMPLATE.format(
-                    type=type,
-                    name=name,
-                    description=desc or "%%UPDATE_CONTENT_ITEM_DESCRIPTION%%.",
-                )
+                if desc and _type == FileType.PLAYBOOK:
+                    rn_desc += format_playbook_description(desc)
+                else:
+                    rn_desc += NEW_RN_TEMPLATE.format(
+                        type=type,
+                        name=name,
+                        description=desc or "%%UPDATE_CONTENT_ITEM_DESCRIPTION%%.",
+                    )
                 rn_desc += self.generate_rn_marketplaces_availability(
                     _type, content_name, from_version
                 )
                 rn_desc += self.generate_rn_list_new_commands(changed_content_object)
-=======
-                if desc:
-                    if _type == FileType.PLAYBOOK:
-                        rn_desc += format_playbook_description(desc)
-                    else:
-                        rn_desc += f"- New: {desc}"
-                if _type in SIEM_ONLY_ENTITIES or content_name.replace(
-                    " ", ""
-                ).lower().endswith(EVENT_COLLECTOR.lower()):
-                    rn_desc += "<~XSIAM> (Available from Cortex XSIAM %%XSIAM_VERSION%%).</~XSIAM>"
-                elif from_version and _type not in SIEM_ONLY_ENTITIES:
-                    pack_marketplaces = self.get_pack_metadata().get(
-                        "marketplaces", [MarketplaceVersions.XSOAR.value]
-                    )
-                    if MarketplaceVersions.MarketplaceV2.value in pack_marketplaces:
-                        rn_desc += "<~XSIAM> (Available from Cortex XSIAM %%XSIAM_VERSION%%).</~XSIAM>\n"
-                    if (
-                        not pack_marketplaces
-                        or MarketplaceVersions.XSOAR.value in pack_marketplaces
-                    ):
-                        rn_desc += f"<~XSOAR> (Available from Cortex XSOAR {from_version}).</~XSOAR>"
-                rn_desc += "\n"
->>>>>>> 510114da
             else:
                 # Updated content items
                 rn_desc = f"##### {content_name}\n\n"
