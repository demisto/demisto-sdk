"""
This script is used to create a release notes template
"""
import copy
import errno
import json
import os
import re
from distutils.version import LooseVersion
from typing import Optional, Tuple, Union

from demisto_sdk.commands.common.constants import (
    ALL_FILES_VALIDATION_IGNORE_WHITELIST, DEFAULT_ID_SET_PATH,
    IGNORED_PACK_NAMES, RN_HEADER_BY_FILE_TYPE, FileType)
from demisto_sdk.commands.common.hook_validations.structure import \
    StructureValidator
from demisto_sdk.commands.common.tools import (LOG_COLORS, find_type,
                                               get_api_module_ids,
                                               get_api_module_integrations_set,
                                               get_from_version, get_json,
                                               get_latest_release_notes_text,
                                               get_pack_name, get_remote_file,
                                               get_yaml, print_color,
                                               print_error, print_warning,
                                               run_command)


class UpdateRN:
    def __init__(self, pack_path: str, update_type: Union[str, None], modified_files_in_pack: set, added_files: set,
                 specific_version: str = None, pre_release: bool = False, pack: str = None,
                 pack_metadata_only: bool = False, text: str = '', existing_rn_version_path: str = '',
                 is_force: bool = False):
        self.pack = pack if pack else get_pack_name(pack_path)
        self.update_type = update_type
        self.pack_path = pack_path
        # renamed files will appear in the modified list as a tuple: (old path, new path)
        modified_files_in_pack = {file_[1] if isinstance(file_, tuple) else file_ for file_ in modified_files_in_pack}
        self.modified_files_in_pack = set()
        for file_path in modified_files_in_pack:
            self.modified_files_in_pack.add(self.change_image_or_desc_file_path(file_path))

        self.added_files = added_files
        self.pre_release = pre_release
        self.specific_version = specific_version
        self.existing_rn_changed = False
        self.text = text
        self.existing_rn_version_path = existing_rn_version_path
        self.should_delete_existing_rn = False
        self.pack_metadata_only = pack_metadata_only
        self.is_force = is_force
        self.metadata_path = os.path.join(self.pack_path, 'pack_metadata.json')
        self.master_version = self.get_master_version()
        self.rn_path = None

    @staticmethod
    def change_image_or_desc_file_path(file_path: str) -> str:
        """ Changes image and description file paths to the corresponding yml file path.
            if a non-image or description file path is given, it remains unchanged.

            :param file_path: The file path to check

            :rtype: ``str``
            :return
                The new file path if was changed
        """
        if file_path.endswith('_image.png'):
            return file_path.replace('_image.png', '.yml')

        elif file_path.endswith('_description.md'):
            return file_path.replace('_description.md', '.yml')

        return file_path

    def handle_existing_rn_version_path(self, rn_path: str) -> str:
        """ Checks whether the existing RN version path exists and return it's content.

            :param rn_path: The rn path to check

            :rtype: ``str``
            :return
                The content of the rn
        """
        if self.existing_rn_version_path:
            self.should_delete_existing_rn = self.existing_rn_version_path != rn_path
            try:
                with open(self.existing_rn_version_path, 'r') as f:
                    return f.read()
            except Exception as e:
                print_error(f'Failed to load the previous release notes file content: {e}')
        return ''

    def execute_update(self) -> bool:
        """ Obtains the information needed in order to update the pack and executes the update.

            :rtype: ``bool``
            :return
                Whether the RN was updated successfully or not
        """
        if self.pack in IGNORED_PACK_NAMES:
            print_warning(f"Release notes are not required for the {self.pack} pack since this pack"
                          f" is not versioned.")
            return False

        new_version, new_metadata = self.get_new_version_and_metadata()
        rn_path = self.get_release_notes_path(new_version)
        self.check_rn_dir(rn_path)
<<<<<<< HEAD
        self.rn_path = rn_path
=======
>>>>>>> 9dd9549a
        self.find_added_pack_files()
        docker_image_name: Optional[str] = None
        changed_files = {}
        for packfile in self.modified_files_in_pack:
            file_name, file_type = self.get_changed_file_name_and_type(packfile)
            if 'yml' in packfile and file_type in [FileType.INTEGRATION, FileType.BETA_INTEGRATION,
                                                   FileType.SCRIPT] and packfile not in self.added_files:
                docker_image_name = check_docker_image_changed(packfile)
            else:
                docker_image_name = None
<<<<<<< HEAD
            changed_files[file_name] = {
                'type': file_type,
=======
            changed_files[(file_name, file_type)] = {
>>>>>>> 9dd9549a
                'description': get_file_description(packfile, file_type),
                'is_new_file': True if packfile in self.added_files else False,
                'fromversion': get_from_version_at_update_rn(packfile),
                'dockerimage': docker_image_name
            }
        return self.create_pack_rn(rn_path, changed_files, new_metadata, docker_image_name)

    def create_pack_rn(self, rn_path: str, changed_files: dict, new_metadata: dict,
                       docker_image_name: Optional[str]) -> bool:
        """ Checks whether the pack requires a new rn and if so, creates it.

            :param
                rn_path: The rn path
                changed_files: The changed files details
                new_metadata: The new pack metadata
                docker_image_name: The docker image name


            :rtype: ``bool``
            :return
                Whether the RN was updated successfully or not
        """
        rn_string = self.handle_existing_rn_version_path(rn_path)
        if not rn_string:
            rn_string = self.build_rn_template(changed_files)
        if len(rn_string) > 0 or self.is_force:
            if self.is_bump_required():
                self.write_metadata_to_file(new_metadata)
            self.create_markdown(rn_path, rn_string, changed_files)
            try:
                run_command(f'git add {rn_path}', exit_on_error=False)
            except RuntimeError:
                print_warning(f'Could not add the release note files to git: {rn_path}')
            if self.existing_rn_changed:
                print_color(f"Finished updating release notes for {self.pack}.", LOG_COLORS.GREEN)
                if not self.text:
                    print_color(f"\nNext Steps:\n - Please review the "
                                f"created release notes found at {rn_path} and document any changes you "
                                f"made by replacing '%%UPDATE_RN%%'.\n - Commit "
                                f"the new release notes to your branch.\nFor information regarding proper"
                                f" format of the release notes, please refer to "
                                f"https://xsoar.pan.dev/docs/integrations/changelog", LOG_COLORS.GREEN)
                return True
            else:
                print_color(f"No changes to {self.pack} pack files were detected from the previous time "
                            "this command was run. The release notes have not been "
                            "changed.", LOG_COLORS.GREEN)
        else:
            print_color("No changes which would belong in release notes were detected.", LOG_COLORS.YELLOW)
        return False

    def get_new_version_and_metadata(self) -> Tuple[str, dict]:
        """
            Gets the new version and the new metadata after version bump or by getting it from the pack metadata if
            bump is not required.

            :rtype: ``(str, dict)``
            :return: The new version and new metadata dictionary
        """
        if self.is_bump_required():
            if self.update_type is None:
                self.update_type = "revision"
            new_version, new_metadata = self.bump_version_number(self.specific_version, self.pre_release)
            if self.is_force:
                print_color(f"Bumping {self.pack} to version: {new_version}",
                            LOG_COLORS.NATIVE)
            else:
                print_color(f"Changes were detected. Bumping {self.pack} to version: {new_version}",
                            LOG_COLORS.NATIVE)
        else:
            new_metadata = self.get_pack_metadata()
            new_version = new_metadata.get('currentVersion', '99.99.99')
        return new_version, new_metadata

    def _does_pack_metadata_exist(self) -> bool:
        """ Check if pack_metadata.json exists

            :rtype: ``bool``
            :return
                Whether the pack metadata exists
        """
        if not os.path.isfile(self.metadata_path):
            print_error(f'"{self.metadata_path}" file does not exist, create one in the root of the pack')
            return False

        return True

    def get_master_version(self) -> str:
        """
            Gets the current version from origin/master if available, otherwise return '0.0.0'.

            :rtype: ``str``
            :return
                The master version

        """
        master_current_version = '0.0.0'
        master_metadata = None
        try:
            master_metadata = get_remote_file(self.metadata_path)
        except Exception as e:
            print_error(f"master branch is unreachable.\n The reason is:{e} \n "
                        f"The updated version will be taken from local metadata file instead of master")
        if master_metadata:
            master_current_version = master_metadata.get('currentVersion', '0.0.0')
        return master_current_version

    def is_bump_required(self) -> bool:
        """
            Checks if the currentVersion in the pack metadata has been changed or not. Additionally, it will verify
            that there is no conflict with the currentVersion in then Master branch.

            :rtype: ``bool``
            :return
                Whether a version bump is required
        """
        try:
            if self.only_docs_changed() and not self.is_force:
                return False
            new_metadata = self.get_pack_metadata()
            new_version = new_metadata.get('currentVersion', '99.99.99')
            if LooseVersion(self.master_version) >= LooseVersion(new_version):
                return True
            return False
        except RuntimeError as e:
            raise RuntimeError(f"Unable to locate a pack with the name {self.pack} in the git diff.\n"
                            f"Please verify the pack exists and the pack name is correct.") from e

    def only_docs_changed(self) -> bool:
        """
            Checks if the only files that were changed are documentation files.

            :rtype: ``bool``
            :return
                Whether only the docs were changed
        """
        changed_files = self.added_files.union(self.modified_files_in_pack)
        changed_files_copy = copy.deepcopy(changed_files)  # copying as pop will leave the file out of the set
        if (len(changed_files) == 1 and 'README' in changed_files_copy.pop()) or \
                (all('README' in file or ('.png' in file and '_image.png' not in file) for file in changed_files)):
            return True
        return False

    def find_added_pack_files(self):
        """
            Checks if the added files in the given pack require RN and if so, adds them to the modified files in the
            pack.
        """
        for a_file in self.added_files:
            if self.pack in a_file:
                if any(item in a_file for item in ALL_FILES_VALIDATION_IGNORE_WHITELIST):
                    continue
                else:
                    self.modified_files_in_pack.add(self.change_image_or_desc_file_path(a_file))

    def get_release_notes_path(self, input_version: str) -> str:
        """ Gets the release notes path.

            :param input_version: The new rn version

            :rtype: ``bool``
            :return
            Whether the RN was updated successfully or not
        """
        _new_version = input_version.replace('.', '_')
        new_version = _new_version.replace('_prerelease', '')
        return os.path.join(self.pack_path, 'ReleaseNotes', f'{new_version}.md')

    @staticmethod
    def get_display_name(file_path) -> str:
        """ Gets the file name from the pack yml file.

            :param file_path: The pack yml file path

            :rtype: ``str``
            :return
            The display name
        """
        struct = StructureValidator(file_path=file_path, is_new_file=True)
        file_data = struct.load_data_from_file()
        if 'display' in file_data:
            name = file_data.get('display', None)
        elif 'layout' in file_data and isinstance(file_data['layout'], dict):
            name = file_data['layout'].get('id')
        elif 'name' in file_data:
            name = file_data.get('name', None)
        elif 'TypeName' in file_data:
            name = file_data.get('TypeName', None)
        elif 'brandName' in file_data:
            name = file_data.get('brandName', None)
        elif 'id' in file_data:
            name = file_data.get('id', None)
        else:
            name = os.path.basename(file_path)
        return name

    @staticmethod
    def find_corresponding_yml(file_path) -> str:
        """ Gets the pack's corresponding yml file from the python/yml file.

            :param file_path: The pack python/yml file

            :rtype: ``str``
            :return
            The path to the pack's yml file
        """
        if file_path.endswith('.py'):
            yml_filepath = file_path.replace('.py', '.yml')
        else:
            yml_filepath = file_path
        return yml_filepath

    def get_changed_file_name_and_type(self, file_path) -> Tuple[str, Optional[FileType]]:
        """ Gets the changed file name and type.

            :param file_path: The file path

            :rtype: ``str, FileType``
            :return
            The changed file name and type
        """
        _file_type = None
        file_name = 'N/A'

        if self.pack + '/' in file_path and ('README' not in file_path):
            _file_path = self.find_corresponding_yml(file_path)
            file_name = self.get_display_name(_file_path)
            _file_type = find_type(_file_path)

        return file_name, _file_type

    def get_pack_metadata(self) -> dict:
        """ Gets the pack metadata.

            :rtype: ``dict``
            :return
            The pack metadata dictionary
        """
        try:
            data_dictionary = get_json(self.metadata_path)
        except FileNotFoundError as e:
            raise FileNotFoundError(f'Pack {self.pack} was not found. Please verify the pack name is correct.') from e
        return data_dictionary

    def bump_version_number(self, specific_version: str = None, pre_release: bool = False) -> Tuple[str, dict]:
        """ Increases the version number by user input or update type.

            :param
                specific_version: The specific version to change the version to
                pre_release: Indicates that the change should be designated a pre-release version

            :rtype: ``str, dict``
            :return
            The new version number (for example: 1.0.3) and the new pack metadata after version bump
        """
        if self.update_type is None and specific_version is None:
            raise ValueError("Received no update type when one was expected.")
        new_version = ''  # This will never happen since we pre-validate the argument
        data_dictionary = self.get_pack_metadata()
        current_version = self.master_version if self.master_version != '0.0.0' else self.get_pack_metadata().get(
            'currentVersion', '99.99.99')
        if specific_version:
            print_color(f"Bumping {self.pack} to the version {specific_version}. If you need to update"
                        f" the release notes a second time, please remove the -v flag.", LOG_COLORS.NATIVE)
            data_dictionary['currentVersion'] = specific_version
            return specific_version, data_dictionary
        elif self.update_type == 'major':
            version = current_version.split('.')
            version[0] = str(int(version[0]) + 1)
            if int(version[0]) > 99:
                raise ValueError(f"Version number is greater than 99 for the {self.pack} pack. "
                                 f"Please verify the currentVersion is correct.")
            version[1] = '0'
            version[2] = '0'
            new_version = '.'.join(version)
        elif self.update_type == 'minor':
            version = current_version.split('.')
            version[1] = str(int(version[1]) + 1)
            if int(version[1]) > 99:
                raise ValueError(f"Version number is greater than 99 for the {self.pack} pack. "
                                 f"Please verify the currentVersion is correct. If it is, "
                                 f"then consider bumping to a new Major version.")
            version[2] = '0'
            new_version = '.'.join(version)
        # We validate the input via click
        elif self.update_type in ['revision', 'maintenance', 'documentation']:
            version = current_version.split('.')
            version[2] = str(int(version[2]) + 1)
            if int(version[2]) > 99:
                raise ValueError(f"Version number is greater than 99 for the {self.pack} pack. "
                                 f"Please verify the currentVersion is correct. If it is, "
                                 f"then consider bumping to a new Minor version.")
            new_version = '.'.join(version)
        if pre_release:
            new_version = new_version + '_prerelease'
        data_dictionary['currentVersion'] = new_version
        return new_version, data_dictionary

    def write_metadata_to_file(self, metadata_dict: dict):
        """ Writes the new metadata to the pack metadata file.

            :param
                metadata_dict: The new metadata to write

        """
        if self._does_pack_metadata_exist():
            with open(self.metadata_path, 'w') as file_path:
                json.dump(metadata_dict, file_path, indent=4)
                print_color(f"Updated pack metadata version at path : {self.metadata_path}",
                            LOG_COLORS.GREEN)

    @staticmethod
    def check_rn_dir(rn_path: str):
        """ Checks whether the release notes folder exists and if not creates it.

            :param rn_path: The RN path to check/create

        """
        if not os.path.exists(os.path.dirname(rn_path)):
            try:
                os.makedirs(os.path.dirname(rn_path))
            except OSError as exc:  # Guard against race condition
                if exc.errno != errno.EEXIST:
                    raise

    def build_rn_template(self, changed_items: dict) -> str:
        """ Builds the new release notes template.

            :param
                changed_items: The changed items data dictionary

            :rtype: ``str``
            :return
            The new release notes template
        """
        rn_string = ''

        if self.pack_metadata_only:
            rn_string += f'\n#### Integrations\n##### {self.pack}\n- Documentation and metadata improvements.\n'
            return rn_string
        rn_template_as_dict: dict = {}
        if self.is_force:
            rn_string = self.build_rn_desc(content_name=self.pack)
<<<<<<< HEAD
        for content_name, data in sorted(changed_items.items(),
                                         key=lambda x: RN_HEADER_BY_FILE_TYPE[x[1].get('type', '')] if x[1].get('type')
                                         else ''):  # Sort RN by header
=======
        # changed_items.items() looks like that: [((name, type), {...}), (name, type), {...}] and we want to sort
        # them by type (x[0][1])
        for (content_name, _type), data in sorted(changed_items.items(),
                                                  key=lambda x: RN_HEADER_BY_FILE_TYPE[x[0][1]] if x[0] and x[0][1]
                                                  else ''):  # Sort RN by header
>>>>>>> 9dd9549a
            desc = data.get('description', '')
            is_new_file = data.get('is_new_file', False)
            from_version = data.get('fromversion', '')
            docker_image = data.get('dockerimage')
            # Skipping the invalid files
            if not _type or content_name == 'N/A':
                continue
            rn_desc = self.build_rn_desc(_type=_type, content_name=content_name, desc=desc, is_new_file=is_new_file,
                                         text=self.text, docker_image=docker_image, from_version=from_version)

            header = f'\n#### {RN_HEADER_BY_FILE_TYPE[_type]}\n'
            rn_template_as_dict[header] = rn_template_as_dict.get(header, '') + rn_desc

        for key, val in rn_template_as_dict.items():
            rn_string = f"{rn_string}{key}{val}"

        return rn_string

    def build_rn_desc(self, _type: FileType = None, content_name: str = '', desc: str = '', is_new_file: bool = False,
                      text: str = '', docker_image: Optional[str] = '', from_version: str = '') -> str:
        """ Builds the release notes description.

            :param
                _type: The file type
                content_name: The pack name
                desc: The pack description
                is_new_file: True if the file is new
                text: Text to add to the release notes files
                from_version: From version

            :rtype: ``str``
            :return
            The release notes description
        """
        if _type in (FileType.CONNECTION, FileType.INCIDENT_TYPE, FileType.REPUTATION, FileType.LAYOUT,
                     FileType.INCIDENT_FIELD, FileType.INDICATOR_FIELD):
            rn_desc = f'- **{content_name}**\n'
        else:
            if is_new_file:
                rn_desc = f'##### New: {content_name}\n- {desc}'
                if from_version:
                    rn_desc += f' (Available from Cortex XSOAR {from_version}).'
                rn_desc += '\n'
            else:
                rn_desc = f'##### {content_name}\n'
                if self.update_type == 'maintenance':
                    rn_desc += '- Maintenance and stability enhancements.\n'
                elif self.update_type == 'documentation':
                    rn_desc += '- Documentation and metadata improvements.\n'
                else:
                    rn_desc += f'- {text or "%%UPDATE_RN%%"}\n'
        if docker_image:
            rn_desc += f'- Updated the Docker image to: *{docker_image}*.\n'
        return rn_desc

    def update_existing_rn(self, current_rn, changed_files) -> str:
        """ Update the existing release notes.

            :param
                current_rn: The existing rn
                changed_files: The new data to add

            :rtype: ``str``
            :return
            The updated release notes
        """
        update_docker_image_regex = r'- Updated the Docker image to: \*.*\*\.'
        # Deleting old entry for docker images, will re-write later, this allows easier generating of updated rn.
        current_rn_without_docker_images = re.sub(update_docker_image_regex, '', current_rn)
        new_rn = current_rn_without_docker_images
        # changed_files.items() looks like that: [((name, type), {...}), (name, type), {...}] and we want to sort
        # them by name (x[0][0])
        for (content_name, _type), data in sorted(changed_files.items(),
                                                  key=lambda x: x[0][0] if x[0][0] else '', reverse=True):
            is_new_file = data.get('is_new_file')
            desc = data.get('description', '')
            docker_image = data.get('dockerimage')

            if _type is None:
                continue

            _header_by_type = RN_HEADER_BY_FILE_TYPE.get(_type)

            if _type in (FileType.CONNECTION, FileType.INCIDENT_TYPE, FileType.REPUTATION, FileType.LAYOUT,
                         FileType.INCIDENT_FIELD):
                rn_desc = f'\n- **{content_name}**'
            else:
                rn_desc = f'\n##### New: {content_name}\n- {desc}\n' if is_new_file \
                    else f'\n##### {content_name}\n- %%UPDATE_RN%%\n'
            if docker_image:
                rn_desc += f'- Updated the Docker image to: *{docker_image}*.'

            if _header_by_type and _header_by_type in current_rn_without_docker_images:
                if content_name in current_rn_without_docker_images:
                    if docker_image:
                        new_rn = self.handle_existing_rn_with_docker_image(new_rn, _header_by_type, docker_image,
                                                                           content_name)
                else:
                    self.existing_rn_changed = True
                    rn_parts = new_rn.split(_header_by_type)
                    new_rn_part = rn_desc
                    if len(rn_parts) > 1:
                        new_rn = f"{rn_parts[0]}{_header_by_type}{new_rn_part}{rn_parts[1]}"
                    else:
                        new_rn = ''.join(rn_parts) + new_rn_part
            else:
                self.existing_rn_changed = True
                if _header_by_type in new_rn:
                    rn_parts = new_rn.split(_header_by_type)
                    new_rn_part = rn_desc
                    if len(rn_parts) > 1:
                        new_rn = f"{rn_parts[0]}{_header_by_type}{new_rn_part}{rn_parts[1]}"
                else:
                    new_rn_part = f'\n#### {_header_by_type}{rn_desc}'
                    new_rn += new_rn_part
        if new_rn != current_rn:
            self.existing_rn_changed = True
        return new_rn

    @staticmethod
    def handle_existing_rn_with_docker_image(new_rn: str, header_by_type: str, docker_image: str,
                                             content_name: str) -> str:
        """
        Receives the new RN to be written, performs operations to add the docker image to the given RN.
        Args:
            new_rn (str): new RN.
            header_by_type (str): Header of the RN to add docker image to, e.g 'Integrations', 'Scripts'
            docker_image (str): Docker image to add
            content_name (str): The content name to add the docker image entry to, e.g integration name, script name.

        Returns:
            (str): Updated RN
        """
        # Writing or re-writing docker image to release notes.
        rn_parts = new_rn.split(header_by_type)
        new_rn_part = f'- Updated the Docker image to: *{docker_image}*.'
        if len(rn_parts) > 1:
            # Splitting again by content name to append the docker image release note to corresponding
            # content entry only
            content_parts = rn_parts[1].split(f'{content_name}\n')
            new_rn = f'{rn_parts[0]}{header_by_type}{content_parts[0]}{content_name}\n{new_rn_part}\n' \
                     f'{content_parts[1]}'
        else:
            print_warning(f'Could not parse release notes {new_rn} by header type: {header_by_type}')
        return new_rn

    def create_markdown(self, release_notes_path: str, rn_string: str, changed_files: dict):
        """ Creates the new markdown and writes it to the release notes file.

            :param
                release_notes_path: The release notes file path
                rn_string: The rn data (if exists)
                changed_files: The changed files details
                docker_image_name: The docker image name

        """
        if os.path.exists(release_notes_path) and self.update_type is not None:
            print_warning(f"Release notes were found at {release_notes_path}. Skipping")
        elif self.update_type is None and self.specific_version is None:
            current_rn = get_latest_release_notes_text(release_notes_path)
            updated_rn = self.update_existing_rn(current_rn, changed_files)
            with open(release_notes_path, 'w') as fp:
                fp.write(updated_rn)
        else:
            self.existing_rn_changed = True
            with open(release_notes_path, 'w') as fp:
                fp.write(rn_string)

    def rn_with_docker_image(self, rn_string: str, docker_image: Optional[str]) -> str:
        """
            Receives existing release notes, if docker image was updated, adds docker_image to release notes.
            Taking care of cases s.t:
            1) no docker image update have occurred ('docker_image' is None).
            2) Release notes did not contain updated docker image note.
            3) Release notes contained updated docker image notes, with the newest updated docker image.
            4) Release notes contained updated docker image notes, but docker image was updated again since last time
               release notes have been updated.

            param:
                rn_string (str): The current text contained in the release note
                docker_image (Optional[str]): The docker image str, if given

            :rtype: ``str``
            :return
                The release notes, with the most updated docker image release note, if given
        """
        if not docker_image:
            return rn_string
        docker_image_str = f'- Updated the Docker image to: *{docker_image}*.'
        if docker_image_str in rn_string:
            return rn_string
        self.existing_rn_changed = True
        if '- Updated the Docker image to' not in rn_string:
            return rn_string + f'{docker_image_str}\n'
        update_docker_image_regex = r'- Updated the Docker image to: \*.*\*\.'
        updated_rn = re.sub(update_docker_image_regex, docker_image_str, rn_string)
        self.existing_rn_changed = True
        return updated_rn


def get_file_description(path, file_type) -> str:
    """ Gets the file description.

        :param
            path: The file path
            file_type: The file type

        :rtype: ``str``
        :return
        The file description if exists otherwise returns %%UPDATE_RN%%
    """
    if not os.path.isfile(path):
        print_warning(f'Cannot get file description: "{path}" file does not exist')
        return ''

    elif file_type in (FileType.PLAYBOOK, FileType.INTEGRATION):
        yml_file = get_yaml(path)
        return yml_file.get('description', '')

    elif file_type == FileType.SCRIPT:
        yml_file = get_yaml(path)
        return yml_file.get('comment', '')

    elif file_type in (FileType.CLASSIFIER, FileType.REPORT, FileType.WIDGET, FileType.DASHBOARD):
        json_file = get_json(path)
        return json_file.get('description', '')

    return '%%UPDATE_RN%%'


def update_api_modules_dependents_rn(pre_release: bool, update_type: Union[str, None],
                                     added: Union[list, set], modified: Union[list, set],
                                     id_set_path: Optional[str] = None, text: str = '') -> set:
    """ Updates release notes for any pack that depends on API module that has changed.

        :param
            pre_release: The file type
            update_type: The update type
            added: The added files
            modified: The modified files
            id_set_path: The id set path
            text: Text to add to the release notes files

        :rtype: ``set``
        :return
        A set of updated packs
    """
    total_updated_packs: set = set()
    if not id_set_path:
        if not os.path.isfile(DEFAULT_ID_SET_PATH):
            print_error("Failed to update integrations dependent on the APIModule pack - no id_set.json is "
                        "available. Please run `demisto-sdk create-id-set` to generate it, and rerun this command.")
            return total_updated_packs
        id_set_path = DEFAULT_ID_SET_PATH
    with open(id_set_path, 'r') as conf_file:
        id_set = json.load(conf_file)
    api_module_set = get_api_module_ids(added)
    api_module_set = api_module_set.union(get_api_module_ids(modified))
    print_warning(f"Changes were found in the following APIModules: {api_module_set}, updating all dependent "
                  f"integrations.")
    integrations = get_api_module_integrations_set(api_module_set, id_set.get('integrations', []))
    for integration in integrations:
        integration_path = integration.get('file_path')
        integration_pack = integration.get('pack')
        update_pack_rn = UpdateRN(pack_path=integration_pack, update_type=update_type,
                                  modified_files_in_pack={integration_path}, pre_release=pre_release,
                                  added_files=set(), pack=integration_pack, text=text)
        updated = update_pack_rn.execute_update()
        if updated:
            total_updated_packs.add(integration_pack)
    return total_updated_packs


def check_docker_image_changed(added_or_modified_yml: str) -> Optional[str]:
    """ Checks whether the docker image was changed in master.

        :param
            added_or_modified_yml: The added or modified yml path

        :rtype: ``Optional[str]``
        :return
        The latest docker image
    """
    try:
        diff = run_command(f'git diff origin/master -- {added_or_modified_yml}', exit_on_error=False)
    except RuntimeError as e:
        if any(['is outside repository' in exp for exp in e.args]):
            return None
        else:
            print_warning(f'skipping docker image check, Encountered the following error:\n{e.args[0]}')
            return None
    else:
        diff_lines = diff.splitlines()
        for diff_line in diff_lines:
            if 'dockerimage:' in diff_line:  # search whether exists a line that notes that the Docker image was
                # changed.
                return diff_line.split()[-1]
        return None


def get_from_version_at_update_rn(path: str) -> Optional[str]:
    """
        param:
            path (str): path to yml file, if exists

        :rtype: ``Optional[str]``
        :return:
            Fromversion if there is a fromversion key in the yml file

    """
    if not os.path.isfile(path):
        print_warning(f'Cannot get file fromversion: "{path}" file does not exist')
        return None
    return get_from_version(path)<|MERGE_RESOLUTION|>--- conflicted
+++ resolved
@@ -104,10 +104,7 @@
         new_version, new_metadata = self.get_new_version_and_metadata()
         rn_path = self.get_release_notes_path(new_version)
         self.check_rn_dir(rn_path)
-<<<<<<< HEAD
         self.rn_path = rn_path
-=======
->>>>>>> 9dd9549a
         self.find_added_pack_files()
         docker_image_name: Optional[str] = None
         changed_files = {}
@@ -118,12 +115,7 @@
                 docker_image_name = check_docker_image_changed(packfile)
             else:
                 docker_image_name = None
-<<<<<<< HEAD
-            changed_files[file_name] = {
-                'type': file_type,
-=======
             changed_files[(file_name, file_type)] = {
->>>>>>> 9dd9549a
                 'description': get_file_description(packfile, file_type),
                 'is_new_file': True if packfile in self.added_files else False,
                 'fromversion': get_from_version_at_update_rn(packfile),
@@ -467,17 +459,11 @@
         rn_template_as_dict: dict = {}
         if self.is_force:
             rn_string = self.build_rn_desc(content_name=self.pack)
-<<<<<<< HEAD
-        for content_name, data in sorted(changed_items.items(),
-                                         key=lambda x: RN_HEADER_BY_FILE_TYPE[x[1].get('type', '')] if x[1].get('type')
-                                         else ''):  # Sort RN by header
-=======
         # changed_items.items() looks like that: [((name, type), {...}), (name, type), {...}] and we want to sort
         # them by type (x[0][1])
         for (content_name, _type), data in sorted(changed_items.items(),
                                                   key=lambda x: RN_HEADER_BY_FILE_TYPE[x[0][1]] if x[0] and x[0][1]
                                                   else ''):  # Sort RN by header
->>>>>>> 9dd9549a
             desc = data.get('description', '')
             is_new_file = data.get('is_new_file', False)
             from_version = data.get('fromversion', '')
