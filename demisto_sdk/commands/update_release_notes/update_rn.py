--- conflicted
+++ resolved
@@ -21,11 +21,7 @@
 
 
 class UpdateRN:
-<<<<<<< HEAD
-    def __init__(self, pack_path: str, update_type: None, pack_files: set, added_files: set,
-=======
-    def __init__(self, pack: str, update_type: Union[str, None], pack_files: set, added_files: set,
->>>>>>> 86f9fe32
+    def __init__(self, pack_path: str, update_type: Union[str, None], pack_files: set, added_files: set,
                  specific_version: str = None, pre_release: bool = False):
 
         self.pack = pack_path.split('/')[-1]
