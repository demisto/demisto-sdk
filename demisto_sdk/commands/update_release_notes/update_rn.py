--- conflicted
+++ resolved
@@ -104,6 +104,7 @@
         new_version, new_metadata = self.get_new_version_and_metadata()
         rn_path = self.get_release_notes_path(new_version)
         self.check_rn_dir(rn_path)
+        self.rn_path = rn_path
         self.find_added_pack_files()
         docker_image_name: Optional[str] = None
         changed_files = {}
@@ -146,61 +147,6 @@
                 self.write_metadata_to_file(new_metadata)
             self.create_markdown(rn_path, rn_string, changed_files)
             try:
-<<<<<<< HEAD
-                if self.is_bump_required():
-                    if self.update_type is None:
-                        self.update_type = "revision"
-                    new_version, new_metadata = self.bump_version_number(self.specific_version, self.pre_release)
-                    print_color(f"Changes were detected. Bumping {self.pack} to version: {new_version}",
-                                LOG_COLORS.NATIVE)
-                else:
-                    new_metadata = self.get_pack_metadata()
-                    new_version = new_metadata.get('currentVersion', '99.99.99')
-            except ValueError as e:
-                click.secho(str(e), fg='red')
-                sys.exit(1)
-            rn_path = self.return_release_notes_path(new_version)
-            self.check_rn_dir(rn_path)
-            self.rn_path = rn_path
-            changed_files = {}
-            self.find_added_pack_files()
-            for packfile in self.modified_files_in_pack:
-                file_name, file_type = self.identify_changed_file_type(packfile)
-                if 'yml' in packfile and file_type == FileType.INTEGRATION and packfile not in self.added_files:
-                    docker_image_name = check_docker_image_changed(packfile)
-                else:
-                    docker_image_name = None
-                changed_files[file_name] = {
-                    'type': file_type,
-                    'description': get_file_description(packfile, file_type),
-                    'is_new_file': True if packfile in self.added_files else False,
-                    'fromversion': get_from_version_at_update_rn(packfile),
-                    'dockerimage': docker_image_name
-                }
-
-            rn_string = ''
-            if self.existing_rn_version_path:
-                self.should_delete_existing_rn = False if self.existing_rn_version_path == rn_path else True
-                try:
-                    with open(self.existing_rn_version_path, 'r') as f:
-                        rn_string = f.read()
-                except Exception as e:
-                    print_error(f'Failed to load the previous release notes file content: {e}')
-
-            if not rn_string:
-                rn_string = self.build_rn_template(changed_files)
-            if len(rn_string) > 0:
-                if self.is_bump_required():
-                    self.commit_to_bump(new_metadata)
-                self.create_markdown(rn_path, rn_string, changed_files)
-                try:
-                    run_command(f'git add {rn_path}', exit_on_error=False)
-                except RuntimeError:
-                    print_warning(f'Could not add the release note files to git: {rn_path}')
-                if self.existing_rn_changed:
-                    print_color(f"Finished updating release notes for {self.pack}."
-                                f"\nNext Steps:\n - Please review the "
-=======
                 run_command(f'git add {rn_path}', exit_on_error=False)
             except RuntimeError:
                 print_warning(f'Could not add the release note files to git: {rn_path}')
@@ -208,7 +154,6 @@
                 print_color(f"Finished updating release notes for {self.pack}.", LOG_COLORS.GREEN)
                 if not self.text:
                     print_color(f"\nNext Steps:\n - Please review the "
->>>>>>> 1d15e530
                                 f"created release notes found at {rn_path} and document any changes you "
                                 f"made by replacing '%%UPDATE_RN%%'.\n - Commit "
                                 f"the new release notes to your branch.\nFor information regarding proper"
