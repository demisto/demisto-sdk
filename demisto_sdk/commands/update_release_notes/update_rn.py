"""
This script is used to create a release notes template
"""
import copy
import errno
import os
import re
from distutils.version import LooseVersion
from pathlib import Path
from typing import Any, Optional, Tuple, Union

from demisto_sdk.commands.common.constants import (ALL_FILES_VALIDATION_IGNORE_WHITELIST, DEPRECATED_REGEXES,
<<<<<<< HEAD
                                                   IGNORED_PACK_NAMES, RN_CONTENT_ENTITY_WITH_STARS,
                                                   RN_HEADER_BY_FILE_TYPE, XSIAM_DASHBOARDS_DIR, XSIAM_REPORTS_DIR,
                                                   FileType)
=======
                                                   IGNORED_PACK_NAMES, RN_HEADER_BY_FILE_TYPE,
                                                   SKIP_RELEASE_NOTES_FOR_TYPES, XSIAM_DASHBOARDS_DIR,
                                                   XSIAM_REPORTS_DIR, FileType)
>>>>>>> fe0b6e49
from demisto_sdk.commands.common.content import Content
from demisto_sdk.commands.common.content.objects.pack_objects import Integration, Playbook, Script
from demisto_sdk.commands.common.content.objects.pack_objects.abstract_pack_objects.yaml_content_object import \
    YAMLContentObject
from demisto_sdk.commands.common.content_constant_paths import DEFAULT_ID_SET_PATH
from demisto_sdk.commands.common.git_util import GitUtil
from demisto_sdk.commands.common.handlers import JSON_Handler
from demisto_sdk.commands.common.tools import (LOG_COLORS, find_type, get_api_module_ids,
                                               get_api_module_integrations_set, get_definition_name, get_display_name,
                                               get_from_version, get_json, get_latest_release_notes_text, get_pack_name,
                                               get_remote_file, get_yaml, pack_name_to_path, print_color, print_error,
                                               print_warning, run_command)

json = JSON_Handler()

CLASS_BY_FILE_TYPE = {FileType.INTEGRATION: Integration, FileType.SCRIPT: Script, FileType.PLAYBOOK: Playbook}


def get_deprecated_comment_from_desc(description: str) -> str:
    """
    find deprecated comment from description
    Args:
        description: The yml description

    Returns:
        If a deprecated description is found return it for rn.
    """
    deprecate_line_with_replacement = re.findall(DEPRECATED_REGEXES[0], description)
    deprecate_line_no_replacement = re.findall(DEPRECATED_REGEXES[1], description)

    deprecate_line = deprecate_line_with_replacement + deprecate_line_no_replacement
    return deprecate_line[0] if deprecate_line else ''


def deprecated_commands(commands: list) -> set:
    """return a set of the deprecated commands only"""
    return {command.get('name') for command in commands if command.get('deprecated')}


def get_yml_objects(path: str, file_type) -> Tuple[Any, YAMLContentObject]:
    """
    Generate yml files from master and from the current branch
    Args:
        path: The requested file path
        file_type: the file type

    Returns:
        Two YML objects, the first of the yml at master (old yml) and the second from the current branch (new yml)
    """
    old_yml_obj = get_remote_file(path)
    new_yml_obj = CLASS_BY_FILE_TYPE[file_type](path)

    return old_yml_obj, new_yml_obj


def get_deprecated_rn(path: str, file_type):
    """Generate rn for deprecated items"""
    old_yml, new_yml = get_yml_objects(path, file_type)

    if not old_yml.get('deprecated') and new_yml.is_deprecated:
        description = new_yml.get('comment') if file_type == file_type.SCRIPT else new_yml.get('description')
        rn_from_description = get_deprecated_comment_from_desc(description)
        return f'- Deprecated. {rn_from_description or "Use %%% instead"}.\n'

    if file_type != FileType.INTEGRATION:
        return ''

    # look for deprecated commands
    rn = ''
    old_commands = deprecated_commands(old_yml.get('script', {}).get('commands'))
    new_commands = deprecated_commands(new_yml.script.get('commands'))

    for command_name in new_commands:
        # if command is deprecated in new yml, and not in old yml
        if command_name not in old_commands:
            rn += f'- Command ***{command_name}*** is deprecated. Use %%% instead.\n'
    return rn


class UpdateRN:
    def __init__(self, pack_path: str, update_type: Union[str, None], modified_files_in_pack: set, added_files: set,
                 specific_version: str = None, pre_release: bool = False, pack: str = None,
                 pack_metadata_only: bool = False, text: str = '', existing_rn_version_path: str = '',
                 is_force: bool = False, is_bc: bool = False):
        self.pack = pack if pack else get_pack_name(pack_path)
        self.update_type = update_type
        self.pack_path = pack_path
        # renamed files will appear in the modified list as a tuple: (old path, new path)
        modified_files_in_pack = {file_[1] if isinstance(file_, tuple) else file_ for file_ in modified_files_in_pack}
        self.modified_files_in_pack = set()
        for file_path in modified_files_in_pack:
            self.modified_files_in_pack.add(self.change_image_or_desc_file_path(file_path))

        self.added_files = added_files
        self.pre_release = pre_release
        self.specific_version = specific_version
        self.existing_rn_changed = False
        self.text = text
        self.existing_rn_version_path = existing_rn_version_path
        self.should_delete_existing_rn = False
        self.pack_metadata_only = pack_metadata_only
        self.is_force = is_force
        git_util = GitUtil(repo=Content.git())
        self.main_branch = git_util.handle_prev_ver()[1]
        self.metadata_path = os.path.join(self.pack_path, 'pack_metadata.json')
        self.master_version = self.get_master_version()
        self.rn_path = ''
        self.is_bc = is_bc
        self.bc_path = ''

    @staticmethod
    def change_image_or_desc_file_path(file_path: str) -> str:
        """ Changes image and description file paths to the corresponding yml file path.
            if a non-image or description file path is given, it remains unchanged.

            :param file_path: The file path to check

            :rtype: ``str``
            :return
                The new file path if was changed
        """

        def validate_new_path(expected_path: str):
            if not Path(expected_path).exists():
                print_warning(f"file {file_path} implies the existence of {str(expected_path)}, which is missing. "
                              f"Did you mistype {file_path}?")

        if file_path.endswith('_image.png'):
            if Path(file_path).parent.name in (XSIAM_DASHBOARDS_DIR, XSIAM_REPORTS_DIR):
                new_path = file_path.replace('_image.png', '.json')
            else:
                new_path = file_path.replace('_image.png', '.yml')
            validate_new_path(new_path)
            return new_path

        elif file_path.endswith('_description.md'):
            new_path = file_path.replace('_description.md', '.yml')
            validate_new_path(new_path)
            return new_path

        return file_path

    def handle_existing_rn_version_path(self, rn_path: str) -> str:
        """ Checks whether the existing RN version path exists and return it's content.

            :param rn_path: The rn path to check

            :rtype: ``str``
            :return
                The content of the rn
        """
        if self.existing_rn_version_path:
            existing_rn_abs_path = Path(self.existing_rn_version_path).absolute()
            rn_path_abs_path = Path(rn_path).absolute()
            self.should_delete_existing_rn = str(existing_rn_abs_path) != str(rn_path_abs_path)
            try:
                return existing_rn_abs_path.read_text()
            except Exception as e:
                print_error(f'Failed to load the previous release notes file content: {e}')
        return ''

    def execute_update(self) -> bool:
        """ Obtains the information needed in order to update the pack and executes the update.

            :rtype: ``bool``
            :return
                Whether the RN was updated successfully or not
        """
        if self.pack in IGNORED_PACK_NAMES:
            print_warning(f"Release notes are not required for the {self.pack} pack since this pack"
                          f" is not versioned.")
            return False

        new_version, new_metadata = self.get_new_version_and_metadata()
        rn_path = self.get_release_notes_path(new_version)
        self.check_rn_dir(rn_path)
        self.rn_path = rn_path
        self.find_added_pack_files()
        changed_files = {}
        for packfile in self.modified_files_in_pack:
            file_name, file_type = self.get_changed_file_name_and_type(packfile)
            if file_type in SKIP_RELEASE_NOTES_FOR_TYPES:
                continue
            if 'yml' in packfile and file_type in [FileType.INTEGRATION, FileType.BETA_INTEGRATION,
                                                   FileType.SCRIPT] and packfile not in self.added_files:
                docker_image_name: Optional[str] = check_docker_image_changed(main_branch=self.main_branch,
                                                                              packfile=packfile)
            else:
                docker_image_name = None
            changed_files[(file_name, file_type)] = {
                'description': get_file_description(packfile, file_type),
                'is_new_file': packfile in self.added_files,
                'fromversion': get_from_version_at_update_rn(packfile),
                'dockerimage': docker_image_name,
                'path': packfile
            }
        return self.create_pack_rn(rn_path, changed_files, new_metadata, new_version)

    def create_pack_rn(self, rn_path: str, changed_files: dict, new_metadata: dict, new_version: str) -> bool:
        """ Checks whether the pack requires a new rn and if so, creates it.

            :param
                rn_path (str): The rn path
                changed_files (dict): The changed files details
                new_metadata (dict): The new pack metadata
                new_version (str): The new version str representation, e.g 1.0.2, 1.11.2 etc.


            :rtype: ``bool``
            :return
                Whether the RN was updated successfully or not
        """
        rn_string = self.handle_existing_rn_version_path(rn_path)
        if not rn_string:
            rn_string = self.build_rn_template(changed_files)
        if len(rn_string) > 0 or self.is_force:
            if self.is_bump_required():
                self.write_metadata_to_file(new_metadata)
            self.create_markdown(rn_path, rn_string, changed_files)
            self.build_rn_config_file(new_version)
            try:
                run_command(f'git add {rn_path}', exit_on_error=False)
            except RuntimeError:
                print_warning(f'Could not add the release note files to git: {rn_path}')
            if self.is_bc and self.bc_path:
                try:
                    run_command(f'git add {self.bc_path}', exit_on_error=False)
                except RuntimeError:
                    print_warning(f'Could not add the release note config file to git: {rn_path}')
            if self.existing_rn_changed:
                print_color(f"Finished updating release notes for {self.pack}.", LOG_COLORS.GREEN)
                if not self.text:
                    print_color(f"\nNext Steps:\n - Please review the "
                                f"created release notes found at {rn_path} and document any changes you "
                                f"made by replacing '%%UPDATE_RN%%'.\n - Commit "
                                f"the new release notes to your branch.\nFor information regarding proper"
                                f" format of the release notes, please refer to "
                                f"https://xsoar.pan.dev/docs/integrations/changelog", LOG_COLORS.GREEN)
                return True
            else:
                print_color(f"No changes to {self.pack} pack files were detected from the previous time "
                            "this command was run. The release notes have not been "
                            "changed.", LOG_COLORS.GREEN)
        else:
            print_color("No changes which would belong in release notes were detected.", LOG_COLORS.YELLOW)
        return False

    def build_rn_config_file(self, new_version: str) -> None:
        """
        Builds RN config file if needed. Currently, we use RN config file only for cases where version has breaking
        changes.
        Args:
            new_version (str): The new version number representation, e.g 1.2.1, 1.22.1, etc.

        Returns:
            (None): Creates/updates config file with BC entries, if -bc flag was given.
        """
        # Currently, we only use config file if version is BC. If version is not BC no need to create config file.
        if not self.is_bc:
            return
        bc_file_path: str = f'''{self.pack_path}/ReleaseNotes/{new_version.replace('.', '_')}.json'''
        self.bc_path = bc_file_path
        bc_file_data: dict = dict()
        if os.path.exists(bc_file_path):
            with open(bc_file_path) as f:
                bc_file_data = json.loads(f.read())
        bc_file_data['breakingChanges'] = True
        bc_file_data['breakingChangesNotes'] = bc_file_data.get('breakingChangesNotes')
        with open(bc_file_path, 'w') as f:
            f.write(json.dumps(bc_file_data))
        print_color(f'Finished creating config file for RN version {new_version}.\n'
                    'If you wish only specific text to be shown as breaking changes, please fill the '
                    '`breakingChangesNotes` field with the appropriate breaking changes text.', LOG_COLORS.GREEN)

    def get_new_version_and_metadata(self) -> Tuple[str, dict]:
        """
            Gets the new version and the new metadata after version bump or by getting it from the pack metadata if
            bump is not required.

            :rtype: ``(str, dict)``
            :return: The new version and new metadata dictionary
        """
        if self.is_bump_required():
            if self.update_type is None:
                self.update_type = "revision"
            new_version, new_metadata = self.bump_version_number(self.specific_version, self.pre_release)
            if self.is_force:
                print_color(f"Bumping {self.pack} to version: {new_version}",
                            LOG_COLORS.NATIVE)
            else:
                print_color(f"Changes were detected. Bumping {self.pack} to version: {new_version}",
                            LOG_COLORS.NATIVE)
        else:
            new_metadata = self.get_pack_metadata()
            new_version = new_metadata.get('currentVersion', '99.99.99')
        return new_version, new_metadata

    def _does_pack_metadata_exist(self) -> bool:
        """ Check if pack_metadata.json exists

            :rtype: ``bool``
            :return
                Whether the pack metadata exists
        """
        if not os.path.isfile(self.metadata_path):
            print_error(f'"{self.metadata_path}" file does not exist, create one in the root of the pack')
            return False

        return True

    def get_master_version(self) -> str:
        """
            Gets the current version from origin/master or origin/main if available, otherwise return '0.0.0'.

            :rtype: ``str``
            :return
                The master version

        """
        master_current_version = '0.0.0'
        master_metadata = None
        try:
            master_metadata = get_remote_file(self.metadata_path, tag=self.main_branch)
        except Exception as e:
            print_error(f"master branch is unreachable.\n The reason is:{e} \n "
                        f"The updated version will be taken from local metadata file instead of master")
        if master_metadata:
            master_current_version = master_metadata.get('currentVersion', '0.0.0')
        return master_current_version

    def is_bump_required(self) -> bool:
        """
            Checks if the currentVersion in the pack metadata has been changed or not. Additionally, it will verify
            that there is no conflict with the currentVersion in then Master branch.

            :rtype: ``bool``
            :return
                Whether a version bump is required
        """
        try:
            if self.only_docs_changed() and not self.is_force:
                return False
            new_metadata = self.get_pack_metadata()
            new_version = new_metadata.get('currentVersion', '99.99.99')
            if LooseVersion(self.master_version) >= LooseVersion(new_version):
                return True
            return False
        except RuntimeError as e:
            raise RuntimeError(f"Unable to locate a pack with the name {self.pack} in the git diff.\n"
                               f"Please verify the pack exists and the pack name is correct.") from e

    def only_docs_changed(self) -> bool:
        """
            Checks if the only files that were changed are documentation files.

            :rtype: ``bool``
            :return
                Whether only the docs were changed
        """
        changed_files = self.added_files.union(self.modified_files_in_pack)
        changed_files_copy = copy.deepcopy(changed_files)  # copying as pop will leave the file out of the set
        if (len(changed_files) == 1 and 'README' in changed_files_copy.pop()) or \
                (all('README' in file or ('.png' in file and '_image.png' not in file) for file in changed_files)):
            return True
        return False

    def find_added_pack_files(self):
        """
            Checks if the added files in the given pack require RN and if so, adds them to the modified files in the
            pack.
        """
        for a_file in self.added_files:
            if self.pack in a_file:
                if any(item in a_file for item in ALL_FILES_VALIDATION_IGNORE_WHITELIST):
                    continue
                else:
                    self.modified_files_in_pack.add(self.change_image_or_desc_file_path(a_file))

    def get_release_notes_path(self, input_version: str) -> str:
        """ Gets the release notes path.

            :param input_version: The new rn version

            :rtype: ``bool``
            :return
            Whether the RN was updated successfully or not
        """
        _new_version = input_version.replace('.', '_')
        new_version = _new_version.replace('_prerelease', '')
        return os.path.join(self.pack_path, 'ReleaseNotes', f'{new_version}.md')

    @staticmethod
    def find_corresponding_yml(file_path) -> str:
        """ Gets the pack's corresponding yml file from the python/yml file.

            :param file_path: The pack python/yml file

            :rtype: ``str``
            :return
            The path to the pack's yml file
        """
        if file_path.endswith('.py'):
            yml_filepath = file_path.replace('.py', '.yml')
        else:
            yml_filepath = file_path
        return yml_filepath

    def get_changed_file_name_and_type(self, file_path) -> Tuple[str, Optional[FileType]]:
        """ Gets the changed file name and type.

            :param file_path: The file path

            :rtype: ``str, FileType``
            :return
            The changed file name and type
        """
        _file_type = None
        file_name = 'N/A'

        if self.pack + '/' in file_path and ('README' not in file_path):
            _file_path = self.find_corresponding_yml(file_path)
            file_name = get_display_name(_file_path)
            _file_type = find_type(_file_path)

        return file_name, _file_type

    def get_pack_metadata(self) -> dict:
        """ Gets the pack metadata.

            :rtype: ``dict``
            :return
            The pack metadata dictionary
        """
        try:
            data_dictionary = get_json(self.metadata_path, cache_clear=True)
        except FileNotFoundError as e:
            raise FileNotFoundError(f'Pack {self.pack} was not found. Please verify the pack name is correct.') from e
        return data_dictionary

    def bump_version_number(self, specific_version: str = None, pre_release: bool = False) -> Tuple[str, dict]:
        """ Increases the version number by user input or update type.

            :param
                specific_version: The specific version to change the version to
                pre_release: Indicates that the change should be designated a pre-release version

            :rtype: ``str, dict``
            :return
            The new version number (for example: 1.0.3) and the new pack metadata after version bump
        """
        if self.update_type is None and specific_version is None:
            raise ValueError("Received no update type when one was expected.")
        new_version = ''  # This will never happen since we pre-validate the argument
        data_dictionary = self.get_pack_metadata()
        current_version = self.master_version if self.master_version != '0.0.0' else self.get_pack_metadata().get(
            'currentVersion', '99.99.99')
        if specific_version:
            print_color(f"Bumping {self.pack} to the version {specific_version}. If you need to update"
                        f" the release notes a second time, please remove the -v flag.", LOG_COLORS.NATIVE)
            data_dictionary['currentVersion'] = specific_version
            return specific_version, data_dictionary
        elif self.update_type == 'major':
            version = current_version.split('.')
            version[0] = str(int(version[0]) + 1)
            if int(version[0]) > 99:
                raise ValueError(f"Version number is greater than 99 for the {self.pack} pack. "
                                 f"Please verify the currentVersion is correct.")
            version[1] = '0'
            version[2] = '0'
            new_version = '.'.join(version)
        elif self.update_type == 'minor':
            version = current_version.split('.')
            version[1] = str(int(version[1]) + 1)
            if int(version[1]) > 99:
                raise ValueError(f"Version number is greater than 99 for the {self.pack} pack. "
                                 f"Please verify the currentVersion is correct. If it is, "
                                 f"then consider bumping to a new Major version.")
            version[2] = '0'
            new_version = '.'.join(version)
        # We validate the input via click

        elif self.update_type in ['revision', 'documentation']:
            version = current_version.split('.')
            version[2] = str(int(version[2]) + 1)
            if int(version[2]) > 99:
                raise ValueError(f"Version number is greater than 99 for the {self.pack} pack. "
                                 f"Please verify the currentVersion is correct. If it is, "
                                 f"then consider bumping to a new Minor version.")
            new_version = '.'.join(version)
        elif self.update_type == 'maintenance':
            raise ValueError("The *maintenance* option is no longer supported."
                             " Please use the \"revision\" option and make sure to provide informative release notes.")
        if pre_release:
            new_version = new_version + '_prerelease'
        data_dictionary['currentVersion'] = new_version
        return new_version, data_dictionary

    def write_metadata_to_file(self, metadata_dict: dict):
        """ Writes the new metadata to the pack metadata file.

            :param
                metadata_dict: The new metadata to write

        """
        if self._does_pack_metadata_exist():
            with open(self.metadata_path, 'w') as file_path:
                json.dump(metadata_dict, file_path, indent=4)
                print_color(f"Updated pack metadata version at path : {self.metadata_path}",
                            LOG_COLORS.GREEN)

    @staticmethod
    def check_rn_dir(rn_path: str):
        """ Checks whether the release notes folder exists and if not creates it.

            :param rn_path: The RN path to check/create

        """
        if not os.path.exists(os.path.dirname(rn_path)):
            try:
                os.makedirs(os.path.dirname(rn_path))
            except OSError as exc:  # Guard against race condition
                if exc.errno != errno.EEXIST:
                    raise

    def build_rn_template(self, changed_items: dict) -> str:
        """ Builds the new release notes template.

            :param
                changed_items: The changed items data dictionary

            :rtype: ``str``
            :return
            The new release notes template
        """
        rn_string = ''

        if self.pack_metadata_only:
            rn_string += f'\n#### Integrations\n##### {self.pack}\n- Documentation and metadata improvements.\n'
            return rn_string
        rn_template_as_dict: dict = {}
        if self.is_force:
            rn_string = self.build_rn_desc(content_name=self.pack, text=self.text)
        # changed_items.items() looks like that: [((name, type), {...}), (name, type), {...}] and we want to sort
        # them by type (x[0][1])

        for (content_name, _type), data in sorted(changed_items.items(),
                                                  key=lambda x: RN_HEADER_BY_FILE_TYPE[x[0][1]] if x[0] and x[0][1]
                                                  else ''):  # Sort RN by header
            desc = data.get('description', '')
            is_new_file = data.get('is_new_file', False)
            from_version = data.get('fromversion', '')
            docker_image = data.get('dockerimage')
            path = data.get('path')
            # Skipping the invalid files
            if not _type or content_name == 'N/A':
                continue
            rn_desc = self.build_rn_desc(_type=_type, content_name=content_name, desc=desc, is_new_file=is_new_file,
                                         text=self.text, docker_image=docker_image, from_version=from_version,
                                         path=path)

            header = f'\n#### {RN_HEADER_BY_FILE_TYPE[_type]}\n'
            rn_template_as_dict[header] = rn_template_as_dict.get(header, '') + rn_desc

        for key, val in rn_template_as_dict.items():
            rn_string = f"{rn_string}{key}{val}"

        return rn_string

    def build_rn_desc(self, _type: FileType = None, content_name: str = '', desc: str = '', is_new_file: bool = False,
                      text: str = '', docker_image: Optional[str] = '', from_version: str = '', path: str = '') -> str:
        """ Builds the release notes description.

            :param
                _type: The file type
                content_name: The pack name
                desc: The pack description
                is_new_file: True if the file is new
                text: Text to add to the release notes files
                from_version: From version

            :rtype: ``str``
            :return
            The release notes description
        """
        if _type in RN_CONTENT_ENTITY_WITH_STARS:

            rn_desc = f'- **{content_name}**\n'

        elif _type in (FileType.GENERIC_TYPE, FileType.GENERIC_FIELD):
            definition_name = get_definition_name(path, self.pack_path)
            rn_desc = f'- **({definition_name}) - {content_name}**\n'
        else:
            if is_new_file:
                rn_desc = f'##### New: {content_name}\n- {desc}'
                if from_version:
                    rn_desc += f' (Available from Cortex XSOAR {from_version}).'
                rn_desc += '\n'
            else:
                rn_desc = f'##### {content_name}\n'
                if self.update_type == 'documentation':
                    rn_desc += '- Documentation and metadata improvements.\n'
                else:
                    deprecate_rn = ''
                    if _type in (FileType.INTEGRATION, FileType.SCRIPT, FileType.PLAYBOOK):
                        deprecate_rn = get_deprecated_rn(path, _type)
                    if deprecate_rn:
                        if text:
                            rn_desc += f'- {text}\n'
                        rn_desc += deprecate_rn
                    else:
                        rn_desc += f'- {text or "%%UPDATE_RN%%"}\n'

        if docker_image:
            rn_desc += f'- Updated the Docker image to: *{docker_image}*.\n'
        return rn_desc

    def update_existing_rn(self, current_rn, changed_files) -> str:
        """ Update the existing release notes.

            :param
                current_rn: The existing rn
                changed_files: The new data to add

            :rtype: ``str``
            :return
            The updated release notes
        """
        update_docker_image_regex = r'- Updated the Docker image to: \*.*\*\.'
        # Deleting old entry for docker images, will re-write later, this allows easier generating of updated rn.
        current_rn_without_docker_images = re.sub(update_docker_image_regex, '', current_rn)
        new_rn = current_rn_without_docker_images
        # changed_files.items() looks like that: [((name, type), {...}), (name, type), {...}] and we want to sort
        # them by name (x[0][0])
        for (content_name, _type), data in sorted(changed_files.items(),
                                                  key=lambda x: x[0][0] if x[0][0] else '', reverse=True):
            is_new_file = data.get('is_new_file')
            desc = data.get('description', '')
            docker_image = data.get('dockerimage')
            path = data.get('path')

            if _type is None:
                continue

            _header_by_type = RN_HEADER_BY_FILE_TYPE.get(_type)
            if _type in (FileType.CONNECTION, FileType.INCIDENT_TYPE, FileType.REPUTATION, FileType.LAYOUT,
                         FileType.INCIDENT_FIELD, FileType.JOB, FileType.WIZARD):
                rn_desc = f'\n- **{content_name}**'

            elif _type in (FileType.GENERIC_TYPE, FileType.GENERIC_FIELD):
                definition_name = get_definition_name(path, self.pack_path)
                rn_desc = f'\n- **({definition_name}) - {content_name}**'

            elif _type == FileType.TRIGGER:
                rn_desc = f'\n- {desc}'  # Issue https://github.com/demisto/etc/issues/48153#issuecomment-1111988526

            else:
                rn_desc = f'\n##### New: {content_name}\n- {desc}\n' if is_new_file \
                    else f'\n##### {content_name}\n- %%UPDATE_RN%%\n'
            if docker_image:
                rn_desc += f'- Updated the Docker image to: *{docker_image}*.'

            if _header_by_type and _header_by_type in current_rn_without_docker_images:
                if content_name in current_rn_without_docker_images:
                    if docker_image:
                        new_rn = self.handle_existing_rn_with_docker_image(new_rn, _header_by_type, docker_image,
                                                                           content_name)
                else:
                    self.existing_rn_changed = True
                    rn_parts = new_rn.split(_header_by_type)
                    new_rn_part = rn_desc
                    if len(rn_parts) > 1:
                        new_rn = f"{rn_parts[0]}{_header_by_type}{new_rn_part}{rn_parts[1]}"
                    else:
                        new_rn = ''.join(rn_parts) + new_rn_part
            else:
                self.existing_rn_changed = True
                if _header_by_type and _header_by_type in new_rn:
                    rn_parts = new_rn.split(_header_by_type)
                    new_rn_part = rn_desc
                    if len(rn_parts) > 1:
                        new_rn = f"{rn_parts[0]}{_header_by_type}{new_rn_part}{rn_parts[1]}"
                else:
                    new_rn_part = f'\n#### {_header_by_type}{rn_desc}'
                    new_rn += new_rn_part
        if new_rn != current_rn:
            self.existing_rn_changed = True
        return new_rn

    @staticmethod
    def handle_existing_rn_with_docker_image(new_rn: str, header_by_type: str, docker_image: str,
                                             content_name: str) -> str:
        """
        Receives the new RN to be written, performs operations to add the docker image to the given RN.
        Args:
            new_rn (str): new RN.
            header_by_type (str): Header of the RN to add docker image to, e.g 'Integrations', 'Scripts'
            docker_image (str): Docker image to add
            content_name (str): The content name to add the docker image entry to, e.g integration name, script name.

        Returns:
            (str): Updated RN
        """
        # Writing or re-writing docker image to release notes.
        rn_parts = new_rn.split(header_by_type)
        new_rn_part = f'- Updated the Docker image to: *{docker_image}*.'
        if len(rn_parts) > 1:
            # Splitting again by content name to append the docker image release note to corresponding
            # content entry only
            content_parts = rn_parts[1].split(f'{content_name}\n')
            new_rn = f'{rn_parts[0]}{header_by_type}{content_parts[0]}{content_name}\n{new_rn_part}\n' \
                     f'{content_parts[1]}'
        else:
            print_warning(f'Could not parse release notes {new_rn} by header type: {header_by_type}')
        return new_rn

    def create_markdown(self, release_notes_path: str, rn_string: str, changed_files: dict):
        """ Creates the new markdown and writes it to the release notes file.

            :param
                release_notes_path: The release notes file path
                rn_string: The rn data (if exists)
                changed_files: The changed files details
                docker_image_name: The docker image name

        """
        if os.path.exists(release_notes_path) and self.update_type is not None:
            print_warning(f"Release notes were found at {release_notes_path}. Skipping")
        elif self.update_type is None and self.specific_version is None:
            current_rn = get_latest_release_notes_text(release_notes_path)
            updated_rn = self.update_existing_rn(current_rn, changed_files)
            with open(release_notes_path, 'w') as fp:
                fp.write(updated_rn)
        else:
            self.existing_rn_changed = True
            with open(release_notes_path, 'w') as fp:
                fp.write(rn_string)

    def rn_with_docker_image(self, rn_string: str, docker_image: Optional[str]) -> str:
        """
            Receives existing release notes, if docker image was updated, adds docker_image to release notes.
            Taking care of cases s.t:
            1) no docker image update have occurred ('docker_image' is None).
            2) Release notes did not contain updated docker image note.
            3) Release notes contained updated docker image notes, with the newest updated docker image.
            4) Release notes contained updated docker image notes, but docker image was updated again since last time
               release notes have been updated.

            param:
                rn_string (str): The current text contained in the release note
                docker_image (Optional[str]): The docker image str, if given

            :rtype: ``str``
            :return
                The release notes, with the most updated docker image release note, if given
        """
        if not docker_image:
            return rn_string
        docker_image_str = f'- Updated the Docker image to: *{docker_image}*.'
        if docker_image_str in rn_string:
            return rn_string
        self.existing_rn_changed = True
        if '- Updated the Docker image to' not in rn_string:
            return rn_string + f'{docker_image_str}\n'
        update_docker_image_regex = r'- Updated the Docker image to: \*.*\*\.'
        updated_rn = re.sub(update_docker_image_regex, docker_image_str, rn_string)
        self.existing_rn_changed = True
        return updated_rn


def get_file_description(path, file_type) -> str:
    """ Gets the file description.

        :param
            path: The file path
            file_type: The file type

        :rtype: ``str``
        :return
        The file description if exists otherwise returns %%UPDATE_RN%%
    """
    if not os.path.isfile(path):
        print_warning(f'Cannot get file description: "{path}" file does not exist')
        return ''

    elif file_type in (FileType.PLAYBOOK, FileType.INTEGRATION, FileType.CORRELATION_RULE, FileType.MODELING_RULE):
        yml_file = get_yaml(path)
        return yml_file.get('description', '')

    elif file_type == FileType.SCRIPT:
        yml_file = get_yaml(path)
        return yml_file.get('comment', '')

    elif file_type in (FileType.CLASSIFIER, FileType.REPORT, FileType.WIDGET, FileType.DASHBOARD, FileType.JOB,
                       FileType.TRIGGER, FileType.WIZARD):
        json_file = get_json(path)
        return json_file.get('description', '')

    return '%%UPDATE_RN%%'


def update_api_modules_dependents_rn(pre_release: bool, update_type: Union[str, None],
                                     added: Union[list, set], modified: Union[list, set],
                                     id_set_path: Optional[Path] = None, text: str = '') -> set:
    """ Updates release notes for any pack that depends on API module that has changed.

        :param
            pre_release: The file type
            update_type: The update type
            added: The added files
            modified: The modified files
            id_set_path: The id set path
            text: Text to add to the release notes files

        :rtype: ``set``
        :return
        A set of updated packs
    """
    total_updated_packs: set = set()
    if not id_set_path:
        if not os.path.isfile(DEFAULT_ID_SET_PATH):
            print_error("Failed to update integrations dependent on the APIModule pack - no id_set.json is "
                        "available. Please run `demisto-sdk create-id-set` to generate it, and rerun this command.")
            return total_updated_packs
        id_set_path = DEFAULT_ID_SET_PATH
    with open(id_set_path) as conf_file:
        id_set = json.load(conf_file)
    api_module_set = get_api_module_ids(added)
    api_module_set = api_module_set.union(get_api_module_ids(modified))
    print_warning(f"Changes were found in the following APIModules: {api_module_set}, updating all dependent "
                  f"integrations.")
    integrations = get_api_module_integrations_set(api_module_set, id_set.get('integrations', []))
    for integration in integrations:
        integration_path = integration.get('file_path')
        integration_pack = integration.get('pack')
        integration_pack_path = pack_name_to_path(integration_pack)
        update_pack_rn = UpdateRN(pack_path=integration_pack_path, update_type=update_type,
                                  modified_files_in_pack={integration_path}, pre_release=pre_release,
                                  added_files=set(), pack=integration_pack, text=text)
        updated = update_pack_rn.execute_update()
        if updated:
            total_updated_packs.add(integration_pack)
    return total_updated_packs


def check_docker_image_changed(main_branch: str, packfile: str) -> Optional[str]:
    """ Checks whether the docker image was changed in master.

        :param
            main_branch: The git main branch
            packfile: The added or modified yml path

        :rtype: ``Optional[str]``
        :return
        The latest docker image
    """
    try:
        diff = run_command(f'git diff {main_branch} -- {packfile}', exit_on_error=False)
    except RuntimeError as e:
        if any(['is outside repository' in exp for exp in e.args]):
            return None
        else:
            print_warning(f'skipping docker image check, Encountered the following error:\n{e.args[0]}')
            return None
    else:
        diff_lines = diff.splitlines()
        for diff_line in diff_lines:
            if 'dockerimage:' in diff_line:  # search whether exists a line that notes that the Docker image was
                # changed.
                split_line = diff_line.split()
                if split_line[0].startswith('+'):
                    return split_line[-1]
        return None


def get_from_version_at_update_rn(path: str) -> Optional[str]:
    """
        param:
            path (str): path to yml file, if exists

        :rtype: ``Optional[str]``
        :return:
            Fromversion if there is a fromversion key in the yml file

    """
    if not os.path.isfile(path):
        print_warning(f'Cannot get file fromversion: "{path}" file does not exist')
        return None
    return get_from_version(path)<|MERGE_RESOLUTION|>--- conflicted
+++ resolved
@@ -10,18 +10,18 @@
 from typing import Any, Optional, Tuple, Union
 
 from demisto_sdk.commands.common.constants import (ALL_FILES_VALIDATION_IGNORE_WHITELIST, DEPRECATED_REGEXES,
-<<<<<<< HEAD
+<< << << < HEAD
                                                    IGNORED_PACK_NAMES, RN_CONTENT_ENTITY_WITH_STARS,
                                                    RN_HEADER_BY_FILE_TYPE, XSIAM_DASHBOARDS_DIR, XSIAM_REPORTS_DIR,
                                                    FileType)
-=======
+== == == =
                                                    IGNORED_PACK_NAMES, RN_HEADER_BY_FILE_TYPE,
                                                    SKIP_RELEASE_NOTES_FOR_TYPES, XSIAM_DASHBOARDS_DIR,
-                                                   XSIAM_REPORTS_DIR, FileType)
->>>>>>> fe0b6e49
+                                                   XSIAM_REPORTS_DIR, FileType) >>
+>>>> > fe0b6e49829d270390b5bac07c0785b1f2668b24
 from demisto_sdk.commands.common.content import Content
 from demisto_sdk.commands.common.content.objects.pack_objects import Integration, Playbook, Script
-from demisto_sdk.commands.common.content.objects.pack_objects.abstract_pack_objects.yaml_content_object import \
+from demisto_sdk.commands.common.content.objects.pack_objects.abstract_pack_objects.yaml_content_object import
     YAMLContentObject
 from demisto_sdk.commands.common.content_constant_paths import DEFAULT_ID_SET_PATH
 from demisto_sdk.commands.common.git_util import GitUtil
