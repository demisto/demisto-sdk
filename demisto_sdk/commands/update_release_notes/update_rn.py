--- conflicted
+++ resolved
@@ -22,16 +22,10 @@
 
 
 class UpdateRN:
-<<<<<<< HEAD
-    def __init__(self, pack: str, update_type: Union[str, None], pack_files: set, added_files: set,
-                 specific_version: str = None, pre_release: bool = False, pack_metadata_only: bool = False):
-
-        self.pack = pack
-=======
     def __init__(self, pack_path: str, update_type: Union[str, None], pack_files: set, added_files: set,
-                 specific_version: str = None, pre_release: bool = False, pack: str = None):
+                 specific_version: str = None, pre_release: bool = False, pack: str = None,
+                 pack_metadata_only: bool = False):
         self.pack = pack if pack else get_pack_name(pack_path)
->>>>>>> 15530437
         self.update_type = update_type
         self.pack_meta_file = PACKS_PACK_META_FILE_NAME
         self.pack_path = pack_name_to_path(self.pack)
