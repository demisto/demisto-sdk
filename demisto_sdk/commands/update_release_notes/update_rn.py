--- conflicted
+++ resolved
@@ -25,17 +25,10 @@
 
 
 class UpdateRN:
-<<<<<<< HEAD
-    def __init__(self, pack: str, update_type: None, pack_files: set, added_files: set,
-                 specific_version: str = None, pre_release: bool = False, text: str = ''):
-
-        self.pack = pack
-=======
     def __init__(self, pack_path: str, update_type: Union[str, None], modified_files_in_pack: set, added_files: set,
                  specific_version: str = None, pre_release: bool = False, pack: str = None,
-                 pack_metadata_only: bool = False):
+                 pack_metadata_only: bool = False, text: str = ''):
         self.pack = pack if pack else get_pack_name(pack_path)
->>>>>>> 1445f758
         self.update_type = update_type
         self.pack_meta_file = PACKS_PACK_META_FILE_NAME
         self.pack_path = pack_name_to_path(self.pack)
@@ -50,9 +43,7 @@
         self.pre_release = pre_release
         self.specific_version = specific_version
         self.existing_rn_changed = False
-<<<<<<< HEAD
         self.text = text
-=======
         self.pack_metadata_only = pack_metadata_only
         try:
             self.metadata_path = os.path.join(self.pack_path, 'pack_metadata.json')
@@ -73,7 +64,6 @@
             return file_path.replace('_description.md', '.yml')
 
         return file_path
->>>>>>> 1445f758
 
     def execute_update(self):
         if self.pack in IGNORED_PACK_NAMES:
@@ -325,8 +315,6 @@
                     raise
 
     def build_rn_template(self, changed_items: dict):
-        template_string = self.text if self.text else '%%UPDATE_RN%%'
-
         rn_string = ''
         integration_header = False
         playbook_header = False
@@ -353,69 +341,11 @@
             # Skipping the invalid files
             if not _type or content_name == 'N/A':
                 continue
-            rn_desc = self.build_rn_desc(_type, content_name, desc, is_new_file)
+            rn_desc = self.build_rn_desc(_type, content_name, desc, is_new_file, self.text)
             if _type == 'Integration':
                 if not integration_header:
                     rn_string += '\n#### Integrations\n'
                     integration_header = True
-<<<<<<< HEAD
-                rn_string += f'##### {k}\n- {template_string}\n'
-            elif v == 'Playbook':
-                if not playbook_header:
-                    rn_string += '\n#### Playbooks\n'
-                    playbook_header = True
-                rn_string += f'##### {k}\n- {template_string}\n'
-            elif v == 'Script':
-                if not script_header:
-                    rn_string += '\n#### Scripts\n'
-                    script_header = True
-                rn_string += f'##### {k}\n- {template_string}\n'
-            elif v == 'Incident Fields':
-                if not inc_flds_header:
-                    rn_string += '\n#### Incident Fields\n'
-                    inc_flds_header = True
-                rn_string += f'##### {k}\n- {template_string}\n'
-            elif v == 'Classifiers':
-                if not classifier_header:
-                    rn_string += '\n#### Classifiers\n'
-                    classifier_header = True
-                rn_string += f'##### {k}\n- {template_string}\n'
-            elif v == 'Layouts':
-                if not layout_header:
-                    rn_string += '\n#### Layouts\n'
-                    layout_header = True
-                rn_string += f'##### {k}\n- {template_string}\n'
-            elif v == 'Incident Types':
-                if not inc_types_header:
-                    rn_string += '\n#### Incident Types\n'
-                    inc_types_header = True
-                rn_string += f'##### {k}\n- {template_string}\n'
-            elif v == 'Indicator Types':
-                if not ind_types_header:
-                    rn_string += '\n#### Indicator Types\n'
-                    ind_types_header = True
-                rn_string += f'##### {k}\n- {template_string}\n'
-            elif v == 'Reports':
-                if not rep_types_header:
-                    rn_string += '\n#### Reports\n'
-                    rep_types_header = True
-                rn_string += f'##### {k}\n- {template_string}\n'
-            elif v == 'Widgets':
-                if not widgets_header:
-                    rn_string += '\n#### Widgets\n'
-                    widgets_header = True
-                rn_string += f'##### {k}\n- {template_string}\n'
-            elif v == 'Dashboards':
-                if not dashboards_header:
-                    rn_string += '\n#### Dashboards\n'
-                    dashboards_header = True
-                rn_string += f'##### {k}\n- {template_string}\n'
-            elif v == 'Connections':
-                if not connections_header:
-                    rn_string += '\n#### Connections\n'
-                    connections_header = True
-                rn_string += f'##### {k}\n- {template_string}\n'
-=======
                 rn_string += rn_desc
             elif _type == 'Playbook':
                 if not playbook_header:
@@ -477,10 +407,10 @@
                     rn_string += '\n#### Indicator Fields\n'
                     ind_fld_header = True
                 rn_string += rn_desc
->>>>>>> 1445f758
+
         return rn_string
 
-    def build_rn_desc(self, _type, content_name, desc, is_new_file):
+    def build_rn_desc(self, _type, content_name, desc, is_new_file, text):
         if _type in ('Connections', 'Incident Types', 'Indicator Types', 'Layouts', 'Incident Fields',
                      'Indicator Fields'):
             rn_desc = f'- **{content_name}**\n'
@@ -494,7 +424,8 @@
                 elif self.update_type == 'documentation':
                     rn_desc += '- Documentation and metadata improvements.\n'
                 else:
-                    rn_desc += '- %%UPDATE_RN%%\n'
+                    rn_desc += f'- {text or "%%UPDATE_RN%%"}\n'
+
         return rn_desc
 
     def update_existing_rn(self, current_rn, changed_files):
