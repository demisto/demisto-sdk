"""
This script is used to create a release notes template
"""
import copy
import errno
import json
import os
import re
import sys
from distutils.version import LooseVersion
from typing import Optional, Union

import click
from demisto_sdk.commands.common.constants import (
    ALL_FILES_VALIDATION_IGNORE_WHITELIST, DEFAULT_ID_SET_PATH,
    IGNORED_PACK_NAMES, PACKS_PACK_META_FILE_NAME, RN_HEADER_BY_FILE_TYPE,
    FileType)
from demisto_sdk.commands.common.hook_validations.structure import \
    StructureValidator
from demisto_sdk.commands.common.tools import (LOG_COLORS, find_type,
                                               get_api_module_ids,
                                               get_api_module_integrations_set,
                                               get_from_version, get_json,
                                               get_latest_release_notes_text,
                                               get_pack_name, get_remote_file,
                                               get_yaml, pack_name_to_path,
                                               print_color, print_error,
                                               print_warning, run_command)


class UpdateRN:
    def __init__(self, pack_path: str, update_type: Union[str, None], modified_files_in_pack: set, added_files: set,
                 specific_version: str = None, pre_release: bool = False, pack: str = None,
                 pack_metadata_only: bool = False, text: str = '', existing_rn_version_path: str = ''):
        self.pack = pack if pack else get_pack_name(pack_path)
        self.update_type = update_type
        self.pack_meta_file = PACKS_PACK_META_FILE_NAME
        try:
            self.pack_path = pack_name_to_path(self.pack)
        except TypeError:
            click.secho(f'Please verify the pack path is correct: {self.pack}.', fg='red')
            sys.exit(1)
        # renamed files will appear in the modified list as a tuple: (old path, new path)
        modified_files_in_pack = {file_[1] if isinstance(file_, tuple) else file_ for file_ in modified_files_in_pack}
        self.modified_files_in_pack = set()
        for file_path in modified_files_in_pack:
            self.modified_files_in_pack.add(self.check_for_release_notes_valid_file_path(file_path))

        self.added_files = added_files
        self.pre_release = pre_release
        self.specific_version = specific_version
        self.existing_rn_changed = False
        self.text = text
        self.existing_rn_version_path = existing_rn_version_path
        self.should_delete_existing_rn = False
        self.pack_metadata_only = pack_metadata_only

        self.metadata_path = os.path.join(self.pack_path, 'pack_metadata.json')
        self.master_version = self.get_master_version()

    @staticmethod
    def check_for_release_notes_valid_file_path(file_path):
        """A method to change image and description file paths to the corresponding yml file path
        if a non-image or description file path is given, it remains unchanged
        """
        if file_path.endswith('_image.png'):
            return file_path.replace('_image.png', '.yml')

        elif file_path.endswith('_description.md'):
            return file_path.replace('_description.md', '.yml')

        return file_path

    def execute_update(self):
        if self.pack in IGNORED_PACK_NAMES:
            print_warning(f"Release notes are not required for the {self.pack} pack since this pack"
                          f" is not versioned.")
        else:
            try:
                if self.is_bump_required():
                    if self.update_type is None:
                        self.update_type = "revision"
                    new_version, new_metadata = self.bump_version_number(self.specific_version, self.pre_release)
                    print_color(f"Changes were detected. Bumping {self.pack} to version: {new_version}",
                                LOG_COLORS.NATIVE)
                else:
                    new_metadata = self.get_pack_metadata()
                    new_version = new_metadata.get('currentVersion', '99.99.99')
            except ValueError as e:
                click.secho(str(e), fg='red')
                sys.exit(1)
            rn_path = self.return_release_notes_path(new_version)
            self.check_rn_dir(rn_path)
            changed_files = {}
            self.find_added_pack_files()
            docker_image_name: Optional[str] = None
            for packfile in self.modified_files_in_pack:
                file_name, file_type = self.identify_changed_file_type(packfile)
                if 'yml' in packfile and file_type == FileType.INTEGRATION and packfile not in self.added_files:
                    docker_image_name = check_docker_image_changed(packfile)
                changed_files[file_name] = {
                    'type': file_type,
                    'description': get_file_description(packfile, file_type),
                    'is_new_file': True if packfile in self.added_files else False,
                    'fromversion': get_from_version_at_update_rn(packfile)
                }

            rn_string = ''
            if self.existing_rn_version_path:
                self.should_delete_existing_rn = False if self.existing_rn_version_path == rn_path else True
                try:
                    with open(self.existing_rn_version_path, 'r') as f:
                        rn_string = f.read()
                except Exception as e:
                    print_error(f'Failed to load the previous release notes file content: {e}')

            if not rn_string:
                rn_string = self.build_rn_template(changed_files)
            if len(rn_string) > 0:
                if self.is_bump_required():
                    self.commit_to_bump(new_metadata)
                self.create_markdown(rn_path, rn_string, changed_files, docker_image_name)
                if self.existing_rn_changed:
                    print_color(
                        f"Finished updating release notes for {self.pack}."
                        f"\nNext Steps:\n - Please review the "
                        f"created release notes found at {rn_path} and document any changes you "
                        f"made by replacing '%%UPDATE_RN%%'.\n - Commit "
                        f"the new release notes to your branch.\nFor information regarding proper"
                        f" format of the release notes, please refer to "
                        f"https://xsoar.pan.dev/docs/integrations/changelog", LOG_COLORS.GREEN)

                    return True
                else:
                    click.secho(
                        "No changes to pack files were detected from the previous time "
                        "this command was run. The release notes have not been "
                        "changed.", fg='green'
                    )
            else:
                click.secho("No changes which would belong in release notes were detected.", fg='yellow')
        return False

    def _does_pack_metadata_exist(self):
        """Check if pack_metadata.json exists"""
        if not os.path.isfile(self.metadata_path):
            print_error(f'"{self.metadata_path}" file does not exist, create one in the root of the pack')
            return False

        return True

    def get_master_version(self):
        """
        Get the current version from origin/master if available, otherwise return '0.0.0'
        """
        master_current_version = '0.0.0'
        master_metadata = None
        try:
            master_metadata = get_remote_file(self.metadata_path)
            master_current_version = master_metadata.get('currentVersion', '0.0.0')
        except Exception as e:
            print_error(f"master branch is unreachable.\n The reason is:{e} \n "
                        f"The updated version will be taken from local metadata file instead of master")
<<<<<<< HEAD
=======
        if master_metadata:
            master_current_version = master_metadata.get('currentVersion', '0.0.0')
>>>>>>> 29fd8e65
        return master_current_version

    def is_bump_required(self):
        """
        This function checks to see if the currentVersion in the pack metadata has been changed or
        not. Additionally, it will verify that there is no conflict with the currentVersion in the
        Master branch.
        """
        try:
            if self.only_docs_changed():
                return False
            new_metadata = self.get_pack_metadata()
            new_version = new_metadata.get('currentVersion', '99.99.99')
            if LooseVersion(self.master_version) >= LooseVersion(new_version):
                return True
            return False
        except RuntimeError:
            print_error(f"Unable to locate a pack with the name {self.pack} in the git diff.\n"
                        f"Please verify the pack exists and the pack name is correct.")
            sys.exit(0)

    def only_docs_changed(self):
        changed_files = self.added_files.union(self.modified_files_in_pack)
        changed_files_copy = copy.deepcopy(changed_files)  # copying as pop will leave the file out of the set
        if (len(changed_files) == 1 and 'README' in changed_files_copy.pop()) or \
                (all('README' in file or ('.png' in file and '_image.png' not in file) for file in changed_files)):
            return True
        return False

    def find_added_pack_files(self):
        """Check for added files in the given pack that require RN"""
        for a_file in self.added_files:
            if self.pack in a_file:
                if any(item in a_file for item in ALL_FILES_VALIDATION_IGNORE_WHITELIST):
                    continue
                else:
                    self.modified_files_in_pack.add(self.check_for_release_notes_valid_file_path(a_file))

    def return_release_notes_path(self, input_version: str):
        _new_version = input_version.replace('.', '_')
        new_version = _new_version.replace('_prerelease', '')
        return os.path.join(self.pack_path, 'ReleaseNotes', f'{new_version}.md')

    @staticmethod
    def get_display_name(file_path):
        struct = StructureValidator(file_path=file_path, is_new_file=True)
        file_data = struct.load_data_from_file()
        if 'display' in file_data:
            name = file_data.get('display', None)
        elif 'name' in file_data:
            name = file_data.get('name', None)
        elif 'TypeName' in file_data:
            name = file_data.get('TypeName', None)
        elif 'brandName' in file_data:
            name = file_data.get('brandName', None)
        elif 'id' in file_data:
            name = file_data.get('id', None)
        else:
            name = os.path.basename(file_path)
        return name

    @staticmethod
    def find_corresponding_yml(file_path):
        if file_path.endswith('.py'):
            yml_filepath = file_path.replace('.py', '.yml')
        else:
            yml_filepath = file_path
        return yml_filepath

    def identify_changed_file_type(self, file_path):
        _file_type = None
        file_name = 'N/A'

        if self.pack + '/' in file_path and ('README' not in file_path):
            _file_path = self.find_corresponding_yml(file_path)
            file_name = self.get_display_name(_file_path)
            _file_type = find_type(_file_path)

        return file_name, _file_type

    def get_pack_metadata(self):
        try:
            data_dictionary = get_json(self.metadata_path)
        except FileNotFoundError:
            print_error(f"Pack {self.pack} was not found. Please verify the pack name is correct.")
            sys.exit(1)
        return data_dictionary

    def bump_version_number(self, specific_version: str = None, pre_release: bool = False):
        if self.update_type is None and specific_version is None:
            raise ValueError("Received no update type when one was expected.")
        new_version = ''  # This will never happen since we pre-validate the argument
        data_dictionary = self.get_pack_metadata()
        current_version = self.master_version if self.master_version != '0.0.0' else self.get_pack_metadata().get(
            'currentVersion', '99.99.99')
        if specific_version:
            print_color(f"Bumping {self.pack} to the version {specific_version}. If you need to update"
                        f" the release notes a second time, please remove the -v flag.", LOG_COLORS.NATIVE)
            data_dictionary['currentVersion'] = specific_version
            return specific_version, data_dictionary
        elif self.update_type == 'major':
            version = current_version.split('.')
            version[0] = str(int(version[0]) + 1)
            if int(version[0]) > 99:
                raise ValueError(f"Version number is greater than 99 for the {self.pack} pack. "
                                 f"Please verify the currentVersion is correct.")
            version[1] = '0'
            version[2] = '0'
            new_version = '.'.join(version)
        elif self.update_type == 'minor':
            version = current_version.split('.')
            version[1] = str(int(version[1]) + 1)
            if int(version[1]) > 99:
                raise ValueError(f"Version number is greater than 99 for the {self.pack} pack. "
                                 f"Please verify the currentVersion is correct. If it is, "
                                 f"then consider bumping to a new Major version.")
            version[2] = '0'
            new_version = '.'.join(version)
        # We validate the input via click
        elif self.update_type in ['revision', 'maintenance', 'documentation']:
            version = current_version.split('.')
            version[2] = str(int(version[2]) + 1)
            if int(version[2]) > 99:
                raise ValueError(f"Version number is greater than 99 for the {self.pack} pack. "
                                 f"Please verify the currentVersion is correct. If it is, "
                                 f"then consider bumping to a new Minor version.")
            new_version = '.'.join(version)
        if pre_release:
            new_version = new_version + '_prerelease'
        data_dictionary['currentVersion'] = new_version
        return new_version, data_dictionary

    def commit_to_bump(self, metadata_dict):
        if self._does_pack_metadata_exist():
            with open(self.metadata_path, 'w') as file_path:
                json.dump(metadata_dict, file_path, indent=4)
                print_color(f"Updated pack metadata version at path : {self.metadata_path}",
                            LOG_COLORS.GREEN)

    @staticmethod
    def check_rn_dir(rn_path):
        if not os.path.exists(os.path.dirname(rn_path)):
            try:
                os.makedirs(os.path.dirname(rn_path))
            except OSError as exc:  # Guard against race condition
                if exc.errno != errno.EEXIST:
                    raise

    def build_rn_template(self, changed_items: dict):
        rn_string = ''

        if self.pack_metadata_only:
            rn_string += f'\n#### Integrations\n##### {self.pack}\n- Documentation and metadata improvements.\n'
            return rn_string
        rn_template_as_dict: dict = {}
        for content_name, data in sorted(changed_items.items(),
                                         key=lambda x: RN_HEADER_BY_FILE_TYPE[x[1].get('type', '')] if x[1].get('type')
                                         else ''):  # Sort RN by header
            desc = data.get('description', '')
            is_new_file = data.get('is_new_file', False)
            _type = data.get('type', '')
            from_version = data.get('fromversion', '')
            # Skipping the invalid files
            if not _type or content_name == 'N/A':
                continue
            rn_desc = self.build_rn_desc(_type=_type, content_name=content_name, desc=desc, is_new_file=is_new_file,
                                         text=self.text, from_version=from_version)

            header = f'\n#### {RN_HEADER_BY_FILE_TYPE[_type]}\n'
            rn_template_as_dict[header] = rn_template_as_dict.get(header, '') + rn_desc

        for key, val in rn_template_as_dict.items():
            rn_string = f"{rn_string}{key}{val}"

        return rn_string

    def build_rn_desc(self, _type, content_name, desc, is_new_file, text, from_version=''):
        if _type in (FileType.CONNECTION, FileType.INCIDENT_TYPE, FileType.REPUTATION, FileType.LAYOUT,
                     FileType.INCIDENT_FIELD, FileType.INDICATOR_FIELD):
            rn_desc = f'- **{content_name}**\n'
        else:
            if is_new_file:
                rn_desc = f'##### New: {content_name}\n- {desc}'
                if from_version:
                    rn_desc += f' (Available from Cortex XSOAR {from_version}).'
                rn_desc += '\n'
            else:
                rn_desc = f'##### {content_name}\n'
                if self.update_type == 'maintenance':
                    rn_desc += '- Maintenance and stability enhancements.\n'
                elif self.update_type == 'documentation':
                    rn_desc += '- Documentation and metadata improvements.\n'
                else:
                    rn_desc += f'- {text or "%%UPDATE_RN%%"}\n'

        return rn_desc

    def update_existing_rn(self, current_rn, changed_files):
        new_rn = current_rn
        for content_name, data in sorted(changed_files.items(), reverse=True):
            is_new_file = data.get('is_new_file')
            desc = data.get('description', '')
            _type = data.get('type', '')

            if _type is None:
                continue

            _header_by_type = RN_HEADER_BY_FILE_TYPE.get(_type)

            if _type in (FileType.CONNECTION, FileType.INCIDENT_TYPE, FileType.REPUTATION, FileType.LAYOUT,
                         FileType.INCIDENT_FIELD):
                rn_desc = f'\n- **{content_name}**'
            else:
                rn_desc = f'\n##### New: {content_name}\n- {desc}\n' if is_new_file \
                    else f'\n##### {content_name}\n- %%UPDATE_RN%%\n'

            if _header_by_type in current_rn:
                if content_name in current_rn:
                    continue
                else:
                    self.existing_rn_changed = True
                    rn_parts = new_rn.split(_header_by_type)
                    new_rn_part = rn_desc
                    if len(rn_parts) > 1:
                        new_rn = f"{rn_parts[0]}{_header_by_type}{new_rn_part}{rn_parts[1]}"
                    else:
                        new_rn = ''.join(rn_parts) + new_rn_part
            else:
                self.existing_rn_changed = True
                if _header_by_type in new_rn:
                    rn_parts = new_rn.split(_header_by_type)
                    new_rn_part = rn_desc
                    if len(rn_parts) > 1:
                        new_rn = f"{rn_parts[0]}{_header_by_type}{new_rn_part}{rn_parts[1]}"
                else:
                    new_rn_part = f'\n#### {_header_by_type}{rn_desc}'
                    new_rn += new_rn_part
        return new_rn

    def create_markdown(self, release_notes_path: str, rn_string: str, changed_files: dict,
                        docker_image_name: Optional[str]):
        if os.path.exists(release_notes_path) and self.update_type is not None:
            print_warning(f"Release notes were found at {release_notes_path}. Skipping")
        elif self.update_type is None and self.specific_version is None:
            current_rn = get_latest_release_notes_text(release_notes_path)
            updated_rn = self.update_existing_rn(current_rn, changed_files)
            updated_rn = self.rn_with_docker_image(updated_rn, docker_image_name)
            with open(release_notes_path, 'w') as fp:
                fp.write(updated_rn)
        else:
            self.existing_rn_changed = True
            updated_rn = self.rn_with_docker_image(rn_string, docker_image_name)
            with open(release_notes_path, 'w') as fp:
                fp.write(updated_rn)

    def rn_with_docker_image(self, rn_string: str, docker_image: Optional[str]) -> str:
        """
        Receives existing release notes, if docker image was updated, adds docker_image to release notes.
        Taking care of cases s.t:
        1) no docker image update have occurred ('docker_image' is None).
        2) Release notes did not contain updated docker image note.
        3) Release notes contained updated docker image notes, with the newest updated docker image.
        4) Release notes contained updated docker image notes, but docker image was updated again since last time
           release notes have been updated.

        Args:
            rn_string (str): The current text contained in the release note.
            docker_image (Optional[str]): The docker image str, if given.
        Returns:
            (str): The release notes, with the most updated docker image release note, if given.
        """
        if not docker_image:
            return rn_string
        docker_image_str = f'- Updated the Docker image to: *{docker_image}*.'
        if docker_image_str in rn_string:
            return rn_string
        self.existing_rn_changed = True
        if '- Updated the Docker image to' not in rn_string:
            return rn_string + f'{docker_image_str}\n'
        update_docker_image_regex = r'- Updated the Docker image to: \*.*\*\.'
        updated_rn = re.sub(update_docker_image_regex, docker_image_str, rn_string)
        self.existing_rn_changed = True
        return updated_rn


def get_file_description(path, file_type):
    if not os.path.isfile(path):
        print_warning(f'Cannot get file description: "{path}" file does not exist')
        return ''

    elif file_type in (FileType.PLAYBOOK, FileType.INTEGRATION):
        yml_file = get_yaml(path)
        return yml_file.get('description', '')

    elif file_type == FileType.SCRIPT:
        yml_file = get_yaml(path)
        return yml_file.get('comment', '')

    elif file_type in (FileType.CLASSIFIER, FileType.REPORT, FileType.WIDGET, FileType.DASHBOARD):
        json_file = get_json(path)
        return json_file.get('description', '')

    return '%%UPDATE_RN%%'


def update_api_modules_dependents_rn(_pack, pre_release, update_type, added, modified, id_set_path=None, text=''):
    print_warning("Changes introduced to APIModule, trying to update dependent integrations.")
    if not id_set_path:
        if not os.path.isfile(DEFAULT_ID_SET_PATH):
            print_error("Failed to update integrations dependent on the APIModule pack - no id_set.json is "
                        "available. Please run `demisto-sdk create-id-set` to generate it, and rerun this command.")
            return
        id_set_path = DEFAULT_ID_SET_PATH
    with open(id_set_path, 'r') as conf_file:
        id_set = json.load(conf_file)
    api_module_set = get_api_module_ids(added)
    api_module_set = api_module_set.union(get_api_module_ids(modified))
    integrations = get_api_module_integrations_set(api_module_set, id_set.get('integrations', []))
    for integration in integrations:
        integration_path = integration.get('file_path')
        integration_pack = integration.get('pack')
        update_pack_rn = UpdateRN(pack_path=integration_pack, update_type=update_type,
                                  modified_files_in_pack={integration_path}, pre_release=pre_release,
                                  added_files=set(), pack=integration_pack, text=text)
        update_pack_rn.execute_update()


def check_docker_image_changed(added_or_modified_yml):
    try:
        diff = run_command(f'git diff origin/master -- {added_or_modified_yml}', exit_on_error=False)
    except RuntimeError as e:
        if any(['is outside repository' in exp for exp in e.args]):
            return None
        else:
            print_warning(f'skipping docker image check, Encountered the following error:\n{e.args[0]}')
            return None
    else:
        diff_lines = diff.splitlines()
        for diff_line in diff_lines:
            if '+  dockerimage:' in diff_line:  # search whether exists a line that notes that the Docker image was
                # changed.
                return diff_line.split()[-1]
        return None


def get_from_version_at_update_rn(path: str):
    """
    Args:
        path (str): path to yml file, if exists

    Returns:
            str. Fromversion if there fromversion key in the yml file.

    """
    if not os.path.isfile(path):
        print_warning(f'Cannot get file fromversion: "{path}" file does not exist')
        return
    return get_from_version(path)<|MERGE_RESOLUTION|>--- conflicted
+++ resolved
@@ -161,11 +161,8 @@
         except Exception as e:
             print_error(f"master branch is unreachable.\n The reason is:{e} \n "
                         f"The updated version will be taken from local metadata file instead of master")
-<<<<<<< HEAD
-=======
         if master_metadata:
             master_current_version = master_metadata.get('currentVersion', '0.0.0')
->>>>>>> 29fd8e65
         return master_current_version
 
     def is_bump_required(self):
