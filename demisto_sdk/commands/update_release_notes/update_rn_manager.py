import os
from typing import Optional, Tuple

import git

from demisto_sdk.commands.common.constants import (
    API_MODULES_PACK, SKIP_RELEASE_NOTES_FOR_TYPES)
from demisto_sdk.commands.common.tools import (LOG_COLORS,
                                               filter_files_by_type,
                                               filter_files_on_pack,
                                               get_pack_name,
                                               get_pack_names_from_files,
<<<<<<< HEAD
                                               print_color,
                                               print_warning,
=======
                                               print_color, print_warning,
>>>>>>> 7bbd91aa
                                               suppress_stdout)
from demisto_sdk.commands.update_release_notes.update_rn import (
    UpdateRN, update_api_modules_dependents_rn)
from demisto_sdk.commands.validate.validate_manager import ValidateManager


class UpdateReleaseNotesManager:
    def __init__(self, user_input: Optional[str] = None, update_type: Optional[str] = None,
                 pre_release: bool = False, is_all: Optional[bool] = False, text: Optional[str] = None,
                 specific_version: Optional[str] = None, id_set_path: Optional[str] = None,
                 prev_ver: Optional[str] = None, is_force: bool = False):
        self.given_pack = user_input
        self.changed_packs_from_git: set = set()
        self.update_type = update_type
        self.pre_release: bool = False if pre_release is None else pre_release
        # update release notes to every required pack if not specified.
        self.is_all = True if not self.given_pack else is_all
        self.text: str = '' if text is None else text
        self.is_force = is_force
        self.specific_version = specific_version
        self.id_set_path = id_set_path
        self.prev_ver = prev_ver
        self.packs_existing_rn: dict = {}
        self.total_updated_packs: set = set()
        # When a user choose a specific pack to update rn, the -g flag should not be passed
        if self.given_pack and self.is_all:
            raise ValueError('Please remove the -g flag when specifying only one pack.')
        self.rn_path: list = list()

    def manage_rn_update(self):
        """
            Manages the entire update release notes process.
        """
        print_color('Starting to update release notes.', LOG_COLORS.NATIVE)
        # The given_pack can be both path or pack name thus, we extract the pack name from the path if needed.
        if self.given_pack and '/' in self.given_pack:
            self.given_pack = get_pack_name(self.given_pack)  # extract pack from path

        # Find which files were changed from git
        modified_files, added_files, _, old_format_files = self.get_git_changed_files()
        self.changed_packs_from_git = get_pack_names_from_files(modified_files).union(
            get_pack_names_from_files(added_files)).union(get_pack_names_from_files(old_format_files))
        # Check whether the packs have some existing RNs already (created manually or by the command)
        self.check_existing_rn(added_files)

        self.handle_api_module_change(modified_files, added_files)
        self.create_release_notes(modified_files, added_files, old_format_files)
        if len(self.total_updated_packs) > 1:
            print_color('\nSuccessfully updated the following packs:\n' + '\n'.join(self.total_updated_packs),
                        LOG_COLORS.GREEN)

    def get_git_changed_files(self) -> Tuple[set, set, set, set]:
        """ Get the changed files from git (added, modified, old format, metadata).

            :return:
                4 sets:
                - The filtered modified files (including the renamed files)
                - The filtered added files
                - The changed metadata files
                - The modified old-format files (legacy unified python files)
        """
        try:
            validate_manager = ValidateManager(skip_pack_rn_validation=True, prev_ver=self.prev_ver,
                                               silence_init_prints=True, skip_conf_json=True, check_is_unskipped=False)
            if not validate_manager.git_util:  # in case git utils can't be initialized.
                raise git.InvalidGitRepositoryError('unable to connect to git.')
            validate_manager.setup_git_params()
            if self.given_pack:
                # The Validator prints errors which are related to all changed files that were changed against prev
                # version. When the user is giving a specific pack to update, we want to suppress the error messages
                # which are related to other packs.
                with suppress_stdout():
                    return validate_manager.get_changed_files_from_git()
            return validate_manager.get_changed_files_from_git()
        except (git.InvalidGitRepositoryError, git.NoSuchPathError, FileNotFoundError) as e:
            raise FileNotFoundError(
                "You are not running `demisto-sdk update-release-notes` command in the content repository.\n"
                "Please run `cd content` from your terminal and run the command again") from e

    def check_existing_rn(self, added_files: set):
        """
            Checks whether the packs already have an existing release notes files and adds
            them to the packs_existing_rn dictionary.

            :param added_files: A set of new added files
        """
        for file_path in added_files:
            if 'ReleaseNotes' in file_path:
                self.packs_existing_rn[get_pack_name(file_path)] = file_path

    def handle_api_module_change(self, modified_files: set, added_files: set):
        """ Checks whether the modified file is in the API modules pack and if so, updates every pack which depends
            on that API module.

            :param
                added_files: A set of new added files
                modified_files: A set of modified files
        """
        # We want to update all api modules when:
        # (1) The user gave a path to the api module which was changed.
        # (2) The user did not give any specific path (is_all is True) the path but some api modules have changed.
        api_module_was_given = self.given_pack and API_MODULES_PACK in self.given_pack
        api_module_changed_in_git = self.changed_packs_from_git and API_MODULES_PACK in self.changed_packs_from_git

        if api_module_was_given or (api_module_changed_in_git and self.is_all):
            updated_packs = update_api_modules_dependents_rn(self.pre_release, self.update_type, added_files,
                                                             modified_files, self.id_set_path, self.text)
            self.total_updated_packs = self.total_updated_packs.union(updated_packs)

    def create_release_notes(self, modified_files: set, added_files: set, old_format_files: set):
        """ Iterates over the packs which needs an update and creates a release notes for them.

            :param
                modified_files: A set of modified files
                added_files: A set of added files
                old_format_files: A set of old formatted files
        """
        # Certain file types do not require release notes update
        filtered_modified_files = filter_files_by_type(modified_files, skip_file_types=SKIP_RELEASE_NOTES_FOR_TYPES)
        filtered_added_files = filter_files_by_type(added_files, skip_file_types=SKIP_RELEASE_NOTES_FOR_TYPES)
        if self.given_pack:  # A specific pack was chosen to update
            self.create_pack_release_notes(self.given_pack, filtered_modified_files, filtered_added_files,
                                           old_format_files)

        elif self.changed_packs_from_git:  # update all changed packs
            for pack in self.changed_packs_from_git:
                if 'APIModules' in pack:  # We already handled Api Modules so we can skip it.
                    continue
                self.create_pack_release_notes(pack, filtered_modified_files, filtered_added_files, old_format_files)
        else:
            print_warning('No changes that require release notes were detected. If such changes were made, '
                          'please commit the changes and rerun the command.')

    def create_pack_release_notes(self, pack: str, filtered_modified_files: set, filtered_added_files: set,
                                  old_format_files: set):
        """ Creates the release notes for a given pack if was changed.

            :param
                pack: The pack to create release notes for
                filtered_modified_files: A set of filtered modified files
                filtered_added_files: A set of filtered added files
                old_format_files: A set of old formatted files
        """
        existing_rn_version = self.get_existing_rn(pack)
        if existing_rn_version is None:  # New release notes file already found for the pack
            raise RuntimeError(f"New release notes file already found for {pack}. "
                               f"Please update manually or run `demisto-sdk update-release-notes "
                               f"-i {pack}` without specifying the update_type.")
        pack_modified = filter_files_on_pack(pack, filtered_modified_files)
        pack_added = filter_files_on_pack(pack, filtered_added_files)
        pack_old = filter_files_on_pack(pack, old_format_files)

        # Checks if update is required
        if pack_modified or pack_added or pack_old or self.is_force:
            update_pack_rn = UpdateRN(pack_path=f'Packs/{pack}', update_type=self.update_type,
                                      modified_files_in_pack=pack_modified.union(pack_old),
                                      pre_release=self.pre_release,
                                      added_files=pack_added, specific_version=self.specific_version,
                                      text=self.text, is_force=self.is_force,
                                      existing_rn_version_path=existing_rn_version)
            updated = update_pack_rn.execute_update()
            self.rn_path.append(update_pack_rn.rn_path)

            # If new release notes were created add it to the total number of packs that were updated.
            if updated:
                self.total_updated_packs.add(pack)
                # If there is an outdated previous release notes, remove it (for example: User updated his version to
                # 1.0.4 and meanwhile the master version changed to 1.0.4, so we want to remove the user's 1_0_4 file
                # and add a 1_0_5 file.)
                if update_pack_rn.should_delete_existing_rn:
                    os.unlink(self.packs_existing_rn[pack])
        else:
            print_warning(f'Either no changes were found in {pack} pack '
                          f'or the changes found should not be documented in the release notes file.\n'
                          f'If relevant changes were made, please commit the changes and rerun the command.')

    def get_existing_rn(self, pack) -> Optional[str]:
        """ Gets the existing rn of the pack is exists.

            :param
                pack: The pack to check
            :return
                The existing rn version if exists, otherwise an empty string
                None on error when pack has rn already and update type was given
        """
        if pack not in self.packs_existing_rn:
            return ''

        if self.update_type is None:
            return self.packs_existing_rn[pack]
        else:
            return None<|MERGE_RESOLUTION|>--- conflicted
+++ resolved
@@ -10,12 +10,7 @@
                                                filter_files_on_pack,
                                                get_pack_name,
                                                get_pack_names_from_files,
-<<<<<<< HEAD
-                                               print_color,
-                                               print_warning,
-=======
                                                print_color, print_warning,
->>>>>>> 7bbd91aa
                                                suppress_stdout)
 from demisto_sdk.commands.update_release_notes.update_rn import (
     UpdateRN, update_api_modules_dependents_rn)
@@ -114,13 +109,12 @@
                 added_files: A set of new added files
                 modified_files: A set of modified files
         """
-        # We want to update all api modules when:
-        # (1) The user gave a path to the api module which was changed.
-        # (2) The user did not give any specific path (is_all is True) the path but some api modules have changed.
+        # The user gave a path to the api module which was changed or he didn't give a path but some api modules
+        # have changed.
         api_module_was_given = self.given_pack and API_MODULES_PACK in self.given_pack
         api_module_changed_in_git = self.changed_packs_from_git and API_MODULES_PACK in self.changed_packs_from_git
 
-        if api_module_was_given or (api_module_changed_in_git and self.is_all):
+        if api_module_was_given or api_module_changed_in_git:
             updated_packs = update_api_modules_dependents_rn(self.pre_release, self.update_type, added_files,
                                                              modified_files, self.id_set_path, self.text)
             self.total_updated_packs = self.total_updated_packs.union(updated_packs)
