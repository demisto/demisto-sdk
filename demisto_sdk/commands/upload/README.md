## Upload

**Upload a content entity to Cortex XSOAR.**

In order to run the command, `DEMISTO_BASE_URL` environment variable should contain the Demisto base URL, and `DEMISTO_API_KEY` environment variable should contain a valid Demisto API Key.
To set the environment variables, run the following shell commands:
```
export DEMISTO_BASE_URL=<YOUR_DESMISTO_BASE_URL>
export DEMISTO_API_KEY=<YOUR_DEMISTO_API_KEY>
```


### Use Cases
This command is used in order to upload content entities to a remote Demisto instance.
Supported content entities:
- Integrations
- Playbooks
- Scripts
- Widgets
- Dashboards
- Incident Types
- Incident Fields
- Indicator Fields
- Indicator Types
- Layouts
- Layouts Container
- Classifiers
- Packs
<<<<<<< HEAD
- Zipped packs
=======
- Reports
>>>>>>> c5e2f002

#### Limitation
Uploading classifiers to Cortex XSOAR is available from version 6.0.0 and up.

### Arguments
* **-i <PATH_IN_CONTENT>, --input --<PATH_IN_CONTENT>**

    Where PATH_IN_CONTENT is one of the following:
    1. Pack
    2. Directory inside a pack for example: Playbooks
    3. Directory containing an integration or a script data for example: HelloWorld
    4. Valid file that can be imported to Cortex XSOAR manually For example a playbook: HelloWorld.yml
    5. Path to zipped pack (may located outside the Content directory)

* **-z, --zip**

    in case a pack was passed in the -i argument - zip the pack before upload

* **--keep-zip-in <DIRECTORY_FOR_THE_ZIP>**

    in case a pack was passed in the -i argument and -z is used, DIRECTORY_FOR_THE_ZIP is where to store the zip after creation.

* **--insecure**

    Skip certificate validation

* **-v, --verbose**

    Verbose output


### Examples
```
demisto-sdk upload -i Packs/HelloWorld/Integrations/HelloWorld/
```
This will create a unified **integration** YML file and will upload it to the Cortex XSOAR instance.
<br/><br/>
```
demisto-sdk upload -i Packs/HelloWorld/Scripts/HelloWorldScript
```
This will create a temporary unified file of the `HelloWorldScript` **script** which will be uploaded to the Cortex XSOAR instance.
<br/><br/>
```
demisto-sdk upload -i Packs/HelloWorld/Scripts
```
This will iterate over the **scripts** folder under the `HelloWorld` pack and in turn will create a temporary unified file for each script and upload it to the Cortex XSOAR instance.
<br/><br/>
```
demisto-sdk upload -i Packs/HelloWorld
```
This will iterate over **all content entities** under the pack `HelloWorld` and will and in turn will upload each entity to the Cortex XSOAR instance.
<br/><br/>
```
demisto-sdk upload -i Packs/HelloWorld -z
```
This will zip the pack `HelloWorld` and will upload the zip file `uploadable_packs.zip` to the Cortex XSOAR instance.
<br/><br/>
```
demisto-sdk upload -i Packs/HelloWorld -z --keep-zip-in some/directory
```
This will zip the pack `HelloWorld` in `some/directory/uploadable_packs.zip` directory and will upload the zip file to the Cortex XSOAR instance.
<br/><br/>
```
demisto-sdk upload -i path/to/HelloWorld.zip
```
This will upload the zipped pack `HelloWorld.zip` to the Cortex XSOAR instance.
<br/><br/>
```
demisto-sdk upload -i Integrations/GoogleCloudTranslate/integration-GoogleCloudTranslate.yml --insecure
```
This will upload the integration YML file `integration-GoogleCloudTranslate.yml` to the Cortex XSOAR instance, **without a certificate validation**.
<br/><br/>
```
demisto-sdk upload -i Integrations/GoogleCloudTranslate/integration-GoogleCloudTranslate.yml --verbose
```
This will upload the integration YML file `integration-GoogleCloudTranslate.yml` to the Cortex XSOAR instance and **print the response returned from the API**.<|MERGE_RESOLUTION|>--- conflicted
+++ resolved
@@ -26,11 +26,8 @@
 - Layouts Container
 - Classifiers
 - Packs
-<<<<<<< HEAD
 - Zipped packs
-=======
 - Reports
->>>>>>> c5e2f002
 
 #### Limitation
 Uploading classifiers to Cortex XSOAR is available from version 6.0.0 and up.
@@ -73,11 +70,13 @@
 ```
 This will create a temporary unified file of the `HelloWorldScript` **script** which will be uploaded to the Cortex XSOAR instance.
 <br/><br/>
+
 ```
 demisto-sdk upload -i Packs/HelloWorld/Scripts
 ```
 This will iterate over the **scripts** folder under the `HelloWorld` pack and in turn will create a temporary unified file for each script and upload it to the Cortex XSOAR instance.
 <br/><br/>
+
 ```
 demisto-sdk upload -i Packs/HelloWorld
 ```
