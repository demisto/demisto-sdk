import shutil
import zipfile
from builtins import len
from io import BytesIO
from pathlib import Path
from tempfile import TemporaryDirectory
from typing import TYPE_CHECKING, Any, Set
from unittest import mock
from unittest.mock import MagicMock, patch

import demisto_client
import pytest
import typer
from demisto_client.demisto_api import DefaultApi
from demisto_client.demisto_api.rest import ApiException
from more_itertools import first_true
from packaging.version import Version
from rich.console import Console
from typer.testing import CliRunner

from demisto_sdk.__main__ import app
from demisto_sdk.commands.common.constants import (
    MarketplaceVersions,
)
from demisto_sdk.commands.common.handlers import DEFAULT_JSON_HANDLER as json
from demisto_sdk.commands.common.legacy_git_tools import git_path
from demisto_sdk.commands.common.tools import src_root
from demisto_sdk.commands.content_graph.objects.content_item import ContentItem
from demisto_sdk.commands.content_graph.objects.dashboard import Dashboard
from demisto_sdk.commands.content_graph.objects.incident_field import IncidentField
from demisto_sdk.commands.content_graph.objects.incident_type import IncidentType
from demisto_sdk.commands.content_graph.objects.indicator_field import IndicatorField
from demisto_sdk.commands.content_graph.objects.indicator_type import IndicatorType
from demisto_sdk.commands.content_graph.objects.integration import Integration
from demisto_sdk.commands.content_graph.objects.integration_script import (
    IntegrationScript,
)
from demisto_sdk.commands.content_graph.objects.layout import Layout
from demisto_sdk.commands.content_graph.objects.mapper import Mapper
from demisto_sdk.commands.content_graph.objects.pack_metadata import PackMetadata
from demisto_sdk.commands.content_graph.objects.playbook import Playbook
from demisto_sdk.commands.content_graph.objects.script import Script
from demisto_sdk.commands.content_graph.objects.widget import Widget
from demisto_sdk.commands.content_graph.parsers.pack import PackParser
from demisto_sdk.commands.content_graph.tests.create_content_graph_test import (
    mock_integration,
    mock_pack,
)
from demisto_sdk.commands.test_content import tools
from demisto_sdk.commands.upload import uploader
from demisto_sdk.commands.upload.constants import MULTIPLE_ZIPPED_PACKS_FILE_STEM
from demisto_sdk.commands.upload.upload import (
    MULTIPLE_ZIPPED_PACKS_FILE_NAME,
    BaseContent,
    zip_multiple_packs,
)
from demisto_sdk.commands.upload.uploader import (
    ERROR_RETURN_CODE,
    SUCCESS_RETURN_CODE,
    ItemDetacher,
    Uploader,
    parse_error_response,
)

if TYPE_CHECKING:
    from demisto_sdk.commands.common.content.objects.pack_objects.pack import Pack


def mock_upload_method(mocker: Any, class_: ContentItem):
    return mocker.patch.object(
        class_,
        "upload",
    )


DATA = ""
DUMMY_SCRIPT_OBJECT: ContentItem = BaseContent.from_path(  # type:ignore[assignment]
    Path(
        f"{git_path()}/demisto_sdk/tests/test_files/Packs/DummyPack/Scripts/DummyScript/DummyScript.py"
    )
)


TEST_DATA = src_root() / "commands" / "upload" / "tests" / "data"
CONTENT_PACKS_ZIP = TEST_DATA / "content_packs.zip"
TEST_PACK_ZIP = TEST_DATA / "TestPack.zip"
TEST_PACK = "Packs/TestPack"
TEST_XSIAM_PACK = "Packs/TestXSIAMPack"
API_CLIENT = DefaultApi()


@pytest.fixture
def demisto_client_configure(mocker):
    mocker.patch(
        "demisto_sdk.commands.upload.uploader.get_demisto_version",
        return_value=Version("6.0.0"),
    )
    mocker.patch(
        "demisto_sdk.commands.common.content.objects.pack_objects.integration.integration.get_demisto_version",
        return_value=Version("6.0.0"),
    )
    mocker.patch(
        "demisto_sdk.commands.common.content.objects.pack_objects.script.script.get_demisto_version",
        return_value=Version("6.0.0"),
    )
    mocker.patch("builtins.print")


@pytest.mark.parametrize(
    "path_end,item_count",
    (
        ("content_repo_example/Integrations/Securonix/", 1),
        ("content_repo_example/Integrations", 1),
        ("Packs/DummyPack/Scripts", 1),
        ("Packs/DummyPack/Scripts/DummyScript", 1),
        ("Packs/DummyPack/IncidentFields", 3),
    ),
)
def test_upload_folder(
    demisto_client_configure, mocker, path_end: str, item_count: int
):
    """
    Given
            A path to a content item folder
    When
            Instantiating an uploader with this path, and calling upload
    Then
            Make sure the expected count of content items have their _upload method called
    """
    import demisto_sdk.commands.content_graph.objects.content_item as content_item

    mocker.patch.object(demisto_client, "configure", return_value="object")
    mock_upload = mocker.patch.object(
        ContentItem,
        "upload",
    )
    content_path = f"{git_path()}/demisto_sdk/tests/test_files/"
    mocker.patch.object(content_item, "CONTENT_PATH", Path(content_path))
    mocker.patch.object(PackParser, "parse_ignored_errors", return_value={})

    path = Path(content_path, path_end)

    assert path.exists()

    uploader = Uploader(path)
    with patch.object(uploader, "client", return_value="ok"):
        with pytest.raises(typer.Exit):
            assert (
                uploader.upload() == SUCCESS_RETURN_CODE
            ), f"failed uploading {'/'.join(path.parts[-2:])}"
    assert len(uploader._successfully_uploaded_content_items) == item_count
    assert mock_upload.call_count == item_count


@pytest.mark.parametrize(
    "content_class,path",
    [
        (
            Integration,
            "demisto_sdk/tests/test_files/content_repo_example/Integrations/Securonix/Securonix.yml",
        ),
        (
            Integration,
            "demisto_sdk/tests/test_files/content_repo_example/Integrations/Securonix/Securonix.py",
        ),
        (
            Script,
            "demisto_sdk/tests/test_files/Packs/DummyPack/Scripts/DummyScriptUnified.yml",
        ),
        (
            Playbook,
            "demisto_sdk/tests/test_files/Packs/CortexXDR/Playbooks/Cortex_XDR_Incident_Handling.yml",
        ),
        (
            Widget,
            "demisto_sdk/tests/test_files/Packs/DummyPack/Widgets/widget-ActiveIncidentsByRole.json",
        ),
        (
            Dashboard,
            "demisto_sdk/tests/test_files/Packs/DummyPack/Dashboards/upload_test_dashboard.json",
        ),
        (
            Layout,
            "demisto_sdk/tests/test_files/Packs/DummyPack/Layouts/layoutscontainer-test.json",
        ),
        (
            IncidentType,
            "demisto_sdk/tests/test_files/Packs/DummyPack/IncidentTypes/incidenttype-Hello_World_Alert.json",
        ),
        (
            Mapper,
            "demisto_sdk/tests/test_files/Packs/DummyPack/Classifiers/classifier-aws_sns_test_classifier.json",
        ),
        (
            IncidentField,
            "demisto_sdk/tests/test_files/Packs/CortexXDR/IncidentFields/XDR_Alert_Count.json",
        ),
        (
            IndicatorField,
            "demisto_sdk/tests/test_files/Packs/CortexXDR/IndicatorFields/dns.json",
        ),
        (
            IndicatorType,
            "demisto_sdk/tests/test_files/Packs/CortexXDR/IndicatorTypes/SampleIndicatorType.json",
        ),
    ],
)
def test_upload_single_positive(mocker, path: str, content_class: ContentItem):
    """
    Given
        - A path to a content item

    When
        - Uploading the content item

    Then
        - Ensure its _client_upload_method is called once
    """
    # prepare
    mock_api_client(mocker)

    assert content_class._client_upload_method is not None
    mocked_client_upload_method = mock_upload_method(mocker, content_class)

    path = Path(git_path(), path)
    assert path.exists()
    assert BaseContent.from_path(path) is not None, f"Failed parsing {path.absolute()}"

    uploader = Uploader(input=path)
    mocker.patch.object(uploader, "client")
    with pytest.raises(typer.Exit):
        assert uploader.upload() == SUCCESS_RETURN_CODE

    assert len(uploader._successfully_uploaded_content_items) == 1
    assert len(mocked_client_upload_method.call_args_list) == 1


def test_upload_single_not_supported(mocker):
    """
    Given
            An Uploader
    When
            Attempting to upload a layout of an old format
    Then
            Make sure an appropriate error is shown
    """
    mocker.patch.object(demisto_client, "configure", return_value="object")
    mock_api_client(mocker)

    path = Path(
        git_path(),
        "demisto_sdk/tests/test_files/Packs/DummyPack/Layouts/layout-details-test_bla-V2.json",
    )
    assert path.exists()
    assert BaseContent.from_path(path) is None
    uploader = Uploader(input=path)

    with pytest.raises(typer.Exit):
        uploader.upload()

    assert len(uploader.failed_parsing) == 1
    failed_path, reason = uploader.failed_parsing[0]
    assert failed_path == path
    assert reason == "Deprecated type - use LayoutContainer instead"


def test_upload_incident_type_correct_file_change(demisto_client_configure, mocker):
    """
    Given
        - An incident type named incidenttype-Hello_World_Alert to upload

    When
        - Uploading incident type

    Then
        - Ensure incident type is in the correct format for upload
    """

    def save_file(file):
        global DATA
        DATA = Path(file).read_text()
        return ({}, 200, "")

    class ConfigurationMock:
        host = "host"

    class demisto_client_mocker:
        class ConfigurationMock:
            host = "host"

        class ApiClientMock:
            configuration = ConfigurationMock()

        api_client = ApiClientMock()

        def import_incident_fields(self, file):
            pass

    mocker.patch.object(demisto_client, "configure", return_value=demisto_client_mocker)

    path = Path(
        f"{git_path()}/demisto_sdk/tests/test_files/Packs/DummyPack/IncidentTypes/incidenttype-Hello_World_Alert.json"
    )
    uploader = Uploader(input=path, insecure=False)
    uploader.client.import_incident_types_handler = MagicMock(side_effect=save_file)
    with pytest.raises(typer.Exit):
        uploader.upload()

        with open(path) as json_file:
            incident_type_data = json.load(json_file)

        assert json.loads(DATA)[0] == incident_type_data


def test_upload_incident_field_correct_file_change(demisto_client_configure, mocker):
    """
    Given
        - An incident field named XDR_Alert_Count to upload

    When
        - Uploading incident field

    Then
        - Ensure incident field is in the correct format for upload
    """

    def save_file(file):
        global DATA
        DATA = Path(file).read_text()
        return ({}, 200, "")

    class ConfigurationMock:
        host = "host"

    class demisto_client_mocker:
        class ConfigurationMock:
            host = "host"

        class ApiClientMock:
            configuration = ConfigurationMock()

        api_client = ApiClientMock()

        def import_incident_fields(self, file):
            pass

    mocker.patch.object(demisto_client, "configure", return_value=demisto_client_mocker)
    path = Path(
        f"{git_path()}/demisto_sdk/tests/test_files/Packs/CortexXDR/IncidentFields/XDR_Alert_Count.json"
    )
    with pytest.raises(typer.Exit):
        uploader = Uploader(input=path, insecure=False)
        uploader.client.import_incident_fields = MagicMock(
            side_effect=save_file,
        )
        assert uploader.upload() == SUCCESS_RETURN_CODE

        with open(path) as json_file:
            incident_field_data = json.load(json_file)

        assert json.loads(DATA)["incidentFields"][0] == incident_field_data


def test_upload_pack(demisto_client_configure, mocker, tmpdir):
    """
    Given
        - A pack called DummyPack

    When
        - Uploading pack

    Then
        - Ensure pack is uploaded successfully
        - Ensure status code is as expected
        - Check that all expected content entities that appear in the pack are reported as uploaded.
    """
    mocker.patch.object(demisto_client, "configure", return_value="object")
    mocker.patch.object(
        IntegrationScript, "get_supported_native_images", return_value=[]
    )
    path = Path(f"{git_path()}/demisto_sdk/tests/test_files/Packs/DummyPack")
    uploader = Uploader(path, destination_zip_dir=tmpdir)
    mocker.patch.object(uploader, "client")
    mocked_upload_method = mocker.patch.object(ContentItem, "upload")
    with pytest.raises(typer.Exit):
        assert uploader.upload() == SUCCESS_RETURN_CODE

    expected_names = {
        "DummyIntegration.yml",
        "UploadTest.yml",
        "DummyScriptUnified.yml",
        "DummyScript.yml",
        "DummyPlaybook.yml",
        "incidenttype-Hello_World_Alert.json",
        "incidentfield-Hello_World_ID.json",
        "incidentfield-Hello_World_Type.json",
        "incidentfield-Hello_World_Status.json",
        "classifier-aws_sns_test_classifier.json",
        "widget-ActiveIncidentsByRole.json",
        "layoutscontainer-test.json",
        "upload_test_dashboard.json",
        "DummyXDRCTemplate.json",
    }
    actual_names = {
        content_item.path.name
        for content_item in uploader._successfully_uploaded_content_items
    }

    assert actual_names == expected_names
    assert mocked_upload_method.call_count == len(expected_names)


def test_upload_pack_with_tpb(demisto_client_configure, mocker, tmpdir):
    """
    Given
        - A pack called DummyPack

    When
        - Uploading pack with flag tpb

    Then
        - Ensure pack is uploaded successfully
        - Ensure status code is as expected
        - Check that all expected content entities that appear in the pack are reported as uploaded.
    """
    mocker.patch.object(demisto_client, "configure", return_value="object")
    mocker.patch.object(
        IntegrationScript, "get_supported_native_images", return_value=[]
    )
    path = Path(f"{git_path()}/demisto_sdk/tests/test_files/Packs/DummyPack")
    uploader = Uploader(path, destination_zip_dir=tmpdir, tpb=True)
    mocker.patch.object(uploader, "client")
    mocked_upload_method = mocker.patch.object(ContentItem, "upload")
    with pytest.raises(typer.Exit):
        assert uploader.upload() == SUCCESS_RETURN_CODE
    expected_names = {
        "DummyIntegration.yml",
        "UploadTest.yml",
        "DummyScriptUnified.yml",
        "DummyScript.yml",
        "DummyPlaybook.yml",
        "DummyTestPlaybook.yml",
        "incidenttype-Hello_World_Alert.json",
        "incidentfield-Hello_World_ID.json",
        "incidentfield-Hello_World_Type.json",
        "incidentfield-Hello_World_Status.json",
        "classifier-aws_sns_test_classifier.json",
        "widget-ActiveIncidentsByRole.json",
        "layoutscontainer-test.json",
        "upload_test_dashboard.json",
        "DummyXDRCTemplate.json",
    }
    actual_names = {
        content_item.path.name
        for content_item in uploader._successfully_uploaded_content_items
    }

    assert actual_names == expected_names
    assert mocked_upload_method.call_count == len(expected_names)


def test_upload_packs_from_configfile(demisto_client_configure, mocker):
    """
    Given
        - Config file with two packs

    When
        - call to upload command with --input-config-file

    Then
        - Ensure the Uploader().upload called twice
    """
    mocker.patch.object(demisto_client, "configure", return_value="object")
    with Path(f"{git_path()}/configfile_test.json").open("w+") as config_file:
        json.dump(
            {
                "custom_packs": [
                    {
                        "id": "DummyPack",
                        "url": f"{git_path()}/demisto_sdk/tests/test_files/Packs/DummyPack",
                    },
                    {
                        "id": "Phishing",
                        "url": f"{git_path()}/demisto_sdk/tests/test_files/Packs/Phishing",
                    },
                ]
            },
            config_file,
        )

    mock_api_client(mocker)
    upload_mock = mocker.patch.object(
        Uploader, "upload", return_value=SUCCESS_RETURN_CODE
    )
    runner = CliRunner()
    runner.invoke(
        app,
        ["upload", "--input-config-file", f"{git_path()}/configfile_test.json", "-nz"],
    )

    assert upload_mock.call_count == 2


def test_upload_invalid_path(mocker, caplog):
    mocker.patch.object(demisto_client, "configure", return_value="object")

    path = Path(
        f"{git_path()}/demisto_sdk/tests/test_files/content_repo_not_exists/Scripts/"
    )
    mocker.patch(
        "demisto_sdk.commands.upload.uploader.get_demisto_version",
        return_value=Version("8.0.0"),
    )
    uploader = Uploader(input=path, insecure=False)
    with pytest.raises(typer.Exit):
        assert uploader.upload() == ERROR_RETURN_CODE
        assert not any(
            (
                uploader.failed_parsing,
                uploader._failed_upload_content_items,
                uploader._failed_upload_version_mismatch,
            )
        )
        assert f"<red>input path: {path.resolve()} does not exist</red>" in caplog.text


def test_upload_single_unsupported_file(mocker):
    """
    Given
        - A not supported (.json) file

    When
        - Uploading a file

    Then
        - Ensure uploaded failure message is printed as expected
    """
    mocker.patch(
        "demisto_sdk.commands.upload.uploader.get_demisto_version",
        return_value=Version("8.0.0"),
    )
    mocker.patch.object(demisto_client, "configure", return_value="object")
    path = Path(
        f"{git_path()}/demisto_sdk/tests/test_files/fake_pack/Integrations/test_data/results.json"
    )
    uploader = Uploader(input=path)
    mocker.patch.object(uploader, "client")
    with pytest.raises(typer.Exit):
        assert uploader.upload() == ERROR_RETURN_CODE
    assert uploader.failed_parsing == [(path, "unknown")]


@pytest.mark.parametrize(
    "exc,expected_message",
    [
        (
            ApiException(reason="[SSL: CERTIFICATE_VERIFY_FAILED]"),
            "[SSL: CERTIFICATE_VERIFY_FAILED] certificate verify failed: self signed certificate.\nRun the command with the --insecure flag.",
        ),
        (
            ApiException(reason="Failed to establish a new connection:"),
            "Failed to establish a new connection: Connection refused.\n"
            "Check the BASE url configuration.",
        ),
    ],
)
def test_parse_error_response(exc: ApiException, expected_message: str):
    """
    Given
        - An API exception is raised

    When
        - Parsing error response

    Then
        - Ensure a error message is parsed successfully
        - Verify the outcome is as expected
    """
    assert parse_error_response(exc) == expected_message


@pytest.mark.parametrize("reason", ("Bad Request", "Forbidden"))
def test_parse_error_response__exception(reason: str):
    """
    Given
        - An API exception is raised

    When
        - Parsing error response

    Then
        - Ensure a error message is parsed successfully
        - Verify the outcome is as expected
    """
    api_exception = ApiException(reason=reason)
    api_exception.body = json.dumps({"status": 403, "error": "Error message"})
    assert (
        parse_error_response(api_exception)
        == "Error message\nTry checking your API key configuration."
    )


class TestPrintSummary:
    def test_print_summary_successfully_uploaded_files(
        self,
        demisto_client_configure,
        mocker,
        caplog,
    ):
        """
        Given
            - An uploader object with one successfully-uploaded object

        When
            - Printing summary of uploaded files

        Then
            - Ensure uploaded successfully message is printed as expected
        """
        import demisto_sdk.commands.content_graph.objects.content_item as content_item

        mocker.patch.object(
            content_item,
            "CONTENT_PATH",
            Path(f"{git_path()}/demisto_sdk/tests/test_files"),
        )

        mock_api_client(mocker)

        uploader = Uploader(None)
        uploader._successfully_uploaded_content_items = [DUMMY_SCRIPT_OBJECT]
        uploader.print_summary()

        assert "UPLOAD SUMMARY:\n" in caplog.text
        assert (
            "\n".join(
                (
                    "<green>SUCCESSFUL UPLOADS:",
                    "╒═════════════════╤════════╤═════════════╤════════════════╕",
                    "│ NAME            │ TYPE   │ PACK NAME   │ PACK VERSION   │",
                    "╞═════════════════╪════════╪═════════════╪════════════════╡",
                    "│ DummyScript.yml │ Script │ DummyPack   │ 1.0.0          │",
                    "╘═════════════════╧════════╧═════════════╧════════════════╛",
                    "</green>",
                )
            )
            in caplog.text
        )

    def test_print_summary_failed_uploaded(self, caplog, mocker):
        """
        Given
            - A uploaded script named SomeScriptName which failed to upload

        When
            - Printing summary of uploaded files

        Then
            - Ensure uploaded failure message is printed as expected
        """

        mock_api_client(mocker)

        uploader = Uploader(None)
        uploader._failed_upload_content_items = [(DUMMY_SCRIPT_OBJECT, "Some Error")]
        uploader.print_summary()

        assert len(caplog.records) == 2
        logged = [record.message for record in caplog.records]

        assert logged[0] == "UPLOAD SUMMARY:\n"
        assert logged[1] == "\n".join(
            (
                "<red>FAILED UPLOADS:",
                "╒═════════════════╤════════╤════════════╕",
                "│ NAME            │ TYPE   │ ERROR      │",
                "╞═════════════════╪════════╪════════════╡",
                "│ DummyScript.yml │ Script │ Some Error │",
                "╘═════════════════╧════════╧════════════╛",
                "</red>",
            )
        )

    def test_print_summary_version_mismatch(
        self, demisto_client_configure, mocker, repo, caplog
    ):
        """
        Given
            - A uploaded script named SomeScriptName which did not upload due to version mismatch

        When
            - Printing summary of uploaded files

        Then
            - Ensure uploaded unuploaded message is printed as expected
        """

        mock_api_client(mocker)

        pack = repo.create_pack()
        script = pack.create_script()
        script.yml.update({"fromversion": "0.0.0", "toversion": "1.2.3"})
        path = Path(script.path)

        uploader = Uploader(path)
        with pytest.raises(typer.Exit):
            assert uploader.demisto_version == Version("6.6.0")
            assert uploader.upload() == ERROR_RETURN_CODE
            assert uploader._failed_upload_version_mismatch == [
                BaseContent.from_path(path)
            ]

            assert (
                f"Uploading {path.absolute()} to {uploader.client.api_client.configuration.host}..."
            ) in caplog.text
            assert "UPLOAD SUMMARY:\n" in caplog.text
            assert (
                "\n".join(
                    (
                        "<yellow>NOT UPLOADED DUE TO VERSION MISMATCH:",
                        "╒═════════════╤════════╤═════════════════╤═════════════════════╤═══════════════════╕",
                        "│ NAME        │ TYPE   │ XSOAR Version   │ FILE_FROM_VERSION   │ FILE_TO_VERSION   │",
                        "╞═════════════╪════════╪═════════════════╪═════════════════════╪═══════════════════╡",
                        "│ script0.yml │ Script │ 6.6.0           │ 0.0.0               │ 1.2.3             │",
                        "╘═════════════╧════════╧═════════════════╧═════════════════════╧═══════════════════╛",
                        "</yellow>",
                    )
                )
            ) in caplog.text


def mock_api_client(mocker, version: str = "6.6.0"):
    mocker.patch.object(demisto_client, "configure", return_value=API_CLIENT)
    mocker.patch.object(uploader, "get_demisto_version", return_value=Version(version))


class TestZippedPackUpload:
    @pytest.mark.parametrize("path", (TEST_PACK_ZIP, CONTENT_PACKS_ZIP))
    def test_upload_zips(self, mocker, path: Path):
        """
        Given:
            - zipped pack or zip of pack zips to upload
        When:
            - call to upload command
        Then:
            - validate the upload_content_packs in the api client was called correct
              and the pack verification ws turned on and off
        """
        # prepare
        mock_api_client(mocker)
        mocked_upload_content_packs = mocker.patch.object(
            API_CLIENT, "upload_content_packs", return_value=({}, 200, "")
        )
        mocker.patch.object(API_CLIENT, "generic_request", return_value=([], 200, None))
        # run
        uploader = Uploader(path)

        # Capture the exit code by catching the typer.Exit exception
        with pytest.raises(typer.Exit) as exc_info:
            assert uploader.upload() == SUCCESS_RETURN_CODE

        # Validate the exit code is as expected (success)
        assert exc_info.value.exit_code == SUCCESS_RETURN_CODE

        # Validate upload behavior
        assert len(uploader._successfully_uploaded_zipped_packs) == 1
        assert mocked_upload_content_packs.call_args[1]["file"] == str(path)

    @pytest.mark.parametrize(
        argnames="user_answer, exp_call_count", argvalues=[("y", 1), ("n", 0)]
    )
    def test_notify_user_about_overwrite_pack(
        self, mocker, user_answer, exp_call_count
    ):
        """
        Given:
            - A pack to upload where this pack is already installed.
        When:
            - Uploading the pack and responding to the overwrite prompt.
        Then:
            - Validate that the user is prompted and the configuration update happens accordingly.
        """
        mock_api_client(mocker)
        mock_input = mocker.patch("builtins.input", return_value=user_answer)
        mocker.patch.object(
            API_CLIENT,
            "generic_request",
            return_value=[[{"name": "TestPack"}]],
        )
        mocker.patch.object(API_CLIENT, "upload_content_packs")

        runner = CliRunner()
        result = runner.invoke(app, ["upload", "-i", str(TEST_PACK_ZIP)])

<<<<<<< HEAD
        # validate
        tools.update_server_configuration.call_count == exp_call_count  # pylint: disable=no-member
=======
        # Assertions
        assert mock_input.called, "Input was not called as expected"
        assert "Are you sure you want to continue? y/[N]" in result.output
>>>>>>> 75659456

    def test_upload_zip_does_not_exist(self):
        """
        Given:
            - Zip path which does not exist.

        When:
            - Uploading the zipped pack.

        Then:
            - Ensure upload fails.
            - Ensure failure upload message is printed to the stderr as the failure caused by click.Path.convert check.
        """
        invalid_zip_path = "not_exist_dir/not_exist_zip"
        with mock.patch.object(Console, "print", wraps=Console().print) as mock_print:
            runner = CliRunner(mix_stderr=True)
            result = runner.invoke(
                app, ["upload", "-i", invalid_zip_path, "--insecure"]
            )

            assert result.exit_code == 2
            assert isinstance(result.exception, SystemExit)

            # Check for error message in the output
            assert "Invalid value for '--input' / '-i'" in result.stdout
            mock_print.assert_called()

    @pytest.mark.parametrize(
        argnames="path", argvalues=[TEST_PACK_ZIP, CONTENT_PACKS_ZIP]
    )
    @pytest.mark.parametrize("version", ("6.5.0", "6.6.0", "6.10.0"))
    def test_upload_with_skip_verify(self, mocker, path: Path, version: str):
        """
        Given:
            - zipped pack or zip of pack zips to upload
        When:
            - call to upload command with client >=6.5.0
        Then:
            - validate the upload_content_packs in the api client was called correct
              and the skip_verify arg is "true"
        """
        # prepare
        mock_api_client(mocker, version)
        mocker.patch("builtins.input", return_value="y")
        mock_upload_content_packs = mocker.patch.object(
            API_CLIENT, "upload_content_packs", return_value=({}, 200, None)
        )
        mocker.patch.object(API_CLIENT, "generic_request", return_value=([], 200, None))

        # run
        runner = CliRunner()

        # Run the command using runner.invoke()
        runner.invoke(app, ["upload", "-i", str(path)])
        assert mock_upload_content_packs.call_count == 1
        assert mock_upload_content_packs.call_args[1]["file"] == str(path)
        assert mock_upload_content_packs.call_args[1]["skip_verify"] == "true"

    @pytest.mark.parametrize(
        argnames="path", argvalues=[TEST_PACK_ZIP, CONTENT_PACKS_ZIP]
    )
    @pytest.mark.parametrize("version", ("6.6.0", "6.10.0"))
    def test_upload_with_skip_validation(self, mocker, path: Path, version: str):
        """
        Given:
            - zipped pack or zip of pack zips to upload
            - demisto version >=6.5.0
        When:
            - call to upload command with skip_validation=True
        Then:
            - validate the upload_content_packs in the api client was called correctly
              and the skip_validate arg is "true"
        """
        # prepare
        mock_api_client(mocker, version)

        mocker.patch.object(
            tools, "update_server_configuration", return_value=(None, None, {})
        )
        mock_upload_content_packs = mocker.patch.object(
            API_CLIENT, "upload_content_packs", return_value=({}, 200, None)
        )
        mocker.patch.object(API_CLIENT, "generic_request", return_value=([], 200, None))

        # run
        runner = CliRunner()
        result = runner.invoke(app, ["upload", "-i", str(path), "--skip_validation"])

        assert result.exit_code == 0

        upload_call_args = mock_upload_content_packs.call_args[1]
        assert upload_call_args["skip_validation"] == "true"
        assert upload_call_args["file"] == str(path)

    @pytest.mark.parametrize(
        argnames="path", argvalues=[TEST_PACK_ZIP, CONTENT_PACKS_ZIP]
    )
    @pytest.mark.parametrize("version", ("6.5.0", "6.6.0", "6.10.0"))
    def test_upload_without_skip_validate(self, mocker, path: Path, version: str):
        """
        Given:
            - zipped pack or zip of pack zips to upload
        When:
            - call to upload command
        Then:
            - validate the upload_content_packs in the api client was called correct
              and the skip_validate arg is None
        """
        # prepare
        mock_api_client(mocker, version)
        mock_upload_content_packs = mocker.patch.object(
            API_CLIENT, "upload_content_packs", return_value=({}, 200, None)
        )
        mocker.patch.object(API_CLIENT, "generic_request", return_value=([], 200, None))

        mocker.patch.object(
            tools, "update_server_configuration", return_value=(None, None, {})
        )
        mocker.patch("builtins.input", return_value="y")
        # run
        runner = CliRunner()
        runner.invoke(app, ["upload", "-i", str(path)])
        assert mock_upload_content_packs.call_args[1]["file"] == str(path)
        assert mock_upload_content_packs.call_args[1].get("skip_validate") is None

    @pytest.mark.parametrize(
        "marketplace,expected_files",
        [
            (
                MarketplaceVersions.XSOAR,
                {
                    "README.md",
                    "metadata.json",
                    "pack_metadata.json",
                },
            ),
            (
                MarketplaceVersions.MarketplaceV2,
                {
                    "README.md",
                    "metadata.json",
                    "pack_metadata.json",
                    "XSIAMDashboards/",
                    "XSIAMDashboards/external-xsiamdashboard-MyDashboard.json",
                    "Triggers/",
                    "Triggers/external-trigger-MyTrigger.json",
                },
            ),
        ],
    )
    def test_upload_xsiam_pack(
        self,
        mocker,
        marketplace: MarketplaceVersions,
        expected_files: Set[str],
        monkeypatch,
    ):
        """
        Given:
            - An XSIAM pack to upload
        When:
            - Calling upload command
        Then:
            - Make sure the only files uploaded are the ones belonging to the marketplace.
        """
        mock_api_client(mocker)
        mocker.patch.object(
            API_CLIENT, "upload_content_packs", return_value=({}, 200, None)
        )
        mocker.patch.object(
            PackMetadata, "_get_tags_from_landing_page", retrun_value={}
        )
        mocker.patch.object(PackParser, "parse_ignored_errors", return_value={})

        with TemporaryDirectory() as dir:
            monkeypatch.setenv("DEMISTO_SDK_CONTENT_PATH", dir)
            runner = CliRunner()
            runner.invoke(
                app,
                [
                    "upload",
                    "-i",
                    str(TEST_XSIAM_PACK),
                    "--zip",
                    "-mp",
                    marketplace,
                    "--keep-zip",
                    dir,
                ],
            )
            with zipfile.ZipFile(
                Path(dir) / MULTIPLE_ZIPPED_PACKS_FILE_NAME, "r"
            ) as outer_zip_file:
                pack_zip = first_true(
                    outer_zip_file.namelist(),
                    pred=lambda file_name: file_name.endswith(".zip"),
                )
                if not pack_zip:
                    raise RuntimeError(
                        f"Cannot find a pack zip under {MULTIPLE_ZIPPED_PACKS_FILE_NAME}"
                    )

                pack_zip_files = zipfile.ZipFile(
                    BytesIO(outer_zip_file.read(pack_zip))
                ).namelist()

        # XSIAM entities are not supposed to be uploaded to XSOAR
        assert set(pack_zip_files) == expected_files


class TestItemDetacher:
    def test_detach_item(self, mocker, caplog):
        mock_api_client(mocker)
        mocker.patch.object(
            API_CLIENT,
            "generic_request",
            return_value=[json.dumps([{"name": "TestPack"}])],
        )

        ItemDetacher.detach_item(
            ItemDetacher(API_CLIENT, marketplace=MarketplaceVersions.XSOAR),
            file_id="file",
            file_path="Scripts/file_path",
        )

        assert len(caplog.records) == 1
        assert "File: file was detached" in caplog.text

    def test_extract_items_from_dir(self, mocker, repo):
        repo = repo.setup_one_pack(name="Pack")
        list_items = ItemDetacher(
            client=API_CLIENT,
            file_path=repo.path,
            marketplace=MarketplaceVersions.XSOAR,
        ).extract_items_from_dir()
        assert len(list_items) == 8
        for item in list_items:
            assert (
                "Playbooks" in item.get("file_path")
                or "Layouts" in item.get("file_path")
                or "IncidentTypes" in item.get("file_path")
                or "IncidentTypes" in item.get("file_path")
            )

    @pytest.mark.parametrize(
        argnames="file_path, res",
        argvalues=[
            ("Packs/Pack/Playbooks/Process_Survey_Response.yml", True),
            ("Packs/Pack/Playbooks/Process_Survey_Response.md", False),
            ("Packs/Pack/Scripts/Process_Survey_Response.yml", True),
            ("Packs/Pack/Scripts/Process_Survey_Response.md", False),
        ],
    )
    def test_is_valid_file_for_detach(self, file_path, res):
        assert (
            ItemDetacher(
                client=API_CLIENT, marketplace=MarketplaceVersions.XSOAR
            ).is_valid_file_for_detach(file_path=file_path)
            == res
        )

    @pytest.mark.parametrize(
        argnames="file_path, res",
        argvalues=[
            ("Packs/Pack/Playbooks/Process_Survey_Response.yml", "yml"),
            ("Packs/Pack/Playbooks/Process_Survey_Response.md", "yml"),
            ("Packs/Pack/IncidentTypes/Process_Survey_Response.json", "json"),
            ("Packs/Pack/Layouts/Process_Survey_Response.json", "json"),
        ],
    )
    def test_find_item_type_to_detach(self, file_path, res):
        assert (
            ItemDetacher(
                client=API_CLIENT, marketplace=MarketplaceVersions.XSOAR
            ).find_item_type_to_detach(file_path=file_path)
            == res
        )

    def test_find_item_id_to_detach(self, repo):
        pack = repo.create_pack("Pack1")
        playbook1 = pack.create_playbook("MyPlay1")
        playbook1.create_default_playbook()
        assert (
            ItemDetacher(
                client=API_CLIENT,
                file_path=playbook1.path,
                marketplace=MarketplaceVersions.XSOAR,
            ).find_item_id_to_detach()
            == "sample playbook"
        )

    def test_detach_item_manager(self, mocker, repo):
        mock_api_client(mocker)
        mocker.patch.object(
            API_CLIENT,
            "generic_request",
            return_value=[json.dumps([{"name": "TestPack"}])],
        )

        repo = repo.setup_one_pack(name="Pack")
        detached_items_ids = ItemDetacher(
            client=API_CLIENT,
            file_path=repo.path,
            marketplace=MarketplaceVersions.XSOAR,
        ).detach()
        assert len(detached_items_ids) == 8
        for file_id in detached_items_ids:
            assert file_id in [
                "Pack_playbook",
                "job-Pack_playbook",
                "job-Pack_all_feeds_playbook",
                "Pack_integration_test_playbook",
                "Pack_script_test_playbook",
                "Pack - layoutcontainer",
                "Pack - layout",
                "Pack - incident_type",
            ]

        detached_items_ids = ItemDetacher(
            client=API_CLIENT,
            file_path=f"{repo._pack_path}/Playbooks/Pack_playbook.yml",
            marketplace=MarketplaceVersions.XSOAR,
        ).detach()
        assert len(detached_items_ids) == 1
        assert detached_items_ids == ["Pack_playbook"]

        # Tests that the function successfully zips and dumps multiple valid pack paths.


def test_zip_multiple_packs(tmp_path: Path, integration, mocker, monkeypatch):
    tmp_path = tmp_path / "Packs"
    tmp_path.mkdir()

    def _mock_pack(name: str) -> "Pack":
        pack = mock_pack(name=name, path=tmp_path / name)
        pack.path.mkdir(parents=True)
        pack.content_items.integration.append(
            mock_integration(path=integration.yml.path)
        )

        (pack.path / "README.md").touch()
        (pack.path / "pack_metadata.json").touch()
        return pack

    pack0 = _mock_pack("Pack0")
    pack1 = _mock_pack("Pack1")

    pack_to_zip = _mock_pack("zipped")
    shutil.make_archive(
        str(pack_to_zip.path.parent / pack_to_zip.name), "zip", pack_to_zip.path
    )
    shutil.rmtree(pack_to_zip.path)  # leave only the zip
    zipped_pack_path = tmp_path / "zipped.zip"
    mocker.patch.object(BaseContent, "from_path", side_effect=[pack0, pack1, None])
    mocker.patch.object(PackMetadata, "_get_tags_from_landing_page", retrun_value={})
    with TemporaryDirectory() as dir:
        monkeypatch.setenv("DEMISTO_SDK_CONTENT_PATH", dir)
        zip_multiple_packs(
            [pack0.path, pack1.path, zipped_pack_path],
            MarketplaceVersions.XSOAR,
            tmp_path,
        )

    assert (zip_path := (tmp_path / MULTIPLE_ZIPPED_PACKS_FILE_NAME)).exists()
    folder_path = tmp_path / MULTIPLE_ZIPPED_PACKS_FILE_STEM
    with zipfile.ZipFile(zip_path, "r") as zip_file:
        zip_file.extractall(folder_path)
    # we expect it zip file to contain pack zips
    assert {str(path.name) for path in folder_path.iterdir()} == {
        "Pack0.zip",
        "Pack1.zip",
        "zipped.zip",
    }

    # extract all pack zips and check their content
    for pack_path in folder_path.iterdir():
        with zipfile.ZipFile(pack_path, "r") as zip_file:
            zip_file.extractall(pack_path.parent / pack_path.stem)
    assert {str(path.relative_to(folder_path)) for path in folder_path.rglob("*")} == {
        "Pack0",
        "Pack0/Integrations",
        "Pack0/Integrations/integration-integration_0.yml",
        "Pack0/README.md",
        "Pack0/metadata.json",
        "Pack0/pack_metadata.json",
        "Pack1",
        "Pack1/Integrations",
        "Pack1/Integrations/integration-integration_0.yml",
        "Pack1/README.md",
        "Pack1/metadata.json",
        "Pack1/pack_metadata.json",
        "zipped",
        "zipped/pack_metadata.json",
        "zipped/README.md",
        "Pack0.zip",
        "Pack1.zip",
        "zipped.zip",
    }<|MERGE_RESOLUTION|>--- conflicted
+++ resolved
@@ -792,14 +792,9 @@
         runner = CliRunner()
         result = runner.invoke(app, ["upload", "-i", str(TEST_PACK_ZIP)])
 
-<<<<<<< HEAD
-        # validate
-        tools.update_server_configuration.call_count == exp_call_count  # pylint: disable=no-member
-=======
         # Assertions
         assert mock_input.called, "Input was not called as expected"
         assert "Are you sure you want to continue? y/[N]" in result.output
->>>>>>> 75659456
 
     def test_upload_zip_does_not_exist(self):
         """
