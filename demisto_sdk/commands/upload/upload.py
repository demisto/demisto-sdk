--- conflicted
+++ resolved
@@ -113,29 +113,6 @@
         packs.append(pack)
 
     result_zip_path = dir / MULTIPLE_ZIPPED_PACKS_FILE_NAME
-<<<<<<< HEAD
-    ContentDTO(packs=packs).dump(dir / "result", marketplace=marketplace, zip=False)
-    with ZipFile(result_zip_path, "w") as zip_file:
-        # copy files that were already zipped into the result
-        for was_zipped in were_zipped:
-            zip_file.write(was_zipped, was_zipped.name)
-        for pack_path in (dir / "result").iterdir():
-            shutil.make_archive(str(pack_path), "zip", pack_path)
-            zip_file.write(pack_path.with_suffix(".zip"), f"{pack_path.name}.zip")
-
-    shutil.move(  # rename content_packs.zip
-        str(result_zip_path), result_zip_path.with_name(MULTIPLE_ZIPPED_PACKS_FILE_NAME)
-    )
-
-    return [pack.name for pack in packs] + [path.name for path in were_zipped]
-
-
-def are_all_packs_unzipped(paths: Iterable[Path]) -> bool:
-    """
-    Checks whether all the packs intended to be uploaded are not zip files.
-    """
-    return not tuple(filter(lambda path: path.suffix == ".zip", paths))
-=======
     with tempfile.TemporaryDirectory() as tmp_dir:
         tmp_dir_path = Path(tmp_dir)
         ContentDTO(packs=packs).dump(tmp_dir_path, marketplace=marketplace, zip=False)
@@ -148,4 +125,10 @@
                 zip_file.write(pack_path.with_suffix(".zip"), f"{pack_path.name}.zip")
 
     return [pack.name for pack in packs] + [path.name for path in were_zipped]
->>>>>>> 64a6bff8
+
+
+def are_all_packs_unzipped(paths: Iterable[Path]) -> bool:
+    """
+    Checks whether all the packs intended to be uploaded are not zip files.
+    """
+    return not tuple(filter(lambda path: path.suffix == ".zip", paths))