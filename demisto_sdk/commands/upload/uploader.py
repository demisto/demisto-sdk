import ast
import contextlib
import glob
<<<<<<< HEAD
import itertools
import logging
=======
>>>>>>> 3d3843bc
import os
import zipfile
from pathlib import Path
from typing import Iterable, List, Optional, Tuple, Union

import demisto_client
from demisto_client.demisto_api.rest import ApiException
from packaging.version import Version
from tabulate import tabulate

from demisto_sdk.commands.common.constants import (
    CLASSIFIERS_DIR,
    CONTENT_ENTITIES_DIRS,
    DASHBOARDS_DIR,
    INCIDENT_FIELDS_DIR,
    INCIDENT_TYPES_DIR,
    INDICATOR_FIELDS_DIR,
    INDICATOR_TYPES_DIR,
    INTEGRATIONS_DIR,
    JOBS_DIR,
    LAYOUTS_DIR,
    LISTS_DIR,
    PLAYBOOKS_DIR,
    REPORTS_DIR,
    SCRIPTS_DIR,
    TEST_PLAYBOOKS_DIR,
    WIDGETS_DIR,
    FileType,
    MarketplaceVersions,
)
from demisto_sdk.commands.common.handlers import JSON_Handler
from demisto_sdk.commands.common.logger import logger
from demisto_sdk.commands.common.tools import (
    find_type,
    get_demisto_version,
    get_file,
)
from demisto_sdk.commands.content_graph.objects.base_content import (
    BaseContent,
)
from demisto_sdk.commands.content_graph.objects.content_item import (
    ContentItem,
    FailedUploadException,
    IncompatibleUploadVersionException,
    NotUploadableException,
)
from demisto_sdk.commands.content_graph.objects.pack import Pack, upload_zipped_pack

json = JSON_Handler()


# These are the class names of the objects in demisto_sdk.commands.common.content.objects
UPLOAD_SUPPORTED_ENTITIES = [
    # NOTE: THIS IS NO LONGER IN USE OR MAINAINED. SEE GRAPH OBJECTS INSTEAD
    FileType.INTEGRATION,
    FileType.BETA_INTEGRATION,
    FileType.SCRIPT,
    FileType.TEST_SCRIPT,
    FileType.PLAYBOOK,
    FileType.TEST_PLAYBOOK,
    FileType.OLD_CLASSIFIER,  # TODO check
    FileType.CLASSIFIER,
    FileType.MAPPER,
    FileType.INCIDENT_TYPE,
    FileType.INCIDENT_FIELD,
    FileType.REPUTATION,
    FileType.INDICATOR_FIELD,
    FileType.WIDGET,
    FileType.REPORT,
    FileType.DASHBOARD,
    FileType.LAYOUT,
    FileType.LAYOUTS_CONTAINER,
    FileType.LISTS,
    FileType.JOB,
]


UNIFIED_ENTITIES_DIR = [INTEGRATIONS_DIR, SCRIPTS_DIR]

CONTENT_ENTITY_UPLOAD_ORDER = [
    INTEGRATIONS_DIR,
    SCRIPTS_DIR,
    PLAYBOOKS_DIR,
    TEST_PLAYBOOKS_DIR,
    INCIDENT_TYPES_DIR,
    INCIDENT_FIELDS_DIR,
    INDICATOR_FIELDS_DIR,
    INDICATOR_TYPES_DIR,
    CLASSIFIERS_DIR,
    WIDGETS_DIR,
    LAYOUTS_DIR,
    LISTS_DIR,
    JOBS_DIR,
    DASHBOARDS_DIR,
    REPORTS_DIR,
]
SUCCESS_RETURN_CODE = 0
ERROR_RETURN_CODE = 1
ABORTED_RETURN_CODE = 2


class Uploader:
    """Upload a pack specified in self.infile to a remote Cortex XSOAR instance.
    Attributes:
        path (str): The path of a pack / directory / file to upload.
        client (DefaultApi): Demisto-SDK client object.
    """

    def __init__(
        self,
        input: Optional[Path],
        insecure: bool = False,
        pack_names: Optional[List[str]] = None,
        skip_validation: bool = False,
        detached_files: bool = False,
        reattach: bool = False,
        override_existing: bool = False,
        marketplace: MarketplaceVersions = MarketplaceVersions.XSOAR,
        **kwargs,
    ):
        self.path = None if input is None else Path(input)
        verify = (
            (not insecure) if insecure else None
        )  # set to None so demisto_client will use env var DEMISTO_VERIFY_SSL
        self.client = demisto_client.configure(verify_ssl=verify)

        self._successfully_uploaded_content_items: List[Union[ContentItem, Pack]] = []
        self._successfully_uploaded_zipped_packs: List[str] = []

        self._failed_upload_content_items: List[
            Tuple[Union[ContentItem, Pack], str]
        ] = []
        self._failed_upload_version_mismatch: List[ContentItem] = []
        self._failed_upload_zipped_packs: List[str] = []
        self.failed_parsing: List[Tuple[Path, str]] = []

        self.demisto_version = get_demisto_version(self.client)
        self.pack_names: List[str] = pack_names or []
        self.skip_upload_packs_validation = skip_validation
        self.should_detach_files = detached_files
        self.should_reattach_files = reattach
        self.override_existing = override_existing
        self.marketplace = marketplace

    def _upload_zipped(self, path: Path) -> bool:
        """
        Upload a zipped pack to the remote Cortex XSOAR instance.
        Args:
            path (Path): The path of the zipped pack to upload.
        Returns:
            bool: True if the upload was successful, False otherwise.
        """

        def _parse_internal_pack_names(zip_path: Path) -> Tuple[str, ...]:
            with zipfile.ZipFile(zip_path) as zip_file:
                file_names = zip_file.namelist()

                if "pack_metadata.json" in file_names:  # single pack
                    with zip_file.open("pack_metadata.json") as pack_metadata:
                        return json.load(pack_metadata).get("name") or ()

            # multiple packs, zipped
            return tuple(item[:-4] for item in file_names if item.endswith(".zip"))

        pack_names = _parse_internal_pack_names(path) or (path.name,)

        try:
            if upload_zipped_pack(
                path=path,
                client=self.client,
                target_demisto_version=Version(str(self.demisto_version)),
                marketplace=self.marketplace,
                skip_validations=True,  # TODO
            ):
                self._successfully_uploaded_zipped_packs.extend(pack_names)
                return True

        except Exception:
            logger.exception(f"Failed uploading {pack_names}")
            self._failed_upload_zipped_packs.extend(pack_names)

        return False

    def upload(self):
        """Upload the pack / directory / file to the remote Cortex XSOAR instance."""
        if self.demisto_version == "0":
            logger.info(
                "[red]Could not connect to XSOAR server. Try checking your connection configurations.[/red]"
            )
            return ERROR_RETURN_CODE

        if not self.path or not self.path.exists():
            logger.error(f"[red]input path: {self.path} does not exist[/red]")
            return ERROR_RETURN_CODE

        if self.should_detach_files:
            item_detacher = ItemDetacher(
                client=self.client, marketplace=self.marketplace
            )
            detached_items_ids = item_detacher.detach(upload_file=True)

            if self.should_reattach_files:
                ItemReattacher(client=self.client).reattach(
                    detached_files_ids=detached_items_ids
                )

            if not self.path:  # Nothing to upload
                return SUCCESS_RETURN_CODE

        logger.info(
            f"Uploading {self.path} to {self.client.api_client.configuration.host}..."
        )

        try:
            if self.path.suffix == ".zip":
                success = self._upload_zipped(self.path)
            elif self.path.is_dir() and is_uploadable_dir(self.path):
                success = self._upload_entity_dir(self.path)
            else:
                success = self._upload_single(self.path)
        except KeyboardInterrupt:
            return ABORTED_RETURN_CODE

        if self.failed_parsing and not any(
            (
                self._successfully_uploaded_content_items,
                self._successfully_uploaded_zipped_packs,
                self._failed_upload_content_items,
                self._failed_upload_version_mismatch,
                self._failed_upload_zipped_packs,
            )
        ):
            # Nothing was uploaded, nor collected as error
            logger.error(
                "\n".join(
                    (
                        "[red]Nothing to upload: the input path should point to one of the following:",
                        "\t1. A Pack",
                        "\t2. A content entity directory that is inside a pack, e.g. Integrations",
                        "\t3. A valid content item file, that can be imported to Cortex XSOAR manually.[/red]",
                    )
                )
            )
            return ERROR_RETURN_CODE

        self.print_summary()
        return SUCCESS_RETURN_CODE if success else ERROR_RETURN_CODE

    def _upload_single(self, path: Path, zipped: bool = False) -> bool:
        """
        Upload a content item, a pack, or a zip containing packs.

        Returns:
            bool: whether the item is uploaded succesfully.

        Raises:
            NotIndivitudallyUploadedException (see exception class)
            NotUploadableException
        """
        content_item: Union[ContentItem, Pack] = BaseContent.from_path(
            path
        )  # type:ignore[assignment]
        if content_item is None:
            reason = (
                "Deprecated type - use LayoutContainer instead"
                if find_type(str(path)) == FileType.LAYOUT
                else "unknown"
            )
            self.failed_parsing.append((path, reason))
            return False

        try:
            content_item.upload(
                client=self.client,
                marketplace=self.marketplace,
                target_demisto_version=Version(str(self.demisto_version)),
                zipped=zipped,  # only used for Packs
            )

            # upon reaching this line, the upload is surely successful
            uploaded_succesfully = (
                iter(content_item.content_items)
                if (isinstance(content_item, Pack) and not zipped)  # TODO not zipped?
                # packs uploaded unzipped are uploaded item by item, we have to extract the item details here
                else (content_item,)
            )

            self._successfully_uploaded_content_items.extend(uploaded_succesfully)
            for item_uploaded_successfully in uploaded_succesfully:
                logger.debug(
                    f"Uploaded {item_uploaded_successfully.content_type} {item_uploaded_successfully.normalize_name} successfully"
                )
            return True

        except KeyboardInterrupt:
            raise  # the functinos calling this one have a special return code for manual interruption

        except IncompatibleUploadVersionException as e:
            logger.error(e)
            assert isinstance(
                content_item, ContentItem
            ), "Cannot compare version for Pack items, only ContentItems"
            self._failed_upload_version_mismatch.append(content_item)
            return False

        except ApiException as e:
            message = f"unknown: {e}"
            with contextlib.suppress(Exception):
                message = parse_error_response(e)
            self._failed_upload_content_items.append((content_item, message))
            return False

        except (FailedUploadException, NotUploadableException, Exception) as e:
            logger.error(str(e))
            self._failed_upload_content_items.append((content_item, str(e)))
            return False

    def _upload_entity_dir(self, path: Path) -> bool:
        """
        Uploads an entity path directory
        Args:
            path: an entity path in the following formats:
                `.../Packs/{Pack_Name}/{Entity_Type}/[optional: entity name]`

        Returns:
            Whether the upload succeeded.

        """
        if not set(path.parts[-2:]).intersection(CONTENT_ENTITIES_DIRS):
            # neither the last, nor second-last are a content entity dir
            raise ValueError(f"Invalid entity dir path: {path}")

        to_upload: Iterable[Path]
        if path.name in {SCRIPTS_DIR, INTEGRATIONS_DIR}:
            # These folders have another level of content
            to_upload = filter(lambda p: p.is_dir(), path.iterdir())
        else:
            to_upload = itertools.chain(path.glob("*.yml"), path.glob("*.json"))

        return all(self._upload_single(item) for item in to_upload)

    def notify_user_should_override_packs(self):  # TODO is used?
        """Notify the user about possible overridden packs."""

        response = self.client.generic_request(
            "/contentpacks/metadata/installed", "GET"
        )
        if installed_packs := eval(response[0]):  # TODO json loads
            installed_packs = {pack["name"] for pack in installed_packs}
            if common_packs := installed_packs.intersection(self.pack_names):
                pack_names = "\n".join(common_packs)
                product = (
                    self.marketplace.lower()
                    .replace(MarketplaceVersions.MarketplaceV2, "XSIAM")
                    .upper()
                )
                logger.debug(
                    f"[red]This command will overwrite the following packs:\n{pack_names}.\n"
                    f"Any changes made on {product} will be lost.[red]"
                )
                if not self.override_existing:
                    logger.info("[red]Are you sure you want to continue? y/[N][/red]")
                    answer = str(input())
                    return answer in {"y", "Y", "yes"}

        return True

    def print_summary(self) -> None:
        """Prints uploaded files summary
        Successful uploads grid based on `successfully_uploaded_files` attribute in green color
        Failed uploads grid based on `failed_uploaded_files` attribute in red color
        """
        logger.info("UPLOAD SUMMARY:\n")

        if (
            self._successfully_uploaded_content_items
            or self._successfully_uploaded_zipped_packs
        ):
            uploaded_str = tabulate(
                (
                    itertools.chain(
                        (
                            (item.path.name, item.content_type)
                            for item in self._successfully_uploaded_content_items
                        ),
                        (
                            (item, "Pack")
                            for item in self._successfully_uploaded_zipped_packs
                        ),
                    )
                ),
                headers=["NAME", "TYPE"],
                tablefmt="fancy_grid",
            )

            logger.info(f"[green]SUCCESSFUL UPLOADS:\n{uploaded_str}\n[/green]")

        if self._failed_upload_version_mismatch:
            version_mismatch_str = tabulate(
                (
                    (
                        item.path.name,
                        item.content_type,
                        self.demisto_version,
                        item.fromversion,
                        item.toversion,
                    )
                    for item in self._failed_upload_version_mismatch
                ),
                headers=[
                    "NAME",
                    "TYPE",
                    "XSOAR Version",
                    "FILE_FROM_VERSION",
                    "FILE_TO_VERSION",
                ],
                tablefmt="fancy_grid",
            )
            logger.info(
                f"[yellow]NOT UPLOADED DUE TO VERSION MISMATCH:\n{version_mismatch_str}\n[/yellow]"
            )

        if self.failed_parsing:
            failed_parsing_str = tabulate(
                ((path.name, path, reason) for path, reason in self.failed_parsing),
                headers=("FILE_NAME", "PATH", "REASON"),
                tablefmt="fancy_grid",
            )
            logger.info(f"[red]FAILED PARSING CONTENT:\n{failed_parsing_str}[/red]")

        if self._failed_upload_content_items or self._failed_upload_zipped_packs:
            failed_upload_str = tabulate(
                (
                    itertools.chain(
                        (
                            (item.path.name, item.content_type, error)
                            for item, error in self._failed_upload_content_items
                        ),
                        (
                            (
                                (item, "Pack", "see logs above")
                                for item in self._failed_upload_zipped_packs
                            )
                        ),
                    )
                ),
                headers=["NAME", "TYPE", "ERROR"],
                tablefmt="fancy_grid",
            )
            logger.info(f"[red]FAILED UPLOADS:\n{failed_upload_str}\n[/red]")


def parse_error_response(error: ApiException) -> str:
    """
    Parses error message from exception raised in call to client to upload a file

    error (ApiException): The exception which was raised in call in to client
    """
    if isinstance(error, KeyboardInterrupt):
        return "Aborted due to keyboard interrupt."

    if hasattr(error, "reason"):
        reason = str(error.reason)
        if "[SSL: CERTIFICATE_VERIFY_FAILED]" in reason:
            return (
                "[SSL: CERTIFICATE_VERIFY_FAILED] certificate verify failed: self signed certificate.\n"
                "Run the command with the --insecure flag."
            )

        elif "Failed to establish a new connection:" in reason:
            return (
                "Failed to establish a new connection: Connection refused.\n"
                "Check the BASE url configuration."
            )

        elif reason in ("Bad Request", "Forbidden"):
            error_body = json.loads(error.body)
            message = error_body.get("error", "")

            if error_body.get("status") == 403:
                message += "\nTry checking your API key configuration."
            return message
        return reason
    return str(error)


class ConfigFileParser:
    def __init__(self, path: Path):
        self.path = path
        with self.path.open() as f:
            self.content = json.load(f)

        self.custom_packs_paths = ",".join(
            pack.get("url") for pack in self.content.get("custom_packs", ())
        )


class ItemDetacher:
    def __init__(
        self, client, marketplace: MarketplaceVersions, file_path: str = "SystemPacks"
    ):
        self.file_path = file_path
        self.client = client
        self.marketplace = marketplace

    DETACH_ITEM_TYPE_TO_ENDPOINT: dict = {
        "IncidentTypes": "/incidenttype/detach/:id/",
        "Layouts": "/layout/:id/detach/",
        "Playbooks": "/playbook/detach/:id/",
        "Scripts": "/automation/detach/:id/",
    }

    VALID_FILES_FOR_DETACH = ["Playbooks", "Scripts", "IncidentTypes", "Layouts"]

    def detach_item(self, file_id, file_path):
        endpoint: str = ""
        for file_type, file_endpoint in self.DETACH_ITEM_TYPE_TO_ENDPOINT.items():
            if file_type in file_path:
                endpoint = file_endpoint
                break
        endpoint = endpoint.replace(":id", file_id)

        try:
            self.client.generic_request(endpoint, "POST")
            logger.info(f"\n[green]File: {file_id} was detached[/green]")
        except Exception as e:
            raise Exception(f"Exception raised when fetching custom content:\n{e}")

    def extract_items_from_dir(self):
        detach_files_list: list = []

        all_files = glob.glob(f"{self.file_path}/**/*", recursive=True)
        for file_path in all_files:
            if os.path.isfile(file_path) and self.is_valid_file_for_detach(file_path):
                file_type = self.find_item_type_to_detach(file_path)
                file_data = get_file(file_path, file_type)
                file_id = file_data.get("id")
                if file_id:
                    detach_files_list.append(
                        {
                            "file_id": file_id,
                            "file_type": file_type,
                            "file_path": file_path,
                        }
                    )
        return detach_files_list

    def is_valid_file_for_detach(self, file_path: str) -> bool:
        for file in self.VALID_FILES_FOR_DETACH:
            if file in file_path and (
                file_path.endswith("yml") or file_path.endswith("json")
            ):
                return True
        return False

    def find_item_type_to_detach(self, file_path) -> str:
        return "yml" if "Playbooks" in file_path or "Scripts" in file_path else "json"

    def find_item_id_to_detach(self):
        file_type = self.find_item_type_to_detach(self.file_path)
        file_data = get_file(self.file_path, file_type)
        return file_data.get("id")  # TODO get_id

    def detach(self, upload_file: bool = False) -> List[str]:
        detach_files_list: list = []
        if os.path.isdir(self.file_path):
            detach_files_list = self.extract_items_from_dir()
            for file in detach_files_list:
                self.detach_item(file.get("file_id"), file_path=file.get("file_path"))
                if upload_file:
                    Uploader(
                        input=Path(raw_file_path)
                        if (raw_file_path := file.get("file_path")) is not None
                        else None,
                        marketplace=self.marketplace,
                    ).upload()

        elif os.path.isfile(self.file_path):
            file_id = self.find_item_id_to_detach()
            detach_files_list.append({"file_id": file_id, "file_path": self.file_path})
            self.detach_item(file_id=file_id, file_path=self.file_path)
            if upload_file:
                Uploader(
                    input=Path(self.file_path) if self.file_path is not None else None,
                    marketplace=self.marketplace,
                ).upload()

        return [file["file_id"] for file in detach_files_list]


class ItemReattacher:
    def __init__(self, client, file_path: str = ""):
        self.file_path = file_path
        self.client = client

    REATTACH_ITEM_TYPE_TO_ENDPOINT: dict = {
        "IncidentType": "/incidenttype/attach/:id",
        "Layouts": "/layout/:id/attach",
        "Playbooks": "/playbook/attach/:id",
        "Automations": "/automation/attach/:id",
    }

    def download_all_detach_supported_items(self) -> dict:
        all_detach_supported_items: dict = {}
        yml_req_body = {"query": "system:T"}

        for endpoint in ["/playbook/search", "/automation/search"]:
            res = self.client.generic_request(endpoint, "POST", body=yml_req_body)
            res_result = ast.literal_eval(res[0])
            if "playbook" in endpoint:
                all_detach_supported_items["Playbooks"] = res_result.get("playbooks")
            else:
                all_detach_supported_items["Automations"] = res_result.get("scripts")

        for item_type in ["IncidentType", "Layouts"]:
            endpoint = item_type.lower()
            res = self.client.generic_request(endpoint, "GET")
            all_detach_supported_items[item_type] = ast.literal_eval(res[0])

        return all_detach_supported_items

    def reattach_item(self, item_id, item_type):
        endpoint: str = self.REATTACH_ITEM_TYPE_TO_ENDPOINT[item_type]
        endpoint = endpoint.replace(":id", item_id)
        try:
            self.client.generic_request(endpoint, "POST")
            logger.debug(f"\n[green]{item_type}: {item_id} was reattached[/green]")
        except Exception as e:
            raise Exception(f"Exception raised when fetching custom content:\n{e}")

    def reattach(self, detached_files_ids=None):
        if not self.file_path and detached_files_ids:
            all_files: dict = self.download_all_detach_supported_items()
            for item_type, item_list in all_files.items():
                for item in item_list:
                    if (
                        not item.get("detached", "")
                        or item.get("detached", "") == "false"
                    ):
                        continue
                    item_id = item.get("id")
                    if item_id and item_id not in detached_files_ids:
                        self.reattach_item(item_id, item_type)


def is_uploadable_dir(path: Path):
    return path.is_dir() and (
        path.name in CONTENT_ENTITIES_DIRS
        or (
            path.name in UNIFIED_ENTITIES_DIR
            and path.parent.name in CONTENT_ENTITIES_DIRS
        )
    )<|MERGE_RESOLUTION|>--- conflicted
+++ resolved
@@ -1,11 +1,7 @@
 import ast
 import contextlib
 import glob
-<<<<<<< HEAD
 import itertools
-import logging
-=======
->>>>>>> 3d3843bc
 import os
 import zipfile
 from pathlib import Path
