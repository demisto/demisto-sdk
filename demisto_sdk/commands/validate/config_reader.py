--- conflicted
+++ resolved
@@ -59,18 +59,14 @@
             Tuple[List, List, List, dict]: the select, warning, and ignorable errors sections from the given category,
             and the support_level dict with errors to ignore.
         """
-<<<<<<< HEAD
+        specific_validations = []
+        if self.specific_validations and self.specific_validations[0]:
+            specific_validations = self.specific_validations
         flag = self.category_to_run or (
             USE_GIT
             if execution_mode == ExecutionMode.USE_GIT
             else PATH_BASED_VALIDATIONS
         )
-=======
-        specific_validations = []
-        if self.specific_validations and self.specific_validations[0]:
-            specific_validations = self.specific_validations
-        flag = self.category_to_run or (USE_GIT if use_git else PATH_BASED_VALIDATIONS)
->>>>>>> 41d5527c
         section = self.config_file_content.get(flag, {})
         return ConfiguredValidations(
             specific_validations or section.get("select", []),
