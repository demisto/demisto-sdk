ignorable_errors = [
    "BA101", "BA105", "BA106", "BA116", "BA118",
    "DO104",
    "IN108", "IN130",
    "PA107", "PA108", "PA111", "PA115", "PA128", "PA130",
    "RP101",
]


[use_git]
select = [
<<<<<<< HEAD
    "BA101", "BA105", "BA106", "BA116", "BA118",
    "DO104",
    "IN108", "IN130",
    "PA107", "PA108", "PA111", "PA115", "PA128", "PA130",
    "RP101",
=======
    "BA101", "BA105", "BA106", "BA116", "BA118", "BA126",
    "PA100", "PA101", "PA102", "PA103", "PA104", "PA105", "PA107", "PA108", "PA109", "PA111", "PA113", "PA115", "PA117", "PA118", "PA119", "PA120",
    "PA121", "PA123", "PA125", "PA127", "PA130",
    "BC100",
    "GR106",
    "IN100", "IN102", "IN104", "IN106", "IN107", "IN108", "IN109", "IN110", "IN112", "IN113", "IN114", "IN115", "IN117", "IN118", "IN121", "IN122", "IN123", "IN124", "IN125", "IN126", "IN127", "IN130",
    "IN131", "IN134", "IN135", "IN139", "IN141", "IN142", "IN145", "IN146", "IN149", "IN150", "IN151", "IN152", "IN153", "IN154", "IN156", "IN158", "IN159", "IN160",
    "IN161", "IN162",
    "PB118",
    "DO100", "DO101", "DO102", "DO103", "DO104, DO105, DO106",
    "SC100", "SC105", "SC106", "SC109",
    "RM113",
    "IM100", "IM108", "IM109"
>>>>>>> ac9d1bc4
]
warning = []


[validate_all]
select = [
    "BA101", "BA105", "BA106", "BA116", "BA118",
    "DO104",
    "IN108", "IN130",
    "PA107", "PA108", "PA111", "PA115", "PA128", "PA130",
    "RP101",
]
warning = []


[Custom_Categories]
<<<<<<< HEAD
select = []
warning = []
=======
select = ["IM108"]
warning = []


[support_level]

[support_level.community]
ignore = [
    "BC100", "BC101", "BC102", "BC103", "BC104", "BC105", "BC106", "BC107", "BC108", "BC109",
    "CJ100", "CJ101", "CJ102", "CJ103", "CJ104", "CJ105",
    "DS100", "DS101", "DS102", "DS103", "DS104",
    "IN125", "IN126", "IN140"
]

[support_level.partner]
ignore = [
    "CJ100", "CJ101", "CJ102", "CJ103", "CJ104", "CJ105",
    "IN140"
]
>>>>>>> ac9d1bc4
<|MERGE_RESOLUTION|>--- conflicted
+++ resolved
@@ -9,27 +9,11 @@
 
 [use_git]
 select = [
-<<<<<<< HEAD
     "BA101", "BA105", "BA106", "BA116", "BA118",
     "DO104",
     "IN108", "IN130",
     "PA107", "PA108", "PA111", "PA115", "PA128", "PA130",
     "RP101",
-=======
-    "BA101", "BA105", "BA106", "BA116", "BA118", "BA126",
-    "PA100", "PA101", "PA102", "PA103", "PA104", "PA105", "PA107", "PA108", "PA109", "PA111", "PA113", "PA115", "PA117", "PA118", "PA119", "PA120",
-    "PA121", "PA123", "PA125", "PA127", "PA130",
-    "BC100",
-    "GR106",
-    "IN100", "IN102", "IN104", "IN106", "IN107", "IN108", "IN109", "IN110", "IN112", "IN113", "IN114", "IN115", "IN117", "IN118", "IN121", "IN122", "IN123", "IN124", "IN125", "IN126", "IN127", "IN130",
-    "IN131", "IN134", "IN135", "IN139", "IN141", "IN142", "IN145", "IN146", "IN149", "IN150", "IN151", "IN152", "IN153", "IN154", "IN156", "IN158", "IN159", "IN160",
-    "IN161", "IN162",
-    "PB118",
-    "DO100", "DO101", "DO102", "DO103", "DO104, DO105, DO106",
-    "SC100", "SC105", "SC106", "SC109",
-    "RM113",
-    "IM100", "IM108", "IM109"
->>>>>>> ac9d1bc4
 ]
 warning = []
 
@@ -46,27 +30,5 @@
 
 
 [Custom_Categories]
-<<<<<<< HEAD
-select = []
-warning = []
-=======
 select = ["IM108"]
-warning = []
-
-
-[support_level]
-
-[support_level.community]
-ignore = [
-    "BC100", "BC101", "BC102", "BC103", "BC104", "BC105", "BC106", "BC107", "BC108", "BC109",
-    "CJ100", "CJ101", "CJ102", "CJ103", "CJ104", "CJ105",
-    "DS100", "DS101", "DS102", "DS103", "DS104",
-    "IN125", "IN126", "IN140"
-]
-
-[support_level.partner]
-ignore = [
-    "CJ100", "CJ101", "CJ102", "CJ103", "CJ104", "CJ105",
-    "IN140"
-]
->>>>>>> ac9d1bc4
+warning = []