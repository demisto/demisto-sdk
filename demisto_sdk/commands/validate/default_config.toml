[use_git]
<<<<<<< HEAD
select = ["BA101", "PA108", "BC100", "GR106", "BA116", "DO108", "IN108", "IN130", "PA107"]
=======
select = [
    "BA101", "BA106", "BA116", "BA118",
    "PA108",
    "BC100",
    "GR106",
    "DO108",
    "IN108",
    "IN130"
]
>>>>>>> 0387cec8
warning = []
ignorable_errors = ["BA101", "BA116"]

[validate_all]
<<<<<<< HEAD
select = ["BA101", "GR106", "DO108", "IN108", "IN130", "PA108", "BA116", "PA107"]
=======
select = [
    "BA101", "BA106", "BA116", "BA118",
    "GR106",
    "DO108",
    "IN108",
    "IN130",
    "PA108"
]
>>>>>>> 0387cec8
warning = []
ignorable_errors = ["BA101", "BA116"]

[Custom_Categories]
select = []
warning = []
ignorable_errors = []


[support_level]

[support_level.community]
ignore = []

[support_level.partner]
ignore = []<|MERGE_RESOLUTION|>--- conflicted
+++ resolved
@@ -1,33 +1,26 @@
 [use_git]
-<<<<<<< HEAD
-select = ["BA101", "PA108", "BC100", "GR106", "BA116", "DO108", "IN108", "IN130", "PA107"]
-=======
+
 select = [
     "BA101", "BA106", "BA116", "BA118",
-    "PA108",
+    "PA107", "PA108", 
     "BC100",
     "GR106",
     "DO108",
     "IN108",
     "IN130"
 ]
->>>>>>> 0387cec8
 warning = []
 ignorable_errors = ["BA101", "BA116"]
 
 [validate_all]
-<<<<<<< HEAD
-select = ["BA101", "GR106", "DO108", "IN108", "IN130", "PA108", "BA116", "PA107"]
-=======
 select = [
     "BA101", "BA106", "BA116", "BA118",
     "GR106",
     "DO108",
     "IN108",
     "IN130",
-    "PA108"
+    "PA107", "PA108"
 ]
->>>>>>> 0387cec8
 warning = []
 ignorable_errors = ["BA101", "BA116"]
 
