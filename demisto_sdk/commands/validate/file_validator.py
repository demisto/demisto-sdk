--- conflicted
+++ resolved
@@ -25,19 +25,11 @@
     JSON_ALL_DASHBOARDS_REGEXES, JSON_ALL_INCIDENT_TYPES_REGEXES,
     JSON_ALL_INDICATOR_TYPES_REGEXES, JSON_ALL_LAYOUT_REGEXES,
     JSON_INDICATOR_AND_INCIDENT_FIELDS, KNOWN_FILE_STATUSES,
-<<<<<<< HEAD
-    OLD_YML_FORMAT_FILE, PACKAGE_SCRIPTS_REGEXES,
-    PACKAGE_SUPPORTING_DIRECTORIES, PACKS_DIR, PACKS_RELEASE_NOTES_REGEX,
-    PLAYBOOK_REGEX, PLAYBOOKS_REGEXES_LIST, SCHEMA_REGEX, SCRIPT_REGEX,
-    TEST_PLAYBOOK_REGEX, TESTS_DIRECTORIES, YML_ALL_SCRIPTS_REGEXES,
-    YML_BETA_INTEGRATIONS_REGEXES, YML_INTEGRATION_REGEXES)
-from demisto_sdk.commands.common.errors import Errors
-=======
     OLD_YML_FORMAT_FILE, PACKAGE_SCRIPTS_REGEXES, PACKS_DIR,
     PACKS_RELEASE_NOTES_REGEX, PLAYBOOK_REGEX, PLAYBOOKS_REGEXES_LIST,
     SCHEMA_REGEX, SCRIPT_REGEX, TEST_PLAYBOOK_REGEX, YML_ALL_SCRIPTS_REGEXES,
     YML_BETA_INTEGRATIONS_REGEXES, YML_INTEGRATION_REGEXES)
->>>>>>> 176eb178
+from demisto_sdk.commands.common.errors import Errors
 from demisto_sdk.commands.common.hook_validations.conf_json import \
     ConfJsonValidator
 from demisto_sdk.commands.common.hook_validations.dashboard import \
@@ -95,7 +87,8 @@
 
     def __init__(self, is_backward_check=True, prev_ver=None, use_git=False, only_committed_files=False,
                  print_ignored_files=False, skip_conf_json=True, validate_id_set=False, file_path=None,
-                 validate_all=False, is_private_repo=False, skip_pack_rn_validation=False, configuration=Configuration()):
+                 validate_all=False, is_private_repo=False, skip_pack_rn_validation=False,
+                 configuration=Configuration()):
         self.validate_all = validate_all
         self.branch_name = ''
         self.use_git = use_git
@@ -411,9 +404,7 @@
                 pass
 
             else:
-                print_error("The file type of {} is not supported in validate command".format(file_path))
-                print_error("'validate' command supports: Integrations, Scripts, Playbooks, "
-                            "Incident fields, Indicator fields, Images, Release notes, Layouts and Descriptions")
+                print_error(Errors.file_type_not_supported(self.file_path))
                 self._is_valid = False
 
         self.changed_pack_data = changed_packs
@@ -426,9 +417,7 @@
                 if pack_name not in added_rn:
                     added_rn.add(pack_name)
                 else:
-                    print_error(f"More than one release notes file has been found for {pack_name}."
-                                f"Only one release note file is permitted per release. Please delete"
-                                f" the extra release notes.")
+                    print_error(Errors.multiple_release_notes_files(pack_name))
                     self._is_valid = False
 
     def validate_added_files(self, added_files, file_type: str = None):  # noqa: C901
@@ -546,16 +535,12 @@
                 pass
 
             else:
-                print_error("The file type of {} is not supported in validate command".format(file_path))
-                print_error("validate command supports: Integrations, Scripts, Playbooks, "
-                            "Incident fields, Indicator fields, Images, Release notes, Layouts and Descriptions")
+                print_error(Errors.file_type_not_supported(file_path))
                 self._is_valid = False
         missing_rn = self.changed_pack_data.difference(added_rn)
         if (len(missing_rn) > 0) and (self.skip_pack_rn_validation is False):
             for pack in missing_rn:
-                print_error(f"Release notes were not found for {pack}. Please run `demisto-sdk "
-                            f"update-release-notes -p {pack} -u (major|minor|revision)` to "
-                            f"generate release notes according to the new standard.")
+                print_error(Errors.missing_release_notes_for_pack(pack))
             self._is_valid = False
 
     def validate_no_old_format(self, old_format_files):
@@ -570,9 +555,7 @@
             if 'toversion' not in yaml_data:  # we only fail on old format if no toversion (meaning it is latest)
                 invalid_files.append(f)
         if invalid_files:
-            print_error('You should update the following files to the package format, for further details please visit '
-                        'https://github.com/demisto/content/tree/master/docs/package_directory_structure. '
-                        'The files are:\n{}'.format('\n'.join(list(invalid_files))))
+            print_error(Errors.invalid_package_structure(invalid_files))
             self._is_valid = False
 
     def validate_committed_files(self):
@@ -682,10 +665,7 @@
             print(f'Could not find validations for file {file_path}')
 
         else:
-            print_error('The file type of {} is not supported in validate command'.format(file_path))
-            print_error('validate command supports: Integrations, Scripts, Playbooks, dashboards, incident types, '
-                        'reputations, Incident fields, Indicator fields, Images, Release notes, '
-                        'Layouts and Descriptions')
+            print_error(Errors.file_type_not_supported(file_path))
             self._is_valid = False
 
     def validate_all_files(self, skip_conf_json):
@@ -756,10 +736,12 @@
                     file_path = os.path.join(dir_path, file_name)
 
                     is_yml_file = file_name.endswith('.yml') and \
-                        dir_name in (constants.INTEGRATIONS_DIR, constants.SCRIPTS_DIR, constants.PLAYBOOKS_DIR)
+                        dir_name in (
+                        constants.INTEGRATIONS_DIR, constants.SCRIPTS_DIR, constants.PLAYBOOKS_DIR)
 
                     is_json_file = file_name.endswith('.json') and \
-                        dir_name not in (constants.INTEGRATIONS_DIR, constants.SCRIPTS_DIR, constants.PLAYBOOKS_DIR)
+                        dir_name not in (
+                        constants.INTEGRATIONS_DIR, constants.SCRIPTS_DIR, constants.PLAYBOOKS_DIR)
 
                     if dir_name in [constants.REPORTS_DIR, constants.DASHBOARDS_DIR]:
                         continue
