"""
This script is used to validate the files in Content repository. Specifically for each file:
1) Proper prefix
2) Proper suffix
3) Valid yml/json schema
4) Having ReleaseNotes if applicable.

It can be run to check only committed changes (if the first argument is 'true') or all the files in the repo.
Note - if it is run for all the files in the repo it won't check releaseNotes, use `old_release_notes.py`
for that task.
"""
from __future__ import print_function

import os
import re
from configparser import ConfigParser, MissingSectionHeaderError
from glob import glob

import click
import demisto_sdk.commands.common.constants as constants
from demisto_sdk.commands.common.configuration import Configuration
from demisto_sdk.commands.common.constants import (
<<<<<<< HEAD
    ALL_FILES_VALIDATION_IGNORE_WHITELIST, CHECKED_TYPES_REGEXES,
    CODE_FILES_REGEX, CONTENT_ENTITIES_DIRS, IGNORED_TYPES_REGEXES,
    IMAGE_REGEX, INTEGRATION_REGXES, JSON_ALL_DASHBOARDS_REGEXES,
    JSON_ALL_INCIDENT_TYPES_REGEXES, JSON_ALL_INDICATOR_TYPES_REGEXES,
    JSON_ALL_LAYOUT_REGEXES, JSON_INDICATOR_AND_INCIDENT_FIELDS,
    KNOWN_FILE_STATUSES, OLD_YML_FORMAT_FILE, PACKAGE_SCRIPTS_REGEXES,
    PACKS_DIR, PACKS_INTEGRATION_NON_SPLIT_YML_REGEX,
    PACKS_PACK_IGNORE_FILE_NAME, PACKS_RELEASE_NOTES_REGEX,
    PACKS_SCRIPT_NON_SPLIT_YML_REGEX, PLAYBOOK_REGEX, PLAYBOOKS_REGEXES_LIST,
    SCHEMA_REGEX, TEST_PLAYBOOK_REGEX, YML_ALL_SCRIPTS_REGEXES,
=======
    ALL_FILES_VALIDATION_IGNORE_WHITELIST, BETA_INTEGRATION_REGEX,
    BETA_INTEGRATION_YML_REGEX, CHECKED_TYPES_REGEXES, CODE_FILES_REGEX,
    CONTENT_ENTITIES_DIRS, IGNORED_TYPES_REGEXES, IMAGE_REGEX,
    INTEGRATION_REGEX, INTEGRATION_REGXES, JSON_ALL_CLASSIFIER_REGEXES,
    JSON_ALL_CLASSIFIER_REGEXES_5_9_9, JSON_ALL_DASHBOARDS_REGEXES,
    JSON_ALL_INCIDENT_TYPES_REGEXES, JSON_ALL_INDICATOR_TYPES_REGEXES,
    JSON_ALL_LAYOUT_REGEXES, JSON_ALL_MAPPER_REGEXES,
    JSON_INDICATOR_AND_INCIDENT_FIELDS, KNOWN_FILE_STATUSES,
    OLD_YML_FORMAT_FILE, PACKAGE_SCRIPTS_REGEXES, PACKS_DIR,
    PACKS_PACK_IGNORE_FILE_NAME, PACKS_RELEASE_NOTES_REGEX, PLAYBOOK_REGEX,
    PLAYBOOKS_REGEXES_LIST, SCHEMA_REGEX, SCRIPT_REGEX, TEST_PLAYBOOK_REGEX,
    YML_ALL_SCRIPTS_REGEXES, YML_BETA_INTEGRATIONS_REGEXES,
>>>>>>> 7cd35c95
    YML_INTEGRATION_REGEXES)
from demisto_sdk.commands.common.errors import (ERROR_CODE,
                                                PRESET_ERROR_TO_CHECK,
                                                PRESET_ERROR_TO_IGNORE, Errors)
from demisto_sdk.commands.common.hook_validations.base_validator import \
    BaseValidator
from demisto_sdk.commands.common.hook_validations.classifier import \
    ClassifierValidator
from demisto_sdk.commands.common.hook_validations.conf_json import \
    ConfJsonValidator
from demisto_sdk.commands.common.hook_validations.dashboard import \
    DashboardValidator
from demisto_sdk.commands.common.hook_validations.id import IDSetValidator
from demisto_sdk.commands.common.hook_validations.image import ImageValidator
from demisto_sdk.commands.common.hook_validations.incident_field import \
    IncidentFieldValidator
from demisto_sdk.commands.common.hook_validations.incident_type import \
    IncidentTypeValidator
from demisto_sdk.commands.common.hook_validations.integration import \
    IntegrationValidator
from demisto_sdk.commands.common.hook_validations.layout import LayoutValidator
from demisto_sdk.commands.common.hook_validations.mapper import MapperValidator
from demisto_sdk.commands.common.hook_validations.pack_unique_files import \
    PackUniqueFilesValidator
from demisto_sdk.commands.common.hook_validations.playbook import \
    PlaybookValidator
from demisto_sdk.commands.common.hook_validations.readme import ReadMeValidator
from demisto_sdk.commands.common.hook_validations.release_notes import \
    ReleaseNotesValidator
from demisto_sdk.commands.common.hook_validations.reputation import \
    ReputationValidator
from demisto_sdk.commands.common.hook_validations.script import ScriptValidator
from demisto_sdk.commands.common.hook_validations.structure import \
    StructureValidator
from demisto_sdk.commands.common.tools import (LOG_COLORS, checked_type,
                                               filter_packagify_changes,
                                               find_type, get_pack_name,
                                               get_remote_file, get_yaml,
                                               is_file_path_in_pack,
                                               print_color, print_error,
                                               print_warning, run_command,
                                               should_file_skip_validation)
from demisto_sdk.commands.unify.unifier import Unifier


class FilesValidator:
    """FilesValidator is a class that's designed to validate all the changed files on your branch, and all files in case
    you are on master, this class will be used on your local env as the validation hook(pre-commit), and on CircleCi
    to make sure you did not bypass the hooks as a safety precaution.
    Attributes:
        is_backward_check (bool): Whether to check for backwards compatibility.
        prev_ver (str): If using git, holds the branch to compare the current one to. Default is origin/master.
        use_git (bool): Whether to use git or not.
        is_circle: (bool): Whether the validation was initiated by CircleCI or not.
        print_ignored_files (bool): Whether to print the files that were ignored during the validation or not.
        skip_conf_json (bool): Whether to validate conf.json or not.
        validate_id_set (bool): Whether to validate id_set or not.
        file_path (string): If validating a specific file, golds it's path.
        validate_all (bool) Whether to validate all files or not.
        configuration (Configuration): Configurations for IDSetValidator.
    """

    def __init__(self, is_backward_check=True, prev_ver=None, use_git=False, only_committed_files=False,
                 print_ignored_files=False, skip_conf_json=True, validate_id_set=False, file_path=None,
                 validate_all=False, is_private_repo=False, skip_pack_rn_validation=False, print_ignored_errors=False,
                 configuration=Configuration()):
        self.validate_all = validate_all
        self.branch_name = ''
        self.use_git = use_git
        self.skip_pack_rn_validation = skip_pack_rn_validation
        if self.use_git:
            print('Using git')
            self.branch_name = self.get_current_working_branch()
            print(f'Running validation on branch {self.branch_name}')
            if self.branch_name in ['master', 'test-sdk-master']:
                self.skip_pack_rn_validation = True

        self.prev_ver = prev_ver
        self._is_valid = True
        self.configuration = configuration
        self.is_backward_check = is_backward_check
        self.is_circle = only_committed_files
        self.print_ignored_files = print_ignored_files
        self.skip_conf_json = skip_conf_json
        self.validate_id_set = validate_id_set
        self.file_path = file_path
        self.changed_pack_data = set()

        self.is_private_repo = is_private_repo
        if is_private_repo:
            print('Running in a private repository')
            self.skip_conf_json = True  # private repository don't have conf.json file

        if not self.skip_conf_json:
            self.conf_json_validator = ConfJsonValidator()

        if self.validate_id_set:
            self.id_set_validator = IDSetValidator(is_circle=self.is_circle, configuration=self.configuration)

        self.handle_error = BaseValidator().handle_error
        self.print_ignored_errors = print_ignored_errors

    def run(self):
        print_color('Starting validating files structure', LOG_COLORS.GREEN)
        if self.is_valid_structure():
            print_color('The files are valid', LOG_COLORS.GREEN)
            return 0
        else:
            print_color('The files were found as invalid, the exact error message can be located above', LOG_COLORS.RED)
            return 1

    @staticmethod
    def get_current_working_branch():
        branches = run_command('git branch')
        branch_name_reg = re.search(r'\* (.*)', branches)
        return branch_name_reg.group(1)

    @staticmethod
    def get_modified_files(files_string, tag='master', print_ignored_files=False):
        """Get lists of the modified files in your branch according to the files string.

        Args:
            files_string (string): String that was calculated by git using `git diff` command.
            tag (string): String of git tag used to update modified files.
            print_ignored_files (bool): should print ignored files.

        Returns:
            (modified_files_list, added_files_list, deleted_files). Tuple of sets.
        """
        all_files = files_string.split('\n')
        deleted_files = set()
        added_files_list = set()
        modified_files_list = set()
        old_format_files = set()
        for f in all_files:
            file_data = f.split()
            if not file_data:
                continue

            file_status = file_data[0]
            file_path = file_data[1]

            if file_status.lower().startswith('r'):
                file_status = 'r'
                file_path = file_data[2]

            if checked_type(file_path, CODE_FILES_REGEX) and file_status.lower() != 'd' \
                    and not file_path.endswith('_test.py'):
                # naming convention - code file and yml file in packages must have same name.
                file_path = os.path.splitext(file_path)[0] + '.yml'
            elif file_path.endswith('.js') or file_path.endswith('.py'):
                continue
            if file_status.lower() == 'd' and checked_type(file_path) and not file_path.startswith('.'):
                deleted_files.add(file_path)
            elif not os.path.isfile(file_path):
                continue
            elif file_status.lower() in ['m', 'a', 'r'] and checked_type(file_path, OLD_YML_FORMAT_FILE) and \
                    FilesValidator._is_py_script_or_integration(file_path):
                old_format_files.add(file_path)
            elif file_status.lower() == 'm' and checked_type(file_path) and not file_path.startswith('.'):
                modified_files_list.add(file_path)
            elif file_status.lower() == 'a' and checked_type(file_path) and not file_path.startswith('.'):
                added_files_list.add(file_path)
            elif file_status.lower().startswith('r') and checked_type(file_path):
                # if a code file changed, take the associated yml file.
                if checked_type(file_data[2], CODE_FILES_REGEX):
                    modified_files_list.add(file_path)
                else:
                    modified_files_list.add((file_data[1], file_data[2]))

            elif checked_type(file_path, [SCHEMA_REGEX]):
                modified_files_list.add(file_path)

            elif file_status.lower() not in KNOWN_FILE_STATUSES:
                print_error('{} file status is an unknown one, please check. File status was: {}'
                            .format(file_path, file_status))

            elif print_ignored_files and not checked_type(file_path, IGNORED_TYPES_REGEXES):
                print_warning('Ignoring file path: {}'.format(file_path))

        modified_files_list, added_files_list, deleted_files = filter_packagify_changes(
            modified_files_list,
            added_files_list,
            deleted_files,
            tag)

        return modified_files_list, added_files_list, deleted_files, old_format_files

    def get_modified_and_added_files(self, tag='origin/master'):
        """Get lists of the modified and added files in your branch according to the git diff output.

        Args:
            tag (string): String of git tag used to update modified files

        Returns:
            (modified_files, added_files). Tuple of sets.
        """
        # Two dots is the default in git diff, it will compare with the last known commit as the base
        # Three dots will compare with the last known shared commit as the base
        compare_type = '.' if 'master' in tag else ''
        all_changed_files_string = run_command(
            'git diff --name-status {tag}..{compare_type}refs/heads/{branch}'.format(tag=tag,
                                                                                     branch=self.branch_name,
                                                                                     compare_type=compare_type))
        modified_files, added_files, _, old_format_files = self.get_modified_files(
            all_changed_files_string,
            tag=tag,
            print_ignored_files=self.print_ignored_files)

        if not self.is_circle:
            files_string = run_command('git diff --name-status --no-merges HEAD')
            nc_modified_files, nc_added_files, nc_deleted_files, nc_old_format_files = self.get_modified_files(
                files_string, print_ignored_files=self.print_ignored_files)

            all_changed_files_string = run_command('git diff --name-status {}'.format(tag))
            modified_files_from_tag, added_files_from_tag, _, _ = \
                self.get_modified_files(all_changed_files_string,
                                        print_ignored_files=self.print_ignored_files)

            if self.file_path:
                if F'M\t{self.file_path}' in files_string:
                    modified_files = {self.file_path}
                    added_files = set()
                else:
                    modified_files = set()
                    added_files = {self.file_path}
                return modified_files, added_files, set(), set()

            old_format_files = old_format_files.union(nc_old_format_files)
            modified_files = modified_files.union(
                modified_files_from_tag.intersection(nc_modified_files))

            added_files = added_files.union(
                added_files_from_tag.intersection(nc_added_files))

            modified_files = modified_files - set(nc_deleted_files)
            added_files = added_files - set(nc_modified_files) - set(nc_deleted_files)

        changed_files = modified_files.union(added_files)
        packs = self.get_packs(changed_files)

        return modified_files, added_files, old_format_files, packs

    @staticmethod
    def get_packs(changed_files):
        packs = set()
        for changed_file in changed_files:
            if isinstance(changed_file, tuple):
                changed_file = changed_file[1]
            pack = get_pack_name(changed_file)
            if pack and is_file_path_in_pack(changed_file):
                packs.add(pack)

        return packs

    def is_valid_release_notes(self, file_path, pack_name=None, modified_files=None, added_files=None,
                               ignored_errors_list=None):
        release_notes_validator = ReleaseNotesValidator(file_path, pack_name=pack_name,
                                                        modified_files=modified_files, added_files=added_files,
                                                        ignored_errors=ignored_errors_list,
                                                        print_as_warnings=self.print_ignored_errors)
        if not release_notes_validator.is_file_valid():
            self._is_valid = False

    def validate_modified_files(self, modified_files, tag='master'):  # noqa: C901
        """Validate the modified files from your branch.

        In case we encounter an invalid file we set the self._is_valid param to False.

        Args:
            modified_files (set): A set of the modified files in the current branch.
            tag (str): The reference point to the branch with which we are comparing the modified files.
        """
        _modified_files = set()
        for mod_file in modified_files:
            if isinstance(mod_file, tuple):
                continue
            if not any(non_permitted_type in mod_file.lower() for non_permitted_type in ALL_FILES_VALIDATION_IGNORE_WHITELIST):
                if 'ReleaseNotes' not in mod_file.lower():
                    _modified_files.add(mod_file)
        changed_packs = self.get_packs(_modified_files)
        for file_path in modified_files:
            old_file_path = None
            # modified_files are returning from running git diff.
            # If modified file was renamed\moved, file_path could be a tuple containing original path and new path
            if isinstance(file_path, tuple):
                old_file_path, file_path = file_path
            file_type = find_type(file_path)
            pack_name = get_pack_name(file_path)
            ignored_errors_list = self.get_error_ignore_list(pack_name)
            # unified files should not be validated
            if file_path.endswith('_unified.yml'):
                continue
            print('\nValidating {}'.format(file_path))
            if not checked_type(file_path):
                print_warning('- Skipping validation of non-content entity file.')
                continue

            if re.search(TEST_PLAYBOOK_REGEX, file_path, re.IGNORECASE):
                continue

            elif 'README' in file_path:
                readme_validator = ReadMeValidator(file_path, ignored_errors=ignored_errors_list,
                                                   print_as_warnings=self.print_ignored_errors)
                if not readme_validator.is_valid_file():
                    self._is_valid = False
                continue

            structure_validator = StructureValidator(file_path, old_file_path=old_file_path,
                                                     ignored_errors=ignored_errors_list,
                                                     print_as_warnings=self.print_ignored_errors, tag=tag)
            if not structure_validator.is_valid_file():
                self._is_valid = False

            if self.validate_id_set:
                if not self.id_set_validator.is_file_valid_in_set(file_path):
                    self._is_valid = False

            elif checked_type(file_path, YML_INTEGRATION_REGEXES) or file_type == 'integration':
                integration_validator = IntegrationValidator(structure_validator, ignored_errors=ignored_errors_list,
                                                             print_as_warnings=self.print_ignored_errors,
                                                             branch_name=self.branch_name)
                if self.is_backward_check and not integration_validator.is_backward_compatible():
                    self._is_valid = False

                if not integration_validator.is_valid_file():
                    self._is_valid = False

            elif file_type == 'betaintegration':
                integration_validator = IntegrationValidator(structure_validator, ignored_errors=ignored_errors_list,
                                                             print_as_warnings=self.print_ignored_errors,
                                                             branch_name=self.branch_name)
                if not integration_validator.is_valid_beta_integration():
                    self._is_valid = False

            elif checked_type(file_path, [PACKS_SCRIPT_NON_SPLIT_YML_REGEX]):
                script_validator = ScriptValidator(structure_validator, ignored_errors=ignored_errors_list,
                                                   print_as_warnings=self.print_ignored_errors,
                                                   branch_name=self.branch_name)
                if self.is_backward_check and not script_validator.is_backward_compatible():
                    self._is_valid = False
                if not script_validator.is_valid_file():
                    self._is_valid = False
            elif checked_type(file_path, PLAYBOOKS_REGEXES_LIST) or file_type == 'playbook':
                playbook_validator = PlaybookValidator(structure_validator, ignored_errors=ignored_errors_list,
                                                       print_as_warnings=self.print_ignored_errors)
                if not playbook_validator.is_valid_playbook(is_new_playbook=False):
                    self._is_valid = False

            elif checked_type(file_path, PACKAGE_SCRIPTS_REGEXES):
                unifier = Unifier(os.path.dirname(file_path))
                yml_path, _ = unifier.get_script_or_integration_package_data()
                # Set file path to the yml file
                structure_validator.file_path = yml_path
                script_validator = ScriptValidator(structure_validator, ignored_errors=ignored_errors_list,
                                                   print_as_warnings=self.print_ignored_errors,
                                                   branch_name=self.branch_name)
                if self.is_backward_check and not script_validator.is_backward_compatible():
                    self._is_valid = False

                if not script_validator.is_valid_file():
                    self._is_valid = False

            elif re.match(IMAGE_REGEX, file_path, re.IGNORECASE):
                image_validator = ImageValidator(file_path, ignored_errors=ignored_errors_list,
                                                 print_as_warnings=self.print_ignored_errors)
                if not image_validator.is_valid():
                    self._is_valid = False

            # incident fields and indicator fields are using the same scheme.
            elif checked_type(file_path, JSON_INDICATOR_AND_INCIDENT_FIELDS):
                incident_field_validator = IncidentFieldValidator(structure_validator,
                                                                  ignored_errors=ignored_errors_list,
                                                                  print_as_warnings=self.print_ignored_errors)
                if not incident_field_validator.is_valid_file(validate_rn=True):
                    self._is_valid = False
                if self.is_backward_check and not incident_field_validator.is_backward_compatible():
                    self._is_valid = False

            elif checked_type(file_path, JSON_ALL_INDICATOR_TYPES_REGEXES):
                reputation_validator = ReputationValidator(structure_validator, ignored_errors=ignored_errors_list,
                                                           print_as_warnings=self.print_ignored_errors)
                if not reputation_validator.is_valid_file(validate_rn=True):
                    self._is_valid = False

            elif checked_type(file_path, JSON_ALL_LAYOUT_REGEXES):
                layout_validator = LayoutValidator(structure_validator, ignored_errors=ignored_errors_list,
                                                   print_as_warnings=self.print_ignored_errors)
                if not layout_validator.is_valid_layout(validate_rn=True):
                    self._is_valid = False

            elif checked_type(file_path, JSON_ALL_DASHBOARDS_REGEXES):
                dashboard_validator = DashboardValidator(structure_validator, ignored_errors=ignored_errors_list,
                                                         print_as_warnings=self.print_ignored_errors)
                if not dashboard_validator.is_valid_dashboard(validate_rn=True):
                    self._is_valid = False

            elif checked_type(file_path, JSON_ALL_INCIDENT_TYPES_REGEXES):
                incident_type_validator = IncidentTypeValidator(structure_validator, ignored_errors=ignored_errors_list,
                                                                print_as_warnings=self.print_ignored_errors)
                if not incident_type_validator.is_valid_incident_type(validate_rn=True):
                    self._is_valid = False
                if self.is_backward_check and not incident_type_validator.is_backward_compatible():
                    self._is_valid = False

            elif checked_type(file_path, JSON_ALL_CLASSIFIER_REGEXES) and file_type == 'mapper':
                error_message, error_code = Errors.invalid_mapper_file_name()
                if self.handle_error(error_message, error_code, file_path=file_path):
                    self._is_valid = False

            elif checked_type(file_path, JSON_ALL_CLASSIFIER_REGEXES_5_9_9):
                classifier_validator = ClassifierValidator(structure_validator, new_classifier_version=False,
                                                           ignored_errors=ignored_errors_list,
                                                           print_as_warnings=self.print_ignored_errors)
                if not classifier_validator.is_valid_classifier(validate_rn=True):
                    self._is_valid = False

            elif checked_type(file_path, JSON_ALL_CLASSIFIER_REGEXES):
                classifier_validator = ClassifierValidator(structure_validator, new_classifier_version=True,
                                                           ignored_errors=ignored_errors_list,
                                                           print_as_warnings=self.print_ignored_errors)
                if not classifier_validator.is_valid_classifier(validate_rn=True):
                    self._is_valid = False

            elif checked_type(file_path, JSON_ALL_MAPPER_REGEXES):
                mapper_validator = MapperValidator(structure_validator, ignored_errors=ignored_errors_list,
                                                   print_as_warnings=self.print_ignored_errors)
                if not mapper_validator.is_valid_mapper(validate_rn=True):
                    self._is_valid = False

            elif checked_type(file_path, CHECKED_TYPES_REGEXES):
                pass

            else:
                error_message, error_code = Errors.file_type_not_supported()
                if self.handle_error(error_message, error_code, file_path=file_path):
                    self._is_valid = False

        self.changed_pack_data = changed_packs

    def verify_no_dup_rn(self, added_files):
        added_rn = set()
        for file in added_files:
            if re.search(PACKS_RELEASE_NOTES_REGEX, file):
                pack_name = get_pack_name(file)
                if pack_name not in added_rn:
                    added_rn.add(pack_name)
                else:
                    error_message, error_code = Errors.multiple_release_notes_files()
                    if self.handle_error(error_message, error_code, file_path=pack_name):
                        self._is_valid = False

    def validate_added_files(self, added_files, file_type: str = None, modified_files=None):  # noqa: C901
        """Validate the added files from your branch.

        In case we encounter an invalid file we set the self._is_valid param to False.

        Args:
            added_files (set): A set of the modified files in the current branch.
            file_type (str): Used only with -p flag (the type of the file).
        """
        added_rn = set()
        self.verify_no_dup_rn(added_files)

        for file_path in added_files:
            file_type = find_type(file_path) if not file_type else file_type

            pack_name = get_pack_name(file_path)
            ignored_errors_list = self.get_error_ignore_list(pack_name)
            # unified files should not be validated
            if file_path.endswith('_unified.yml'):
                continue
            print('\nValidating {}'.format(file_path))

            if re.search(TEST_PLAYBOOK_REGEX, file_path, re.IGNORECASE) and not file_type:
                continue

            elif 'README' in file_path:
                readme_validator = ReadMeValidator(file_path, ignored_errors=ignored_errors_list,
                                                   print_as_warnings=self.print_ignored_errors)
                if not readme_validator.is_valid_file():
                    self._is_valid = False
                continue

            structure_validator = StructureValidator(file_path, is_new_file=True, predefined_scheme=file_type,
                                                     ignored_errors=ignored_errors_list,
                                                     print_as_warnings=self.print_ignored_errors)
            if not structure_validator.is_valid_file():
                self._is_valid = False

            if self.validate_id_set:
                if not self.id_set_validator.is_file_valid_in_set(file_path):
                    self._is_valid = False

                if self.id_set_validator.is_file_has_used_id(file_path):
                    self._is_valid = False

            elif re.match(PLAYBOOK_REGEX, file_path, re.IGNORECASE) or file_type == 'playbook':
                playbook_validator = PlaybookValidator(structure_validator, ignored_errors=ignored_errors_list,
                                                       print_as_warnings=self.print_ignored_errors)
                if not playbook_validator.is_valid_playbook(validate_rn=False):
                    self._is_valid = False

            elif checked_type(file_path, YML_INTEGRATION_REGEXES) or file_type == 'integration':
                integration_validator = IntegrationValidator(structure_validator, ignored_errors=ignored_errors_list,
                                                             print_as_warnings=self.print_ignored_errors,
                                                             branch_name=self.branch_name)
                if not integration_validator.is_valid_file(validate_rn=False):
                    self._is_valid = False

            elif checked_type(file_path, PACKAGE_SCRIPTS_REGEXES) or file_type == 'script':
                if not file_path.endswith('.yml'):
                    unifier = Unifier(os.path.dirname(file_path))
                    yml_path, _ = unifier.get_script_or_integration_package_data()
                else:
                    yml_path = file_path
                # Set file path to the yml file
                structure_validator.file_path = yml_path
                script_validator = ScriptValidator(structure_validator, ignored_errors=ignored_errors_list,
                                                   print_as_warnings=self.print_ignored_errors,
                                                   branch_name=self.branch_name)

                if not script_validator.is_valid_file(validate_rn=False):
                    self._is_valid = False

            elif file_type == 'betaintegration':
                integration_validator = IntegrationValidator(structure_validator, ignored_errors=ignored_errors_list,
                                                             print_as_warnings=self.print_ignored_errors,
                                                             branch_name=self.branch_name)
                if not integration_validator.is_valid_beta_integration(validate_rn=False):
                    self._is_valid = False

            elif re.match(IMAGE_REGEX, file_path, re.IGNORECASE):
                image_validator = ImageValidator(file_path, ignored_errors=ignored_errors_list)
                if not image_validator.is_valid():
                    self._is_valid = False

            # incident fields and indicator fields are using the same scheme.
            # TODO: add validation for classification(21630) and set validate_rn to False after issue #23398 is fixed.
            elif checked_type(file_path, JSON_ALL_CLASSIFIER_REGEXES_5_9_9) or file_type == 'classifier_5_9_9':
                classifier_validator = ClassifierValidator(structure_validator, new_classifier_version=False,
                                                           ignored_errors=ignored_errors_list,
                                                           print_as_warnings=self.print_ignored_errors)
                if not classifier_validator.is_valid_classifier(validate_rn=False):
                    self._is_valid = False

            elif checked_type(file_path, JSON_ALL_CLASSIFIER_REGEXES) or file_type == 'classifier':
                classifier_validator = ClassifierValidator(structure_validator, new_classifier_version=True,
                                                           ignored_errors=ignored_errors_list,
                                                           print_as_warnings=self.print_ignored_errors)
                if not classifier_validator.is_valid_classifier(validate_rn=False):
                    self._is_valid = False

            elif checked_type(file_path, JSON_ALL_MAPPER_REGEXES) or file_type == 'mapper':
                mapper_validator = MapperValidator(structure_validator, ignored_errors=ignored_errors_list,
                                                   print_as_warnings=self.print_ignored_errors)
                if not mapper_validator.is_valid_mapper(validate_rn=False):
                    self._is_valid = False

            elif checked_type(file_path, JSON_INDICATOR_AND_INCIDENT_FIELDS) or \
                    file_type in ('incidentfield', 'indicatorfield'):
                incident_field_validator = IncidentFieldValidator(structure_validator,
                                                                  ignored_errors=ignored_errors_list,
                                                                  print_as_warnings=self.print_ignored_errors)
                if not incident_field_validator.is_valid_file(validate_rn=False):
                    self._is_valid = False

            elif checked_type(file_path, JSON_ALL_INDICATOR_TYPES_REGEXES) or file_type == 'reputation':
                reputation_validator = ReputationValidator(structure_validator, ignored_errors=ignored_errors_list,
                                                           print_as_warnings=self.print_ignored_errors)
                if not reputation_validator.is_valid_file(validate_rn=False):
                    self._is_valid = False

            elif checked_type(file_path, JSON_ALL_LAYOUT_REGEXES) or file_type == 'layout':
                layout_validator = LayoutValidator(structure_validator, ignored_errors=ignored_errors_list,
                                                   print_as_warnings=self.print_ignored_errors)
                # TODO: set validate_rn to False after issue #23398 is fixed.
                if not layout_validator.is_valid_layout(validate_rn=not file_type):
                    self._is_valid = False

            elif checked_type(file_path, JSON_ALL_DASHBOARDS_REGEXES) or file_type == 'dashboard':
                dashboard_validator = DashboardValidator(structure_validator, ignored_errors=ignored_errors_list,
                                                         print_as_warnings=self.print_ignored_errors)
                if not dashboard_validator.is_valid_dashboard(validate_rn=False):
                    self._is_valid = False

            elif checked_type(file_path, JSON_ALL_INCIDENT_TYPES_REGEXES) or file_type == 'incidenttype':
                incident_type_validator = IncidentTypeValidator(structure_validator, ignored_errors=ignored_errors_list,
                                                                print_as_warnings=self.print_ignored_errors)
                if not incident_type_validator.is_valid_incident_type(validate_rn=False):
                    self._is_valid = False

            elif ('ReleaseNotes' in file_path) and not self.skip_pack_rn_validation:
                added_rn.add(pack_name)
                print_color(f"Release notes found for {pack_name}", LOG_COLORS.GREEN)
                self.is_valid_release_notes(file_path, modified_files=modified_files, pack_name=pack_name,
                                            added_files=added_files, ignored_errors_list=ignored_errors_list)

            elif checked_type(file_path, CHECKED_TYPES_REGEXES):
                pass

            else:
                error_message, error_code = Errors.file_type_not_supported()
                if self.handle_error(error_message, error_code, file_path=file_path):
                    self._is_valid = False

        missing_rn = self.changed_pack_data.difference(added_rn)
        should_fail = True
        if (len(missing_rn) > 0) and (self.skip_pack_rn_validation is False):
            for pack in missing_rn:
                ignored_errors_list = self.get_error_ignore_list(pack)
                error_message, error_code = Errors.missing_release_notes_for_pack(pack)
                if not BaseValidator(ignored_errors=ignored_errors_list,
                                     print_as_warnings=self.print_ignored_errors).handle_error(
                        error_message, error_code, file_path=os.path.join(PACKS_DIR, pack)):
                    should_fail = False

            if should_fail:
                self._is_valid = False
        return self._is_valid

    def validate_no_old_format(self, old_format_files):
        """ Validate there are no files in the old format(unified yml file for the code and configuration).

        Args:
            old_format_files(set): file names which are in the old format.
        """
        invalid_files = []
        for f in old_format_files:
            yaml_data = get_yaml(f)
            if 'toversion' not in yaml_data:  # we only fail on old format if no toversion (meaning it is latest)
                invalid_files.append(f)
        if invalid_files:
            error_message, error_code = Errors.invalid_package_structure(invalid_files)
            if self.handle_error(error_message, error_code, file_path="General-Error"):
                self._is_valid = False

    def validate_committed_files(self):
        """Validate that all the committed files in your branch are valid"""
        modified_files, added_files, old_format_files, packs = self.get_modified_and_added_files()
        schema_changed = False
        for f in modified_files:
            if isinstance(f, tuple):
                _, f = f
            if checked_type(f, [SCHEMA_REGEX]):
                schema_changed = True
        # Ensure schema change did not break BC
        if schema_changed:
            print("Schema changed, validating all files")
            self.validate_all_files_schema()
        else:
            self.validate_modified_files(modified_files)
            self.validate_added_files(added_files, modified_files=modified_files)
            self.validate_no_old_format(old_format_files)
            self.validate_pack_unique_files(packs)

    def validate_pack_unique_files(self, packs: set) -> None:
        """
        Runs validations on the following pack files:
        * .secret-ignore: Validates that the file exist and that the file's secrets can be parsed as a list delimited by '\n'
        * .pack-ignore: Validates that the file exists and that all regexes in it can be compiled
        * README.md file: Validates that the file exists
        * pack_metadata.json: Validates that the file exists and that it has a valid structure
        Args:
            packs: A set of pack paths i.e {Packs/<pack-name1>, Packs/<pack-name2>}
        """
        for pack in packs:
            print(f'Validating {pack} unique pack files')
            pack_error_ignore_list = self.get_error_ignore_list(pack)
            pack_unique_files_validator = PackUniqueFilesValidator(pack, ignored_errors=pack_error_ignore_list,
                                                                   print_as_warnings=self.print_ignored_errors)
            pack_errors = pack_unique_files_validator.validate_pack_unique_files()
            if pack_errors:
                print_error(pack_errors)
                self._is_valid = False

    def run_all_validations_on_file(self, file_path: str, file_type: str = None) -> None:
        """
        Runs all validations on file specified in 'file_path'
        Args:
            file_path: A relative content path to a file to be validated
            file_type: The output of 'find_type' method
        """
        pack_name = get_pack_name(file_path)
        ignored_errors_list = self.get_error_ignore_list(pack_name)
        if 'README' in file_path:
            readme_validator = ReadMeValidator(file_path, ignored_errors=ignored_errors_list,
                                               print_as_warnings=self.print_ignored_errors)
            if not readme_validator.is_valid_file():
                self._is_valid = False
            return
        structure_validator = StructureValidator(file_path, predefined_scheme=file_type,
                                                 ignored_errors=ignored_errors_list,
                                                 print_as_warnings=self.print_ignored_errors)
        if not structure_validator.is_valid_file():
            self._is_valid = False

        elif re.match(PLAYBOOK_REGEX, file_path, re.IGNORECASE) or file_type == 'playbook':
            playbook_validator = PlaybookValidator(structure_validator, ignored_errors=ignored_errors_list,
                                                   print_as_warnings=self.print_ignored_errors)
            if not playbook_validator.is_valid_playbook(validate_rn=False):
                self._is_valid = False

        elif checked_type(file_path, INTEGRATION_REGXES) or file_type == 'integration':
            integration_validator = IntegrationValidator(structure_validator, ignored_errors=ignored_errors_list,
                                                         print_as_warnings=self.print_ignored_errors,
                                                         branch_name=self.branch_name)
            if not integration_validator.is_valid_file(validate_rn=False):
                self._is_valid = False

        elif checked_type(file_path, YML_ALL_SCRIPTS_REGEXES) or file_type == 'script':
            # Set file path to the yml file
            structure_validator.file_path = file_path
            script_validator = ScriptValidator(structure_validator, ignored_errors=ignored_errors_list,
                                               print_as_warnings=self.print_ignored_errors,
                                               branch_name=self.branch_name)

            if not script_validator.is_valid_file(validate_rn=False):
                self._is_valid = False

        elif file_type == 'betaintegration':
            integration_validator = IntegrationValidator(structure_validator, ignored_errors=ignored_errors_list,
                                                         print_as_warnings=self.print_ignored_errors,
                                                         branch_name=self.branch_name)
            if not integration_validator.is_valid_beta_integration():
                self._is_valid = False

        # incident fields and indicator fields are using the same scheme.
        elif checked_type(file_path, JSON_INDICATOR_AND_INCIDENT_FIELDS) or \
                file_type in ('incidentfield', 'indicatorfield'):
            incident_field_validator = IncidentFieldValidator(structure_validator, ignored_errors=ignored_errors_list,
                                                              print_as_warnings=self.print_ignored_errors)
            if not incident_field_validator.is_valid_file(validate_rn=False):
                self._is_valid = False

        elif checked_type(file_path, JSON_ALL_INDICATOR_TYPES_REGEXES) or file_type == 'reputation':
            reputation_validator = ReputationValidator(structure_validator, ignored_errors=ignored_errors_list,
                                                       print_as_warnings=self.print_ignored_errors)
            if not reputation_validator.is_valid_file(validate_rn=False):
                self._is_valid = False

        elif checked_type(file_path, JSON_ALL_LAYOUT_REGEXES) or file_type == 'layout':
            layout_validator = LayoutValidator(structure_validator, ignored_errors=ignored_errors_list,
                                               print_as_warnings=self.print_ignored_errors)
            if not layout_validator.is_valid_layout(validate_rn=False):
                self._is_valid = False

        elif checked_type(file_path, JSON_ALL_DASHBOARDS_REGEXES) or file_type == 'dashboard':
            dashboard_validator = DashboardValidator(structure_validator, ignored_errors=ignored_errors_list,
                                                     print_as_warnings=self.print_ignored_errors)
            if not dashboard_validator.is_valid_dashboard(validate_rn=False):
                self._is_valid = False

        elif checked_type(file_path, JSON_ALL_INCIDENT_TYPES_REGEXES) or file_type == 'incidenttype':
            incident_type_validator = IncidentTypeValidator(structure_validator, ignored_errors=ignored_errors_list,
                                                            print_as_warnings=self.print_ignored_errors)
            if not incident_type_validator.is_valid_incident_type(validate_rn=False):
                self._is_valid = False

<<<<<<< HEAD
        elif 'CHANGELOG' in file_path:
            # don't check for CHANGELOG files
            pass
=======
        elif checked_type(file_path, JSON_ALL_MAPPER_REGEXES) or file_type == 'mapper':
            mapper_validator = MapperValidator(structure_validator, ignored_errors=ignored_errors_list,
                                               print_as_warnings=self.print_ignored_errors)
            if not mapper_validator.is_valid_mapper(validate_rn=False):
                self._is_valid = False

        elif checked_type(file_path, JSON_ALL_CLASSIFIER_REGEXES) or file_type == 'classifier':
            classifier_validator = ClassifierValidator(structure_validator, ignored_errors=ignored_errors_list,
                                                       print_as_warnings=self.print_ignored_errors)
            if not classifier_validator.is_valid_classifier(validate_rn=False):
                self._is_valid = False

        elif checked_type(file_path, JSON_ALL_CLASSIFIER_REGEXES_5_9_9) or file_type == 'classifier_5_9_9':
            classifier_validator = ClassifierValidator(structure_validator, new_classifier_version=False,
                                                       ignored_errors=ignored_errors_list,
                                                       print_as_warnings=self.print_ignored_errors)
            if not classifier_validator.is_valid_classifier(validate_rn=False):
                self._is_valid = False
>>>>>>> 7cd35c95

        elif checked_type(file_path, CHECKED_TYPES_REGEXES):
            print(f'Could not find validations for file {file_path}')

        else:
            error_message, error_code = Errors.file_type_not_supported()
            if self.handle_error(error_message, error_code, file_path=file_path):
                self._is_valid = False

    def validate_all_files(self, skip_conf_json):
        print('\nValidating all files')

        if not skip_conf_json:
            print('Validating conf.json')
            conf_json_validator = ConfJsonValidator()
            if not conf_json_validator.is_valid_conf_json():
                self._is_valid = False

        packs = {os.path.basename(pack) for pack in glob(f'{PACKS_DIR}/*')}
        self.validate_pack_unique_files(packs)
        all_files_to_validate = set()

        # go over packs
        for pack_name in os.listdir(PACKS_DIR):
            pack_path = os.path.join(PACKS_DIR, pack_name)

            for dir_name in os.listdir(pack_path):
                dir_path = os.path.join(pack_path, dir_name)

                if dir_name not in CONTENT_ENTITIES_DIRS:
                    continue

                for file_name in os.listdir(dir_path):
                    file_path = os.path.join(dir_path, file_name)

                    if os.path.isfile(file_path):
                        is_yml_file = file_path.endswith('.yml') and \
                            dir_name in (constants.INTEGRATIONS_DIR, constants.SCRIPTS_DIR, constants.PLAYBOOKS_DIR)

                        is_json_file = file_path.endswith('.json') and \
                            dir_name not in (constants.INTEGRATIONS_DIR, constants.SCRIPTS_DIR, constants.PLAYBOOKS_DIR)

                        is_md_file = file_path.endswith('.md') and 'CHANGELOG' not in file_path

                        if is_yml_file or is_json_file or is_md_file:
                            all_files_to_validate.add(file_path)

                    else:
                        inner_dir_path = file_path
                        for inner_file_name in os.listdir(inner_dir_path):
                            inner_file_path = os.path.join(inner_dir_path, inner_file_name)

                            if os.path.isfile(inner_file_path):
                                is_yml_file = inner_file_path.endswith('.yml') and \
                                    (f'/{constants.INTEGRATIONS_DIR}/' in inner_file_path or
                                     f'/{constants.SCRIPTS_DIR}/' in inner_file_path or
                                     f'/{constants.PLAYBOOKS_DIR}/' in inner_file_path)

                                is_md_file = inner_file_path.endswith('README.md')

                                if is_yml_file or is_md_file:
                                    all_files_to_validate.add(inner_file_path)

        click.secho(f'\nValidating all {len(all_files_to_validate)} Pack and Beta Integration files\n',
                    fg="bright_cyan")
        for index, file in enumerate(sorted(all_files_to_validate)):
            click.echo(f'Validating {file}. Progress: {"{:.2f}".format(index / len(all_files_to_validate) * 100)}%')
            self.run_all_validations_on_file(file, file_type=find_type(file))

    def validate_pack(self):
        """Validate files in a specified pack"""
        print_color(f'Validating {self.file_path}', LOG_COLORS.GREEN)
        pack_files = {file for file in glob(fr'{self.file_path}/**', recursive=True) if
                      not should_file_skip_validation(file)}
        self.validate_pack_unique_files(glob(fr'{os.path.abspath(self.file_path)}'))
        for file in pack_files:
            click.echo(f'Validating {file}')
            self.run_all_validations_on_file(file, file_type=find_type(file))

    def validate_all_files_schema(self):
        """Validate all files in the repo are in the right format."""
        # go over packs
        for pack_name in os.listdir(PACKS_DIR):
            pack_path = os.path.join(PACKS_DIR, pack_name)
            ignore_errors_list = self.get_error_ignore_list(pack_name)

            if not os.path.isdir(pack_path):
                # there are files that are not directories but returned from listdir like Packs/.DS_Store
                # skip them
                continue

            for dir_name in os.listdir(pack_path):
                dir_path = os.path.join(pack_path, dir_name)

                if dir_name not in CONTENT_ENTITIES_DIRS or \
                        dir_name in [constants.REPORTS_DIR, constants.DASHBOARDS_DIR]:
                    continue

                for file_name in os.listdir(dir_path):
                    file_path = os.path.join(dir_path, file_name)

                    if os.path.isfile(file_path):
                        is_yml_file = file_path.endswith('.yml') and \
                            dir_name in (constants.INTEGRATIONS_DIR, constants.SCRIPTS_DIR, constants.PLAYBOOKS_DIR)

                        is_json_file = file_path.endswith('.json') and \
                            dir_name not in (
                            constants.INTEGRATIONS_DIR, constants.SCRIPTS_DIR, constants.PLAYBOOKS_DIR)

                        if is_yml_file or is_json_file:
                            print("Validating {}".format(file_path))
                            self.is_backward_check = False  # if not using git, no need for BC checks
                            structure_validator = StructureValidator(file_path, ignored_errors=ignore_errors_list,
                                                                     print_as_warnings=self.print_ignored_errors)
                            if not structure_validator.is_valid_scheme():
                                self._is_valid = False

                    else:
                        inner_dir_path = file_path
                        for inner_file_name in os.listdir(inner_dir_path):
                            inner_file_path = os.path.join(inner_dir_path, inner_file_name)

                            if os.path.isfile(inner_file_path):
                                is_yml_file = inner_file_path.endswith('.yml') and \
                                    (f'/{constants.INTEGRATIONS_DIR}/' in inner_file_path or
                                     f'/{constants.SCRIPTS_DIR}/' in inner_file_path or
                                     f'/{constants.PLAYBOOKS_DIR}/' in inner_file_path)

                                if is_yml_file:
                                    print("Validating {}".format(inner_file_path))
                                    self.is_backward_check = False  # if not using git, no need for BC checks
                                    structure_validator = StructureValidator(inner_file_path,
                                                                             ignored_errors=ignore_errors_list,
                                                                             print_as_warnings=self.print_ignored_errors)
                                    if not structure_validator.is_valid_scheme():
                                        self._is_valid = False

    def is_valid_structure(self):
        """Check if the structure is valid for the case we are in, master - all files, branch - changed files.

        Returns:
            (bool). Whether the structure is valid or not.
        """
        if self.validate_all:
            self.validate_all_files(self.skip_conf_json)
            return self._is_valid

        if not self.skip_conf_json:
            if not self.conf_json_validator.is_valid_conf_json():
                self._is_valid = False

        if self.use_git:
            if self.branch_name != 'master' and (not self.branch_name.startswith('19.') and
                                                 not self.branch_name.startswith('20.')):
                if not self.is_circle:
                    print('Validating both committed and non-committed changed files')
                else:
                    print('Validating committed changed files only')
                self.validate_committed_files()
            else:
                self.validate_against_previous_version(no_error=True)
                click.secho('\nValidates all of Content repo directories according to their schemas\n', fg='bright_cyan')
                self.validate_all_files_schema()

        else:
            if self.file_path:
                if os.path.isfile(self.file_path):
                    print('Not using git, validating file: {}'.format(self.file_path))
                    self.is_backward_check = False  # if not using git, no need for BC checks
                    self.validate_added_files({self.file_path}, file_type=find_type(self.file_path))
                elif os.path.isdir(self.file_path):
                    self.validate_pack()
            else:
                print('Not using git, validating all files.')
                self.validate_all_files_schema()

        return self._is_valid

    def validate_against_previous_version(self, no_error=False):
        """Validate all files that were changed between previous version and branch_sha

        Args:
            no_error (bool): If set to true will restore self._is_valid after run (will not return new errors)
        """
        if not self.prev_ver:
            content_release_branch_id = self.get_content_release_identifier()
            if not content_release_branch_id:
                print_warning('could\'t get content\'s release branch ID. Skipping validation.')
                return
            else:
                self.prev_ver = content_release_branch_id

        print_color('Starting validation against {}'.format(self.prev_ver), LOG_COLORS.GREEN)
        modified_files, _, _, _ = self.get_modified_and_added_files(self.prev_ver)
        prev_self_valid = self._is_valid
        self.validate_modified_files(modified_files, tag=self.prev_ver)
        if no_error:
            self._is_valid = prev_self_valid

    # parser.add_argument('-t', '--test-filter', type=str2bool, default=False,
    #                     help='Check that tests are valid.')
    # TODO: after validation there was a step to run the configure_tests script to check each changed file
    #  had a relevant test - was used as part of the hooks.

    @staticmethod
    def _is_py_script_or_integration(file_path):
        file_yml = get_yaml(file_path)
        if re.match(PACKS_INTEGRATION_NON_SPLIT_YML_REGEX, file_path, re.IGNORECASE):
            if file_yml.get('script', {}).get('type', 'javascript') != 'python':
                return False
            return True

        if re.match(PACKS_INTEGRATION_NON_SPLIT_YML_REGEX, file_path, re.IGNORECASE):
            if file_yml.get('type', 'javascript') != 'python':
                return False

            return True

        return False

    def get_content_release_identifier(self):
        try:
            file_content = get_remote_file('.circleci/config.yml', tag=self.branch_name)
        except Exception:
            return
        else:
            return file_content.get('jobs').get('build').get('environment').get('GIT_SHA1')

    @staticmethod
    def get_pack_ignore_file_path(pack_name):
        return os.path.join(PACKS_DIR, pack_name, PACKS_PACK_IGNORE_FILE_NAME)

    @staticmethod
    def create_ignored_errors_list(errors_to_check):
        ignored_error_list = []
        all_errors = ERROR_CODE.values()
        for error_code in all_errors:
            error_type = error_code[:2]
            if error_code not in errors_to_check and error_type not in errors_to_check:
                ignored_error_list.append(error_code)

        return ignored_error_list

    def add_ignored_errors_to_list(self, config, section, key, ignored_errors_list):
        # For now one can only ignore BA101 error.
        if key == 'ignore' and 'BA101' in str(config[section][key]).split(','):
            ignored_errors_list.extend(['BA101'])

        if key in PRESET_ERROR_TO_IGNORE:
            ignored_errors_list.extend(PRESET_ERROR_TO_IGNORE.get(key))

        if key in PRESET_ERROR_TO_CHECK:
            ignored_errors_list.extend(
                self.create_ignored_errors_list(PRESET_ERROR_TO_CHECK.get(key)))

    def get_error_ignore_list(self, pack_name):
        ignored_errors_list = {}
        if pack_name:
            pack_ignore_path = self.get_pack_ignore_file_path(pack_name)

            if os.path.isfile(pack_ignore_path):
                try:
                    config = ConfigParser(allow_no_value=True)
                    config.read(pack_ignore_path)

                    # create file specific ignored errors list
                    for section in config.sections():
                        if section.startswith("file:"):
                            file_name = section[5:]
                            ignored_errors_list[file_name] = []
                            for key in config[section]:
                                self.add_ignored_errors_to_list(config, section, key, ignored_errors_list[file_name])

                except MissingSectionHeaderError:
                    pass

        return ignored_errors_list<|MERGE_RESOLUTION|>--- conflicted
+++ resolved
@@ -20,32 +20,18 @@
 import demisto_sdk.commands.common.constants as constants
 from demisto_sdk.commands.common.configuration import Configuration
 from demisto_sdk.commands.common.constants import (
-<<<<<<< HEAD
     ALL_FILES_VALIDATION_IGNORE_WHITELIST, CHECKED_TYPES_REGEXES,
     CODE_FILES_REGEX, CONTENT_ENTITIES_DIRS, IGNORED_TYPES_REGEXES,
-    IMAGE_REGEX, INTEGRATION_REGXES, JSON_ALL_DASHBOARDS_REGEXES,
-    JSON_ALL_INCIDENT_TYPES_REGEXES, JSON_ALL_INDICATOR_TYPES_REGEXES,
-    JSON_ALL_LAYOUT_REGEXES, JSON_INDICATOR_AND_INCIDENT_FIELDS,
-    KNOWN_FILE_STATUSES, OLD_YML_FORMAT_FILE, PACKAGE_SCRIPTS_REGEXES,
-    PACKS_DIR, PACKS_INTEGRATION_NON_SPLIT_YML_REGEX,
-    PACKS_PACK_IGNORE_FILE_NAME, PACKS_RELEASE_NOTES_REGEX,
-    PACKS_SCRIPT_NON_SPLIT_YML_REGEX, PLAYBOOK_REGEX, PLAYBOOKS_REGEXES_LIST,
-    SCHEMA_REGEX, TEST_PLAYBOOK_REGEX, YML_ALL_SCRIPTS_REGEXES,
-=======
-    ALL_FILES_VALIDATION_IGNORE_WHITELIST, BETA_INTEGRATION_REGEX,
-    BETA_INTEGRATION_YML_REGEX, CHECKED_TYPES_REGEXES, CODE_FILES_REGEX,
-    CONTENT_ENTITIES_DIRS, IGNORED_TYPES_REGEXES, IMAGE_REGEX,
-    INTEGRATION_REGEX, INTEGRATION_REGXES, JSON_ALL_CLASSIFIER_REGEXES,
+    IMAGE_REGEX, INTEGRATION_REGXES, JSON_ALL_CLASSIFIER_REGEXES,
     JSON_ALL_CLASSIFIER_REGEXES_5_9_9, JSON_ALL_DASHBOARDS_REGEXES,
     JSON_ALL_INCIDENT_TYPES_REGEXES, JSON_ALL_INDICATOR_TYPES_REGEXES,
     JSON_ALL_LAYOUT_REGEXES, JSON_ALL_MAPPER_REGEXES,
     JSON_INDICATOR_AND_INCIDENT_FIELDS, KNOWN_FILE_STATUSES,
     OLD_YML_FORMAT_FILE, PACKAGE_SCRIPTS_REGEXES, PACKS_DIR,
-    PACKS_PACK_IGNORE_FILE_NAME, PACKS_RELEASE_NOTES_REGEX, PLAYBOOK_REGEX,
-    PLAYBOOKS_REGEXES_LIST, SCHEMA_REGEX, SCRIPT_REGEX, TEST_PLAYBOOK_REGEX,
-    YML_ALL_SCRIPTS_REGEXES, YML_BETA_INTEGRATIONS_REGEXES,
->>>>>>> 7cd35c95
-    YML_INTEGRATION_REGEXES)
+    PACKS_INTEGRATION_NON_SPLIT_YML_REGEX, PACKS_PACK_IGNORE_FILE_NAME,
+    PACKS_RELEASE_NOTES_REGEX, PACKS_SCRIPT_NON_SPLIT_YML_REGEX,
+    PLAYBOOK_REGEX, PLAYBOOKS_REGEXES_LIST, SCHEMA_REGEX, TEST_PLAYBOOK_REGEX,
+    YML_ALL_SCRIPTS_REGEXES, YML_INTEGRATION_REGEXES)
 from demisto_sdk.commands.common.errors import (ERROR_CODE,
                                                 PRESET_ERROR_TO_CHECK,
                                                 PRESET_ERROR_TO_IGNORE, Errors)
@@ -804,11 +790,6 @@
             if not incident_type_validator.is_valid_incident_type(validate_rn=False):
                 self._is_valid = False
 
-<<<<<<< HEAD
-        elif 'CHANGELOG' in file_path:
-            # don't check for CHANGELOG files
-            pass
-=======
         elif checked_type(file_path, JSON_ALL_MAPPER_REGEXES) or file_type == 'mapper':
             mapper_validator = MapperValidator(structure_validator, ignored_errors=ignored_errors_list,
                                                print_as_warnings=self.print_ignored_errors)
@@ -827,7 +808,10 @@
                                                        print_as_warnings=self.print_ignored_errors)
             if not classifier_validator.is_valid_classifier(validate_rn=False):
                 self._is_valid = False
->>>>>>> 7cd35c95
+
+        # elif 'CHANGELOG' in file_path:
+        #     # don't check for CHANGELOG files
+        #     pass
 
         elif checked_type(file_path, CHECKED_TYPES_REGEXES):
             print(f'Could not find validations for file {file_path}')
