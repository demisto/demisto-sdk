--- conflicted
+++ resolved
@@ -28,20 +28,12 @@
     JSON_ALL_LAYOUT_REGEXES, JSON_ALL_MAPPER_REGEXES,
     JSON_INDICATOR_AND_INCIDENT_FIELDS, KNOWN_FILE_STATUSES,
     OLD_YML_FORMAT_FILE, PACKAGE_SCRIPTS_REGEXES, PACKS_DIR,
-<<<<<<< HEAD
     PACKS_INTEGRATION_NON_SPLIT_YML_REGEX, PACKS_PACK_IGNORE_FILE_NAME,
     PACKS_RELEASE_NOTES_REGEX, PACKS_SCRIPT_NON_SPLIT_YML_REGEX,
     PLAYBOOK_REGEX, PLAYBOOKS_REGEXES_LIST, SCHEMA_REGEX, TEST_PLAYBOOK_REGEX,
     YML_ALL_SCRIPTS_REGEXES, YML_INTEGRATION_REGEXES)
-from demisto_sdk.commands.common.errors import (ERROR_CODE,
-=======
-    PACKS_PACK_IGNORE_FILE_NAME, PACKS_RELEASE_NOTES_REGEX, PLAYBOOK_REGEX,
-    PLAYBOOKS_REGEXES_LIST, SCHEMA_REGEX, SCRIPT_REGEX, TEST_PLAYBOOK_REGEX,
-    YML_ALL_SCRIPTS_REGEXES, YML_BETA_INTEGRATIONS_REGEXES,
-    YML_INTEGRATION_REGEXES)
 from demisto_sdk.commands.common.errors import (ALLOWED_IGNORE_ERRORS,
                                                 ERROR_CODE,
->>>>>>> a72a872a
                                                 FOUND_FILES_AND_ERRORS,
                                                 PRESET_ERROR_TO_CHECK,
                                                 PRESET_ERROR_TO_IGNORE, Errors)
