--- conflicted
+++ resolved
@@ -19,30 +19,16 @@
 import demisto_sdk.commands.common.constants as constants
 from demisto_sdk.commands.common.configuration import Configuration
 from demisto_sdk.commands.common.constants import (
-<<<<<<< HEAD
-    CHECKED_TYPES_REGEXES, CODE_FILES_REGEX, DIR_LIST_FOR_REGULAR_ENTETIES,
+    CHECKED_TYPES_REGEXES, CODE_FILES_REGEX, CONTENT_ENTITIES_DIRS,
     IGNORED_TYPES_REGEXES, IMAGE_REGEX, INTEGRATION_REGXES,
     JSON_ALL_DASHBOARDS_REGEXES, JSON_ALL_INCIDENT_TYPES_REGEXES,
     JSON_ALL_INDICATOR_TYPES_REGEXES, JSON_ALL_LAYOUT_REGEXES,
     JSON_INDICATOR_AND_INCIDENT_FIELDS, KNOWN_FILE_STATUSES,
-    OLD_YML_FORMAT_FILE, PACKAGE_SCRIPTS_REGEXES,
-    PACKAGE_SUPPORTING_DIRECTORIES, PACKS_DIR, PACKS_DIRECTORIES,
+    OLD_YML_FORMAT_FILE, PACKAGE_SCRIPTS_REGEXES, PACKS_DIR,
     PACKS_INTEGRATION_NON_SPLIT_YML_REGEX, PACKS_RELEASE_NOTES_REGEX,
     PACKS_SCRIPT_NON_SPLIT_YML_REGEX, PLAYBOOK_REGEX, PLAYBOOKS_REGEXES_LIST,
-    SCHEMA_REGEX, TEST_PLAYBOOK_REGEX, TEST_PLAYBOOKS_DIR, TESTS_DIRECTORIES,
-    YML_ALL_SCRIPTS_REGEXES, YML_INTEGRATION_REGEXES, Errors)
-=======
-    BETA_INTEGRATION_REGEX, BETA_INTEGRATION_YML_REGEX, CHECKED_TYPES_REGEXES,
-    CODE_FILES_REGEX, CONTENT_ENTITIES_DIRS, IGNORED_TYPES_REGEXES,
-    IMAGE_REGEX, INTEGRATION_REGEX, INTEGRATION_REGXES,
-    JSON_ALL_DASHBOARDS_REGEXES, JSON_ALL_INCIDENT_TYPES_REGEXES,
-    JSON_ALL_INDICATOR_TYPES_REGEXES, JSON_ALL_LAYOUT_REGEXES,
-    JSON_INDICATOR_AND_INCIDENT_FIELDS, KNOWN_FILE_STATUSES,
-    OLD_YML_FORMAT_FILE, PACKAGE_SCRIPTS_REGEXES, PACKS_DIR,
-    PACKS_RELEASE_NOTES_REGEX, PLAYBOOK_REGEX, PLAYBOOKS_REGEXES_LIST,
-    SCHEMA_REGEX, SCRIPT_REGEX, TEST_PLAYBOOK_REGEX, YML_ALL_SCRIPTS_REGEXES,
-    YML_BETA_INTEGRATIONS_REGEXES, YML_INTEGRATION_REGEXES)
->>>>>>> e535ec1b
+    SCHEMA_REGEX, TEST_PLAYBOOK_REGEX, YML_ALL_SCRIPTS_REGEXES,
+    YML_INTEGRATION_REGEXES)
 from demisto_sdk.commands.common.hook_validations.conf_json import \
     ConfJsonValidator
 from demisto_sdk.commands.common.hook_validations.dashboard import \
@@ -708,11 +694,6 @@
         packs = {os.path.basename(pack) for pack in glob(f'{PACKS_DIR}/*')}
         self.validate_pack_unique_files(packs)
         all_files_to_validate = set()
-<<<<<<< HEAD
-        for directory in [PACKS_DIR, TEST_PLAYBOOKS_DIR]:
-            all_files_to_validate |= {file for file in glob(fr'{directory}/**', recursive=True) if
-                                      not should_file_skip_validation(file)}
-=======
 
         # go over packs
         for pack_name in os.listdir(PACKS_DIR):
@@ -738,7 +719,6 @@
                     if is_yml_file or is_json_file or is_md_file:
                         all_files_to_validate.add(file_path)
 
->>>>>>> e535ec1b
         print('Validating all Pack and Beta Integration files')
         for index, file in enumerate(sorted(all_files_to_validate)):
             click.echo(f'Validating {file}. Progress: {"{:.2f}".format(index / len(all_files_to_validate) * 100)}%')
