--- conflicted
+++ resolved
@@ -554,13 +554,8 @@
             elif checked_type(file_path, YML_INTEGRATION_REGEXES) or file_type == 'integration':
                 integration_validator = IntegrationValidator(structure_validator, ignored_errors=ignored_errors_list,
                                                              print_as_warnings=self.print_ignored_errors,
-<<<<<<< HEAD
                                                              skip_docker_check=self.skip_docker_checks)
-                if not integration_validator.is_valid_file(validate_rn=False):
-=======
-                                                             branch_name=self.branch_name)
                 if not integration_validator.is_valid_file(validate_rn=False, skip_test_conf=self.skip_conf_json):
->>>>>>> f81e6475
                     self._is_valid = False
 
             elif checked_type(file_path, PACKAGE_SCRIPTS_REGEXES) or file_type == 'script':
@@ -763,13 +758,8 @@
         elif checked_type(file_path, INTEGRATION_REGXES) or file_type == 'integration':
             integration_validator = IntegrationValidator(structure_validator, ignored_errors=ignored_errors_list,
                                                          print_as_warnings=self.print_ignored_errors,
-<<<<<<< HEAD
                                                          skip_docker_check=self.skip_docker_checks)
-            if not integration_validator.is_valid_file(validate_rn=False):
-=======
-                                                         branch_name=self.branch_name)
             if not integration_validator.is_valid_file(validate_rn=False, skip_test_conf=self.skip_conf_json):
->>>>>>> f81e6475
                 self._is_valid = False
 
         elif checked_type(file_path, YML_ALL_SCRIPTS_REGEXES) or file_type == 'script':
