--- conflicted
+++ resolved
@@ -108,10 +108,12 @@
     @staticmethod
     def get_modified_files(files_string, tag='master', print_ignored_files=False):
         """Get lists of the modified files in your branch according to the files string.
+
         Args:
             files_string (string): String that was calculated by git using `git diff` command.
             tag (string): String of git tag used to update modified files.
             print_ignored_files (bool): should print ignored files.
+
         Returns:
             (modified_files_list, added_files_list, deleted_files). Tuple of sets.
         """
@@ -175,8 +177,10 @@
 
     def get_modified_and_added_files(self, tag='origin/master'):
         """Get lists of the modified and added files in your branch according to the git diff output.
+
         Args:
             tag (string): String of git tag used to update modified files
+
         Returns:
             (modified_files, added_files). Tuple of sets.
         """
@@ -246,7 +250,9 @@
 
     def validate_modified_files(self, modified_files):  # noqa: C901
         """Validate the modified files from your branch.
+
         In case we encounter an invalid file we set the self._is_valid param to False.
+
         Args:
             modified_files (set): A set of the modified files in the current branch.
         """
@@ -379,7 +385,9 @@
 
     def validate_added_files(self, added_files, file_type: str = None):  # noqa: C901
         """Validate the added files from your branch.
+
         In case we encounter an invalid file we set the self._is_valid param to False.
+
         Args:
             added_files (set): A set of the modified files in the current branch.
             file_type (str): Used only with -p flag (the type of the file).
@@ -390,17 +398,13 @@
             if re.match(TEST_PLAYBOOK_REGEX, file_path, re.IGNORECASE) and not file_type:
                 continue
 
-<<<<<<< HEAD
             elif 'README' in file_path:
                 readme_validator = ReadMeValidator(file_path)
                 if not readme_validator.is_valid_file():
                     self._is_valid = False
                     continue
 
-            structure_validator = StructureValidator(file_path, is_new_file=True)
-=======
             structure_validator = StructureValidator(file_path, is_new_file=True, predefined_scheme=file_type)
->>>>>>> e1db42a1
             if not structure_validator.is_valid_file():
                 self._is_valid = False
 
@@ -497,6 +501,7 @@
 
     def validate_no_old_format(self, old_format_files):
         """ Validate there are no files in the old format(unified yml file for the code and configuration).
+
         Args:
             old_format_files(set): file names which are in the old format.
         """
@@ -590,6 +595,7 @@
 
     def is_valid_structure(self):
         """Check if the structure is valid for the case we are in, master - all files, branch - changed files.
+
         Returns:
             (bool). Whether the structure is valid or not.
         """
@@ -619,6 +625,7 @@
 
     def validate_against_previous_version(self, no_error=False):
         """Validate all files that were changed between previous version and branch_sha
+
         Args:
             no_error (bool): If set to true will restore self._is_valid after run (will not return new errors)
         """
