--- conflicted
+++ resolved
@@ -1,35 +1,27 @@
 from pathlib import Path
 
-<<<<<<< HEAD
-import pytest
-
-from demisto_sdk.commands.content_graph.objects.agentix_action import AgentixAction
-from demisto_sdk.commands.content_graph.objects.agentix_agent import AgentixAgent
-from demisto_sdk.commands.content_graph.objects.script import Script
-from demisto_sdk.commands.validate.tests.test_tools import create_agentix_action_object
-=======
 from demisto_sdk.commands.content_graph.objects.agentix_action import (
     AgentixAction,
 )
+import pytest
+
+from demisto_sdk.commands.content_graph.objects.agentix_action import AgentixAction
 from demisto_sdk.commands.content_graph.objects.agentix_agent import AgentixAgent
 from demisto_sdk.commands.content_graph.objects.script import Script
 from demisto_sdk.commands.validate.tests.test_tools import (
     create_agentix_action_object,
 )
->>>>>>> cf7b122a
 from demisto_sdk.commands.validate.validators.AG_validators.AG100_is_forbidden_content_item import (
     IsForbiddenContentItemValidator,
 )
 from demisto_sdk.commands.validate.validators.AG_validators.AG101_is_correct_mp import (
     IsCorrectMPValidator,
 )
-<<<<<<< HEAD
+from demisto_sdk.commands.validate.validators.AG_validators.AG105_is_valid_types import (
+    IsTypeValid,
+)
 from demisto_sdk.commands.validate.validators.AG_validators.AG106_is_action_name_valid import (
     IsActionNameValidValidator,
-=======
-from demisto_sdk.commands.validate.validators.AG_validators.AG105_is_valid_types import (
-    IsTypeValid,
->>>>>>> cf7b122a
 )
 
 
@@ -239,45 +231,6 @@
     )
 
 
-<<<<<<< HEAD
-@pytest.mark.parametrize(
-    "content_items, expected_number_of_failures",
-    [
-        # Case 1: All valid AgentixAction names
-        (
-            [
-                create_agentix_action_object(paths=["name"], values=["ValidName"]),
-                create_agentix_action_object(paths=["name"], values=["Valid_Name"]),
-                create_agentix_action_object(paths=["name"], values=["A123"]),
-            ],
-            0,
-        ),
-        # Case 2: One invalid (contains space), one valid
-        (
-            [
-                create_agentix_action_object(paths=["name"], values=["Invalid Name"]),
-                create_agentix_action_object(paths=["name"], values=["ValidName"]),
-            ],
-            1,
-        ),
-        # Case 3: Invalid (contains forbidden character)
-        ([create_agentix_action_object(paths=["name"], values=["Invalid!"])], 1),
-    ],
-)
-def test_IsActionNameValid_obtain_invalid_content_items(
-    content_items, expected_number_of_failures
-):
-    """
-    Given
-    - AgentixAction content_items with various name values.
-    When
-    - Calling the IsActionNameValidValidator.obtain_invalid_content_items function.
-    Then
-    - Make sure the right amount of failure return.
-    """
-    results = IsActionNameValidValidator().obtain_invalid_content_items(content_items)
-    assert len(results) == expected_number_of_failures
-=======
 def test_is_type_valid():
     """
     Given
@@ -411,4 +364,42 @@
         "Arguments with invalid types: arg_bad. Possible argument types: unknown, keyValue, textArea, string, number, date, boolean.\n"
         "Outputs with invalid types: output_bad. Possible output types: unknown, string, number, date, boolean, json."
     ) in results[1].message
->>>>>>> cf7b122a
+
+
+@pytest.mark.parametrize(
+    "content_items, expected_number_of_failures",
+    [
+        # Case 1: All valid AgentixAction names
+        (
+            [
+                create_agentix_action_object(paths=["name"], values=["ValidName"]),
+                create_agentix_action_object(paths=["name"], values=["Valid_Name"]),
+                create_agentix_action_object(paths=["name"], values=["A123"]),
+            ],
+            0,
+        ),
+        # Case 2: One invalid (contains space), one valid
+        (
+            [
+                create_agentix_action_object(paths=["name"], values=["Invalid Name"]),
+                create_agentix_action_object(paths=["name"], values=["ValidName"]),
+            ],
+            1,
+        ),
+        # Case 3: Invalid (contains forbidden character)
+        ([create_agentix_action_object(paths=["name"], values=["Invalid!"])], 1),
+    ],
+)
+def test_IsActionNameValid_obtain_invalid_content_items(
+    content_items, expected_number_of_failures
+):
+    """
+    Given
+    - AgentixAction content_items with various name values.
+    When
+    - Calling the IsActionNameValidValidator.obtain_invalid_content_items function.
+    Then
+    - Make sure the right amount of failure return.
+    """
+    results = IsActionNameValidValidator().obtain_invalid_content_items(content_items)
+    assert len(results) == expected_number_of_failures