from pathlib import Path

<<<<<<< HEAD
import pytest

from demisto_sdk.commands.content_graph.objects.agentix_action import AgentixAction
from demisto_sdk.commands.content_graph.objects.agentix_agent import AgentixAgent
from demisto_sdk.commands.content_graph.objects.script import Script
from demisto_sdk.commands.validate.tests.test_tools import create_agentix_action_object
=======
from demisto_sdk.commands.content_graph.objects.agentix_action import (
    AgentixAction,
)
from demisto_sdk.commands.content_graph.objects.agentix_agent import AgentixAgent
from demisto_sdk.commands.content_graph.objects.script import Script
from demisto_sdk.commands.validate.tests.test_tools import (
    create_agentix_action_object,
)
>>>>>>> cf7b122a
from demisto_sdk.commands.validate.validators.AG_validators.AG100_is_forbidden_content_item import (
    IsForbiddenContentItemValidator,
)
from demisto_sdk.commands.validate.validators.AG_validators.AG101_is_correct_mp import (
    IsCorrectMPValidator,
)
<<<<<<< HEAD
from demisto_sdk.commands.validate.validators.AG_validators.AG105_is_display_name_valid import (
    IsDisplayNameValidValidator,
=======
from demisto_sdk.commands.validate.validators.AG_validators.AG105_is_valid_types import (
    IsTypeValid,
>>>>>>> cf7b122a
)


def test_is_forbidden_content_item():
    """
    Given
    - One valid AgentixAgent item.

    When
    - Calling the IsForbiddenContentItemValidator obtain_invalid_content_items function.

    Then
    - Make sure one failure is returned and the error message contains the informative message.
    """

    content_items = [
        AgentixAgent(
            color="red",
            description="",
            display="display Name",
            path=Path("test.yml"),
            marketplaces=["platform"],
            name="test",
            fromversion="",
            toversion="",
            display_name="display Name",
            deprecated=False,
            id="",
            node_id="",
        )
    ]
    expected_msg = "The following Agentix related content item 'display Name' should not be uploaded through content repo, please move it to content-test-conf repo."
    results = IsForbiddenContentItemValidator().obtain_invalid_content_items(
        content_items
    )

    assert len(results) == 1
    assert results[0].message == expected_msg


def test_is_correct_marketplace():
    """
    Given
    - Two invalid AgentixAgent items.
    - Two invalid AgentixAction items.
    - Four valid and two invalid Script items.

    When
    - Calling the IsCorrectMPValidator obtain_invalid_content_items function.

    Then
    - Make sure 6 failures are returned and the error message contains the informative message.
    """
    content_items = [
        AgentixAgent(
            color="red",
            description="",
            display="",
            path=Path("test.yml"),
            marketplaces=["xsoar"],
            name="test",
            fromversion="",
            toversion="",
            display_name="test",
            deprecated=False,
            id="",
            node_id="",
        ),
        AgentixAgent(
            color="red",
            description="",
            display="",
            path=Path("test.yml"),
            marketplaces=["xsoar_saas"],
            name="test",
            fromversion="",
            toversion="",
            display_name="test",
            deprecated=False,
            id="",
            node_id="",
        ),
        AgentixAction(
            color="red",
            description="",
            display="",
            path=Path("test.yml"),
            marketplaces=["xsoar"],
            name="test",
            fromversion="",
            toversion="",
            display_name="test",
            deprecated=False,
            id="",
            node_id="",
            underlying_content_item_id="test",
            underlying_content_item_name="test",
            underlying_content_item_type="script",
            underlying_content_item_version=-1,
            agent_id="test",
        ),
        AgentixAction(
            color="red",
            description="",
            display="",
            path=Path("test.yml"),
            marketplaces=["xsoar_saas"],
            name="test",
            fromversion="",
            toversion="",
            display_name="test",
            deprecated=False,
            id="",
            node_id="",
            underlying_content_item_id="test",
            underlying_content_item_name="test",
            underlying_content_item_type="script",
            underlying_content_item_version=-1,
            agent_id="test",
        ),
        Script(
            is_llm=True,
            marketplaces=["xsoar_saas"],
            id="",
            script='print("hello world")',
            node_id="",
            path=Path("test.yml"),
            name="test1",
            fromversion="6.0.0",
            toversion="8.0.0",
            display_name="test",
            deprecated=False,
            type="python",
            tags=["test"],
            skip_prepare=[],
        ),
        Script(
            is_llm=False,
            marketplaces=["xsoar"],
            id="",
            script='print("hello world")',
            node_id="",
            path=Path("test.yml"),
            name="test1",
            fromversion="6.0.0",
            toversion="8.0.0",
            display_name="test",
            deprecated=False,
            type="python",
            tags=["test"],
            skip_prepare=[],
        ),
        Script(
            is_llm=True,
            marketplaces=["xsoar"],
            id="",
            script='print("hello world")',
            node_id="",
            path=Path("test.yml"),
            name="test1",
            fromversion="6.0.0",
            toversion="8.0.0",
            display_name="test",
            deprecated=False,
            type="python",
            tags=["test"],
            skip_prepare=[],
        ),
        Script(
            is_llm=True,
            marketplaces=["platform"],
            id="",
            script='print("hello world")',
            node_id="",
            path=Path("test.yml"),
            name="test1",
            fromversion="6.0.0",
            toversion="8.0.0",
            display_name="test",
            deprecated=False,
            type="python",
            tags=["test"],
            skip_prepare=[],
        ),
        Script(
            is_llm=False,
            marketplaces=["xsoar"],
            id="",
            script='print("hello world")',
            node_id="",
            path=Path("test.yml"),
            name="test1",
            fromversion="6.0.0",
            toversion="8.0.0",
            display_name="test",
            deprecated=False,
            type="python",
            tags=["test"],
            skip_prepare=[],
        ),
    ]
    results = IsCorrectMPValidator().obtain_invalid_content_items(content_items)

    assert len(results) == 6
    assert results[0].message == (
        "The following Agentix related content item 'test' should have only marketplace 'platform'."
    )


<<<<<<< HEAD
@pytest.mark.parametrize(
    "content_items, expected_number_of_failures",
    [
        # Case 1: All valid AgentixAction displays
        (
            [
                create_agentix_action_object(paths=["display"], values=["ValidName"]),
                create_agentix_action_object(paths=["display"], values=["Valid_Name"]),
                create_agentix_action_object(paths=["display"], values=["Valid-Name"]),
                create_agentix_action_object(paths=["display"], values=["Valid Name"]),
                create_agentix_action_object(paths=["display"], values=["A123"]),
                create_agentix_action_object(paths=["display"], values=["A_1-2 3"]),
            ],
            0,
        ),
        # Case 2: One invalid (starts with digit), one valid
        (
            [
                create_agentix_action_object(paths=["display"], values=["1Invalid"]),
                create_agentix_action_object(paths=["display"], values=["ValidName"]),
            ],
            1,
        ),
        # Case 3: Invalid (contains forbidden character)
        ([create_agentix_action_object(paths=["display"], values=["Invalid!"])], 1),
        # Case 4: Multiple invalid
        (
            [
                create_agentix_action_object(paths=["display"], values=["1Invalid"]),
                create_agentix_action_object(paths=["display"], values=["Invalid!"]),
                create_agentix_action_object(paths=["display"], values=["ValidName"]),
            ],
            2,
        ),
    ],
)
def test_IsDisplayNameValid_obtain_invalid_content_items(
    content_items, expected_number_of_failures
):
    """
    Given
    - AgentixAction content_items with various display values.
    When
    - Calling the IsDisplayNameValid.obtain_invalid_content_items function.
    Then
    - Make sure the right amount of failure return.
    """
    results = IsDisplayNameValidValidator().obtain_invalid_content_items(content_items)
    assert len(results) == expected_number_of_failures
=======
def test_is_type_valid():
    """
    Given
    - One AgentixAction with valid argument and output types.
    - One AgentixAction with invalid argument and output types.
    - One AgentixAction with mixed valid and invalid types.

    When
    - Calling the IsTypeValid obtain_invalid_content_items function.

    Then
    - Ensure that 2 validation failures are returned.
    - Make sure the error messages include the invalid argument and output names,
      and list the valid type options.
    """
    # Valid content item
    valid_action = create_agentix_action_object(
        paths=["display", "args", "outputs"],
        values=[
            "ValidAction",
            [
                {
                    "name": "arg1",
                    "description": "arg1",
                    "type": "string",
                    "underlyingargname": "arg1",
                },
                {
                    "name": "arg2",
                    "description": "arg2",
                    "type": "boolean",
                    "underlyingargname": "arg2",
                },
            ],
            [
                {
                    "name": "output1",
                    "type": "json",
                    "description": "output1",
                    "underlyingoutputcontextpath": "output1",
                },
                {
                    "name": "output2",
                    "type": "number",
                    "description": "output2",
                    "underlyingoutputcontextpath": "output2",
                },
            ],
        ],
        action_name="valid_action",
    )

    # Invalid types for both args and outputs
    invalid_action = create_agentix_action_object(
        paths=["display", "args", "outputs"],
        values=[
            "InvalidAction",
            [
                {
                    "name": "arg_invalid",
                    "type": "InvalidType",
                    "description": "arg_invalid",
                    "underlyingargname": "arg_invalid",
                }
            ],
            [
                {
                    "name": "output_invalid",
                    "type": "Object",
                    "description": "output_invalid",
                    "underlyingoutputcontextpath": "output_invalid",
                }
            ],
        ],
        action_name="invalid_action",
    )

    # Mixed valid and invalid
    mixed_action = create_agentix_action_object(
        paths=["display", "args", "outputs"],
        values=[
            "MixedAction",
            [
                {
                    "name": "arg_ok",
                    "type": "number",
                    "description": "arg_ok",
                    "underlyingargname": "arg_ok",
                },
                {
                    "name": "arg_bad",
                    "type": "Blob",
                    "description": "arg_bad",
                    "underlyingargname": "arg_bad",
                },
            ],
            [
                {
                    "name": "output_ok",
                    "type": "string",
                    "description": "output_ok",
                    "underlyingoutputcontextpath": "output_ok",
                },
                {
                    "name": "output_bad",
                    "type": "Array",
                    "description": "output_bad",
                    "underlyingoutputcontextpath": "output_bad",
                },
            ],
        ],
        action_name="mixed_action",
    )

    content_items = [valid_action, invalid_action, mixed_action]

    results = IsTypeValid().obtain_invalid_content_items(content_items)

    # We expect 2 invalid results: invalid_action and mixed_action
    assert len(results) == 2
    # Validate first message content
    assert (
        "The following Agentix action 'InvalidAction' contains invalid types:\n"
        "Arguments with invalid types: arg_invalid. Possible argument types: unknown, keyValue, textArea, string, number, date, boolean.\nOutputs with invalid types: output_invalid. "
        "Possible output types: unknown, string, number, date, boolean, json."
    ) in results[0].message

    # Validate second message content
    assert (
        "The following Agentix action 'MixedAction' contains invalid types:\n"
        "Arguments with invalid types: arg_bad. Possible argument types: unknown, keyValue, textArea, string, number, date, boolean.\n"
        "Outputs with invalid types: output_bad. Possible output types: unknown, string, number, date, boolean, json."
    ) in results[1].message
>>>>>>> cf7b122a
<|MERGE_RESOLUTION|>--- conflicted
+++ resolved
@@ -1,13 +1,7 @@
 from pathlib import Path
 
-<<<<<<< HEAD
 import pytest
 
-from demisto_sdk.commands.content_graph.objects.agentix_action import AgentixAction
-from demisto_sdk.commands.content_graph.objects.agentix_agent import AgentixAgent
-from demisto_sdk.commands.content_graph.objects.script import Script
-from demisto_sdk.commands.validate.tests.test_tools import create_agentix_action_object
-=======
 from demisto_sdk.commands.content_graph.objects.agentix_action import (
     AgentixAction,
 )
@@ -16,20 +10,17 @@
 from demisto_sdk.commands.validate.tests.test_tools import (
     create_agentix_action_object,
 )
->>>>>>> cf7b122a
 from demisto_sdk.commands.validate.validators.AG_validators.AG100_is_forbidden_content_item import (
     IsForbiddenContentItemValidator,
 )
 from demisto_sdk.commands.validate.validators.AG_validators.AG101_is_correct_mp import (
     IsCorrectMPValidator,
 )
-<<<<<<< HEAD
+from demisto_sdk.commands.validate.validators.AG_validators.AG105_is_valid_types import (
+    IsTypeValid,
+)
 from demisto_sdk.commands.validate.validators.AG_validators.AG105_is_display_name_valid import (
     IsDisplayNameValidValidator,
-=======
-from demisto_sdk.commands.validate.validators.AG_validators.AG105_is_valid_types import (
-    IsTypeValid,
->>>>>>> cf7b122a
 )
 
 
@@ -239,57 +230,6 @@
     )
 
 
-<<<<<<< HEAD
-@pytest.mark.parametrize(
-    "content_items, expected_number_of_failures",
-    [
-        # Case 1: All valid AgentixAction displays
-        (
-            [
-                create_agentix_action_object(paths=["display"], values=["ValidName"]),
-                create_agentix_action_object(paths=["display"], values=["Valid_Name"]),
-                create_agentix_action_object(paths=["display"], values=["Valid-Name"]),
-                create_agentix_action_object(paths=["display"], values=["Valid Name"]),
-                create_agentix_action_object(paths=["display"], values=["A123"]),
-                create_agentix_action_object(paths=["display"], values=["A_1-2 3"]),
-            ],
-            0,
-        ),
-        # Case 2: One invalid (starts with digit), one valid
-        (
-            [
-                create_agentix_action_object(paths=["display"], values=["1Invalid"]),
-                create_agentix_action_object(paths=["display"], values=["ValidName"]),
-            ],
-            1,
-        ),
-        # Case 3: Invalid (contains forbidden character)
-        ([create_agentix_action_object(paths=["display"], values=["Invalid!"])], 1),
-        # Case 4: Multiple invalid
-        (
-            [
-                create_agentix_action_object(paths=["display"], values=["1Invalid"]),
-                create_agentix_action_object(paths=["display"], values=["Invalid!"]),
-                create_agentix_action_object(paths=["display"], values=["ValidName"]),
-            ],
-            2,
-        ),
-    ],
-)
-def test_IsDisplayNameValid_obtain_invalid_content_items(
-    content_items, expected_number_of_failures
-):
-    """
-    Given
-    - AgentixAction content_items with various display values.
-    When
-    - Calling the IsDisplayNameValid.obtain_invalid_content_items function.
-    Then
-    - Make sure the right amount of failure return.
-    """
-    results = IsDisplayNameValidValidator().obtain_invalid_content_items(content_items)
-    assert len(results) == expected_number_of_failures
-=======
 def test_is_type_valid():
     """
     Given
@@ -423,4 +363,54 @@
         "Arguments with invalid types: arg_bad. Possible argument types: unknown, keyValue, textArea, string, number, date, boolean.\n"
         "Outputs with invalid types: output_bad. Possible output types: unknown, string, number, date, boolean, json."
     ) in results[1].message
->>>>>>> cf7b122a
+
+
+@pytest.mark.parametrize(
+    "content_items, expected_number_of_failures",
+    [
+        # Case 1: All valid AgentixAction displays
+        (
+            [
+                create_agentix_action_object(paths=["display"], values=["ValidName"]),
+                create_agentix_action_object(paths=["display"], values=["Valid_Name"]),
+                create_agentix_action_object(paths=["display"], values=["Valid-Name"]),
+                create_agentix_action_object(paths=["display"], values=["Valid Name"]),
+                create_agentix_action_object(paths=["display"], values=["A123"]),
+                create_agentix_action_object(paths=["display"], values=["A_1-2 3"]),
+            ],
+            0,
+        ),
+        # Case 2: One invalid (starts with digit), one valid
+        (
+            [
+                create_agentix_action_object(paths=["display"], values=["1Invalid"]),
+                create_agentix_action_object(paths=["display"], values=["ValidName"]),
+            ],
+            1,
+        ),
+        # Case 3: Invalid (contains forbidden character)
+        ([create_agentix_action_object(paths=["display"], values=["Invalid!"])], 1),
+        # Case 4: Multiple invalid
+        (
+            [
+                create_agentix_action_object(paths=["display"], values=["1Invalid"]),
+                create_agentix_action_object(paths=["display"], values=["Invalid!"]),
+                create_agentix_action_object(paths=["display"], values=["ValidName"]),
+            ],
+            2,
+        ),
+    ],
+)
+def test_IsDisplayNameValid_obtain_invalid_content_items(
+    content_items, expected_number_of_failures
+):
+    """
+    Given
+    - AgentixAction content_items with various display values.
+    When
+    - Calling the IsDisplayNameValid.obtain_invalid_content_items function.
+    Then
+    - Make sure the right amount of failure return.
+    """
+    results = IsDisplayNameValidValidator().obtain_invalid_content_items(content_items)
+    assert len(results) == expected_number_of_failures