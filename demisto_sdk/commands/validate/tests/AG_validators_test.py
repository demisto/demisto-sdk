from pathlib import Path

import pytest

from demisto_sdk.commands.content_graph.objects.agentix_action import (
    AgentixAction,
)
from demisto_sdk.commands.content_graph.objects.agentix_agent import AgentixAgent
from demisto_sdk.commands.content_graph.objects.script import Script
from demisto_sdk.commands.validate.tests.test_tools import (
    create_agentix_action_object,
)
from demisto_sdk.commands.validate.validators.AG_validators.AG100_is_forbidden_content_item import (
    IsForbiddenContentItemValidator,
)
from demisto_sdk.commands.validate.validators.AG_validators.AG101_is_correct_mp import (
    IsCorrectMPValidator,
)
from demisto_sdk.commands.validate.validators.AG_validators.AG105_is_display_name_valid import (
    IsDisplayNameValidValidator,
)
from demisto_sdk.commands.validate.validators.AG_validators.AG105_is_valid_types import (
    IsTypeValid,
)
from demisto_sdk.commands.validate.validators.AG_validators.AG106_is_action_name_valid import (
    IsActionNameValidValidator,
)


def test_is_forbidden_content_item():
    """
    Given
    - One valid AgentixAgent item.

    When
    - Calling the IsForbiddenContentItemValidator obtain_invalid_content_items function.

    Then
    - Make sure one failure is returned and the error message contains the informative message.
    """

    content_items = [
        AgentixAgent(
            color="red",
            description="",
            display="display Name",
            path=Path("test.yml"),
            marketplaces=["platform"],
            name="test",
            fromversion="",
            toversion="",
            display_name="display Name",
            deprecated=False,
            id="",
            node_id="",
        )
    ]
    expected_msg = "The following Agentix related content item 'display Name' should not be uploaded through content repo, please move it to content-test-conf repo."
    results = IsForbiddenContentItemValidator().obtain_invalid_content_items(
        content_items
    )

    assert len(results) == 1
    assert results[0].message == expected_msg


def test_is_correct_marketplace():
    """
    Given
    - Two invalid AgentixAgent items.
    - Two invalid AgentixAction items.
    - Four valid and two invalid Script items.

    When
    - Calling the IsCorrectMPValidator obtain_invalid_content_items function.

    Then
    - Make sure 6 failures are returned and the error message contains the informative message.
    """
    content_items = [
        AgentixAgent(
            color="red",
            description="",
            display="",
            path=Path("test.yml"),
            marketplaces=["xsoar"],
            name="test",
            fromversion="",
            toversion="",
            display_name="test",
            deprecated=False,
            id="",
            node_id="",
        ),
        AgentixAgent(
            color="red",
            description="",
            display="",
            path=Path("test.yml"),
            marketplaces=["xsoar_saas"],
            name="test",
            fromversion="",
            toversion="",
            display_name="test",
            deprecated=False,
            id="",
            node_id="",
        ),
        AgentixAction(
            color="red",
            description="",
            display="",
            path=Path("test.yml"),
            marketplaces=["xsoar"],
            name="test",
            fromversion="",
            toversion="",
            display_name="test",
            deprecated=False,
            id="",
            node_id="",
            underlying_content_item_id="test",
            underlying_content_item_name="test",
            underlying_content_item_type="script",
            underlying_content_item_version=-1,
            agent_id="test",
        ),
        AgentixAction(
            color="red",
            description="",
            display="",
            path=Path("test.yml"),
            marketplaces=["xsoar_saas"],
            name="test",
            fromversion="",
            toversion="",
            display_name="test",
            deprecated=False,
            id="",
            node_id="",
            underlying_content_item_id="test",
            underlying_content_item_name="test",
            underlying_content_item_type="script",
            underlying_content_item_version=-1,
            agent_id="test",
        ),
        Script(
            is_llm=True,
            marketplaces=["xsoar_saas"],
            id="",
            script='print("hello world")',
            node_id="",
            path=Path("test.yml"),
            name="test1",
            fromversion="6.0.0",
            toversion="8.0.0",
            display_name="test",
            deprecated=False,
            type="python",
            tags=["test"],
            skip_prepare=[],
        ),
        Script(
            is_llm=False,
            marketplaces=["xsoar"],
            id="",
            script='print("hello world")',
            node_id="",
            path=Path("test.yml"),
            name="test1",
            fromversion="6.0.0",
            toversion="8.0.0",
            display_name="test",
            deprecated=False,
            type="python",
            tags=["test"],
            skip_prepare=[],
        ),
        Script(
            is_llm=True,
            marketplaces=["xsoar"],
            id="",
            script='print("hello world")',
            node_id="",
            path=Path("test.yml"),
            name="test1",
            fromversion="6.0.0",
            toversion="8.0.0",
            display_name="test",
            deprecated=False,
            type="python",
            tags=["test"],
            skip_prepare=[],
        ),
        Script(
            is_llm=True,
            marketplaces=["platform"],
            id="",
            script='print("hello world")',
            node_id="",
            path=Path("test.yml"),
            name="test1",
            fromversion="6.0.0",
            toversion="8.0.0",
            display_name="test",
            deprecated=False,
            type="python",
            tags=["test"],
            skip_prepare=[],
        ),
        Script(
            is_llm=False,
            marketplaces=["xsoar"],
            id="",
            script='print("hello world")',
            node_id="",
            path=Path("test.yml"),
            name="test1",
            fromversion="6.0.0",
            toversion="8.0.0",
            display_name="test",
            deprecated=False,
            type="python",
            tags=["test"],
            skip_prepare=[],
        ),
    ]
    results = IsCorrectMPValidator().obtain_invalid_content_items(content_items)

    assert len(results) == 6
    assert results[0].message == (
        "The following Agentix related content item 'test' should have only marketplace 'platform'."
    )


def test_is_type_valid():
    """
    Given
    - One AgentixAction with valid argument and output types.
    - One AgentixAction with invalid argument and output types.
    - One AgentixAction with mixed valid and invalid types.

    When
    - Calling the IsTypeValid obtain_invalid_content_items function.

    Then
    - Ensure that 2 validation failures are returned.
    - Make sure the error messages include the invalid argument and output names,
      and list the valid type options.
    """
    # Valid content item
    valid_action = create_agentix_action_object(
        paths=["display", "args", "outputs"],
        values=[
            "ValidAction",
            [
                {
                    "name": "arg1",
                    "description": "arg1",
                    "type": "string",
                    "underlyingargname": "arg1",
                },
                {
                    "name": "arg2",
                    "description": "arg2",
                    "type": "boolean",
                    "underlyingargname": "arg2",
                },
            ],
            [
                {
                    "name": "output1",
                    "type": "json",
                    "description": "output1",
                    "underlyingoutputcontextpath": "output1",
                },
                {
                    "name": "output2",
                    "type": "number",
                    "description": "output2",
                    "underlyingoutputcontextpath": "output2",
                },
            ],
        ],
        action_name="valid_action",
    )

    # Invalid types for both args and outputs
    invalid_action = create_agentix_action_object(
        paths=["display", "args", "outputs"],
        values=[
            "InvalidAction",
            [
                {
                    "name": "arg_invalid",
                    "type": "InvalidType",
                    "description": "arg_invalid",
                    "underlyingargname": "arg_invalid",
                }
            ],
            [
                {
                    "name": "output_invalid",
                    "type": "Object",
                    "description": "output_invalid",
                    "underlyingoutputcontextpath": "output_invalid",
                }
            ],
        ],
        action_name="invalid_action",
    )

    # Mixed valid and invalid
    mixed_action = create_agentix_action_object(
        paths=["display", "args", "outputs"],
        values=[
            "MixedAction",
            [
                {
                    "name": "arg_ok",
                    "type": "number",
                    "description": "arg_ok",
                    "underlyingargname": "arg_ok",
                },
                {
                    "name": "arg_bad",
                    "type": "Blob",
                    "description": "arg_bad",
                    "underlyingargname": "arg_bad",
                },
            ],
            [
                {
                    "name": "output_ok",
                    "type": "string",
                    "description": "output_ok",
                    "underlyingoutputcontextpath": "output_ok",
                },
                {
                    "name": "output_bad",
                    "type": "Array",
                    "description": "output_bad",
                    "underlyingoutputcontextpath": "output_bad",
                },
            ],
        ],
        action_name="mixed_action",
    )

    content_items = [valid_action, invalid_action, mixed_action]

    results = IsTypeValid().obtain_invalid_content_items(content_items)

    # We expect 2 invalid results: invalid_action and mixed_action
    assert len(results) == 2
    # Validate first message content
    assert (
        "The following Agentix action 'InvalidAction' contains invalid types:\n"
        "Arguments with invalid types: arg_invalid. Possible argument types: unknown, keyValue, textArea, string, number, date, boolean.\nOutputs with invalid types: output_invalid. "
        "Possible output types: unknown, string, number, date, boolean, json."
    ) in results[0].message

    # Validate second message content
    assert (
        "The following Agentix action 'MixedAction' contains invalid types:\n"
        "Arguments with invalid types: arg_bad. Possible argument types: unknown, keyValue, textArea, string, number, date, boolean.\n"
        "Outputs with invalid types: output_bad. Possible output types: unknown, string, number, date, boolean, json."
    ) in results[1].message


@pytest.mark.parametrize(
    "content_items, expected_number_of_failures",
    [
<<<<<<< HEAD
        # Case 1: All valid AgentixAction names
        (
            [
                create_agentix_action_object(paths=["name"], values=["ValidName"]),
                create_agentix_action_object(paths=["name"], values=["Valid_Name"]),
                create_agentix_action_object(paths=["name"], values=["A123"]),
            ],
            0,
        ),
        # Case 2: One invalid (contains space), one valid
        (
            [
                create_agentix_action_object(paths=["name"], values=["Invalid Name"]),
                create_agentix_action_object(paths=["name"], values=["ValidName"]),
=======
        # Case 1: All valid AgentixAction displays
        (
            [
                create_agentix_action_object(paths=["display"], values=["ValidName"]),
                create_agentix_action_object(paths=["display"], values=["Valid_Name"]),
                create_agentix_action_object(paths=["display"], values=["Valid-Name"]),
                create_agentix_action_object(paths=["display"], values=["Valid Name"]),
                create_agentix_action_object(paths=["display"], values=["A123"]),
                create_agentix_action_object(paths=["display"], values=["A_1-2 3"]),
            ],
            0,
        ),
        # Case 2: One invalid (starts with digit), one valid
        (
            [
                create_agentix_action_object(paths=["display"], values=["1Invalid"]),
                create_agentix_action_object(paths=["display"], values=["ValidName"]),
>>>>>>> 09b94716
            ],
            1,
        ),
        # Case 3: Invalid (contains forbidden character)
<<<<<<< HEAD
        ([create_agentix_action_object(paths=["name"], values=["Invalid!"])], 1),
    ],
)
def test_IsActionNameValid_obtain_invalid_content_items(
=======
        ([create_agentix_action_object(paths=["display"], values=["Invalid!"])], 1),
        # Case 4: Multiple invalid
        (
            [
                create_agentix_action_object(paths=["display"], values=["1Invalid"]),
                create_agentix_action_object(paths=["display"], values=["Invalid!"]),
                create_agentix_action_object(paths=["display"], values=["ValidName"]),
            ],
            2,
        ),
    ],
)
def test_IsDisplayNameValid_obtain_invalid_content_items(
>>>>>>> 09b94716
    content_items, expected_number_of_failures
):
    """
    Given
<<<<<<< HEAD
    - AgentixAction content_items with various name values.
    When
    - Calling the IsActionNameValidValidator.obtain_invalid_content_items function.
    Then
    - Make sure the right amount of failure return.
    """
    results = IsActionNameValidValidator().obtain_invalid_content_items(content_items)
=======
    - AgentixAction content_items with various display values.
    When
    - Calling the IsDisplayNameValid.obtain_invalid_content_items function.
    Then
    - Make sure the right amount of failure return.
    """
    results = IsDisplayNameValidValidator().obtain_invalid_content_items(content_items)
>>>>>>> 09b94716
    assert len(results) == expected_number_of_failures<|MERGE_RESOLUTION|>--- conflicted
+++ resolved
@@ -371,22 +371,6 @@
 @pytest.mark.parametrize(
     "content_items, expected_number_of_failures",
     [
-<<<<<<< HEAD
-        # Case 1: All valid AgentixAction names
-        (
-            [
-                create_agentix_action_object(paths=["name"], values=["ValidName"]),
-                create_agentix_action_object(paths=["name"], values=["Valid_Name"]),
-                create_agentix_action_object(paths=["name"], values=["A123"]),
-            ],
-            0,
-        ),
-        # Case 2: One invalid (contains space), one valid
-        (
-            [
-                create_agentix_action_object(paths=["name"], values=["Invalid Name"]),
-                create_agentix_action_object(paths=["name"], values=["ValidName"]),
-=======
         # Case 1: All valid AgentixAction displays
         (
             [
@@ -404,17 +388,10 @@
             [
                 create_agentix_action_object(paths=["display"], values=["1Invalid"]),
                 create_agentix_action_object(paths=["display"], values=["ValidName"]),
->>>>>>> 09b94716
             ],
             1,
         ),
         # Case 3: Invalid (contains forbidden character)
-<<<<<<< HEAD
-        ([create_agentix_action_object(paths=["name"], values=["Invalid!"])], 1),
-    ],
-)
-def test_IsActionNameValid_obtain_invalid_content_items(
-=======
         ([create_agentix_action_object(paths=["display"], values=["Invalid!"])], 1),
         # Case 4: Multiple invalid
         (
@@ -428,12 +405,49 @@
     ],
 )
 def test_IsDisplayNameValid_obtain_invalid_content_items(
->>>>>>> 09b94716
     content_items, expected_number_of_failures
 ):
     """
     Given
-<<<<<<< HEAD
+    - AgentixAction content_items with various display values.
+    When
+    - Calling the IsDisplayNameValid.obtain_invalid_content_items function.
+    Then
+    - Make sure the right amount of failure return.
+    """
+    results = IsDisplayNameValidValidator().obtain_invalid_content_items(content_items)
+    assert len(results) == expected_number_of_failures
+
+
+@pytest.mark.parametrize(
+    "content_items, expected_number_of_failures",
+    [
+        # Case 1: All valid AgentixAction names
+        (
+            [
+                create_agentix_action_object(paths=["name"], values=["ValidName"]),
+                create_agentix_action_object(paths=["name"], values=["Valid_Name"]),
+                create_agentix_action_object(paths=["name"], values=["A123"]),
+            ],
+            0,
+        ),
+        # Case 2: One invalid (contains space), one valid
+        (
+            [
+                create_agentix_action_object(paths=["name"], values=["Invalid Name"]),
+                create_agentix_action_object(paths=["name"], values=["ValidName"]),
+            ],
+            1,
+        ),
+        # Case 3: Invalid (contains forbidden character)
+        ([create_agentix_action_object(paths=["name"], values=["Invalid!"])], 1),
+    ],
+)
+def test_IsActionNameValid_obtain_invalid_content_items(
+    content_items, expected_number_of_failures
+):
+    """
+    Given
     - AgentixAction content_items with various name values.
     When
     - Calling the IsActionNameValidValidator.obtain_invalid_content_items function.
@@ -441,13 +455,4 @@
     - Make sure the right amount of failure return.
     """
     results = IsActionNameValidValidator().obtain_invalid_content_items(content_items)
-=======
-    - AgentixAction content_items with various display values.
-    When
-    - Calling the IsDisplayNameValid.obtain_invalid_content_items function.
-    Then
-    - Make sure the right amount of failure return.
-    """
-    results = IsDisplayNameValidValidator().obtain_invalid_content_items(content_items)
->>>>>>> 09b94716
     assert len(results) == expected_number_of_failures