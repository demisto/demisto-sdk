--- conflicted
+++ resolved
@@ -12,12 +12,10 @@
 from demisto_sdk.commands.validate.validators.AG_validators.AG101_is_correct_mp import (
     IsCorrectMPValidator,
 )
-<<<<<<< HEAD
 from demisto_sdk.commands.validate.validators.AG_validators.AG105_is_display_name_valid import (
     IsDisplayNameValidValidator,
 )
-=======
->>>>>>> c3d60b83
+
 
 
 def test_is_forbidden_content_item():
@@ -223,7 +221,6 @@
     assert len(results) == 6
     assert results[0].message == (
         "The following Agentix related content item 'test' should have only marketplace 'platform'."
-<<<<<<< HEAD
     )
 
 
@@ -305,6 +302,4 @@
             result.message == expected_msg
             for result, expected_msg in zip(results, expected_msgs)
         ]
-=======
->>>>>>> c3d60b83
     )