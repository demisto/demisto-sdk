from pathlib import Path

<<<<<<< HEAD
from demisto_sdk.commands.common.hook_validations.base_validator import BaseValidator
=======
import pytest

>>>>>>> 000ab730
from demisto_sdk.commands.content_graph.objects.agentix_action import (
    AgentixAction,
)
from demisto_sdk.commands.content_graph.objects.agentix_agent import AgentixAgent
from demisto_sdk.commands.content_graph.objects.script import Script
from demisto_sdk.commands.validate.tests.test_tools import (
    create_agentix_action_object,
)
from demisto_sdk.commands.validate.validators.AG_validators import (
    AG110_is_agentix_action_name_already_exists_valid,
)
from demisto_sdk.commands.validate.validators.AG_validators.AG100_is_forbidden_content_item import (
    IsForbiddenContentItemValidator,
)
from demisto_sdk.commands.validate.validators.AG_validators.AG101_is_correct_mp import (
    IsCorrectMPValidator,
)
from demisto_sdk.commands.validate.validators.AG_validators.AG105_is_valid_types import (
    IsTypeValid,
)
<<<<<<< HEAD
from demisto_sdk.commands.validate.validators.AG_validators.AG110_is_agentix_action_name_already_exists_valid import (
    IsAgentixActionNameAlreadyExistsValidator,
)
from TestSuite.repo import Repo
=======
from demisto_sdk.commands.validate.validators.AG_validators.AG106_is_action_name_valid import (
    IsActionNameValidValidator,
)
from demisto_sdk.commands.validate.validators.AG_validators.AG107_is_display_name_valid import (
    IsDisplayNameValidValidator,
)
>>>>>>> 000ab730


def test_is_forbidden_content_item():
    """
    Given
    - One valid AgentixAgent item.

    When
    - Calling the IsForbiddenContentItemValidator obtain_invalid_content_items function.

    Then
    - Make sure one failure is returned and the error message contains the informative message.
    """

    content_items = [
        AgentixAgent(
            color="red",
            visibility="public",
            actionids=["test_action"],
            systeminstructions="Test system instructions",
            conversationstarters=["Test conversation starter"],
            autoenablenewactions=False,
            description="",
            display="display Name",
            path=Path("test.yml"),
            marketplaces=["platform"],
            name="test",
            fromversion="",
            toversion="",
            display_name="display Name",
            deprecated=False,
            id="",
            node_id="",
        )
    ]
    expected_msg = "The following Agentix related content item 'display Name' should not be uploaded through content repo, please move it to content-test-conf repo."
    results = IsForbiddenContentItemValidator().obtain_invalid_content_items(
        content_items
    )

    assert len(results) == 1
    assert results[0].message == expected_msg


def test_is_correct_marketplace():
    """
    Given
    - Two invalid AgentixAgent items.
    - Two invalid AgentixAction items.
    - Four valid and two invalid Script items.

    When
    - Calling the IsCorrectMPValidator obtain_invalid_content_items function.

    Then
    - Make sure 6 failures are returned and the error message contains the informative message.
    """
    content_items = [
        AgentixAgent(
            color="red",
            visibility="public",
            actionids=[""],
            systeminstructions="",
            conversationstarters=[""],
            autoenablenewactions=False,
            description="",
            display="",
            path=Path("test.yml"),
            marketplaces=["xsoar"],
            name="test",
            fromversion="",
            toversion="",
            display_name="test",
            deprecated=False,
            id="",
            node_id="",
        ),
        AgentixAgent(
            color="red",
            visibility="public",
            actionids=[""],
            systeminstructions="",
            conversationstarters=[""],
            autoenablenewactions=False,
            description="",
            display="",
            path=Path("test.yml"),
            marketplaces=["xsoar_saas"],
            name="test",
            fromversion="",
            toversion="",
            display_name="test",
            deprecated=False,
            id="",
            node_id="",
        ),
        AgentixAction(
            color="red",
            description="",
            display="",
            path=Path("test.yml"),
            marketplaces=["xsoar"],
            name="test",
            fromversion="",
            toversion="",
            display_name="test",
            deprecated=False,
            id="",
            node_id="",
            underlying_content_item_id="test",
            underlying_content_item_name="test",
            underlying_content_item_type="script",
            underlying_content_item_version=-1,
            agent_id="test",
        ),
        AgentixAction(
            color="red",
            description="",
            display="",
            path=Path("test.yml"),
            marketplaces=["xsoar_saas"],
            name="test",
            fromversion="",
            toversion="",
            display_name="test",
            deprecated=False,
            id="",
            node_id="",
            underlying_content_item_id="test",
            underlying_content_item_name="test",
            underlying_content_item_type="script",
            underlying_content_item_version=-1,
            agent_id="test",
        ),
        Script(
            is_llm=True,
            marketplaces=["xsoar_saas"],
            id="",
            script='print("hello world")',
            node_id="",
            path=Path("test.yml"),
            name="test1",
            fromversion="6.0.0",
            toversion="8.0.0",
            display_name="test",
            deprecated=False,
            type="python",
            tags=["test"],
            skip_prepare=[],
        ),
        Script(
            is_llm=False,
            marketplaces=["xsoar"],
            id="",
            script='print("hello world")',
            node_id="",
            path=Path("test.yml"),
            name="test1",
            fromversion="6.0.0",
            toversion="8.0.0",
            display_name="test",
            deprecated=False,
            type="python",
            tags=["test"],
            skip_prepare=[],
        ),
        Script(
            is_llm=True,
            marketplaces=["xsoar"],
            id="",
            script='print("hello world")',
            node_id="",
            path=Path("test.yml"),
            name="test1",
            fromversion="6.0.0",
            toversion="8.0.0",
            display_name="test",
            deprecated=False,
            type="python",
            tags=["test"],
            skip_prepare=[],
        ),
        Script(
            is_llm=True,
            marketplaces=["platform"],
            id="",
            script='print("hello world")',
            node_id="",
            path=Path("test.yml"),
            name="test1",
            fromversion="6.0.0",
            toversion="8.0.0",
            display_name="test",
            deprecated=False,
            type="python",
            tags=["test"],
            skip_prepare=[],
        ),
        Script(
            is_llm=False,
            marketplaces=["xsoar"],
            id="",
            script='print("hello world")',
            node_id="",
            path=Path("test.yml"),
            name="test1",
            fromversion="6.0.0",
            toversion="8.0.0",
            display_name="test",
            deprecated=False,
            type="python",
            tags=["test"],
            skip_prepare=[],
        ),
    ]
    results = IsCorrectMPValidator().obtain_invalid_content_items(content_items)

    assert len(results) == 6
    assert results[0].message == (
        "The following Agentix related content item 'test' should have only marketplace 'platform'."
    )


def test_is_type_valid():
    """
    Given
    - One AgentixAction with valid argument and output types.
    - One AgentixAction with invalid argument and output types.
    - One AgentixAction with mixed valid and invalid types.

    When
    - Calling the IsTypeValid obtain_invalid_content_items function.

    Then
    - Ensure that 2 validation failures are returned.
    - Make sure the error messages include the invalid argument and output names,
      and list the valid type options.
    """
    # Valid content item
    valid_action = create_agentix_action_object(
        paths=["display", "args", "outputs"],
        values=[
            "ValidAction",
            [
                {
                    "name": "arg1",
                    "description": "arg1",
                    "type": "string",
                    "underlyingargname": "arg1",
                },
                {
                    "name": "arg2",
                    "description": "arg2",
                    "type": "boolean",
                    "underlyingargname": "arg2",
                },
            ],
            [
                {
                    "name": "output1",
                    "type": "json",
                    "description": "output1",
                    "underlyingoutputcontextpath": "output1",
                },
                {
                    "name": "output2",
                    "type": "number",
                    "description": "output2",
                    "underlyingoutputcontextpath": "output2",
                },
            ],
        ],
        action_name="valid_action",
    )

    # Invalid types for both args and outputs
    invalid_action = create_agentix_action_object(
        paths=["display", "args", "outputs"],
        values=[
            "InvalidAction",
            [
                {
                    "name": "arg_invalid",
                    "type": "InvalidType",
                    "description": "arg_invalid",
                    "underlyingargname": "arg_invalid",
                }
            ],
            [
                {
                    "name": "output_invalid",
                    "type": "Object",
                    "description": "output_invalid",
                    "underlyingoutputcontextpath": "output_invalid",
                }
            ],
        ],
        action_name="invalid_action",
    )

    # Mixed valid and invalid
    mixed_action = create_agentix_action_object(
        paths=["display", "args", "outputs"],
        values=[
            "MixedAction",
            [
                {
                    "name": "arg_ok",
                    "type": "number",
                    "description": "arg_ok",
                    "underlyingargname": "arg_ok",
                },
                {
                    "name": "arg_bad",
                    "type": "Blob",
                    "description": "arg_bad",
                    "underlyingargname": "arg_bad",
                },
            ],
            [
                {
                    "name": "output_ok",
                    "type": "string",
                    "description": "output_ok",
                    "underlyingoutputcontextpath": "output_ok",
                },
                {
                    "name": "output_bad",
                    "type": "Array",
                    "description": "output_bad",
                    "underlyingoutputcontextpath": "output_bad",
                },
            ],
        ],
        action_name="mixed_action",
    )

    content_items = [valid_action, invalid_action, mixed_action]

    results = IsTypeValid().obtain_invalid_content_items(content_items)

    # We expect 2 invalid results: invalid_action and mixed_action
    assert len(results) == 2
    # Validate first message content
    assert (
        "The following Agentix action 'InvalidAction' contains invalid types:\n"
        "Arguments with invalid types: arg_invalid. Possible argument types: unknown, keyValue, textArea, string, number, date, boolean.\nOutputs with invalid types: output_invalid. "
        "Possible output types: unknown, string, number, date, boolean, json."
    ) in results[0].message

    # Validate second message content
    assert (
        "The following Agentix action 'MixedAction' contains invalid types:\n"
        "Arguments with invalid types: arg_bad. Possible argument types: unknown, keyValue, textArea, string, number, date, boolean.\n"
        "Outputs with invalid types: output_bad. Possible output types: unknown, string, number, date, boolean, json."
    ) in results[1].message


<<<<<<< HEAD
def test_IsAgentixActionNameAlreadyExistsValidator_obtain_invalid_content_items_using_graph(
    mocker, graph_repo: Repo
):
    """
    Given
        - 3 packs, with 1 agentix action in each, and 2 of them are with the same name
    When
        - running IsAgentixActionNameAlreadyExistsValidator obtain_invalid_content_items function, on one of the packs with the duplicate agentix action name.
    Then
        - Validate that we got the error messages for the duplicate name.
    """
    mocker.patch.object(
        AG110_is_agentix_action_name_already_exists_valid,
        "CONTENT_PATH",
        new=graph_repo.path,
    )
    graph_repo.setup_one_pack(name="pack1")
    graph_repo.setup_one_pack(name="pack2")
    graph_repo.setup_one_pack(name="pack3")
    graph_repo.packs[1].agentix_actions[0].set_agentix_action_name("test")
    graph_repo.packs[2].agentix_actions[0].set_agentix_action_name("test")

    BaseValidator.graph_interface = graph_repo.create_graph()

    results = IsAgentixActionNameAlreadyExistsValidator().obtain_invalid_content_items_using_graph(
        [
            graph_repo.packs[0].agentix_actions[0],
            graph_repo.packs[2].agentix_actions[0],
        ],
        validate_all_files=False,
    )

    assert len(results) == 1
=======
@pytest.mark.parametrize(
    "content_items, expected_number_of_failures",
    [
        # Case 1: All valid AgentixAction displays
        (
            [
                create_agentix_action_object(paths=["display"], values=["ValidName"]),
                create_agentix_action_object(paths=["display"], values=["Valid_Name"]),
                create_agentix_action_object(paths=["display"], values=["Valid-Name"]),
                create_agentix_action_object(paths=["display"], values=["Valid Name"]),
                create_agentix_action_object(paths=["display"], values=["A123"]),
                create_agentix_action_object(paths=["display"], values=["A_1-2 3"]),
            ],
            0,
        ),
        # Case 2: One invalid (starts with digit), one valid
        (
            [
                create_agentix_action_object(paths=["display"], values=["1Invalid"]),
                create_agentix_action_object(paths=["display"], values=["ValidName"]),
            ],
            1,
        ),
        # Case 3: Invalid (contains forbidden character)
        ([create_agentix_action_object(paths=["display"], values=["Invalid!"])], 1),
        # Case 4: Multiple invalid
        (
            [
                create_agentix_action_object(paths=["display"], values=["1Invalid"]),
                create_agentix_action_object(paths=["display"], values=["Invalid!"]),
                create_agentix_action_object(paths=["display"], values=["ValidName"]),
            ],
            2,
        ),
    ],
)
def test_IsDisplayNameValid_obtain_invalid_content_items(
    content_items, expected_number_of_failures
):
    """
    Given
    - AgentixAction content_items with various display values.
    When
    - Calling the IsDisplayNameValid.obtain_invalid_content_items function.
    Then
    - Make sure the right amount of failure return.
    """
    results = IsDisplayNameValidValidator().obtain_invalid_content_items(content_items)
    assert len(results) == expected_number_of_failures


@pytest.mark.parametrize(
    "content_items, expected_number_of_failures",
    [
        # Case 1: All valid AgentixAction names
        (
            [
                create_agentix_action_object(paths=["name"], values=["ValidName"]),
                create_agentix_action_object(paths=["name"], values=["Valid_Name"]),
                create_agentix_action_object(paths=["name"], values=["A123"]),
            ],
            0,
        ),
        # Case 2: One invalid (contains space), one valid
        (
            [
                create_agentix_action_object(paths=["name"], values=["Invalid Name"]),
                create_agentix_action_object(paths=["name"], values=["ValidName"]),
            ],
            1,
        ),
        # Case 3: Invalid (contains forbidden character)
        ([create_agentix_action_object(paths=["name"], values=["Invalid!"])], 1),
    ],
)
def test_IsActionNameValid_obtain_invalid_content_items(
    content_items, expected_number_of_failures
):
    """
    Given
    - AgentixAction content_items with various name values.
    When
    - Calling the IsActionNameValidValidator.obtain_invalid_content_items function.
    Then
    - Make sure the right amount of failure return.
    """
    results = IsActionNameValidValidator().obtain_invalid_content_items(content_items)
    assert len(results) == expected_number_of_failures
>>>>>>> 000ab730
<|MERGE_RESOLUTION|>--- conflicted
+++ resolved
@@ -1,11 +1,8 @@
 from pathlib import Path
 
-<<<<<<< HEAD
+import pytest
+
 from demisto_sdk.commands.common.hook_validations.base_validator import BaseValidator
-=======
-import pytest
-
->>>>>>> 000ab730
 from demisto_sdk.commands.content_graph.objects.agentix_action import (
     AgentixAction,
 )
@@ -26,19 +23,16 @@
 from demisto_sdk.commands.validate.validators.AG_validators.AG105_is_valid_types import (
     IsTypeValid,
 )
-<<<<<<< HEAD
+from demisto_sdk.commands.validate.validators.AG_validators.AG106_is_action_name_valid import (
+    IsActionNameValidValidator,
+)
+from demisto_sdk.commands.validate.validators.AG_validators.AG107_is_display_name_valid import (
+    IsDisplayNameValidValidator,
+)
 from demisto_sdk.commands.validate.validators.AG_validators.AG110_is_agentix_action_name_already_exists_valid import (
     IsAgentixActionNameAlreadyExistsValidator,
 )
 from TestSuite.repo import Repo
-=======
-from demisto_sdk.commands.validate.validators.AG_validators.AG106_is_action_name_valid import (
-    IsActionNameValidValidator,
-)
-from demisto_sdk.commands.validate.validators.AG_validators.AG107_is_display_name_valid import (
-    IsDisplayNameValidValidator,
-)
->>>>>>> 000ab730
 
 
 def test_is_forbidden_content_item():
@@ -397,7 +391,6 @@
     ) in results[1].message
 
 
-<<<<<<< HEAD
 def test_IsAgentixActionNameAlreadyExistsValidator_obtain_invalid_content_items_using_graph(
     mocker, graph_repo: Repo
 ):
@@ -431,7 +424,8 @@
     )
 
     assert len(results) == 1
-=======
+
+
 @pytest.mark.parametrize(
     "content_items, expected_number_of_failures",
     [
@@ -519,5 +513,4 @@
     - Make sure the right amount of failure return.
     """
     results = IsActionNameValidValidator().obtain_invalid_content_items(content_items)
-    assert len(results) == expected_number_of_failures
->>>>>>> 000ab730
+    assert len(results) == expected_number_of_failures