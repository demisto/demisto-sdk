--- conflicted
+++ resolved
@@ -11,13 +11,9 @@
 from demisto_sdk.commands.validate.validators.AG_validators.AG101_is_correct_mp import (
     IsCorrectMPValidator,
 )
-<<<<<<< HEAD
 from demisto_sdk.commands.validate.validators.AG_validators.AG104_is_correct_sm import (
-    IsCorrectSMValidator,
 )
 from demisto_sdk.commands.validate.validators.AG_validators.AG106_is_action_name_valid import IsActionNameValidValidator
-=======
->>>>>>> c3d60b83
 
 
 def test_is_forbidden_content_item():
@@ -223,152 +219,7 @@
     assert len(results) == 6
     assert results[0].message == (
         "The following Agentix related content item 'test' should have only marketplace 'platform'."
-<<<<<<< HEAD
     )
-
-
-def test_is_correct_supportedModules():
-    """
-    Given
-    - Two invalid AgentixAgent items.
-    - One valid and one invalid AgentixAction items.
-    - Two valid and one invalid Script items.
-
-    When
-    - Calling the IsMarketplaceExistsValidator obtain_invalid_content_items function.
-
-    Then
-    - Make sure 4 failures are returned and the error message contains the informative message.
-    """
-    content_items = [
-        AgentixAgent(
-            color="red",
-            description="",
-            display="",
-            path=Path("test.yml"),
-            marketplaces=["platform"],
-            name="test",
-            fromversion="",
-            toversion="",
-            display_name="test",
-            deprecated=False,
-            id="",
-            node_id="",
-            supportedModules=["X1"],
-        ),
-        AgentixAgent(
-            color="red",
-            description="",
-            display="",
-            path=Path("test.yml"),
-            marketplaces=["platform"],
-            name="test",
-            fromversion="",
-            toversion="",
-            display_name="test",
-            deprecated=False,
-            id="",
-            node_id="",
-        ),
-        AgentixAction(
-            color="red",
-            description="",
-            display="",
-            path=Path("test.yml"),
-            marketplaces=["platform"],
-            name="test",
-            fromversion="",
-            toversion="",
-            display_name="test",
-            deprecated=False,
-            id="",
-            node_id="",
-            underlying_content_item_id="test",
-            underlying_content_item_name="test",
-            underlying_content_item_type="script",
-            underlying_content_item_version=-1,
-            agent_id="test",
-            supportedModules=["X1", "agentix"],
-        ),
-        AgentixAction(
-            color="red",
-            description="",
-            display="",
-            path=Path("test.yml"),
-            marketplaces=["platform"],
-            name="test",
-            fromversion="",
-            toversion="",
-            display_name="test",
-            deprecated=False,
-            id="",
-            node_id="",
-            underlying_content_item_id="test",
-            underlying_content_item_name="test",
-            underlying_content_item_type="script",
-            underlying_content_item_version=-1,
-            agent_id="test",
-            supportedModules=["agentix"],
-        ),
-        Script(
-            is_llm=True,
-            marketplaces=["platform"],
-            id="",
-            script='print("hello world")',
-            node_id="",
-            path=Path("test.yml"),
-            name="test1",
-            fromversion="6.0.0",
-            toversion="8.0.0",
-            display_name="test",
-            deprecated=False,
-            type="python",
-            tags=["test"],
-            skip_prepare=[],
-            supportedModules=["agentix"],
-        ),
-        Script(
-            is_llm=False,
-            marketplaces=["platform"],
-            id="",
-            script='print("hello world")',
-            node_id="",
-            path=Path("test.yml"),
-            name="test1",
-            fromversion="6.0.0",
-            toversion="8.0.0",
-            display_name="test",
-            deprecated=False,
-            type="python",
-            tags=["test"],
-            skip_prepare=[],
-            supportedModules=["X1", "agentix"],
-        ),
-        Script(
-            is_llm=True,
-            marketplaces=["xsoar", "platform"],
-            id="",
-            script='print("hello world")',
-            node_id="",
-            path=Path("test.yml"),
-            name="test1",
-            fromversion="6.0.0",
-            toversion="8.0.0",
-            display_name="test",
-            deprecated=False,
-            type="python",
-            tags=["test"],
-            skip_prepare=[],
-            supportedModules=["X1", "agentix"],
-        ),
-    ]
-    results = IsCorrectSMValidator().obtain_invalid_content_items(content_items)
-
-    assert len(results) == 4
-    assert (
-        "The following Agentix related content item 'test' should have only 'agentix' type supportedModules. Valid modules"
-    ) in results[0].message
-
 
 @pytest.mark.parametrize(
     "content_items, expected_number_of_failures, expected_msgs",
@@ -427,6 +278,4 @@
             result.message == expected_msg
             for result, expected_msg in zip(results, expected_msgs)
         ]
-=======
->>>>>>> c3d60b83
     )