import copy
from pathlib import Path
from typing import List

import pytest

from demisto_sdk.commands.common.constants import (
    PACKS_FOLDER,
    PARTNER_SUPPORT,
    XSOAR_SUPPORT,
)
from demisto_sdk.commands.content_graph.common import ContentType
from demisto_sdk.commands.content_graph.objects import AgentixAction, AgentixAgent
from demisto_sdk.commands.content_graph.objects.script import Script
from demisto_sdk.commands.validate.tests.test_tools import (
    REPO,
    create_assets_modeling_rule_object,
    create_classifier_object,
    create_correlation_rule_object,
    create_dashboard_object,
    create_generic_definition_object,
    create_generic_field_object,
    create_generic_module_object,
    create_generic_type_object,
    create_incident_field_object,
    create_incident_type_object,
    create_incoming_mapper_object,
    create_indicator_field_object,
    create_indicator_type_object,
    create_integration_object,
    create_job_object,
    create_layout_object,
    create_list_object,
    create_modeling_rule_object,
    create_old_file_pointers,
    create_outgoing_mapper_object,
    create_pack_object,
    create_parsing_rule_object,
    create_playbook_object,
    create_ps_integration_object,
    create_report_object,
    create_script_object,
    create_trigger_object,
    create_widget_object,
    create_wizard_object,
    create_xdrc_template_object,
    create_xsiam_dashboard_object,
    create_xsiam_report_object,
)
from demisto_sdk.commands.validate.validators.BA_validators.BA100_is_valid_version import (
    IsValidVersionValidator,
)
from demisto_sdk.commands.validate.validators.BA_validators.BA101_id_should_equal_name import (
    IDNameValidator,
)
from demisto_sdk.commands.validate.validators.BA_validators.BA103_is_tests_section_valid import (
    IsTestsSectionValidValidator,
)
from demisto_sdk.commands.validate.validators.BA_validators.BA105_id_contain_slashes import (
    IDContainSlashesValidator,
)
from demisto_sdk.commands.validate.validators.BA_validators.BA106_is_from_version_sufficient_all_items import (
    IsFromVersionSufficientAllItemsValidator,
)
from demisto_sdk.commands.validate.validators.BA_validators.BA106_is_from_version_sufficient_indicator_field import (
    IsFromVersionSufficientIndicatorFieldValidator,
)
from demisto_sdk.commands.validate.validators.BA_validators.BA106_is_from_version_sufficient_integration import (
    IsFromVersionSufficientIntegrationValidator,
)
from demisto_sdk.commands.validate.validators.BA_validators.BA108_is_folder_name_has_separators import (
    IsFolderNameHasSeparatorsValidator,
)
from demisto_sdk.commands.validate.validators.BA_validators.BA109_file_name_has_separators import (
    FileNameHasSeparatorsValidator,
)
from demisto_sdk.commands.validate.validators.BA_validators.BA110_is_entity_type_in_entity_name import (
    IsEntityTypeInEntityNameValidator,
)
from demisto_sdk.commands.validate.validators.BA_validators.BA111_is_entity_name_contain_excluded_word import (
    ERROR_MSG_TEMPLATE,
    IsEntityNameContainExcludedWordValidator,
)
from demisto_sdk.commands.validate.validators.BA_validators.BA112_is_valid_compliant_policy_name import (
    IsValidCompliantPolicyNameValidator,
)
from demisto_sdk.commands.validate.validators.BA_validators.BA113_is_content_item_name_contain_trailing_spaces import (
    ContentTypes as ContentTypes113,
)
from demisto_sdk.commands.validate.validators.BA_validators.BA113_is_content_item_name_contain_trailing_spaces import (
    IsContentItemNameContainTrailingSpacesValidator,
)
from demisto_sdk.commands.validate.validators.BA_validators.BA114_is_pack_changed import (
    PackNameValidator,
)
from demisto_sdk.commands.validate.validators.BA_validators.BA116_cli_name_should_equal_id import (
    CliNameMatchIdValidator,
)
from demisto_sdk.commands.validate.validators.BA_validators.BA118_from_to_version_synched import (
    FromToVersionSyncedValidator,
)
from demisto_sdk.commands.validate.validators.BA_validators.BA119_is_py_file_contain_copy_right_section import (
    IsPyFileContainCopyRightSectionValidator,
)
from demisto_sdk.commands.validate.validators.BA_validators.BA124_is_have_unit_test_file import (
    IsHaveUnitTestFileValidator,
)
from demisto_sdk.commands.validate.validators.BA_validators.BA125_customer_facing_docs_disallowed_terms import (
    CustomerFacingDocsDisallowedTermsValidator,
)
from demisto_sdk.commands.validate.validators.BA_validators.BA126_content_item_is_deprecated_correctly import (
    IsDeprecatedCorrectlyValidator,
)
from demisto_sdk.commands.validate.validators.BA_validators.BA127_is_valid_context_path_depth import (
    IsValidContextPathDepthValidator,
)
from demisto_sdk.commands.validate.validators.BA_validators.BA128_is_command_or_script_name_starts_with_digit import (
    IsCommandOrScriptNameStartsWithDigitValidator,
)
from demisto_sdk.commands.validate.validators.BA_validators.BA129_is_forbidden_content_item import (
    IsForbiddenContentItemValidator,
)
from demisto_sdk.commands.validate.validators.BA_validators.BA130_is_correct_mp import (
    IsMarketplaceExistsValidator,
)
from TestSuite.repo import ChangeCWD

VALUE_WITH_TRAILING_SPACE = "field_with_space_should_fail "


@pytest.mark.parametrize(
    "content_items, expected_number_of_failures, expected_msgs",
    [
        (
                [
                    create_integration_object(
                        paths=["commonfields.id"], values=["changedName"]
                    ),
                    create_integration_object(),
                ],
                1,
                [
                    "The name attribute (currently TestIntegration) should be identical to its `id` attribute (changedName)"
                ],
        ),
        (
                [
                    create_classifier_object(paths=["id"], values=["changedName"]),
                    create_classifier_object(paths=["id"], values=["Github Classifier"]),
                ],
                1,
                [
                    "The name attribute (currently Github Classifier) should be identical to its `id` attribute (changedName)"
                ],
        ),
        (
                [
                    create_dashboard_object(),
                ],
                0,
                [],
        ),
        (
                [
                    create_incident_type_object(),
                ],
                0,
                [],
        ),
        (
                [
                    create_wizard_object(),
                ],
                0,
                [],
        ),
        (
                [
                    create_wizard_object({"id": "should_fail"}),
                ],
                1,
                [
                    "The name attribute (currently test_wizard) should be identical to its `id` attribute (should_fail)"
                ],
        ),
    ],
)
def test_IDNameValidator_obtain_invalid_content_items(
        content_items, expected_number_of_failures, expected_msgs
):
    """
    Given
    content_items list.
        - Case 1: content_items with 2 integrations where the first one has its ID altered.
        - Case 2: content_items with 2 classifiers where the first one has its ID altered.
        - Case 3: content_items with 1 Dashboard without changes.
        - Case 3: content_items with 1 IncidentType without changes.
        - Case 3: content_items with 1 Wizard without changes.
        - Case 2: content_items with 1 Wizard with its ID altered.
    When
    - Calling the IDNameValidator obtain_invalid_content_items function.
    Then
        - Make sure the right amount of failures return and that the error msg is correct.
        - Case 1: Should fail 1 integration.
        - Case 2: Should fail 1 classifier.
        - Case 3: Should fail anything.
        - Case 4: Should fail anything.
        - Case 5: Should fail anything.
        - Case 6: Should fail the Wizard.
    """
    results = IDNameValidator().obtain_invalid_content_items(content_items)
    assert len(results) == expected_number_of_failures
    assert all(
        [
            result.message == expected_msg
            for result, expected_msg in zip(results, expected_msgs)
        ]
    )


@pytest.mark.parametrize(
    "content_item, expected_name, expected_fix_msg",
    [
        (
                create_wizard_object({"id": "should_fix"}),
                "should_fix",
                "Changing name to be equal to id (should_fix).",
        ),
        (
                create_incident_type_object(["id"], ["should_fix"]),
                "should_fix",
                "Changing name to be equal to id (should_fix).",
        ),
        (
                create_integration_object(["commonfields.id"], ["should_fix"]),
                "should_fix",
                "Changing name to be equal to id (should_fix).",
        ),
    ],
)
def test_IDNameValidator_fix(content_item, expected_name, expected_fix_msg):
    """
    Given
    content_item.
        - Case 1: a Wizard content item where the id is different from name.
        - Case 2: an IncidentType content item where the id is different from name.
        - Case 3: an Integration content item where the id is different from name.
    When
    - Calling the IDNameValidator_fix fix function.
    Then
        - Make sure that the object name was changed to match the id, and that the right fix msg is returned.
    """
    assert IDNameValidator().fix(content_item).message == expected_fix_msg
    assert content_item.name == expected_name


@pytest.mark.parametrize(
    "content_items, expected_number_of_failures, expected_msgs",
    [
        ([create_indicator_field_object(), create_incident_field_object()], 0, []),
        (
                [
                    create_indicator_field_object(
                        paths=["cliName"], values=["changed_cliName"]
                    ),
                ],
                1,
                [
                    "The cli name changed_cliName doesn't match the standards. the cliName should be: email."
                ],
        ),
    ],
)
def test_CliNameMatchIdValidator_obtain_invalid_content_items(
        content_items, expected_number_of_failures, expected_msgs
):
    """
    Given
    content_items list.
        - Case 1: content_items with 1 indicator field and 1 incident field.
        - Case 2: content_items with 1 indicator field, where the cliName is different from id.

    When
    - Calling the CliNameMatchIdValidator obtain_invalid_content_items function.
    Then
        - Make sure the right amount of failures return and that the error msg is correct.
        - Case 1: Shouldn't fail anything.
        - Case 2: Should fail the indicator field.
    """
    results = CliNameMatchIdValidator().obtain_invalid_content_items(content_items)
    assert len(results) == expected_number_of_failures
    assert all(
        [
            result.message == expected_msg
            for result, expected_msg in zip(results, expected_msgs)
        ]
    )


@pytest.mark.parametrize(
    "content_item, expected_name, expected_fix_msg",
    [
        (
                create_indicator_field_object(
                    paths=["cliName"], values=["changed_cliName"]
                ),
                "email",
                "Changing the cli name to (email).",
        ),
        (
                create_incident_field_object(paths=["id"], values=["incident_domain"]),
                "domain",
                "Changing the cli name to (domain).",
        ),
    ],
)
def test_CliNameMatchIdValidator_fix(content_item, expected_name, expected_fix_msg):
    """
    Given
    content_item.
        - Case 1: a IndicatorField with the cliName modified.
        - Case 2: a IncidentField with the id modified.
    When
    - Calling the CliNameMatchIdValidator fix function.
    Then
        - Make sure that the object cli name was changed to match the id, and that the right fix msg is returned.
    """
    assert CliNameMatchIdValidator().fix(content_item).message == expected_fix_msg
    assert content_item.cli_name == expected_name


@pytest.mark.parametrize(
    "content_items, expected_number_of_failures, expected_msgs",
    [
        (
                [
                    create_incident_field_object(),
                    create_widget_object(),
                    create_wizard_object(),
                    create_report_object(),
                    create_xsiam_report_object(),
                    create_script_object(),
                    create_dashboard_object(),
                    create_incident_type_object(),
                    create_generic_module_object(),
                    create_generic_type_object(),
                    create_incoming_mapper_object(),
                    create_outgoing_mapper_object(),
                    create_generic_definition_object(),
                    create_classifier_object(),
                    create_xsiam_dashboard_object(),
                    create_job_object(),
                    create_list_object(),
                    create_parsing_rule_object(),
                    create_playbook_object(),
                    create_generic_field_object(),
                    create_correlation_rule_object(),
                    create_assets_modeling_rule_object(),
                    create_layout_object(),
                ],
                0,
                [],
        ),
        (
                [
                    create_incident_field_object(["fromVersion"], ["4.5.0"]),
                    create_wizard_object({"fromVersion": "4.5.0"}),
                    create_playbook_object(["fromversion"], ["4.5.0"]),
                    create_generic_field_object(["fromVersion"], ["4.5.0"]),
                ],
                4,
                [
                    "The IncidentField from version field is either missing or insufficient, need at least 5.0.0, current is 4.5.0.",
                    "The Wizard from version field is either missing or insufficient, need at least 6.8.0, current is 4.5.0.",
                    "The Playbook from version field is either missing or insufficient, need at least 5.0.0, current is 4.5.0.",
                    "The GenericField from version field is either missing or insufficient, need at least 6.5.0, current is 4.5.0.",
                ],
        ),
    ],
)
def test_IsFromVersionSufficientAllItemsValidator_obtain_invalid_content_items(
        content_items, expected_number_of_failures, expected_msgs
):
    """
    Given
    content_items list.
        - Case 1: a list of content items with 1 item of each kind supported by the validation where the fromVersion field is valid.
        - Case 2: IncidentField, wizard, playbook, and genericField, all set to fromVersion = 4.5.0 (insufficient).
    When
    - Calling the IsFromVersionSufficientAllItemsValidator obtain_invalid_content_items function.
    Then
        - Make sure the right amount of failures return and that the error msg is correct.
        - Case 1: Shouldn't fail anything.
        - Case 2: Should fail all 4 content items.
    """
    results = IsFromVersionSufficientAllItemsValidator().obtain_invalid_content_items(
        content_items
    )
    assert len(results) == expected_number_of_failures
    assert all(
        [
            result.message == expected_msg
            for result, expected_msg in zip(results, expected_msgs)
        ]
    )


@pytest.mark.parametrize(
    "content_items, expected_msgs, expected_new_from_versions",
    [
        (
                [
                    create_incident_field_object(["fromVersion"], ["4.5.0"]),
                    create_wizard_object({"fromVersion": "4.5.0"}),
                    create_playbook_object(["fromversion"], ["4.5.0"]),
                    create_generic_field_object(["fromVersion"], ["4.5.0"]),
                ],
                [
                    "Raised the fromversion field to 5.0.0",
                    "Raised the fromversion field to 6.8.0",
                    "Raised the fromversion field to 5.0.0",
                    "Raised the fromversion field to 6.5.0",
                ],
                ["5.0.0", "6.8.0", "5.0.0", "6.5.0"],
        ),
    ],
)
def test_IsFromVersionSufficientAllItemsValidator_fix(
        content_items, expected_msgs, expected_new_from_versions
):
    """
    Given
    content_items list.
        - Case 1: IncidentField, wizard, playbook, and genericField, all set to fromVersion = 4.5.0 (insufficient).
    When
    - Calling the IsFromVersionSufficientAllItemsValidator fix function.
    Then
        - Make sure the contentitem from version was set to the right version and the right message was returned.
    """
    for content_item, expected_msg, expected_new_from_version in zip(
            content_items, expected_msgs, expected_new_from_versions
    ):
        assert content_item.fromversion == "4.5.0"
        result = IsFromVersionSufficientAllItemsValidator().fix(content_item)
        assert result.message == expected_msg
        assert content_item.fromversion == expected_new_from_version


@pytest.mark.parametrize(
    "content_items, expected_number_of_failures, expected_msgs",
    [
        (
                [
                    create_indicator_field_object(),
                    create_incident_field_object(),
                    create_widget_object(),
                    create_wizard_object(),
                    create_report_object(),
                    create_xsiam_report_object(),
                    create_integration_object(),
                    create_script_object(),
                    create_dashboard_object(),
                    create_incident_type_object(),
                    create_generic_module_object(),
                    create_generic_type_object(),
                    create_incoming_mapper_object(),
                    create_outgoing_mapper_object(),
                    create_generic_definition_object(),
                    create_classifier_object(),
                    create_xsiam_dashboard_object(),
                    create_job_object(),
                    create_list_object(),
                    create_parsing_rule_object(),
                    create_playbook_object(),
                    create_generic_field_object(),
                    create_correlation_rule_object(),
                    create_assets_modeling_rule_object(),
                    create_layout_object(),
                ],
                0,
                [],
        ),
    ],
)
def test_FromToVersionSyncedValidator_obtain_invalid_content_items(
        content_items, expected_number_of_failures, expected_msgs
):
    """
    Given
    content_items list.
        - Case 1: a list of content items with 1 item of each kind supported by the validation where the fromVersion < toVersion / toVersion field doesn't exist.
        - Case 2: IncidentType with the fromVersion = toVersion = 5.0.0, IncidentField, Widget, and Wizard, all set to toVersion = 4.5.0 < fromVersion (insufficient).
    When
    - Calling the FromToVersionSyncedValidator obtain_invalid_content_items function.
    Then
        - Make sure the right amount of failures return and that the error msg is correct.
        - Case 1: Shouldn't fail anything.
        - Case 2: Should fail all 4 content items.
    """
    results = FromToVersionSyncedValidator().obtain_invalid_content_items(content_items)
    assert len(results) == expected_number_of_failures
    assert all(
        [
            result.message == expected_msg
            for result, expected_msg in zip(results, expected_msgs)
        ]
    )


@pytest.mark.parametrize(
    "content_items, expected_number_of_failures, expected_msgs",
    [
        (
                [
                    create_indicator_field_object(
                        ["type", "fromVersion"], ["html", "6.1.0"]
                    ),
                    create_indicator_field_object(
                        ["type", "fromVersion"], ["grid", "5.5.0"]
                    ),
                    create_indicator_field_object(),
                ],
                0,
                [],
        ),
        (
                [
                    create_indicator_field_object(
                        ["type", "fromVersion"], ["html", "6.0.0"]
                    ),
                    create_indicator_field_object(
                        ["type", "fromVersion"], ["grid", "5.0.0"]
                    ),
                ],
                2,
                [
                    "The fromversion of IndicatorField with type html must be at least 6.1.0, current is 6.0.0.",
                    "The fromversion of IndicatorField with type grid must be at least 5.5.0, current is 5.0.0.",
                ],
        ),
        (
                [
                    create_indicator_field_object(
                        ["type", "fromVersion"], ["html", "6.1.0"]
                    ),
                    create_indicator_field_object(
                        ["type", "fromVersion"], ["grid", "5.5.0"]
                    ),
                    create_indicator_field_object(
                        ["type", "fromVersion"], ["html", "6.0.0"]
                    ),
                    create_indicator_field_object(
                        ["type", "fromVersion"], ["grid", "5.0.0"]
                    ),
                    create_indicator_field_object(),
                ],
                2,
                [
                    "The fromversion of IndicatorField with type html must be at least 6.1.0, current is 6.0.0.",
                    "The fromversion of IndicatorField with type grid must be at least 5.5.0, current is 5.0.0.",
                ],
        ),
        (
                [
                    create_indicator_field_object(["fromVersion"], ["4.5.0"]),
                ],
                1,
                [
                    "The fromversion of IndicatorField with type shortText must be at least 5.0.0, current is 4.5.0.",
                ],
        ),
    ],
)
def test_IsFromVersionSufficientIndicatorFieldValidator_obtain_invalid_content_items(
        content_items, expected_number_of_failures, expected_msgs
):
    """
    Given
    content_items list.
        - Case 1: Three indicator fields:
            - one with html type and fromVersion = 6.1.0.
            - one with grid type and fromVersion = 5.5.0.
            - one with shortText type and fromVersion = 5.0.0.
        - Case 2: Two indicator fields:
            - one with html type and fromVersion = 6.0.0.
            - one with grid type and fromVersion = 5.0.0.
        - Case 3: Five indicator fields:
            - one with html type and fromVersion = 6.1.0.
            - one with grid type and fromVersion = 5.5.0.
            - one with html type and fromVersion = 6.0.0.
            - one with grid type and fromVersion = 5.0.0.
            - one with shortText type and fromVersion = 5.0.0.
        - Case 4: One indicator field:
            - one with shortText type and fromVersion = 4.5.0.
    When
    - Calling the IsFromVersionSufficientIndicatorFieldValidator obtain_invalid_content_items function.
    Then
        - Make sure the right amount of content_items failed, and that the right error message is returned.
        - Case 1: Shouldn't fail any indicator field.
        - Case 2: Should fail the two indicator fields.
        - Case 3: Should fail the third and fourth indicator fields.
        - Case 4: Should fail the indicator field.
    """
    results = (
        IsFromVersionSufficientIndicatorFieldValidator().obtain_invalid_content_items(
            content_items
        )
    )
    assert len(results) == expected_number_of_failures
    assert all(
        [
            result.message == expected_msg
            for result, expected_msg in zip(results, expected_msgs)
        ]
    )


@pytest.mark.parametrize(
    "indicator_field, current_version, expected_msg, expected_fixed_version",
    [
        (
                create_indicator_field_object(["type", "fromVersion"], ["html", "6.0.0"]),
                "6.0.0",
                "Raised the fromversion field to 6.1.0",
                "6.1.0",
        ),
        (
                create_indicator_field_object(["type", "fromVersion"], ["grid", "5.0.0"]),
                "5.0.0",
                "Raised the fromversion field to 5.5.0",
                "5.5.0",
        ),
        (
                create_indicator_field_object(paths=["fromVersion"], values=["4.5.0"]),
                "4.5.0",
                "Raised the fromversion field to 5.0.0",
                "5.0.0",
        ),
    ],
)
def test_IsFromVersionSufficientIndicatorFieldValidator_fix(
        indicator_field, current_version, expected_msg, expected_fixed_version
):
    """
    Given
        - an IndicatorField.
        html type and fromVersion = 6.1.0.
            - one with grid type
        - Case 1: an Indicator field with type = html and fromversion = 6.0.0.
        - Case 2: an Indicator field with type = grid and fromversion = 5.0.0.
        - Case 3: an Indicator field with type = shortText and fromversion = 4.5.0.
    When
    - Calling the IsFromVersionSufficientIndicatorFieldValidator fix function.
    Then
        - Make sure that the integration fromversion was raised and that the right message was returned.
        - Case 1: Should raise the version to 6.1.0.
        - Case 2: Should raise the version to 5.5.0.
        - Case 3: Should raise the version to 5.0.0.
    """
    assert indicator_field.fromversion == current_version
    assert (
            IsFromVersionSufficientIndicatorFieldValidator().fix(indicator_field).message
            == expected_msg
    )
    assert indicator_field.fromversion == expected_fixed_version


@pytest.mark.parametrize(
    "content_items, expected_number_of_failures, expected_msgs",
    [
        (
                [
                    create_integration_object(
                        paths=[
                            "script.feed",
                            "fromversion",
                        ],
                        values=[True, "5.5.0"],
                    ),
                    create_integration_object(
                        paths=[
                            "script.feed",
                            "fromversion",
                        ],
                        values=[False, "5.0.0"],
                    ),
                ],
                0,
                [],
        ),
        (
                [
                    create_integration_object(
                        paths=[
                            "script.feed",
                            "fromversion",
                        ],
                        values=[True, "6.0.0"],
                    ),
                    create_integration_object(
                        paths=[
                            "script.feed",
                            "fromversion",
                        ],
                        values=[True, "5.0.0"],
                    ),
                ],
                1,
                [
                    "The integration is a feed integration and therefore require a fromversion field of at least 5.5.0, current version is: 5.0.0."
                ],
        ),
        (
                [
                    create_ps_integration_object(
                        paths=["fromversion"],
                        values=["5.5.0"],
                    ),
                    create_integration_object(
                        paths=[
                            "fromversion",
                        ],
                        values=["5.0.0"],
                    ),
                ],
                0,
                [],
        ),
        (
                [
                    create_integration_object(
                        paths=[
                            "fromversion",
                        ],
                        values=["6.0.0"],
                    ),
                    create_ps_integration_object(
                        paths=["fromversion"],
                        values=["5.0.0"],
                    ),
                ],
                1,
                [
                    "The integration is a powershell integration and therefore require a fromversion field of at least 5.5.0, current version is: 5.0.0."
                ],
        ),
        (
                [
                    create_integration_object(
                        paths=[
                            "fromversion",
                        ],
                        values=["4.5.0"],
                    ),
                    create_integration_object(
                        paths=[
                            "fromversion",
                        ],
                        values=["5.0.0"],
                    ),
                ],
                1,
                [
                    "The integration is a regular integration and therefore require a fromversion field of at least 5.0.0, current version is: 4.5.0."
                ],
        ),
    ],
)
def test_IsFromVersionSufficientIntegrationValidator_obtain_invalid_content_items(
        content_items, expected_number_of_failures, expected_msgs
):
    """
    Given
    content_items iterables.
        - Case 1: 2 integrations - one feed integration with high enough fromversion field and one none feed integration with fromversion lower than 5.5.0.
        - Case 2: 2 integration - one feed integration with fromversion lower than 5.5.0 and one with a high enough fromversion field.
        - Case 3: 2 integrations - one ps integration with high enough fromversion field and one python integration with fromversion lower than 5.5.0.
        - Case 4: 2 integration - one ps integration with fromversion lower than 5.5.0 and one with a high enough fromversion field.
        - Case 5: 2 regular integrations - one with fromversion lower than 5.0.0 and one with fromversion = 5.0.0
    When
    - Calling the IsFromVersionSufficientIntegrationValidator is valid function.
    Then
        - Make sure the validation fail when it needs to and the right error message is returned.
        - Case 1: Shouldn't fail at all.
        - Case 2: Should fail only one integration.
        - Case 3: Shouldn't fail at all.
        - Case 4: Should fail only one integration.
        - Case 5: Should fail only one integration.
    """
    results = (
        IsFromVersionSufficientIntegrationValidator().obtain_invalid_content_items(
            content_items
        )
    )
    assert len(results) == expected_number_of_failures
    assert all(
        [
            result.message == expected_msg
            for result, expected_msg in zip(results, expected_msgs)
        ]
    )


@pytest.mark.parametrize(
    "integration, current_version, expected_msg, expected_fixed_version",
    [
        (
                create_ps_integration_object(paths=["fromversion"], values=["5.0.0"]),
                "5.0.0",
                "Raised the fromversion field to 5.5.0",
                "5.5.0",
        ),
        (
                create_integration_object(
                    paths=["fromversion", "script.feed"], values=["5.0.0", True]
                ),
                "5.0.0",
                "Raised the fromversion field to 5.5.0",
                "5.5.0",
        ),
        (
                create_integration_object(paths=["fromversion"], values=["4.5.0"]),
                "4.5.0",
                "Raised the fromversion field to 5.0.0",
                "5.0.0",
        ),
    ],
)
def test_IsFromVersionSufficientIntegrationValidator_fix(
        integration, current_version, expected_msg, expected_fixed_version
):
    """
    Given
        - an integration.
        - Case 1: a ps integration with fromversion = 5.0.0.
        - Case 2: a feed integration with fromversion = 5.0.0.
        - Case 3: a regular integration with fromversion = 4.5.0.
    When
    - Calling the IsFromVersionSufficientIntegrationValidator fix function.
    Then
        - Make sure that the integration fromversion was raised and that the right message was returned.
        - Case 1: Should raise the version to 5.5.0.
        - Case 2: Should raise the version to 5.5.0.
        - Case 3: Should raise the version to 5.0.0.
    """
    assert integration.fromversion == current_version
    assert (
            IsFromVersionSufficientIntegrationValidator().fix(integration).message
            == expected_msg
    )
    assert integration.fromversion == expected_fixed_version


@pytest.mark.parametrize(
    "content_items, expected_number_of_failures, expected_msgs",
    [
        (
                [
                    create_indicator_field_object(),
                    create_incident_field_object(),
                    create_widget_object(),
                    create_wizard_object(),
                    create_report_object(),
                    create_xsiam_report_object(),
                    create_integration_object(),
                    create_script_object(),
                    create_dashboard_object(),
                    create_incident_type_object(),
                    create_generic_module_object(),
                    create_generic_type_object(),
                    create_incoming_mapper_object(),
                    create_outgoing_mapper_object(),
                    create_generic_definition_object(),
                    create_classifier_object(),
                    create_xsiam_dashboard_object(),
                    create_job_object(),
                    create_list_object(),
                    create_parsing_rule_object(),
                    create_playbook_object(),
                    create_generic_field_object(),
                    create_correlation_rule_object(),
                    create_assets_modeling_rule_object(),
                    create_layout_object(),
                ],
                0,
                [],
        ),
        (
                [
                    create_incident_type_object(["id"], ["Tra/ps"]),
                    create_incident_field_object(["id"], ["incide/nt_cv/e"]),
                    create_list_object(["id"], ["checked integrations/"]),
                    create_integration_object(["commonfields.id"], ["TestIntegrati/on"]),
                ],
                4,
                [
                    "The IncidentType ID field (Tra/ps) include a slash (/), make sure to remove it.",
                    "The IncidentField ID field (tcv/e) include a slash (/), make sure to remove it.",
                    "The List ID field (checked integrations/) include a slash (/), make sure to remove it.",
                    "The Integration ID field (TestIntegrati/on) include a slash (/), make sure to remove it.",
                ],
        ),
    ],
)
def test_IDContainSlashesValidator_obtain_invalid_content_items(
        content_items, expected_number_of_failures, expected_msgs
):
    """
    Given
    content_items list.
        - Case 1: A list of one of each content_item supported by the validation with a valid ID.
        - Case 2: A list of one IncidentType, IncidentField, List, and Integration, all with invalid ids with at least one /.
    When
    - Calling the IDContainSlashesValidator obtain_invalid_content_items function.
    Then
        - Make sure the right amount of failures return and that the error msg is correct.
        - Case 1: Shouldn't fail anything.
        - Case 2: Should fail all 4 content items.
    """
    results = IDContainSlashesValidator().obtain_invalid_content_items(content_items)
    assert len(results) == expected_number_of_failures
    assert all(
        [
            result.message == expected_msg
            for result, expected_msg in zip(results, expected_msgs)
        ]
    )


@pytest.mark.parametrize(
    "content_item, current_id, expected_fix_msg, expected_id",
    [
        (
                create_incident_type_object(["id"], ["Tra/ps"]),
                "Tra/ps",
                "Removed slashes (/) from ID, new ID is Traps.",
                "Traps",
        ),
        (
                create_incident_field_object(["id"], ["incident_c/v/e"]),
                "c/v/e",
                "Removed slashes (/) from ID, new ID is cve.",
                "cve",
        ),
        (
                create_list_object(["id"], ["checked integrations/"]),
                "checked integrations/",
                "Removed slashes (/) from ID, new ID is checked integrations.",
                "checked integrations",
        ),
        (
                create_integration_object(["commonfields.id"], ["TestIntegrati///on"]),
                "TestIntegrati///on",
                "Removed slashes (/) from ID, new ID is TestIntegration.",
                "TestIntegration",
        ),
    ],
)
def test_IDContainSlashesValidator_fix(
        content_item, current_id, expected_fix_msg, expected_id
):
    """
    Given
    content_item.
        - Case 1: An incident type with ID that contain slashes.
        - Case 2: An incident field with ID that contain slashes.
        - Case 3: A list with ID that contain slashes.
        - Case 4: An integration with ID that contain slashes.
    When
    - Calling the IDContainSlashesValidator fix function.
    Then
        - Make sure that all the slashes were removed, the right field was set with the fixed value and the right message was printed out.
    """
    assert content_item.object_id == current_id
    assert IDContainSlashesValidator().fix(content_item).message == expected_fix_msg
    assert content_item.object_id == expected_id


def test_IsDeprecatedCorrectlyValidator_obtain_invalid_content_items():
    """
    Given:
     - 1 integration and 1 script which are deprecated incorrectly
     - 1 integration and 1 script which are deprecated correctly
     - 1 integration and 1 script which are not deprecated

    When:
     - Running the IsDeprecatedCorrectlyValidator validator

    Then:
     - make sure the script and integration which are deprecated incorrectly fails the validation

    """
    content_items = [
        create_integration_object(
            paths=["deprecated", "description"], values=[True, "Some description"]
        ),
        create_script_object(
            paths=["deprecated", "comment"], values=[True, "Some description"]
        ),
        create_integration_object(
            paths=["deprecated", "description"],
            values=[True, "Deprecated. Use OtherIntegrationName instead."],
        ),
        create_script_object(
            paths=["deprecated", "comment"],
            values=[True, "Deprecated. No available replacement."],
        ),
        create_integration_object(paths=["description"], values=["Some description"]),
        create_script_object(paths=["comment"], values=["Some description"]),
    ]

    results = IsDeprecatedCorrectlyValidator().obtain_invalid_content_items(
        content_items
    )
    assert len(results) == 2
    for result in results:
        assert result.content_object.deprecated
        assert result.content_object.description == "Some description"


@pytest.mark.parametrize(
    "content_items, expected_number_of_failures, expected_msgs",
    [
        (
                [
                    create_indicator_field_object(),
                    create_incident_field_object(),
                    create_widget_object(),
                    create_wizard_object(dict_to_update={"version": -1}),
                    create_integration_object(),
                    create_script_object(),
                    create_dashboard_object(),
                    create_incident_type_object(),
                    create_generic_module_object(),
                    create_generic_type_object(),
                    create_incoming_mapper_object(),
                    create_outgoing_mapper_object(),
                    create_generic_definition_object(),
                    create_classifier_object(),
                    create_list_object(["version"], [-1]),
                    create_playbook_object(),
                    create_generic_field_object(),
                    create_layout_object(),
                ],
                0,
                [],
        ),
        (
                [
                    create_incident_field_object(["version"], [-2]),
                    create_list_object(["version"], [1]),
                    create_integration_object(["commonfields.version"], [0]),
                ],
                3,
                [
                    "The version for our files should always be -1, please update the file.",
                    "The version for our files should always be -1, please update the file.",
                    "The version for our files should always be -1, please update the file.",
                ],
        ),
    ],
)
def test_IsValidVersionValidator_obtain_invalid_content_items(
        content_items, expected_number_of_failures, expected_msgs
):
    """
    Given
    content_items list.
        - Case 1: A list of one of each content_item supported by the validation with a valid ID.
        - Case 2: A list of one IncidentField, List, and Integration, all with invalid versions.
    When
    - Calling the IsValidVersionValidator obtain_invalid_content_items function.
    Then
        - Make sure the right amount of failures return and that the error msg is correct.
        - Case 1: Shouldn't fail anything.
        - Case 2: Should fail all 3 content items.
    """
    results = IsValidVersionValidator().obtain_invalid_content_items(content_items)
    assert len(results) == expected_number_of_failures
    assert all(
        [
            result.message == expected_msg
            for result, expected_msg in zip(results, expected_msgs)
        ]
    )


def test_IsValidVersionValidator_fix():
    """
    Given
    - An integration with an invalid version.
    When
    - Calling the IsValidVersionValidator fix function.
    Then
    - Make sure that the object version was changed to -1, and that the right fix msg was returned.
    """
    content_item = create_integration_object(["commonfields.version"], [0])
    assert content_item.version != -1
    assert (
            IsValidVersionValidator().fix(content_item).message
            == "Updated the content item version to -1."
    )
    assert content_item.version == -1


@pytest.mark.parametrize(
    "content_items, expected_msg",
    [
        pytest.param(
            [
                create_integration_object(
                    paths=["name", "display"],
                    values=["Test v1", "Testv1"],
                ),
                create_integration_object(
                    paths=["name", "display"],
                    values=["Test Integration", "TestIntegration"],
                ),
            ],
            "The following fields: name, display shouldn't contain the word 'Integration'.",
            id="Case 1: Integration in name or display (valid and invalid)",
        ),
        pytest.param(
            [
                create_script_object(
                    paths=["name"],
                    values=["Test v1"],
                ),
                create_script_object(
                    paths=["name"],
                    values=["Test Script"],
                ),
            ],
            "The following field: name shouldn't contain the word 'Script'.",
            id="Case 2: Script in name or display (valid and invalid)",
        ),
        pytest.param(
            [
                create_playbook_object(
                    paths=["name"],
                    values=["Test v1"],
                ),
                create_playbook_object(
                    paths=["name"],
                    values=["Test Playbook"],
                ),
            ],
            "The following field: name shouldn't contain the word 'Playbook'.",
            id="Case 3: Playbook in name or display (valid and invalid)",
        ),
        pytest.param(
            [
                create_playbook_object(
                    paths=["name"],
                    values=["Test v1"],
                ),
                create_script_object(
                    paths=["name"],
                    values=["Test v1"],
                ),
                create_integration_object(
                    paths=["name", "display"],
                    values=["Test v1", "Testv1"],
                ),
            ],
            "",
            id="Case 4: All content items are valid",
        ),
    ],
)
def test_IsEntityTypeInEntityNameValidator_obtain_invalid_content_items(
        content_items, expected_msg
):
    """
    Given
    - Case 1: Two content items of type 'Integration' are validated.
        - The first integration doest not have its type in 'name' and 'display' fields.
        - The second integration does have its type in 'name' and 'display' fields.
    - Case 2: Two content items of type 'Script' are validated.
        - The first script doest not have its type in 'name' field.
        - The second script does have its type in 'name' field.
    - Case 3: Two content items of type 'Playbook' are validated.
        - The first playbook doest not have its type in 'name' field.
        - The second playbook does have its type in 'name' field.
    - Case 4:
        - All content items are valid.
    When
    - Running the IsEntityTypeInEntityNameValidator validation.
    Then
    - Case 1:
        - Don't fail the validation.
        - Fail the validation with a relevant message containing 'name' and 'display' fields.
    - Case 2:
        - Don't fail the validation.
        - Fail the validation with a relevant message containing 'name' field.
    - Case 3:
        - Don't fail the validation.
        - Fail the validation with a relevant message containing 'name' field.
    - Case 4:
        - Don't fail the validation and obtain_invalid_content_items function return empty array.
    """
    result = IsEntityTypeInEntityNameValidator().obtain_invalid_content_items(
        content_items
    )
    if result:
        assert result[0].message == expected_msg
        assert len(result) == 1
    else:
        assert len(result) == 0


@pytest.mark.parametrize(
    "content_items, expected_number_of_failures, expected_error_message",
    [
        pytest.param(
            [create_integration_object()],
            0,
            "",
            id="valid integration",
        ),
        pytest.param(
            [create_integration_object(paths=["display"], values=["partner"])],
            1,
            ERROR_MSG_TEMPLATE.format("partner"),
            id="invalid integration",
        ),
        pytest.param([create_playbook_object()], 0, "", id="valid playbook"),
        pytest.param(
            [create_playbook_object(paths=["name"], values=["community"])],
            1,
            ERROR_MSG_TEMPLATE.format("community"),
            id="invalid playbook",
        ),
        pytest.param([create_script_object()], 0, "", id="valid script"),
        pytest.param(
            [create_script_object(paths=["name"], values=["community"])],
            1,
            ERROR_MSG_TEMPLATE.format("community"),
            id="invalid script",
        ),
        pytest.param([create_classifier_object()], 0, "", id="valid classifier"),
        pytest.param(
            [create_classifier_object(paths=["name"], values=["partner"])],
            1,
            ERROR_MSG_TEMPLATE.format("partner"),
            id="invalid classifier",
        ),
    ],
)
def test_IsEntityNameContainExcludedWordValidator(
        content_items, expected_number_of_failures, expected_error_message
):
    """
    Given
    - Case 1: Content item of type 'Integration' which contains a valid entity name.
    - Case 2: Content item of type 'Integration' which contains an invalid entity name.
    - Case 3: Content item of type 'Playbook' which contains a valid entity name.
    - Case 4: Content item of type 'Playbook' which contains an invalid entity name.

    - Case 5: Content item of type 'Script' which contains a valid entity name.
    - Case 6: Content item of type 'Script' which contains an invalid entity name.

    - Case 7: Content item of type 'Classifier' which contains a valid entity name.
    - Case 8: Content item of type 'Classifier' which contains an invalid entity name.

    When
    - Running the IsEntityNameContainExcludedWordValidator validation.
    Then
    - Case 1: Don't fail the validation.
    - Case 2: Fail the validation with a relevant message containing 'name' field.
    - Case 3: Don't fail the validation.
    - Case 4: Fail the validation with a relevant message containing 'name' field.
    - Case 5: Don't fail the validation.
    - Case 6: Fail the validation with a relevant message containing 'name' field.
    - Case 7: Don't fail the validation.
    - Case 8: Fail the validation with a relevant message containing 'name' field.
    """
    results = IsEntityNameContainExcludedWordValidator().obtain_invalid_content_items(
        content_items=content_items
    )
    assert len(results) == expected_number_of_failures
    if results:
        assert results[0].message == expected_error_message


@pytest.mark.parametrize(
    "content_items, expected_number_of_failures, expected_msgs",
    [
        (
                [create_pack_object(), create_pack_object()],
                1,
                [
                    "Pack for content item '/newPackName' and all related files were changed from 'pack_171' to 'newPackName', please undo."
                ],
        ),
        (
                [create_integration_object(), create_integration_object()],
                1,
                [
                    "Pack for content item '/newPackName/Integrations/integration_0/integration_0.yml' and all related files were changed from 'pack_173' to 'newPackName', please undo."
                ],
        ),
        (
                [
                    create_parsing_rule_object(),
                    create_parsing_rule_object(),
                ],
                1,
                [
                    "Pack for content item '/newPackName/ParsingRules/TestParsingRule/TestParsingRule.yml' and all related files were changed from 'pack_175' to 'newPackName', please undo."
                ],
        ),
        (
                [
                    create_correlation_rule_object(),
                    create_correlation_rule_object(),
                ],
                1,
                [
                    "Pack for content item '/newPackName/CorrelationRules/correlation_rule.yml' and all related files were changed from 'pack_177' to 'newPackName', please undo."
                ],
        ),
        (
                [
                    create_playbook_object(),
                    create_playbook_object(),
                ],
                1,
                [
                    "Pack for content item '/newPackName/Playbooks/playbook-0.yml' and all related files were changed from 'pack_179' to 'newPackName', please undo."
                ],
        ),
        (
                [
                    create_modeling_rule_object(),
                    create_modeling_rule_object(),
                ],
                1,
                [
                    "Pack for content item '/newPackName/ModelingRules/modelingrule_0/modelingrule_0.yml' and all related files were changed from 'pack_181' to 'newPackName', please undo."
                ],
        ),
        (
                [
                    create_ps_integration_object(),
                    create_ps_integration_object(),
                ],
                1,
                [
                    "Pack for content item '/newPackName/Integrations/integration_0/integration_0.yml' and all related files were changed from 'pack_183' to 'newPackName', please undo."
                ],
        ),
        (
                [
                    create_script_object(),
                    create_script_object(),
                ],
                1,
                [
                    "Pack for content item '/newPackName/Scripts/script0/script0.yml' and all related files were changed from 'pack_185' to 'newPackName', please undo."
                ],
        ),
        (
                [
                    create_classifier_object(),
                    create_classifier_object(),
                ],
                1,
                [
                    "Pack for content item '/newPackName/Classifiers/classifier-test_classifier.json' and all related files were changed from 'pack_187' to 'newPackName', please undo."
                ],
        ),
        (
                [
                    create_list_object(),
                    create_list_object(),
                ],
                1,
                [
                    "Pack for content item '/newPackName/Lists/list-list.json' and all related files were changed from 'pack_189' to 'newPackName', please undo."
                ],
        ),
        (
                [
                    create_job_object(),
                    create_job_object(),
                ],
                1,
                [
                    "Pack for content item '/newPackName/Jobs/job-job.json' and all related files were changed from 'pack_191' to 'newPackName', please undo."
                ],
        ),
        (
                [
                    create_dashboard_object(),
                    create_dashboard_object(),
                ],
                1,
                [
                    "Pack for content item '/newPackName/Dashboards/dashboard-dashboard.json' and all related files were changed from 'pack_193' to 'newPackName', please undo."
                ],
        ),
        (
                [
                    create_incident_type_object(),
                    create_incident_type_object(),
                ],
                1,
                [
                    "Pack for content item '/newPackName/IncidentTypes/incidenttype-incident_type.json' and all related files were changed from 'pack_195' to 'newPackName', please undo."
                ],
        ),
        (
                [
                    create_incident_field_object(),
                    create_incident_field_object(),
                ],
                1,
                [
                    "Pack for content item '/newPackName/IncidentFields/incidentfield-incident_field.json' and all related files were changed from 'pack_197' to 'newPackName', please undo."
                ],
        ),
        (
                [
                    create_report_object(),
                    create_report_object(),
                ],
                1,
                [
                    "Pack for content item '/newPackName/Reports/report-report.json' and all related files were changed from 'pack_199' to 'newPackName', please undo."
                ],
        ),
        (
                [
                    create_xsiam_report_object(),
                    create_xsiam_report_object(),
                ],
                1,
                [
                    "Pack for content item '/newPackName/XSIAMReports/xsiam_report.json' and all related files were changed from 'pack_201' to 'newPackName', please undo."
                ],
        ),
        (
                [
                    create_xsiam_dashboard_object(),
                    create_xsiam_dashboard_object(),
                ],
                1,
                [
                    "Pack for content item '/newPackName/XSIAMDashboards/xsiam_dashboard.json' and all related files were changed from 'pack_203' to 'newPackName', please undo."
                ],
        ),
        (
                [
                    create_xdrc_template_object(),
                    create_xdrc_template_object(),
                ],
                1,
                [
                    "Pack for content item '/newPackName/XDRCTemplates/pack_205_xdrc_template/xdrc_template.json' and all related files were changed from 'pack_205' to 'newPackName', please undo."
                ],
        ),
        (
                [
                    create_assets_modeling_rule_object(),
                    create_assets_modeling_rule_object(),
                ],
                1,
                [
                    "Pack for content item '/newPackName/AssetsModelingRules/assets_modeling_rule/assets_modeling_rule.yml' and all related files were changed from 'pack_207' to 'newPackName', please undo."
                ],
        ),
        (
                [
                    create_trigger_object(),
                    create_trigger_object(),
                ],
                1,
                [
                    "Pack for content item '/newPackName/Triggers/trigger.json' and all related files were changed from 'pack_209' to 'newPackName', please undo."
                ],
        ),
        (
                [
                    create_layout_object(),
                    create_layout_object(),
                ],
                1,
                [
                    "Pack for content item '/newPackName/Layouts/layout-layout.json' and all related files were changed from 'pack_211' to 'newPackName', please undo."
                ],
        ),
        (
                [
                    create_widget_object(),
                    create_widget_object(),
                ],
                1,
                [
                    "Pack for content item '/newPackName/Widgets/widget-widget.json' and all related files were changed from 'pack_213' to 'newPackName', please undo."
                ],
        ),
        (
                [
                    create_indicator_field_object(),
                    create_indicator_field_object(),
                ],
                1,
                [
                    "Pack for content item '/newPackName/IndicatorFields/indicatorfield-indicator_field.json' and all related files were changed from 'pack_215' to 'newPackName', please undo."
                ],
        ),
        (
                [
                    create_wizard_object(),
                    create_wizard_object(),
                ],
                1,
                [
                    "Pack for content item '/newPackName/Wizards/wizard-test_wizard.json' and all related files were changed from 'pack_217' to 'newPackName', please undo."
                ],
        ),
        (
                [
                    create_generic_definition_object(),
                    create_generic_definition_object(),
                ],
                1,
                [
                    "Pack for content item '/newPackName/GenericDefinitions/genericdefinition-generic_definition.json' and all related files were changed from 'pack_219' to 'newPackName', please undo."
                ],
        ),
        (
                [
                    create_generic_field_object(),
                    create_generic_field_object(),
                ],
                1,
                [
                    "Pack for content item '/newPackName/GenericFields/generic_field/genericfield-generic_field.json' and all related files were changed from 'pack_221' to 'newPackName', please undo."
                ],
        ),
        (
                [
                    create_generic_type_object(),
                    create_generic_type_object(),
                ],
                1,
                [
                    "Pack for content item '/newPackName/GenericTypes/generic_type/generictype-generic_type.json' and all related files were changed from 'pack_223' to 'newPackName', please undo."
                ],
        ),
        (
                [
                    create_generic_module_object(),
                    create_generic_module_object(),
                ],
                1,
                [
                    "Pack for content item '/newPackName/GenericModules/genericmodule-generic_module.json' and all related files were changed from 'pack_225' to 'newPackName', please undo."
                ],
        ),
        (
                [
                    create_incoming_mapper_object(),
                    create_incoming_mapper_object(),
                ],
                1,
                [
                    "Pack for content item '/newPackName/Classifiers/classifier-mapper-incoming_mapper.json' and all related files were changed from 'pack_227' to 'newPackName', please undo."
                ],
        ),
        (
                [
                    create_outgoing_mapper_object(),
                    create_outgoing_mapper_object(),
                ],
                1,
                [
                    "Pack for content item '/newPackName/Classifiers/classifier-mapper-outgoing_mapper.json' and all related files were changed from 'pack_229' to 'newPackName', please undo."
                ],
        ),
        (
                [
                    create_indicator_type_object(),
                    create_indicator_type_object(),
                ],
                1,
                [
                    "Pack for content item '/newPackName/IndicatorTypes/reputation-indicator_type.json' and all related files were changed from 'pack_231' to 'newPackName', please undo."
                ],
        ),
    ],
)
def test_ValidPackNameValidator_obtain_invalid_content_items(
        content_items, expected_number_of_failures, expected_msgs
):
    """
    Given:
    content_items.
        31 content items.
        Each test contains one object where the pack name was changed, and one where it was not.

    When:
        - Calling the PackNameValidator obtain_invalid_content_items function.

    Then:
        - Make sure the right amount of tests failed, and that the right error message is returned.
        - For each test, one should fail while the other should pass.
    """
    old_content_items = copy.deepcopy(content_items)
    create_old_file_pointers(content_items, old_content_items)
    content_item_parts = list(content_items[1].path.parts)
    packs_folder_index = content_item_parts.index(PACKS_FOLDER) + 1
    content_item_parts[packs_folder_index] = "newPackName"
    new_path = Path(*content_item_parts)
    content_items[1].path = new_path
    results = PackNameValidator().obtain_invalid_content_items(content_items)
    assert len(results) == expected_number_of_failures
    assert all(
        [
            result.message == expected_msg
            for result, expected_msg in zip(results, expected_msgs)
        ]
    )


@pytest.mark.parametrize(
    "content_items, expected_number_of_failures, expected_error_message",
    [
        pytest.param([create_integration_object()], 0, "", id="valid: integration"),
        pytest.param(
            [create_integration_object(readme_content="test-module")],
            1,
            "Found internal terms in a customer-facing documentation: found test-module in Packs/pack_233/Integrations/integration_0/README.md",
            id="invalid: integration readme",
        ),
        pytest.param(
            [create_integration_object(description_content="test-module")],
            1,
            "Found internal terms in a customer-facing documentation: found test-module in Packs/pack_234/Integrations/integration_0/integration_0_description.md",
            id="invalid: integration description",
        ),
        pytest.param([create_script_object()], 0, "", id="valid: script"),
        pytest.param(
            [create_script_object(readme_content="test-module ")],
            1,
            "Found internal terms in a customer-facing documentation: found test-module in Packs/pack_236/Scripts/script0/README.md",
            id="invalid: script readme",
        ),
        pytest.param([create_playbook_object()], 0, "", id="valid: playbook"),
        pytest.param(
            [create_playbook_object(readme_content="test-module ")],
            1,
            "Found internal terms in a customer-facing documentation: found test-module in Packs/pack_238/Playbooks/playbook-0_README.md",
            id="invalid: playbook readme",
        ),
        pytest.param([create_pack_object()], 0, "", id="valid: pack"),
        pytest.param(
            [create_pack_object(readme_text="test-module ")],
            1,
            "Found internal terms in a customer-facing documentation: found test-module in Packs/pack_240/README.md",
            id="invalid: pack readme",
        ),
        pytest.param(
            [
                create_pack_object(
                    ["currentVersion"], ["1.0.1"], release_note_content="test-module"
                )
            ],
            1,
            "Found internal terms in a customer-facing documentation: found test-module in Packs/pack_241/ReleaseNotes/1_0_1.md",
            id="invalid: pack release note",
        ),
    ],
)
def test_CustomerFacingDocsDisallowedTermsValidator(
        content_items, expected_number_of_failures, expected_error_message
):
    """
    Given
    - Case 1: Content items containing disallowed terms in their related files.
    - Case 2: Content items containing only valid terms in their related files.
    When
    - Running the CustomerFacingDocsDisallowedTermsValidator validation.
    Then
    - Case 1: Fail the validation with a relevant message containing the found disallowed terms.
    - Case 2: Don't fail the validation.
    """
    results = CustomerFacingDocsDisallowedTermsValidator().obtain_invalid_content_items(
        content_items=content_items
    )
    assert len(results) == expected_number_of_failures
    if results:
        assert results[0].message == expected_error_message


@pytest.mark.parametrize(
    "content_items, expected_number_of_failures, expected_msgs",
    [
        ([create_script_object(), create_integration_object()], 0, []),
        (
                [
                    create_script_object(code="BSD\nMIT"),
                    create_script_object(
                        code="MIT", test_code="here we are going to fail\nproprietary"
                    ),
                    create_integration_object(code="Copyright"),
                ],
                4,
                [
                    "The file contains copyright key words (BSD, MIT, Copyright, proprietary) in line(s): 1, 2.",
                    "The file contains copyright key words (BSD, MIT, Copyright, proprietary) in line(s): 1.",
                    "The file contains copyright key words (BSD, MIT, Copyright, proprietary) in line(s): 2.",
                    "The file contains copyright key words (BSD, MIT, Copyright, proprietary) in line(s): 1.",
                ],
        ),
    ],
)
def test_IsPyFileContainCopyRightSectionValidator(
        content_items, expected_number_of_failures, expected_msgs
):
    """
    Given
    Content item iterables.
    - Case 1: One script and one integration without any copyright keywords in the code/test code.
    - Case 2: 3 content items:
        - One integration with copyright keywords in both line 1 and 2 in the code_file.
        - One script with copyright keyword in the code in line 1 and in the test_code in line 2.
        - One script with copyright keyword in the code in line 1.
    When
    - Running the IsPyFileContainCopyRightSectionValidator validation.
    Then
    - Make sure the right number of content_items failed and the right error was returned.
    - Case 1: Shouldn't fail anything.
    - Case 2: Should fail all.
    """
    results = IsPyFileContainCopyRightSectionValidator().obtain_invalid_content_items(
        content_items=content_items
    )
    assert len(results) == expected_number_of_failures
    assert all(
        [
            result.message == expected_msg
            for result, expected_msg in zip(results, expected_msgs)
        ]
    )


@pytest.mark.parametrize(
    "content_items",
    [
        pytest.param(create_incident_field_object(), id="incident_field"),
        pytest.param(create_widget_object(), id="widget"),
        pytest.param(create_report_object(), id="report"),
        pytest.param(create_xsiam_report_object(), id="xsiam_report"),
        pytest.param(create_script_object(), id="script"),
        pytest.param(create_dashboard_object(), id="dashboard"),
        pytest.param(create_incident_type_object(), id="incident_type"),
        pytest.param(create_generic_type_object(), id="generic_type"),
        pytest.param(create_outgoing_mapper_object(), id="outgoing_mapper"),
        pytest.param(create_generic_definition_object(), id="generic_definition"),
        pytest.param(create_classifier_object(), id="classifier"),
        pytest.param(create_xsiam_dashboard_object(), id="xsiam_dashboard"),
        pytest.param(create_job_object(), id="job"),
        pytest.param(create_list_object(), id="list"),
        pytest.param(create_parsing_rule_object(), id="parsing_rule"),
        pytest.param(create_playbook_object(), id="playbook"),
        pytest.param(create_generic_field_object(), id="generic_field"),
        pytest.param(create_correlation_rule_object(), id="correlation_rule"),
        pytest.param(create_assets_modeling_rule_object(), id="assets_modeling_rule"),
        pytest.param(create_layout_object(), id="layout"),
    ],
)
def test_IsContentItemNameContainTrailingSpacesValidator_obtain_invalid_content_items_success(
        content_items: ContentTypes113,
):
    """Test validate BA113 - Trailing spaces in content item name
    Given:
        A list of content items with names that have trailing spaces.
    When:
        The IsContentItemNameContainTrailingSpacesValidator's obtain_invalid_content_items method is called.
    Then:
        The method should return False, indicating that there are no validation failures.
    """
    assert not IsContentItemNameContainTrailingSpacesValidator().obtain_invalid_content_items(
        [content_items]
    )  # no failures


@pytest.mark.parametrize(
    "content_items, expected_field_error_messages",
    [
        pytest.param(
            create_classifier_object(
                paths=["name", "id"],
                values=[VALUE_WITH_TRAILING_SPACE, VALUE_WITH_TRAILING_SPACE],
            ),
            ["object_id, name"],
            id="classifier_with_trailing_space",
        ),
        pytest.param(
            create_integration_object(
                paths=["name", "commonfields.id"],
                values=[VALUE_WITH_TRAILING_SPACE, VALUE_WITH_TRAILING_SPACE],
            ),
            ["object_id, name"],
            id="integration_with_trailing_space",
        ),
        pytest.param(
            create_indicator_field_object(
                paths=["name"], values=[VALUE_WITH_TRAILING_SPACE]
            ),
            ["name"],
            id="indicator_field_with_trailing_space",
        ),
        pytest.param(
            create_wizard_object({"name": VALUE_WITH_TRAILING_SPACE}),
            ["name"],
            id="wizard_with_trailing_space",
        ),
        pytest.param(
            create_correlation_rule_object(
                paths=["name"], values=[VALUE_WITH_TRAILING_SPACE]
            ),
            ["name"],
            id="correlation_rule_with_trailing_space",
        ),
        pytest.param(
            create_incident_type_object(
                paths=["name"], values=[VALUE_WITH_TRAILING_SPACE]
            ),
            ["name"],
            id="incident_type_with_trailing_space",
        ),
        pytest.param(
            create_dashboard_object(paths=["name"], values=[VALUE_WITH_TRAILING_SPACE]),
            ["name"],
            id="dashboard_with_trailing_space",
        ),
        pytest.param(
            create_generic_definition_object(
                paths=["name"], values=[VALUE_WITH_TRAILING_SPACE]
            ),
            ["name"],
            id="generic_definition_with_trailing_space",
        ),
        pytest.param(
            create_generic_type_object(
                paths=["name"], values=[VALUE_WITH_TRAILING_SPACE]
            ),
            ["name"],
            id="generic_type_with_trailing_space",
        ),
        pytest.param(
            create_generic_module_object(
                paths=["name"], values=[VALUE_WITH_TRAILING_SPACE]
            ),
            ["name"],
            id="generic_module_with_trailing_space",
        ),
        pytest.param(
            create_generic_field_object(
                paths=["name"], values=[VALUE_WITH_TRAILING_SPACE]
            ),
            ["name"],
            id="generic_field_with_trailing_space",
        ),
        pytest.param(
            create_layout_object(paths=["name"], values=[VALUE_WITH_TRAILING_SPACE]),
            ["name"],
            id="layout_with_trailing_space",
        ),
        pytest.param(
            create_modeling_rule_object(
                paths=["name"], values=[VALUE_WITH_TRAILING_SPACE]
            ),
            ["name"],
            id="modeling_rule_with_trailing_space",
        ),
        pytest.param(
            create_incoming_mapper_object(
                paths=["name"], values=[VALUE_WITH_TRAILING_SPACE]
            ),
            ["name"],
            id="incoming_mapper_with_trailing_space",
        ),
        pytest.param(
            create_parsing_rule_object(
                paths=["name"], values=[VALUE_WITH_TRAILING_SPACE]
            ),
            ["name"],
            id="parsing_rule_with_trailing_space",
        ),
        pytest.param(
            create_playbook_object(paths=["name"], values=[VALUE_WITH_TRAILING_SPACE]),
            ["name"],
            id="playbook_with_trailing_space",
        ),
    ],
)
def test_IsContentItemNameContainTrailingSpacesValidator_obtain_invalid_content_items_failure(
        content_items: ContentTypes113,
        expected_field_error_messages: List[str],
):
    """
    Given:
        A list of content items with names that may contain trailing spaces.
    When:
        The `IsContentItemNameContainTrailingSpacesValidator.obtain_invalid_content_items` method is called.
    Then:
        The method should return the correct number of validation failures and the correct error messages.
    """
    results = (
        IsContentItemNameContainTrailingSpacesValidator().obtain_invalid_content_items(
            [content_items]
        )
    )
    assert len(results) == 1  # one failure
    assert (
            results[0].message
            == f"The following fields have a trailing spaces: {expected_field_error_messages[0]}."
    )


@pytest.mark.parametrize(
    "content_item, fields_with_trailing_spaces",
    [
        pytest.param(
            create_integration_object(
                paths=["name"], values=[VALUE_WITH_TRAILING_SPACE]
            ),
            ["name"],
            id="case integration with trailing spaces in name with fix",
        ),
        pytest.param(
            create_classifier_object(
                paths=["name"], values=[VALUE_WITH_TRAILING_SPACE]
            ),
            {"name": "name"},
            id="case classifier with trailing spaces in name with fix",
        ),
        pytest.param(
            create_dashboard_object(paths=["name"], values=[VALUE_WITH_TRAILING_SPACE]),
            ["name"],
            id="case dashboard with trailing spaces in name with fix",
        ),
        pytest.param(
            create_incident_type_object(
                paths=["name"], values=[VALUE_WITH_TRAILING_SPACE]
            ),
            ["name"],
            id="case incident type with trailing spaces in name with fix",
        ),
        pytest.param(
            create_wizard_object({"name": VALUE_WITH_TRAILING_SPACE}),
            ["name"],
            id="case wizard with trailing spaces in name with fix",
        ),
        pytest.param(
            create_classifier_object(
                paths=["name", "id"],
                values=[VALUE_WITH_TRAILING_SPACE, VALUE_WITH_TRAILING_SPACE],
            ),
            ["object_id", "name"],
            id="classifier and integration with trailing spaces",
        ),
    ],
)
def test_IsContentItemNameContainTrailingSpacesValidator_fix(
        content_item: ContentTypes113, fields_with_trailing_spaces: List[str]
):
    """
    Test validate BA113 - Trailing spaces in content item name

    Given:
        - A content item with a name that has trailing spaces.
    When:
        - The IsContentItemNameContainTrailingSpacesValidator's fix method is called.
    Then:
        - The trailing spaces should be removed from the content item's name, and the fix message should indicate that the trailing spaces have been removed.

    Test cases:
        - Various content items (integrations, classifiers, dashboards, incident types, wizards) are created with trailing spaces in their names.
            The validator should remove the trailing spaces and return a fix message for each.
    """
    validator = IsContentItemNameContainTrailingSpacesValidator()
    validator.violations[content_item.object_id] = fields_with_trailing_spaces

    assert content_item.name == VALUE_WITH_TRAILING_SPACE

    results = validator.fix(content_item)
    assert content_item.name == VALUE_WITH_TRAILING_SPACE.rstrip()
    assert (
            results.message
            == f"Removed trailing spaces from the {', '.join(fields_with_trailing_spaces)} fields of following content items: {VALUE_WITH_TRAILING_SPACE.rstrip()}"
    )


@pytest.mark.parametrize(
    "content_item, expected_number_of_failures, expected_messages",
    [
        pytest.param(
            create_integration_object(name="Test-Integration"),
            1,
            "The Integration files should be named without any separators in the base name:\n'Test-Integration.py' should be named 'TestIntegration.py'\n'Test-Integration.yml' should be named 'TestIntegration.yml'\n'Test-Integration_description.md' should be named 'TestIntegration_description.md'\n'Test-Integration_image.png' should be named 'TestIntegration_image.png'\n'Test-Integration_test.py' should be named 'TestIntegration_test.py'",
            id="invalid integration",
        ),
        pytest.param(
            create_integration_object(name="TestIntegration"),
            0,
            [""],
            id="valid integration",
        ),
        pytest.param(
            create_script_object(name="Test-Script"),
            1,
            "The Script files should be named without any separators in the base name:\n'Test-Script.py' should be named 'TestScript.py'\n'Test-Script.yml' should be named 'TestScript.yml'\n'Test-Script_description.md' should be named 'TestScript_description.md'\n'Test-Script_image.png' should be named 'TestScript_image.png'\n'Test-Script_test.py' should be named 'TestScript_test.py'",
            id="invalid script",
        ),
        pytest.param(
            create_script_object(name="TestScript"),
            0,
            [""],
            id="valid script",
        ),
    ],
)
def test_FileNameHasSeparatorsValidator_obtain_invalid_content_items(
        content_item, expected_number_of_failures, expected_messages
):
    """
    Test validate BA109 FileNameHasSeparatorsValidator - File names with separators

    Given:
        A content item with a name that contains separators (e.g., hyphens) or not.

    When:
        The FileNameHasSeparatorsValidator's obtain_invalid_content_items method is called.

    Then:
        The method should return the expected number of validation failures and messages.
        Failure with an appropriate message if the name contains separators.
    """
    validator = FileNameHasSeparatorsValidator()
    ValidationResultList = validator.obtain_invalid_content_items([content_item])

    assert len(ValidationResultList) == expected_number_of_failures

    if ValidationResultList:
        assert ValidationResultList[0].message == expected_messages


@pytest.mark.parametrize(
    "content_items, expected_number_of_failures, expected_msg",
    [
        pytest.param(
            [
                create_integration_object(name="invalid_integration_name"),
            ],
            1,
            "The folder name 'invalid_integration_name' should not contain any of the following separators: '_', '-'",
            id="an invalid integration name",
        ),
        pytest.param(
            [
                create_integration_object(name="invalidIntegrationName"),
            ],
            0,
            "",
            id="a valid integration name.",
        ),
        pytest.param(
            [
                create_script_object(name="invalid-script-name"),
            ],
            1,
            "The folder name 'invalid-script-name' should not contain any of the following separators: '_', '-'",
            id="an invalid script name",
        ),
        pytest.param(
            [
                create_script_object(name="invalidScriptName"),
            ],
            0,
            "",
            id="a valid script name",
        ),
    ],
)
def test_IsFolderNameHasSeparatorsValidator_obtain_invalid_content_items(
        content_items, expected_number_of_failures, expected_msg
):
    result = IsFolderNameHasSeparatorsValidator().obtain_invalid_content_items(
        content_items
    )

    assert len(result) == expected_number_of_failures

    if result:
        assert result[0].message == expected_msg


def test_IsHaveUnitTestFileValidator_obtain_invalid_content_items__all_valid():
    """
    Given
    - Two valid integrations:
        - One Xsoar supported integration with a valid unit test file name.
        - One Partner supported integration with a valid unit test file name.
    When
    - Calling the IsHaveUnitTestFileValidator obtain_invalid_content_items function.
    Then
    - Make sure no failures are returned.
    """
    with ChangeCWD(REPO.path):
        content_items = [
            create_integration_object(
                name="MyIntegration0",
                unit_test_name="MyIntegration0",
                pack_info={"support": XSOAR_SUPPORT},
            ),
            create_integration_object(
                name="MyIntegration0",
                unit_test_name="MyIntegration0",
                pack_info={"support": PARTNER_SUPPORT},
            ),
        ]

        results = IsHaveUnitTestFileValidator().obtain_invalid_content_items(
            content_items
        )

    assert len(results) == 0


def test_IsHaveUnitTestFileValidator_obtain_invalid_content_items__invalid_item():
    """
    Given
    - One invalid integration:
        - One Xsoar supported integration with an invalid unit test file name.
    When
    - Calling the IsHaveUnitTestFileValidator obtain_invalid_content_items function.
    Then
    - Make sure one failure is returned and the error message is correct.
    """
    with ChangeCWD(REPO.path):
        content_items = [
            create_integration_object(
                name="MyIntegration0",
                unit_test_name="myintegration0",
                pack_info={"support": XSOAR_SUPPORT},
            ),
        ]

        results = IsHaveUnitTestFileValidator().obtain_invalid_content_items(
            content_items
        )

    expected_msgs = [
        "The given Integration is missing a unit test file, please make sure to add one with the following name MyIntegration0_test.py."
    ]

    assert len(results) == 1
    assert all(
        [
            result.message == expected_msg
            for result, expected_msg in zip(results, expected_msgs)
        ]
    )


def test_is_valid_context_path_depth_command():
    """
    Given
    - One invalid integration with one command:
        - One output has depth bigger then 5.
    When
    - Calling the IsValidContextPathDepthValidator obtain_invalid_content_items function.
    Then
    - Make sure one failure is returned and the error message is correct.
    """
    with ChangeCWD(REPO.path):
        content_items = [
            create_integration_object(
                paths=["script.commands"],
                values=[
                    [
                        {
                            "name": "ip",
                            "description": "ip command",
                            "deprecated": False,
                            "arguments": [],
                            "outputs": [
                                {
                                    "name": "output_1",
                                    "contextPath": "path_1.2.3.4.5.6",
                                    "description": "description_1",
                                },
                                {
                                    "name": "output_2",
                                    "contextPath": "path_2",
                                    "description": "description_2",
                                },
                            ],
                        },
                    ]
                ],
                pack_info={"support": XSOAR_SUPPORT},
            ),
        ]
        expected_msg = "The level of depth for context output path for command: ip In the yml should be less or equal to 5 check the following outputs:\npath_1.2.3.4.5.6\n"
        result = IsValidContextPathDepthValidator().obtain_invalid_content_items(
            content_items
        )
        assert len(result) == 1

        if result:
            assert result[0].message == expected_msg


def test_is_valid_context_path_depth_script():
    """
    Given
    - One invalid script :
        - One output has depth bigger then 5.
    When
    - Calling the IsValidContextPathDepthValidator obtain_invalid_content_items function.
    Then
    - Make sure one failure is returned and the error message is correct.
    """
    with ChangeCWD(REPO.path):
        content_items = [
            create_script_object(
                paths=["outputs"],
                values=[
                    [
                        {"contextPath": "File.EntryID", "description": "test_3"},
                        {
                            "contextPath": "test.test.1.2.3.4.5.6",
                            "description": "test_4",
                        },
                    ]
                ],
                pack_info={"support": XSOAR_SUPPORT},
            ),
        ]
        expected_msg = "The level of depth for context output path for script: myScript In the yml should be less or equal to 5 check the following outputs:\ntest.test.1.2.3.4.5.6"
        result = IsValidContextPathDepthValidator().obtain_invalid_content_items(
            content_items
        )
        assert len(result) == 1

        if result:
            assert result[0].message == expected_msg


def test_is_valid_context_path_depth_command_multiple_invalid_outputs():
    """
    Given
    - One invalid integration with one command:
        - multiple outputs have depth bigger then 5.
    When
    - Calling the IsValidContextPathDepthValidator obtain_invalid_content_items function.
    Then
    - Make sure the paths exist in the error message that is returned
    """
    with ChangeCWD(REPO.path):
        content_items = [
            create_integration_object(
                paths=["script.commands"],
                values=[
                    [
                        {
                            "name": "ip",
                            "description": "ip command",
                            "deprecated": False,
                            "arguments": [],
                            "outputs": [
                                {
                                    "name": "output_1",
                                    "contextPath": "path_1.2.3.4.5.6",
                                    "description": "description_1",
                                },
                                {
                                    "name": "output_2",
                                    "contextPath": "path_2",
                                    "description": "description_2",
                                },
                                {
                                    "name": "output_2",
                                    "contextPath": "path_2.3.4.5.6.7.8.9",
                                    "description": "description_2",
                                },
                            ],
                        },
                    ]
                ],
                pack_info={"support": XSOAR_SUPPORT},
            ),
        ]

        invalid_path_1 = "path_1.2.3.4.5.6"
        invalid_path_2 = "path_2.3.4.5.6.7.8.9"
        result = IsValidContextPathDepthValidator().obtain_invalid_content_items(
            content_items
        )
        assert len(result) == 1

        if result:
            assert invalid_path_1 in result[0].message
            assert invalid_path_2 in result[0].message


def test_is_valid_context_path_depth_command_multiple_commands_with_invalid_outputs():
    """
    Given
    - One invalid integration with two commands each has several outputs:
        - two outputs for each command have depth bigger then 5.
    When
    - Calling the IsValidContextPathDepthValidator obtain_invalid_content_items function.
    Then
    - Make sure the paths exist in the error message that is returned
    """
    with ChangeCWD(REPO.path):
        content_items = [
            create_integration_object(
                paths=["script.commands"],
                values=[
                    [
                        {
                            "name": "ip",
                            "description": "ip command",
                            "deprecated": False,
                            "arguments": [],
                            "outputs": [
                                {
                                    "name": "output_1",
                                    "contextPath": "path_1.2.3.4.5.6",
                                    "description": "description_1",
                                },
                                {
                                    "name": "output_2",
                                    "contextPath": "path_2",
                                    "description": "description_2",
                                },
                                {
                                    "name": "output_3",
                                    "contextPath": "path_3.3.4.5.6.7.8.9",
                                    "description": "description_3",
                                },
                            ],
                        },
                        {
                            "name": "file",
                            "description": "file command",
                            "deprecated": False,
                            "arguments": [],
                            "outputs": [
                                {
                                    "name": "output_1",
                                    "contextPath": "path_10.11.12.13.14.15",
                                    "description": "description_1",
                                },
                                {
                                    "name": "output_2",
                                    "contextPath": "path_2",
                                    "description": "description_2",
                                },
                                {
                                    "name": "output_3",
                                    "contextPath": "path_12.13.14.15.16.17.18.19",
                                    "description": "description_2",
                                },
                            ],
                        },
                    ]
                ],
                pack_info={"support": XSOAR_SUPPORT},
            ),
        ]
        invalid_path_ip_1 = "path_1.2.3.4.5.6"
        invalid_path_ip_2 = "path_3.3.4.5.6.7.8.9"
        invalid_path_file_1 = "path_10.11.12.13.14.15"
        invalid_path_file_2 = "path_12.13.14.15.16.17.18.19"
        result = IsValidContextPathDepthValidator().obtain_invalid_content_items(
            content_items
        )
        assert len(result) == 1

        if result:
            assert invalid_path_ip_1 in result[0].message
            assert invalid_path_ip_2 in result[0].message
            assert invalid_path_file_1 in result[0].message
            assert invalid_path_file_2 in result[0].message


def test_IsTestsSectionValidValidator_obtain_invalid_content_items():
    """
    Given
    - content items iterable with 5 content items:
        - One integration with a tests section which is an empty list.
        - One integration with a tests section which is the string "No tests (auto formatted)".
        - One script with a tests section which is an the string "No tests".
        - One script with a tests section which is a non empty list.
        - One script with a tests section which is an empty string.
    When
    - Calling the IsTestsSectionValidValidator obtain_invalid_content_items function.
    Then
    - Make sure the right amount of failures is returned and the error message is correct:
        - Should fail.
        - Shouldn't fail.
        - Shouldn't fail.
        - Shouldn't fail.
        - Should fail.
    """
    content_items = [
        create_integration_object(paths=["tests"], values=[[]]),
        create_integration_object(
            paths=["tests"], values=["No tests (auto formatted)"]
        ),
        create_script_object(paths=["tests"], values=["No tests"]),
        create_script_object(paths=["tests"], values=[["- test_1", "- test_2"]]),
        create_script_object(paths=["tests"], values=[""]),
    ]
    results = IsTestsSectionValidValidator().obtain_invalid_content_items(content_items)
    assert len(results) == 2
    expected_msgs = [
        'The tests section of the following Integration is malformed. It should either be a non empty list for tests or "No tests" in case there are no tests.',
        'The tests section of the following Script is malformed. It should either be a non empty list for tests or "No tests" in case there are no tests.',
    ]
    assert all(
        [
            result.message == expected_msg
            for result, expected_msg in zip(results, expected_msgs)
        ]
    )


def test_is_command_or_script_name_starts_with_digit_invalid():
    """
    Given
    - One invalid integration with two commands (one of which starts with a digit character).
    When
    - Calling the IsCommandOrScriptNameStartsWithDigitValidator obtain_invalid_content_items function.
    Then
    - Make sure one failure is returned and the error message contains the relevant command name.
    """
    content_items = [
        create_integration_object(
            paths=["script.commands"],
            values=[
                [
                    {
                        "name": "1system-get-users",
                        "description": "Get users from 1System",
                        "deprecated": False,
                        "arguments": [],
                        "outputs": [],
                    },
                    {
                        "name": "one-system-get-assets",
                        "description": "Get cloud assets from 1System",
                        "deprecated": False,
                        "arguments": [],
                        "outputs": [],
                    },
                ]
            ],
            pack_info={"support": XSOAR_SUPPORT},
        ),
    ]
    expected_msg = (
        "The following integration command names start with a digit: 1system-get-users"
    )
    results = (
        IsCommandOrScriptNameStartsWithDigitValidator().obtain_invalid_content_items(
            content_items
        )
    )

    assert len(results) == 1
    assert results[0].message == expected_msg


def test_is_command_or_script_name_starts_with_digit_valid():
    """
    Given
    - One valid integration with one command starting with a letter character.
    When
    - Calling the IsCommandOrScriptNameStartsWithDigitValidator obtain_invalid_content_items function.
    Then
    - Make sure no failures are returned.
    """
    content_items = [
        create_integration_object(
            paths=["script.commands"],
            values=[
                [
                    {
                        "name": "one-system-get-users",
                        "description": "Get users from 1System",
                        "deprecated": False,
                        "arguments": [],
                        "outputs": [],
                    },
                ]
            ],
            pack_info={"support": XSOAR_SUPPORT},
        ),
    ]
    results = (
        IsCommandOrScriptNameStartsWithDigitValidator().obtain_invalid_content_items(
            content_items
        )
    )

    assert len(results) == 0


<<<<<<< HEAD
def test_is_forbidden_content_item():
    """
    Given
    - One valid AgentixAgent item.

    When
    - Calling the IsForbiddenContentItemValidator obtain_invalid_content_items function.

    Then
    - Make sure one failure is returned and the error message contains the informative message.
    """

    content_items = [AgentixAgent(color="red", description="", display="", path=Path("test.yml"),
                                  marketplaces=["xsoar"], name="test", fromversion="", toversion="",
                                  display_name="", deprecated=False, id="", node_id="")]
    expected_msg = (
        f"The items {ContentType.AGENTIX_AGENT} and {ContentType.AGENTIX_ACTION} "
        f"should be stored in content-test-conf, not in Content"
    )
    results = (
        IsForbiddenContentItemValidator().obtain_invalid_content_items(
            content_items
        )
    )

    assert len(results) == 1
    assert results[0].message == expected_msg


def test_is_marketplace_exists():
    """
    Given
    - One valid and one invalid AgentixAgent items.
    - One valid and one invalid AgentixAction items.
    - Two valid and one invalid Script items.

    When
    - Calling the IsMarketplaceExistsValidator obtain_invalid_content_items function.

    Then
    - Make sure 3 failures are returned and the error message contains the informative message.
    """
    content_items = [AgentixAgent(color="red", description="", display="", path=Path("test.yml"),
                                marketplaces=["xsoar"], name="test", fromversion="", toversion="",
                                display_name="", deprecated=False, id="", node_id=""),
                    AgentixAgent(color="red", description="", display="", path=Path("test.yml"),
                                marketplaces=["xsoar_saas"], name="test", fromversion="", toversion="",
                                display_name="", deprecated=False, id="", node_id=""),
                    AgentixAction(color="red", description="", display="", path=Path("test.yml"),
                                marketplaces=["xsoar"], name="test", fromversion="", toversion="",
                                display_name="", deprecated=False, id="", node_id="",
                                underlyingContentItemId="test", underlyingContentItemName="test",
                                underlyingcontentitemtype=1, underlyingContentItemVersion=-1, agent_id="test"),
                    AgentixAction(color="red", description="", display="", path=Path("test.yml"),
                                marketplaces=["xsoar_saas"], name="test", fromversion="", toversion="",
                                display_name="", deprecated=False, id="", node_id="",
                                underlyingContentItemId="test", underlyingContentItemName="test",
                                underlyingcontentitemtype=1, underlyingContentItemVersion=-1, agent_id="test"),
                    Script(is_llm=True, marketplaces=["xsoar_saas"], id="", script='print("hello world")',
                           node_id="", path=Path("test.yml"), name="test1", fromversion="6.0.0",
                           toversion="8.0.0", display_name="test", deprecated=False, type='python',
                           tags=['test'], skip_prepare=[]),
                    Script(is_llm=False, marketplaces=["xsoar"], id="", script='print("hello world")',
                           node_id="", path=Path("test.yml"), name="test1", fromversion="6.0.0",
                           toversion="8.0.0", display_name="test", deprecated=False, type='python',
                           tags=['test'], skip_prepare=[]),
                    Script(is_llm=True, marketplaces=["xsoar"], id="", script='print("hello world")',
                           node_id="", path=Path("test.yml"), name="test1", fromversion="6.0.0",
                           toversion="8.0.0", display_name="test", deprecated=False, type='python',
                           tags=['test'], skip_prepare=[])
                    ]
    results = (
        IsMarketplaceExistsValidator().obtain_invalid_content_items(
            content_items
        )
    )

    assert len(results) == 3
    assert results[0].message == ("The items AgentixAgent, AgentixAction and Script with isllm=true"
                                  " should be uploaded to xsoar_saas only. Please specify only xsoar_saas"
                                  " under marketplaces.")
=======
@pytest.mark.parametrize(
    "content_item, policy_names, expected_failures",
    [
        pytest.param(
            create_script_object(
                paths=["compliantpolicies"], values=[["valid_policy_1"]]
            ),
            {"valid_policy_1"},
            [],
            id="valid_policy_name",
        ),
        pytest.param(
            create_script_object(
                paths=["compliantpolicies"], values=[["invalid_policy"]]
            ),
            {"valid_policy_1", "valid_policy_2"},
            ["invalid_policy"],
            id="invalid_policy_name",
        ),
        pytest.param(
            create_script_object(
                paths=["compliantpolicies"],
                values=[["valid_policy_1", "valid_policy_2"]],
            ),
            {"valid_policy_1", "valid_policy_2"},
            [],
            id="multiple_valid_policies",
        ),
        pytest.param(
            create_script_object(
                paths=["compliantpolicies"],
                values=[["valid_policy_1", "invalid_policy"]],
            ),
            {"valid_policy_1", "valid_policy_2"},
            ["invalid_policy"],
            id="mixed_valid_and_invalid_policies",
        ),
        pytest.param(
            create_script_object(paths=["compliantpolicies"], values=[[]]),
            {"valid_policy_1"},
            [],
            id="empty_policy_list",
        ),
        pytest.param(
            create_script_object(
                paths=["compliantpolicies"],
                values=[["invalid_policy_1", "invalid_policy_2"]],
            ),
            {"valid_policy_1", "valid_policy_2"},
            ["invalid_policy_1", "invalid_policy_2"],
            id="multiple_invalid_policies",
        ),
    ],
)
def test_script_compliant_policy_name_validator(
    content_item, policy_names, expected_failures
):
    """
    Given
    - A Script object with compliant policies.
    When
    - Calling the IsValidCompliantPolicyNameValidator content_contains_invalid_compliant_policy_name function.
    Then
    - Make sure the expected sorted list of failures is returned.

    Test cases:
    - A script with valid policy name
    - A script with invalid policy name
    - A script with multiple valid policies
    - A script with a mix of valid and invalid policies
    - A script with empty policy list
    - A script with multiple invalid policies
    """
    results = IsValidCompliantPolicyNameValidator().get_invalid_compliant_policies(
        content_item, policy_names
    )
    assert results == sorted(expected_failures)


@pytest.mark.parametrize(
    "content_item, policy_names, expected_failures",
    [
        pytest.param(
            create_integration_object(
                paths=["script.commands"],
                values=[
                    [{"name": "test-command", "compliantpolicies": ["valid_policy_1"]}]
                ],
            ),
            {"valid_policy_1"},
            [],
            id="integration_with_valid_policy",
        ),
        pytest.param(
            create_integration_object(
                paths=["script.commands"],
                values=[
                    [{"name": "test-command", "compliantpolicies": ["invalid_policy"]}]
                ],
            ),
            {"valid_policy_1", "valid_policy_2"},
            ["invalid_policy"],
            id="integration_with_invalid_policy",
        ),
        pytest.param(
            create_integration_object(
                paths=["script.commands"],
                values=[
                    [
                        {
                            "name": "test-command",
                            "compliantpolicies": ["valid_policy_1", "valid_policy_2"],
                        }
                    ]
                ],
            ),
            {"valid_policy_1", "valid_policy_2"},
            [],
            id="integration_with_multiple_valid_policies",
        ),
        pytest.param(
            create_integration_object(
                paths=["script.commands"],
                values=[
                    [
                        {
                            "name": "test-command",
                            "compliantpolicies": ["valid_policy_1", "invalid_policy"],
                        }
                    ]
                ],
            ),
            {"valid_policy_1", "valid_policy_2"},
            ["invalid_policy"],
            id="integration_with_mixed_valid_and_invalid_policies",
        ),
        pytest.param(
            create_integration_object(
                paths=["script.commands"],
                values=[[{"name": "test-command", "compliantpolicies": []}]],
            ),
            {"valid_policy_1"},
            [],
            id="integration_with_empty_policy_list",
        ),
        pytest.param(
            create_integration_object(
                paths=["script.commands"],
                values=[
                    [
                        {
                            "name": "test-command",
                            "compliantpolicies": [
                                "invalid_policy_2",
                                "invalid_policy_1",
                            ],
                        }
                    ]
                ],
            ),
            {"valid_policy_1", "valid_policy_2"},
            ["invalid_policy_1", "invalid_policy_2"],
            id="integration_with_multiple_invalid_policies",
        ),
        pytest.param(
            create_integration_object(
                paths=["script.commands"],
                values=[
                    [
                        {"name": "command1", "compliantpolicies": ["valid_policy_1"]},
                        {"name": "command2", "compliantpolicies": ["invalid_policy"]},
                    ]
                ],
            ),
            {"valid_policy_1", "valid_policy_2"},
            ["invalid_policy"],
            id="integration_with_multiple_commands_one_invalid_policy",
        ),
        pytest.param(
            create_integration_object(
                paths=["script.commands"],
                values=[
                    [
                        {"name": "command1", "compliantpolicies": ["invalid_policy_1"]},
                        {"name": "command2", "compliantpolicies": ["invalid_policy_2"]},
                    ]
                ],
            ),
            {"valid_policy_1", "valid_policy_2"},
            ["invalid_policy_1", "invalid_policy_2"],
            id="integration_with_multiple_commands_multiple_invalid_policies",
        ),
    ],
)
def test_integration_compliant_policy_name_validator(
    content_item, policy_names, expected_failures
):
    """
    Given
    - An integration with commands containing compliant policies.
    When
    - Calling the IsValidCompliantPolicyNameValidator content_contains_invalid_compliant_policy_name function.
    Then
    - Make sure the expected sorted list of failures is returned.

    Test cases:
    - An integration with valid policy name
    - An integration with invalid policy name
    - An integration with multiple valid policies
    - An integration with a mix of valid and invalid policies
    - An integration with empty policy list
    - An integration with multiple invalid policies
    - An integration with multiple commands where one has invalid policy
    - An integration with multiple commands where multiple have invalid policies
    """
    results = IsValidCompliantPolicyNameValidator().get_invalid_compliant_policies(
        content_item, policy_names
    )
    assert results == sorted(expected_failures)
>>>>>>> 2a8bb42c
<|MERGE_RESOLUTION|>--- conflicted
+++ resolved
@@ -2517,7 +2517,226 @@
     assert len(results) == 0
 
 
-<<<<<<< HEAD
+@pytest.mark.parametrize(
+    "content_item, policy_names, expected_failures",
+    [
+        pytest.param(
+            create_script_object(
+                paths=["compliantpolicies"], values=[["valid_policy_1"]]
+            ),
+            {"valid_policy_1"},
+            [],
+            id="valid_policy_name",
+        ),
+        pytest.param(
+            create_script_object(
+                paths=["compliantpolicies"], values=[["invalid_policy"]]
+            ),
+            {"valid_policy_1", "valid_policy_2"},
+            ["invalid_policy"],
+            id="invalid_policy_name",
+        ),
+        pytest.param(
+            create_script_object(
+                paths=["compliantpolicies"],
+                values=[["valid_policy_1", "valid_policy_2"]],
+            ),
+            {"valid_policy_1", "valid_policy_2"},
+            [],
+            id="multiple_valid_policies",
+        ),
+        pytest.param(
+            create_script_object(
+                paths=["compliantpolicies"],
+                values=[["valid_policy_1", "invalid_policy"]],
+            ),
+            {"valid_policy_1", "valid_policy_2"},
+            ["invalid_policy"],
+            id="mixed_valid_and_invalid_policies",
+        ),
+        pytest.param(
+            create_script_object(paths=["compliantpolicies"], values=[[]]),
+            {"valid_policy_1"},
+            [],
+            id="empty_policy_list",
+        ),
+        pytest.param(
+            create_script_object(
+                paths=["compliantpolicies"],
+                values=[["invalid_policy_1", "invalid_policy_2"]],
+            ),
+            {"valid_policy_1", "valid_policy_2"},
+            ["invalid_policy_1", "invalid_policy_2"],
+            id="multiple_invalid_policies",
+        ),
+    ],
+)
+def test_script_compliant_policy_name_validator(
+    content_item, policy_names, expected_failures
+):
+    """
+    Given
+    - A Script object with compliant policies.
+    When
+    - Calling the IsValidCompliantPolicyNameValidator content_contains_invalid_compliant_policy_name function.
+    Then
+    - Make sure the expected sorted list of failures is returned.
+
+    Test cases:
+    - A script with valid policy name
+    - A script with invalid policy name
+    - A script with multiple valid policies
+    - A script with a mix of valid and invalid policies
+    - A script with empty policy list
+    - A script with multiple invalid policies
+    """
+    results = IsValidCompliantPolicyNameValidator().get_invalid_compliant_policies(
+        content_item, policy_names
+    )
+    assert results == sorted(expected_failures)
+
+
+@pytest.mark.parametrize(
+    "content_item, policy_names, expected_failures",
+    [
+        pytest.param(
+            create_integration_object(
+                paths=["script.commands"],
+                values=[
+                    [{"name": "test-command", "compliantpolicies": ["valid_policy_1"]}]
+                ],
+            ),
+            {"valid_policy_1"},
+            [],
+            id="integration_with_valid_policy",
+        ),
+        pytest.param(
+            create_integration_object(
+                paths=["script.commands"],
+                values=[
+                    [{"name": "test-command", "compliantpolicies": ["invalid_policy"]}]
+                ],
+            ),
+            {"valid_policy_1", "valid_policy_2"},
+            ["invalid_policy"],
+            id="integration_with_invalid_policy",
+        ),
+        pytest.param(
+            create_integration_object(
+                paths=["script.commands"],
+                values=[
+                    [
+                        {
+                            "name": "test-command",
+                            "compliantpolicies": ["valid_policy_1", "valid_policy_2"],
+                        }
+                    ]
+                ],
+            ),
+            {"valid_policy_1", "valid_policy_2"},
+            [],
+            id="integration_with_multiple_valid_policies",
+        ),
+        pytest.param(
+            create_integration_object(
+                paths=["script.commands"],
+                values=[
+                    [
+                        {
+                            "name": "test-command",
+                            "compliantpolicies": ["valid_policy_1", "invalid_policy"],
+                        }
+                    ]
+                ],
+            ),
+            {"valid_policy_1", "valid_policy_2"},
+            ["invalid_policy"],
+            id="integration_with_mixed_valid_and_invalid_policies",
+        ),
+        pytest.param(
+            create_integration_object(
+                paths=["script.commands"],
+                values=[[{"name": "test-command", "compliantpolicies": []}]],
+            ),
+            {"valid_policy_1"},
+            [],
+            id="integration_with_empty_policy_list",
+        ),
+        pytest.param(
+            create_integration_object(
+                paths=["script.commands"],
+                values=[
+                    [
+                        {
+                            "name": "test-command",
+                            "compliantpolicies": [
+                                "invalid_policy_2",
+                                "invalid_policy_1",
+                            ],
+                        }
+                    ]
+                ],
+            ),
+            {"valid_policy_1", "valid_policy_2"},
+            ["invalid_policy_1", "invalid_policy_2"],
+            id="integration_with_multiple_invalid_policies",
+        ),
+        pytest.param(
+            create_integration_object(
+                paths=["script.commands"],
+                values=[
+                    [
+                        {"name": "command1", "compliantpolicies": ["valid_policy_1"]},
+                        {"name": "command2", "compliantpolicies": ["invalid_policy"]},
+                    ]
+                ],
+            ),
+            {"valid_policy_1", "valid_policy_2"},
+            ["invalid_policy"],
+            id="integration_with_multiple_commands_one_invalid_policy",
+        ),
+        pytest.param(
+            create_integration_object(
+                paths=["script.commands"],
+                values=[
+                    [
+                        {"name": "command1", "compliantpolicies": ["invalid_policy_1"]},
+                        {"name": "command2", "compliantpolicies": ["invalid_policy_2"]},
+                    ]
+                ],
+            ),
+            {"valid_policy_1", "valid_policy_2"},
+            ["invalid_policy_1", "invalid_policy_2"],
+            id="integration_with_multiple_commands_multiple_invalid_policies",
+        ),
+    ],
+)
+def test_integration_compliant_policy_name_validator(
+    content_item, policy_names, expected_failures
+):
+    """
+    Given
+    - An integration with commands containing compliant policies.
+    When
+    - Calling the IsValidCompliantPolicyNameValidator content_contains_invalid_compliant_policy_name function.
+    Then
+    - Make sure the expected sorted list of failures is returned.
+
+    Test cases:
+    - An integration with valid policy name
+    - An integration with invalid policy name
+    - An integration with multiple valid policies
+    - An integration with a mix of valid and invalid policies
+    - An integration with empty policy list
+    - An integration with multiple invalid policies
+    - An integration with multiple commands where one has invalid policy
+    - An integration with multiple commands where multiple have invalid policies
+    """
+    results = IsValidCompliantPolicyNameValidator().get_invalid_compliant_policies(
+        content_item, policy_names
+    )
+    assert results == sorted(expected_failures)
+
 def test_is_forbidden_content_item():
     """
     Given
@@ -2598,225 +2817,4 @@
     assert len(results) == 3
     assert results[0].message == ("The items AgentixAgent, AgentixAction and Script with isllm=true"
                                   " should be uploaded to xsoar_saas only. Please specify only xsoar_saas"
-                                  " under marketplaces.")
-=======
-@pytest.mark.parametrize(
-    "content_item, policy_names, expected_failures",
-    [
-        pytest.param(
-            create_script_object(
-                paths=["compliantpolicies"], values=[["valid_policy_1"]]
-            ),
-            {"valid_policy_1"},
-            [],
-            id="valid_policy_name",
-        ),
-        pytest.param(
-            create_script_object(
-                paths=["compliantpolicies"], values=[["invalid_policy"]]
-            ),
-            {"valid_policy_1", "valid_policy_2"},
-            ["invalid_policy"],
-            id="invalid_policy_name",
-        ),
-        pytest.param(
-            create_script_object(
-                paths=["compliantpolicies"],
-                values=[["valid_policy_1", "valid_policy_2"]],
-            ),
-            {"valid_policy_1", "valid_policy_2"},
-            [],
-            id="multiple_valid_policies",
-        ),
-        pytest.param(
-            create_script_object(
-                paths=["compliantpolicies"],
-                values=[["valid_policy_1", "invalid_policy"]],
-            ),
-            {"valid_policy_1", "valid_policy_2"},
-            ["invalid_policy"],
-            id="mixed_valid_and_invalid_policies",
-        ),
-        pytest.param(
-            create_script_object(paths=["compliantpolicies"], values=[[]]),
-            {"valid_policy_1"},
-            [],
-            id="empty_policy_list",
-        ),
-        pytest.param(
-            create_script_object(
-                paths=["compliantpolicies"],
-                values=[["invalid_policy_1", "invalid_policy_2"]],
-            ),
-            {"valid_policy_1", "valid_policy_2"},
-            ["invalid_policy_1", "invalid_policy_2"],
-            id="multiple_invalid_policies",
-        ),
-    ],
-)
-def test_script_compliant_policy_name_validator(
-    content_item, policy_names, expected_failures
-):
-    """
-    Given
-    - A Script object with compliant policies.
-    When
-    - Calling the IsValidCompliantPolicyNameValidator content_contains_invalid_compliant_policy_name function.
-    Then
-    - Make sure the expected sorted list of failures is returned.
-
-    Test cases:
-    - A script with valid policy name
-    - A script with invalid policy name
-    - A script with multiple valid policies
-    - A script with a mix of valid and invalid policies
-    - A script with empty policy list
-    - A script with multiple invalid policies
-    """
-    results = IsValidCompliantPolicyNameValidator().get_invalid_compliant_policies(
-        content_item, policy_names
-    )
-    assert results == sorted(expected_failures)
-
-
-@pytest.mark.parametrize(
-    "content_item, policy_names, expected_failures",
-    [
-        pytest.param(
-            create_integration_object(
-                paths=["script.commands"],
-                values=[
-                    [{"name": "test-command", "compliantpolicies": ["valid_policy_1"]}]
-                ],
-            ),
-            {"valid_policy_1"},
-            [],
-            id="integration_with_valid_policy",
-        ),
-        pytest.param(
-            create_integration_object(
-                paths=["script.commands"],
-                values=[
-                    [{"name": "test-command", "compliantpolicies": ["invalid_policy"]}]
-                ],
-            ),
-            {"valid_policy_1", "valid_policy_2"},
-            ["invalid_policy"],
-            id="integration_with_invalid_policy",
-        ),
-        pytest.param(
-            create_integration_object(
-                paths=["script.commands"],
-                values=[
-                    [
-                        {
-                            "name": "test-command",
-                            "compliantpolicies": ["valid_policy_1", "valid_policy_2"],
-                        }
-                    ]
-                ],
-            ),
-            {"valid_policy_1", "valid_policy_2"},
-            [],
-            id="integration_with_multiple_valid_policies",
-        ),
-        pytest.param(
-            create_integration_object(
-                paths=["script.commands"],
-                values=[
-                    [
-                        {
-                            "name": "test-command",
-                            "compliantpolicies": ["valid_policy_1", "invalid_policy"],
-                        }
-                    ]
-                ],
-            ),
-            {"valid_policy_1", "valid_policy_2"},
-            ["invalid_policy"],
-            id="integration_with_mixed_valid_and_invalid_policies",
-        ),
-        pytest.param(
-            create_integration_object(
-                paths=["script.commands"],
-                values=[[{"name": "test-command", "compliantpolicies": []}]],
-            ),
-            {"valid_policy_1"},
-            [],
-            id="integration_with_empty_policy_list",
-        ),
-        pytest.param(
-            create_integration_object(
-                paths=["script.commands"],
-                values=[
-                    [
-                        {
-                            "name": "test-command",
-                            "compliantpolicies": [
-                                "invalid_policy_2",
-                                "invalid_policy_1",
-                            ],
-                        }
-                    ]
-                ],
-            ),
-            {"valid_policy_1", "valid_policy_2"},
-            ["invalid_policy_1", "invalid_policy_2"],
-            id="integration_with_multiple_invalid_policies",
-        ),
-        pytest.param(
-            create_integration_object(
-                paths=["script.commands"],
-                values=[
-                    [
-                        {"name": "command1", "compliantpolicies": ["valid_policy_1"]},
-                        {"name": "command2", "compliantpolicies": ["invalid_policy"]},
-                    ]
-                ],
-            ),
-            {"valid_policy_1", "valid_policy_2"},
-            ["invalid_policy"],
-            id="integration_with_multiple_commands_one_invalid_policy",
-        ),
-        pytest.param(
-            create_integration_object(
-                paths=["script.commands"],
-                values=[
-                    [
-                        {"name": "command1", "compliantpolicies": ["invalid_policy_1"]},
-                        {"name": "command2", "compliantpolicies": ["invalid_policy_2"]},
-                    ]
-                ],
-            ),
-            {"valid_policy_1", "valid_policy_2"},
-            ["invalid_policy_1", "invalid_policy_2"],
-            id="integration_with_multiple_commands_multiple_invalid_policies",
-        ),
-    ],
-)
-def test_integration_compliant_policy_name_validator(
-    content_item, policy_names, expected_failures
-):
-    """
-    Given
-    - An integration with commands containing compliant policies.
-    When
-    - Calling the IsValidCompliantPolicyNameValidator content_contains_invalid_compliant_policy_name function.
-    Then
-    - Make sure the expected sorted list of failures is returned.
-
-    Test cases:
-    - An integration with valid policy name
-    - An integration with invalid policy name
-    - An integration with multiple valid policies
-    - An integration with a mix of valid and invalid policies
-    - An integration with empty policy list
-    - An integration with multiple invalid policies
-    - An integration with multiple commands where one has invalid policy
-    - An integration with multiple commands where multiple have invalid policies
-    """
-    results = IsValidCompliantPolicyNameValidator().get_invalid_compliant_policies(
-        content_item, policy_names
-    )
-    assert results == sorted(expected_failures)
->>>>>>> 2a8bb42c
+                                  " under marketplaces.")