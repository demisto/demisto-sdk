--- conflicted
+++ resolved
@@ -1156,54 +1156,6 @@
     else:
         assert len(result) == 0
 
-<<<<<<< HEAD
-@pytest.mark.parametrize(
-    "content_items, expected_msg",
-    [
-        pytest.param(
-            [
-                create_integration_object(
-                    integration_folder_name = "invalid_integration_name"
-                ),
-            ],
-            "The folder name 'invalid_integration_name' should be without any separator.",
-            id="an invalid integration name",
-        ),
-        pytest.param(
-            [
-                create_integration_object(
-                    integration_folder_name = "invalidIntegrationName"
-                ),
-            ],
-            "",
-            id="a valid integration name.",
-        ),
-        pytest.param(
-            [
-                create_script_object(
-                    script_folder_name = "invalid-script-name"
-                ),
-            ],
-            "The folder name 'invalid-script-name' should be without any separator.",
-            id="an invalid script name",
-        ),
-        pytest.param(
-            [
-                create_script_object(
-                    script_folder_name = "invalidScriptName"
-                ),
-            ],
-            "",
-            id="a valid script name",
-        ),
-    ],
-)
-def test_IsFolderNameHasSeparatorsValidator_is_valid(content_items, expected_msg):
-    result = IsFolderNameHasSeparatorsValidator().is_valid(content_items)
-
-    if result:
-        assert result[0].message == expected_msg
-=======
 
 @pytest.mark.parametrize(
     "content_items, expected_number_of_failures, expected_error_message",
@@ -1918,4 +1870,50 @@
         results.message
         == f"Removed trailing spaces from the {', '.join(fields_with_trailing_spaces)} fields of following content items: {VALUE_WITH_TRAILING_SPACE.rstrip()}"
     )
->>>>>>> 661e887a
+
+@pytest.mark.parametrize(
+    "content_items, expected_msg",
+    [
+        pytest.param(
+            [
+                create_integration_object(
+                    integration_folder_name = "invalid_integration_name"
+                ),
+            ],
+            "The folder name 'invalid_integration_name' should be without any separator.",
+            id="an invalid integration name",
+        ),
+        pytest.param(
+            [
+                create_integration_object(
+                    integration_folder_name = "invalidIntegrationName"
+                ),
+            ],
+            "",
+            id="a valid integration name.",
+        ),
+        pytest.param(
+            [
+                create_script_object(
+                    script_folder_name = "invalid-script-name"
+                ),
+            ],
+            "The folder name 'invalid-script-name' should be without any separator.",
+            id="an invalid script name",
+        ),
+        pytest.param(
+            [
+                create_script_object(
+                    script_folder_name = "invalidScriptName"
+                ),
+            ],
+            "",
+            id="a valid script name",
+        ),
+    ],
+)
+def test_IsFolderNameHasSeparatorsValidator_is_valid(content_items, expected_msg):
+    result = IsFolderNameHasSeparatorsValidator().is_valid(content_items)
+
+    if result:
+        assert result[0].message == expected_msg