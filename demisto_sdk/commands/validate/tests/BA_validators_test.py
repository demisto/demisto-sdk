--- conflicted
+++ resolved
@@ -2735,24 +2735,9 @@
     assert results == sorted(expected_failures)
 
 
-<<<<<<< HEAD
-
 @pytest.mark.parametrize(
     "content_items, expected_number_of_failures, expected_msgs",
     [
-        # Case 1: All valid AgentixAction displays
-        (
-            [
-                create_agentix_action_object(paths=["display"], values=["ValidName"]),
-                create_agentix_action_object(paths=["display"], values=["Valid_Name"]),
-                create_agentix_action_object(paths=["display"], values=["Valid-Name"]),
-                create_agentix_action_object(paths=["display"], values=["Valid Name"]),
-                create_agentix_action_object(paths=["display"], values=["A123"]),
-                create_agentix_action_object(paths=["display"], values=["A_1-2 3"]),
-=======
-@pytest.mark.parametrize(
-    "content_items, expected_number_of_failures, expected_msgs",
-    [
         (
             [
                 create_pack_object(
@@ -2761,58 +2746,10 @@
                 create_integration_object(
                     description_content="<~XSOAR_SAAS>XSOAR SaaS only content</~XSOAR_SAAS>"
                 ),
->>>>>>> 51c9bba6
             ],
             0,
             [],
         ),
-<<<<<<< HEAD
-        # Case 2: One invalid (starts with digit), one valid
-        (
-            [
-                create_agentix_action_object(paths=["display"], values=["1Invalid"]),
-                create_agentix_action_object(paths=["display"], values=["ValidName"]),
-            ],
-            1,
-            ["The following display name values are invalid: 1Invalid"],
-        ),
-        # Case 3: Invalid (contains forbidden character)
-        (
-            [create_agentix_action_object(paths=["display"], values=["Invalid!"])],
-            1,
-            ["The following display name values are invalid: Invalid!"],
-        ),
-        # Case 4: Multiple invalid
-        (
-            [
-                create_agentix_action_object(paths=["display"], values=["1Invalid"]),
-                create_agentix_action_object(paths=["display"], values=["Invalid!"]),
-                create_agentix_action_object(paths=["display"], values=["ValidName"]),
-            ],
-            1,
-            ["The following display name values are invalid: 1Invalid, Invalid!"],
-        ),
-    ]
-)
-def test_IsDisplayNameValid_obtain_invalid_content_items(content_items, expected_number_of_failures, expected_msgs):
-    """
-    Given
-    - AgentixAction content_items with various display values.
-    When
-    - Calling the IsDisplayNameValid.obtain_invalid_content_items function.
-    Then
-    - Make sure the right amount of failures return and that the error msg is correct.
-    """
-    results = IsDisplayNameValid().obtain_invalid_content_items(content_items)
-    assert len(results) == expected_number_of_failures
-    assert all(
-        [
-            result.message == expected_msg
-            for result, expected_msg in zip(results, expected_msgs)
-        ]
-    )
-
-=======
         (
             [
                 create_pack_object(
@@ -2926,4 +2863,67 @@
     if expected_msgs:
         result_messages = [result.message for result in results]
         assert expected_msgs[0] in result_messages[0]
->>>>>>> 51c9bba6
+
+
+
+@pytest.mark.parametrize(
+    "content_items, expected_number_of_failures, expected_msgs",
+    [
+        # Case 1: All valid AgentixAction displays
+        (
+            [
+                create_agentix_action_object(paths=["display"], values=["ValidName"]),
+                create_agentix_action_object(paths=["display"], values=["Valid_Name"]),
+                create_agentix_action_object(paths=["display"], values=["Valid-Name"]),
+                create_agentix_action_object(paths=["display"], values=["Valid Name"]),
+                create_agentix_action_object(paths=["display"], values=["A123"]),
+                create_agentix_action_object(paths=["display"], values=["A_1-2 3"]),
+            ],
+            0,
+            [],
+        ),
+        # Case 2: One invalid (starts with digit), one valid
+        (
+            [
+                create_agentix_action_object(paths=["display"], values=["1Invalid"]),
+                create_agentix_action_object(paths=["display"], values=["ValidName"]),
+            ],
+            1,
+            ["The following display name values are invalid: 1Invalid"],
+        ),
+        # Case 3: Invalid (contains forbidden character)
+        (
+            [create_agentix_action_object(paths=["display"], values=["Invalid!"])],
+            1,
+            ["The following display name values are invalid: Invalid!"],
+        ),
+        # Case 4: Multiple invalid
+        (
+            [
+                create_agentix_action_object(paths=["display"], values=["1Invalid"]),
+                create_agentix_action_object(paths=["display"], values=["Invalid!"]),
+                create_agentix_action_object(paths=["display"], values=["ValidName"]),
+            ],
+            1,
+            ["The following display name values are invalid: 1Invalid, Invalid!"],
+        ),
+    ]
+)
+def test_IsDisplayNameValid_obtain_invalid_content_items(content_items, expected_number_of_failures, expected_msgs):
+    """
+    Given
+    - AgentixAction content_items with various display values.
+    When
+    - Calling the IsDisplayNameValid.obtain_invalid_content_items function.
+    Then
+    - Make sure the right amount of failures return and that the error msg is correct.
+    """
+    results = IsDisplayNameValid().obtain_invalid_content_items(content_items)
+    assert len(results) == expected_number_of_failures
+    assert all(
+        [
+            result.message == expected_msg
+            for result, expected_msg in zip(results, expected_msgs)
+        ]
+    )
+
