--- conflicted
+++ resolved
@@ -25,13 +25,11 @@
 from demisto_sdk.commands.validate.validators.BC_validators.BC102_is_context_path_changed import (
     IsContextPathChangedValidator,
 )
-<<<<<<< HEAD
+from demisto_sdk.commands.validate.validators.BC_validators.BC103_args_name_change import (
+    ArgsNameChangeValidator,
+)
 from demisto_sdk.commands.validate.validators.BC_validators.BC104_have_commands_or_args_name_changed import (
     HaveCommandsOrArgsNameChangedValidator,
-=======
-from demisto_sdk.commands.validate.validators.BC_validators.BC103_args_name_change import (
-    ArgsNameChangeValidator,
->>>>>>> 42c819b7
 )
 from demisto_sdk.commands.validate.validators.BC_validators.BC105_id_changed import (
     IdChangedValidator,
@@ -1003,7 +1001,56 @@
     )
 
 
-<<<<<<< HEAD
+def test_args_name_change_validator__fails():
+    """
+    Given:
+        - Script content item with a changed argument name.
+        - Old Script content item with the old argument name.
+
+    When:
+        - Calling the `HaveTheArgsChangedValidator` function.
+
+    Then:
+        - Ensure the results are as expected with the changed argument name in the message.
+    """
+    modified_content_items = [
+        create_script_object(paths=["args[0].name"], values=["new_arg"])
+    ]
+    old_content_items = [
+        create_script_object(paths=["args[0].name"], values=["old_arg"])
+    ]
+
+    create_old_file_pointers(modified_content_items, old_content_items)
+
+    results = ArgsNameChangeValidator().is_valid(modified_content_items)
+    assert "old_arg." in results[0].message
+
+
+def test_args_name_change_validator__passes():
+    """
+    Given:
+        - Script content item with a new argument name, and an existing argument name.
+        - Old Script content item with the existing argument name.
+    When:
+        - Calling the `HaveTheArgsChangedValidator` function.
+
+    Then:
+        - The results should be as expected.
+        - Should pass the validation since the user didn't change existing argument names, only added new ones.
+    """
+    modified_content_items = [
+        create_script_object(paths=["args[0].name"], values=["old_arg"])
+    ]
+    new_arg = create_script_object(paths=["args[0].name"], values=["new_arg"]).args[0]
+    modified_content_items[0].args.append(new_arg)
+    old_content_items = [
+        create_script_object(paths=["args[0].name"], values=["old_arg"])
+    ]
+
+    create_old_file_pointers(modified_content_items, old_content_items)
+    assert not ArgsNameChangeValidator().is_valid(modified_content_items)
+
+
 def test_HaveCommandsOrArgsNameChangedValidator__fails():
     """
     Given
@@ -1176,54 +1223,4 @@
     old_content_item = GENERIC_INTEGRATION_WITH_3_COMMANDS_AND_4_ARGS
     create_old_file_pointers([new_content_item], [old_content_item])
 
-    assert not NewRequiredArgumentIntegrationValidator().is_valid([new_content_item])
-=======
-def test_args_name_change_validator__fails():
-    """
-    Given:
-        - Script content item with a changed argument name.
-        - Old Script content item with the old argument name.
-
-    When:
-        - Calling the `HaveTheArgsChangedValidator` function.
-
-    Then:
-        - Ensure the results are as expected with the changed argument name in the message.
-    """
-    modified_content_items = [
-        create_script_object(paths=["args[0].name"], values=["new_arg"])
-    ]
-    old_content_items = [
-        create_script_object(paths=["args[0].name"], values=["old_arg"])
-    ]
-
-    create_old_file_pointers(modified_content_items, old_content_items)
-
-    results = ArgsNameChangeValidator().is_valid(modified_content_items)
-    assert "old_arg." in results[0].message
-
-
-def test_args_name_change_validator__passes():
-    """
-    Given:
-        - Script content item with a new argument name, and an existing argument name.
-        - Old Script content item with the existing argument name.
-    When:
-        - Calling the `HaveTheArgsChangedValidator` function.
-
-    Then:
-        - The results should be as expected.
-        - Should pass the validation since the user didn't change existing argument names, only added new ones.
-    """
-    modified_content_items = [
-        create_script_object(paths=["args[0].name"], values=["old_arg"])
-    ]
-    new_arg = create_script_object(paths=["args[0].name"], values=["new_arg"]).args[0]
-    modified_content_items[0].args.append(new_arg)
-    old_content_items = [
-        create_script_object(paths=["args[0].name"], values=["old_arg"])
-    ]
-
-    create_old_file_pointers(modified_content_items, old_content_items)
-    assert not ArgsNameChangeValidator().is_valid(modified_content_items)
->>>>>>> 42c819b7
+    assert not NewRequiredArgumentIntegrationValidator().is_valid([new_content_item])