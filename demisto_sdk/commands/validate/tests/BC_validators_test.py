from typing import List

import pytest

from demisto_sdk.commands.common.constants import GitStatuses, MarketplaceVersions
<<<<<<< HEAD
from demisto_sdk.commands.content_graph.objects import Integration
from demisto_sdk.commands.content_graph.objects.integration import Command, Output
=======
from demisto_sdk.commands.content_graph.objects.script import Script
>>>>>>> 84798a85
from demisto_sdk.commands.validate.tests.test_tools import (
    REPO,
    create_integration_object,
    create_old_file_pointers,
    create_pack_object,
    create_script_object,
)
from demisto_sdk.commands.validate.validators.BC_validators.BC100_breaking_backwards_subtype import (
    BreakingBackwardsSubtypeValidator,
)
<<<<<<< HEAD
from demisto_sdk.commands.validate.validators.BC_validators.BC102_is_context_path_changed import (
    IsContextPathChangedValidator,
=======
from demisto_sdk.commands.validate.validators.BC_validators.BC101_is_breaking_context_output_backwards import (
    IsBreakingContextOutputBackwardsValidator,
>>>>>>> 84798a85
)
from demisto_sdk.commands.validate.validators.BC_validators.BC105_id_changed import (
    IdChangedValidator,
)
from demisto_sdk.commands.validate.validators.BC_validators.BC108_was_marketplace_modified import (
    WasMarketplaceModifiedValidator,
)
from TestSuite.repo import ChangeCWD

ALL_MARKETPLACES = list(MarketplaceVersions)
XSIAM_MARKETPLACE = [ALL_MARKETPLACES[1]]
ALL_MARKETPLACES_FOR_IN_PACK = [marketplace.value for marketplace in ALL_MARKETPLACES]
XSIAM_MARKETPLACE_FOR_IN_PACK = [ALL_MARKETPLACES_FOR_IN_PACK[1]]
XSOAR_MARKETPLACE = [ALL_MARKETPLACES[0]]
XSOAR_MARKETPLACE_FOR_IN_PACK = [ALL_MARKETPLACES_FOR_IN_PACK[0]]


@pytest.mark.parametrize(
    "content_items, old_content_items, expected_number_of_failures, expected_msgs",
    [
        (
            [
                create_integration_object(paths=["script.subtype"], values=["python2"]),
                create_integration_object(),
            ],
            [create_integration_object(), create_integration_object()],
            1,
            [
                "Possible backwards compatibility break, You've changed the Integration subtype from python3 to python2, please undo."
            ],
        ),
        (
            [
                create_integration_object(paths=["script.subtype"], values=["python2"]),
                create_script_object(),
            ],
            [create_integration_object(), create_script_object()],
            1,
            [
                "Possible backwards compatibility break, You've changed the Integration subtype from python3 to python2, please undo."
            ],
        ),
        (
            [
                create_integration_object(paths=["script.subtype"], values=["python2"]),
                create_script_object(paths=["subtype"], values=["python2"]),
            ],
            [create_integration_object(), create_script_object()],
            2,
            [
                "Possible backwards compatibility break, You've changed the Integration subtype from python3 to python2, please undo.",
                "Possible backwards compatibility break, You've changed the Script subtype from python3 to python2, please undo.",
            ],
        ),
        (
            [create_integration_object(), create_script_object()],
            [create_integration_object(), create_script_object()],
            0,
            [],
        ),
    ],
)
def test_BreakingBackwardsSubtypeValidator_is_valid(
    content_items, old_content_items, expected_number_of_failures, expected_msgs
):
    """
    Given
    content_items and old_content_items iterables.
        - Case 1: content_items with 2 integrations where the first one has its subtype altered, and two integration with no changes in old_content_items.
        - Case 2: content_items with 1 integration where the first one has its subtype altered and one script with no subtype altered, and old_content_items with one script and integration with no changes.
        - Case 3: content_items with 1 integration where the first one has its subtype altered and 1 script where that has its subtype altered, and old_content_items with one script and integration with no changes.
        - Case 4: content_items and old_content_items with 1 integration and 1 script both with no changes
    When
    - Calling the BreakingBackwardsSubtypeValidator is valid function.
    Then
        - Make sure the right amount of failures return and that the right message is returned.
        - Case 1: Should fail 1 integration.
        - Case 2: Should fail 1 integration.
        - Case 3: Should fail both the integration and the script
        - Case 4: Shouldn't fail any content item.
    """
    create_old_file_pointers(content_items, old_content_items)
    results = BreakingBackwardsSubtypeValidator().is_valid(content_items)
    assert len(results) == expected_number_of_failures
    assert all(
        [
            result.message == expected_msg
            for result, expected_msg in zip(results, expected_msgs)
        ]
    )


@pytest.mark.parametrize(
    "content_item, expected_subtype, expected_fix_msg",
    [
        (
            create_integration_object(paths=["script.subtype"], values=["python2"]),
            "python3",
            "Changing subtype back to (python3).",
        ),
        (
            create_script_object(paths=["subtype"], values=["python2"]),
            "python3",
            "Changing subtype back to (python3).",
        ),
    ],
)
def test_BreakingBackwardsSubtypeValidator_fix(
    content_item, expected_subtype, expected_fix_msg
):
    """
    Given
        - content_item.
        - Case 1: an Integration content item where the subtype is different from the subtype of the old_content_item.
        - Case 2: a Script content item where the subtype is different from the subtype of the old_content_item.
    When
    - Calling the BreakingBackwardsSubtypeValidator fix function.
    Then
        - Make sure the the object subtype was changed to match the old_content_item subtype, and that the right fix msg is returned.
    """
    validator = BreakingBackwardsSubtypeValidator()
    validator.old_subtype[content_item.name] = "python3"
    assert validator.fix(content_item).message == expected_fix_msg
    assert content_item.subtype == expected_subtype


@pytest.mark.parametrize(
    "content_items, old_content_items, expected_number_of_failures, old_id, expected_msgs",
    [
        (
            [
                create_integration_object(paths=["commonfields.id"], values=["id_2"]),
                create_integration_object(),
            ],
            [
                create_integration_object(paths=["commonfields.id"], values=["id_1"]),
                create_integration_object(),
            ],
            1,
            {"TestIntegration": "id_1"},
            [
                "ID of content item was changed from id_1 to id_2, please undo.",
            ],
        ),
        (
            [
                create_script_object(paths=["commonfields.id"], values=["id_2"]),
                create_integration_object(),
            ],
            [
                create_script_object(paths=["commonfields.id"], values=["id_1"]),
                create_integration_object(),
            ],
            1,
            {"myScript": "id_1"},
            [
                "ID of content item was changed from id_1 to id_2, please undo.",
            ],
        ),
        (
            [
                create_integration_object(paths=["commonfields.id"], values=["id_2"]),
                create_script_object(paths=["commonfields.id"], values=["id_4"]),
            ],
            [
                create_integration_object(paths=["commonfields.id"], values=["id_1"]),
                create_script_object(paths=["commonfields.id"], values=["id_3"]),
            ],
            2,
            {"TestIntegration": "id_1", "myScript": "id_3"},
            [
                "ID of content item was changed from id_1 to id_2, please undo.",
                "ID of content item was changed from id_3 to id_4, please undo.",
            ],
        ),
        (
            [
                create_integration_object(),
                create_script_object(),
            ],
            [
                create_integration_object(),
                create_script_object(),
            ],
            0,
            {},
            [],
        ),
    ],
)
def test_IdChangedValidator(
    content_items, old_content_items, expected_number_of_failures, old_id, expected_msgs
):
    """
    Given
    content_items and old_content_items iterables.
        - Case 1: content_items with 2 integrations where the first one has its id changed.
        - Case 2: content_items with 1 integration that has its id changed, and one script with no id changed.
        - Case 3: content_items with 1 integration that has its id changed, and one script that has its id changed.
        - Case 4: content_items with 1 integration and 1 script, both with no changes.
    When
    - Calling the IdChangedValidator is valid function.
    Then
        - Make sure the right amount of failures and messages are returned, and that we construct the "old_id" object correctly.
        - Case 1: Should fail 1 integration.
        - Case 2: Should fail 1 script.
        - Case 3: Should fail both the integration and the script
        - Case 4: Shouldn't fail any content item.
    """
    create_old_file_pointers(content_items, old_content_items)
    validator = IdChangedValidator()
    results = validator.is_valid(content_items)
    assert validator.old_id == old_id
    assert len(results) == expected_number_of_failures
    assert all(
        [
            result.message == expected_msg
            for result, expected_msg in zip(results, expected_msgs)
        ]
    )


@pytest.mark.parametrize(
    "content_item, expected_id, expected_fix_msg",
    [
        (
            create_integration_object(paths=["commonfields.id"], values=["id_2"]),
            "id_1",
            "Changing ID back to id_1.",
        ),
        (
            create_script_object(paths=["commonfields.id"], values=["id_2"]),
            "id_1",
            "Changing ID back to id_1.",
        ),
    ],
)
def test_IdChangedValidator_fix(content_item, expected_id, expected_fix_msg):
    """
    Given
        - content_item.
        - Case 1: an Integration content item where its id has changed.
        - Case 2: a Script content item where its id has changed.
    When
    - Calling the IdChangedValidator fix function.
    Then
        - Make sure the the id was changed to match the old_content_item id, and that the right fix message is returned.
    """
    validator = IdChangedValidator()
    validator.old_id[content_item.name] = expected_id
    assert validator.fix(content_item).message == expected_fix_msg
    assert content_item.object_id == expected_id


@pytest.mark.parametrize(
    "old_marketplaces, in_pack_marketplaces",
    [
        (ALL_MARKETPLACES, XSIAM_MARKETPLACE_FOR_IN_PACK),
        (XSIAM_MARKETPLACE, ALL_MARKETPLACES_FOR_IN_PACK),
        (XSIAM_MARKETPLACE, XSIAM_MARKETPLACE_FOR_IN_PACK),
    ],
)
def test_WasMarketplaceModifiedValidator__modified_item_has_only_one_marketplace__passes(
    old_marketplaces, in_pack_marketplaces
):
    """
    Given:
        - Modified `Integration` and `Script` and Old `Integration` and `Script` iterables, each within a pack.
        - Modified `Integration` and `Script` have only `XSIAM` in their level.
        - Case 1: Old `Integration` and `Script` have all marketplaces in their level, and the pack has only `XSIAM`.
        - Case 2: Old `Integration` and `Script` have only `XSIAM`, and the pack has all marketplaces.
        - Case 3: Old `Integration` and `Script` have only `XSIAM`, and the pack has only one marketplace (`XSIAM`).

    When:
        - Calling the `WasMarketplaceModifiedValidator` function.

    Then:
        - The results should be as expected.
        - Case 1: Should pass the validation since although the user defined only `XSIAM`, the content item will be used only in the `XSIAM` marketplace as defined in the pack level.
        - Case 2: Should pass the validation since the user did not remove any marketplace.
        - Case 3: Should pass the validation since the user did not remove any marketplace.
    """
    modified_content_items = [
        create_integration_object(pack_info={"marketplaces": in_pack_marketplaces}),
        create_script_object(pack_info={"marketplaces": in_pack_marketplaces}),
    ]
    old_content_items = [create_integration_object(), create_script_object()]

    modified_content_items[0].marketplaces = modified_content_items[
        1
    ].marketplaces = XSIAM_MARKETPLACE
    old_content_items[0].marketplaces = old_content_items[
        1
    ].marketplaces = old_marketplaces
    create_old_file_pointers(modified_content_items, old_content_items)

    with ChangeCWD(REPO.path):
        assert WasMarketplaceModifiedValidator().is_valid(modified_content_items) == []


@pytest.mark.parametrize(
    "old_marketplaces, in_pack_marketplaces",
    [
        (ALL_MARKETPLACES, ALL_MARKETPLACES_FOR_IN_PACK),
        (XSOAR_MARKETPLACE, ALL_MARKETPLACES_FOR_IN_PACK),
    ],
)
def test_WasMarketplaceModifiedValidator__modified_item_has_only_one_marketplace__fails(
    old_marketplaces, in_pack_marketplaces
):
    """
    Given:
        - Modified `Integration` and `Script` and Old `Integration` and `Script` iterables, each within a pack.
        - Modified `Integration` and `Script` have only `XSIAM` in their level.
        - Case 1: Old `Integration` and `Script` have all marketplaces in their level, and the pack has all marketplaces.
        - Case 2: Old `Integration` and `Script` have only `XSOAR`, and the pack has all marketplaces.

    When:
        - Calling the `WasMarketplaceModifiedValidator` function.

    Then:
        - The results should be as expected.
        - Case 1: Should fail the validation since the user removed marketplaces.
        - Case 2: Should fail the validation since the user replaced one marketplace with a different one.
    """
    modified_content_items = [
        create_integration_object(pack_info={"marketplaces": in_pack_marketplaces}),
        create_script_object(pack_info={"marketplaces": in_pack_marketplaces}),
    ]
    old_content_items = [create_integration_object(), create_script_object()]

    modified_content_items[0].marketplaces = modified_content_items[
        1
    ].marketplaces = XSIAM_MARKETPLACE
    old_content_items[0].marketplaces = old_content_items[
        1
    ].marketplaces = old_marketplaces
    create_old_file_pointers(modified_content_items, old_content_items)

    with ChangeCWD(REPO.path):
        results = WasMarketplaceModifiedValidator().is_valid(modified_content_items)
        assert (
            results[0].message
            == "You can't delete current marketplaces or add new ones if doing so will remove existing ones. Please undo the change or request a forced merge."
        )
        assert len(results) == 2


@pytest.mark.parametrize(
    "modified_marketplaces, in_pack_marketplaces",
    [
        (ALL_MARKETPLACES, XSIAM_MARKETPLACE_FOR_IN_PACK),
        (ALL_MARKETPLACES, ALL_MARKETPLACES_FOR_IN_PACK),
    ],
)
def test_WasMarketplaceModifiedValidator__old_item_has_only_one_marketplace__passes(
    modified_marketplaces, in_pack_marketplaces
):
    """
    Given:
        - Modified `Integration` and `Script` and Old `Integration` and `Script` iterables, each within a pack.
        - Old `Integration` and `Script` have only `XSIAM` in their level.
        - Case 1: Modified `Integration` and `Script` have all marketplaces in their level, and the pack has only `XSIAM`.
        - Case 2: Modified `Integration` and `Script` have all marketplaces in their level, and the pack has all marketplaces.

    When:
        - Calling the `WasMarketplaceModifiedValidator` function.

    Then:
        - The results should be as expected.
        - Case 1: Should pass the validation since the user added marketplaces or removed all marketplaces which is equal to adding all marketplaces.
        - Case 2: Should pass the validation since the user added marketplaces or removed all marketplaces which is equal to adding all marketplaces.
    """
    modified_content_items = [
        create_integration_object(pack_info={"marketplaces": in_pack_marketplaces}),
        create_script_object(pack_info={"marketplaces": in_pack_marketplaces}),
    ]
    old_content_items = [create_integration_object(), create_script_object()]

    modified_content_items[0].marketplaces = modified_content_items[
        1
    ].marketplaces = modified_marketplaces
    old_content_items[0].marketplaces = old_content_items[
        1
    ].marketplaces = XSIAM_MARKETPLACE
    create_old_file_pointers(modified_content_items, old_content_items)

    with ChangeCWD(REPO.path):
        assert WasMarketplaceModifiedValidator().is_valid(modified_content_items) == []


def test_WasMarketplaceModifiedValidator__old_item_has_only_one_marketplace__fails():
    """
    Given:
        - Modified `Integration` and `Script` and Old `Integration` and `Script` iterables, each within a pack.
        - Old `Integration` and `Script` have only `XSIAM` in their level.
        - Modified `Integration` and `Script` have only `XSOAR`, and the pack has all marketplaces.

    When:
        - Calling the `WasMarketplaceModifiedValidator` function.

    Then:
        - The results should be as expected.
        - Should fail the validation since the user replaced one marketplace with a different one.

    """
    modified_marketplaces = XSOAR_MARKETPLACE
    in_pack_marketplaces = ALL_MARKETPLACES_FOR_IN_PACK

    modified_content_items = [
        create_integration_object(pack_info={"marketplaces": in_pack_marketplaces}),
        create_script_object(pack_info={"marketplaces": in_pack_marketplaces}),
    ]
    old_content_items = [create_integration_object(), create_script_object()]

    modified_content_items[0].marketplaces = modified_content_items[
        1
    ].marketplaces = modified_marketplaces
    old_content_items[0].marketplaces = old_content_items[
        1
    ].marketplaces = XSIAM_MARKETPLACE
    create_old_file_pointers(modified_content_items, old_content_items)

    with ChangeCWD(REPO.path):
        results = WasMarketplaceModifiedValidator().is_valid(modified_content_items)
        assert (
            results[0].message
            == "You can't delete current marketplaces or add new ones if doing so will remove existing ones. Please undo the change or request a forced merge."
        )
        assert len(results) == 2


@pytest.mark.parametrize(
    "in_pack_marketplaces",
    [
        (XSIAM_MARKETPLACE_FOR_IN_PACK),
        (ALL_MARKETPLACES_FOR_IN_PACK),
    ],
)
def test_WasMarketplaceModifiedValidator__old_and_modified_items_have_all_marketplace(
    in_pack_marketplaces,
):
    """
    Given:
        - Modified `Integration` and `Script` and Old `Integration` and `Script` iterables, each within a pack.
        - Modified `Integration` and `Script` have all marketplaces in their level.
        - Old `Integration` and `Script` have all marketplaces in their level.
        - Case 1: Pack has only `XSIAM`.
        - Case 2: Pack has all marketplaces.

    When:
        - Calling the `WasMarketplaceModifiedValidator` function.

    Then:
        - The results should be as expected.
        - Case 1: Should pass the validation since the user added marketplaces or removed all marketplaces which is equal to adding all marketplaces.
        - Case 2: Should pass the validation since the user didn't change anything or removed all marketplaces which is equal to adding all marketplaces.
    """

    modified_content_items = [
        create_integration_object(pack_info={"marketplaces": in_pack_marketplaces}),
        create_script_object(pack_info={"marketplaces": in_pack_marketplaces}),
    ]
    old_content_items = [create_integration_object(), create_script_object()]

    create_old_file_pointers(modified_content_items, old_content_items)
    with ChangeCWD(REPO.path):
        assert WasMarketplaceModifiedValidator().is_valid(modified_content_items) == []


@pytest.mark.parametrize(
    "modified_pack, old_pack",
    [
        (ALL_MARKETPLACES, ALL_MARKETPLACES),
        (ALL_MARKETPLACES, XSIAM_MARKETPLACE),
        (XSIAM_MARKETPLACE, XSIAM_MARKETPLACE),
    ],
)
def test_WasMarketplaceModifiedValidator__a_pack_is_modified__passes(
    modified_pack, old_pack
):
    """
    Given:
        - Modified `Pack` and Old `Pack` iterables.
        - Case 1: Modified `Pack` and Old `Pack` have all marketplaces.
        - Case 2: Modified `Pack` has all marketplaces and Old `Pack` has only `XSIAM`.
        - Case 3: Modified `Pack` and Old `Pack` have only `XSIAM`.

    When:
        - Calling the `WasMarketplaceModifiedValidator` function.

    Then:
        - The results should be as expected.
        - Case 1: Should pass the validation since the user didn't change anything or removed all marketplaces which is equal to adding all marketplaces.
        - Case 2: Should pass the validation since the user added marketplaces or removed all marketplaces which is equal to adding all marketplaces.
        - Case 3: Should pass the validation since the user didn't change anything or removed all marketplaces which is equal to adding all marketplaces.
    """
    modified_content_item = [create_pack_object()]
    old_content_item = [create_pack_object()]
    modified_content_item[0].marketplaces = modified_pack
    old_content_item[0].marketplaces = old_pack

    create_old_file_pointers(modified_content_item, old_content_item)
    assert WasMarketplaceModifiedValidator().is_valid(modified_content_item) == []


@pytest.mark.parametrize(
    "modified_pack, old_pack",
    [(XSIAM_MARKETPLACE, ALL_MARKETPLACES), (XSIAM_MARKETPLACE, XSOAR_MARKETPLACE)],
)
def test_WasMarketplaceModifiedValidator__a_pack_is_modified__fails(
    modified_pack, old_pack
):
    """
    Given:
        - Modified `Pack` and Old `Pack` iterables.
        - Case 1: Modified `Pack` has only `XSIAM` and Old `Pack` has all marketplaces.
        - Case 2: Modified `Pack` has only `XSIAM` and Old `Pack` has only `XSOAR`.

    When:
        - Calling the `WasMarketplaceModifiedValidator` function.

    Then:
        - The results should be as expected.
        - Case 1: Should fail the validation since the user removed marketplaces.
        - Case 2: Should fail the validation since the user replaced one marketplace with a different one.
    """
    modified_content_item = [create_pack_object()]
    old_content_item = [create_pack_object()]
    modified_content_item[0].marketplaces = modified_pack
    old_content_item[0].marketplaces = old_pack

    create_old_file_pointers(modified_content_item, old_content_item)
    results = WasMarketplaceModifiedValidator().is_valid(modified_content_item)
    assert (
        results[0].message
        == "You can't delete current marketplaces or add new ones if doing so will remove existing ones. Please undo the change or request a forced merge."
    )


def test_WasMarketplaceModifiedValidator__renamed__fails():
    """
    Given:
        - Renamed `Integration` and `Script` iterables, each moved into a new pack.
        - Old host-pack hade only `XSOAR` in pack level.
        - renamed host-pack has all marketplaces in pack level.

    When:
        - Calling the `WasMarketplaceModifiedValidator` function.

    Then:
        - The results should be as expected.
        - Should fail the validation since moving to a different pack with less marketplaces is not allowed.

    """
    renamed_content_items = [
        create_integration_object(pack_info={"marketplaces": XSOAR_MARKETPLACE}),
        create_script_object(pack_info={"marketplaces": XSOAR_MARKETPLACE}),
    ]
    renamed_content_items[0].git_status = renamed_content_items[
        1
    ].git_status = GitStatuses.RENAMED
    old_content_items = [create_integration_object(), create_script_object()]

    old_content_items[0].marketplaces = old_content_items[
        1
    ].marketplaces = ALL_MARKETPLACES_FOR_IN_PACK
    create_old_file_pointers(renamed_content_items, old_content_items)

    with ChangeCWD(REPO.path):
        results = WasMarketplaceModifiedValidator().is_valid(renamed_content_items)
        assert (
            results[0].message
            == "You can't delete current marketplaces or add new ones if doing so will remove existing ones. Please undo the change or request a forced merge."
        )
        assert len(results) == 2


def test_WasMarketplaceModifiedValidator__renamed__passes():
    """
    Given:
        - Renamed `Integration` and `Script` iterables, each moved into a new pack.
        - Renamed host-pack hade only `XSOAR` in pack level.
        - old host-pack has all marketplaces in pack level.

    When:
        - Calling the `WasMarketplaceModifiedValidator` function.

    Then:
        - The results should be as expected.
        - Should pass the validation since the new host has all marketplaces in pack level.

    """
    renamed_content_items = [
        create_integration_object(
            pack_info={"marketplaces": ALL_MARKETPLACES_FOR_IN_PACK}
        ),
        create_script_object(pack_info={"marketplaces": ALL_MARKETPLACES_FOR_IN_PACK}),
    ]
    renamed_content_items[0].git_status = renamed_content_items[
        1
    ].git_status = GitStatuses.RENAMED
    old_content_items = [create_integration_object(), create_script_object()]

    old_content_items[0].marketplaces = old_content_items[
        1
    ].marketplaces = XSOAR_MARKETPLACE
    create_old_file_pointers(renamed_content_items, old_content_items)

    with ChangeCWD(REPO.path):
        assert WasMarketplaceModifiedValidator().is_valid(renamed_content_items) == []


<<<<<<< HEAD
def create_dummy_integration_with_context_path(
    command_name: str, context_path: str
) -> Integration:

    dummy_integration = create_integration_object()
    command = Command(name=command_name)
    output = Output()
    output.contextPath = context_path
    command.outputs = [output]
    dummy_integration.commands = [command]

    return dummy_integration


@pytest.mark.parametrize(
    "old_context_path, new_context_path, len_expected_result",
    [
        pytest.param(
            "test.test",
            "test.test1",
            1,
            id="context path has been changed",
        ),
        pytest.param(
            "test.test",
            "test.test",
            0,
            id="valid integration",
        ),
    ],
)
def test_IsContextPathChangedValidator(
    old_context_path, new_context_path, len_expected_result
):
    new_integration = create_dummy_integration_with_context_path(
        command_name="command", context_path=new_context_path
    )
    old_integration = create_dummy_integration_with_context_path(
        command_name="command", context_path=old_context_path
    )
    new_integration.old_base_content_object = old_integration
    result = IsContextPathChangedValidator().is_valid(content_items=[new_integration])
    assert len(result) == len_expected_result
=======
@pytest.mark.parametrize(
    "content_items, old_content_items, expected_number_of_failures, expected_msgs",
    [
        (
            [
                create_script_object(paths=["outputs"], values=[[]]),
                create_script_object(
                    paths=["outputs"],
                    values=[[{"contextPath": "output_1", "description": "test_1"}]],
                ),
                create_script_object(
                    paths=["outputs"],
                    values=[[{"contextPath": "output_2", "description": "test_2"}]],
                ),
            ],
            [
                create_script_object(paths=["outputs"], values=[[]]),
                create_script_object(paths=["outputs"], values=[[]]),
                create_script_object(
                    paths=["outputs"],
                    values=[[{"contextPath": "output_2", "description": "test_2"}]],
                ),
            ],
            0,
            [],
        ),
        (
            [
                create_script_object(
                    paths=["outputs"],
                    values=[
                        [
                            {"contextPath": "output_1", "description": "test_1"},
                            {"contextPath": "output_2", "description": "test_1"},
                        ]
                    ],
                ),
                create_script_object(
                    paths=["outputs"],
                    values=[[{"contextPath": "output_5", "description": "test_2"}]],
                ),
                create_script_object(paths=["outputs"], values=[[]]),
            ],
            [
                create_script_object(
                    paths=["outputs"],
                    values=[[{"contextPath": "output_2", "description": "test_1"}]],
                ),
                create_script_object(
                    paths=["outputs"],
                    values=[[{"contextPath": "output_3", "description": "test_2"}]],
                ),
                create_script_object(
                    paths=["outputs"],
                    values=[[{"contextPath": "output_4", "description": "test_3"}]],
                ),
            ],
            2,
            [
                "The following output keys: output_3. Has been removed, please undo.",
                "The following output keys: output_4. Has been removed, please undo.",
            ],
        ),
    ],
)
def test_IsBreakingContextOutputBackwardsValidator_is_valid(
    content_items: List[Script],
    old_content_items: List[Script],
    expected_number_of_failures: int,
    expected_msgs: List[str],
):
    """
    Given
    content_items and old content items.
        - Case 1: Three valid scripts:
            - One old script without outputs and a modified script without outputs.
            - One old script without outputs and a modified script with outputs.
            - One old script with outputs and a modified script with the same outputs.
        - Case 2: Two invalid scripts:
            - One old script with 1 output and a modified script with the same output and a new one.
            - One old script with 1 output and a modified script with a different output.
            - One old script with 1 output and a modified script without outputs.
    When
    - Calling the IsBreakingContextOutputBackwardsValidator is valid function.
    Then
        - Make sure the validation fail when it needs to and the right error message is returned.
        - Case 1: Shouldn't fail any.
        - Case 2: Should fail only the last two.
    """
    create_old_file_pointers(content_items, old_content_items)
    results = IsBreakingContextOutputBackwardsValidator().is_valid(content_items)
    assert len(results) == expected_number_of_failures
    assert all(
        [
            result.message == expected_msg
            for result, expected_msg in zip(results, expected_msgs)
        ]
    )
>>>>>>> 84798a85
<|MERGE_RESOLUTION|>--- conflicted
+++ resolved
@@ -3,12 +3,9 @@
 import pytest
 
 from demisto_sdk.commands.common.constants import GitStatuses, MarketplaceVersions
-<<<<<<< HEAD
+from demisto_sdk.commands.content_graph.objects.script import Script
 from demisto_sdk.commands.content_graph.objects import Integration
 from demisto_sdk.commands.content_graph.objects.integration import Command, Output
-=======
-from demisto_sdk.commands.content_graph.objects.script import Script
->>>>>>> 84798a85
 from demisto_sdk.commands.validate.tests.test_tools import (
     REPO,
     create_integration_object,
@@ -19,13 +16,11 @@
 from demisto_sdk.commands.validate.validators.BC_validators.BC100_breaking_backwards_subtype import (
     BreakingBackwardsSubtypeValidator,
 )
-<<<<<<< HEAD
+from demisto_sdk.commands.validate.validators.BC_validators.BC101_is_breaking_context_output_backwards import (
+    IsBreakingContextOutputBackwardsValidator,
+)
 from demisto_sdk.commands.validate.validators.BC_validators.BC102_is_context_path_changed import (
     IsContextPathChangedValidator,
-=======
-from demisto_sdk.commands.validate.validators.BC_validators.BC101_is_breaking_context_output_backwards import (
-    IsBreakingContextOutputBackwardsValidator,
->>>>>>> 84798a85
 )
 from demisto_sdk.commands.validate.validators.BC_validators.BC105_id_changed import (
     IdChangedValidator,
@@ -639,51 +634,6 @@
         assert WasMarketplaceModifiedValidator().is_valid(renamed_content_items) == []
 
 
-<<<<<<< HEAD
-def create_dummy_integration_with_context_path(
-    command_name: str, context_path: str
-) -> Integration:
-
-    dummy_integration = create_integration_object()
-    command = Command(name=command_name)
-    output = Output()
-    output.contextPath = context_path
-    command.outputs = [output]
-    dummy_integration.commands = [command]
-
-    return dummy_integration
-
-
-@pytest.mark.parametrize(
-    "old_context_path, new_context_path, len_expected_result",
-    [
-        pytest.param(
-            "test.test",
-            "test.test1",
-            1,
-            id="context path has been changed",
-        ),
-        pytest.param(
-            "test.test",
-            "test.test",
-            0,
-            id="valid integration",
-        ),
-    ],
-)
-def test_IsContextPathChangedValidator(
-    old_context_path, new_context_path, len_expected_result
-):
-    new_integration = create_dummy_integration_with_context_path(
-        command_name="command", context_path=new_context_path
-    )
-    old_integration = create_dummy_integration_with_context_path(
-        command_name="command", context_path=old_context_path
-    )
-    new_integration.old_base_content_object = old_integration
-    result = IsContextPathChangedValidator().is_valid(content_items=[new_integration])
-    assert len(result) == len_expected_result
-=======
 @pytest.mark.parametrize(
     "content_items, old_content_items, expected_number_of_failures, expected_msgs",
     [
@@ -782,4 +732,48 @@
             for result, expected_msg in zip(results, expected_msgs)
         ]
     )
->>>>>>> 84798a85
+
+
+def create_dummy_integration_with_context_path(
+    command_name: str, context_path: str
+) -> Integration:
+
+    dummy_integration = create_integration_object()
+    command = Command(name=command_name)
+    output = Output()
+    output.contextPath = context_path
+    command.outputs = [output]
+    dummy_integration.commands = [command]
+
+    return dummy_integration
+
+
+@pytest.mark.parametrize(
+    "old_context_path, new_context_path, len_expected_result",
+    [
+        pytest.param(
+            "test.test",
+            "test.test1",
+            1,
+            id="context path has been changed",
+        ),
+        pytest.param(
+            "test.test",
+            "test.test",
+            0,
+            id="valid integration",
+        ),
+    ],
+)
+def test_IsContextPathChangedValidator(
+    old_context_path, new_context_path, len_expected_result
+):
+    new_integration = create_dummy_integration_with_context_path(
+        command_name="command", context_path=new_context_path
+    )
+    old_integration = create_dummy_integration_with_context_path(
+        command_name="command", context_path=old_context_path
+    )
+    new_integration.old_base_content_object = old_integration
+    result = IsContextPathChangedValidator().is_valid(content_items=[new_integration])
+    assert len(result) == len_expected_result