import pytest

from demisto_sdk.commands.common.constants import GitStatuses, MarketplaceVersions
from demisto_sdk.commands.validate.tests.test_tools import (
    REPO,
    create_integration_object,
    create_metadata_object,
    create_old_file_pointers,
    create_script_object,
)
from demisto_sdk.commands.validate.validators.BC_validators.BC100_breaking_backwards_subtype import (
    BreakingBackwardsSubtypeValidator,
)
<<<<<<< HEAD
from demisto_sdk.commands.validate.validators.BC_validators.BC105_id_changed import (
    IdChangedValidator,
)
=======
from demisto_sdk.commands.validate.validators.BC_validators.BC108_was_marketplace_modified import (
    WasMarketplaceModifiedValidator,
)
from TestSuite.repo import ChangeCWD

ALL_MARKETPLACES = list(MarketplaceVersions)
XSIAM_MARKETPLACE = [ALL_MARKETPLACES[1]]
ALL_MARKETPLACES_FOR_IN_PACK = [marketplace.value for marketplace in ALL_MARKETPLACES]
XSIAM_MARKETPLACE_FOR_IN_PACK = [ALL_MARKETPLACES_FOR_IN_PACK[1]]
XSOAR_MARKETPLACE = [ALL_MARKETPLACES[0]]
XSOAR_MARKETPLACE_FOR_IN_PACK = [ALL_MARKETPLACES_FOR_IN_PACK[0]]
>>>>>>> e753a8f6


@pytest.mark.parametrize(
    "content_items, old_content_items, expected_number_of_failures, expected_msgs",
    [
        (
            [
                create_integration_object(paths=["script.subtype"], values=["python2"]),
                create_integration_object(),
            ],
            [create_integration_object(), create_integration_object()],
            1,
            [
                "Possible backwards compatibility break, You've changed the Integration subtype from python3 to python2, please undo."
            ],
        ),
        (
            [
                create_integration_object(paths=["script.subtype"], values=["python2"]),
                create_script_object(),
            ],
            [create_integration_object(), create_script_object()],
            1,
            [
                "Possible backwards compatibility break, You've changed the Integration subtype from python3 to python2, please undo."
            ],
        ),
        (
            [
                create_integration_object(paths=["script.subtype"], values=["python2"]),
                create_script_object(paths=["subtype"], values=["python2"]),
            ],
            [create_integration_object(), create_script_object()],
            2,
            [
                "Possible backwards compatibility break, You've changed the Integration subtype from python3 to python2, please undo.",
                "Possible backwards compatibility break, You've changed the Script subtype from python3 to python2, please undo.",
            ],
        ),
        (
            [create_integration_object(), create_script_object()],
            [create_integration_object(), create_script_object()],
            0,
            [],
        ),
    ],
)
def test_BreakingBackwardsSubtypeValidator_is_valid(
    content_items, old_content_items, expected_number_of_failures, expected_msgs
):
    """
    Given
    content_items and old_content_items iterables.
        - Case 1: content_items with 2 integrations where the first one has its subtype altered, and two integration with no changes in old_content_items.
        - Case 2: content_items with 1 integration where the first one has its subtype altered and one script with no subtype altered, and old_content_items with one script and integration with no changes.
        - Case 3: content_items with 1 integration where the first one has its subtype altered and 1 script where that has its subtype altered, and old_content_items with one script and integration with no changes.
        - Case 4: content_items and old_content_items with 1 integration and 1 script both with no changes
    When
    - Calling the BreakingBackwardsSubtypeValidator is valid function.
    Then
        - Make sure the right amount of failures return and that the right message is returned.
        - Case 1: Should fail 1 integration.
        - Case 2: Should fail 1 integration.
        - Case 3: Should fail both the integration and the script
        - Case 4: Shouldn't fail any content item.
    """
    create_old_file_pointers(content_items, old_content_items)
    results = BreakingBackwardsSubtypeValidator().is_valid(content_items)
    assert len(results) == expected_number_of_failures
    assert all(
        [
            result.message == expected_msg
            for result, expected_msg in zip(results, expected_msgs)
        ]
    )


@pytest.mark.parametrize(
    "content_item, expected_subtype, expected_fix_msg",
    [
        (
            create_integration_object(paths=["script.subtype"], values=["python2"]),
            "python3",
            "Changing subtype back to (python3).",
        ),
        (
            create_script_object(paths=["subtype"], values=["python2"]),
            "python3",
            "Changing subtype back to (python3).",
        ),
    ],
)
def test_BreakingBackwardsSubtypeValidator_fix(
    content_item, expected_subtype, expected_fix_msg
):
    """
    Given
        - content_item.
        - Case 1: an Integration content item where the subtype is different from the subtype of the old_content_item.
        - Case 2: a Script content item where the subtype is different from the subtype of the old_content_item.
    When
    - Calling the BreakingBackwardsSubtypeValidator fix function.
    Then
        - Make sure the the object subtype was changed to match the old_content_item subtype, and that the right fix msg is returned.
    """
    validator = BreakingBackwardsSubtypeValidator()
    validator.old_subtype[content_item.name] = "python3"
    assert validator.fix(content_item).message == expected_fix_msg
    assert content_item.subtype == expected_subtype


@pytest.mark.parametrize(
<<<<<<< HEAD
    "content_items, old_content_items, expected_number_of_failures, old_id, expected_msgs",
    [
        (
            [
                create_integration_object(paths=["commonfields.id"], values=["id_2"]),
                create_integration_object(),
            ],
            [
                create_integration_object(paths=["commonfields.id"], values=["id_1"]),
                create_integration_object(),
            ],
            1,
            {"TestIntegration": "id_1"},
            [
                "ID of content item was changed from id_1 to id_2, please undo.",
            ],
        ),
        (
            [
                create_script_object(paths=["commonfields.id"], values=["id_2"]),
                create_integration_object(),
            ],
            [
                create_script_object(paths=["commonfields.id"], values=["id_1"]),
                create_integration_object(),
            ],
            1,
            {"myScript": "id_1"},
            [
                "ID of content item was changed from id_1 to id_2, please undo.",
            ],
        ),
        (
            [
                create_integration_object(paths=["commonfields.id"], values=["id_2"]),
                create_script_object(paths=["commonfields.id"], values=["id_4"]),
            ],
            [
                create_integration_object(paths=["commonfields.id"], values=["id_1"]),
                create_script_object(paths=["commonfields.id"], values=["id_3"]),
            ],
            2,
            {"TestIntegration": "id_1", "myScript": "id_3"},
            [
                "ID of content item was changed from id_1 to id_2, please undo.",
                "ID of content item was changed from id_3 to id_4, please undo.",
            ],
        ),
        (
            [
                create_integration_object(),
                create_script_object(),
            ],
            [
                create_integration_object(),
                create_script_object(),
            ],
            0,
            {},
            [],
        ),
    ],
)
def test_IdChangedValidator(
    content_items, old_content_items, expected_number_of_failures, old_id, expected_msgs
):
    """
    Given
    content_items and old_content_items iterables.
        - Case 1: content_items with 2 integrations where the first one has its id changed.
        - Case 2: content_items with 1 integration that has its id changed, and one script with no id changed.
        - Case 3: content_items with 1 integration that has its id changed, and one script that has its id changed.
        - Case 4: content_items with 1 integration and 1 script, both with no changes.
    When
    - Calling the IdChangedValidator is valid function.
    Then
        - Make sure the right amount of failures and messages are returned, and that we construct the "old_id" object correctly.
        - Case 1: Should fail 1 integration.
        - Case 2: Should fail 1 script.
        - Case 3: Should fail both the integration and the script
        - Case 4: Shouldn't fail any content item.
    """
    create_old_file_pointers(content_items, old_content_items)
    validator = IdChangedValidator()
    results = validator.is_valid(content_items)
    assert validator.old_id == old_id
    assert len(results) == expected_number_of_failures
    assert all(
        [
            result.message == expected_msg
            for result, expected_msg in zip(results, expected_msgs)
        ]
    )


@pytest.mark.parametrize(
    "content_item, expected_id, expected_fix_msg",
    [
        (
            create_integration_object(paths=["commonfields.id"], values=["id_2"]),
            "id_1",
            "Changing ID back to id_1.",
        ),
        (
            create_script_object(paths=["commonfields.id"], values=["id_2"]),
            "id_1",
            "Changing ID back to id_1.",
        ),
    ],
)
def test_IdChangedValidator_fix(content_item, expected_id, expected_fix_msg):
    """
    Given
        - content_item.
        - Case 1: an Integration content item where its id has changed.
        - Case 2: a Script content item where its id has changed.
    When
    - Calling the IdChangedValidator fix function.
    Then
        - Make sure the the id was changed to match the old_content_item id, and that the right fix message is returned.
    """
    validator = IdChangedValidator()
    validator.old_id[content_item.name] = expected_id
    assert validator.fix(content_item).message == expected_fix_msg
    assert content_item.object_id == expected_id
=======
    "old_marketplaces, in_pack_marketplaces",
    [
        (ALL_MARKETPLACES, XSIAM_MARKETPLACE_FOR_IN_PACK),
        (XSIAM_MARKETPLACE, ALL_MARKETPLACES_FOR_IN_PACK),
        (XSIAM_MARKETPLACE, XSIAM_MARKETPLACE_FOR_IN_PACK),
    ],
)
def test_WasMarketplaceModifiedValidator__modified_item_has_only_one_marketplace__passes(
    old_marketplaces, in_pack_marketplaces
):
    """
    Given:
        - Modified `Integration` and `Script` and Old `Integration` and `Script` iterables, each within a pack.
        - Modified `Integration` and `Script` have only `XSIAM` in their level.
        - Case 1: Old `Integration` and `Script` have all marketplaces in their level, and the pack has only `XSIAM`.
        - Case 2: Old `Integration` and `Script` have only `XSIAM`, and the pack has all marketplaces.
        - Case 3: Old `Integration` and `Script` have only `XSIAM`, and the pack has only one marketplace (`XSIAM`).

    When:
        - Calling the `WasMarketplaceModifiedValidator` function.

    Then:
        - The results should be as expected.
        - Case 1: Should pass the validation since although the user defined only `XSIAM`, the content item will be used only in the `XSIAM` marketplace as defined in the pack level.
        - Case 2: Should pass the validation since the user did not remove any marketplace.
        - Case 3: Should pass the validation since the user did not remove any marketplace.
    """
    modified_content_items = [
        create_integration_object(pack_info={"marketplaces": in_pack_marketplaces}),
        create_script_object(pack_info={"marketplaces": in_pack_marketplaces}),
    ]
    old_content_items = [create_integration_object(), create_script_object()]

    modified_content_items[0].marketplaces = modified_content_items[
        1
    ].marketplaces = XSIAM_MARKETPLACE
    old_content_items[0].marketplaces = old_content_items[
        1
    ].marketplaces = old_marketplaces
    create_old_file_pointers(modified_content_items, old_content_items)

    with ChangeCWD(REPO.path):
        assert WasMarketplaceModifiedValidator().is_valid(modified_content_items) == []


@pytest.mark.parametrize(
    "old_marketplaces, in_pack_marketplaces",
    [
        (ALL_MARKETPLACES, ALL_MARKETPLACES_FOR_IN_PACK),
        (XSOAR_MARKETPLACE, ALL_MARKETPLACES_FOR_IN_PACK),
    ],
)
def test_WasMarketplaceModifiedValidator__modified_item_has_only_one_marketplace__fails(
    old_marketplaces, in_pack_marketplaces
):
    """
    Given:
        - Modified `Integration` and `Script` and Old `Integration` and `Script` iterables, each within a pack.
        - Modified `Integration` and `Script` have only `XSIAM` in their level.
        - Case 1: Old `Integration` and `Script` have all marketplaces in their level, and the pack has all marketplaces.
        - Case 2: Old `Integration` and `Script` have only `XSOAR`, and the pack has all marketplaces.

    When:
        - Calling the `WasMarketplaceModifiedValidator` function.

    Then:
        - The results should be as expected.
        - Case 1: Should fail the validation since the user removed marketplaces.
        - Case 2: Should fail the validation since the user replaced one marketplace with a different one.
    """
    modified_content_items = [
        create_integration_object(pack_info={"marketplaces": in_pack_marketplaces}),
        create_script_object(pack_info={"marketplaces": in_pack_marketplaces}),
    ]
    old_content_items = [create_integration_object(), create_script_object()]

    modified_content_items[0].marketplaces = modified_content_items[
        1
    ].marketplaces = XSIAM_MARKETPLACE
    old_content_items[0].marketplaces = old_content_items[
        1
    ].marketplaces = old_marketplaces
    create_old_file_pointers(modified_content_items, old_content_items)

    with ChangeCWD(REPO.path):
        results = WasMarketplaceModifiedValidator().is_valid(modified_content_items)
        assert (
            results[0].message
            == "You can't delete current marketplaces or add new ones if doing so will remove existing ones. Please undo the change or request a forced merge."
        )
        assert len(results) == 2


@pytest.mark.parametrize(
    "modified_marketplaces, in_pack_marketplaces",
    [
        (ALL_MARKETPLACES, XSIAM_MARKETPLACE_FOR_IN_PACK),
        (ALL_MARKETPLACES, ALL_MARKETPLACES_FOR_IN_PACK),
    ],
)
def test_WasMarketplaceModifiedValidator__old_item_has_only_one_marketplace__passes(
    modified_marketplaces, in_pack_marketplaces
):
    """
    Given:
        - Modified `Integration` and `Script` and Old `Integration` and `Script` iterables, each within a pack.
        - Old `Integration` and `Script` have only `XSIAM` in their level.
        - Case 1: Modified `Integration` and `Script` have all marketplaces in their level, and the pack has only `XSIAM`.
        - Case 2: Modified `Integration` and `Script` have all marketplaces in their level, and the pack has all marketplaces.

    When:
        - Calling the `WasMarketplaceModifiedValidator` function.

    Then:
        - The results should be as expected.
        - Case 1: Should pass the validation since the user added marketplaces or removed all marketplaces which is equal to adding all marketplaces.
        - Case 2: Should pass the validation since the user added marketplaces or removed all marketplaces which is equal to adding all marketplaces.
    """
    modified_content_items = [
        create_integration_object(pack_info={"marketplaces": in_pack_marketplaces}),
        create_script_object(pack_info={"marketplaces": in_pack_marketplaces}),
    ]
    old_content_items = [create_integration_object(), create_script_object()]

    modified_content_items[0].marketplaces = modified_content_items[
        1
    ].marketplaces = modified_marketplaces
    old_content_items[0].marketplaces = old_content_items[
        1
    ].marketplaces = XSIAM_MARKETPLACE
    create_old_file_pointers(modified_content_items, old_content_items)

    with ChangeCWD(REPO.path):
        assert WasMarketplaceModifiedValidator().is_valid(modified_content_items) == []


def test_WasMarketplaceModifiedValidator__old_item_has_only_one_marketplace__fails():
    """
    Given:
        - Modified `Integration` and `Script` and Old `Integration` and `Script` iterables, each within a pack.
        - Old `Integration` and `Script` have only `XSIAM` in their level.
        - Modified `Integration` and `Script` have only `XSOAR`, and the pack has all marketplaces.

    When:
        - Calling the `WasMarketplaceModifiedValidator` function.

    Then:
        - The results should be as expected.
        - Should fail the validation since the user replaced one marketplace with a different one.

    """
    modified_marketplaces = XSOAR_MARKETPLACE
    in_pack_marketplaces = ALL_MARKETPLACES_FOR_IN_PACK

    modified_content_items = [
        create_integration_object(pack_info={"marketplaces": in_pack_marketplaces}),
        create_script_object(pack_info={"marketplaces": in_pack_marketplaces}),
    ]
    old_content_items = [create_integration_object(), create_script_object()]

    modified_content_items[0].marketplaces = modified_content_items[
        1
    ].marketplaces = modified_marketplaces
    old_content_items[0].marketplaces = old_content_items[
        1
    ].marketplaces = XSIAM_MARKETPLACE
    create_old_file_pointers(modified_content_items, old_content_items)

    with ChangeCWD(REPO.path):
        results = WasMarketplaceModifiedValidator().is_valid(modified_content_items)
        assert (
            results[0].message
            == "You can't delete current marketplaces or add new ones if doing so will remove existing ones. Please undo the change or request a forced merge."
        )
        assert len(results) == 2


@pytest.mark.parametrize(
    "in_pack_marketplaces",
    [
        (XSIAM_MARKETPLACE_FOR_IN_PACK),
        (ALL_MARKETPLACES_FOR_IN_PACK),
    ],
)
def test_WasMarketplaceModifiedValidator__old_and_modified_items_have_all_marketplace(
    in_pack_marketplaces,
):
    """
    Given:
        - Modified `Integration` and `Script` and Old `Integration` and `Script` iterables, each within a pack.
        - Modified `Integration` and `Script` have all marketplaces in their level.
        - Old `Integration` and `Script` have all marketplaces in their level.
        - Case 1: Pack has only `XSIAM`.
        - Case 2: Pack has all marketplaces.

    When:
        - Calling the `WasMarketplaceModifiedValidator` function.

    Then:
        - The results should be as expected.
        - Case 1: Should pass the validation since the user added marketplaces or removed all marketplaces which is equal to adding all marketplaces.
        - Case 2: Should pass the validation since the user didn't change anything or removed all marketplaces which is equal to adding all marketplaces.
    """

    modified_content_items = [
        create_integration_object(pack_info={"marketplaces": in_pack_marketplaces}),
        create_script_object(pack_info={"marketplaces": in_pack_marketplaces}),
    ]
    old_content_items = [create_integration_object(), create_script_object()]

    create_old_file_pointers(modified_content_items, old_content_items)
    with ChangeCWD(REPO.path):
        assert WasMarketplaceModifiedValidator().is_valid(modified_content_items) == []


@pytest.mark.parametrize(
    "modified_pack, old_pack",
    [
        (ALL_MARKETPLACES, ALL_MARKETPLACES),
        (ALL_MARKETPLACES, XSIAM_MARKETPLACE),
        (XSIAM_MARKETPLACE, XSIAM_MARKETPLACE),
    ],
)
def test_WasMarketplaceModifiedValidator__a_pack_is_modified__passes(
    modified_pack, old_pack
):
    """
    Given:
        - Modified `Pack` and Old `Pack` iterables.
        - Case 1: Modified `Pack` and Old `Pack` have all marketplaces.
        - Case 2: Modified `Pack` has all marketplaces and Old `Pack` has only `XSIAM`.
        - Case 3: Modified `Pack` and Old `Pack` have only `XSIAM`.

    When:
        - Calling the `WasMarketplaceModifiedValidator` function.

    Then:
        - The results should be as expected.
        - Case 1: Should pass the validation since the user didn't change anything or removed all marketplaces which is equal to adding all marketplaces.
        - Case 2: Should pass the validation since the user added marketplaces or removed all marketplaces which is equal to adding all marketplaces.
        - Case 3: Should pass the validation since the user didn't change anything or removed all marketplaces which is equal to adding all marketplaces.
    """
    modified_content_item = [create_metadata_object()]
    old_content_item = [create_metadata_object()]
    modified_content_item[0].marketplaces = modified_pack
    old_content_item[0].marketplaces = old_pack

    create_old_file_pointers(modified_content_item, old_content_item)
    assert WasMarketplaceModifiedValidator().is_valid(modified_content_item) == []


@pytest.mark.parametrize(
    "modified_pack, old_pack",
    [(XSIAM_MARKETPLACE, ALL_MARKETPLACES), (XSIAM_MARKETPLACE, XSOAR_MARKETPLACE)],
)
def test_WasMarketplaceModifiedValidator__a_pack_is_modified__fails(
    modified_pack, old_pack
):
    """
    Given:
        - Modified `Pack` and Old `Pack` iterables.
        - Case 1: Modified `Pack` has only `XSIAM` and Old `Pack` has all marketplaces.
        - Case 2: Modified `Pack` has only `XSIAM` and Old `Pack` has only `XSOAR`.

    When:
        - Calling the `WasMarketplaceModifiedValidator` function.

    Then:
        - The results should be as expected.
        - Case 1: Should fail the validation since the user removed marketplaces.
        - Case 2: Should fail the validation since the user replaced one marketplace with a different one.
    """
    modified_content_item = [create_metadata_object()]
    old_content_item = [create_metadata_object()]
    modified_content_item[0].marketplaces = modified_pack
    old_content_item[0].marketplaces = old_pack

    create_old_file_pointers(modified_content_item, old_content_item)
    results = WasMarketplaceModifiedValidator().is_valid(modified_content_item)
    assert (
        results[0].message
        == "You can't delete current marketplaces or add new ones if doing so will remove existing ones. Please undo the change or request a forced merge."
    )


def test_WasMarketplaceModifiedValidator__renamed__fails():
    """
    Given:
        - Renamed `Integration` and `Script` iterables, each moved into a new pack.
        - Old host-pack hade only `XSOAR` in pack level.
        - renamed host-pack has all marketplaces in pack level.

    When:
        - Calling the `WasMarketplaceModifiedValidator` function.

    Then:
        - The results should be as expected.
        - Should fail the validation since moving to a different pack with less marketplaces is not allowed.

    """
    renamed_content_items = [
        create_integration_object(pack_info={"marketplaces": XSOAR_MARKETPLACE}),
        create_script_object(pack_info={"marketplaces": XSOAR_MARKETPLACE}),
    ]
    renamed_content_items[0].git_status = renamed_content_items[
        1
    ].git_status = GitStatuses.RENAMED
    old_content_items = [create_integration_object(), create_script_object()]

    old_content_items[0].marketplaces = old_content_items[
        1
    ].marketplaces = ALL_MARKETPLACES_FOR_IN_PACK
    create_old_file_pointers(renamed_content_items, old_content_items)

    with ChangeCWD(REPO.path):
        results = WasMarketplaceModifiedValidator().is_valid(renamed_content_items)
        assert (
            results[0].message
            == "You can't delete current marketplaces or add new ones if doing so will remove existing ones. Please undo the change or request a forced merge."
        )
        assert len(results) == 2


def test_WasMarketplaceModifiedValidator__renamed__passes():
    """
    Given:
        - Renamed `Integration` and `Script` iterables, each moved into a new pack.
        - Renamed host-pack hade only `XSOAR` in pack level.
        - old host-pack has all marketplaces in pack level.

    When:
        - Calling the `WasMarketplaceModifiedValidator` function.

    Then:
        - The results should be as expected.
        - Should pass the validation since the new host has all marketplaces in pack level.

    """
    renamed_content_items = [
        create_integration_object(
            pack_info={"marketplaces": ALL_MARKETPLACES_FOR_IN_PACK}
        ),
        create_script_object(pack_info={"marketplaces": ALL_MARKETPLACES_FOR_IN_PACK}),
    ]
    renamed_content_items[0].git_status = renamed_content_items[
        1
    ].git_status = GitStatuses.RENAMED
    old_content_items = [create_integration_object(), create_script_object()]

    old_content_items[0].marketplaces = old_content_items[
        1
    ].marketplaces = XSOAR_MARKETPLACE
    create_old_file_pointers(renamed_content_items, old_content_items)

    with ChangeCWD(REPO.path):
        assert WasMarketplaceModifiedValidator().is_valid(renamed_content_items) == []
>>>>>>> e753a8f6
<|MERGE_RESOLUTION|>--- conflicted
+++ resolved
@@ -11,11 +11,9 @@
 from demisto_sdk.commands.validate.validators.BC_validators.BC100_breaking_backwards_subtype import (
     BreakingBackwardsSubtypeValidator,
 )
-<<<<<<< HEAD
 from demisto_sdk.commands.validate.validators.BC_validators.BC105_id_changed import (
     IdChangedValidator,
 )
-=======
 from demisto_sdk.commands.validate.validators.BC_validators.BC108_was_marketplace_modified import (
     WasMarketplaceModifiedValidator,
 )
@@ -27,7 +25,6 @@
 XSIAM_MARKETPLACE_FOR_IN_PACK = [ALL_MARKETPLACES_FOR_IN_PACK[1]]
 XSOAR_MARKETPLACE = [ALL_MARKETPLACES[0]]
 XSOAR_MARKETPLACE_FOR_IN_PACK = [ALL_MARKETPLACES_FOR_IN_PACK[0]]
->>>>>>> e753a8f6
 
 
 @pytest.mark.parametrize(
@@ -138,9 +135,7 @@
     assert validator.fix(content_item).message == expected_fix_msg
     assert content_item.subtype == expected_subtype
 
-
-@pytest.mark.parametrize(
-<<<<<<< HEAD
+@pytest.mark.parametrize(
     "content_items, old_content_items, expected_number_of_failures, old_id, expected_msgs",
     [
         (
@@ -266,7 +261,8 @@
     validator.old_id[content_item.name] = expected_id
     assert validator.fix(content_item).message == expected_fix_msg
     assert content_item.object_id == expected_id
-=======
+
+@pytest.mark.parametrize(
     "old_marketplaces, in_pack_marketplaces",
     [
         (ALL_MARKETPLACES, XSIAM_MARKETPLACE_FOR_IN_PACK),
@@ -622,5 +618,4 @@
     create_old_file_pointers(renamed_content_items, old_content_items)
 
     with ChangeCWD(REPO.path):
-        assert WasMarketplaceModifiedValidator().is_valid(renamed_content_items) == []
->>>>>>> e753a8f6
+        assert WasMarketplaceModifiedValidator().is_valid(renamed_content_items) == []