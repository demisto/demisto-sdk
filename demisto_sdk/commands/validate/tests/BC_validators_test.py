from copy import deepcopy
from typing import List

import pytest

from demisto_sdk.commands.common.constants import GitStatuses, MarketplaceVersions
from demisto_sdk.commands.content_graph.objects import Integration
from demisto_sdk.commands.content_graph.objects.integration import Command, Output
from demisto_sdk.commands.content_graph.objects.script import Script
from demisto_sdk.commands.validate.tests.test_tools import (
    REPO,
    create_incident_type_object,
    create_incoming_mapper_object,
    create_integration_object,
    create_old_file_pointers,
    create_pack_object,
    create_script_object,
)
from demisto_sdk.commands.validate.validators.BC_validators.BC100_breaking_backwards_subtype import (
    BreakingBackwardsSubtypeValidator,
)
from demisto_sdk.commands.validate.validators.BC_validators.BC101_is_breaking_context_output_backwards import (
    IsBreakingContextOutputBackwardsValidator,
)
from demisto_sdk.commands.validate.validators.BC_validators.BC102_is_context_path_changed import (
    IsContextPathChangedValidator,
)
from demisto_sdk.commands.validate.validators.BC_validators.BC103_args_name_change import (
    ArgsNameChangeValidator,
)
from demisto_sdk.commands.validate.validators.BC_validators.BC104_have_commands_or_args_name_changed import (
    HaveCommandsOrArgsNameChangedValidator,
)
from demisto_sdk.commands.validate.validators.BC_validators.BC105_id_changed import (
    IdChangedValidator,
)
from demisto_sdk.commands.validate.validators.BC_validators.BC106_is_valid_fromversion_on_modified import (
    IsValidFromversionOnModifiedValidator,
)
from demisto_sdk.commands.validate.validators.BC_validators.BC107_is_valid_toversion_on_modified import (
    IsValidToversionOnModifiedValidator,
)
from demisto_sdk.commands.validate.validators.BC_validators.BC108_was_marketplace_modified import (
    WasMarketplaceModifiedValidator,
)
<<<<<<< HEAD
from demisto_sdk.commands.validate.validators.BC_validators.BC111_new_required_argument_script import (
    NewRequiredArgumentScriptValidator,
=======
from demisto_sdk.commands.validate.validators.BC_validators.BC110_new_required_argument_integration import (
    NewRequiredArgumentIntegrationValidator,
>>>>>>> 7691de34
)
from TestSuite.repo import ChangeCWD

ALL_MARKETPLACES = list(MarketplaceVersions)
XSIAM_MARKETPLACE = [ALL_MARKETPLACES[1]]
ALL_MARKETPLACES_FOR_IN_PACK = [marketplace.value for marketplace in ALL_MARKETPLACES]
XSIAM_MARKETPLACE_FOR_IN_PACK = [ALL_MARKETPLACES_FOR_IN_PACK[1]]
XSOAR_MARKETPLACE = [ALL_MARKETPLACES[0]]
XSOAR_MARKETPLACE_FOR_IN_PACK = [ALL_MARKETPLACES_FOR_IN_PACK[0]]


# Create a new content item with 3 commands with unique names. all commands have only 1 argument except the third command which has 2 arguments.

GENERIC_INTEGRATION_WITH_3_COMMANDS_AND_4_ARGS = create_integration_object(
    paths=["script.commands"],
    values=[
        [
            {
                "name": "command_1",
                "description": "test",
                "arguments": [
                    {
                        "name": "arg_1_command_1",
                        "description": "nothing description.",
                    }
                ],
                "outputs": [],
            },
            {
                "name": "command_2",
                "description": "test",
                "arguments": [
                    {
                        "name": "arg_1_command_2",
                        "description": "nothing description.",
                    }
                ],
                "outputs": [],
            },
            {
                "name": "command_3",
                "description": "test",
                "arguments": [
                    {
                        "name": "arg_1_command_3",
                        "description": "nothing description.",
                    },
                    {
                        "name": "arg_2_command_3",
                        "description": "nothing description.",
                    },
                ],
                "outputs": [],
            },
        ]
    ],
)


@pytest.mark.parametrize(
    "content_items, old_content_items, expected_number_of_failures, expected_msgs",
    [
        (
            [
                create_integration_object(paths=["script.subtype"], values=["python2"]),
                create_integration_object(),
            ],
            [create_integration_object(), create_integration_object()],
            1,
            [
                "Possible backwards compatibility break, You've changed the Integration subtype from python3 to python2, please undo."
            ],
        ),
        (
            [
                create_integration_object(paths=["script.subtype"], values=["python2"]),
                create_script_object(),
            ],
            [create_integration_object(), create_script_object()],
            1,
            [
                "Possible backwards compatibility break, You've changed the Integration subtype from python3 to python2, please undo."
            ],
        ),
        (
            [
                create_integration_object(paths=["script.subtype"], values=["python2"]),
                create_script_object(paths=["subtype"], values=["python2"]),
            ],
            [create_integration_object(), create_script_object()],
            2,
            [
                "Possible backwards compatibility break, You've changed the Integration subtype from python3 to python2, please undo.",
                "Possible backwards compatibility break, You've changed the Script subtype from python3 to python2, please undo.",
            ],
        ),
        (
            [create_integration_object(), create_script_object()],
            [create_integration_object(), create_script_object()],
            0,
            [],
        ),
    ],
)
def test_BreakingBackwardsSubtypeValidator_is_valid(
    content_items, old_content_items, expected_number_of_failures, expected_msgs
):
    """
    Given
    content_items and old_content_items iterables.
        - Case 1: content_items with 2 integrations where the first one has its subtype altered, and two integration with no changes in old_content_items.
        - Case 2: content_items with 1 integration where the first one has its subtype altered and one script with no subtype altered, and old_content_items with one script and integration with no changes.
        - Case 3: content_items with 1 integration where the first one has its subtype altered and 1 script where that has its subtype altered, and old_content_items with one script and integration with no changes.
        - Case 4: content_items and old_content_items with 1 integration and 1 script both with no changes
    When
    - Calling the BreakingBackwardsSubtypeValidator is valid function.
    Then
        - Make sure the right amount of failures return and that the right message is returned.
        - Case 1: Should fail 1 integration.
        - Case 2: Should fail 1 integration.
        - Case 3: Should fail both the integration and the script
        - Case 4: Shouldn't fail any content item.
    """
    create_old_file_pointers(content_items, old_content_items)
    results = BreakingBackwardsSubtypeValidator().is_valid(content_items)
    assert len(results) == expected_number_of_failures
    assert all(
        [
            result.message == expected_msg
            for result, expected_msg in zip(results, expected_msgs)
        ]
    )


@pytest.mark.parametrize(
    "content_item, expected_subtype, expected_fix_msg",
    [
        (
            create_integration_object(paths=["script.subtype"], values=["python2"]),
            "python3",
            "Changing subtype back to (python3).",
        ),
        (
            create_script_object(paths=["subtype"], values=["python2"]),
            "python3",
            "Changing subtype back to (python3).",
        ),
    ],
)
def test_BreakingBackwardsSubtypeValidator_fix(
    content_item, expected_subtype, expected_fix_msg
):
    """
    Given
        - content_item.
        - Case 1: an Integration content item where the subtype is different from the subtype of the old_content_item.
        - Case 2: a Script content item where the subtype is different from the subtype of the old_content_item.
    When
    - Calling the BreakingBackwardsSubtypeValidator fix function.
    Then
        - Make sure the the object subtype was changed to match the old_content_item subtype, and that the right fix msg is returned.
    """
    validator = BreakingBackwardsSubtypeValidator()
    validator.old_subtype[content_item.name] = "python3"
    assert validator.fix(content_item).message == expected_fix_msg
    assert content_item.subtype == expected_subtype


@pytest.mark.parametrize(
    "content_items, old_content_items, expected_number_of_failures, old_id, expected_msgs",
    [
        (
            [
                create_integration_object(paths=["commonfields.id"], values=["id_2"]),
                create_integration_object(),
            ],
            [
                create_integration_object(paths=["commonfields.id"], values=["id_1"]),
                create_integration_object(),
            ],
            1,
            {"TestIntegration": "id_1"},
            [
                "ID of content item was changed from id_1 to id_2, please undo.",
            ],
        ),
        (
            [
                create_script_object(paths=["commonfields.id"], values=["id_2"]),
                create_integration_object(),
            ],
            [
                create_script_object(paths=["commonfields.id"], values=["id_1"]),
                create_integration_object(),
            ],
            1,
            {"myScript": "id_1"},
            [
                "ID of content item was changed from id_1 to id_2, please undo.",
            ],
        ),
        (
            [
                create_integration_object(paths=["commonfields.id"], values=["id_2"]),
                create_script_object(paths=["commonfields.id"], values=["id_4"]),
            ],
            [
                create_integration_object(paths=["commonfields.id"], values=["id_1"]),
                create_script_object(paths=["commonfields.id"], values=["id_3"]),
            ],
            2,
            {"TestIntegration": "id_1", "myScript": "id_3"},
            [
                "ID of content item was changed from id_1 to id_2, please undo.",
                "ID of content item was changed from id_3 to id_4, please undo.",
            ],
        ),
        (
            [
                create_integration_object(),
                create_script_object(),
            ],
            [
                create_integration_object(),
                create_script_object(),
            ],
            0,
            {},
            [],
        ),
    ],
)
def test_IdChangedValidator(
    content_items, old_content_items, expected_number_of_failures, old_id, expected_msgs
):
    """
    Given
    content_items and old_content_items iterables.
        - Case 1: content_items with 2 integrations where the first one has its id changed.
        - Case 2: content_items with 1 integration that has its id changed, and one script with no id changed.
        - Case 3: content_items with 1 integration that has its id changed, and one script that has its id changed.
        - Case 4: content_items with 1 integration and 1 script, both with no changes.
    When
    - Calling the IdChangedValidator is valid function.
    Then
        - Make sure the right amount of failures and messages are returned, and that we construct the "old_id" object correctly.
        - Case 1: Should fail 1 integration.
        - Case 2: Should fail 1 script.
        - Case 3: Should fail both the integration and the script
        - Case 4: Shouldn't fail any content item.
    """
    create_old_file_pointers(content_items, old_content_items)
    validator = IdChangedValidator()
    results = validator.is_valid(content_items)
    assert validator.old_id == old_id
    assert len(results) == expected_number_of_failures
    assert all(
        [
            result.message == expected_msg
            for result, expected_msg in zip(results, expected_msgs)
        ]
    )


@pytest.mark.parametrize(
    "content_item, expected_id, expected_fix_msg",
    [
        (
            create_integration_object(paths=["commonfields.id"], values=["id_2"]),
            "id_1",
            "Changing ID back to id_1.",
        ),
        (
            create_script_object(paths=["commonfields.id"], values=["id_2"]),
            "id_1",
            "Changing ID back to id_1.",
        ),
    ],
)
def test_IdChangedValidator_fix(content_item, expected_id, expected_fix_msg):
    """
    Given
        - content_item.
        - Case 1: an Integration content item where its id has changed.
        - Case 2: a Script content item where its id has changed.
    When
    - Calling the IdChangedValidator fix function.
    Then
        - Make sure the the id was changed to match the old_content_item id, and that the right fix message is returned.
    """
    validator = IdChangedValidator()
    validator.old_id[content_item.name] = expected_id
    assert validator.fix(content_item).message == expected_fix_msg
    assert content_item.object_id == expected_id


@pytest.mark.parametrize(
    "old_marketplaces, in_pack_marketplaces",
    [
        (ALL_MARKETPLACES, XSIAM_MARKETPLACE_FOR_IN_PACK),
        (XSIAM_MARKETPLACE, ALL_MARKETPLACES_FOR_IN_PACK),
        (XSIAM_MARKETPLACE, XSIAM_MARKETPLACE_FOR_IN_PACK),
    ],
)
def test_WasMarketplaceModifiedValidator__modified_item_has_only_one_marketplace__passes(
    old_marketplaces, in_pack_marketplaces
):
    """
    Given:
        - Modified `Integration` and `Script` and Old `Integration` and `Script` iterables, each within a pack.
        - Modified `Integration` and `Script` have only `XSIAM` in their level.
        - Case 1: Old `Integration` and `Script` have all marketplaces in their level, and the pack has only `XSIAM`.
        - Case 2: Old `Integration` and `Script` have only `XSIAM`, and the pack has all marketplaces.
        - Case 3: Old `Integration` and `Script` have only `XSIAM`, and the pack has only one marketplace (`XSIAM`).

    When:
        - Calling the `WasMarketplaceModifiedValidator` function.

    Then:
        - The results should be as expected.
        - Case 1: Should pass the validation since although the user defined only `XSIAM`, the content item will be used only in the `XSIAM` marketplace as defined in the pack level.
        - Case 2: Should pass the validation since the user did not remove any marketplace.
        - Case 3: Should pass the validation since the user did not remove any marketplace.
    """
    modified_content_items = [
        create_integration_object(pack_info={"marketplaces": in_pack_marketplaces}),
        create_script_object(pack_info={"marketplaces": in_pack_marketplaces}),
    ]
    old_content_items = [create_integration_object(), create_script_object()]

    modified_content_items[0].marketplaces = modified_content_items[
        1
    ].marketplaces = XSIAM_MARKETPLACE
    old_content_items[0].marketplaces = old_content_items[
        1
    ].marketplaces = old_marketplaces
    create_old_file_pointers(modified_content_items, old_content_items)

    with ChangeCWD(REPO.path):
        assert WasMarketplaceModifiedValidator().is_valid(modified_content_items) == []


@pytest.mark.parametrize(
    "old_marketplaces, in_pack_marketplaces",
    [
        (ALL_MARKETPLACES, ALL_MARKETPLACES_FOR_IN_PACK),
        (XSOAR_MARKETPLACE, ALL_MARKETPLACES_FOR_IN_PACK),
    ],
)
def test_WasMarketplaceModifiedValidator__modified_item_has_only_one_marketplace__fails(
    old_marketplaces, in_pack_marketplaces
):
    """
    Given:
        - Modified `Integration` and `Script` and Old `Integration` and `Script` iterables, each within a pack.
        - Modified `Integration` and `Script` have only `XSIAM` in their level.
        - Case 1: Old `Integration` and `Script` have all marketplaces in their level, and the pack has all marketplaces.
        - Case 2: Old `Integration` and `Script` have only `XSOAR`, and the pack has all marketplaces.

    When:
        - Calling the `WasMarketplaceModifiedValidator` function.

    Then:
        - The results should be as expected.
        - Case 1: Should fail the validation since the user removed marketplaces.
        - Case 2: Should fail the validation since the user replaced one marketplace with a different one.
    """
    modified_content_items = [
        create_integration_object(pack_info={"marketplaces": in_pack_marketplaces}),
        create_script_object(pack_info={"marketplaces": in_pack_marketplaces}),
    ]
    old_content_items = [create_integration_object(), create_script_object()]

    modified_content_items[0].marketplaces = modified_content_items[
        1
    ].marketplaces = XSIAM_MARKETPLACE
    old_content_items[0].marketplaces = old_content_items[
        1
    ].marketplaces = old_marketplaces
    create_old_file_pointers(modified_content_items, old_content_items)

    with ChangeCWD(REPO.path):
        results = WasMarketplaceModifiedValidator().is_valid(modified_content_items)
        assert (
            results[0].message
            == "You can't delete current marketplaces or add new ones if doing so will remove existing ones. Please undo the change or request a forced merge."
        )
        assert len(results) == 2


@pytest.mark.parametrize(
    "modified_marketplaces, in_pack_marketplaces",
    [
        (ALL_MARKETPLACES, XSIAM_MARKETPLACE_FOR_IN_PACK),
        (ALL_MARKETPLACES, ALL_MARKETPLACES_FOR_IN_PACK),
    ],
)
def test_WasMarketplaceModifiedValidator__old_item_has_only_one_marketplace__passes(
    modified_marketplaces, in_pack_marketplaces
):
    """
    Given:
        - Modified `Integration` and `Script` and Old `Integration` and `Script` iterables, each within a pack.
        - Old `Integration` and `Script` have only `XSIAM` in their level.
        - Case 1: Modified `Integration` and `Script` have all marketplaces in their level, and the pack has only `XSIAM`.
        - Case 2: Modified `Integration` and `Script` have all marketplaces in their level, and the pack has all marketplaces.

    When:
        - Calling the `WasMarketplaceModifiedValidator` function.

    Then:
        - The results should be as expected.
        - Case 1: Should pass the validation since the user added marketplaces or removed all marketplaces which is equal to adding all marketplaces.
        - Case 2: Should pass the validation since the user added marketplaces or removed all marketplaces which is equal to adding all marketplaces.
    """
    modified_content_items = [
        create_integration_object(pack_info={"marketplaces": in_pack_marketplaces}),
        create_script_object(pack_info={"marketplaces": in_pack_marketplaces}),
    ]
    old_content_items = [create_integration_object(), create_script_object()]

    modified_content_items[0].marketplaces = modified_content_items[
        1
    ].marketplaces = modified_marketplaces
    old_content_items[0].marketplaces = old_content_items[
        1
    ].marketplaces = XSIAM_MARKETPLACE
    create_old_file_pointers(modified_content_items, old_content_items)

    with ChangeCWD(REPO.path):
        assert WasMarketplaceModifiedValidator().is_valid(modified_content_items) == []


def test_WasMarketplaceModifiedValidator__old_item_has_only_one_marketplace__fails():
    """
    Given:
        - Modified `Integration` and `Script` and Old `Integration` and `Script` iterables, each within a pack.
        - Old `Integration` and `Script` have only `XSIAM` in their level.
        - Modified `Integration` and `Script` have only `XSOAR`, and the pack has all marketplaces.

    When:
        - Calling the `WasMarketplaceModifiedValidator` function.

    Then:
        - The results should be as expected.
        - Should fail the validation since the user replaced one marketplace with a different one.

    """
    modified_marketplaces = XSOAR_MARKETPLACE
    in_pack_marketplaces = ALL_MARKETPLACES_FOR_IN_PACK

    modified_content_items = [
        create_integration_object(pack_info={"marketplaces": in_pack_marketplaces}),
        create_script_object(pack_info={"marketplaces": in_pack_marketplaces}),
    ]
    old_content_items = [create_integration_object(), create_script_object()]

    modified_content_items[0].marketplaces = modified_content_items[
        1
    ].marketplaces = modified_marketplaces
    old_content_items[0].marketplaces = old_content_items[
        1
    ].marketplaces = XSIAM_MARKETPLACE
    create_old_file_pointers(modified_content_items, old_content_items)

    with ChangeCWD(REPO.path):
        results = WasMarketplaceModifiedValidator().is_valid(modified_content_items)
        assert (
            results[0].message
            == "You can't delete current marketplaces or add new ones if doing so will remove existing ones. Please undo the change or request a forced merge."
        )
        assert len(results) == 2


@pytest.mark.parametrize(
    "in_pack_marketplaces",
    [
        (XSIAM_MARKETPLACE_FOR_IN_PACK),
        (ALL_MARKETPLACES_FOR_IN_PACK),
    ],
)
def test_WasMarketplaceModifiedValidator__old_and_modified_items_have_all_marketplace(
    in_pack_marketplaces,
):
    """
    Given:
        - Modified `Integration` and `Script` and Old `Integration` and `Script` iterables, each within a pack.
        - Modified `Integration` and `Script` have all marketplaces in their level.
        - Old `Integration` and `Script` have all marketplaces in their level.
        - Case 1: Pack has only `XSIAM`.
        - Case 2: Pack has all marketplaces.

    When:
        - Calling the `WasMarketplaceModifiedValidator` function.

    Then:
        - The results should be as expected.
        - Case 1: Should pass the validation since the user added marketplaces or removed all marketplaces which is equal to adding all marketplaces.
        - Case 2: Should pass the validation since the user didn't change anything or removed all marketplaces which is equal to adding all marketplaces.
    """

    modified_content_items = [
        create_integration_object(pack_info={"marketplaces": in_pack_marketplaces}),
        create_script_object(pack_info={"marketplaces": in_pack_marketplaces}),
    ]
    old_content_items = [create_integration_object(), create_script_object()]

    create_old_file_pointers(modified_content_items, old_content_items)
    with ChangeCWD(REPO.path):
        assert WasMarketplaceModifiedValidator().is_valid(modified_content_items) == []


@pytest.mark.parametrize(
    "modified_pack, old_pack",
    [
        (ALL_MARKETPLACES, ALL_MARKETPLACES),
        (ALL_MARKETPLACES, XSIAM_MARKETPLACE),
        (XSIAM_MARKETPLACE, XSIAM_MARKETPLACE),
    ],
)
def test_WasMarketplaceModifiedValidator__a_pack_is_modified__passes(
    modified_pack, old_pack
):
    """
    Given:
        - Modified `Pack` and Old `Pack` iterables.
        - Case 1: Modified `Pack` and Old `Pack` have all marketplaces.
        - Case 2: Modified `Pack` has all marketplaces and Old `Pack` has only `XSIAM`.
        - Case 3: Modified `Pack` and Old `Pack` have only `XSIAM`.

    When:
        - Calling the `WasMarketplaceModifiedValidator` function.

    Then:
        - The results should be as expected.
        - Case 1: Should pass the validation since the user didn't change anything or removed all marketplaces which is equal to adding all marketplaces.
        - Case 2: Should pass the validation since the user added marketplaces or removed all marketplaces which is equal to adding all marketplaces.
        - Case 3: Should pass the validation since the user didn't change anything or removed all marketplaces which is equal to adding all marketplaces.
    """
    modified_content_item = [create_pack_object()]
    old_content_item = [create_pack_object()]
    modified_content_item[0].marketplaces = modified_pack
    old_content_item[0].marketplaces = old_pack

    create_old_file_pointers(modified_content_item, old_content_item)
    assert WasMarketplaceModifiedValidator().is_valid(modified_content_item) == []


@pytest.mark.parametrize(
    "modified_pack, old_pack",
    [(XSIAM_MARKETPLACE, ALL_MARKETPLACES), (XSIAM_MARKETPLACE, XSOAR_MARKETPLACE)],
)
def test_WasMarketplaceModifiedValidator__a_pack_is_modified__fails(
    modified_pack, old_pack
):
    """
    Given:
        - Modified `Pack` and Old `Pack` iterables.
        - Case 1: Modified `Pack` has only `XSIAM` and Old `Pack` has all marketplaces.
        - Case 2: Modified `Pack` has only `XSIAM` and Old `Pack` has only `XSOAR`.

    When:
        - Calling the `WasMarketplaceModifiedValidator` function.

    Then:
        - The results should be as expected.
        - Case 1: Should fail the validation since the user removed marketplaces.
        - Case 2: Should fail the validation since the user replaced one marketplace with a different one.
    """
    modified_content_item = [create_pack_object()]
    old_content_item = [create_pack_object()]
    modified_content_item[0].marketplaces = modified_pack
    old_content_item[0].marketplaces = old_pack

    create_old_file_pointers(modified_content_item, old_content_item)
    results = WasMarketplaceModifiedValidator().is_valid(modified_content_item)
    assert (
        results[0].message
        == "You can't delete current marketplaces or add new ones if doing so will remove existing ones. Please undo the change or request a forced merge."
    )


def test_WasMarketplaceModifiedValidator__renamed__fails():
    """
    Given:
        - Renamed `Integration` and `Script` iterables, each moved into a new pack.
        - Old host-pack hade only `XSOAR` in pack level.
        - renamed host-pack has all marketplaces in pack level.

    When:
        - Calling the `WasMarketplaceModifiedValidator` function.

    Then:
        - The results should be as expected.
        - Should fail the validation since moving to a different pack with less marketplaces is not allowed.

    """
    renamed_content_items = [
        create_integration_object(pack_info={"marketplaces": XSOAR_MARKETPLACE}),
        create_script_object(pack_info={"marketplaces": XSOAR_MARKETPLACE}),
    ]
    renamed_content_items[0].git_status = renamed_content_items[
        1
    ].git_status = GitStatuses.RENAMED
    old_content_items = [create_integration_object(), create_script_object()]

    old_content_items[0].marketplaces = old_content_items[
        1
    ].marketplaces = ALL_MARKETPLACES_FOR_IN_PACK
    create_old_file_pointers(renamed_content_items, old_content_items)

    with ChangeCWD(REPO.path):
        results = WasMarketplaceModifiedValidator().is_valid(renamed_content_items)
        assert (
            results[0].message
            == "You can't delete current marketplaces or add new ones if doing so will remove existing ones. Please undo the change or request a forced merge."
        )
        assert len(results) == 2


def test_WasMarketplaceModifiedValidator__renamed__passes():
    """
    Given:
        - Renamed `Integration` and `Script` iterables, each moved into a new pack.
        - Renamed host-pack hade only `XSOAR` in pack level.
        - old host-pack has all marketplaces in pack level.

    When:
        - Calling the `WasMarketplaceModifiedValidator` function.

    Then:
        - The results should be as expected.
        - Should pass the validation since the new host has all marketplaces in pack level.

    """
    renamed_content_items = [
        create_integration_object(
            pack_info={"marketplaces": ALL_MARKETPLACES_FOR_IN_PACK}
        ),
        create_script_object(pack_info={"marketplaces": ALL_MARKETPLACES_FOR_IN_PACK}),
    ]
    renamed_content_items[0].git_status = renamed_content_items[
        1
    ].git_status = GitStatuses.RENAMED
    old_content_items = [create_integration_object(), create_script_object()]

    old_content_items[0].marketplaces = old_content_items[
        1
    ].marketplaces = XSOAR_MARKETPLACE
    create_old_file_pointers(renamed_content_items, old_content_items)

    with ChangeCWD(REPO.path):
        assert WasMarketplaceModifiedValidator().is_valid(renamed_content_items) == []


@pytest.mark.parametrize(
    "content_items, old_content_items, expected_number_of_failures, expected_msgs",
    [
        (
            [
                create_script_object(paths=["outputs"], values=[[]]),
                create_script_object(
                    paths=["outputs"],
                    values=[[{"contextPath": "output_1", "description": "test_1"}]],
                ),
                create_script_object(
                    paths=["outputs"],
                    values=[[{"contextPath": "output_2", "description": "test_2"}]],
                ),
            ],
            [
                create_script_object(paths=["outputs"], values=[[]]),
                create_script_object(paths=["outputs"], values=[[]]),
                create_script_object(
                    paths=["outputs"],
                    values=[[{"contextPath": "output_2", "description": "test_2"}]],
                ),
            ],
            0,
            [],
        ),
        (
            [
                create_script_object(
                    paths=["outputs"],
                    values=[
                        [
                            {"contextPath": "output_1", "description": "test_1"},
                            {"contextPath": "output_2", "description": "test_1"},
                        ]
                    ],
                ),
                create_script_object(
                    paths=["outputs"],
                    values=[[{"contextPath": "output_5", "description": "test_2"}]],
                ),
                create_script_object(paths=["outputs"], values=[[]]),
            ],
            [
                create_script_object(
                    paths=["outputs"],
                    values=[[{"contextPath": "output_2", "description": "test_1"}]],
                ),
                create_script_object(
                    paths=["outputs"],
                    values=[[{"contextPath": "output_3", "description": "test_2"}]],
                ),
                create_script_object(
                    paths=["outputs"],
                    values=[[{"contextPath": "output_4", "description": "test_3"}]],
                ),
            ],
            2,
            [
                "The following output keys: output_3. Has been removed, please undo.",
                "The following output keys: output_4. Has been removed, please undo.",
            ],
        ),
    ],
)
def test_IsBreakingContextOutputBackwardsValidator_is_valid(
    content_items: List[Script],
    old_content_items: List[Script],
    expected_number_of_failures: int,
    expected_msgs: List[str],
):
    """
    Given
    content_items and old content items.
        - Case 1: Three valid scripts:
            - One old script without outputs and a modified script without outputs.
            - One old script without outputs and a modified script with outputs.
            - One old script with outputs and a modified script with the same outputs.
        - Case 2: Two invalid scripts:
            - One old script with 1 output and a modified script with the same output and a new one.
            - One old script with 1 output and a modified script with a different output.
            - One old script with 1 output and a modified script without outputs.
    When
    - Calling the IsBreakingContextOutputBackwardsValidator is valid function.
    Then
        - Make sure the validation fail when it needs to and the right error message is returned.
        - Case 1: Shouldn't fail any.
        - Case 2: Should fail only the last two.
    """
    create_old_file_pointers(content_items, old_content_items)
    results = IsBreakingContextOutputBackwardsValidator().is_valid(content_items)
    assert len(results) == expected_number_of_failures
    assert all(
        [
            result.message == expected_msg
            for result, expected_msg in zip(results, expected_msgs)
        ]
    )


@pytest.mark.parametrize(
    "content_items, old_content_items",
    [
        pytest.param(
            [
                create_integration_object(paths=["fromversion"], values=["5.0.0"]),
                create_integration_object(paths=["fromversion"], values=["5.0.0"]),
            ],
            [
                create_integration_object(paths=["fromversion"], values=["6.0.0"]),
                create_integration_object(paths=["fromversion"], values=["5.0.0"]),
            ],
            id="Case 1: integration - fromversion changed",
        ),
        pytest.param(
            [
                create_script_object(paths=["fromversion"], values=["5.0.0"]),
                create_script_object(paths=["fromversion"], values=["5.0.0"]),
            ],
            [
                create_script_object(paths=["fromversion"], values=["6.0.0"]),
                create_script_object(paths=["fromversion"], values=["5.0.0"]),
            ],
            id="Case 2: script - fromversion changed",
        ),
        pytest.param(
            [
                create_incident_type_object(paths=["fromVersion"], values=["5.0.0"]),
                create_incident_type_object(paths=["fromVersion"], values=["6.0.0"]),
            ],
            [
                create_incident_type_object(paths=["fromVersion"], values=["5.0.0"]),
                create_incident_type_object(paths=["fromVersion"], values=["5.0.0"]),
            ],
            id="Case 3: incident type - fromversion changed",
        ),
        pytest.param(
            [
                create_incoming_mapper_object(paths=["fromVersion"], values=["5.0.0"]),
                create_incoming_mapper_object(paths=["fromVersion"], values=["6.0.0"]),
            ],
            [
                create_incoming_mapper_object(paths=["fromVersion"], values=["5.0.0"]),
                create_incoming_mapper_object(paths=["fromVersion"], values=["5.0.0"]),
            ],
            id="Case 4: mapper - fromversion changed",
        ),
    ],
)
def test_IsValidFromversionOnModifiedValidator_is_valid_fails(
    content_items, old_content_items
):
    """
    Given:
        - Case 1: two content item of type 'Integration', one with modified `fromversion`.
        - Case 2: two content item of type 'Script', one with modified `fromversion`.
        - Case 3: two content item of type 'Incident Type', one with modified `fromversion`.
        - Case 4: two content item of type 'Mapper', one with modified `fromversion`.
    When:
        - Calling the `IsValidFromversionOnModifiedValidator` validator.
    Then:
        - The is_valid function will catch the change in `fromversion` and will fail the validation only on the relevant content_item.
    """
    create_old_file_pointers(content_items, old_content_items)
    result = IsValidFromversionOnModifiedValidator().is_valid(content_items)

    assert (
        len(result) == 1
        and result[0].message
        == "Changing the minimal supported version field `fromversion` is not allowed. Please undo, or request a force merge."
    )


def create_dummy_integration_with_context_path(
    command_name: str, context_path: str
) -> Integration:

    integration = create_integration_object()
    command = Command(name=command_name)
    command.outputs = [Output(contextPath=context_path)]
    integration.commands = [command]

    return integration


def test_IsContextPathChangedValidator():
    """
    Given
    integration and old integration.
        - Case 1: no changes in context path - a valid integration
        - Case 2: context path has been changed - an invalid integration
    When
    - Calling the IsContextPathChangedValidator.
    Then
        - Make sure the validation fail when it needs to and the right error message is returned.
        - Case 1: Shouldn't fail any.
        - Case 2: Should fail.
    """
    command_name = "command"
    old_context_path = "something.else"

    new_integration = create_dummy_integration_with_context_path(
        command_name=command_name, context_path=old_context_path
    )
    old_integration = create_dummy_integration_with_context_path(
        command_name=command_name, context_path=old_context_path
    )

    new_integration.old_base_content_object = old_integration

    # integration is valid so we get an empty list
    assert not IsContextPathChangedValidator().is_valid(content_items=[new_integration])

    new_integration.commands[0].outputs[0].contextPath = f"{old_context_path}1"

    # integration is invalid, so we get a list which contains ValidationResult
    errors = IsContextPathChangedValidator().is_valid(content_items=[new_integration])
    assert errors, "Should have failed validation"
    assert old_context_path in errors[0].message
    assert errors[0].message.startswith(
        "Changing output context paths is not allowed. Restore the following outputs:"
    )


def test_IsContextPathChangedValidator_remove_command():
    """
    Given
    -  an integration and its previous version:
        in the new integration, a command has been removed
    When
    - Calling the IsContextPathChangedValidator.
    Then
     - Make sure the validation fail and the right error message is returned.
    """
    command_name = "command"
    old_context_path = "something.else"

    new_integration = create_integration_object()
    old_integration = create_dummy_integration_with_context_path(
        command_name=command_name, context_path=old_context_path
    )

    new_integration.old_base_content_object = old_integration

    # integration is invalid, since command was removed
    errors = IsContextPathChangedValidator().is_valid(content_items=[new_integration])

    assert errors, "Should have failed validation"
    assert (
        f"Command {command_name} has been removed from the integration. This is a breaking change, and is not allowed."
        in errors[0].message
    )


@pytest.mark.parametrize(
    "content_items, old_content_items",
    [
        pytest.param(
            [
                create_integration_object(paths=["toversion"], values=["6.0.0"]),
                create_integration_object(paths=["toversion"], values=["5.0.0"]),
            ],
            [
                create_integration_object(paths=["toversion"], values=["5.0.0"]),
                create_integration_object(paths=["toversion"], values=["5.0.0"]),
            ],
            id="Case 1: integration - toversion changed",
        ),
        pytest.param(
            [
                create_script_object(paths=["toversion"], values=["6.0.0"]),
                create_script_object(paths=["toversion"], values=["5.0.0"]),
            ],
            [
                create_script_object(paths=["toversion"], values=["5.0.0"]),
                create_script_object(paths=["toversion"], values=["5.0.0"]),
            ],
            id="Case 2: script - toversion changed",
        ),
    ],
)
def test_IsValidToversionOnModifiedValidator_is_valid(content_items, old_content_items):
    """
    Given:
        - Case 1: two content item of type 'Integration', one with modified `toversion`.
        - Case 2: two content item of type 'Script', one with modified `toversion`.
    When:
        - Calling the `IsValidToversionOnModifiedValidator` validator.
    Then:
        - The is_valid function will catch the change in `toversion` and will fail the validation only on the relevant content_item.
    """
    create_old_file_pointers(content_items, old_content_items)
    result = IsValidToversionOnModifiedValidator().is_valid(content_items)

    assert (
        len(result) == 1
        and result[0].message
        == "Changing the maximal supported version field `toversion` is not allowed. Please undo, or request a force merge."
    )


<<<<<<< HEAD
@pytest.mark.parametrize(
    "new_args, breaking_arg",
    [
        pytest.param(
            [{"name": "arg1", "required": False}, {"name": "arg2", "required": True}],
            "arg2",
            id="new required arg",
        ),
        pytest.param(
            [
                {"name": "arg1", "required": True},
            ],
            "arg1",
            id="changed to required",
        ),
    ],
)
def test_NewRequiredArgumentScriptValidator__fails(new_args, breaking_arg):
    """
    Given:
        - An older version of a script that has one non-required argument.
        - A newer version of the same script where an argument is now required. This can occur in two cases:
            Case 1: The required argument is a new addition to the script.
            Case 2: An existing argument from the older version has been updated to be required in the new version.
    When:
        - The NewRequiredArgumentScriptValidator is invoked to validate the changes in the script.
    Then:
        - The validation should fail because a non-required argument has been made required. The error message should correctly identify the argument that caused the validation to fail.
    """
    new_content_item = create_script_object(
        paths=["args"],
        values=[new_args],
    )
    old_content_item = create_script_object(paths=["args"], values=[[{"name": "arg1"}]])

    create_old_file_pointers([new_content_item], [old_content_item])
    res = NewRequiredArgumentScriptValidator().is_valid([new_content_item])
    assert breaking_arg in res[0].message


@pytest.mark.parametrize(
    "new_args",
    [
        pytest.param(
            [
                {"name": "arg1", "required": False},
                {"name": "arg2", "required": False},
            ],
            id="non required args",
        ),
        pytest.param(
            [
                {"name": "arg1", "required": True},
                {"name": "arg2", "required": True, "defaultvalue": "test"},
            ],
            id="required with default value",
        ),
    ],
)
def test_NewRequiredArgumentScriptValidator__passes(new_args):
    """
    Given:
        - An older version of a script that has two arguments: one required and one not required.
        - A newer version of the same script in two cases:
            Case 1: Both arguments are not required.
            Case 2: Both arguments are required, but the second one has a default value.
    When:
        - The NewRequiredArgumentScriptValidator is invoked to validate the changes in the script.
    Then:
        - The validation should pass in both cases:
            Case 1: The first argument was changed to be not required, which is allowed.
            Case 2: The first argument did not change, and the second argument was changed to be required but has a default value, which is allowed.
    """
    new_content_item = create_script_object(
        paths=["args"],
        values=[new_args],
    )
    old_content_item = create_script_object(
        paths=["args"], values=[[{"name": "arg1", "required": True}, {"name": "arg2"}]]
    )

    create_old_file_pointers([new_content_item], [old_content_item])
    assert not NewRequiredArgumentScriptValidator().is_valid([new_content_item])
=======
def test_args_name_change_validator__fails():
    """
    Given:
        - Script content item with a changed argument name.
        - Old Script content item with the old argument name.

    When:
        - Calling the `HaveTheArgsChangedValidator` function.

    Then:
        - Ensure the results are as expected with the changed argument name in the message.
    """
    modified_content_items = [
        create_script_object(paths=["args[0].name"], values=["new_arg"])
    ]
    old_content_items = [
        create_script_object(paths=["args[0].name"], values=["old_arg"])
    ]

    create_old_file_pointers(modified_content_items, old_content_items)

    results = ArgsNameChangeValidator().is_valid(modified_content_items)
    assert "old_arg." in results[0].message


def test_args_name_change_validator__passes():
    """
    Given:
        - Script content item with a new argument name, and an existing argument name.
        - Old Script content item with the existing argument name.
    When:
        - Calling the `HaveTheArgsChangedValidator` function.

    Then:
        - The results should be as expected.
        - Should pass the validation since the user didn't change existing argument names, only added new ones.
    """
    modified_content_items = [
        create_script_object(paths=["args[0].name"], values=["old_arg"])
    ]
    new_arg = create_script_object(paths=["args[0].name"], values=["new_arg"]).args[0]
    modified_content_items[0].args.append(new_arg)
    old_content_items = [
        create_script_object(paths=["args[0].name"], values=["old_arg"])
    ]

    create_old_file_pointers(modified_content_items, old_content_items)
    assert not ArgsNameChangeValidator().is_valid(modified_content_items)


def test_HaveCommandsOrArgsNameChangedValidator__fails():
    """
    Given
        - A new content item with 3 commands. all commands have only 1 argument except the third command which has 2 arguments.
        - An old content item with the same structure as the new content item, but with different command and argument names.
    When
        - Calling the HaveCommandsOrArgsNameChangedValidator.
    Then
        - Make sure the validation fails and the right error message is returned notifying only on changes in the second command name, and third command argument name.
            - The first command has no changes.
            - The second command name has changed from 'old_command_1' to 'command_1', and its arg name has changed from 'old_arg_1_command_1' to 'arg_1_command_1.
                (the args change souled be ignored since we reported on its command name change.)
            - The third command name has not changed, but one of its arguments name has changed from 'old_arg_1_command_2' to 'arg_1_command_2'.

    """
    # Setup new content item with changes in command and argument names
    new_content_item = GENERIC_INTEGRATION_WITH_3_COMMANDS_AND_4_ARGS

    # Setup old content item with original command and argument names
    old_content_item = deepcopy(new_content_item)
    old_content_item.commands[1].name = "old_command_1"
    old_content_item.commands[1].args[0].name = "old_arg_1_command_1"
    old_content_item.commands[2].args[0].name = "old_arg_1_command_2"

    # Create old file pointers and validate
    create_old_file_pointers([new_content_item], [old_content_item])
    results = HaveCommandsOrArgsNameChangedValidator().is_valid([new_content_item])

    assert (
        'changes to the names of the following existing commands:"old_command_1". In addition, you have made changes to the names of existing arguments: In command "command_3" the following arguments have been changed: "old_arg_1_command_2".'
        in results[0].message
    )


def test_HaveCommandsOrArgsNameChangedValidator__passes():
    """
    Given
    - An old content item with 3 commands. all commands have only 1 argument except the third command which has 2 arguments.
    - A new content item with the same structure as the old content item, but with addition of a new argument to the third command, and a new command as well.
    When
    - Calling the HaveCommandsOrArgsNameChangedValidator.
    Then
    - Make sure the validation passes and no error messages are returned, since adding new commands or arguments is allowed.
    """
    # Setup new content item with changes in command and argument names
    old_content_item = GENERIC_INTEGRATION_WITH_3_COMMANDS_AND_4_ARGS
    new_content_item = deepcopy(old_content_item)

    new_content_item.commands.append(
        create_integration_object(
            paths=["script.commands"], values=[[{"name": "command_4"}]]
        ).commands[0]
    )
    # add a new argument to the third command
    new_content_item.commands[2].args.append(
        create_integration_object(
            paths=[
                "script.commands",
            ],
            values=[
                [
                    {
                        "name": "command_1",
                        "description": "test",
                        "arguments": [
                            {
                                "name": "arg_3_command_1",
                            }
                        ],
                        "outputs": [],
                    }
                ]
            ],
        )
        .commands[0]
        .args[0]
    )

    # Setup old content item with original command and argument names
    old_content_item = GENERIC_INTEGRATION_WITH_3_COMMANDS_AND_4_ARGS

    create_old_file_pointers([new_content_item], [old_content_item])
    assert not HaveCommandsOrArgsNameChangedValidator().is_valid([new_content_item])


def test_NewRequiredArgumentValidator__fails():
    """
    Given
    - A old content item with 3 commands. all commands have only 1 argument except the third command which has 2 arguments.
    - A new content item with the same structure as the old content item, but with changes in the second command argument to be required and a new required argument in the third command.
    When
    - Calling the NewRequiredArgumentValidator.
    Then
    - Make sure the validation fails and the right error message is returned notifying on the new required argument in the second command and the third command.
    """
    old_content_item = GENERIC_INTEGRATION_WITH_3_COMMANDS_AND_4_ARGS
    new_content_item = deepcopy(old_content_item)
    # add new required arg
    new_content_item.commands[2].args.append(
        create_integration_object(
            paths=[
                "script.commands",
            ],
            values=[
                [
                    {
                        "name": "test_command",
                        "arguments": [
                            {
                                "name": "arg_3_command_3",
                                "required": True,
                            }
                        ],
                    }
                ]
            ],
        )
        .commands[0]
        .args[0]
    )

    # change existing arg to be required
    new_content_item.commands[1].args[0].required = True

    create_old_file_pointers([new_content_item], [old_content_item])
    res = NewRequiredArgumentIntegrationValidator().is_valid([new_content_item])

    assert (
        "added the following new *required* arguments: in command 'command_2' you have added a new required argument:'arg_1_command_2'. in command 'command_3' you have added a new required argument:'arg_3_command_3'."
        in res[0].message
    )


def test_NewRequiredArgumentValidator__passes():
    """
    Given
    - A old content item with 3 commands. all commands have only 1 argument except the third command which has 2 arguments.
    - A new content item with the same structure as the old content item, but with changes in the second command argument to be required and a new required argument in the new forth command with a required argument.
    When
    - Calling the NewRequiredArgumentValidator.
    Then
    - Make sure the validation passes and no error messages are returned, since adding new required arguments is allowed
        if the new required argument is in a new command or if it has a default value.
    """
    new_content_item = deepcopy(GENERIC_INTEGRATION_WITH_3_COMMANDS_AND_4_ARGS)
    # change existing arg to be required but add a default value
    new_content_item.commands[1].args[0].required = True
    new_content_item.commands[1].args[0].defaultvalue = "test"
    # add new command with required arg without a default value
    new_content_item.commands.append(
        create_integration_object(
            paths=[
                "script.commands",
            ],
            values=[
                [
                    {
                        "name": "command_4",
                        "arguments": [
                            {
                                "name": "arg_1_command_4",
                                "required": True,
                            }
                        ],
                    }
                ]
            ],
        ).commands[0]
    )
    old_content_item = GENERIC_INTEGRATION_WITH_3_COMMANDS_AND_4_ARGS
    create_old_file_pointers([new_content_item], [old_content_item])

    assert not NewRequiredArgumentIntegrationValidator().is_valid([new_content_item])
>>>>>>> 7691de34
<|MERGE_RESOLUTION|>--- conflicted
+++ resolved
@@ -43,13 +43,8 @@
 from demisto_sdk.commands.validate.validators.BC_validators.BC108_was_marketplace_modified import (
     WasMarketplaceModifiedValidator,
 )
-<<<<<<< HEAD
-from demisto_sdk.commands.validate.validators.BC_validators.BC111_new_required_argument_script import (
-    NewRequiredArgumentScriptValidator,
-=======
 from demisto_sdk.commands.validate.validators.BC_validators.BC110_new_required_argument_integration import (
     NewRequiredArgumentIntegrationValidator,
->>>>>>> 7691de34
 )
 from TestSuite.repo import ChangeCWD
 
@@ -1006,91 +1001,6 @@
     )
 
 
-<<<<<<< HEAD
-@pytest.mark.parametrize(
-    "new_args, breaking_arg",
-    [
-        pytest.param(
-            [{"name": "arg1", "required": False}, {"name": "arg2", "required": True}],
-            "arg2",
-            id="new required arg",
-        ),
-        pytest.param(
-            [
-                {"name": "arg1", "required": True},
-            ],
-            "arg1",
-            id="changed to required",
-        ),
-    ],
-)
-def test_NewRequiredArgumentScriptValidator__fails(new_args, breaking_arg):
-    """
-    Given:
-        - An older version of a script that has one non-required argument.
-        - A newer version of the same script where an argument is now required. This can occur in two cases:
-            Case 1: The required argument is a new addition to the script.
-            Case 2: An existing argument from the older version has been updated to be required in the new version.
-    When:
-        - The NewRequiredArgumentScriptValidator is invoked to validate the changes in the script.
-    Then:
-        - The validation should fail because a non-required argument has been made required. The error message should correctly identify the argument that caused the validation to fail.
-    """
-    new_content_item = create_script_object(
-        paths=["args"],
-        values=[new_args],
-    )
-    old_content_item = create_script_object(paths=["args"], values=[[{"name": "arg1"}]])
-
-    create_old_file_pointers([new_content_item], [old_content_item])
-    res = NewRequiredArgumentScriptValidator().is_valid([new_content_item])
-    assert breaking_arg in res[0].message
-
-
-@pytest.mark.parametrize(
-    "new_args",
-    [
-        pytest.param(
-            [
-                {"name": "arg1", "required": False},
-                {"name": "arg2", "required": False},
-            ],
-            id="non required args",
-        ),
-        pytest.param(
-            [
-                {"name": "arg1", "required": True},
-                {"name": "arg2", "required": True, "defaultvalue": "test"},
-            ],
-            id="required with default value",
-        ),
-    ],
-)
-def test_NewRequiredArgumentScriptValidator__passes(new_args):
-    """
-    Given:
-        - An older version of a script that has two arguments: one required and one not required.
-        - A newer version of the same script in two cases:
-            Case 1: Both arguments are not required.
-            Case 2: Both arguments are required, but the second one has a default value.
-    When:
-        - The NewRequiredArgumentScriptValidator is invoked to validate the changes in the script.
-    Then:
-        - The validation should pass in both cases:
-            Case 1: The first argument was changed to be not required, which is allowed.
-            Case 2: The first argument did not change, and the second argument was changed to be required but has a default value, which is allowed.
-    """
-    new_content_item = create_script_object(
-        paths=["args"],
-        values=[new_args],
-    )
-    old_content_item = create_script_object(
-        paths=["args"], values=[[{"name": "arg1", "required": True}, {"name": "arg2"}]]
-    )
-
-    create_old_file_pointers([new_content_item], [old_content_item])
-    assert not NewRequiredArgumentScriptValidator().is_valid([new_content_item])
-=======
 def test_args_name_change_validator__fails():
     """
     Given:
@@ -1313,5 +1223,4 @@
     old_content_item = GENERIC_INTEGRATION_WITH_3_COMMANDS_AND_4_ARGS
     create_old_file_pointers([new_content_item], [old_content_item])
 
-    assert not NewRequiredArgumentIntegrationValidator().is_valid([new_content_item])
->>>>>>> 7691de34
+    assert not NewRequiredArgumentIntegrationValidator().is_valid([new_content_item])