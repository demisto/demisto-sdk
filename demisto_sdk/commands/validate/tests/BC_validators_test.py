--- conflicted
+++ resolved
@@ -1,6 +1,5 @@
+from typing import List
 from copy import deepcopy
-from typing import List
-
 import pytest
 
 from demisto_sdk.commands.common.constants import GitStatuses, MarketplaceVersions
@@ -25,9 +24,7 @@
 from demisto_sdk.commands.validate.validators.BC_validators.BC102_is_context_path_changed import (
     IsContextPathChangedValidator,
 )
-from demisto_sdk.commands.validate.validators.BC_validators.BC104_have_commands_or_args_name_changed import (
-    HaveCommandsOrArgsNameChangedValidator,
-)
+from demisto_sdk.commands.validate.validators.BC_validators.BC104_have_commands_or_args_name_changed import HaveCommandsOrArgsNameChangedValidator
 from demisto_sdk.commands.validate.validators.BC_validators.BC105_id_changed import (
     IdChangedValidator,
 )
@@ -40,10 +37,8 @@
 from demisto_sdk.commands.validate.validators.BC_validators.BC108_was_marketplace_modified import (
     WasMarketplaceModifiedValidator,
 )
-from demisto_sdk.commands.validate.validators.BC_validators.BC110_new_required_argument import (
-    NewRequiredArgumentValidator,
-)
 from TestSuite.repo import ChangeCWD
+from demisto_sdk.commands.validate.validators.BC_validators.BC110_new_required_argument import NewRequiredArgumentValidator
 
 ALL_MARKETPLACES = list(MarketplaceVersions)
 XSIAM_MARKETPLACE = [ALL_MARKETPLACES[1]]
@@ -950,7 +945,52 @@
     )
 
 
-<<<<<<< HEAD
+@pytest.mark.parametrize(
+    "content_items, old_content_items",
+    [
+        pytest.param(
+            [
+                create_integration_object(paths=["toversion"], values=["6.0.0"]),
+                create_integration_object(paths=["toversion"], values=["5.0.0"]),
+            ],
+            [
+                create_integration_object(paths=["toversion"], values=["5.0.0"]),
+                create_integration_object(paths=["toversion"], values=["5.0.0"]),
+            ],
+            id="Case 1: integration - toversion changed",
+        ),
+        pytest.param(
+            [
+                create_script_object(paths=["toversion"], values=["6.0.0"]),
+                create_script_object(paths=["toversion"], values=["5.0.0"]),
+            ],
+            [
+                create_script_object(paths=["toversion"], values=["5.0.0"]),
+                create_script_object(paths=["toversion"], values=["5.0.0"]),
+            ],
+            id="Case 2: script - toversion changed",
+        ),
+    ],
+)
+def test_IsValidToversionOnModifiedValidator_is_valid(content_items, old_content_items):
+    """
+    Given:
+        - Case 1: two content item of type 'Integration', one with modified `toversion`.
+        - Case 2: two content item of type 'Script', one with modified `toversion`.
+    When:
+        - Calling the `IsValidToversionOnModifiedValidator` validator.
+    Then:
+        - The is_valid function will catch the change in `toversion` and will fail the validation only on the relevant content_item.
+    """
+    create_old_file_pointers(content_items, old_content_items)
+    result = IsValidToversionOnModifiedValidator().is_valid(content_items)
+
+    assert (
+        len(result) == 1
+        and result[0].message
+        == "Changing the maximal supported version field `toversion` is not allowed. Please undo, or request a force merge."
+    )
+
 def test_HaveCommandsOrArgsNameChangedValidator__fails():
     """
     Given
@@ -1123,51 +1163,4 @@
     old_content_item = generic_integration_with_3_commands_and_4_args
     create_old_file_pointers([new_content_item], [old_content_item])
 
-    assert not NewRequiredArgumentValidator().is_valid([new_content_item])
-=======
-@pytest.mark.parametrize(
-    "content_items, old_content_items",
-    [
-        pytest.param(
-            [
-                create_integration_object(paths=["toversion"], values=["6.0.0"]),
-                create_integration_object(paths=["toversion"], values=["5.0.0"]),
-            ],
-            [
-                create_integration_object(paths=["toversion"], values=["5.0.0"]),
-                create_integration_object(paths=["toversion"], values=["5.0.0"]),
-            ],
-            id="Case 1: integration - toversion changed",
-        ),
-        pytest.param(
-            [
-                create_script_object(paths=["toversion"], values=["6.0.0"]),
-                create_script_object(paths=["toversion"], values=["5.0.0"]),
-            ],
-            [
-                create_script_object(paths=["toversion"], values=["5.0.0"]),
-                create_script_object(paths=["toversion"], values=["5.0.0"]),
-            ],
-            id="Case 2: script - toversion changed",
-        ),
-    ],
-)
-def test_IsValidToversionOnModifiedValidator_is_valid(content_items, old_content_items):
-    """
-    Given:
-        - Case 1: two content item of type 'Integration', one with modified `toversion`.
-        - Case 2: two content item of type 'Script', one with modified `toversion`.
-    When:
-        - Calling the `IsValidToversionOnModifiedValidator` validator.
-    Then:
-        - The is_valid function will catch the change in `toversion` and will fail the validation only on the relevant content_item.
-    """
-    create_old_file_pointers(content_items, old_content_items)
-    result = IsValidToversionOnModifiedValidator().is_valid(content_items)
-
-    assert (
-        len(result) == 1
-        and result[0].message
-        == "Changing the maximal supported version field `toversion` is not allowed. Please undo, or request a force merge."
-    )
->>>>>>> 44b49976
+    assert not NewRequiredArgumentValidator().is_valid([new_content_item])