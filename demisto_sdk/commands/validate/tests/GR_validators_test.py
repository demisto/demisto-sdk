--- conflicted
+++ resolved
@@ -238,8 +238,9 @@
     ]
 
     to_validate = pack_objects[pack_indices]
-<<<<<<< HEAD
-    validation_results = MarketplacesFieldValidatorAllFiles().is_valid(to_validate)
+    validation_results = (
+        MarketplacesFieldValidatorAllFiles().obtain_invalid_content_items(to_validate)
+    )
     assert expected_messages == {result.message for result in validation_results}
 
 
@@ -286,10 +287,4 @@
     validation_results = IsTestPlaybookInUseValidatorListFiles().is_valid(
         [playbook_deprecated]
     )
-    assert validation_results == []  # the test playbook is deprecated
-=======
-    validation_results = (
-        MarketplacesFieldValidatorAllFiles().obtain_invalid_content_items(to_validate)
-    )
-    assert expected_messages == {result.message for result in validation_results}
->>>>>>> 8adc6c0d
+    assert validation_results == []  # the test playbook is deprecated