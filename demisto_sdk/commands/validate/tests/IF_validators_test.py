from typing import List

import pytest

from demisto_sdk.commands.content_graph.objects.incident_field import IncidentField
from demisto_sdk.commands.validate.tests.test_tools import create_incident_field_object
from demisto_sdk.commands.validate.validators.IF_validators.IF100_is_valid_name_and_cli_name import (
    IsValidNameAndCliNameValidator,
)
from demisto_sdk.commands.validate.validators.IF_validators.IF101_is_valid_content_field import (
    IsValidContentFieldValidator,
)
from demisto_sdk.commands.validate.validators.IF_validators.IF102_is_valid_system_flag import (
    IsValidSystemFlagValidator,
)
from demisto_sdk.commands.validate.validators.IF_validators.IF103_is_valid_field_type import (
    FIELD_TYPES,
    IsValidFieldTypeValidator,
)
from demisto_sdk.commands.validate.validators.IF_validators.IF104_is_valid_group_field import (
    REQUIRED_GROUP_VALUE,
    IsValidGroupFieldValidator,
)
from demisto_sdk.commands.validate.validators.IF_validators.IF105_is_cli_name_field_alphanumeric import (
    IsCliNameFieldAlphanumericValidator,
)
from demisto_sdk.commands.validate.validators.IF_validators.IF106_is_cli_name_reserved_word import (
    INCIDENT_PROHIBITED_CLI_NAMES,
    IsCliNameReservedWordValidator,
)
<<<<<<< HEAD
from demisto_sdk.commands.validate.validators.IF_validators.IF119_select_values_cannot_contain_multiple_or_only_empty_values_in_single_select_types import (
    SelectValuesCannotContainMultipleOrOnlyEmptyValuesInSingleSelectTypesValidator,
=======
from demisto_sdk.commands.validate.validators.IF_validators.IF116_select_values_cannot_contain_empty_values_in_multi_select_types import (
    SelectValuesCannotContainEmptyValuesInMultiSelectTypesValidator,
>>>>>>> 398a05e8
)


@pytest.mark.parametrize(
    "content_items, expected_msg",
    [
        pytest.param(
            create_incident_field_object(["name", "cliName"], ["case 1", "case1"]),
            "The following words cannot be used as a name: case.",
            id="One IncidentField with bad word in field `name`",
        ),
        pytest.param(
            create_incident_field_object(
                ["name", "cliName"], ["case incident 1", "caseincident1"]
            ),
            "The following words cannot be used as a name: case, incident.",
            id="IncidentField with two bad words in field `name`",
        ),
    ],
)
def test_IsValidNameAndCliNameValidator_not_valid(
    content_items: IncidentField,
    expected_msg: str,
):
    """
    Given:
        - IncidentFields content items
    When:
        - run is_valid method
    Then:
        Case 1:
            - Ensure the error message is as expected
        Case 2:
            - Ensure the error message is as expected with the bad words list
    """
    results = IsValidNameAndCliNameValidator().is_valid(content_items=[content_items])
    assert results
    assert results[0].message == expected_msg


def test_IsValidContentFieldValidator_not_valid():
    """
    Given:
        - IncidentField content items
    When:
        - run is_valid method
    Then:
        - Ensure that the ValidationResult returned
          for the IncidentField whose 'content' field is set to False
    """
    content_items: List[IncidentField] = [
        create_incident_field_object(["content"], [False])
    ]

    results = IsValidContentFieldValidator().is_valid(content_items)
    assert results
    assert results[0].message == "The `content` key must be set to true."


def test_IsValidSystemFlagValidator_not_valid():
    """
    Given:
        - IncidentField content items
    When:
        - run is_valid method
    Then:
        - Ensure that the ValidationResult returned
          for the IncidentField whose 'system' field is set to True
    """
    content_items: List[IncidentField] = [
        create_incident_field_object(["system"], [True])
    ]

    results = IsValidSystemFlagValidator().is_valid(content_items)
    assert results
    assert results[0].message == "The `system` key must be set to false."


def test_IsValidFieldTypeValidator_not_valid():
    """
    Given:
        - IncidentField content items
    When:
        - run is_valid method
    Then:
        - Ensure that the ValidationResult returned
          for the IncidentField whose 'type' field is not valid
    """
    content_items: List[IncidentField] = [
        create_incident_field_object(["type"], ["test"])
    ]

    results = IsValidFieldTypeValidator().is_valid(content_items)
    assert results
    assert (
        results[0].message
        == f"Type: `test` is not one of available types.\navailable types: {FIELD_TYPES}."
    )


def test_IsValidGroupFieldValidator_not_valid():
    """
    Given:
        - IncidentField content items
    When:
        - run is_valid method
    Then:
        - Ensure that the ValidationResult returned
          for the IncidentField whose 'group' field is not valid
    """
    content_items: List[IncidentField] = [create_incident_field_object(["group"], [2])]

    results = IsValidGroupFieldValidator().is_valid(content_items)
    assert results
    assert results[0].message == "The `group` key must be set to 0 for Incident Field"


@pytest.mark.parametrize("cli_name_value", ["", "Foo", "123_", "123A"])
def test_IsCliNameFieldAlphanumericValidator_not_valid(cli_name_value):
    """
    Given:
        - IncidentField content items
    When:
        - run is_valid method
    Then:
        - Ensure that the ValidationResult returned
          for the IncidentField whose 'cliName' value is non-alphanumeric, or contains an uppercase letter.
    """
    content_items: List[IncidentField] = [
        create_incident_field_object(["cliName"], [cli_name_value])
    ]

    results = IsCliNameFieldAlphanumericValidator().is_valid(content_items)
    assert results
    assert (
        results[0].message
        == "Field `cliName` contains uppercase or non-alphanumeric symbols."
    )


@pytest.mark.parametrize("reserved_word", INCIDENT_PROHIBITED_CLI_NAMES)
def test_IsCliNameReservedWordValidator_not_valid(reserved_word):
    """
    Given:
        - IncidentField content items
    When:
        - run is_valid method
    Then:
        - Ensure that the ValidationResult returned
          for the IncidentField whose 'cliName' value is a reserved word
    """
    content_items: List[IncidentField] = [
        create_incident_field_object(["cliName"], [reserved_word])
    ]

    results = IsCliNameReservedWordValidator().is_valid(content_items)
    assert results
    assert (
        results[0].message
        == f"`cliName` field can not be `{reserved_word}` as it's a builtin key."
    )


def test_IsValidContentFieldValidator_valid():
    """
    Given:
        - IncidentField content items with a content value True
    When:
        - run is_valid method
    Then:
        - Ensure that no ValidationResult returned
    """
    content_items: List[IncidentField] = [
        create_incident_field_object(["content"], [True])
    ]

    results = IsValidContentFieldValidator().is_valid(content_items)
    assert not results


def test_IsValidSystemFlagValidator_valid():
    """
    Given:
        - IncidentField content items with a system value False
    When:
        - run is_valid method
    Then:
        - Ensure that no ValidationResult returned
    """
    content_items: List[IncidentField] = [
        create_incident_field_object(["system"], [False])
    ]

    results = IsValidSystemFlagValidator().is_valid(content_items)
    assert not results


def test_IsValidFieldTypeValidator_valid():
    """
    Given:
        - IncidentField content items with a valid type value
    When:
        - run is_valid method
    Then:
        - Ensure that no ValidationResult returned
    """
    content_items: List[IncidentField] = [
        create_incident_field_object(["type"], ["html"])
    ]

    results = IsValidFieldTypeValidator().is_valid(content_items)
    assert not results


def test_IsValidGroupFieldValidator_valid():
    """
    Given:
        - IncidentField content items with a group value 0
    When:
        - run is_valid method
    Then:
        - Ensure that no ValidationResult returned
    """
    content_items: List[IncidentField] = [create_incident_field_object(["group"], [0])]

    results = IsValidGroupFieldValidator().is_valid(content_items)
    assert not results


@pytest.mark.parametrize("cli_name_value", ["foo1234", "foo", "1234"])
def test_IsCliNameFieldAlphanumericValidator_valid(cli_name_value):
    """
    Given:
        - IncidentField content items with a cliName value
          that is alphanumeric and lowercase letters
    When:
        - run is_valid method
    Then:
        - Ensure that no ValidationResult returned
    """
    content_items: List[IncidentField] = [
        create_incident_field_object(["cliName"], [cli_name_value])
    ]

    results = IsCliNameFieldAlphanumericValidator().is_valid(content_items)
    assert not results


def test_IsCliNameReservedWordValidator_valid():
    """
    Given:
        - IncidentField content items with a cliName value that is not reserve word
    When:
        - run is_valid method
    Then:
        - Ensure that no ValidationResult returned
    """
    content_items: List[IncidentField] = [
        create_incident_field_object(["cliName"], ["foo"])
    ]

    results = IsCliNameReservedWordValidator().is_valid(content_items)
    assert not results


def test_IsValidContentFieldValidator_fix():
    """
    Given:
        - invalid IncidentField that its 'content' field is set to False
    When:
        - run fix method
    Then:
        - Ensure the fix message as expected
        - Ensure the field `content` is set to true
    """
    incident_field = create_incident_field_object(["content"], [False])
    result = IsValidContentFieldValidator().fix(incident_field)
    assert result.message == "`content` field is set to true."
    assert incident_field.content


def test_IsValidSystemFlagValidator_fix():
    """
    Given:
        - invalid IncidentField that its 'system' field is set to True
    When:
        - run fix method
    Then:
        - Ensure the fix message as expected
        - Ensure the field `system` is set to false
    """
    incident_field = create_incident_field_object(["system"], [True])
    result = IsValidSystemFlagValidator().fix(incident_field)
    assert result.message == "`system` field is set to false."
    assert not incident_field.system


def test_IsValidGroupFieldValidator_fix():
    """
    Given:
        - invalid IncidentField that 'group' field is not 0
    When:
        - run fix method
    Then:
        - Ensure the fix message as expected
        - Ensure the field `group` is set to 0
    """
    incident_field = create_incident_field_object(["group"], [1])
    result = IsValidGroupFieldValidator().fix(incident_field)
    assert result.message == f"`group` field is set to {REQUIRED_GROUP_VALUE}."
    assert incident_field.group == REQUIRED_GROUP_VALUE


<<<<<<< HEAD
def test_SelectValuesCannotContainMultipleOrOnlyEmptyValuesInSingleSelectTypesValidator_multiple_empty_values_invalid():
    """
    Given:
        - invalid IncidentField of type singleSelect with multiple emtpy values in the selectValues filed.
    When:
        - run is_valid method
    Then:
        - Ensure that ValidationResult runs as expected
    """
    content_items: List[IncidentField] = [
        create_incident_field_object(
            ["type", "selectValues"], ["singleSelect", ["", "", "test"]]
        )
    ]
    results = SelectValuesCannotContainMultipleOrOnlyEmptyValuesInSingleSelectTypesValidator().is_valid(
        content_items
    )
    assert results
    assert (
        results[0].message
        == "singleSelect types cannot contain more than one or only empty values in the selectValues field."
    )


def test_SelectValuesCannotContainMultipleOrOnlyEmptyValuesInSingleSelectTypesValidator_only_empty_values_invalid():
    """
    Given:
        - invalid IncidentField of type singleSelect with only one emtpy value in the selectValues filed.
    When:
        - run is_valid method
    Then:
        - Ensure that ValidationResult runs as expected
    """
    content_items: List[IncidentField] = [
        create_incident_field_object(["type", "selectValues"], ["singleSelect", [""]])
    ]
    results = SelectValuesCannotContainMultipleOrOnlyEmptyValuesInSingleSelectTypesValidator().is_valid(
        content_items
=======
def test_SelectValuesCannotContainEmptyValuesInMultiSelectTypesValidator_valid():
    """
    Given:
        - valid IncidentField of type multySelect with no empty strings in selectValues key.
    When:
        - run is_valid method.
    Then:
        - Ensure that ValidationResult returned as expected.
    """
    content_items: List[IncidentField] = [
        create_incident_field_object(
            ["type", "selectValues"], ["multiSelect", ["blabla", "test"]]
        )
    ]
    results = (
        SelectValuesCannotContainEmptyValuesInMultiSelectTypesValidator().is_valid(
            content_items
        )
    )
    assert not results


def test_SelectValuesCannotContainEmptyValuesInMultiSelectTypesValidator_invalid():
    """
    Given:
        - invalid IncidentField of type multySelect with empty strings in selectValues key.
    When:
        - run is_valid method.
    Then:
        - Ensure that ValidationResult returned as expected.
    """
    content_items: List[IncidentField] = [
        create_incident_field_object(
            ["type", "selectValues"], ["multiSelect", ["", "test"]]
        )
    ]
    results = (
        SelectValuesCannotContainEmptyValuesInMultiSelectTypesValidator().is_valid(
            content_items
        )
>>>>>>> 398a05e8
    )
    assert results
    assert (
        results[0].message
<<<<<<< HEAD
        == "singleSelect types cannot contain more than one or only empty values in the selectValues field."
    )


def test_SelectValuesCannotContainMultipleOrOnlyEmptyValuesInSingleSelectTypesValidator_only_one_empty_value_valid():
    """
    Given:
        - invalid IncidentField of type singleSelect with one emtpy value in the selectValues filed.
    When:
        - run is_valid method
    Then:
        - Ensure that ValidationResult runs as expected
    """
    content_items: List[IncidentField] = [
        create_incident_field_object(
            ["type", "selectValues"], ["singleSelect", ["", "test"]]
        )
    ]
    results = SelectValuesCannotContainMultipleOrOnlyEmptyValuesInSingleSelectTypesValidator().is_valid(
        content_items
    )
    assert not results


def test_SelectValuesCannotContainMultipleOrOnlyEmptyValuesInSingleSelectTypesValidator_fix_only_empty_value():
    """
    Given:
        - invalid IncidentField of type singleSelect with only emtpy value in the selectValues filed.
    When:
        - run fix method.
    Then:
        - Ensure the fix returns an exception.
    """
    incident_field = create_incident_field_object(
        ["type", "selectValues"], ["singleSelect", [""]]
    )
    with pytest.raises(Exception) as exc_info:
        SelectValuesCannotContainMultipleOrOnlyEmptyValuesInSingleSelectTypesValidator().fix(
            incident_field
        )
        assert exc_info


def test_SelectValuesCannotContainMultipleOrOnlyEmptyValuesInSingleSelectTypesValidator_fix_multiple_empty_values():
    """
    Given:
        - invalid IncidentField of type singleSelect with multiple emtpy values in the selectValues filed.
    When:
        - run fix method.
    Then:
        - Ensure the fix message as expected
        - Ensure there is only one emtpy value in the selectValues field.
=======
        == "multiSelect types cannot contain empty values in the selectValues field."
    )


def test_SelectValuesCannotContainEmptyValuesInMultiSelectTypesValidator_fix():
    """
    Given:
        - invalid IncidentField of type multySelect with empty strings in selectValues key.
    When:
        - run fix method.
    Then:
        - Ensure the fix message is as expected.
        - Ensure there is there is no emtpy values in the selectValues field.
>>>>>>> 398a05e8
    """
    incident_field = create_incident_field_object(
        ["type", "selectValues"], ["singleSelect", ["", "", "test"]]
    )
<<<<<<< HEAD
    result = SelectValuesCannotContainMultipleOrOnlyEmptyValuesInSingleSelectTypesValidator().fix(
        incident_field
    )
    assert (
        result.message
        == "Removed all redundant empty values in the selectValues field."
    )
    assert result.content_object.data["selectValues"] == ["test", ""]
=======
    result = SelectValuesCannotContainEmptyValuesInMultiSelectTypesValidator().fix(
        incident_field
    )
    assert result.message == "Removed all empty values in the selectValues field."
    assert result.content_object.data["selectValues"] == ["test"]
>>>>>>> 398a05e8
<|MERGE_RESOLUTION|>--- conflicted
+++ resolved
@@ -28,13 +28,11 @@
     INCIDENT_PROHIBITED_CLI_NAMES,
     IsCliNameReservedWordValidator,
 )
-<<<<<<< HEAD
+from demisto_sdk.commands.validate.validators.IF_validators.IF116_select_values_cannot_contain_empty_values_in_multi_select_types import (
+    SelectValuesCannotContainEmptyValuesInMultiSelectTypesValidator,
+)
 from demisto_sdk.commands.validate.validators.IF_validators.IF119_select_values_cannot_contain_multiple_or_only_empty_values_in_single_select_types import (
     SelectValuesCannotContainMultipleOrOnlyEmptyValuesInSingleSelectTypesValidator,
-=======
-from demisto_sdk.commands.validate.validators.IF_validators.IF116_select_values_cannot_contain_empty_values_in_multi_select_types import (
-    SelectValuesCannotContainEmptyValuesInMultiSelectTypesValidator,
->>>>>>> 398a05e8
 )
 
 
@@ -348,46 +346,6 @@
     assert incident_field.group == REQUIRED_GROUP_VALUE
 
 
-<<<<<<< HEAD
-def test_SelectValuesCannotContainMultipleOrOnlyEmptyValuesInSingleSelectTypesValidator_multiple_empty_values_invalid():
-    """
-    Given:
-        - invalid IncidentField of type singleSelect with multiple emtpy values in the selectValues filed.
-    When:
-        - run is_valid method
-    Then:
-        - Ensure that ValidationResult runs as expected
-    """
-    content_items: List[IncidentField] = [
-        create_incident_field_object(
-            ["type", "selectValues"], ["singleSelect", ["", "", "test"]]
-        )
-    ]
-    results = SelectValuesCannotContainMultipleOrOnlyEmptyValuesInSingleSelectTypesValidator().is_valid(
-        content_items
-    )
-    assert results
-    assert (
-        results[0].message
-        == "singleSelect types cannot contain more than one or only empty values in the selectValues field."
-    )
-
-
-def test_SelectValuesCannotContainMultipleOrOnlyEmptyValuesInSingleSelectTypesValidator_only_empty_values_invalid():
-    """
-    Given:
-        - invalid IncidentField of type singleSelect with only one emtpy value in the selectValues filed.
-    When:
-        - run is_valid method
-    Then:
-        - Ensure that ValidationResult runs as expected
-    """
-    content_items: List[IncidentField] = [
-        create_incident_field_object(["type", "selectValues"], ["singleSelect", [""]])
-    ]
-    results = SelectValuesCannotContainMultipleOrOnlyEmptyValuesInSingleSelectTypesValidator().is_valid(
-        content_items
-=======
 def test_SelectValuesCannotContainEmptyValuesInMultiSelectTypesValidator_valid():
     """
     Given:
@@ -428,12 +386,76 @@
         SelectValuesCannotContainEmptyValuesInMultiSelectTypesValidator().is_valid(
             content_items
         )
->>>>>>> 398a05e8
     )
     assert results
     assert (
         results[0].message
-<<<<<<< HEAD
+        == "multiSelect types cannot contain empty values in the selectValues field."
+    )
+
+
+def test_SelectValuesCannotContainEmptyValuesInMultiSelectTypesValidator_fix():
+    """
+    Given:
+        - invalid IncidentField of type multySelect with empty strings in selectValues key.
+    When:
+        - run fix method.
+    Then:
+        - Ensure the fix message is as expected.
+        - Ensure there is there is no emtpy values in the selectValues field.
+    """
+    incident_field = create_incident_field_object(
+        ["type", "selectValues"], ["singleSelect", ["", "", "test"]]
+    )
+    result = SelectValuesCannotContainEmptyValuesInMultiSelectTypesValidator().fix(
+        incident_field
+    )
+    assert result.message == "Removed all empty values in the selectValues field."
+    assert result.content_object.data["selectValues"] == ["test"]
+
+
+def test_SelectValuesCannotContainMultipleOrOnlyEmptyValuesInSingleSelectTypesValidator_multiple_empty_values_invalid():
+    """
+    Given:
+        - invalid IncidentField of type singleSelect with multiple emtpy values in the selectValues filed.
+    When:
+        - run is_valid method
+    Then:
+        - Ensure that ValidationResult runs as expected
+    """
+    content_items: List[IncidentField] = [
+        create_incident_field_object(
+            ["type", "selectValues"], ["singleSelect", ["", "", "test"]]
+        )
+    ]
+    results = SelectValuesCannotContainMultipleOrOnlyEmptyValuesInSingleSelectTypesValidator().is_valid(
+        content_items
+    )
+    assert results
+    assert (
+        results[0].message
+        == "singleSelect types cannot contain more than one or only empty values in the selectValues field."
+    )
+
+
+def test_SelectValuesCannotContainMultipleOrOnlyEmptyValuesInSingleSelectTypesValidator_only_empty_values_invalid():
+    """
+    Given:
+        - invalid IncidentField of type singleSelect with only one emtpy value in the selectValues filed.
+    When:
+        - run is_valid method
+    Then:
+        - Ensure that ValidationResult runs as expected
+    """
+    content_items: List[IncidentField] = [
+        create_incident_field_object(["type", "selectValues"], ["singleSelect", [""]])
+    ]
+    results = SelectValuesCannotContainMultipleOrOnlyEmptyValuesInSingleSelectTypesValidator().is_valid(
+        content_items
+    )
+    assert results
+    assert (
+        results[0].message
         == "singleSelect types cannot contain more than one or only empty values in the selectValues field."
     )
 
@@ -486,26 +508,10 @@
     Then:
         - Ensure the fix message as expected
         - Ensure there is only one emtpy value in the selectValues field.
-=======
-        == "multiSelect types cannot contain empty values in the selectValues field."
-    )
-
-
-def test_SelectValuesCannotContainEmptyValuesInMultiSelectTypesValidator_fix():
-    """
-    Given:
-        - invalid IncidentField of type multySelect with empty strings in selectValues key.
-    When:
-        - run fix method.
-    Then:
-        - Ensure the fix message is as expected.
-        - Ensure there is there is no emtpy values in the selectValues field.
->>>>>>> 398a05e8
     """
     incident_field = create_incident_field_object(
         ["type", "selectValues"], ["singleSelect", ["", "", "test"]]
     )
-<<<<<<< HEAD
     result = SelectValuesCannotContainMultipleOrOnlyEmptyValuesInSingleSelectTypesValidator().fix(
         incident_field
     )
@@ -513,11 +519,4 @@
         result.message
         == "Removed all redundant empty values in the selectValues field."
     )
-    assert result.content_object.data["selectValues"] == ["test", ""]
-=======
-    result = SelectValuesCannotContainEmptyValuesInMultiSelectTypesValidator().fix(
-        incident_field
-    )
-    assert result.message == "Removed all empty values in the selectValues field."
-    assert result.content_object.data["selectValues"] == ["test"]
->>>>>>> 398a05e8
+    assert result.content_object.data["selectValues"] == ["test", ""]