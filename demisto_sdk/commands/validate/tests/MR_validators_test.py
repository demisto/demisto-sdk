from demisto_sdk.commands.validate.tests.test_tools import (
    create_modeling_rule_object,
)
from demisto_sdk.commands.validate.validators.MR_validators.MR100_validate_schema_file_exists import (
    ValidateSchemaFileExistsValidator,
)
from demisto_sdk.commands.validate.validators.MR_validators.MR101_validate_empty_keys import (
    ValidateEmptyKeysValidator,
)

from demisto_sdk.commands.validate.validators.MR_validators.MR106_modeling_rule_scheme_types import (
    ModelingRuleSchemaTypesValidator
)


def test_ValidateSchemaFileExistsValidator_is_valid():
    """
    Given:
        - Modeling Rules content items
    When:
        - run is_valid method
    Then:
        - Ensure that no ValidationResult returned when schema file exists.
        - Ensure that the ValidationResult returned when there is no schema file.
    """
    modeling_rule = create_modeling_rule_object()
    # Valid
    assert not ValidateSchemaFileExistsValidator().is_valid([modeling_rule])

    # Schema file does not exist
    modeling_rule.schema_file.exist = False
    results = ValidateSchemaFileExistsValidator().is_valid([modeling_rule])
    assert (
        'The modeling rule "Duo Modeling Rule" is missing a schema file.'
        == results[0].message
    )


<<<<<<< HEAD
def test_ModelingRuleSchemaTypesValidator_valid():
    """
        Given:
            - Modeling Rules content items with valid schema types
        When:
            - run ModelingRuleSchemaTypesValidator().is_valid method
        Then:
            - Ensure that no ValidationResult returned when schema types exists.
    """
    modeling_rule = create_modeling_rule_object(
        paths=["schema_file"],
        values=['{"test": {"test_attribute": {"type": "string","is_array": "false"}}']
    )
    # Valid
    assert not ModelingRuleSchemaTypesValidator().is_valid([modeling_rule])


def test_ModelingRuleSchemaTypesValidator_invalid():
    """
        Given:
            - Modeling Rules content items with invalid schema types
        When:
            - run ModelingRuleSchemaTypesValidator().is_valid method
        Then:
            - Ensure that the ValidationResult returned.
    """
    modeling_rule = create_modeling_rule_object(
        paths=["schema_file"],
        values=['{"test": {"test_attribute": {"type": "Dict","is_array": "false"}}']
    )
    # Valid
    results = ModelingRuleSchemaTypesValidator().is_valid([modeling_rule])
    assert (
            'The modeling rule "Duo Modeling Rule" is missing a schema file.'
            == results[0].message
=======
def test_ValidateEmptyKeysValidator_is_valid():
    """
    Given:
        - Modeling Rules content items
    When:
        - run is_valid method
    Then:
        - Ensure that no ValidationResult returned when modeling rule has the right keys.
        - Ensure that the ValidationResult returned when:
            - One of the keys has a value in it (test instead of empty string).
            - One of the keys does not exist as all.
    """
    modeling_rule = create_modeling_rule_object()
    # Valid
    assert not ValidateEmptyKeysValidator().is_valid([modeling_rule])

    # Case where there is a value in schema key
    modeling_rule.schema_key = "test"
    results = ValidateEmptyKeysValidator().is_valid([modeling_rule])
    assert (
        "Either the 'rules' key or the 'schema' key are missing or not empty, "
        "make sure to set the values of these keys to an empty string."
        == results[0].message
    )

    # Case where the rules key does not exist.
    modeling_rule.rules_key = None
    results = ValidateEmptyKeysValidator().is_valid([modeling_rule])
    assert (
        "Either the 'rules' key or the 'schema' key are missing or not empty, "
        "make sure to set the values of these keys to an empty string."
        == results[0].message
>>>>>>> 3a72a896
    )<|MERGE_RESOLUTION|>--- conflicted
+++ resolved
@@ -36,7 +36,6 @@
     )
 
 
-<<<<<<< HEAD
 def test_ModelingRuleSchemaTypesValidator_valid():
     """
         Given:
@@ -46,13 +45,16 @@
         Then:
             - Ensure that no ValidationResult returned when schema types exists.
     """
-    modeling_rule = create_modeling_rule_object(
-        paths=["schema_file"],
-        values=['{"test": {"test_attribute": {"type": "string","is_array": "false"}}']
-    )
+    modeling_rule = create_modeling_rule_object()
     # Valid
     assert not ModelingRuleSchemaTypesValidator().is_valid([modeling_rule])
-
+    modeling_rule.schema_file.file_content = {"test": {"test_attribute": {"type": "Dict","is_array": "false"}}}
+    results = ModelingRuleSchemaTypesValidator().is_valid([modeling_rule])
+    assert (
+            'The following types in the schema file are invalid: "Dict".'
+            ' Valid types are: string, int , float, datetime, boolean.'
+            == results[0].message
+    )
 
 def test_ModelingRuleSchemaTypesValidator_invalid():
     """
@@ -64,15 +66,15 @@
             - Ensure that the ValidationResult returned.
     """
     modeling_rule = create_modeling_rule_object(
-        paths=["schema_file"],
+        paths=["schema_file.file_content"],
         values=['{"test": {"test_attribute": {"type": "Dict","is_array": "false"}}']
     )
+
     # Valid
     results = ModelingRuleSchemaTypesValidator().is_valid([modeling_rule])
-    assert (
-            'The modeling rule "Duo Modeling Rule" is missing a schema file.'
-            == results[0].message
-=======
+
+
+
 def test_ValidateEmptyKeysValidator_is_valid():
     """
     Given:
@@ -105,5 +107,4 @@
         "Either the 'rules' key or the 'schema' key are missing or not empty, "
         "make sure to set the values of these keys to an empty string."
         == results[0].message
->>>>>>> 3a72a896
     )