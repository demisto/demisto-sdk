--- conflicted
+++ resolved
@@ -229,7 +229,6 @@
     assert IsAskConditionHasUnhandledReplyOptionsValidator().is_valid([playbook])
 
 
-<<<<<<< HEAD
 def test_PB125_playbook_only_default_next_valid():
     """
     Given:
@@ -270,7 +269,8 @@
         )
     }
     assert PlaybookOnlyDefaultNextValidator().is_valid([playbook])
-=======
+
+
 def test_does_playbook_have_unconnected_tasks():
     """
     Given: A playbook with tasks that are connected to each other.
@@ -354,5 +354,4 @@
     orphan_tasks = ["3", "4"]
     validation_result = DoesPlaybookHaveUnconnectedTasks().is_valid([playbook])
     assert validation_result
-    assert validation_result[0].message == ERROR_MSG.format(orphan_tasks=orphan_tasks)
->>>>>>> 07214203
+    assert validation_result[0].message == ERROR_MSG.format(orphan_tasks=orphan_tasks)