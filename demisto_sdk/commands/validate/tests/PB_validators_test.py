--- conflicted
+++ resolved
@@ -1353,143 +1353,6 @@
         assert fixed_content_item.data == expected_playbook_obj.data
 
 
-<<<<<<< HEAD
-class Pack:
-    content_items = PackContentItems()
-
-
-@pytest.mark.parametrize(
-    "playbook_id, playbook_is_silent, trigger_playbook_id, trigger_is_silent, result_len",
-    [
-        (
-                'test',
-                True,
-                'test',
-                False,
-                1,
-        ),
-        (
-                'test',
-                True,
-                'test',
-                True,
-                0,
-        ),
-        (
-                'test1',
-                True,
-                'test2',
-                False,
-                1,
-        ),
-        (
-                'test1',
-                True,
-                'test2',
-                True,
-                1,
-        ),
-        (
-                'test1',
-                False,
-                'test1',
-                True,
-                0,
-        ),
-    ]
-)
-def test_IsSilentPlaybookRelationshipsValidator(playbook_id,playbook_is_silent, trigger_playbook_id, trigger_is_silent, result_len):
-    """
-    Given:
-    - case 1: faund a trigger that points on the playbook but the trigger is not silent.
-    - case 2: faund a trigger that points on the playbook and both are silent.
-    - case 3: not faund a trigger that points on the playbook.
-    - case 2: not faund a trigger that points on the playbook.
-    - case 1: the playbook is not silent.
-    When:
-    - Calling IsSilentPlaybookRelationshipsValidator for playbooks.
-    Then:
-    - Validate that only invalid items are returned.
-    """
-    playbook_item = create_playbook_object()
-    playbook_item.pack = Pack()
-    playbook_item.pack.content_items.trigger.extend([create_trigger_object()])
-
-    playbook_item.data['id'] = playbook_id
-    playbook_item.data['isSilent'] = playbook_is_silent
-
-    playbook_item.pack.content_items.trigger[0].data['playbook_id'] = trigger_playbook_id
-    playbook_item.pack.content_items.trigger[0].data['isSilent'] = trigger_is_silent
-
-    invalid_content_items = IsSilentPlaybookRelationshipsValidator().obtain_invalid_content_items([playbook_item])
-    assert result_len == len(invalid_content_items)
-
-
-@pytest.mark.parametrize(
-    "trigger_playbook_id, trigger_is_silent, playbook_id, playbook_is_silent, result_len",
-    [
-        (
-                'test',
-                True,
-                'test',
-                False,
-                1,
-        ),
-        (
-                'test',
-                True,
-                'test',
-                True,
-                0,
-        ),
-        (
-                'test1',
-                True,
-                'test2',
-                False,
-                1,
-        ),
-        (
-                'test1',
-                True,
-                'test2',
-                True,
-                1,
-        ),
-        (
-                'test1',
-                False,
-                'test1',
-                True,
-                0,
-        ),
-    ]
-)
-def test_IsSilentTriggerRelationshipsValidator(trigger_playbook_id, trigger_is_silent, playbook_id, playbook_is_silent, result_len):
-    """
-    Given:
-    - case 1: faund the playbook that the trigger points on, but the playbook is not silent.
-    - case 2: faund the playbook that the trigger points on, and both are silent.
-    - case 3: not faund the playbook that the trigger points on.
-    - case 2: not faund the playbook that the trigger points on.
-    - case 1: but the trigger is not silent.
-    When:
-    - Calling IsSilentPlaybookRelationshipsValidator for playbooks.
-    Then:
-    - Validate that only invalid items are returned.
-    """
-    trigger_item = create_trigger_object()
-    trigger_item.pack = Pack()
-    trigger_item.pack.content_items.playbook.extend([create_playbook_object()])
-
-    trigger_item.data['playbook_id'] = trigger_playbook_id
-    trigger_item.data['isSilent'] = trigger_is_silent
-
-    trigger_item.pack.content_items.playbook[0].data['id'] = playbook_id
-    trigger_item.pack.content_items.playbook[0].data['isSilent'] = playbook_is_silent
-
-    invalid_content_items = IsSilentPlaybookRelationshipsValidator().obtain_invalid_content_items([trigger_item])
-=======
 @pytest.mark.parametrize(
     "name, id, is_silent, result_len",
     [
@@ -1569,5 +1432,142 @@
     invalid_content_items = IsSilentPlaybookValidator().obtain_invalid_content_items(
         [playbook]
     )
->>>>>>> 66374e72
+    assert result_len == len(invalid_content_items)
+
+
+class Pack:
+    content_items = PackContentItems()
+
+
+@pytest.mark.parametrize(
+    "playbook_id, playbook_is_silent, trigger_playbook_id, trigger_is_silent, result_len",
+    [
+        (
+                'test',
+                True,
+                'test',
+                False,
+                1,
+        ),
+        (
+                'test',
+                True,
+                'test',
+                True,
+                0,
+        ),
+        (
+                'test1',
+                True,
+                'test2',
+                False,
+                1,
+        ),
+        (
+                'test1',
+                True,
+                'test2',
+                True,
+                1,
+        ),
+        (
+                'test1',
+                False,
+                'test1',
+                True,
+                0,
+        ),
+    ]
+)
+def test_IsSilentPlaybookRelationshipsValidator(playbook_id,playbook_is_silent, trigger_playbook_id, trigger_is_silent, result_len):
+    """
+    Given:
+    - case 1: faund a trigger that points on the playbook but the trigger is not silent.
+    - case 2: faund a trigger that points on the playbook and both are silent.
+    - case 3: not faund a trigger that points on the playbook.
+    - case 2: not faund a trigger that points on the playbook.
+    - case 1: the playbook is not silent.
+    When:
+    - Calling IsSilentPlaybookRelationshipsValidator for playbooks.
+    Then:
+    - Validate that only invalid items are returned.
+    """
+    playbook_item = create_playbook_object()
+    playbook_item.pack = Pack()
+    playbook_item.pack.content_items.trigger.extend([create_trigger_object()])
+
+    playbook_item.data['id'] = playbook_id
+    playbook_item.data['isSilent'] = playbook_is_silent
+
+    playbook_item.pack.content_items.trigger[0].data['playbook_id'] = trigger_playbook_id
+    playbook_item.pack.content_items.trigger[0].data['isSilent'] = trigger_is_silent
+
+    invalid_content_items = IsSilentPlaybookRelationshipsValidator().obtain_invalid_content_items([playbook_item])
+    assert result_len == len(invalid_content_items)
+
+
+@pytest.mark.parametrize(
+    "trigger_playbook_id, trigger_is_silent, playbook_id, playbook_is_silent, result_len",
+    [
+        (
+                'test',
+                True,
+                'test',
+                False,
+                1,
+        ),
+        (
+                'test',
+                True,
+                'test',
+                True,
+                0,
+        ),
+        (
+                'test1',
+                True,
+                'test2',
+                False,
+                1,
+        ),
+        (
+                'test1',
+                True,
+                'test2',
+                True,
+                1,
+        ),
+        (
+                'test1',
+                False,
+                'test1',
+                True,
+                0,
+        ),
+    ]
+)
+def test_IsSilentTriggerRelationshipsValidator(trigger_playbook_id, trigger_is_silent, playbook_id, playbook_is_silent, result_len):
+    """
+    Given:
+    - case 1: faund the playbook that the trigger points on, but the playbook is not silent.
+    - case 2: faund the playbook that the trigger points on, and both are silent.
+    - case 3: not faund the playbook that the trigger points on.
+    - case 2: not faund the playbook that the trigger points on.
+    - case 1: but the trigger is not silent.
+    When:
+    - Calling IsSilentPlaybookRelationshipsValidator for playbooks.
+    Then:
+    - Validate that only invalid items are returned.
+    """
+    trigger_item = create_trigger_object()
+    trigger_item.pack = Pack()
+    trigger_item.pack.content_items.playbook.extend([create_playbook_object()])
+
+    trigger_item.data['playbook_id'] = trigger_playbook_id
+    trigger_item.data['isSilent'] = trigger_is_silent
+
+    trigger_item.pack.content_items.playbook[0].data['id'] = playbook_id
+    trigger_item.pack.content_items.playbook[0].data['isSilent'] = playbook_is_silent
+
+    invalid_content_items = IsSilentPlaybookRelationshipsValidator().obtain_invalid_content_items([trigger_item])
     assert result_len == len(invalid_content_items)