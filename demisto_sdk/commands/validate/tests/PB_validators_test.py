--- conflicted
+++ resolved
@@ -232,36 +232,6 @@
     assert IsAskConditionHasUnhandledReplyOptionsValidator().is_valid([playbook])
 
 
-<<<<<<< HEAD
-def test_IsDefaultNotOnlyConditionValidator():
-    playbook = create_playbook_object()
-    assert not IsDefaultNotOnlyConditionValidator().is_valid([playbook])
-    playbook.tasks = {
-        "0": TaskConfig(
-            **{
-                "id": "0",
-                "type": "condition",
-                "taskid": "27b9c747-b883-4878-8b60-7f352098a631",
-                "message": {"replyOptions": ["yes", "no"]},
-                "task": {"id": "27b9c747-b883-4878-8b60-7f352098a63c"},
-            }
-        )
-    }
-
-    assert not IsDefaultNotOnlyConditionValidator().is_valid([playbook])
-    playbook.tasks = {
-        "0": TaskConfig(
-            **{
-                "id": "0",
-                "type": "condition",
-                "taskid": "27b9c747-b883-4878-8b60-7f352098a631",
-                "message": {"replyOptions": ["#default#"]},
-                "task": {"id": "27b9c747-b883-4878-8b60-7f352098a63c"},
-            }
-        )
-    }
-    assert IsDefaultNotOnlyConditionValidator().is_valid([playbook])
-=======
 def test_PlaybookDeleteContextAllValidator():
     """
     Given:
@@ -394,4 +364,33 @@
     validation_result = DoesPlaybookHaveUnconnectedTasks().is_valid([playbook])
     assert validation_result
     assert validation_result[0].message == ERROR_MSG.format(orphan_tasks=orphan_tasks)
->>>>>>> 2fa7ee27
+
+
+def test_IsDefaultNotOnlyConditionValidator():
+    playbook = create_playbook_object()
+    assert not IsDefaultNotOnlyConditionValidator().is_valid([playbook])
+    playbook.tasks = {
+        "0": TaskConfig(
+            **{
+                "id": "0",
+                "type": "condition",
+                "taskid": "27b9c747-b883-4878-8b60-7f352098a631",
+                "message": {"replyOptions": ["yes", "no"]},
+                "task": {"id": "27b9c747-b883-4878-8b60-7f352098a63c"},
+            }
+        )
+    }
+
+    assert not IsDefaultNotOnlyConditionValidator().is_valid([playbook])
+    playbook.tasks = {
+        "0": TaskConfig(
+            **{
+                "id": "0",
+                "type": "condition",
+                "taskid": "27b9c747-b883-4878-8b60-7f352098a631",
+                "message": {"replyOptions": ["#default#"]},
+                "task": {"id": "27b9c747-b883-4878-8b60-7f352098a63c"},
+            }
+        )
+    }
+    assert IsDefaultNotOnlyConditionValidator().is_valid([playbook])